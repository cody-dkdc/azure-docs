# Install and set up tools for authoring in GitHub

This guidance has moved to the docs.microsoft.com internal contributor's guide.

<<<<<<< HEAD
If you're unfamiliar with Git, you might want to review some Git terminology: [https://help.github.com/articles/github-glossary](https://help.github.com/articles/github-glossary). In addition, this StackOverflow thread contains a glossary of Git terms you'll encounter here: [http://stackoverflow.com/questions/7076164/terminology-used-by-git](http://stackoverflow.com/questions/7076164/terminology-used-by-git)

## Contents
* [Create a GitHub account and set up your profile](#create-a-github-account-and-set-up-your-profile)
* [Sign up for LiveFyre](#sign-up-for-livefyre)
* [Modify articles using the GitHub UI](#modify-articles-using-the-github-ui)
* [Private or public repo?](#private-or-public-repo?)
* [Permissions](#permissions)
* [Install Git for Windows](#install-git-for-windows)
* [Enable two-factor authentication](#enable-two-factor-authentication)
* [Install a markdown editor](#install-a-markdown-editor)
* [Configure Atom](#configure-atom)
* [Fork the repository and copy it to your computer](#fork-the-repository-and-copy-it-to-your-computer)
* [Configure your user name and email locally](#configure-your-user-name-and-email-locally)
* [Next steps](#next-steps)

## Create a GitHub account and set up your profile
To contribute to the Azure technical content, you'll need a [GitHub](http://www.github.com) account. If you are a Microsoft contributor, you need to set up your GitHub account so you're clearly identified as a Microsoft employee. Set up your profile as follows:

* **Profile picture**: a picture of you (required)
* **Name**: your first and last name (required)
* **Email**: your Microsoft email address (optional)
* **Company**: Microsoft Corporation (required)
* **Location**: list your location (optional)

Your profile should resemble this profile:

<p align="center">
 ![GitHub profile example](./media/tools-and-setup/githubprofile.png)

## Sign up for Livefyre

Every published technical article supports a comment stream provided by the [Livefyre](http://web.livefyre.com/) service. 

As a Microsoft employee and article author or contributor, you need to sign up for Livefyre so you can participate in the comment stream for the article. 

1. Your Livefyre account needs to be created within docs.microsoft.com. Pick an article in docs.microsoft.com. E.g.  [https://docs.microsoft.com/en-us/active-directory/active-directory-developers-guide](https://docs.microsoft.com/en-us/active-directory/active-directory-developers-guide).

2. At the bottom of the article, click the *Sign in* link in the comments section.
 
3. In the authentication dialog, click *Create New Account*.
  
4. Enter your profile information and click *Sign up*.
   - **Username**: your Microsoft email alias plus @MSFT, ie: *alias@MSFT*
   - **Email**: Your Microsoft.com email address.
  
## Modify articles using the GitHub UI
You might not need to follow all the steps in this article. It depends on the sort of content contribution you want or need to make.

### Submit a text-only change to an existing article
If you only need or want to make textual updates to an existing article, you probably don't need to follow the rest of the steps. You can use GitHub's web-based markdown editor to submit your changes. 

1. Click the Edit button on the article page you want to modify.

2. Then, click the edit icon in the GitHub version of the article

 ![GitHub profile example](./media/tools-and-setup/editicon.PNG)

 That opens the easy-to-use web editor that makes it easy to submit changes. You don't need to follow the other steps in this article.

### All other changes
The GitHub UI does support creation of new files and dragging and dropping images. However, when you work in the UI, managing branches can be confusing so we typically recommend you install the tools and learn the commands for creating and managing articles. If you want to use the UI, see:

* [Creating files on GitHub](https://github.com/blog/1327-creating-files-on-github)
* [Upload files to your repositories](https://github.com/blog/2105-upload-files-to-your-repositories)

For the following sorts of work, we strongly recommend you install and learn to use the tools:

* Making major changes to an article
* Creating and publishing a new article
* Adding new images or updating images
* Updating an article over a period of days without publishing changes each of those days
* Creating content for a release that has to go out on a certain day at a certain time

## Private or public repo?
 
 The public repository is for the community and for occasional internal Microsoft contrbutors who are not listed as authors of articles or responsible as owners of articles.

 If you are the author of an article and you are a Microsoft employee, you must work in the private repo. Your public repo contributions will be automatically closed by our repo automation. Request permissions to the private repo, per the instructions in the next section.
 
 To easily switch from the public repo version of an article to the private repo version, just add "-pr" the URL, as shown here:

 - github.com/Microsoft/azure-docs/blob/master/articles/batch/batch-account-create-portal.md

 - github.com/Microsoft/azure-docs**-pr**/blob/master/articles/batch/batch-account-create-portal.md

## Permissions
Anybody with a GitHub account can contribute to Azure technical content through our public repository at [https://github.com/Microsoft/azure-docs](https://github.com/Microsoft/azure-docs). No special permissions are required.

If you are a Microsoft PM or writer who is working on Azure content as a designated author or reviewer, you must work in our private content repository, azure-docs-pr.

1. Visit [https://repos.opensource.microsoft.com ](https://repos.opensource.microsoft.com) to join the MicrosoftDocs GitHub organization. Once you are a member of the MicrosoftDocs organization, you can access the private azure-docs-pr repository.

2. Register your GitHub account with the publishing system before you submit your first pull request. To do this, visit https://op-portal-prod.azurewebsites.net/, and click "Sign in with GitHub". The one-time sign-in is all that is needed. 

## Install Git for Windows
Install Git for Windows from [http://git-scm.com/download/win](http://git-scm.com/download/win). This download installs the Git version control system, and it installs Git Bash, the command-line app that you will use to interact with your local Git repository.

You can accept the default settings; if you want the commands to be available within the Windows command line, select the option that enables it.

<p align="center">
 ![GitHub profile example](./media/tools-and-setup/gitbashinstall.png)

## Enable two-factor authentication
You have to enable two factor authentication (2FA) on your GitHub account if you are working in the private content repository. It's required.

To enable 2FA, follow the instructions in both the following GitHub help topics:

* [About Two-Factor Authentication](https://help.github.com/articles/about-two-factor-authentication/)
* [Creating an access token for command-line use](https://help.github.com/articles/creating-an-access-token-for-command-line-use/)

When you create the token, select all the scopes available in the token-creation UI ([details on each scope](https://developer.github.com/v3/oauth/#scopes))

After you enable 2FA, you have to enter the access token instead of your GitHub password at the command prompt when you try to access a GitHub repository from the command line. The access token is not the authentication code that you get in a text message when you set up 2FA. It's a long string that looks something like this:  fdd3b7d3d4f0d2bb2cd3d58dba54bd6bafcd8dee. A few notes about this:

* When you create your access token, save it in a text file to make it readily accessible when you need it.
* Later, when you need to paste the token, know there are two ways to paste in the command line:
  
  * Click the icon in the upper left corner of the command line window>Edit>Paste.
  * Right-click the icon in the upper left corner of the window and click Properties>Options>QuickEdit Mode. This configures the command line so you can paste by right-clicking in the command line window.

## Install a markdown editor
We author content using simple "markdown" notation in the files, rather than complex "markup" (HTML, XML, etc.). So, you'll need to install a markdown editor.

* **Atom**: Most of us use GitHub's Atom markdown editor: [http://atom.io](http://atom.io). It does not require a license for business use. It has spell check.
* **Notepad**: You can use Notepad for a very lightweight option.
* **Prose**: This is a lightweight, elegant, on-line, and open source markdown editor that offers a preview. Visit [http://prose.io](http://prose.io) and authorize Prose in your repository.
* **[Visual Studio Code](https://www.visualstudio.com/products/code-vs.aspx)** - Microsoft's entry in this space.

## Configure Atom
If you use Atom, you'll need to set a few things up.

* Atom defaults to using 2 spaces for tabs, but Markdown expects 4 spaces. If you leave it at the default of two, your article will look great in local preview, but not when it’s imported into Azure. So, configure Atom to use 4 spaces - you can find this setting under File>Settings>Editor Settings>Tab Length.
* You will probably also want to turn on Soft Wrap in this section too, which does the same as "word wrap" in Notepad.
* To turn on the markdown preview, click Packages>Markdown Preview>Toggle Preview. You can use Ctrl-Shift-M to toggle the preview HTML view.

## Fork the repository and copy it to your computer
1. Create a fork of the repository in GitHub - go to the top-right of the page and click the Fork button. If prompted, select your account as the location where the fork should be created. This creates a copy of the repository within your Git Hub account. Generally speaking, technical writers and program managers need to fork azure-docs-pr, the private repo. Community contributors need to fork azure-docs, the public repo. You only need to fork one time; after your first setup, if you want to copy your fork to another computer, you only have to run the commands that follow in this section to copy the repo to your computer.  If you choose to create forks of both repositories, you will need to create a fork for each repository.
2. Copy the Personal Access Token that you got from [https://github.com/settings/tokens](https://github.com/settings/tokens). You can accept the default permissions for the token.  Save the Personal Access Token in a text file for later reuse.
3. Next, copy the repository to your computer with your credentials embedded in the command string.  To do this, open Git Bash and run it as an administrator. At the command prompt, enter the following command.  This command creates a azure-docs(-pr) directory on your computer.  If you're using the default location, it will be at c:\users<your Windows user name>\azure-docs(-pr).

Public repo:

        git clone https://your_GitHub_user_name:your_token@github.com/your_GitHub_user_name/azure-docs.git

Private repo:

        git clone https://your_GitHub_user_name:your_token@github.com/your_GitHub_user_name/azure-docs-pr.git

For example, this clone command could look something like this:

        git clone https://smithj:b428654321d613773d423ef2f173ddf4a312345@github.com/smithj/azure-docs-pr.git  

## Set remote repository connection and configure credentials
Create a reference to the root repository by entering these commands. This sets up connections to the repository in GitHub so that you can get the latest changes onto your local machine and push your changes back to GitHub. This command also configures your token locally so that you don't have to enter your name and password each time you try to access the upstream repo and your fork on GitHub.

Public repo:

        cd azure-docs
        git remote add upstream https://your_GitHub_user_name:your_token@github.com/Microsoft/azure-docs.git
        git fetch upstream

Private repo:

        cd azure-docs-pr
        git remote add upstream https://your_GitHub_user_name:your_token@github.com/Microsoft/azure-docs-pr.git
        git fetch upstream

This usually takes a while. After you do this, you won't have to fork again or enter your credentials again. You would only have to copy the forks to a local computer again if you set the tools up on another computer.

## Configure your user name and email locally
To ensure you are listed correctly as a contributor, you need to configure your user name and email locally in Git.

1. Start Git Bash, and switch into azure-docs or azure-docs-pr:
   
   ````
   cd azure-docs
   ````
   
   or
   
   ````
   cd azure-docs-pr
   ````
2. Configure your user name so it matches your name as you set it up in your GitHub profile:
   
    ````
    git config --global user.name "John Doe"
    ````
3. Configure your email so it matches the primary email designated in your GitHub profile; if you're a MSFT employee, it should be your MSFT email address:
   
    ````
    git config --global user.email "alias@example.com"
    ````
4. Type `git config -l` and review your local settings to ensure the user name and email in the configuration are correct.

## Next steps
* Understand the type of content that belongs in the technical content repo, and know what does not belong. See the [content channel guidance](content-channel-guidance.md)!
* Follow [these steps to create or modify an article and then submit it for publishing](git-commands-for-master.md).
* Copy [the markdown template](../markdown templates/markdown-template-for-new-articles.md) as the basis for a new article.
* Use [this checklist to verify your pull request will meet the quality criteria](contributor-guide-pr-criteria.md) for merging.

### Contributors' guide navigation
* [Overview article](../README.md)
* [Index of guidance articles](contributor-guide-index.md)

<!--Anchors-->
[Use a customer-friendly voice]: #use-a-customer-friendly-voice
[Consider localization and machine translation]: #consider-localization-and-machine-translation
[other style and voice issues to watch for]: #other-style-and-voice-issues-to-watch-for


[Create a GitHub account and set up your profile]: #create-a-github-account-and-set-up-your-profile
[Determine whether you really need to follow the rest of these steps]: #determine-whether-you-really-need-to-follow-the-rest-of-these-steps
[Permissions in GitHub]: #permissions-in-github
[Install Git for Windows]: #install-git-for-windows
[Enable two-factor authentication]: #enable-two-factor-authentication
[Install a markdown editor]: #install-a-markdown-editor
[Fork the repository and copy it to your computer]: #fork-the-repository-and-copy-it-to-your-computer
[Install git-credential-winstore]: #install-git-credential-winstore
[Sign up for Disqus]: #sign-up-for-disqus
[Configure your user name and email locally]: #configure-your-user-name-and-email-locally
[Next steps]: #next-steps
=======
See [https://aka.ms/tools-and-setup](https://aka.ms/tools-and-setup)
>>>>>>> ac4258ed
<|MERGE_RESOLUTION|>--- conflicted
+++ resolved
@@ -2,230 +2,4 @@
 
 This guidance has moved to the docs.microsoft.com internal contributor's guide.
 
-<<<<<<< HEAD
-If you're unfamiliar with Git, you might want to review some Git terminology: [https://help.github.com/articles/github-glossary](https://help.github.com/articles/github-glossary). In addition, this StackOverflow thread contains a glossary of Git terms you'll encounter here: [http://stackoverflow.com/questions/7076164/terminology-used-by-git](http://stackoverflow.com/questions/7076164/terminology-used-by-git)
-
-## Contents
-* [Create a GitHub account and set up your profile](#create-a-github-account-and-set-up-your-profile)
-* [Sign up for LiveFyre](#sign-up-for-livefyre)
-* [Modify articles using the GitHub UI](#modify-articles-using-the-github-ui)
-* [Private or public repo?](#private-or-public-repo?)
-* [Permissions](#permissions)
-* [Install Git for Windows](#install-git-for-windows)
-* [Enable two-factor authentication](#enable-two-factor-authentication)
-* [Install a markdown editor](#install-a-markdown-editor)
-* [Configure Atom](#configure-atom)
-* [Fork the repository and copy it to your computer](#fork-the-repository-and-copy-it-to-your-computer)
-* [Configure your user name and email locally](#configure-your-user-name-and-email-locally)
-* [Next steps](#next-steps)
-
-## Create a GitHub account and set up your profile
-To contribute to the Azure technical content, you'll need a [GitHub](http://www.github.com) account. If you are a Microsoft contributor, you need to set up your GitHub account so you're clearly identified as a Microsoft employee. Set up your profile as follows:
-
-* **Profile picture**: a picture of you (required)
-* **Name**: your first and last name (required)
-* **Email**: your Microsoft email address (optional)
-* **Company**: Microsoft Corporation (required)
-* **Location**: list your location (optional)
-
-Your profile should resemble this profile:
-
-<p align="center">
- ![GitHub profile example](./media/tools-and-setup/githubprofile.png)
-
-## Sign up for Livefyre
-
-Every published technical article supports a comment stream provided by the [Livefyre](http://web.livefyre.com/) service. 
-
-As a Microsoft employee and article author or contributor, you need to sign up for Livefyre so you can participate in the comment stream for the article. 
-
-1. Your Livefyre account needs to be created within docs.microsoft.com. Pick an article in docs.microsoft.com. E.g.  [https://docs.microsoft.com/en-us/active-directory/active-directory-developers-guide](https://docs.microsoft.com/en-us/active-directory/active-directory-developers-guide).
-
-2. At the bottom of the article, click the *Sign in* link in the comments section.
- 
-3. In the authentication dialog, click *Create New Account*.
-  
-4. Enter your profile information and click *Sign up*.
-   - **Username**: your Microsoft email alias plus @MSFT, ie: *alias@MSFT*
-   - **Email**: Your Microsoft.com email address.
-  
-## Modify articles using the GitHub UI
-You might not need to follow all the steps in this article. It depends on the sort of content contribution you want or need to make.
-
-### Submit a text-only change to an existing article
-If you only need or want to make textual updates to an existing article, you probably don't need to follow the rest of the steps. You can use GitHub's web-based markdown editor to submit your changes. 
-
-1. Click the Edit button on the article page you want to modify.
-
-2. Then, click the edit icon in the GitHub version of the article
-
- ![GitHub profile example](./media/tools-and-setup/editicon.PNG)
-
- That opens the easy-to-use web editor that makes it easy to submit changes. You don't need to follow the other steps in this article.
-
-### All other changes
-The GitHub UI does support creation of new files and dragging and dropping images. However, when you work in the UI, managing branches can be confusing so we typically recommend you install the tools and learn the commands for creating and managing articles. If you want to use the UI, see:
-
-* [Creating files on GitHub](https://github.com/blog/1327-creating-files-on-github)
-* [Upload files to your repositories](https://github.com/blog/2105-upload-files-to-your-repositories)
-
-For the following sorts of work, we strongly recommend you install and learn to use the tools:
-
-* Making major changes to an article
-* Creating and publishing a new article
-* Adding new images or updating images
-* Updating an article over a period of days without publishing changes each of those days
-* Creating content for a release that has to go out on a certain day at a certain time
-
-## Private or public repo?
- 
- The public repository is for the community and for occasional internal Microsoft contrbutors who are not listed as authors of articles or responsible as owners of articles.
-
- If you are the author of an article and you are a Microsoft employee, you must work in the private repo. Your public repo contributions will be automatically closed by our repo automation. Request permissions to the private repo, per the instructions in the next section.
- 
- To easily switch from the public repo version of an article to the private repo version, just add "-pr" the URL, as shown here:
-
- - github.com/Microsoft/azure-docs/blob/master/articles/batch/batch-account-create-portal.md
-
- - github.com/Microsoft/azure-docs**-pr**/blob/master/articles/batch/batch-account-create-portal.md
-
-## Permissions
-Anybody with a GitHub account can contribute to Azure technical content through our public repository at [https://github.com/Microsoft/azure-docs](https://github.com/Microsoft/azure-docs). No special permissions are required.
-
-If you are a Microsoft PM or writer who is working on Azure content as a designated author or reviewer, you must work in our private content repository, azure-docs-pr.
-
-1. Visit [https://repos.opensource.microsoft.com ](https://repos.opensource.microsoft.com) to join the MicrosoftDocs GitHub organization. Once you are a member of the MicrosoftDocs organization, you can access the private azure-docs-pr repository.
-
-2. Register your GitHub account with the publishing system before you submit your first pull request. To do this, visit https://op-portal-prod.azurewebsites.net/, and click "Sign in with GitHub". The one-time sign-in is all that is needed. 
-
-## Install Git for Windows
-Install Git for Windows from [http://git-scm.com/download/win](http://git-scm.com/download/win). This download installs the Git version control system, and it installs Git Bash, the command-line app that you will use to interact with your local Git repository.
-
-You can accept the default settings; if you want the commands to be available within the Windows command line, select the option that enables it.
-
-<p align="center">
- ![GitHub profile example](./media/tools-and-setup/gitbashinstall.png)
-
-## Enable two-factor authentication
-You have to enable two factor authentication (2FA) on your GitHub account if you are working in the private content repository. It's required.
-
-To enable 2FA, follow the instructions in both the following GitHub help topics:
-
-* [About Two-Factor Authentication](https://help.github.com/articles/about-two-factor-authentication/)
-* [Creating an access token for command-line use](https://help.github.com/articles/creating-an-access-token-for-command-line-use/)
-
-When you create the token, select all the scopes available in the token-creation UI ([details on each scope](https://developer.github.com/v3/oauth/#scopes))
-
-After you enable 2FA, you have to enter the access token instead of your GitHub password at the command prompt when you try to access a GitHub repository from the command line. The access token is not the authentication code that you get in a text message when you set up 2FA. It's a long string that looks something like this:  fdd3b7d3d4f0d2bb2cd3d58dba54bd6bafcd8dee. A few notes about this:
-
-* When you create your access token, save it in a text file to make it readily accessible when you need it.
-* Later, when you need to paste the token, know there are two ways to paste in the command line:
-  
-  * Click the icon in the upper left corner of the command line window>Edit>Paste.
-  * Right-click the icon in the upper left corner of the window and click Properties>Options>QuickEdit Mode. This configures the command line so you can paste by right-clicking in the command line window.
-
-## Install a markdown editor
-We author content using simple "markdown" notation in the files, rather than complex "markup" (HTML, XML, etc.). So, you'll need to install a markdown editor.
-
-* **Atom**: Most of us use GitHub's Atom markdown editor: [http://atom.io](http://atom.io). It does not require a license for business use. It has spell check.
-* **Notepad**: You can use Notepad for a very lightweight option.
-* **Prose**: This is a lightweight, elegant, on-line, and open source markdown editor that offers a preview. Visit [http://prose.io](http://prose.io) and authorize Prose in your repository.
-* **[Visual Studio Code](https://www.visualstudio.com/products/code-vs.aspx)** - Microsoft's entry in this space.
-
-## Configure Atom
-If you use Atom, you'll need to set a few things up.
-
-* Atom defaults to using 2 spaces for tabs, but Markdown expects 4 spaces. If you leave it at the default of two, your article will look great in local preview, but not when it’s imported into Azure. So, configure Atom to use 4 spaces - you can find this setting under File>Settings>Editor Settings>Tab Length.
-* You will probably also want to turn on Soft Wrap in this section too, which does the same as "word wrap" in Notepad.
-* To turn on the markdown preview, click Packages>Markdown Preview>Toggle Preview. You can use Ctrl-Shift-M to toggle the preview HTML view.
-
-## Fork the repository and copy it to your computer
-1. Create a fork of the repository in GitHub - go to the top-right of the page and click the Fork button. If prompted, select your account as the location where the fork should be created. This creates a copy of the repository within your Git Hub account. Generally speaking, technical writers and program managers need to fork azure-docs-pr, the private repo. Community contributors need to fork azure-docs, the public repo. You only need to fork one time; after your first setup, if you want to copy your fork to another computer, you only have to run the commands that follow in this section to copy the repo to your computer.  If you choose to create forks of both repositories, you will need to create a fork for each repository.
-2. Copy the Personal Access Token that you got from [https://github.com/settings/tokens](https://github.com/settings/tokens). You can accept the default permissions for the token.  Save the Personal Access Token in a text file for later reuse.
-3. Next, copy the repository to your computer with your credentials embedded in the command string.  To do this, open Git Bash and run it as an administrator. At the command prompt, enter the following command.  This command creates a azure-docs(-pr) directory on your computer.  If you're using the default location, it will be at c:\users<your Windows user name>\azure-docs(-pr).
-
-Public repo:
-
-        git clone https://your_GitHub_user_name:your_token@github.com/your_GitHub_user_name/azure-docs.git
-
-Private repo:
-
-        git clone https://your_GitHub_user_name:your_token@github.com/your_GitHub_user_name/azure-docs-pr.git
-
-For example, this clone command could look something like this:
-
-        git clone https://smithj:b428654321d613773d423ef2f173ddf4a312345@github.com/smithj/azure-docs-pr.git  
-
-## Set remote repository connection and configure credentials
-Create a reference to the root repository by entering these commands. This sets up connections to the repository in GitHub so that you can get the latest changes onto your local machine and push your changes back to GitHub. This command also configures your token locally so that you don't have to enter your name and password each time you try to access the upstream repo and your fork on GitHub.
-
-Public repo:
-
-        cd azure-docs
-        git remote add upstream https://your_GitHub_user_name:your_token@github.com/Microsoft/azure-docs.git
-        git fetch upstream
-
-Private repo:
-
-        cd azure-docs-pr
-        git remote add upstream https://your_GitHub_user_name:your_token@github.com/Microsoft/azure-docs-pr.git
-        git fetch upstream
-
-This usually takes a while. After you do this, you won't have to fork again or enter your credentials again. You would only have to copy the forks to a local computer again if you set the tools up on another computer.
-
-## Configure your user name and email locally
-To ensure you are listed correctly as a contributor, you need to configure your user name and email locally in Git.
-
-1. Start Git Bash, and switch into azure-docs or azure-docs-pr:
-   
-   ````
-   cd azure-docs
-   ````
-   
-   or
-   
-   ````
-   cd azure-docs-pr
-   ````
-2. Configure your user name so it matches your name as you set it up in your GitHub profile:
-   
-    ````
-    git config --global user.name "John Doe"
-    ````
-3. Configure your email so it matches the primary email designated in your GitHub profile; if you're a MSFT employee, it should be your MSFT email address:
-   
-    ````
-    git config --global user.email "alias@example.com"
-    ````
-4. Type `git config -l` and review your local settings to ensure the user name and email in the configuration are correct.
-
-## Next steps
-* Understand the type of content that belongs in the technical content repo, and know what does not belong. See the [content channel guidance](content-channel-guidance.md)!
-* Follow [these steps to create or modify an article and then submit it for publishing](git-commands-for-master.md).
-* Copy [the markdown template](../markdown templates/markdown-template-for-new-articles.md) as the basis for a new article.
-* Use [this checklist to verify your pull request will meet the quality criteria](contributor-guide-pr-criteria.md) for merging.
-
-### Contributors' guide navigation
-* [Overview article](../README.md)
-* [Index of guidance articles](contributor-guide-index.md)
-
-<!--Anchors-->
-[Use a customer-friendly voice]: #use-a-customer-friendly-voice
-[Consider localization and machine translation]: #consider-localization-and-machine-translation
-[other style and voice issues to watch for]: #other-style-and-voice-issues-to-watch-for
-
-
-[Create a GitHub account and set up your profile]: #create-a-github-account-and-set-up-your-profile
-[Determine whether you really need to follow the rest of these steps]: #determine-whether-you-really-need-to-follow-the-rest-of-these-steps
-[Permissions in GitHub]: #permissions-in-github
-[Install Git for Windows]: #install-git-for-windows
-[Enable two-factor authentication]: #enable-two-factor-authentication
-[Install a markdown editor]: #install-a-markdown-editor
-[Fork the repository and copy it to your computer]: #fork-the-repository-and-copy-it-to-your-computer
-[Install git-credential-winstore]: #install-git-credential-winstore
-[Sign up for Disqus]: #sign-up-for-disqus
-[Configure your user name and email locally]: #configure-your-user-name-and-email-locally
-[Next steps]: #next-steps
-=======
-See [https://aka.ms/tools-and-setup](https://aka.ms/tools-and-setup)
->>>>>>> ac4258ed
+See [https://aka.ms/tools-and-setup](https://aka.ms/tools-and-setup)