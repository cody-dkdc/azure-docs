--- conflicted
+++ resolved
@@ -160,11 +160,7 @@
 Private repo:
 
         cd azure-docs-pr
-<<<<<<< HEAD
-        git remote add upstream https://[your GitHub user name]:[token]@github.com/Microsoft/azure-docs-pr.git
-=======
         git remote add upstream https://your_GitHub_user_name:your_token@github.com/Microsoft/azure-docs-pr.git
->>>>>>> 275c2e5b
         git fetch upstream
 
 This usually takes a while. After you do this, you won't have to fork again or enter your credentials again. You would only have to copy the forks to a local computer again if you set the tools up on another computer.
