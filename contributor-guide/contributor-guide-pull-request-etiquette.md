# Pull request etiquette and best practices for Microsoft contributors to Azure documentation

To publish changes to documentation, you submit pull requests from your fork. Every pull request has to be reviewed prior to being merged. Read this article to understand how you should work with pull request reviewers and how you can create pull requests that are easier and faster to review so the pull request queue works better for everyone.

## Working with pull request reviewers

Here's the basics you need to know about working with pull request reviewers.

- <b>Understand the role of the pull request reviewer. The reviewer:</b>
  - Ensures the basic quality of the content
  - Prevents regressions in the repository
  - Provides feedback before merging

  Pull request reviewers are in a content governance role. The primary intent is not to simply merge whatever is submitted as quickly as possible. Expect feedback that will require you to make updates, especially for new and heavily revised articles.

- <b>Plan ahead with your pull request reviewer:</b>
  - For high-priority pull requests
  - Pull requests for timed/dated releases
  - Pull requests that change or add lots of files

- <b>Pull requests may take a few days to be merged</b>

  While pull request reviewers try to review PRs at least twice daily, all the pull request reviewers have other work to do, and some of that work might be higher priority than reviewing pull requests.


## Make the pull request queue work better for everyone

There are two basic realities in the PR queue:

- Pull requests that are small in scope and that contain very similar changes take less time to review.
- Pull requests that are large in scope or that contain different, mixed kinds of changes take more time to review.

You can help make the pull request queue work better by following these best practices:

- Separate minor updates to existing articles from new articles or major rewrites. Work on these changes in separate working branches.

- When you delete articles or images, don't mix the deletions with new content additions or updates. Handle the changes/new content in a separate working branch.

<<<<<<< HEAD
- Contact your pull request reviewer to expedite PRs only when absolutely necessary. You can request expedited PR handling for Red Zone, privacy, legal, and security issues; for truly broken customer experiences; and for executive escalations. 
=======
- Contact your pull request reviewer to expedite PRs only when absolutely necessary. You can request expedited PR handling for Red Zone, privacy, and security issues; for truly broken customer experiences; and for executive escalations.
>>>>>>> f693f374

- For releases or refactoring of content, plan ahead with your PR reviewer. You may need his or her help to create a release branch or to coordinate merge times with publishing times so your content is published at the right time.

- If you are trying to coordinate updates made in the ACOM repo (ie, changes to left navigation, landing pages, redirects, or learning maps) with changes you are making in the azure-content-pr repository, you must coordinate that work ahead of time with your PR reviewer. Otherwise, you risk having a lot of broken links.

## In a hurry? Submit PRs that can be accepted automatically

Use the PRMerger automation rules to get more of your day-to-day PRs merged automatically.

PRMerger can accept your PR automatically, if:
* It affects 10 files or fewer.
* It contains 15 commits or fewer.
* Less than 20% of text changes.
* Selectors/switchers aren't updated.
* No files are deleted or added.
* No images are new, changed, or deleted.

### Need to make a lot of little changes?

Take your cue from the PRMerger automation rules above, and do the following:
* Submit articles with light changes together in a PR with 10 or fewer files.
* Create a separate PR for articles in which images or selectors change. This requires human review.
* Create a separate PR for new or deleted articles. This requires human review.<|MERGE_RESOLUTION|>--- conflicted
+++ resolved
@@ -4,7 +4,7 @@
 
 ## Working with pull request reviewers
 
-Here's the basics you need to know about working with pull request reviewers.
+Here's the basics you need to know about working with pull request reviewers. 
 
 - <b>Understand the role of the pull request reviewer. The reviewer:</b>
   - Ensures the basic quality of the content
@@ -20,27 +20,23 @@
 
 - <b>Pull requests may take a few days to be merged</b>
 
-  While pull request reviewers try to review PRs at least twice daily, all the pull request reviewers have other work to do, and some of that work might be higher priority than reviewing pull requests.
+  While pull request reviewers try to review PRs at least twice daily, all the pull request reviewers have other work to do, and some of that work might be higher priority than reviewing pull requests. 
 
 
 ## Make the pull request queue work better for everyone
 
 There are two basic realities in the PR queue:
 
-- Pull requests that are small in scope and that contain very similar changes take less time to review.
+- Pull requests that are small in scope and that contain very similar changes take less time to review. 
 - Pull requests that are large in scope or that contain different, mixed kinds of changes take more time to review.
 
 You can help make the pull request queue work better by following these best practices:
 
-- Separate minor updates to existing articles from new articles or major rewrites. Work on these changes in separate working branches.
+- Separate minor updates to existing articles from new articles or major rewrites. Work on these changes in separate working branches. 
 
 - When you delete articles or images, don't mix the deletions with new content additions or updates. Handle the changes/new content in a separate working branch.
 
-<<<<<<< HEAD
 - Contact your pull request reviewer to expedite PRs only when absolutely necessary. You can request expedited PR handling for Red Zone, privacy, legal, and security issues; for truly broken customer experiences; and for executive escalations. 
-=======
-- Contact your pull request reviewer to expedite PRs only when absolutely necessary. You can request expedited PR handling for Red Zone, privacy, and security issues; for truly broken customer experiences; and for executive escalations.
->>>>>>> f693f374
 
 - For releases or refactoring of content, plan ahead with your PR reviewer. You may need his or her help to create a release branch or to coordinate merge times with publishing times so your content is published at the right time.
 
