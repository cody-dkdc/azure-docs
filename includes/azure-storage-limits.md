--- conflicted
+++ resolved
@@ -1,44 +1,13 @@
 | Resource | Default Limit |
 | --- | --- |
-<<<<<<< HEAD
-| Number of storage accounts per subscription |200<sup>1</sup> |
-| Max storage account capacity |500 TB<sup>2</sup> |
-| Max number of blob containers, blobs, file shares, tables, queues, entities, or messages per storage account |No limit |
-| Max size of a single blob container, table, or queue |Same as max storage account capacity |
-| Max number of blocks in a block blob or append blob |50,000 |
-| Max size of a block in a block blob |100 MB |
-| Max size of a block blob |50,000 X 100 MB (approx. 4.75 TB) |
-| Max size of a block in an append blob |4 MB |
-| Max size of an append blob |50,000 X 4 MB (approx. 195 GB) |
-| Max size of a page blob |8 TB |
-| Max size of a table entity |1 MB |
-| Max number of properties in a table entity |252 |
-| Max size of a message in a queue |64 KB |
-| Max size of a file share |5 TB |
-| Max size of a file in a file share |1 TB |
-| Max number of files in a file share |Only limit is the 5 TB total capacity of the file share |
-| Max IOPS per share |1000 |
-| Max number of files in a file share |Only limit is the 5 TB total capacity of the file share |
-| Max number of stored access policies per container, file share, table, or queue |5 |
-| Maximum Request Rate per storage account |Blobs: 20,000 requests per second<sup>2</sup> for blobs of any valid size (capped only by the account's ingress/egress limits) <br />Files: 1000 IOPS (8 KB in size) per file share <br />Queues: 20,000 messages per second (assuming 1 KB message size)<br />Tables: 20,000 transactions per second (assuming 1 KB entity size) |
-| Target throughput for single blob |Up to 60 MB per second, or up to 500 requests per second |
-| Target throughput for single queue (1 KB messages) |Up to 2000 messages per second |
-| Target throughput for single table partition (1 KB entities) |Up to 2000 entities per second |
-| Target throughput for single file share |Up to 60 MB per second |
-| Max ingress<sup>3</sup> per storage account (US Regions) |10 Gbps if RA-GRS/GRS/ZRS<sup>4</sup> enabled, 20 Gbps for LRS<sup>2</sup> |
-| Max egress<sup>3</sup> per storage account (US Regions) |20 Gbps if RA-GRS/GRS/ZRS<sup>4</sup> enabled, 30 Gbps for LRS<sup>2</sup> |
-| Max ingress<sup>3</sup> per storage account (Non-US regions) |5 Gbps if RA-GRS/GRS/ZRS<sup>4</sup> enabled, 10 Gbps for LRS<sup>2</sup> |
-| Max egress<sup>3</sup> per storage account (Non-US regions) |10 Gbps if RA-GRS/GRS/ZRS<sup>4</sup> enabled, 15 Gbps for LRS<sup>2</sup> |
-=======
 | Number of storage accounts per subscription | 200<sup>1</sup> |
 | Max storage account capacity | 500 TiB<sup>2</sup> |
 | Max number of blob containers, blobs, file shares, tables, queues, entities, or messages per storage account | No limit |
 | Maximum request rate per storage account | 20,000 requests per second<sup>2</sup> |
-| Max ingress<sup>3</sup> per storage account (US Regions) | 10 Gbps if GRS/ZRS<sup>4</sup> enabled, 20 Gbps for LRS<sup>2</sup> |
+| Max ingress<sup>3</sup> per storage account (US Regions) | 10 Gbps if RA-GRS/ZRS<sup>4</sup> enabled, 20 Gbps for LRS<sup>2</sup> |
 | Max egress<sup>3</sup> per storage account (US Regions) | 20 Gbps if RA-GRS/GRS/ZRS<sup>4</sup> enabled, 30 Gbps for LRS<sup>2</sup> |
-| Max ingress<sup>3</sup> per storage account (Non-US regions) | 5 Gbps if GRS/ZRS<sup>4</sup> enabled, 10 Gbps for LRS<sup>2</sup> |
+| Max ingress<sup>3</sup> per storage account (Non-US regions) | 5 Gbps if RA-GRS/ZRS<sup>4</sup> enabled, 10 Gbps for LRS<sup>2</sup> |
 | Max egress<sup>3</sup> per storage account (Non-US regions) | 10 Gbps if RA-GRS/GRS/ZRS<sup>4</sup> enabled, 15 Gbps for LRS<sup>2</sup> |
->>>>>>> f6d0d599
 
 <sup>1</sup>Includes both Standard and Premium storage accounts. If you require more than 200 storage accounts, make a request through [Azure Support](https://azure.microsoft.com/support/faq/). The Azure Storage team will review your business case and may approve up to 250 storage accounts. 
 
