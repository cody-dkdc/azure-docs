---
 title: include file
 description: include file
 services: storage
 author: tamram
 ms.service: storage
 ms.topic: include
 ms.date: 01/11/2018
 ms.author: tamram
 ms.custom: include file
---

The following table describes default limits for Azure Storage. The *ingress* limit refers to all data (requests) being sent to a storage account. The *egress* limit refers to all data (responses) being received from a storage account.

| Resource | Default limit |
| --- | --- |
| Number of storage accounts per region per subscription, including both standard and premium accounts | 250 |
| Max storage account capacity | 2 PB for US and Europe, 500 TB for all other regions including UK |
| Max number of blob containers, blobs, file shares, tables, queues, entities, or messages per storage account | No limit |
| Maximum request rate<sup>1</sup> per storage account | 20,000 requests per second |
| Max ingress<sup>1</sup> per storage account (US Regions) | 10 Gbps if RA-GRS/GRS enabled, 20 Gbps for LRS/ZRS<sup>2</sup> |
| Max ingress<sup>1</sup> per storage account (Non-US regions) | 5 Gbps if RA-GRS/GRS enabled, 10 Gbps for LRS/ZRS<sup>2</sup> |
| Max egress for general-purpose v2 and Blob storage accounts (all regions) | 50 Gbps |
| Max egress for general-purpose v1 storage accounts (US regions) | 20 Gbps if RA-GRS/GRS enabled, 30 Gbps for LRS/ZRS <sup>2</sup> |
| Max egress for general-purpose v1 storage accounts (Non-US regions) | 10 Gbps if RA-GRS/GRS enabled, 15 Gbps for LRS/ZRS <sup>2</sup> |

<<<<<<< HEAD
<sup>1</sup> Azure standard storage accounts support higher limits for ingress by request. To request an increase in account limits for ingress, contact [Azure Support](https://azure.microsoft.com/support/faq/).
=======
<sup>1</sup> Azure storage accounts support higher limits for ingress and IOPS by request. To request an increase in account limits, please contact [Azure Support](https://azure.microsoft.com/support/faq/).
>>>>>>> 992e0756

<sup>2</sup> [Azure Storage replication](https://docs.microsoft.com/azure/storage/common/storage-redundancy) options include:
* **RA-GRS**: Read-access geo-redundant storage. If RA-GRS is enabled, egress targets for the secondary location are identical to those for the primary location.
* **GRS**: Geo-redundant storage. 
* **ZRS**: Zone-redundant storage.
* **LRS**: Locally redundant storage. 

> [!NOTE]
> Microsoft recommends using a general-purpose v2 storage account for most scenarios. You can easily upgrade a general-purpose v1 or Blob storage account to a general-purpose v2 account with no downtime and without the need to copy data.
>
> For more information on Azure Storage accounts, see [Storage Account Overview](../articles/storage/common/storage-account-overview.md). 

If the needs of your application exceed the scalability targets of a single storage account, you can build your application to use multiple storage accounts. You can then partition your data objects across those storage accounts. See [Azure Storage Pricing](https://azure.microsoft.com/pricing/details/storage/) for information on volume pricing.

All storage accounts run on a flat network topology and support the scalability and performance targets outlined in this article, regardless of when they were created. For more information on the Azure Storage flat network architecture and on scalability, see [Microsoft Azure Storage: A Highly Available Cloud Storage Service with Strong Consistency](http://blogs.msdn.com/b/windowsazurestorage/archive/2011/11/20/windows-azure-storage-a-highly-available-cloud-storage-service-with-strong-consistency.aspx).
<|MERGE_RESOLUTION|>--- conflicted
+++ resolved
@@ -24,11 +24,7 @@
 | Max egress for general-purpose v1 storage accounts (US regions) | 20 Gbps if RA-GRS/GRS enabled, 30 Gbps for LRS/ZRS <sup>2</sup> |
 | Max egress for general-purpose v1 storage accounts (Non-US regions) | 10 Gbps if RA-GRS/GRS enabled, 15 Gbps for LRS/ZRS <sup>2</sup> |
 
-<<<<<<< HEAD
 <sup>1</sup> Azure standard storage accounts support higher limits for ingress by request. To request an increase in account limits for ingress, contact [Azure Support](https://azure.microsoft.com/support/faq/).
-=======
-<sup>1</sup> Azure storage accounts support higher limits for ingress and IOPS by request. To request an increase in account limits, please contact [Azure Support](https://azure.microsoft.com/support/faq/).
->>>>>>> 992e0756
 
 <sup>2</sup> [Azure Storage replication](https://docs.microsoft.com/azure/storage/common/storage-redundancy) options include:
 * **RA-GRS**: Read-access geo-redundant storage. If RA-GRS is enabled, egress targets for the secondary location are identical to those for the primary location.
