<<<<<<< HEAD
<!--author=SharS last changed: 9/17/15-->

#### To create a volume

1. On the device **Quick Start** page, click **Add a volume**. This starts the Add a volume wizard.

2. In the Add a volume wizard, under **Basic Settings**:
   1. Type a **Name** for your volume.
   2. Specify the **Provisioned Capacity** for your volume. **The volume capacity must be between 1 GB and 64 TB.**
   3. On the drop-down list, select the **Usage Type** for your volume. For less frequently accessed archival data, select an **Archive volume**. For all other types of data, select **Tiered Volume**. (Tiered volumes were formerly called primary volumes).
   4. Click the arrow icon ![arrow-icon](./media/storsimple-create-volume/HCS_ArrowIcon-include.png) to go to the next page.

     ![Add volume](./media/storsimple-create-volume/HCS_AddVolume1M-include.png)

3. In the **Additional Settings** dialog box, add a new access control record (ACR):
   1. Supply a **Name** for your ACR.
   2. Under **iSCSI Initiator Name**, provide the iSCSI Qualified Name (IQN) of your Windows host. If you don't have the IQN, go to [Get the IQN of a Windows Server host](#get-the-iqn-of-a-windows-server-host).
   3. Under **Default backup for this volume?**, select the **Enable** check box. The default backup will create a policy that executes at 22:30 each day (device time) and creates a cloud snapshot of this volume.

     > [AZURE.NOTE] After the backup is enabled here, it cannot be reverted. You will need to edit the volume to modify this setting.

     ![Add volume](./media/storsimple-create-volume/HCs_AddVolume2M-include.png)

4. Click the check icon ![check icon](./media/storsimple-create-volume/HCS_CheckIcon-include.png). A volume will be created with the specified settings.

![Video available](./media/storsimple-create-volume/Video_icon.png) **Video available**

To watch a video that demonstrates how to create a StorSimple volume, click [here](http://azure.microsoft.com/documentation/videos/create-a-storsimple-volume/).
=======
<!--author=SharS last changed: 11/16/15-->

#### To create a volume

1. On the device **Quick Start** page, click **Add a volume**. This starts the Add a volume wizard.

2. In the Add a volume wizard, under **Basic Settings**, do the following:
   1. Supply a **Name** for your volume.
   2. Specify the **Provisioned Capacity** for your volume in GB or TB. The volume capacity must be between 1 GB and 64 TB for a physical device.
   3. On the drop-down list, select the **Usage Type** for your volume. 
   4. If you are using this volume for archival data, select the **Use this volume for less frequently accessed archival data** check box. For all other use cases, simply select **Tiered Volume**. (Tiered volumes were formerly called primary volumes).
   4. Click the arrow icon ![arrow-icon](./media/storsimple-create-volume/HCS_ArrowIcon-include.png) to go to the next page.

        ![Add volume](./media/storsimple-create-volume/AddVolume1-include.png)

3. In the **Additional Settings** dialog box, add a new access control record (ACR):
   1. Supply a **Name** for your ACR.
   2. Under **iSCSI Initiator Name**, provide the iSCSI Qualified Name (IQN) of your Windows host. If you don't have the IQN, go to [Get the IQN of a Windows Server host](#get-the-iqn-of-a-windows-server-host).
   3. We recommend that you enable a default backup by selecting the **Enable a default backup for this volume** check box. The default backup will create a policy that executes at 22:30 each day (device time) and creates a cloud snapshot of this volume.

        > [AZURE.NOTE] After the backup is enabled here, it cannot be reverted. You will need to edit the volume to modify this setting.

        ![Add volume](./media/storsimple-create-volume/AddVolume2-include.png)

4. Click the check icon ![check icon](./media/storsimple-create-volume/HCS_CheckIcon-include.png). A volume will be created with the specified settings.

![Video available](./media/storsimple-create-volume/Video_icon.png) **Video available**

To watch a video that demonstrates how to create a StorSimple volume, click [here](http://azure.microsoft.com/documentation/videos/create-a-storsimple-volume/).

>>>>>>> 08be3281
<|MERGE_RESOLUTION|>--- conflicted
+++ resolved
@@ -1,61 +1,30 @@
-<<<<<<< HEAD
-<!--author=SharS last changed: 9/17/15-->
-
-#### To create a volume
-
-1. On the device **Quick Start** page, click **Add a volume**. This starts the Add a volume wizard.
-
-2. In the Add a volume wizard, under **Basic Settings**:
-   1. Type a **Name** for your volume.
-   2. Specify the **Provisioned Capacity** for your volume. **The volume capacity must be between 1 GB and 64 TB.**
-   3. On the drop-down list, select the **Usage Type** for your volume. For less frequently accessed archival data, select an **Archive volume**. For all other types of data, select **Tiered Volume**. (Tiered volumes were formerly called primary volumes).
-   4. Click the arrow icon ![arrow-icon](./media/storsimple-create-volume/HCS_ArrowIcon-include.png) to go to the next page.
-
-     ![Add volume](./media/storsimple-create-volume/HCS_AddVolume1M-include.png)
-
-3. In the **Additional Settings** dialog box, add a new access control record (ACR):
-   1. Supply a **Name** for your ACR.
-   2. Under **iSCSI Initiator Name**, provide the iSCSI Qualified Name (IQN) of your Windows host. If you don't have the IQN, go to [Get the IQN of a Windows Server host](#get-the-iqn-of-a-windows-server-host).
-   3. Under **Default backup for this volume?**, select the **Enable** check box. The default backup will create a policy that executes at 22:30 each day (device time) and creates a cloud snapshot of this volume.
-
-     > [AZURE.NOTE] After the backup is enabled here, it cannot be reverted. You will need to edit the volume to modify this setting.
-
-     ![Add volume](./media/storsimple-create-volume/HCs_AddVolume2M-include.png)
-
-4. Click the check icon ![check icon](./media/storsimple-create-volume/HCS_CheckIcon-include.png). A volume will be created with the specified settings.
-
-![Video available](./media/storsimple-create-volume/Video_icon.png) **Video available**
-
-To watch a video that demonstrates how to create a StorSimple volume, click [here](http://azure.microsoft.com/documentation/videos/create-a-storsimple-volume/).
-=======
-<!--author=SharS last changed: 11/16/15-->
-
-#### To create a volume
-
-1. On the device **Quick Start** page, click **Add a volume**. This starts the Add a volume wizard.
-
-2. In the Add a volume wizard, under **Basic Settings**, do the following:
-   1. Supply a **Name** for your volume.
-   2. Specify the **Provisioned Capacity** for your volume in GB or TB. The volume capacity must be between 1 GB and 64 TB for a physical device.
-   3. On the drop-down list, select the **Usage Type** for your volume. 
-   4. If you are using this volume for archival data, select the **Use this volume for less frequently accessed archival data** check box. For all other use cases, simply select **Tiered Volume**. (Tiered volumes were formerly called primary volumes).
-   4. Click the arrow icon ![arrow-icon](./media/storsimple-create-volume/HCS_ArrowIcon-include.png) to go to the next page.
-
-        ![Add volume](./media/storsimple-create-volume/AddVolume1-include.png)
-
-3. In the **Additional Settings** dialog box, add a new access control record (ACR):
-   1. Supply a **Name** for your ACR.
-   2. Under **iSCSI Initiator Name**, provide the iSCSI Qualified Name (IQN) of your Windows host. If you don't have the IQN, go to [Get the IQN of a Windows Server host](#get-the-iqn-of-a-windows-server-host).
-   3. We recommend that you enable a default backup by selecting the **Enable a default backup for this volume** check box. The default backup will create a policy that executes at 22:30 each day (device time) and creates a cloud snapshot of this volume.
-
-        > [AZURE.NOTE] After the backup is enabled here, it cannot be reverted. You will need to edit the volume to modify this setting.
-
-        ![Add volume](./media/storsimple-create-volume/AddVolume2-include.png)
-
-4. Click the check icon ![check icon](./media/storsimple-create-volume/HCS_CheckIcon-include.png). A volume will be created with the specified settings.
-
-![Video available](./media/storsimple-create-volume/Video_icon.png) **Video available**
-
-To watch a video that demonstrates how to create a StorSimple volume, click [here](http://azure.microsoft.com/documentation/videos/create-a-storsimple-volume/).
-
->>>>>>> 08be3281
+<!--author=SharS last changed: 11/16/15-->
+
+#### To create a volume
+
+1. On the device **Quick Start** page, click **Add a volume**. This starts the Add a volume wizard.
+
+2. In the Add a volume wizard, under **Basic Settings**, do the following:
+   1. Supply a **Name** for your volume.
+   2. Specify the **Provisioned Capacity** for your volume in GB or TB. The volume capacity must be between 1 GB and 64 TB for a physical device.
+   3. On the drop-down list, select the **Usage Type** for your volume. 
+   4. If you are using this volume for archival data, select the **Use this volume for less frequently accessed archival data** check box. For all other use cases, simply select **Tiered Volume**. (Tiered volumes were formerly called primary volumes).
+   4. Click the arrow icon ![arrow-icon](./media/storsimple-create-volume/HCS_ArrowIcon-include.png) to go to the next page.
+
+        ![Add volume](./media/storsimple-create-volume/AddVolume1-include.png)
+
+3. In the **Additional Settings** dialog box, add a new access control record (ACR):
+   1. Supply a **Name** for your ACR.
+   2. Under **iSCSI Initiator Name**, provide the iSCSI Qualified Name (IQN) of your Windows host. If you don't have the IQN, go to [Get the IQN of a Windows Server host](#get-the-iqn-of-a-windows-server-host).
+   3. We recommend that you enable a default backup by selecting the **Enable a default backup for this volume** check box. The default backup will create a policy that executes at 22:30 each day (device time) and creates a cloud snapshot of this volume.
+
+        > [AZURE.NOTE] After the backup is enabled here, it cannot be reverted. You will need to edit the volume to modify this setting.
+
+        ![Add volume](./media/storsimple-create-volume/AddVolume2-include.png)
+
+4. Click the check icon ![check icon](./media/storsimple-create-volume/HCS_CheckIcon-include.png). A volume will be created with the specified settings.
+
+![Video available](./media/storsimple-create-volume/Video_icon.png) **Video available**
+
+To watch a video that demonstrates how to create a StorSimple volume, click [here](http://azure.microsoft.com/documentation/videos/create-a-storsimple-volume/).
+