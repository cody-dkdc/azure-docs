Resource| Default limit
---|---
<<<<<<< HEAD
Profiles per subscription | 100
Endpoints per profile| 200

You can contact support to increase the default limit
=======
Profiles per subscription | 100 <sup>1</sup>
Endpoints per profile| 200

<sup>1</sup>Contact support in case you need to increase these limits.
>>>>>>> 08be3281
<|MERGE_RESOLUTION|>--- conflicted
+++ resolved
@@ -1,13 +1,6 @@
 Resource| Default limit
 ---|---
-<<<<<<< HEAD
-Profiles per subscription | 100
-Endpoints per profile| 200
-
-You can contact support to increase the default limit
-=======
 Profiles per subscription | 100 <sup>1</sup>
 Endpoints per profile| 200
 
-<sup>1</sup>Contact support in case you need to increase these limits.
->>>>>>> 08be3281
+<sup>1</sup>Contact support in case you need to increase these limits.