--- conflicted
+++ resolved
@@ -26,11 +26,7 @@
 
 Managed disks are integrated with availability sets to ensure that the disks of [VMs in an availability set](../articles/virtual-machines/windows/manage-availability.md#use-managed-disks-for-vms-in-an-availability-set) are sufficiently isolated from each other to avoid a single point of failure. Disks are automatically placed in different storage scale units (stamps). If a stamp fails due to hardware or software failure, only the VM instances with disks on those stamps fail. For example, let's say you have an application running on five VMs, and the VMs are in an Availability Set. The disks for those VMs won't all be stored in the same stamp, so if one stamp goes down, the other instances of the application continue to run.
 
-<<<<<<< HEAD
-## Integration with Availability Zones
-=======
 ### Integration with Availability Zones
->>>>>>> c06ec023
 
 Managed disks supports [Availability Zones](../articles/availability-zones/az-overview.md), which is a high-availability offering that protects your applications from datacenter failures. Availability Zones are unique physical locations within an Azure region. Each zone is made up of one or more datacenters equipped with independent power, cooling, and networking. To ensure resiliency, there’s a minimum of three separate zones in all enabled regions. With Availability Zones, Azure offers industry best 99.99% VM uptime SLA.
 
