---
 title: include file
 description: include file
 services: expressroute
 author: cherylmc
 ms.service: expressroute
 ms.topic: include
 ms.date: 06/12/2018
 ms.author: cherylmc
 ms.custom: include file
---
<<<<<<< HEAD
#### ExpressRoute limits
The following limits apply to Azure ExpressRoute resources per subscription.

=======
>>>>>>> 6a383dfd
| Resource | Default/maximum limit |
| --- | --- |
| ExpressRoute circuits per subscription |10 |
| ExpressRoute circuits per region per subscription, with Azure Resource Manager |10 |
| Maximum number of routes for Azure private peering with ExpressRoute Standard |4,000 |
| Maximum number of routes for Azure private peering with ExpressRoute Premium add-on |10,000 |
| Maximum number of routes for Azure private peering from the VNet address space for an ExpressRoute connection |200 | 
| Maximum number of routes for Microsoft Azure peering with ExpressRoute Standard |200 |
| Maximum number of routes for Microsoft Azure peering with ExpressRoute Premium add-on |200 |
| Maximum number of ExpressRoute circuits linked to the same virtual network in the same peering location |4 |
<<<<<<< HEAD
| Maximum number of ExpressRoute circuits linked to the same virtual network in different peering locations |>4, depends on GatewaySubnet size|
=======
| Maximum number of ExpressRoute circuits linked to the same virtual network in different peering locations |4 |
>>>>>>> 6a383dfd
| Number of virtual network links allowed per ExpressRoute circuit |See the following table. |

#### Number of virtual networks per ExpressRoute circuit
| **Circuit size** | **Number of virtual network links for Standard** | **Number of virtual network links with Premium add-on** |
| --- | --- | --- |
| 50 Mbps |10 |20 |
| 100 Mbps |10 |25 |
| 200 Mbps |10 |25 |
| 500 Mbps |10 |40 |
| 1 Gbps |10 |50 |
| 2 Gbps |10 |60 |
| 5 Gbps |10 |75 |
| 10 Gbps |10 |100 |
| 40 Gbps* |10 |100 |
| 100 Gbps* |10 |100 |

*ExpressRoute Direct Only<|MERGE_RESOLUTION|>--- conflicted
+++ resolved
@@ -9,12 +9,6 @@
  ms.author: cherylmc
  ms.custom: include file
 ---
-<<<<<<< HEAD
-#### ExpressRoute limits
-The following limits apply to Azure ExpressRoute resources per subscription.
-
-=======
->>>>>>> 6a383dfd
 | Resource | Default/maximum limit |
 | --- | --- |
 | ExpressRoute circuits per subscription |10 |
@@ -25,11 +19,7 @@
 | Maximum number of routes for Microsoft Azure peering with ExpressRoute Standard |200 |
 | Maximum number of routes for Microsoft Azure peering with ExpressRoute Premium add-on |200 |
 | Maximum number of ExpressRoute circuits linked to the same virtual network in the same peering location |4 |
-<<<<<<< HEAD
-| Maximum number of ExpressRoute circuits linked to the same virtual network in different peering locations |>4, depends on GatewaySubnet size|
-=======
 | Maximum number of ExpressRoute circuits linked to the same virtual network in different peering locations |4 |
->>>>>>> 6a383dfd
 | Number of virtual network links allowed per ExpressRoute circuit |See the following table. |
 
 #### Number of virtual networks per ExpressRoute circuit
