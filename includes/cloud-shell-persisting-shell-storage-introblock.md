--- conflicted
+++ resolved
@@ -1,9 +1,5 @@
 # Persist files in Azure Cloud Shell
-<<<<<<< HEAD
-Cloud Shell utilizes of Azure File storage to persist files across sessions.
-=======
 Cloud Shell utilizes Azure File storage to persist files across sessions.
->>>>>>> 8855dccd
 
 ## Set up a clouddrive file share
 On initial start, Cloud Shell prompts you to associate a new or existing file share to persist files across sessions.
