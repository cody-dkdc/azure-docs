--- conflicted
+++ resolved
@@ -56,15 +56,9 @@
 	You should see a .cfg file.
 4. Open the file:
 
-<<<<<<< HEAD
-		```bash
-		vi eth0.cfg
-		```
-=======
 	```bash
 	vi eth0.cfg
 	```
->>>>>>> 518000d5
 
 	You should see the following lines at the end of the file:
 
@@ -143,18 +137,10 @@
 
 	```bash
 	DEVICE=eth0:0
-<<<<<<< HEAD
-        BOOTPROTO=static
-        ONBOOT=yes
-        IPADDR=192.168.101.101
-        NETMASK=255.255.255.0
-
-=======
     BOOTPROTO=static
     ONBOOT=yes
     IPADDR=192.168.101.101
     NETMASK=255.255.255.0
->>>>>>> 518000d5
 	```
 
 8. Save the file with the following command:
