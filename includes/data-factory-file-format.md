## Specifying formats
Azure Data Factory supports the following format types:

* [Text Format](#specifying-textformat)
* [JSON Format](#specifying-jsonformat)
* [Avro Format](#specifying-avroformat)
* [ORC Format](#specifying-orcformat)
* [Parquet Format](#specifying-parquetformat)

### Specifying TextFormat
If you want to parse the text files or write the data in text format, set the `format` `type` property to **TextFormat**. You can also specify the following **optional** properties in the `format` section. See [TextFormat example](#textformat-example) section on how to configure.

| Property | Description | Allowed values | Required |
| --- | --- | --- | --- |
| columnDelimiter |The character used to separate columns in a file. You can consider to use a rare unprintable char which not likely exists in your data: e.g. specify "\u0001" which represents Start of Heading (SOH). |Only one character is allowed. The **default** value is **comma (',')**. <br/><br/>To use an Unicode character, refer to [Unicode Characters](https://en.wikipedia.org/wiki/List_of_Unicode_characters) to get the corresponding code for it. |No |
| rowDelimiter |The character used to separate rows in a file. |Only one character is allowed. The **default** value is any of the following values on read: **["\r\n", "\r", "\n"]** and **"\r\n"** on write. |No |
| escapeChar |The special character used to escape a column delimiter in the content of input file. <br/><br/>You cannot specify both escapeChar and quoteChar for a table. |Only one character is allowed. No default value. <br/><br/>Example: if you have comma (',') as the column delimiter but you want to have the comma character in the text (example: "Hello, world"), you can define ‘$’ as the escape character and use string "Hello$, world" in the source. |No |
| quoteChar |The character used to quote a string value. The column and row delimiters inside the quote characters would be treated as part of the string value. This property is applicable to both input and output datasets.<br/><br/>You cannot specify both escapeChar and quoteChar for a table. |Only one character is allowed. No default value. <br/><br/>For example, if you have comma (',') as the column delimiter but you want to have comma character in the text (example: <Hello, world>), you can define " (double quote) as the quote character and use the string "Hello, world" in the source. |No |
| nullValue |One or more characters used to represent a null value. |One or more characters. The **default** values are **"\N" and "NULL"** on read and **"\N"** on write. |No |
| encodingName |Specify the encoding name. |A valid encoding name. see [Encoding.EncodingName Property](https://msdn.microsoft.com/library/system.text.encoding.aspx). Example: windows-1250 or shift_jis. The **default** value is **UTF-8**. |No |
| firstRowAsHeader |Specifies whether to consider the first row as a header. For an input dataset, Data Factory reads first row as a header. For an output dataset, Data Factory writes first row as a header. <br/><br/>See [Scenarios for using `firstRowAsHeader` and `skipLineCount`](#scenarios-for-using-firstrowasheader-and-skiplinecount) for sample scenarios. |True<br/>**False (default)** |No |
| skipLineCount |Indicates the number of rows to skip when reading data from input files. If both skipLineCount and firstRowAsHeader are specified, the lines are skipped first and then the header information is read from the input file. <br/><br/>See [Scenarios for using `firstRowAsHeader` and `skipLineCount`](#scenarios-for-using-firstrowasheader-and-skiplinecount) for sample scenarios. |Integer |No |
| treatEmptyAsNull |Specifies whether to treat null or empty string as a null value when reading data from an input file. |**True (default)**<br/>False |No |

#### TextFormat example
The following sample shows some of the format properties for TextFormat.

```json
"typeProperties":
{
    "folderPath": "mycontainer/myfolder",
    "fileName": "myblobname",
    "format":
    {
        "type": "TextFormat",
        "columnDelimiter": ",",
        "rowDelimiter": ";",
        "quoteChar": "\"",
        "NullValue": "NaN",
        "firstRowAsHeader": true,
        "skipLineCount": 0,
        "treatEmptyAsNull": true
    }
},
```
<<<<<<< HEAD

To use an escapeChar instead of quoteChar, replace the line with quoteChar with the following escapeChar:

```json
"escapeChar": "$",
```


### Scenarios for using firstRowAsHeader and skipLineCount
* You are copying from a non-file source to a text file and would like to add a header line containing the schema metadata (for example: SQL schema). Specify **firstRowAsHeader** as true in the output dataset for this scenario. 
* You are copying from a text file containing a header line to a non-file sink and would like to drop that line. Specify **firstRowAsHeader** as true in the input dataset.
* You are copying from a text file and want to skip a few lines at the beginning that contain no data or header information. Specify **skipLineCount** to indicate the number of lines to be skipped. If the rest of the file contains a header line, you can also specify **firstRowAsHeader**. If both **skipLineCount** and **firstRowAsHeader** are specified, the lines are skipped first and then the header information is read from the input file

### Specifying AvroFormat
If the format is set to AvroFormat, you do not need to specify any properties in the Format section within the typeProperties section. Example:

```json
"format":
{
    "type": "AvroFormat",
}
```
=======
>>>>>>> e8cfaf0d

To use an `escapeChar` instead of `quoteChar`, replace the line with `quoteChar` with the following escapeChar:

```json
"escapeChar": "$",
```

#### Scenarios for using firstRowAsHeader and skipLineCount
* You are copying from a non-file source to a text file and would like to add a header line containing the schema metadata (for example: SQL schema). Specify `firstRowAsHeader` as true in the output dataset for this scenario.
* You are copying from a text file containing a header line to a non-file sink and would like to drop that line. Specify `firstRowAsHeader` as true in the input dataset.
* You are copying from a text file and want to skip a few lines at the beginning that contain no data or header information. Specify `skipLineCount` to indicate the number of lines to be skipped. If the rest of the file contains a header line, you can also specify `firstRowAsHeader`. If both `skipLineCount` and `firstRowAsHeader` are specified, the lines are skipped first and then the header information is read from the input file

### Specifying JsonFormat
To **import/export JSON files as-is into/from DocumentDB**, see [Import/export JSON documents](../articles/data-factory/data-factory-azure-documentdb-connector.md#importexport-json-documents) section in DocumentDB connector with details.

If you want to parse the JSON files or write the data in JSON format, set the `format` `type` property to **JsonFormat**. You can also specify the following **optional** properties in the `format` section. See [JsonFormat example](#jsonformat-example) section on how to configure.

| Property | Description | Required |
| --- | --- | --- |
| filePattern |Indicate the pattern of data stored in each JSON file. Allowed values are: **setOfObjects** and **arrayOfObjects**. The **default** value is **setOfObjects**. See [JSON file patterns](#json-file-patterns) section for details about these patterns. |No |
| jsonNodeReference | If you want to iterate and extract data from the objects inside an array field with the same pattern, specify the JSON path of that array. This property is supported only when copying data from JSON files. | No |
| jsonPathDefinition | Specify the JSON path expression for each column mapping with a customized column name (start with lowercase). This property is supported only when copying data from JSON files, and you can extract data from object or array. <br/><br/> For fields under root object, start with root $; for fields inside the array chosen by `jsonNodeReference` property, start from the array element. See [JsonFormat example](#jsonformat-example) section on how to configure. | No |
| encodingName |Specify the encoding name. For the list of valid encoding names, see: [Encoding.EncodingName](https://msdn.microsoft.com/library/system.text.encoding.aspx) Property. For example: windows-1250 or shift_jis. The **default** value is: **UTF-8**. |No |
| nestingSeparator |Character that is used to separate nesting levels. The default value is '.' (dot). |No |

#### JSON file patterns

Copy activity can parse below patterns of JSON files:

<<<<<<< HEAD
```json
{
    "time": "2015-04-29T07:12:20.9100000Z",
    "callingimsi": "466920403025604",
    "callingnum1": "678948008",
    "callingnum2": "567834760",
    "switch1": "China",
    "switch2": "Germany"
}
```
=======
- **Type I: setOfObjects**
>>>>>>> e8cfaf0d

    Each file contains single object, or line-delimited/concatenated multiple objects. When this option is chosen in an output dataset, copy activity produces a single JSON file with each object per line (line-delimited).

<<<<<<< HEAD
```json
    {"time":"2015-04-29T07:12:20.9100000Z","callingimsi":"466920403025604","callingnum1":"678948008","callingnum2":"567834760","switch1":"China","switch2":"Germany"}
    {"time":"2015-04-29T07:13:21.0220000Z","callingimsi":"466922202613463","callingnum1":"123436380","callingnum2":"789037573","switch1":"US","switch2":"UK"}
    {"time":"2015-04-29T07:13:21.4370000Z","callingimsi":"466923101048691","callingnum1":"678901578","callingnum2":"345626404","switch1":"Germany","switch2":"UK"}
    {"time":"2015-04-29T07:13:22.0960000Z","callingimsi":"466922202613463","callingnum1":"789037573","callingnum2":"789044691","switch1":"UK","switch2":"Australia"}
    {"time":"2015-04-29T07:13:22.0960000Z","callingimsi":"466922202613463","callingnum1":"123436380","callingnum2":"789044691","switch1":"US","switch2":"Australia"}
```
=======
    * **single object JSON example**
>>>>>>> e8cfaf0d

        ```json
        {
            "time": "2015-04-29T07:12:20.9100000Z",
            "callingimsi": "466920403025604",
            "callingnum1": "678948008",
            "callingnum2": "567834760",
            "switch1": "China",
            "switch2": "Germany"
        }
        ```

<<<<<<< HEAD
```json
{
    "time": "2015-04-29T07:12:20.9100000Z",
    "callingimsi": "466920403025604",
    "callingnum1": "678948008",
    "callingnum2": "567834760",
    "switch1": "China",
    "switch2": "Germany"
}
{
    "time": "2015-04-29T07:13:21.0220000Z",
    "callingimsi": "466922202613463",
    "callingnum1": "123436380",
    "callingnum2": "789037573",
    "switch1": "US",
    "switch2": "UK"
}
{
    "time": "2015-04-29T07:13:21.4370000Z",
    "callingimsi": "466923101048691",
    "callingnum1": "678901578",
    "callingnum2": "345626404",
    "switch1": "Germany",
    "switch2": "UK"
}
```

#### arrayOfObjects file pattern.
Each file contains an array of objects. 

```json
[
    {
        "time": "2015-04-29T07:12:20.9100000Z",
        "callingimsi": "466920403025604",
        "callingnum1": "678948008",
        "callingnum2": "567834760",
        "switch1": "China",
        "switch2": "Germany"
    },
    {
        "time": "2015-04-29T07:13:21.0220000Z",
        "callingimsi": "466922202613463",
        "callingnum1": "123436380",
        "callingnum2": "789037573",
        "switch1": "US",
        "switch2": "UK"
    },
    {
        "time": "2015-04-29T07:13:21.4370000Z",
        "callingimsi": "466923101048691",
        "callingnum1": "678901578",
        "callingnum2": "345626404",
        "switch1": "Germany",
        "switch2": "UK"
    },
    {
        "time": "2015-04-29T07:13:22.0960000Z",
        "callingimsi": "466922202613463",
        "callingnum1": "789037573",
        "callingnum2": "789044691",
        "switch1": "UK",
        "switch2": "Australia"
    },
    {
        "time": "2015-04-29T07:13:22.0960000Z",
        "callingimsi": "466922202613463",
        "callingnum1": "123436380",
        "callingnum2": "789044691",
        "switch1": "US",
        "switch2": "Australia"
    },
    {
        "time": "2015-04-29T07:13:24.2120000Z",
        "callingimsi": "466922201102759",
        "callingnum1": "345698602",
        "callingnum2": "789097900",
        "switch1": "UK",
        "switch2": "Australia"
    },
    {
        "time": "2015-04-29T07:13:25.6320000Z",
        "callingimsi": "466923300236137",
        "callingnum1": "567850552",
        "callingnum2": "789086133",
        "switch1": "China",
        "switch2": "Germany"
    }
]
```
### JsonFormat example
If you have a JSON file with the following content:  

```json
{
    "Id": 1,
    "Name": {
        "First": "John",
        "Last": "Doe"
    },
    "Tags": ["Data Factory”, "Azure"]
}
```
and you want to copy it into an Azure SQL table in the following format: 

| Id | Name.First | Name.Middle | Name.Last | Tags |
| --- | --- | --- | --- | --- |
| 1 |John |null |Doe |["Data Factory”, "Azure"] |

The input dataset with JsonFormat type is defined as follows: (partial definition with only the relevant parts)
=======
    * **line-delimited JSON example**

        ```json
        {"time":"2015-04-29T07:12:20.9100000Z","callingimsi":"466920403025604","callingnum1":"678948008","callingnum2":"567834760","switch1":"China","switch2":"Germany"}
        {"time":"2015-04-29T07:13:21.0220000Z","callingimsi":"466922202613463","callingnum1":"123436380","callingnum2":"789037573","switch1":"US","switch2":"UK"}
        {"time":"2015-04-29T07:13:21.4370000Z","callingimsi":"466923101048691","callingnum1":"678901578","callingnum2":"345626404","switch1":"Germany","switch2":"UK"}
        ```

    * **concatenated JSON example**

        ```json
        {
            "time": "2015-04-29T07:12:20.9100000Z",
            "callingimsi": "466920403025604",
            "callingnum1": "678948008",
            "callingnum2": "567834760",
            "switch1": "China",
            "switch2": "Germany"
        }
        {
            "time": "2015-04-29T07:13:21.0220000Z",
            "callingimsi": "466922202613463",
            "callingnum1": "123436380",
            "callingnum2": "789037573",
            "switch1": "US",
            "switch2": "UK"
        }
        {
            "time": "2015-04-29T07:13:21.4370000Z",
            "callingimsi": "466923101048691",
            "callingnum1": "678901578",
            "callingnum2": "345626404",
            "switch1": "Germany",
            "switch2": "UK"
        }
        ```

- **Type II: arrayOfObjects**

    Each file contains an array of objects.

    ```json
    [
        {
            "time": "2015-04-29T07:12:20.9100000Z",
            "callingimsi": "466920403025604",
            "callingnum1": "678948008",
            "callingnum2": "567834760",
            "switch1": "China",
            "switch2": "Germany"
        },
        {
            "time": "2015-04-29T07:13:21.0220000Z",
            "callingimsi": "466922202613463",
            "callingnum1": "123436380",
            "callingnum2": "789037573",
            "switch1": "US",
            "switch2": "UK"
        },
        {
            "time": "2015-04-29T07:13:21.4370000Z",
            "callingimsi": "466923101048691",
            "callingnum1": "678901578",
            "callingnum2": "345626404",
            "switch1": "Germany",
            "switch2": "UK"
        }
    ]
    ```

#### JsonFormat example

**Case 1: Copying data from JSON files**

See below two types of samples when copying data from JSON files, and the generic points to note:

**Sample 1: extract data from object and array**

In this sample, you expect one root JSON object maps to single record in tabular result. If you have a JSON file with the following content:  

```json
{
    "id": "ed0e4960-d9c5-11e6-85dc-d7996816aad3",
    "context": {
        "device": {
            "type": "PC"
        },
        "custom": {
            "dimensions": [
                {
                    "TargetResourceType": "Microsoft.Compute/virtualMachines"
                },
                {
                    "ResourceManagmentProcessRunId": "827f8aaa-ab72-437c-ba48-d8917a7336a3"
                },
                {
                    "OccurrenceTime": "1/13/2017 11:24:37 AM"
                }
            ]
        }
    }
}
```
and you want to copy it into an Azure SQL table in the following format, by extracting data from both objects and array:

| id | deviceType | targetResourceType | resourceManagmentProcessRunId | occurrenceTime |
| --- | --- | --- | --- | --- |
| ed0e4960-d9c5-11e6-85dc-d7996816aad3 | PC | Microsoft.Compute/virtualMachines | 827f8aaa-ab72-437c-ba48-d8917a7336a3 | 1/13/2017 11:24:37 AM |

The input dataset with **JsonFormat** type is defined as follows: (partial definition with only the relevant parts). More specifically:

- `structure` section defines the customized column names and the corresponding data type while converting to tabular data. This section is **optional** unless you need to do column mapping. See [Specifying structure definition for rectangular datasets](#specifying-structure-definition-for-rectangular-datasets) section for more details.
- `jsonPathDefinition` specifies the JSON path for each column indicating where to extract the data from. To copy data from array, you can use **array[x].property** to extract value of the given property from the xth object, or you can use **array[*].property** to find the value from any object containing such property.

```json
"properties": {
    "structure": [
        {
            "name": "id",
            "type": "String"
        },
        {
            "name": "deviceType",
            "type": "String"
        },
        {
            "name": "targetResourceType",
            "type": "String"
        },
        {
            "name": "resourceManagmentProcessRunId",
            "type": "String"
        },
        {
            "name": "occurrenceTime",
            "type": "DateTime"
        }
    ],
    "typeProperties": {
        "folderPath": "mycontainer/myfolder",
        "format": {
            "type": "JsonFormat",
            "filePattern": "setOfObjects",
            "jsonPathDefinition": {"id": "$.id", "deviceType": "$.context.device.type", "targetResourceType": "$.context.custom.dimensions[0].TargetResourceType", "resourceManagmentProcessRunId": "$.context.custom.dimensions[1].ResourceManagmentProcessRunId", "occurrenceTime": " $.context.custom.dimensions[2].OccurrenceTime"}      
        }
    }
}
```

**Sample 2: cross apply multiple objects with the same pattern from array**

In this sample, you expect to transform one root JSON object into multiple records in tabular result. If you have a JSON file with the following content:  

```json
{
    "ordernumber": "01",
    "orderdate": "20170122",
    "orderlines": [
        {
            "prod": "p1",
            "price": 23
        },
        {
            "prod": "p2",
            "price": 13
        },
        {
            "prod": "p3",
            "price": 231
        }
    ],
    "city": [ { "sanmateo": "No 1" } ]
}
```
and you want to copy it into an Azure SQL table in the following format, by flattening the data inside the array and cross join with the common root info:

| ordernumber | orderdate | order_pd | order_price | city |
| --- | --- | --- | --- | --- |
| 01 | 20170122 | P1 | 23 | [{"sanmateo":"No 1"}] |
| 01 | 20170122 | P2 | 13 | [{"sanmateo":"No 1"}] |
| 01 | 20170122 | P3 | 231 | [{"sanmateo":"No 1"}] |

The input dataset with **JsonFormat** type is defined as follows: (partial definition with only the relevant parts). More specifically:

- `structure` section defines the customized column names and the corresponding data type while converting to tabular data. This section is **optional** unless you need to do column mapping. See [Specifying structure definition for rectangular datasets](#specifying-structure-definition-for-rectangular-datasets) section for more details.
- `jsonNodeReference` indicates to iterate and extract data from the objects with the same pattern under **array** orderlines.
- `jsonPathDefinition` specifies the JSON path for each column indicating where to extract the data from. In this example, "ordernumber", "orderdate" and "city" are under root object with JSON path starting with "$.", while "order_pd" and "order_price" are defined with path derived from the array element without "$.".

```json
"properties": {
    "structure": [
        {
            "name": "ordernumber",
            "type": "String"
        },
        {
            "name": "orderdate",
            "type": "String"
        },
        {
            "name": "order_pd",
            "type": "String"
        },
        {
            "name": "order_price",
            "type": "Int64"
        },
        {
            "name": "city",
            "type": "String"
        }
    ],
    "typeProperties": {
        "folderPath": "mycontainer/myfolder",
        "format": {
            "type": "JsonFormat",
            "filePattern": "setOfObjects",
            "jsonNodeReference": "$.orderlines",
            "jsonPathDefinition": {"ordernumber": "$.ordernumber", "orderdate": "$.orderdate", "order_pd": "prod", "order_price": "price", "city": " $.city"}         
        }
    }
}
```

**Note the following points:**

* If the `structure` and `jsonPathDefinition` are not defined in the Data Factory dataset, the Copy Activity detects the schema from the first object and flatten the whole object.
* If the JSON input has an array, by default the Copy Activity converts the entire array value into a string. You can choose to extract data from it using `jsonNodeReference` and/or `jsonPathDefinition`, or skip it by not specifying it in `jsonPathDefinition`.
* If there are duplicate names at the same level, the Copy Activity picks the last one.
* Property names are case-sensitive. Two properties with same name but different casings are treated as two separate properties.

**Case 2: Writing data to JSON file**

If you have below table in SQL Database:

| id | order_date | order_price | order_by |
| --- | --- | --- | --- |
| 1 | 20170119 | 2000 | David |
| 2 | 20170120 | 3500 | Patrick |
| 3 | 20170121 | 4000 | Jason |

and for each record, you expect to write to a JSON object in below format:
```json
{
    "id": "1",
    "order": {
        "date": "20170119",
        "price": 2000,
        "customer": "David"
    }
}
```

The output dataset with **JsonFormat** type is defined as follows: (partial definition with only the relevant parts). More specifically, `structure` section defines the customized property names in destination file, `nestingSeparator` (default is ".") will be used to identify the nest layer from the name. This section is **optional** unless you want to change the property name comparing with source column name, or nest some of the properties.
>>>>>>> e8cfaf0d

```json
"properties": {
    "structure": [
<<<<<<< HEAD
        {"name": "Id", "type": "Int"},
        {"name": "Name.First", "type": "String"},
        {"name": "Name.Middle", "type": "String"},
        {"name": "Name.Last", "type": "String"},
        {"name": "Tags", "type": "string"}
    ],
    "typeProperties":
    {
        "folderPath": "mycontainer/myfolder",
        "format":
        {
            "type": "JsonFormat",
            "filePattern": "setOfObjects",
            "encodingName": "UTF-8",
            "nestingSeparator": "."
        }
    }
}
```
If the structure is not defined, the Copy Activity flattens the structure by default and copy every thing. 
=======
        {
            "name": "id",
            "type": "String"
        },
        {
            "name": "order.date",
            "type": "String"
        },
        {
            "name": "order.price",
            "type": "Int64"
        },
        {
            "name": "order.customer",
            "type": "String"
        }
    ],
    "typeProperties": {
        "folderPath": "mycontainer/myfolder",
        "format": {
            "type": "JsonFormat"
        }
    }
}
```

### Specifying AvroFormat
If you want to parse the Avro files or write the data in Avro format, set the `format` `type` property to **AvroFormat**. You do not need to specify any properties in the Format section within the typeProperties section. Example:
>>>>>>> e8cfaf0d

```json
"format":
{
    "type": "AvroFormat",
}
```

To use Avro format in a Hive table, you can refer to [Apache Hive’s tutorial](https://cwiki.apache.org/confluence/display/Hive/AvroSerDe).

Note the following points:  

* [Complex data types](http://avro.apache.org/docs/current/spec.html#schema_complex) are not supported (records, enums, arrays, maps, unions and fixed).

### Specifying OrcFormat
If you want to parse the ORC files or write the data in ORC format, set the `format` `type` property to **OrcFormat**. You do not need to specify any properties in the Format section within the typeProperties section. Example:

```json
"format":
{
    "type": "OrcFormat"
}
```

> [!IMPORTANT]
> If you are not copying ORC files **as-is** between on-premises and cloud data stores, you need to install the JRE 8 (Java Runtime Environment) on your gateway machine. A 64-bit gateway requires 64-bit JRE and 32-bit gateway requires 32-bit JRE. You can find both versions from [here](http://go.microsoft.com/fwlink/?LinkId=808605). Choose the appropriate one.
>
>

Note the following points:

* Complex data types are not supported (STRUCT, MAP, LIST, UNION)
* ORC file has three [compression-related options](http://hortonworks.com/blog/orcfile-in-hdp-2-better-compression-better-performance/): NONE, ZLIB, SNAPPY. Data Factory supports reading data from ORC file in any of these compressed formats. It uses the compression codec is in the metadata to read the data. However, when writing to an ORC file, Data Factory chooses ZLIB, which is the default for ORC. Currently, there is no option to override this behavior.

### Specifying ParquetFormat
<<<<<<< HEAD
If the format is set to ParquetFormat, you do not need to specify any properties in the Format section within the typeProperties section. Example:
=======
If you want to parse the Parquet files or write the data in Parquet format, set the `format` `type` property to **ParquetFormat**. You do not need to specify any properties in the Format section within the typeProperties section. Example:
>>>>>>> e8cfaf0d

```json
"format":
{
    "type": "ParquetFormat"
}
```
> [!IMPORTANT]
> If you are not copying Parquet files **as-is** between on-premises and cloud data stores, you need to install the JRE 8 (Java Runtime Environment) on your gateway machine. A 64-bit gateway requires 64-bit JRE and 32-bit gateway requires 32-bit JRE. You can find both versions from [here](http://go.microsoft.com/fwlink/?LinkId=808605). Choose the appropriate one.
>
>

Note the following points:

* Complex data types are not supported (MAP, LIST)
* Parquet file has the following compression-related options: NONE, SNAPPY, GZIP, and LZO. Data Factory supports reading data from ORC file in any of these compressed formats. It uses the compression codec in the metadata to read the data. However, when writing to a Parquet file, Data Factory chooses SNAPPY, which is the default for Parquet format. Currently, there is no option to override this behavior.<|MERGE_RESOLUTION|>--- conflicted
+++ resolved
@@ -43,31 +43,6 @@
     }
 },
 ```
-<<<<<<< HEAD
-
-To use an escapeChar instead of quoteChar, replace the line with quoteChar with the following escapeChar:
-
-```json
-"escapeChar": "$",
-```
-
-
-### Scenarios for using firstRowAsHeader and skipLineCount
-* You are copying from a non-file source to a text file and would like to add a header line containing the schema metadata (for example: SQL schema). Specify **firstRowAsHeader** as true in the output dataset for this scenario. 
-* You are copying from a text file containing a header line to a non-file sink and would like to drop that line. Specify **firstRowAsHeader** as true in the input dataset.
-* You are copying from a text file and want to skip a few lines at the beginning that contain no data or header information. Specify **skipLineCount** to indicate the number of lines to be skipped. If the rest of the file contains a header line, you can also specify **firstRowAsHeader**. If both **skipLineCount** and **firstRowAsHeader** are specified, the lines are skipped first and then the header information is read from the input file
-
-### Specifying AvroFormat
-If the format is set to AvroFormat, you do not need to specify any properties in the Format section within the typeProperties section. Example:
-
-```json
-"format":
-{
-    "type": "AvroFormat",
-}
-```
-=======
->>>>>>> e8cfaf0d
 
 To use an `escapeChar` instead of `quoteChar`, replace the line with `quoteChar` with the following escapeChar:
 
@@ -97,34 +72,11 @@
 
 Copy activity can parse below patterns of JSON files:
 
-<<<<<<< HEAD
-```json
-{
-    "time": "2015-04-29T07:12:20.9100000Z",
-    "callingimsi": "466920403025604",
-    "callingnum1": "678948008",
-    "callingnum2": "567834760",
-    "switch1": "China",
-    "switch2": "Germany"
-}
-```
-=======
 - **Type I: setOfObjects**
->>>>>>> e8cfaf0d
 
     Each file contains single object, or line-delimited/concatenated multiple objects. When this option is chosen in an output dataset, copy activity produces a single JSON file with each object per line (line-delimited).
 
-<<<<<<< HEAD
-```json
-    {"time":"2015-04-29T07:12:20.9100000Z","callingimsi":"466920403025604","callingnum1":"678948008","callingnum2":"567834760","switch1":"China","switch2":"Germany"}
-    {"time":"2015-04-29T07:13:21.0220000Z","callingimsi":"466922202613463","callingnum1":"123436380","callingnum2":"789037573","switch1":"US","switch2":"UK"}
-    {"time":"2015-04-29T07:13:21.4370000Z","callingimsi":"466923101048691","callingnum1":"678901578","callingnum2":"345626404","switch1":"Germany","switch2":"UK"}
-    {"time":"2015-04-29T07:13:22.0960000Z","callingimsi":"466922202613463","callingnum1":"789037573","callingnum2":"789044691","switch1":"UK","switch2":"Australia"}
-    {"time":"2015-04-29T07:13:22.0960000Z","callingimsi":"466922202613463","callingnum1":"123436380","callingnum2":"789044691","switch1":"US","switch2":"Australia"}
-```
-=======
     * **single object JSON example**
->>>>>>> e8cfaf0d
 
         ```json
         {
@@ -137,118 +89,6 @@
         }
         ```
 
-<<<<<<< HEAD
-```json
-{
-    "time": "2015-04-29T07:12:20.9100000Z",
-    "callingimsi": "466920403025604",
-    "callingnum1": "678948008",
-    "callingnum2": "567834760",
-    "switch1": "China",
-    "switch2": "Germany"
-}
-{
-    "time": "2015-04-29T07:13:21.0220000Z",
-    "callingimsi": "466922202613463",
-    "callingnum1": "123436380",
-    "callingnum2": "789037573",
-    "switch1": "US",
-    "switch2": "UK"
-}
-{
-    "time": "2015-04-29T07:13:21.4370000Z",
-    "callingimsi": "466923101048691",
-    "callingnum1": "678901578",
-    "callingnum2": "345626404",
-    "switch1": "Germany",
-    "switch2": "UK"
-}
-```
-
-#### arrayOfObjects file pattern.
-Each file contains an array of objects. 
-
-```json
-[
-    {
-        "time": "2015-04-29T07:12:20.9100000Z",
-        "callingimsi": "466920403025604",
-        "callingnum1": "678948008",
-        "callingnum2": "567834760",
-        "switch1": "China",
-        "switch2": "Germany"
-    },
-    {
-        "time": "2015-04-29T07:13:21.0220000Z",
-        "callingimsi": "466922202613463",
-        "callingnum1": "123436380",
-        "callingnum2": "789037573",
-        "switch1": "US",
-        "switch2": "UK"
-    },
-    {
-        "time": "2015-04-29T07:13:21.4370000Z",
-        "callingimsi": "466923101048691",
-        "callingnum1": "678901578",
-        "callingnum2": "345626404",
-        "switch1": "Germany",
-        "switch2": "UK"
-    },
-    {
-        "time": "2015-04-29T07:13:22.0960000Z",
-        "callingimsi": "466922202613463",
-        "callingnum1": "789037573",
-        "callingnum2": "789044691",
-        "switch1": "UK",
-        "switch2": "Australia"
-    },
-    {
-        "time": "2015-04-29T07:13:22.0960000Z",
-        "callingimsi": "466922202613463",
-        "callingnum1": "123436380",
-        "callingnum2": "789044691",
-        "switch1": "US",
-        "switch2": "Australia"
-    },
-    {
-        "time": "2015-04-29T07:13:24.2120000Z",
-        "callingimsi": "466922201102759",
-        "callingnum1": "345698602",
-        "callingnum2": "789097900",
-        "switch1": "UK",
-        "switch2": "Australia"
-    },
-    {
-        "time": "2015-04-29T07:13:25.6320000Z",
-        "callingimsi": "466923300236137",
-        "callingnum1": "567850552",
-        "callingnum2": "789086133",
-        "switch1": "China",
-        "switch2": "Germany"
-    }
-]
-```
-### JsonFormat example
-If you have a JSON file with the following content:  
-
-```json
-{
-    "Id": 1,
-    "Name": {
-        "First": "John",
-        "Last": "Doe"
-    },
-    "Tags": ["Data Factory”, "Azure"]
-}
-```
-and you want to copy it into an Azure SQL table in the following format: 
-
-| Id | Name.First | Name.Middle | Name.Last | Tags |
-| --- | --- | --- | --- | --- |
-| 1 |John |null |Doe |["Data Factory”, "Azure"] |
-
-The input dataset with JsonFormat type is defined as follows: (partial definition with only the relevant parts)
-=======
     * **line-delimited JSON example**
 
         ```json
@@ -503,33 +343,10 @@
 ```
 
 The output dataset with **JsonFormat** type is defined as follows: (partial definition with only the relevant parts). More specifically, `structure` section defines the customized property names in destination file, `nestingSeparator` (default is ".") will be used to identify the nest layer from the name. This section is **optional** unless you want to change the property name comparing with source column name, or nest some of the properties.
->>>>>>> e8cfaf0d
 
 ```json
 "properties": {
     "structure": [
-<<<<<<< HEAD
-        {"name": "Id", "type": "Int"},
-        {"name": "Name.First", "type": "String"},
-        {"name": "Name.Middle", "type": "String"},
-        {"name": "Name.Last", "type": "String"},
-        {"name": "Tags", "type": "string"}
-    ],
-    "typeProperties":
-    {
-        "folderPath": "mycontainer/myfolder",
-        "format":
-        {
-            "type": "JsonFormat",
-            "filePattern": "setOfObjects",
-            "encodingName": "UTF-8",
-            "nestingSeparator": "."
-        }
-    }
-}
-```
-If the structure is not defined, the Copy Activity flattens the structure by default and copy every thing. 
-=======
         {
             "name": "id",
             "type": "String"
@@ -558,7 +375,6 @@
 
 ### Specifying AvroFormat
 If you want to parse the Avro files or write the data in Avro format, set the `format` `type` property to **AvroFormat**. You do not need to specify any properties in the Format section within the typeProperties section. Example:
->>>>>>> e8cfaf0d
 
 ```json
 "format":
@@ -594,11 +410,7 @@
 * ORC file has three [compression-related options](http://hortonworks.com/blog/orcfile-in-hdp-2-better-compression-better-performance/): NONE, ZLIB, SNAPPY. Data Factory supports reading data from ORC file in any of these compressed formats. It uses the compression codec is in the metadata to read the data. However, when writing to an ORC file, Data Factory chooses ZLIB, which is the default for ORC. Currently, there is no option to override this behavior.
 
 ### Specifying ParquetFormat
-<<<<<<< HEAD
-If the format is set to ParquetFormat, you do not need to specify any properties in the Format section within the typeProperties section. Example:
-=======
 If you want to parse the Parquet files or write the data in Parquet format, set the `format` `type` property to **ParquetFormat**. You do not need to specify any properties in the Format section within the typeProperties section. Example:
->>>>>>> e8cfaf0d
 
 ```json
 "format":
