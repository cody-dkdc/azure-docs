**Objective-C**: 

1. On your Mac, open _QSTodoListViewController.m_ in Xcode and add the following method. Change _google_ to _microsoftaccount_, _twitter_, _facebook_, or _windowsazureactivedirectory_ if you're not using Google as your identity provider. If you use Facebook, [you will need to whitelist Facebook domains in your app](https://developers.facebook.com/docs/ios/ios9#whitelist).

            - (void) loginAndGetData
            {
                MSClient *client = self.todoService.client;
                if (client.currentUser != nil) {
                    return;
                }
            
                [client loginWithProvider:@"google" controller:self animated:YES completion:^(MSUser *user, NSError *error) {
                    [self refresh];
                }];
            }


2. Replace `[self refresh]` in `viewDidLoad` in _QSTodoListViewController.m_ with the following:

            [self loginAndGetData];

3. Press  _Run_ to start the app, and then log in. When you are logged in, you should be able to view the Todo list and make updates.

**Swift**:

1. On your Mac, open _ToDoTableViewController.swift_ in Xcode and add the following method. Change _google_ to _microsoftaccount_, _twitter_, _facebook_, or _windowsazureactivedirectory_ if you're not using Google as your identity provider. If you use Facebook, [you will need to whitelist Facebook domains in your app](https://developers.facebook.com/docs/ios/ios9#whitelist).
        
            func loginAndGetData() {
                
<<<<<<< HEAD
                guard let client = self.table?.client where client.currentUser != nil else {
=======
                guard let client = self.table?.client where client.currentUser == nil else {
>>>>>>> abb96edc
                    return
                }
                
                client.loginWithProvider("google", controller: self, animated: true) { (user, error) in
                    self.refreshControl?.beginRefreshing()
                    self.onRefresh(self.refreshControl)
                }
            }


2. Remove the lines `self.refreshControl?.beginRefreshing()` and `self.onRefresh(self.refreshControl)` at the end of `viewDidLoad()` in _ToDoTableViewController.swift_. Add a call to `loginAndGetData()` in their place:

            loginAndGetData()

3. Press  _Run_ to start the app, and then log in. When you are logged in, you should be able to view the Todo list and make updates.<|MERGE_RESOLUTION|>--- conflicted
+++ resolved
@@ -27,11 +27,7 @@
         
             func loginAndGetData() {
                 
-<<<<<<< HEAD
-                guard let client = self.table?.client where client.currentUser != nil else {
-=======
                 guard let client = self.table?.client where client.currentUser == nil else {
->>>>>>> abb96edc
                     return
                 }
                 
