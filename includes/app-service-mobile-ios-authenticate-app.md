--- conflicted
+++ resolved
@@ -1,12 +1,5 @@
 1. **Objective-C**: On your Mac, open _QSTodoListViewController.m_ in Xcode and add the following method. Change _facebook_ to _microsoftaccount_, _twitter_, _google_, or _windowsazureactivedirectory_ if you're not using Facebook as your identity provider.
 
-<<<<<<< HEAD
-
-1. Open **QSTodoListViewController.m** and add the following method:
-
-
-=======
->>>>>>> 18dfd925
         - (void) loginAndGetData
         {
             MSClient *client = self.todoService.client;
@@ -19,17 +12,6 @@
             }];
         }
 
-<<<<<<< HEAD
-
-    > [AZURE.NOTE] If you are using an identity provider other than Facebook, change the value passed to **loginWithProvider**. The supported values are: _microsoftaccount_, _facebook_, _twitter_, _google_, or _windowsazureactivedirectory_.
-
-
-2. Modify `viewDidLoad` by replacing `[self refresh]` at the end with the following:
-
-        [self loginAndGetData];
-
-3. Press  **Run** to start the app, and then log in with your chosen identity provider. When you are logged in, you should be able to view the Todo list and make updates.
-=======
 2. **Objective-C**: Replace `[self refresh]` in `viewDidLoad` in _QSTodoListViewController.m_ with the following:
 
         [self loginAndGetData];
@@ -54,5 +36,4 @@
 
         loginAndGetData();
                 
-5. Press  **Run** to start the app, and then log in. When you are logged in, you should be able to view the Todo list and make updates.
->>>>>>> 18dfd925
+5. Press  **Run** to start the app, and then log in. When you are logged in, you should be able to view the Todo list and make updates.