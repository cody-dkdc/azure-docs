--- conflicted
+++ resolved
@@ -1,54 +1,3 @@
-<<<<<<< HEAD
-
-1. In Visual Studio, right-click the server project and click **Manage NuGet Packages**, search for `Microsoft.Azure.NotificationHubs`, then click **Install**. This installs the Notification Hubs library for sending notifications from your backend.
-
-2. In the server project, open **Controllers** > **TodoItemController.cs**, and add the following using statements:
-
-		using System.Collections.Generic;
-		using Microsoft.Azure.NotificationHubs;
-		using Microsoft.Azure.Mobile.Server.Config;
-	
-
-3. In the **PostTodoItem** method, add the following code after the call to **InsertAsync**:  
-
-        // Get the settings for the server project.
-        HttpConfiguration config = this.Configuration;
-        MobileAppSettingsDictionary settings = 
-			this.Configuration.GetMobileAppSettingsProvider().GetMobileAppSettings();
-        
-        // Get the Notification Hubs credentials for the Mobile App.
-        string notificationHubName = settings.NotificationHubName;
-        string notificationHubConnection = settings
-            .Connections[MobileAppSettingsKeys.NotificationHubConnectionString].ConnectionString;
-
-        // Create a new Notification Hub client.
-        NotificationHubClient hub = NotificationHubClient
-        .CreateClientFromConnectionString(notificationHubConnection, notificationHubName);
-
-        // Sending the message so that all template registrations that contain "messageParam"
-        // will receive the notifications. This includes APNS, GCM, WNS, and MPNS template registrations.
-        Dictionary<string,string> templateParams = new Dictionary<string,string>();
-        templateParams["messageParam"] = item.Text + " was added to the list.";
-
-        try
-        {
-            // Send the push notification and log the results.
-            var result = await hub.SendTemplateNotificationAsync(templateParams);
-
-            // Write the success result to the logs.
-            config.Services.GetTraceWriter().Info(result.State.ToString());
-        }
-        catch (System.Exception ex)
-        {
-            // Write the failure result to the logs.
-            config.Services.GetTraceWriter()
-                .Error(ex.Message, null, "Push.SendAsync Error");
-        }
-
-    This code tells the notification hub to send a a template notification to all template registrations that contain "messageParam". The string will be inserted in the place of messageParam across each PNS that has a registration using "messageParam". This allows you to send the notification to APNS, GCM, WNS, or any other PNS.
-
-4. Republish the server project.
-=======
 
 1. In Visual Studio, right-click the server project and click **Manage NuGet Packages**, search for `Microsoft.Azure.NotificationHubs`, then click **Install**. This installs the Notification Hubs library for sending notifications from your backend.
 
@@ -97,5 +46,4 @@
 
     This code tells the notification hub to send a a template notification to all template registrations that contain "messageParam". The string will be inserted in the place of messageParam across each PNS that has a registration using "messageParam". This allows you to send the notification to APNS, GCM, WNS, or any other PNS.
 
-	For more information on templates with Notification Hubs, see [Templates](notification-hubs-templates.md). 
->>>>>>> c5a847a7
+	For more information on templates with Notification Hubs, see [Templates](notification-hubs-templates.md). 