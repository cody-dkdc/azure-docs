Storage is constrained by disk space or by a hard limit on the *maximum number* of indexes or documents, whichever comes first.

| Resource | Free | Basic | S1 | S2 | S3 | S3 HD |
| --- | --- | --- | --- | --- | --- | --- |
| Service Level Agreement (SLA) |No <sup>1</sup> |Yes |Yes |Yes |Yes |Yes |
| Storage per partition |50 MB |2 GB |25 GB |100 GB |200 GB |200 GB |
| Partitions per service |N/A |1 |12 |12 |12 |3 <sup>2</sup> |
| Partition size |N/A |2 GB |25 GB |100 GB |200 GB |200 GB |
| Replicas |N/A |3 |12 |12 |12 |12 |
<<<<<<< HEAD
| Maximum indexes |3 |5 |50 |200 |200 |1000 per partition or 3000 per service |
| Maximum indexers |3 |5 |50 |200 |200 |No indexer support |
| Maximum datasources |3 |5 |50 |200 |200 |No indexer support |
| Maximum documents |10,000 |1 million |15 million per partition or 180 million per service |60 million per partition or 720 million per service |120 million per partition or 1.4 billion per service |1 million per index or 200 million per partition |

<sup>1</sup> Free tier and preview features do not come with service level agreements (SLAs). For all billable tiers, SLAs take effect when you provision sufficient redundancy for your service. Two or more replicas are required for query (read) SLA. Three or more replicas are required for query and indexing (read-write) SLA. The number of partitions is not an SLA consideration. 

<sup>2</sup> S3 HD has a hard limit of 3 partitions, which is lower than the partition limit for S3. The lower partition limit is imposed because the index count for S3 HD is substantially higher. Given that service limits exist for both computing resources (storage and processing) and content (indexes and documents), the content limit is reached first.
=======
| Maximum indexes |3 |5 |50 |200 |200 |1000 per partition or 3000 per service | 
| Maximum indexers |3 |5 |50 |200 |200 |No indexer support | 
| Maximum datasources |3 |5 |50 |200 |200 |No indexer support | 
| Maximum documents |10,000 |1 million |15 million per partition or 180 million per service |60 million per partition or 720 million per service |120 million per partition or 1.4 billion per service |1 million per index or 200 million per partition | 

<sup>1</sup> Free tier and preview features do not come with service level agreements (SLAs). For all billable tiers, SLAs take effect when you provision sufficient redundancy for your service. Two or more replicas are required for query (read) SLA. Three or more replicas are required for query and indexing (read-write) SLA. The number of partitions is not an SLA consideration. 

<sup>2</sup> S3 HD has a hard limit of 3 partitions, which is lower than the partition limit for S3. The lower partition limit is imposed because the index count for S3 HD is substantially higher. Given that service limits exist for both computing resources (storage and processing) and content (indexes and documents), the content limit is reached first.
>>>>>>> 441937a0
<|MERGE_RESOLUTION|>--- conflicted
+++ resolved
@@ -7,16 +7,6 @@
 | Partitions per service |N/A |1 |12 |12 |12 |3 <sup>2</sup> |
 | Partition size |N/A |2 GB |25 GB |100 GB |200 GB |200 GB |
 | Replicas |N/A |3 |12 |12 |12 |12 |
-<<<<<<< HEAD
-| Maximum indexes |3 |5 |50 |200 |200 |1000 per partition or 3000 per service |
-| Maximum indexers |3 |5 |50 |200 |200 |No indexer support |
-| Maximum datasources |3 |5 |50 |200 |200 |No indexer support |
-| Maximum documents |10,000 |1 million |15 million per partition or 180 million per service |60 million per partition or 720 million per service |120 million per partition or 1.4 billion per service |1 million per index or 200 million per partition |
-
-<sup>1</sup> Free tier and preview features do not come with service level agreements (SLAs). For all billable tiers, SLAs take effect when you provision sufficient redundancy for your service. Two or more replicas are required for query (read) SLA. Three or more replicas are required for query and indexing (read-write) SLA. The number of partitions is not an SLA consideration. 
-
-<sup>2</sup> S3 HD has a hard limit of 3 partitions, which is lower than the partition limit for S3. The lower partition limit is imposed because the index count for S3 HD is substantially higher. Given that service limits exist for both computing resources (storage and processing) and content (indexes and documents), the content limit is reached first.
-=======
 | Maximum indexes |3 |5 |50 |200 |200 |1000 per partition or 3000 per service | 
 | Maximum indexers |3 |5 |50 |200 |200 |No indexer support | 
 | Maximum datasources |3 |5 |50 |200 |200 |No indexer support | 
@@ -25,4 +15,3 @@
 <sup>1</sup> Free tier and preview features do not come with service level agreements (SLAs). For all billable tiers, SLAs take effect when you provision sufficient redundancy for your service. Two or more replicas are required for query (read) SLA. Three or more replicas are required for query and indexing (read-write) SLA. The number of partitions is not an SLA consideration. 
 
 <sup>2</sup> S3 HD has a hard limit of 3 partitions, which is lower than the partition limit for S3. The lower partition limit is imposed because the index count for S3 HD is substantially higher. Given that service limits exist for both computing resources (storage and processing) and content (indexes and documents), the content limit is reached first.
->>>>>>> 441937a0
