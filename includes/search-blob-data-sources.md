---
author: mgottein
ms.service: search
ms.topic: include
<<<<<<< HEAD
ms.date: 03/01/2019
=======
ms.date: 05/02/2019
>>>>>>> 6a383dfd
ms.author: magottei
---
* PDF
* Microsoft Office formats: DOCX/DOC, XLSX/XLS, PPTX/PPT, MSG (Outlook emails)  
* HTML
* XML
* ZIP
* EML
* RTF
* Plain text files (see also [Indexing plain text](../articles/search/search-howto-indexing-azure-blob-storage.md#IndexingPlainText))
* JSON (see [Indexing JSON blobs](../articles/search/search-howto-index-json-blobs.md))
<<<<<<< HEAD
* CSV (see [Indexing CSV blobs](../articles/search/search-howto-index-csv-blobs.md) preview feature)

> [!IMPORTANT]
> Support for CSV and JSON arrays is currently in preview. These formats are available only using version **2017-11-11-Preview** of the REST API or version 7.x-preview of the .NET SDK. Please remember, preview APIs are intended for testing and evaluation, and should not be used in production environments.
>
=======
* CSV (see [Indexing CSV blobs](../articles/search/search-howto-index-csv-blobs.md) preview feature)
>>>>>>> 6a383dfd
<|MERGE_RESOLUTION|>--- conflicted
+++ resolved
@@ -2,11 +2,7 @@
 author: mgottein
 ms.service: search
 ms.topic: include
-<<<<<<< HEAD
-ms.date: 03/01/2019
-=======
 ms.date: 05/02/2019
->>>>>>> 6a383dfd
 ms.author: magottei
 ---
 * PDF
@@ -18,12 +14,4 @@
 * RTF
 * Plain text files (see also [Indexing plain text](../articles/search/search-howto-indexing-azure-blob-storage.md#IndexingPlainText))
 * JSON (see [Indexing JSON blobs](../articles/search/search-howto-index-json-blobs.md))
-<<<<<<< HEAD
-* CSV (see [Indexing CSV blobs](../articles/search/search-howto-index-csv-blobs.md) preview feature)
-
-> [!IMPORTANT]
-> Support for CSV and JSON arrays is currently in preview. These formats are available only using version **2017-11-11-Preview** of the REST API or version 7.x-preview of the .NET SDK. Please remember, preview APIs are intended for testing and evaluation, and should not be used in production environments.
->
-=======
-* CSV (see [Indexing CSV blobs](../articles/search/search-howto-index-csv-blobs.md) preview feature)
->>>>>>> 6a383dfd
+* CSV (see [Indexing CSV blobs](../articles/search/search-howto-index-csv-blobs.md) preview feature)