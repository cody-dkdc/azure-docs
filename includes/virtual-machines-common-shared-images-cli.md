--- conflicted
+++ resolved
@@ -5,7 +5,7 @@
  author: axayjo
  ms.service: virtual-machines
  ms.topic: include
- ms.date: 03/27/2019
+ ms.date: 04/18/2019
  ms.author: akjosh; cynthn
  ms.custom: include file
 ---
@@ -51,18 +51,13 @@
 
 
 ## Create an image version 
-<<<<<<< HEAD
-
 
 Create versions of the image as needed using [az image gallery create-image-version](/cli/azure/sig/image-version#az-sig-image-version-create). You will need to pass in the ID of the managed image to use as a baseline for creating the image version. You can use [az image list](/cli/azure/image?view#az-image-list) to get information about images that are in a resource group. 
 
 Allowed characters for image version are numbers and periods. Numbers must be within the range of a 32-bit integer. Format: *MajorVersion*.*MinorVersion*.*Patch*.
 
-In this example, the version of our image is *1.0.0* and we are going to create 5 total replicas in the *West Central US*, *South Central US*, and East US 2* regions. When choosing target regions for replication, remember that you also have to include the *source* region as a target for replication.
-=======
- 
-Create versions of the image as needed using [az image gallery create-image-version](/cli/azure/sig/image-version#az-sig-image-version-create). You will need to pass in the ID of the managed image to use as a baseline for creating the image version. You can use [az image list](/cli/azure/image?view#az-image-list) to get information about images that are in a resource group. In this example, the version of our image is *1.0.0* and we are going to create 5 replicas in the *West Central US* region, 1 replica in the *South Central US* region and 1 replica in the *East US 2* region.
->>>>>>> df07050a
+In this example, the version of our image is *1.0.0* and we are going to create 2 replicas in the *West Central US* region, 1 replica in the *South Central US* region and 1 replica in the *East US 2* region.
+
 
 ```azurecli-interactive 
 az sig image-version create \
@@ -71,6 +66,6 @@
    --gallery-image-definition myImageDefinition \
    --gallery-image-version 1.0.0 \
    --target-regions "WestCentralUS" "SouthCentralUS=1" "EastUS2=1" \
-   --replica-count 5 \
+   --replica-count 2 \
    --managed-image "/subscriptions/<subscription ID>/resourceGroups/myResourceGroup/providers/Microsoft.Compute/images/myImage"
 ```
