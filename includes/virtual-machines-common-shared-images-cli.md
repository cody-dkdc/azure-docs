---
 title: include file
 description: include file
 services: virtual-machines
 author: axayjo
 ms.service: virtual-machines
 ms.topic: include
 ms.date: 04/30/2019
 ms.author: akjosh; cynthn
 ms.custom: include file
---

## Before you begin

To complete the example in this article, you must have an existing managed image of a generalized VM. For more information, see [Tutorial: Create a custom image of an Azure VM with the Azure CLI 2.0](https://docs.microsoft.com/azure/virtual-machines/linux/tutorial-custom-images). If the managed image contains a data disk, the data disk size cannot be more than 1 TB.

## Launch Azure Cloud Shell

The Azure Cloud Shell is a free interactive shell that you can use to run the steps in this article. It has common Azure tools preinstalled and configured to use with your account. 

To open the Cloud Shell, just select **Try it** from the upper right corner of a code block. You can also launch Cloud Shell in a separate browser tab by going to [https://shell.azure.com/bash](https://shell.azure.com/bash). Select **Copy** to copy the blocks of code, paste it into the Cloud Shell, and press enter to run it.

## Create an image gallery 

An image gallery is the primary resource used for enabling image sharing. Allowed characters for Gallery name are uppercase or lowercase letters, digits, dots, and periods. The gallery name cannot contain dashes.   Gallery names must be unique within your subscription. 

Create an image gallery using [az sig create](/cli/azure/sig#az-sig-create). The following example creates a gallery named *myGallery* in *myGalleryRG*.

```azurecli-interactive
az group create --name myGalleryRG --location WestCentralUS
az sig create -g myGalleryRG --gallery-name myGallery
```

## Create an image definition

Image definitions create a logical grouping for images. They are used to manage information about the image versions that are created within them. Image definition names can be made up of uppercase or lowercase letters, digits, dots, dashes, and periods. For more information about the values you can specify for an image definition, see [Image definitions](https://docs.microsoft.com/azure/virtual-machines/linux/shared-image-galleries#image-definitions).

Create an initial image definition in the gallery using [az sig image-definition create](/cli/azure/sig/image-definition#az-sig-image-definition-create).

```azurecli-interactive 
az sig image-definition create \
   -g myGalleryRG \
   --gallery-name myGallery \
   --gallery-image-definition myImageDefinition \
   --publisher myPublisher \
   --offer myOffer \
   --sku 16.04-LTS \
   --os-type Linux 
```


## Create an image version 
<<<<<<< HEAD
 
Create versions of the image as needed using [az image gallery create-image-version](/cli/azure/sig/image-version#az-sig-image-version-create). You will need to pass in the ID of the managed image to use as a baseline for creating the image version. You can use [az image list](/cli/azure/image?view#az-image-list) to get information about images that are in a resource group. In this example, the version of our image is *1.0.0* and we are going to create 5 replicas in the *West Central US* region, 1 replica in the *South Central US* region and 1 replica in the *East US 2* region.
=======

Create versions of the image as needed using [az image gallery create-image-version](/cli/azure/sig/image-version#az-sig-image-version-create). You will need to pass in the ID of the managed image to use as a baseline for creating the image version. You can use [az image list](/cli/azure/image?view#az-image-list) to get information about images that are in a resource group. 

Allowed characters for image version are numbers and periods. Numbers must be within the range of a 32-bit integer. Format: *MajorVersion*.*MinorVersion*.*Patch*.

In this example, the version of our image is *1.0.0* and we are going to create 2 replicas in the *West Central US* region, 1 replica in the *South Central US* region and 1 replica in the *East US 2* region.

>>>>>>> 6a383dfd

```azurecli-interactive 
az sig image-version create \
   -g myGalleryRG \
   --gallery-name myGallery \
   --gallery-image-definition myImageDefinition \
   --gallery-image-version 1.0.0 \
   --target-regions "WestCentralUS" "SouthCentralUS=1" "EastUS2=1" \
   --replica-count 2 \
   --managed-image "/subscriptions/<subscription ID>/resourceGroups/myResourceGroup/providers/Microsoft.Compute/images/myImage"
```

> [!NOTE]
> You need to wait for the image version to completely finish being built and replicated before you can use the same managed image to create another image version.
>
> You can also store your image version in [Zone Redundant Storage](https://docs.microsoft.com/azure/storage/common/storage-redundancy-zrs) by adding `--storage-account-type standard_zrs` when you create the image version.
><|MERGE_RESOLUTION|>--- conflicted
+++ resolved
@@ -50,10 +50,6 @@
 
 
 ## Create an image version 
-<<<<<<< HEAD
- 
-Create versions of the image as needed using [az image gallery create-image-version](/cli/azure/sig/image-version#az-sig-image-version-create). You will need to pass in the ID of the managed image to use as a baseline for creating the image version. You can use [az image list](/cli/azure/image?view#az-image-list) to get information about images that are in a resource group. In this example, the version of our image is *1.0.0* and we are going to create 5 replicas in the *West Central US* region, 1 replica in the *South Central US* region and 1 replica in the *East US 2* region.
-=======
 
 Create versions of the image as needed using [az image gallery create-image-version](/cli/azure/sig/image-version#az-sig-image-version-create). You will need to pass in the ID of the managed image to use as a baseline for creating the image version. You can use [az image list](/cli/azure/image?view#az-image-list) to get information about images that are in a resource group. 
 
@@ -61,7 +57,6 @@
 
 In this example, the version of our image is *1.0.0* and we are going to create 2 replicas in the *West Central US* region, 1 replica in the *South Central US* region and 1 replica in the *East US 2* region.
 
->>>>>>> 6a383dfd
 
 ```azurecli-interactive 
 az sig image-version create \
