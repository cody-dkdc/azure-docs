--- conflicted
+++ resolved
@@ -1,296 +1,287 @@
-# Publishing from Source Control to Azure Web Sites
+# Publishing from Source Control to Azure Web Sites
+
+Azure Web Sites supports continuous deployment from source code control and repository tools like BitBucket, CodePlex, Dropbox, Git, GitHub, Mercurial, and TFS. You can use these tools to maintain the content and code for your web site, and then quickly and easily push changes to your site when you want.
 
-Azure Web Sites supports continuous deployment from source code control and repository tools like BitBucket, CodePlex, Dropbox, Git, GitHub, Mercurial, and TFS. You can use these tools to maintain the content and code for your web site, and then quickly and easily push changes to your site when you want.
-
-In this article, you will learn how to use Git to publish directly from your local computer to an Azure Web Site (in Azure, this method of publishing is called **Local Git**). You will also learn how to enable continuous deployment from repository web sites like BitBucket, CodePlex, DropBox, GitHub, or Mercurial. For information about using TFS for continuous deployment, see [Continuous delivery to Azure using Visual Studio Online].
-
-> [WACOM.NOTE] Many of the Git commands described in this article are performed automatically when creating a Web Site using the <a href="/en-us/develop/nodejs/how-to-guides/command-line-tools/">Azure Command-Line Tools for Mac and Linux</a>.
-
-The task includes the following steps:
-
-* [Install Git](#Step1)
-* [Create a local repository](#Step2)
-* [Add a web page](#Step3)
-* [Enable the web site repository](#Step4)
-* [Deploy your project](#Step5)
-	* [Pushing local files to Azure (Local Git)](#Step6)
-	* [Deploy files from a repository web site like BitBucket, CodePlex, Dropbox, GitHub, or  Mercurial](#Step7)
-* [Troubleshooting](#Step8)
-
-<h2><a id="Step2"></a>Installing Git</h2>
-
-The steps required to install Git vary between operating systems. See [Installing Git] for operating system specific distributions and installation guidance.
-
-> [WACOM.NOTE] On some operating systems, both a command-line and GUI version of Git will are available. The instructions provided in this article use the command-line version.
-
-<h2><a id="Step2"></a>Create a local repository</h2>
-
-Perform the following tasks to create a new Git repository.
-
-1. Create a directory named MyGitRepository to contain your Git repository and web site files.
-
-2. Open a command-line, such as **GitBash** (Windows) or **Bash** (Unix Shell). On OS X systems you can access the command-line through the **Terminal** application.
-
-3. From the command line, change to the MyGitRepository directory.
-
-		cd MyGitRepository
-
-4. Use the following command to initialize a new Git repository:
-
-		git init
-
-	This should return a message such as **Initialized empty Git repository in [path]**.
-
-<h2><a id="Step3"></a>Add a web page</h2>
-
-Azure Web Sites support applications created in a variety of programming languages. For this example, you will use a static .html file. For information on publishing web sites in other programming languages to Azure, see the [Azure Developer Center].
-
-1. Using a text editor, create a new file named **index.html** in the root of the Git repository (the MyGitRepository directory that you created earlier).
-
-2. Add the following text as the contents for the index.html file and save it.
-
-		Hello Git!
-
-3. From the command-line, verify that you are in the root of your Git repository. Then use the following command to add the **index.html** file to the repository:
-
-		git add index.html 
-
-	> [WACOM.NOTE] You can find help for any git command by typing -help or --help after the command. For example, for parameter options for the add command, type ‘git add -help’ for command-line help or ‘git add --help' for more detailed help.
-
-4. Next, commit the changes to the repository by using the following command:
-
-		git commit -m "Adding index.html to the repository"
-
-	You should see output similar to the following:
-
-		[master (root-commit) 369a79c] Adding index.html to the repository
-		 1 file changed, 1 insertion(+)
-		 create mode 100644 index.html
-
-<h2><a id="Step4"></a>Enable the web site repository</h2>
-
-Perform the following steps to enable a Git repository for your web site by using the Azure portal:
-
-1. Login to the [Azure portal].
-
-2. On the left of the page, select **Web Sites**, and then select the web site for which you want to enable a repository.
-
-	![An image displaying a selected web site][portal-select-website]
-
-3. Select the **DASHBOARD** tab.
-
-4. In the **quick glance** section, select **Set up deployment from source control**.  The following **SET UP DEPLOYMENT** dialog appears.
-
-	![git-WhereIsYourSourceCode][git-WhereIsYourSourceCode]
-
-4. Choose **Local Git**, and then click the **Next** arrow.
-
-	
-5. After a short delay, you should be presented with a message that your repository is ready. 
-
-	![git-instructions][git-instructions]
-
-<h2><a id="Step5"></a>Deploy your project</h2>
-
-<h3><a id="Step6"></a>Pushing local files to Azure (Local Git)</h3>
-
-At this point, the portal displays instructions for initializing a local repository and adding files. You have already done this in the previous steps in this topic. However, if you have not set up your deployment credentials, you must follow step 3 in the instructions. This directs you follow a link labeled **Reset your deployment credentials**.
-
-Use the following steps to publish your web site to Azure using Local Git:
-
-1. Using the command-line, verify that you are in the root of your local Git repository that contains the previously created index.html file.
-
+In this article, you will learn how to use Git to publish directly from your local computer to an Azure Web Site (in Azure, this method of publishing is called **Local Git**). You will also learn how to enable continuous deployment from repository web sites like BitBucket, CodePlex, DropBox, GitHub, or Mercurial. For information about using TFS for continuous deployment, see [Continuous delivery to Azure using Visual Studio Online].
+
+> [WACOM.NOTE] Many of the Git commands described in this article are performed automatically when creating a Web Site using the <a href="/en-us/develop/nodejs/how-to-guides/command-line-tools/">Azure Command-Line Tools for Mac and Linux</a>.
+
+The task includes the following steps:
+
+* [Install Git](#Step1)
+* [Create a local repository](#Step2)
+* [Add a web page](#Step3)
+* [Enable the web site repository](#Step4)
+* [Deploy your project](#Step5)
+	* [Pushing local files to Azure (Local Git)](#Step6)
+	* [Deploy files from a repository web site like BitBucket, CodePlex, Dropbox, GitHub, or  Mercurial](#Step7)
+* [Troubleshooting](#Step8)
+
+<h2><a id="Step2"></a>Installing Git</h2>
+
+The steps required to install Git vary between operating systems. See [Installing Git] for operating system specific distributions and installation guidance.
+
+> [WACOM.NOTE] On some operating systems, both a command-line and GUI version of Git will are available. The instructions provided in this article use the command-line version.
+
+<h2><a id="Step2"></a>Create a local repository</h2>
+
+Perform the following tasks to create a new Git repository.
+
+1. Create a directory named MyGitRepository to contain your Git repository and web site files.
+
+2. Open a command-line, such as **GitBash** (Windows) or **Bash** (Unix Shell). On OS X systems you can access the command-line through the **Terminal** application.
+
+3. From the command line, change to the MyGitRepository directory.
+
+		cd MyGitRepository
+
+4. Use the following command to initialize a new Git repository:
+
+		git init
+
+	This should return a message such as **Initialized empty Git repository in [path]**.
+
+<h2><a id="Step3"></a>Add a web page</h2>
+
+Azure Web Sites support applications created in a variety of programming languages. For this example, you will use a static .html file. For information on publishing web sites in other programming languages to Azure, see the [Azure Developer Center].
+
+1. Using a text editor, create a new file named **index.html** in the root of the Git repository (the MyGitRepository directory that you created earlier).
+
+2. Add the following text as the contents for the index.html file and save it.
+
+		Hello Git!
+
+3. From the command-line, verify that you are in the root of your Git repository. Then use the following command to add the **index.html** file to the repository:
+
+		git add index.html 
+
+	> [WACOM.NOTE] You can find help for any git command by typing -help or --help after the command. For example, for parameter options for the add command, type ‘git add -help’ for command-line help or ‘git add --help' for more detailed help.
+
+4. Next, commit the changes to the repository by using the following command:
+
+		git commit -m "Adding index.html to the repository"
+
+	You should see output similar to the following:
+
+		[master (root-commit) 369a79c] Adding index.html to the repository
+		 1 file changed, 1 insertion(+)
+		 create mode 100644 index.html
+
+<h2><a id="Step4"></a>Enable the web site repository</h2>
+
+Perform the following steps to enable a Git repository for your web site by using the Azure portal:
+
+1. Login to the [Azure portal].
+
+2. On the left of the page, select **Web Sites**, and then select the web site for which you want to enable a repository.
+
+	![An image displaying a selected web site][portal-select-website]
+
+3. Select the **DASHBOARD** tab.
+
+4. In the **quick glance** section, select **Set up deployment from source control**.  The following **SET UP DEPLOYMENT** dialog appears.
+
+	![git-WhereIsYourSourceCode][git-WhereIsYourSourceCode]
+
+4. Choose **Local Git**, and then click the **Next** arrow.
+
+	
+5. After a short delay, you should be presented with a message that your repository is ready. 
+
+	![git-instructions][git-instructions]
+
+<h2><a id="Step5"></a>Deploy your project</h2>
+
+<h3><a id="Step6"></a>Pushing local files to Azure (Local Git)</h3>
+
+At this point, the portal displays instructions for initializing a local repository and adding files. You have already done this in the previous steps in this topic. However, if you have not set up your deployment credentials, you must follow step 3 in the instructions. This directs you follow a link labeled **Reset your deployment credentials**.
+
+Use the following steps to publish your web site to Azure using Local Git:
+
+1. Using the command-line, verify that you are in the root of your local Git repository that contains the previously created index.html file.
+
 2. Copy git remote add command listed in step 3 of the instructions returned by the portal. It will look similar to the following command:
-<<<<<<< HEAD
-
+
 		git remote add azure https://username@needsmoregit.scm.azurewebsites.net:443/NeedsMoreGit.git
-=======
-
-		git remote add azure https://username@needsmoregit.windowsazure.net/NeedsMoreGit.git
->>>>>>> cebeb700
-
-    > [WACOM.NOTE] The **remote** command adds a named reference to a remote repository. In this example, it creates a reference named 'azure' for your Azure Web Site repository.
-
-1. Use the following from the command-line to push the current repository contents from the local repository to the 'azure' remote:
-
-		git push azure master
-
-	You will be prompted for the password you created earlier when you reset your deployment credentials in the portal. Enter the password (note that Gitbash does not echo asterisks to the console as you type your password). You should see output similar to the following:
-
-		Counting objects: 6, done.
-		Compressing objects: 100% (2/2), done.
-		Writing objects: 100% (6/6), 486 bytes, done.
-		Total 6 (delta 0), reused 0 (delta 0)
-		remote: New deployment received.
-		remote: Updating branch 'master'.
-		remote: Preparing deployment for commit id '369a79c929'.
-		remote: Preparing files for deployment.
+
+    > [WACOM.NOTE] The **remote** command adds a named reference to a remote repository. In this example, it creates a reference named 'azure' for your Azure Web Site repository.
+
+1. Use the following from the command-line to push the current repository contents from the local repository to the 'azure' remote:
+
+		git push azure master
+
+	You will be prompted for the password you created earlier when you reset your deployment credentials in the portal. Enter the password (note that Gitbash does not echo asterisks to the console as you type your password). You should see output similar to the following:
+
+		Counting objects: 6, done.
+		Compressing objects: 100% (2/2), done.
+		Writing objects: 100% (6/6), 486 bytes, done.
+		Total 6 (delta 0), reused 0 (delta 0)
+		remote: New deployment received.
+		remote: Updating branch 'master'.
+		remote: Preparing deployment for commit id '369a79c929'.
+		remote: Preparing files for deployment.
 		remote: Deployment successful.
-<<<<<<< HEAD
 		To https://username@needsmoregit.scm.azurewebsites.net:443/NeedsMoreGit.git
-=======
-		To https://username@needsmoregit.windowsazure.net/NeedsMoreGit.git
->>>>>>> cebeb700
-		* [new branch]		master -> master
-
-	> [WACOM.NOTE] The repository created for your Azure web site expects push requests to target the <strong>master</strong> branch of its repository, which will then be used as the content of the web site.
-
-2. In the portal, click the **BROWSE** link at the bottom of the portal to verify that the **index.html** has been deployed. A page containing 'Hello Git!' will appear.
-
-	![A webpage containing 'Hello Git!'][hello-git]
-
-3. Using a text editor, change the **index.html** file so that it contains 'Yay!', and then save the file.
-
-4. Use the following commands from the command-line to **add** and **commit** the changes, and then **push** the changes to the remote repository:
-
-		git add index.html
-		git commit -m "Celebration"
-		git push azure master
-
-	Once the **push** command has completed, refresh the browser (you may have to press Ctrl+F5 for the browser to properly refresh) and note that the content of the page now reflects the latest commit change.
-
-	![A webpage containing 'Yay!'][yay]
-
-<h3><a id="Step7"></a>Deploy files from a repository web site like BitBucket, CodePlex, Dropbox, GitHub, or Mercurial</h3>
-
-Pushing local files to Azure by using Local Git allows you to manually push updates from a local project to your Azure Web Site, while deploying from BitBucket, CodePlex, Dropbox, GitHub, or  Mercurial results in a continuous deployment process where Azure will pull in the most recent updates from your project.
-
-While both methods result in your project being deployed to an Azure Web Site, continuous deployment is useful when you have multiple people working on a project and want to ensure that the latest version is always published regardless of who made the most recent update. Continuous deployment is also useful if you are using one of the above mentioned tools as the central repository for your application.
-
-Deploying files from either GitHub, CodePlex, or BitBucket requires that you have published your local project to one of these services. For more information on publishing your project to these services, see [Create a Repo (GitHub)], [Using Git with CodePlex], [Create a Repo (BitBucket)], [Using Dropbox to Share Git Repositories], or [Quick Start - Mercurial].
-
-1. First put your web site files into the selected repository that will be used for continuous deployment.
-
-2. In the Azure Portal for your web site,  go to the **DASHBOARD** tab. In the **quick glance** section, select **Set up deployment from source control**.  The **Set Up Deployment dialog** appears that asks **Where is your source code?**. 
-
-2. Choose the source control method that you want to use for continuous deployment.
-	
-3. When prompted, enter your credentials for the service you selected.
-
-4. After you have authorized Azure to access your account, you will be prompted with a list of repositories. 
-
-	![git-ChooseARepositoryToDeploy][git-ChooseARepositoryToDeploy]
-  
-5. Select the repository that you want to associate with your Azure Web Site. Click the checkmark to continue.
-
-	> [WACOM.NOTE] When enabling continuous deployment with GitHub or BitBucket, both public and private projects will be displayed.
-
-6. Azure creates an association with the selected repository, and pulls in the files from the master branch. After this process completes, the **deployment history** on the **Deployments** page will show an **Active Deployment** message like the following:
-
-	![git-githubdeployed][git-githubdeployed]
-
-7. At this point your project has been deployed from your repository of choice to your Azure web site. To verify that the site is active, click the **Browse** link at the bottom of the portal. The browser should navigate to the web site.
-
-8. To verify that continuous deployment is occurring, make a change to your project and then push the update to the repository you have associated with this web site. Your web site should update to reflect the changes shortly after the push to the repository completes. You can verify that it has pulled in the update on the **Deployments** page of your Web Site.
-
-	![git-GitHubDeployed-Updated][git-GitHubDeployed-Updated]
-
-
-<h4>How continuous deployment works</h4>
-Continuous deployment works by providing the **DEPLOYMENT TRIGGER URL** found in the **deployments** section of your site's **Configure** tab.
-
-![git-DeploymentTrigger][git-DeploymentTrigger]
-
-When updates are made to your repository, a POST request is sent to this URL, which notifies your Azure Web Site that the repository has been updated. At this point it retrieves the update and deploys it to your web site.
-
-<h4>Specifying the branch to use</h4>
-
-When you enable continuous deployment, it will default to the **master** branch of the repository. If you want to use a different branch, perform the following steps:
-
-1. In the portal, select your web site and then select **CONFIGURE**.
-
-2. In the **deployments** section of the page, enter the branch you wish to use in the **BRANCH TO DEPLOY** field, and then hit enter. Finally, click **SAVE**.
-
-	Azure should immediately begin updating based on changes to the new branch.
-
-<h4>Disabling continuous deployment</h4>
-
-Continuous deployment can be disabled from the Azure **Dashboard**. Under the **quick glance** section, choose the option to disconnect from the repository that you are using:
-
-![git-DisconnectFromGitHub][git-DisconnectFromGitHub]	
-
-After answering **Yes** to the confirmation message, you can return to **quick glance** and click **Set up deployment from source control** if you would like to set up publishing from another source.
-
-<h2><a id="Step8"></a>Troubleshooting</h2>
-
-The following are errors or problems commonly encountered when using Git to publish to an Azure web site:
-
-****
-
-**Symptom**: Couldn't resolve host 'hostname'
-
-**Cause**: This error can occur if the address information entered when creating the 'azure' remote was incorrect.
-
-**Resolution**: Use the `git remote -v` command to list all remotes, along with the associated URL. Verify that the URL for the 'azure' remote is correct. If needed, remove and recreate this remote using the correct URL.
-
-****
-
-**Symptom**: No refs in common and none specified; doing nothing. Perhaps you should specify a branch such as 'master'.
-
-**Cause**: This error can occur if you do not specify a branch when performing a git push operation, and have not set the push.default value used by Git.
-
-**Resolution**: Perform the push operation again, specifying the master branch. For example:
-
-	git push azure master
-
-****
-
-**Symptom**: src refspec [branchname] does not match any.
-
-**Cause**: This error can occur if you attempt to push to a branch other than master on the 'azure' remote.
-
-**Resolution**: Perform the push operation again, specifying the master branch. For example:
-
-	git push azure master
-
-****
-
-**Symptom**: Error - Changes commited to remote repository but your web site not updated.
-
-**Cause**: This error can occur if you are deploying a Node.js application containing a package.json file that specifies additional required modules.
-
-**Resolution**: Additional messages containing 'npm ERR!' should be logged prior to this error, and can provide additional context on the failure. The following are known causes of this error and the corresponding 'npm ERR!' message:
-
-* **Malformed package.json file**: npm ERR! Couldn't read dependencies.
-
-* **Native module that does not have a binary distribution for Windows**:
-
-	* npm ERR! \`cmd "/c" "node-gyp rebuild"\` failed with 1
-
-		OR
-
-	* npm ERR! [modulename@version] preinstall: \`make || gmake\`
-
-
-## Additional Resources
-
-* [How to use PowerShell for Azure]
-* [How to use the Azure Command-Line Tools for Mac and Linux]
-* [Git Documentation]
-
-[Azure Developer Center]: http://www.windowsazure.com/en-us/develop/overview/
-[Azure portal]: http://manage.windowsazure.com
-[Git website]: http://git-scm.com
-[Installing Git]: http://git-scm.com/book/en/Getting-Started-Installing-Git
-[How to use PowerShell for Azure]: http://www.windowsazure.com/en-us/develop/nodejs/how-to-guides/powershell-cmdlets/
-[How to use the Azure Command-Line Tools for Mac and Linux]: /en-us/develop/nodejs/how-to-guides/command-line-tools/
-[Git Documentation]: http://git-scm.com/documentation
-
-[portal-select-website]: ./media/publishing-with-git/git-select-website.png
-[git-WhereIsYourSourceCode]: ./media/publishing-with-git/git-WhereIsYourSourceCode.png
-[git-instructions]: ./media/publishing-with-git/git-instructions.png
-[portal-deployment-credentials]: ./media/publishing-with-git/git-deployment-credentials.png
-
-[git-ChooseARepositoryToDeploy]: ./media/publishing-with-git/git-ChooseARepositoryToDeploy.png
-[hello-git]: ./media/publishing-with-git/git-hello-git.png
-[yay]: ./media/publishing-with-git/git-yay.png
-[git-githubdeployed]: ./media/publishing-with-git/git-GitHubDeployed.png
-[git-GitHubDeployed-Updated]: ./media/publishing-with-git/git-GitHubDeployed-Updated.png
-[git-DisconnectFromGitHub]: ./media/publishing-with-git/git-DisconnectFromGitHub.png
-[git-DeploymentTrigger]: ./media/publishing-with-git/git-DeploymentTrigger.png
-[Create a Repo (GitHub)]: https://help.github.com/articles/create-a-repo
-[Using Git with CodePlex]: http://codeplex.codeplex.com/wikipage?title=Using%20Git%20with%20CodePlex&referringTitle=Source%20control%20clients&ProjectName=codeplex
-[Create a Repo (BitBucket)]: https://confluence.atlassian.com/display/BITBUCKET/Create+an+Account+and+a+Git+Repo
-[Quick Start - Mercurial]: http://mercurial.selenic.com/wiki/QuickStart
-[Using Dropbox to Share Git Repositories]: https://gist.github.com/trey/2722927
-[Continuous delivery to Azure using Visual Studio Online]: http://www.windowsazure.com/en-us/develop/net/common-tasks/publishing-with-tfs/
+		* [new branch]		master -> master
+
+	> [WACOM.NOTE] The repository created for your Azure web site expects push requests to target the <strong>master</strong> branch of its repository, which will then be used as the content of the web site.
+
+2. In the portal, click the **BROWSE** link at the bottom of the portal to verify that the **index.html** has been deployed. A page containing 'Hello Git!' will appear.
+
+	![A webpage containing 'Hello Git!'][hello-git]
+
+3. Using a text editor, change the **index.html** file so that it contains 'Yay!', and then save the file.
+
+4. Use the following commands from the command-line to **add** and **commit** the changes, and then **push** the changes to the remote repository:
+
+		git add index.html
+		git commit -m "Celebration"
+		git push azure master
+
+	Once the **push** command has completed, refresh the browser (you may have to press Ctrl+F5 for the browser to properly refresh) and note that the content of the page now reflects the latest commit change.
+
+	![A webpage containing 'Yay!'][yay]
+
+<h3><a id="Step7"></a>Deploy files from a repository web site like BitBucket, CodePlex, Dropbox, GitHub, or Mercurial</h3>
+
+Pushing local files to Azure by using Local Git allows you to manually push updates from a local project to your Azure Web Site, while deploying from BitBucket, CodePlex, Dropbox, GitHub, or  Mercurial results in a continuous deployment process where Azure will pull in the most recent updates from your project.
+
+While both methods result in your project being deployed to an Azure Web Site, continuous deployment is useful when you have multiple people working on a project and want to ensure that the latest version is always published regardless of who made the most recent update. Continuous deployment is also useful if you are using one of the above mentioned tools as the central repository for your application.
+
+Deploying files from either GitHub, CodePlex, or BitBucket requires that you have published your local project to one of these services. For more information on publishing your project to these services, see [Create a Repo (GitHub)], [Using Git with CodePlex], [Create a Repo (BitBucket)], [Using Dropbox to Share Git Repositories], or [Quick Start - Mercurial].
+
+1. First put your web site files into the selected repository that will be used for continuous deployment.
+
+2. In the Azure Portal for your web site,  go to the **DASHBOARD** tab. In the **quick glance** section, select **Set up deployment from source control**.  The **Set Up Deployment dialog** appears that asks **Where is your source code?**. 
+
+2. Choose the source control method that you want to use for continuous deployment.
+	
+3. When prompted, enter your credentials for the service you selected.
+
+4. After you have authorized Azure to access your account, you will be prompted with a list of repositories. 
+
+	![git-ChooseARepositoryToDeploy][git-ChooseARepositoryToDeploy]
+  
+5. Select the repository that you want to associate with your Azure Web Site. Click the checkmark to continue.
+
+	> [WACOM.NOTE] When enabling continuous deployment with GitHub or BitBucket, both public and private projects will be displayed.
+
+6. Azure creates an association with the selected repository, and pulls in the files from the master branch. After this process completes, the **deployment history** on the **Deployments** page will show an **Active Deployment** message like the following:
+
+	![git-githubdeployed][git-githubdeployed]
+
+7. At this point your project has been deployed from your repository of choice to your Azure web site. To verify that the site is active, click the **Browse** link at the bottom of the portal. The browser should navigate to the web site.
+
+8. To verify that continuous deployment is occurring, make a change to your project and then push the update to the repository you have associated with this web site. Your web site should update to reflect the changes shortly after the push to the repository completes. You can verify that it has pulled in the update on the **Deployments** page of your Web Site.
+
+	![git-GitHubDeployed-Updated][git-GitHubDeployed-Updated]
+
+
+<h4>How continuous deployment works</h4>
+Continuous deployment works by providing the **DEPLOYMENT TRIGGER URL** found in the **deployments** section of your site's **Configure** tab.
+
+![git-DeploymentTrigger][git-DeploymentTrigger]
+
+When updates are made to your repository, a POST request is sent to this URL, which notifies your Azure Web Site that the repository has been updated. At this point it retrieves the update and deploys it to your web site.
+
+<h4>Specifying the branch to use</h4>
+
+When you enable continuous deployment, it will default to the **master** branch of the repository. If you want to use a different branch, perform the following steps:
+
+1. In the portal, select your web site and then select **CONFIGURE**.
+
+2. In the **deployments** section of the page, enter the branch you wish to use in the **BRANCH TO DEPLOY** field, and then hit enter. Finally, click **SAVE**.
+
+	Azure should immediately begin updating based on changes to the new branch.
+
+<h4>Disabling continuous deployment</h4>
+
+Continuous deployment can be disabled from the Azure **Dashboard**. Under the **quick glance** section, choose the option to disconnect from the repository that you are using:
+
+![git-DisconnectFromGitHub][git-DisconnectFromGitHub]	
+
+After answering **Yes** to the confirmation message, you can return to **quick glance** and click **Set up deployment from source control** if you would like to set up publishing from another source.
+
+<h2><a id="Step8"></a>Troubleshooting</h2>
+
+The following are errors or problems commonly encountered when using Git to publish to an Azure web site:
+
+****
+
+**Symptom**: Couldn't resolve host 'hostname'
+
+**Cause**: This error can occur if the address information entered when creating the 'azure' remote was incorrect.
+
+**Resolution**: Use the `git remote -v` command to list all remotes, along with the associated URL. Verify that the URL for the 'azure' remote is correct. If needed, remove and recreate this remote using the correct URL.
+
+****
+
+**Symptom**: No refs in common and none specified; doing nothing. Perhaps you should specify a branch such as 'master'.
+
+**Cause**: This error can occur if you do not specify a branch when performing a git push operation, and have not set the push.default value used by Git.
+
+**Resolution**: Perform the push operation again, specifying the master branch. For example:
+
+	git push azure master
+
+****
+
+**Symptom**: src refspec [branchname] does not match any.
+
+**Cause**: This error can occur if you attempt to push to a branch other than master on the 'azure' remote.
+
+**Resolution**: Perform the push operation again, specifying the master branch. For example:
+
+	git push azure master
+
+****
+
+**Symptom**: Error - Changes commited to remote repository but your web site not updated.
+
+**Cause**: This error can occur if you are deploying a Node.js application containing a package.json file that specifies additional required modules.
+
+**Resolution**: Additional messages containing 'npm ERR!' should be logged prior to this error, and can provide additional context on the failure. The following are known causes of this error and the corresponding 'npm ERR!' message:
+
+* **Malformed package.json file**: npm ERR! Couldn't read dependencies.
+
+* **Native module that does not have a binary distribution for Windows**:
+
+	* npm ERR! \`cmd "/c" "node-gyp rebuild"\` failed with 1
+
+		OR
+
+	* npm ERR! [modulename@version] preinstall: \`make || gmake\`
+
+
+## Additional Resources
+
+* [How to use PowerShell for Azure]
+* [How to use the Azure Command-Line Tools for Mac and Linux]
+* [Git Documentation]
+
+[Azure Developer Center]: http://www.windowsazure.com/en-us/develop/overview/
+[Azure portal]: http://manage.windowsazure.com
+[Git website]: http://git-scm.com
+[Installing Git]: http://git-scm.com/book/en/Getting-Started-Installing-Git
+[How to use PowerShell for Azure]: http://www.windowsazure.com/en-us/develop/nodejs/how-to-guides/powershell-cmdlets/
+[How to use the Azure Command-Line Tools for Mac and Linux]: /en-us/develop/nodejs/how-to-guides/command-line-tools/
+[Git Documentation]: http://git-scm.com/documentation
+
+[portal-select-website]: ./media/publishing-with-git/git-select-website.png
+[git-WhereIsYourSourceCode]: ./media/publishing-with-git/git-WhereIsYourSourceCode.png
+[git-instructions]: ./media/publishing-with-git/git-instructions.png
+[portal-deployment-credentials]: ./media/publishing-with-git/git-deployment-credentials.png
+
+[git-ChooseARepositoryToDeploy]: ./media/publishing-with-git/git-ChooseARepositoryToDeploy.png
+[hello-git]: ./media/publishing-with-git/git-hello-git.png
+[yay]: ./media/publishing-with-git/git-yay.png
+[git-githubdeployed]: ./media/publishing-with-git/git-GitHubDeployed.png
+[git-GitHubDeployed-Updated]: ./media/publishing-with-git/git-GitHubDeployed-Updated.png
+[git-DisconnectFromGitHub]: ./media/publishing-with-git/git-DisconnectFromGitHub.png
+[git-DeploymentTrigger]: ./media/publishing-with-git/git-DeploymentTrigger.png
+[Create a Repo (GitHub)]: https://help.github.com/articles/create-a-repo
+[Using Git with CodePlex]: http://codeplex.codeplex.com/wikipage?title=Using%20Git%20with%20CodePlex&referringTitle=Source%20control%20clients&ProjectName=codeplex
+[Create a Repo (BitBucket)]: https://confluence.atlassian.com/display/BITBUCKET/Create+an+Account+and+a+Git+Repo
+[Quick Start - Mercurial]: http://mercurial.selenic.com/wiki/QuickStart
+[Using Dropbox to Share Git Repositories]: https://gist.github.com/trey/2722927
+[Continuous delivery to Azure using Visual Studio Online]: http://www.windowsazure.com/en-us/develop/net/common-tasks/publishing-with-tfs/