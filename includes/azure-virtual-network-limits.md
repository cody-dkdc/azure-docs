--- conflicted
+++ resolved
@@ -16,35 +16,19 @@
 | Resource | Default limit | Maximum limit |
 | --- | --- | --- |
 | Virtual networks |50 |100 |
-<<<<<<< HEAD
 | Local network sites |20 |Contact support. |
 | DNS servers per virtual network |20 |20 |
 | Private IP addresses per virtual network |4,096 |4,096 |
-| Concurrent TCP or UDP flows per NIC of a virtual machine or role instance |500,000 |500,000 |
+| Concurrent TCP or UDP flows per NIC of a virtual machine or role instance |500,000, up to 1,000,000 for two or more NICs. |500,000, up to 1,000,000 for two or more NICs. |
 | Network Security Groups (NSGs) |100 |200 |
 | NSG rules per NSG |200 |1,000 |
 | User-defined route tables |100 |200 |
 | User-defined routes per route table |100 |400 |
-| Public IP addresses - dynamic |5 |Contact support. |
+| Public IP addresses (dynamic) |5 |Contact support. |
 | Reserved public IP addresses |20 |Contact support. |
 | Public VIP per deployment |5 |Contact support. |
 | Private VIP (internal load balancing) per deployment |1 |1 |
 | Endpoint access control lists (ACLs) |50 |50 |
-=======
-| Local network sites |20 |contact support |
-| DNS Servers per virtual network |20 |20 |
-| Private IP Addresses per virtual network |4096 |4096 |
-| Concurrent TCP or UDP flows per NIC of a virtual machine or role instance |500K, up to 1000K for two or more NICs |500K, up to 1000K for two or more NICs |
-| Network Security Groups (NSG) |100 |200 |
-| NSG rules per NSG |200 |1000 |
-| User defined route tables |100 |200 |
-| User defined routes per route table |100 |400 |
-| Public IP addresses (dynamic) |5 |contact support |
-| Reserved public IP addresses |20 |contact support |
-| Public VIP per deployment |5 |contact support |
-| Private VIP (ILB) per deployment |1 |1 |
-| Endpoint Access Control Lists (ACLs) |50 |50 |
->>>>>>> 051ae5e9
 
 #### <a name="azure-resource-manager-virtual-networking-limits"></a>Networking limits - Azure Resource Manager
 The following limits apply only for networking resources managed through Azure Resource Manager per region per subscription. Learn how to [view your current resource usage against your subscription limits](../articles/networking/check-usage-against-limits.md).
@@ -79,9 +63,9 @@
 #### <a name="publicip-address"></a>Public IP address limits
 | Resource | Default limit | Maximum limit |
 | --- | --- | --- |
-| Public IP addresses - dynamic | 1,000 for Basic |Contact support. |
-| Public IP addresses - static | 200 for Basic |Contact support. |
-| Public IP addresses - static | 200 for Standard|Contact support. |
+| Public IP addresses - dynamic | 1,000 for Basic. |Contact support. |
+| Public IP addresses - static | 200 for Basic. |Contact support. |
+| Public IP addresses - static | 200 for Standard.|Contact support. |
 | Public IP prefix size (preview) | /28 | /28 |
 
 #### <a name="load-balancer"></a>Load balancer limits
