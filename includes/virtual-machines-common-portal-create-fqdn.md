## Quick steps 

<<<<<<< HEAD


When you create a virtual machine in the [Azure portal](https://portal.azure.com) using the **Resource Manager** deployment model, a public IP resource for the virtual machine is automatically created. You can use this IP address to remotely access the virtual machine. Although the portal does not create a [fully qualified domain name](https://en.wikipedia.org/wiki/Fully_qualified_domain_name), or FQDN, by default, it is extremely easy to create one once the virtual machine is created. This article demonstrates the steps to create a DNS name or FQDN.

The article assumes that you have logged in to your subscription in the portal, and created a virtual machine with the available images, using the **Resource Manager**. Follow these steps once your virtual machine starts running.
=======
The article assumes that you have logged in to your subscription in the portal, and created a virtual machine with the available images using the Resource Manager deployment model. Follow these steps once your virtual machine starts running.
>>>>>>> c186bb0b

1.  View the virtual machine settings on the portal and click on the Public IP address.

    ![locate ip resource](./media/virtual-machines-common-portal-create-fqdn/locatePublicIP.PNG)

2.  Note that the DNS name for the Public IP is blank. Click **All settings** for the Public IP blade.

    ![settings ip](./media/virtual-machines-common-portal-create-fqdn/settingsIP.PNG)

3.  Open the **Configuration** tab in the Public IP Settings. Enter the desired DNS name label and **Save** this configuration.

    ![enter dns name label](./media/virtual-machines-common-portal-create-fqdn/dnsNameLabel.PNG)

    The Public IP resource will now show this new DNS label on its blade.

4.  Close the Public IP blades and go back to the virtual machine blade in the portal. Verify that the DNS name/FQDN appears next to the IP address for the Public IP resource.

<<<<<<< HEAD
    ![FQDN is created](./media/virtual-machines-common-portal-create-fqdn/fqdnCreated.PNG)


    You can now connect remotely to the virtual machine using this DNS name. For example, use `ssh adminuser@testdnslabel.centralus.cloudapp.azure.com`, when connecting to a Linux virtual machine which has the fully qualified domain name of `testdnslabel.centralus.cloudapp.azure.com` and user name of `adminuser`.
=======
    ![FQDN is created](./media/virtual-machines-common-portal-create-fqdn/fqdnCreated.PNG)
>>>>>>> c186bb0b
<|MERGE_RESOLUTION|>--- conflicted
+++ resolved
@@ -1,14 +1,6 @@
 ## Quick steps 
 
-<<<<<<< HEAD
-
-
-When you create a virtual machine in the [Azure portal](https://portal.azure.com) using the **Resource Manager** deployment model, a public IP resource for the virtual machine is automatically created. You can use this IP address to remotely access the virtual machine. Although the portal does not create a [fully qualified domain name](https://en.wikipedia.org/wiki/Fully_qualified_domain_name), or FQDN, by default, it is extremely easy to create one once the virtual machine is created. This article demonstrates the steps to create a DNS name or FQDN.
-
-The article assumes that you have logged in to your subscription in the portal, and created a virtual machine with the available images, using the **Resource Manager**. Follow these steps once your virtual machine starts running.
-=======
 The article assumes that you have logged in to your subscription in the portal, and created a virtual machine with the available images using the Resource Manager deployment model. Follow these steps once your virtual machine starts running.
->>>>>>> c186bb0b
 
 1.  View the virtual machine settings on the portal and click on the Public IP address.
 
@@ -26,11 +18,4 @@
 
 4.  Close the Public IP blades and go back to the virtual machine blade in the portal. Verify that the DNS name/FQDN appears next to the IP address for the Public IP resource.
 
-<<<<<<< HEAD
-    ![FQDN is created](./media/virtual-machines-common-portal-create-fqdn/fqdnCreated.PNG)
-
-
-    You can now connect remotely to the virtual machine using this DNS name. For example, use `ssh adminuser@testdnslabel.centralus.cloudapp.azure.com`, when connecting to a Linux virtual machine which has the fully qualified domain name of `testdnslabel.centralus.cloudapp.azure.com` and user name of `adminuser`.
-=======
-    ![FQDN is created](./media/virtual-machines-common-portal-create-fqdn/fqdnCreated.PNG)
->>>>>>> c186bb0b
+    ![FQDN is created](./media/virtual-machines-common-portal-create-fqdn/fqdnCreated.PNG)