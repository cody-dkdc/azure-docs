--- conflicted
+++ resolved
@@ -1,16 +1,8 @@
-<<<<<<< HEAD
-<!--author=SharS last changed: 9/17/15-->
-
-#### To install Update 1.2 from the Azure Management Portal
-
-1. In the Management Portal, go to the **Devices** page and select your device.
-=======
 <!--author=SharS last changed: 12/1/2015-->
 
 #### To install Update 1.2 from the Azure classic portal
 
 1. In the Azure classic portal, go to the **Devices** page and select your device.
->>>>>>> 08be3281
  
 2. Navigate to **Devices** > **Configure**. 
 
@@ -18,11 +10,7 @@
 
 4. Disable the network interface that has an assigned gateway and save the modified configuration. Note the network interface settings are retained and so when you re-enable this network interface later, the portal will revert to the original settings.
 
-<<<<<<< HEAD
-7. You can now [use the Management Portal to install Update 1.2](#use-the-management-portal-to-install-update-1). Follow the instructions starting from step 3 of this procedure. After you have installed all the updates, you can re-enable the network interface that you disabled. 
-=======
 7. You can now [use the Azure classic portal to install Update 1.2](#install-update-12-via-the-azure-portal). Follow the instructions starting from step 3 of this procedure. After you have installed all the updates, you can re-enable the network interface that you disabled. 
->>>>>>> 08be3281
 
 
 
