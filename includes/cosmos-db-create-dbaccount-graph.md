--- conflicted
+++ resolved
@@ -1,9 +1,5 @@
 1. In a new window, sign in to the [Azure portal](https://portal.azure.com/).
-<<<<<<< HEAD
-2. In the left pane, click **New**, click **Databases**, and then click **Azure Cosmos DB**.
-=======
 2. In the left pane, click **New**, click **Databases**, and then under **Azure Cosmos DB**, click **Create**.
->>>>>>> 7e950a10
    
    ![Azure portal Databases pane](./media/cosmos-db-create-dbaccount-graph/create-nosql-db-databases-json-tutorial-1.png)
 
