---
title: include file
description: include file
services: azure-policy
author: DCtheGeek
ms.service: azure-policy
ms.topic: include
ms.date: 09/18/2018
ms.author: dacoulte
ms.custom: include file
---

## Data Lake Storage Gen1

|  |  |
|---------|---------|
<<<<<<< HEAD
| [Enforce Data Lake Storage Gen1 encryption](../articles/azure-policy/scripts/enforce-datalakestore-encryption.md) | Denies any Data Lake Storage Gen1 accounts that don't have encryption enabled. |
=======
| [Enforce Data Lake Store encryption](../articles/governance/policy/samples/enforce-datalakestore-encryption.md) | Denies any Data Lake Store accounts that don't have encryption enabled. |
>>>>>>> 4b0739e7
<|MERGE_RESOLUTION|>--- conflicted
+++ resolved
@@ -14,8 +14,4 @@
 
 |  |  |
 |---------|---------|
-<<<<<<< HEAD
-| [Enforce Data Lake Storage Gen1 encryption](../articles/azure-policy/scripts/enforce-datalakestore-encryption.md) | Denies any Data Lake Storage Gen1 accounts that don't have encryption enabled. |
-=======
-| [Enforce Data Lake Store encryption](../articles/governance/policy/samples/enforce-datalakestore-encryption.md) | Denies any Data Lake Store accounts that don't have encryption enabled. |
->>>>>>> 4b0739e7
+| [Enforce Data Lake Storage Gen1 encryption](../articles/governance/policy/samples/enforce-datalakestore-encryption.md) | Denies any Data Lake Store accounts that don't have encryption enabled. |