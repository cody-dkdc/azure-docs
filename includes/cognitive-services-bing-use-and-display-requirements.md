--- conflicted
+++ resolved
@@ -6,28 +6,17 @@
 
 You must not:
 
-<<<<<<< HEAD
-- copy, store, or cache any data you receive from the Bing Spell Check or Bing Autosuggest APIs; or 
-- use data you receive from the Bing Spell Check or Bing Autosuggest APIs as part of any machine learning or similar algorithmic activity to train, evaluate, or improve new or existing services which you or third parties may offer.
-
-## 2. DEFINITIONS
-=======
 - copy, store, or cache any data you receive from the Bing Spell Check or Bing Autosuggest APIs
 - use data you receive from the Bing Spell Check or Bing Autosuggest APIs as part of any machine learning or similar algorithmic activity to train, evaluate, or improve new or existing services which you or third parties may offer.
 
 ## 2. Definitions
->>>>>>> 3987c9a1
 
 - "answer" refers to a category of results returned in a response. For example, a response from the Bing Web Search API may include answers in the categories of webpage results, image, video, and news;
 - "response" means any and all answers and associated data received in response to a single call to a Search API;
 - "result" refers to an item of information in an answer. For example, the set of data connected with a single news article is a result in a news answer.
 - “Search APIs” means, collectively, the Bing Custom Search, Entity Search, Image Search, News Search, Video Search, and Web Search APIs. 
 
-<<<<<<< HEAD
-## 3. SEARCH APIs
-=======
 ## 3. Search APIs
->>>>>>> 3987c9a1
 
 The requirements in this Section 3 apply to the Search APIs.
 
@@ -46,15 +35,9 @@
 
 - copy, store, or cache any data from responses (except retention to the extent permitted by the "Continuity of Service" section below); 
 - use data received from the Search APIs as part of any machine learning or similar algorithmic activity to train, evaluate, or improve new or existing services which you or third parties may offer.
-<<<<<<< HEAD
-- modify content of results (other than to reformat them in a way that does not violate any other requirement); 
-- omit attribution and URLs associated with result content;
-- re-order, including by omission, results displayed in an answer when an order or ranking is provided (for the Bing Custom Search API, this does not apply to re-ordering implemented through the customsearch.ai portal);
-=======
 - modify content of results (other than to reformat them in a way that does not violate any other requirement), unless required by law or agreed by Microsoft; 
 - omit attribution and URLs associated with result content;
 - re-order, including by omission, results displayed in an answer when an order or ranking is provided (for the Bing Custom Search API, this does not apply to re-ordering implemented through the customsearch.ai portal), unless required by law or agreed by Microsoft;
->>>>>>> 3987c9a1
 - display other content within any part of a response in a way that would lead an end user to believe that the other content is part of the response; 
 - display advertising that is not provided by Microsoft on any page that displays any part of a response; 
 - display any advertising with responses (i) from the Bing Image, News or Video Search APIs; or (ii) that are filtered or limited primarily (or solely) to image, news and/or video results.
