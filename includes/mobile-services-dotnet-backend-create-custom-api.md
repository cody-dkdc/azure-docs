

1. In Visual Studio, right-click the Controllers folder, expand **Add**, then click **New Scaffolded Item**. This displays the Add Scaffold dialog.

2. Expand **Azure Mobile Services**, click **Azure Mobile Services Custom Controller**,  click **Add**, supply a **Controller name** of `CompleteAllController`, and click **Add** again.

	![Web API Add Scaffold dialog](./media/mobile-services-dotnet-backend-create-custom-api/add-custom-api-controller.png)

	This creates a new empty controller class named **CompleteAllController**.

	>[AZURE.NOTE]If your dialog doesn't have Mobile Services-specific scaffolds, instead create a new **Web API Controller - Empty**. In this new controller class, add a public **Services** property, which returns the **ApiServices** type. This property is used to access server-specific settings from inside your controller.

3. In **CompleteAllController.cs**, add the following **using** statements. 	Replace `todolistService` with the namespace of your mobile service project, which should be the mobile service name appended with `Service`.

		using System.Threading.Tasks;
		using todolistService.Models;

4. In **CompleteAllController.cs**, add the following class to wrap the response sent to the client.

        // We use this class to keep parity with other Mobile Services
        // that use the JavaScript backend. This way the same client
        // code can call either type of Mobile Service backend.
        public class MarkAllResult
        {
            public int count;
        }

5. Add the following code to the new controller. Replace `todolistContext` with the name of the DbContext for your data model, which should be the mobile service name appended with `Context`. Similarly, replace the schema name in the UPDATE statement with the name of your mobile service. This code uses the [Database Class](http://msdn.microsoft.com/en-us/library/system.data.entity.database.aspx) to access the **TodoItems** table directly to set the completed flag on all items. This method supports a POST request, and the number of changed rows is returned to the client as an integer value.


	    // POST api/completeall
        public async Task<MarkAllResult> Post()
        {
            using (todolistContext context = new todolistContext())
            {
                // Get the database from the context.
                var database = context.Database;

                // Create a SQL statement that sets all uncompleted items
                // to complete and execute the statement asynchronously.
                var sql = @"UPDATE todolist.TodoItems SET Complete = 1 " +
                            @"WHERE Complete = 0; SELECT @@ROWCOUNT as count";

                var result = new MarkAllResult();
                result.count = await database.ExecuteSqlCommandAsync(sql);

                // Log the result.
                Services.Log.Info(string.Format("{0} items set to 'complete'.",
                    result.count.ToString()));

                return result;
            }
        }

<<<<<<< HEAD
=======
	In the above code, replace `todolistContext` with the name of the DbContext for your data model, which should be the mobile service name appended with `Context`. Also replace the schema name in the UPDATE statement with the name of your mobile service. 

	This code uses the [Database Class](http://msdn.microsoft.com/library/system.data.entity.database.aspx) to access the **TodoItems** table directly to set the completed flag on all items. This method supports a POST request, and the number of changed rows is returned to the client as an integer value.

	> [AZURE.NOTE] Default permissions are set, which means that any user of the app can call the custom API. However, the application key is not distributed or stored securely and cannot be considered a secure credential. Because of this, you should consider restricting access to only authenticated users on operations that modify data or affect the mobile service. 
>>>>>>> b827c2a9

	> [AZURE.NOTE] With default permissions, anyone with the app key may call the custom API. However, the application key is not considered a secure credential because it may not be distributed or stored securely. Consider restricting access to only authenticated users for additional security.<|MERGE_RESOLUTION|>--- conflicted
+++ resolved
@@ -52,13 +52,4 @@
             }
         }
 
-<<<<<<< HEAD
-=======
-	In the above code, replace `todolistContext` with the name of the DbContext for your data model, which should be the mobile service name appended with `Context`. Also replace the schema name in the UPDATE statement with the name of your mobile service. 
-
-	This code uses the [Database Class](http://msdn.microsoft.com/library/system.data.entity.database.aspx) to access the **TodoItems** table directly to set the completed flag on all items. This method supports a POST request, and the number of changed rows is returned to the client as an integer value.
-
-	> [AZURE.NOTE] Default permissions are set, which means that any user of the app can call the custom API. However, the application key is not distributed or stored securely and cannot be considered a secure credential. Because of this, you should consider restricting access to only authenticated users on operations that modify data or affect the mobile service. 
->>>>>>> b827c2a9
-
 	> [AZURE.NOTE] With default permissions, anyone with the app key may call the custom API. However, the application key is not considered a secure credential because it may not be distributed or stored securely. Consider restricting access to only authenticated users for additional security.