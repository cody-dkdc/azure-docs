
# Azure and the Internet of Things

<<<<<<< HEAD
Welcome to Microsoft Azure and the Internet of Things (IoT). This article describes the common characteristics of an IoT solution in the cloud. IoT solutions require secure, bidirectional communication between devices, possibly numbering in the millions, and a solution back end. For example, a solution might use automated, predictive analytics to uncover insights from your device-to-cloud event stream.

## IoT solution architecture

The following diagram shows the key elements of a typical IoT solution architecture. The diagram is agnostic of the specific implementation details such as the Azure services used, and device operating systems. In this architecture, IoT devices collect data that they send to a cloud gateway. The cloud gateway makes the data available for processing by other back-end services. These back-end services can deliver data to:

* Other line-of-business applications.
* Human operators through a dashboard or other presentation device.
=======
Welcome to Microsoft Azure and the Internet of Things (IoT). This article introduces the common characteristics of an IoT solution that you might deploy using Azure services. IoT solutions require secure, bidirectional communication between large numbers of devices and a solution back end. The solution back end might use automated, predictive analytics to uncover insights from your device-to-cloud event stream.

[Azure IoT Hub][lnk-iot-hub] is a key building block of any IoT solution using Azure services. IoT Hub is a fully managed service that enables reliable and secure bidirectional communications between millions of IoT devices and a solution back end. 

[Azure IoT Suite][lnk-iot-suite] provides complete, end-to-end implementations of this architecture for specific IoT scenarios. For example:

* The *remote monitoring* solution enables you to monitor the status of devices such as vending machines.
* The *predictive maintenance* solution helps you to anticipate maintenance needs of devices, like pumps in remote pumping stations, and avoid unscheduled downtime.
* The *connected factory* solution helps you to connect and monitor your industrial devices.

## IoT solution architecture

The following diagram shows a typical IoT solution architecture. The diagram does not include the names of any specific Azure services, but describes the key elements in a generic IoT solution architecture. In this architecture, IoT devices collect data that they send to a cloud gateway. The cloud gateway makes the data available for processing by other back-end services. The solution back end delivers data to line-of-business applications or to human operators through a dashboard or report.
>>>>>>> ac1ea599

![IoT solution architecture][img-solution-architecture]

> [!NOTE]
> For an in-depth discussion of IoT architecture, see the [Microsoft Azure IoT Reference Architecture][lnk-refarch].

### Device connectivity

<<<<<<< HEAD
In an IoT solution architecture, devices typically send telemetry to the cloud for storage and processing. For example, in a predictive maintenance scenario, the solution back end might use the stream of sensor data to determine when a specific pump requires maintenance. Devices can also receive and respond to cloud-to-device messages by reading messages from a cloud endpoint. In the same example, the solution back end might send messages to other pumps in the pumping station to begin rerouting flows just before maintenance is due to start. This procedure makes sure the maintenance engineer could get started as soon as she arrives.
=======
In this IoT solution, devices send telemetry, such as sensor readings from a pumping station, to a cloud endpoint for storage and processing. In a predictive maintenance scenario, the solution back end might use the stream of sensor data to determine when a specific pump requires maintenance. Devices can also receive and respond to cloud-to-device messages by reading messages from a cloud endpoint. For example, in the predictive maintenance scenario the solution back end might send messages to other pumps in the pumping station to begin rerouting flows just before maintenance is due to start. This procedure would make sure the maintenance engineer could start fixing the problem immediately.
>>>>>>> ac1ea599

Connecting devices securely and reliably is often the biggest challenge in IoT solutions. This is because IoT devices have different characteristics as compared to other clients such as browsers and mobile apps. Specifically, IoT devices:

* Are often embedded systems with no human operator (unlike a phone).
* Can be deployed in remote locations, where physical access is expensive.
* May only be reachable through the solution back end. There is no other way to interact with the device.
* May have limited power and processing resources.
* May have intermittent, slow, or expensive network connectivity.
* May need to use proprietary, custom, or industry-specific application protocols.
* Can be created using a large set of popular hardware and software platforms.

In addition to the previous constraints, any IoT solution must also be scalable, secure, and reliable.

<<<<<<< HEAD
Depending on the communication protocol and network availability, a device can either communicate directly, or through an intermediate gateway, with the cloud. IoT architectures often have a mix of these two communication patterns.

### Data processing and analytics

In modern IoT solutions, data processing can occur in the cloud or on the device side. Device-side processing is referred as *Edge computing*. The choice of where to process data depends on factors such as:

* Network constraints. If bandwidth between the devices and the cloud is limited, there is an incentive to do more edge processing.
* Response time. If there is a requirement to act on a device in near real time, it may be better to process the response in the device itself. For example, a robot arm that needs to be stopped in an emergency.
* Regulatory environment. Some data cannot be sent to the cloud.

In general, data processing both in the edge and in the cloud are a combination of the following capabilities:
=======
A device can communicate directly with a cloud gateway endpoint. If the device cannot use any of the communications protocols that the cloud gateway supports, it can connect through an intermediate gateway. For example, the [Azure IoT protocol gateway][lnk-protocol-gateway] can perform protocol translation if devices cannot use any of the protocols that IoT Hub supports.

### Data processing and analytics

In the cloud, an IoT solution back end is where most of the data processing occurs. The IoT solution back end:

* Receives telemetry at scale from your devices and determines how to process and store that data. 
* May enable you to send commands from the cloud to specific devices.
* Provides device registration capabilities that enable you to provision devices and to control which devices can connect to your infrastructure.
* Enables you to track the state of your devices and monitor their activities.

In the predictive maintenance scenario, the solution back end stores historical telemetry data. The solution back end can use this data to identify patterns that indicate maintenance is due on a specific pump.
>>>>>>> ac1ea599

* Receiving telemetry at scale from your devices and determining how to process and store that data.
* Analyzing the telemetry to provide insights, whether they are in real time or after the fact.
* Sending commands from the cloud or a gateway device to a specific device.

Additionally, an IoT cloud back end should provide:

<<<<<<< HEAD
* Device registration capabilities that enable you to:
    * Provision devices.
    * Control which devices are permitted to connect to your infrastructure.
* Device management to control the state of your devices and monitor their activities.

For example, in a predictive maintenance scenario, the cloud back-end stores historical telemetry data. The solution uses this data to identify potential anomalous behavior on specific pumps before they cause a real problem. Using data analytics, it can identify that the preventative solution is to send a command back to the device to take a corrective action. This process generates an automated feedback loop between the device and the cloud that greatly increases the solution efficiency.

### Presentation and business connectivity
=======
The presentation and business connectivity layer allows end users to interact with the IoT solution and the devices. It enables users to view and analyze the data collected from their devices. These views can take the form of dashboards or reports that can display both historical data or near real-time data. For example, an operator can check on the status of a particular pumping station and see any alerts raised by the system. This layer also allows integration of the IoT solution back end with existing line-of-business applications to tie into enterprise business processes or workflows. For example, the predictive maintenance solution can integrate with a scheduling system. When the solution identifies a pump in need of maintenance, the scheduling system books an engineer to visit the pumping station.
>>>>>>> ac1ea599

The presentation and business connectivity layer allows end users to interact with the IoT solution and the devices. It enables users to view and analyze the data collected from their devices. These views can take the form of dashboards or BI reports that can display both historical data or near real-time data. For example, an operator can check on the status of particular pumping station and see any alerts raised by the system. This layer also allows integration of the IoT solution back-end with existing line-of-business applications to tie into enterprise business processes or workflows. For example, a predictive maintenance solution can integrate with a scheduling system to book an engineer to visit a pumping station when it identifies a pump in need of maintenance.

[img-solution-architecture]: ./media/iot-azure-and-iot/iot-reference-architecture.png
[img-dashboard]: ./media/iot-azure-and-iot/iot-suite.png

[lnk-iot-hub]: ../articles/iot-hub/iot-hub-what-is-iot-hub.md
[lnk-iot-suite]: ../articles/iot-suite/iot-suite-overview.md
[lnk-machinelearning]: http://azure.microsoft.com/documentation/services/machine-learning/
[Azure IoT Suite]: http://azure.microsoft.com/solutions/iot
[lnk-protocol-gateway]:  ../articles/iot-hub/iot-hub-protocol-gateway.md
[lnk-refarch]: http://download.microsoft.com/download/A/4/D/A4DAD253-BC21-41D3-B9D9-87D2AE6F0719/Microsoft_Azure_IoT_Reference_Architecture.pdf<|MERGE_RESOLUTION|>--- conflicted
+++ resolved
@@ -1,7 +1,6 @@
 
 # Azure and the Internet of Things
 
-<<<<<<< HEAD
 Welcome to Microsoft Azure and the Internet of Things (IoT). This article describes the common characteristics of an IoT solution in the cloud. IoT solutions require secure, bidirectional communication between devices, possibly numbering in the millions, and a solution back end. For example, a solution might use automated, predictive analytics to uncover insights from your device-to-cloud event stream.
 
 ## IoT solution architecture
@@ -10,21 +9,6 @@
 
 * Other line-of-business applications.
 * Human operators through a dashboard or other presentation device.
-=======
-Welcome to Microsoft Azure and the Internet of Things (IoT). This article introduces the common characteristics of an IoT solution that you might deploy using Azure services. IoT solutions require secure, bidirectional communication between large numbers of devices and a solution back end. The solution back end might use automated, predictive analytics to uncover insights from your device-to-cloud event stream.
-
-[Azure IoT Hub][lnk-iot-hub] is a key building block of any IoT solution using Azure services. IoT Hub is a fully managed service that enables reliable and secure bidirectional communications between millions of IoT devices and a solution back end. 
-
-[Azure IoT Suite][lnk-iot-suite] provides complete, end-to-end implementations of this architecture for specific IoT scenarios. For example:
-
-* The *remote monitoring* solution enables you to monitor the status of devices such as vending machines.
-* The *predictive maintenance* solution helps you to anticipate maintenance needs of devices, like pumps in remote pumping stations, and avoid unscheduled downtime.
-* The *connected factory* solution helps you to connect and monitor your industrial devices.
-
-## IoT solution architecture
-
-The following diagram shows a typical IoT solution architecture. The diagram does not include the names of any specific Azure services, but describes the key elements in a generic IoT solution architecture. In this architecture, IoT devices collect data that they send to a cloud gateway. The cloud gateway makes the data available for processing by other back-end services. The solution back end delivers data to line-of-business applications or to human operators through a dashboard or report.
->>>>>>> ac1ea599
 
 ![IoT solution architecture][img-solution-architecture]
 
@@ -33,11 +17,7 @@
 
 ### Device connectivity
 
-<<<<<<< HEAD
 In an IoT solution architecture, devices typically send telemetry to the cloud for storage and processing. For example, in a predictive maintenance scenario, the solution back end might use the stream of sensor data to determine when a specific pump requires maintenance. Devices can also receive and respond to cloud-to-device messages by reading messages from a cloud endpoint. In the same example, the solution back end might send messages to other pumps in the pumping station to begin rerouting flows just before maintenance is due to start. This procedure makes sure the maintenance engineer could get started as soon as she arrives.
-=======
-In this IoT solution, devices send telemetry, such as sensor readings from a pumping station, to a cloud endpoint for storage and processing. In a predictive maintenance scenario, the solution back end might use the stream of sensor data to determine when a specific pump requires maintenance. Devices can also receive and respond to cloud-to-device messages by reading messages from a cloud endpoint. For example, in the predictive maintenance scenario the solution back end might send messages to other pumps in the pumping station to begin rerouting flows just before maintenance is due to start. This procedure would make sure the maintenance engineer could start fixing the problem immediately.
->>>>>>> ac1ea599
 
 Connecting devices securely and reliably is often the biggest challenge in IoT solutions. This is because IoT devices have different characteristics as compared to other clients such as browsers and mobile apps. Specifically, IoT devices:
 
@@ -51,7 +31,6 @@
 
 In addition to the previous constraints, any IoT solution must also be scalable, secure, and reliable.
 
-<<<<<<< HEAD
 Depending on the communication protocol and network availability, a device can either communicate directly, or through an intermediate gateway, with the cloud. IoT architectures often have a mix of these two communication patterns.
 
 ### Data processing and analytics
@@ -63,20 +42,6 @@
 * Regulatory environment. Some data cannot be sent to the cloud.
 
 In general, data processing both in the edge and in the cloud are a combination of the following capabilities:
-=======
-A device can communicate directly with a cloud gateway endpoint. If the device cannot use any of the communications protocols that the cloud gateway supports, it can connect through an intermediate gateway. For example, the [Azure IoT protocol gateway][lnk-protocol-gateway] can perform protocol translation if devices cannot use any of the protocols that IoT Hub supports.
-
-### Data processing and analytics
-
-In the cloud, an IoT solution back end is where most of the data processing occurs. The IoT solution back end:
-
-* Receives telemetry at scale from your devices and determines how to process and store that data. 
-* May enable you to send commands from the cloud to specific devices.
-* Provides device registration capabilities that enable you to provision devices and to control which devices can connect to your infrastructure.
-* Enables you to track the state of your devices and monitor their activities.
-
-In the predictive maintenance scenario, the solution back end stores historical telemetry data. The solution back end can use this data to identify patterns that indicate maintenance is due on a specific pump.
->>>>>>> ac1ea599
 
 * Receiving telemetry at scale from your devices and determining how to process and store that data.
 * Analyzing the telemetry to provide insights, whether they are in real time or after the fact.
@@ -84,7 +49,6 @@
 
 Additionally, an IoT cloud back end should provide:
 
-<<<<<<< HEAD
 * Device registration capabilities that enable you to:
     * Provision devices.
     * Control which devices are permitted to connect to your infrastructure.
@@ -93,9 +57,6 @@
 For example, in a predictive maintenance scenario, the cloud back-end stores historical telemetry data. The solution uses this data to identify potential anomalous behavior on specific pumps before they cause a real problem. Using data analytics, it can identify that the preventative solution is to send a command back to the device to take a corrective action. This process generates an automated feedback loop between the device and the cloud that greatly increases the solution efficiency.
 
 ### Presentation and business connectivity
-=======
-The presentation and business connectivity layer allows end users to interact with the IoT solution and the devices. It enables users to view and analyze the data collected from their devices. These views can take the form of dashboards or reports that can display both historical data or near real-time data. For example, an operator can check on the status of a particular pumping station and see any alerts raised by the system. This layer also allows integration of the IoT solution back end with existing line-of-business applications to tie into enterprise business processes or workflows. For example, the predictive maintenance solution can integrate with a scheduling system. When the solution identifies a pump in need of maintenance, the scheduling system books an engineer to visit the pumping station.
->>>>>>> ac1ea599
 
 The presentation and business connectivity layer allows end users to interact with the IoT solution and the devices. It enables users to view and analyze the data collected from their devices. These views can take the form of dashboards or BI reports that can display both historical data or near real-time data. For example, an operator can check on the status of particular pumping station and see any alerts raised by the system. This layer also allows integration of the IoT solution back-end with existing line-of-business applications to tie into enterprise business processes or workflows. For example, a predictive maintenance solution can integrate with a scheduling system to book an engineer to visit a pumping station when it identifies a pump in need of maintenance.
 
