--- conflicted
+++ resolved
@@ -5,11 +5,7 @@
  author: rothja
  ms.service: billing
  ms.topic: include
-<<<<<<< HEAD
- ms.date: 04/02/2019
-=======
  ms.date: 04/22/2019
->>>>>>> 6a383dfd
  ms.author: jroth
  ms.custom: include file
 ---
@@ -28,22 +24,15 @@
 | Unique tag calculations per subscription<sup>2</sup> | 10,000 | 10,000 |
 | [Cloud services](../articles/cloud-services/cloud-services-choose-me.md) per subscription |N/A<sup>3</sup> |N/A<sup>3</sup> |
 | [Affinity groups](../articles/virtual-network/virtual-networks-migrate-to-regional-vnet.md) per subscription |N/A<sup>3</sup> |N/A<sup>3</sup> |
-<<<<<<< HEAD
-| [Subscription-level deployments](../articles/azure-resource-manager/deploy-to-subscription.md) per location | 800 | 800 |
-=======
 | [Subscription-level deployments](../articles/azure-resource-manager/deploy-to-subscription.md) per location | 800<sup>4</sup> | 800 |
->>>>>>> 6a383dfd
 
 <sup>1</sup>Default limits vary by offer category type, such as Free Trial and Pay-As-You-Go, and by series, such as Dv2, F, and G.
 
 <sup>2</sup>You can apply an unlimited number of tags per subscription. The number of tags per resource or resource group is limited to 15. Resource Manager returns a [list of unique tag name and values](/rest/api/resources/tags) in the subscription only when the number of tags is 10,000 or less. You still can find a resource by tag when the number exceeds 10,000.  
 
 <sup>3</sup>These features are no longer required with Azure resource groups and Resource Manager.
-<<<<<<< HEAD
-=======
 
 <sup>4</sup>If you reach the limit of 800 deployments, delete deployments from the history that are no longer needed. To delete subscription level deployments, use [Remove-AzDeployment](/powershell/module/az.resources/Remove-AzDeployment) or [az deployment delete](/cli/azure/deployment?view=azure-cli-latest#az-deployment-delete).
->>>>>>> 6a383dfd
 
 > [!NOTE]
 > Virtual machine cores have a regional total limit. They also have a limit for regional per-size series, such as Dv2 and F. These limits are separately enforced. For example, consider a subscription with a US East total VM core limit of 30, an A series core limit of 30, and a D series core limit of 30. This subscription can deploy 30 A1 VMs, or 30 D1 VMs, or a combination of the two not to exceed a total of 30 cores. An example of a combination is 10 A1 VMs and 20 D1 VMs.  
