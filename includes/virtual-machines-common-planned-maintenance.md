---
 title: include file
 description: include file
 services: virtual-machines
 author: shants123
 ms.service: virtual-machines
 ms.topic: include
 ms.date: 4/30/2019
 ms.author: shants
 ms.custom: include file
---

Azure periodically updates its platform to improve the reliability, performance, and security of the host infrastructure for virtual machines. The purpose of these updates ranges from patching software components in the hosting environment to upgrading networking components or decommissioning hardware. 

Updates rarely affect the hosted VMs. When updates do have an effect, Azure chooses the least impactful method for updates:

- If the update doesn't require a reboot, the VM is paused while the host is updated, or the VM is live-migrated to an already updated host.

- If maintenance requires a reboot, you're notified of the planned maintenance. Azure also provides a time window in which you can start the maintenance yourself, at a time that works for you. The self-maintenance window is typically 30 days unless the maintenance is urgent. Azure is investing in technologies to reduce the number of cases in which planned platform maintenance requires the VMs to be rebooted. 

This page describes how Azure performs both types of maintenance. For more information about unplanned events (outages), see [Manage the availability of VMs for Windows](../articles/virtual-machines/windows/manage-availability.md) or the corresponding article for [Linux](../articles/virtual-machines/linux/manage-availability.md).

Within a VM, you can get notifications about upcoming maintenance by [using Scheduled Events for Windows](../articles/virtual-machines/windows/scheduled-events.md) or for [Linux](../articles/virtual-machines/linux/scheduled-events.md).

<<<<<<< HEAD
## Maintenance not requiring a reboot

The goal for most maintenance that doesn't require a reboot is less than 10 seconds pause for the VM. In certain cases memory preserving maintenance mechanisms are used, which pauses the VM for up to 30 seconds and preserves the memory in RAM. The virtual machine is then resumed and the clock of the virtual machine is automatically synchronized. Azure is increasingly using live migration technologies and improving memory preserving maintenance mechanism to reduce the pause duration.
=======
For instructions on managing planned maintenance, see [Handling planned maintenance notifications for Linux](../articles/virtual-machines/linux/maintenance-notifications.md) or the corresponding article for [Windows](../articles/virtual-machines/windows/maintenance-notifications.md).

## Maintenance that doesn't require a reboot
>>>>>>> 6a383dfd

As stated earlier, most platform updates don't affect customer VMs. When a no-impact update isn't possible, Azure chooses the update mechanism that's least impactful to customer VMs. 

Most nonzero-impact maintenance pauses the VM for less than 10 seconds. In certain cases, Azure uses memory-preserving maintenance mechanisms. These mechanisms pause the VM for up to 30 seconds and preserve the memory in RAM. The VM is then resumed, and its clock is automatically synchronized. 

Memory-preserving maintenance works for more than 90 percent of Azure VMs. It doesn't work for G, M, N, and H series. Azure increasingly uses live-migration technologies and improves memory-preserving maintenance mechanisms to reduce the pause durations.  

These maintenance operations that don't require a reboot are applied one fault domain at a time. They stop if they receive any warning health signals. 

These types of updates can affect some applications. When the VM is live-migrated to a different host, some sensitive workloads might show a slight performance degradation in the few minutes leading up to the VM pause. To prepare for VM maintenance and reduce impact during Azure maintenance, try [using Scheduled Events for Windows](../articles/virtual-machines/windows/scheduled-events.md) or [Linux](../articles/virtual-machines/linux/scheduled-events.md) for such applications. Azure is working on maintenance-control features for these sensitive applications. 

### Live migration

Live migration is an operation that doesn't require a reboot and that preserves memory for the VM. It causes a pause or freeze, typically lasting no more than 5 seconds. Except for G, M, N, and H series, all infrastructure as a service (IaaS) VMs, are eligible for live migration. Eligible VMs represent more than 90 percent of the IaaS VMs that are deployed to the Azure fleet. 

The Azure platform starts live migration in the following scenarios:
- Planned maintenance
- Hardware failure
- Allocation optimizations

Some planned-maintenance scenarios use live migration, and you can use Scheduled Events to know in advance when live migration operations will start.

Live migration can also be used to move VMs when Azure Machine Learning algorithms predict an impending hardware failure or when you want to optimize VM allocations. For more information about predictive modeling that detects instances of degraded hardware, see [Improving Azure VM resiliency with predictive machine learning and live migration](https://azure.microsoft.com/blog/improving-azure-virtual-machine-resiliency-with-predictive-ml-and-live-migration/?WT.mc_id=thomasmaurer-blog-thmaure). Live-migration notifications appear in the Azure portal in the Monitor and Service Health logs as well as in Scheduled Events if you use these services.

## Maintenance that requires a reboot

In the rare case where VMs need to be rebooted for planned maintenance, you'll be notified in advance. Planned maintenance has two phases: the self-service phase and a scheduled maintenance phase.

During the *self-service phase*, which typically lasts four weeks, you start the maintenance on your VMs. As part of the self-service, you can query each VM to see its status and the result of your last maintenance request.

When you start self-service maintenance, your VM is redeployed to an already updated node. Because the VM reboots, the temporary disk is lost and dynamic IP addresses associated with the virtual network interface are updated.

If an error arises during self-service maintenance, the operation stops, the VM isn't updated, and you get the option to retry the self-service maintenance. 

When the self-service phase ends, the *scheduled maintenance phase* begins. During this phase, you can still query for the maintenance phase, but you can't start the maintenance yourself.

For more information on managing maintenance that requires a reboot, see [Handling planned maintenance notifications for Linux](../articles/virtual-machines/linux/maintenance-notifications.md) or the corresponding article for [Windows](../articles/virtual-machines/windows/maintenance-notifications.md). 

### Availability considerations during scheduled maintenance 

If you decide to wait until the scheduled maintenance phase, there are a few things you should consider to maintain the highest availability of your VMs. 

#### Paired regions

Each Azure region is paired with another region within the same geographical vicinity. Together, they make a region pair. During the scheduled maintenance phase, Azure updates only the VMs in a single region of a region pair. For example, while updating the VM in North Central US, Azure doesn't update any VM in South Central US at the same time. However, other regions such as North Europe can be under maintenance at the same time as East US. Understanding how region pairs work can help you better distribute your VMs across regions. For more information, see [Azure region pairs](https://docs.microsoft.com/azure/best-practices-availability-paired-regions).

#### Availability sets and scale sets

When deploying a workload on Azure VMs, you can create the VMs within an *availability set* to provide high availability to your application. Using availability sets, you can ensure that during either an outage or maintenance events that require a reboot, at least one VM is available.

Within an availability set, individual VMs are spread across up to 20 update domains (UDs). During scheduled maintenance, only one UD is updated at any given time. UDs aren't necessarily updated sequentially. 

Virtual machine *scale sets* are an Azure compute resource that you can use to deploy and manage a set of identical VMs as a single resource. The scale set is automatically deployed across UDs, like VMs in an availability set. As with availability sets, when you use scale sets, only one UD is updated at any given time during scheduled maintenance.

For more information about setting up your VMs for high availability, see [Manage the availability of your VMs for Windows](../articles/virtual-machines/windows/manage-availability.md) or the corresponding article for [Linux](../articles/virtual-machines/linux/manage-availability.md).<|MERGE_RESOLUTION|>--- conflicted
+++ resolved
@@ -22,15 +22,9 @@
 
 Within a VM, you can get notifications about upcoming maintenance by [using Scheduled Events for Windows](../articles/virtual-machines/windows/scheduled-events.md) or for [Linux](../articles/virtual-machines/linux/scheduled-events.md).
 
-<<<<<<< HEAD
-## Maintenance not requiring a reboot
-
-The goal for most maintenance that doesn't require a reboot is less than 10 seconds pause for the VM. In certain cases memory preserving maintenance mechanisms are used, which pauses the VM for up to 30 seconds and preserves the memory in RAM. The virtual machine is then resumed and the clock of the virtual machine is automatically synchronized. Azure is increasingly using live migration technologies and improving memory preserving maintenance mechanism to reduce the pause duration.
-=======
 For instructions on managing planned maintenance, see [Handling planned maintenance notifications for Linux](../articles/virtual-machines/linux/maintenance-notifications.md) or the corresponding article for [Windows](../articles/virtual-machines/windows/maintenance-notifications.md).
 
 ## Maintenance that doesn't require a reboot
->>>>>>> 6a383dfd
 
 As stated earlier, most platform updates don't affect customer VMs. When a no-impact update isn't possible, Azure chooses the update mechanism that's least impactful to customer VMs. 
 
