--- conflicted
+++ resolved
@@ -30,7 +30,6 @@
 
 Some applications may be impacted by these types of updates. In case the VM is live migrated to a different host, some sensitive workloads might notice a slight performance degradation in the few minutes leading up to the VM pause. Such applications can benefit from using Scheduled Events for [Windows](../articles/virtual-machines/windows/scheduled-events.md) or [Linux](../articles/virtual-machines/linux/scheduled-events.md) to prepare for VM maintenance and have no impact during Azure maintenance. Azure is also working on maintenance control features for such ultra-sensitive applications. 
 
-<<<<<<< HEAD
 ## Live migration
 
 Live Migration is a non-rebootful operation that preserves memory for the VM and results in a limited pause or freeze, typically lasting no more than 5 seconds. Today, all Infrastructure as a Service (IaaS) Virtual Machines, apart from G, M, N, and H series, are eligible for Live Migration. This equates to over 90% of the IaaS VMs deployed to the Azure Fleet. 
@@ -44,9 +43,7 @@
 
 Live Migration is also used to move Virtual Machines off of hardware with an impending predicted failure when detected by our Machine Learning algorithms and to optimize Virtual Machine allocations. To learn more about our Predictive Modeling that detects instances of degraded hardware, please see our blog post entitled [Improving Azure Virtual Machine resiliency with predictive ML and live migration](https://azure.microsoft.com/blog/improving-azure-virtual-machine-resiliency-with-predictive-ml-and-live-migration/?WT.mc_id=thomasmaurer-blog-thmaure). Customers will always receive a Live Migration notice in their Azure portal in the Monitor / Service Health Logs, as well as through Scheduled Events if these are being used.
 
-=======
 95% of Azure fleet supports memory preserving updates and live migration. The exceptions are M, L, H, and N series VMs.  
->>>>>>> 34a7ff8d
 
 ## Maintenance requiring a reboot
 
