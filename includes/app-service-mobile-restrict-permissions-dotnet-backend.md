
By default, APIs in a Mobile App backend can be invoked anonymously. Next, you need to restrict access to only authenticated clients.  

1. On your PC, open the server project in Visual Studio and navigate to **Controllers** > **TodoItemController.cs**.

<<<<<<< HEAD
2. Add the `[Authorize]` attribute to the **TodoItemController** class, as follows:

```
    [Authorize]
    public class TodoItemController : TableController<TodoItem>
```

  This requires that all operations against the TodoItem table be made by an authenticated user. To restrict access only to specific methods, you can also apply this attribute just to those methods instead of the class. 
=======
2. Add `AuthorizeAttribute` to the **TodoItemController** class, as follows. 
>>>>>>> e0f3aa30

        [Authorize]
        public class TodoItemController : TableController<TodoItem>
    
   This requires that all operations against the TodoItem table be made by an authenticated user. To restrict access only to specific methods, you can also apply this attribute just to those methods instead of the class.
   
3. Republish your server project.


    <|MERGE_RESOLUTION|>--- conflicted
+++ resolved
@@ -3,18 +3,7 @@
 
 1. On your PC, open the server project in Visual Studio and navigate to **Controllers** > **TodoItemController.cs**.
 
-<<<<<<< HEAD
 2. Add the `[Authorize]` attribute to the **TodoItemController** class, as follows:
-
-```
-    [Authorize]
-    public class TodoItemController : TableController<TodoItem>
-```
-
-  This requires that all operations against the TodoItem table be made by an authenticated user. To restrict access only to specific methods, you can also apply this attribute just to those methods instead of the class. 
-=======
-2. Add `AuthorizeAttribute` to the **TodoItemController** class, as follows. 
->>>>>>> e0f3aa30
 
         [Authorize]
         public class TodoItemController : TableController<TodoItem>
