--- conflicted
+++ resolved
@@ -8,15 +8,7 @@
 
         [Authorize]
         public class TodoItemController : TableController<TodoItem>
-<<<<<<< HEAD
-    
+   
     This requires that all operations against the TodoItem table be made by an authenticated user. To restrict access only to specific methods, you can also apply this attribute just to those methods instead of the class.
    
-3. Republish your server project.
-=======
-
-3. Republish your server project.
-
-
-    
->>>>>>> 59383344
+3. Republish your server project.