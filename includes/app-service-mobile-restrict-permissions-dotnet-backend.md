--- conflicted
+++ resolved
@@ -1,15 +1,4 @@
-<<<<<<< HEAD
-By default, the endpoints defined in your Mobile App are publicly exposed. To secure your resources, you need to restrict access to authenticated clients only.
 
-1. To enable authentication in the backend, open the backend Visual Studio project for your Mobile App. Then open **TodoItemController.cs** from the **Controllers** folder. **TodoItemController**  implements data access for the TodoItem table. 
-
-2. Add the `Authorize` attribute to the **TodoItemController** class. This makes all table operations require an authenticated user. Alternatively, set `Authorize` on individual methods you'd like to restrict access to. 
-
-        [Authorize]
-        public class TodoItemController : TableController<TodoItem>
-
-3. Republish your backend project by right clicking the project and clicking **Publish**.
-=======
 By default, a Mobile App backend can be invoked anonymously. Next, you need to restrict access to only authenticated clients.  
 
 1. In the server project in Visual Studio, open Controllers > **TodoItemController.cs**.
@@ -25,5 +14,4 @@
 3. Republish your server project.
 
 
-    
->>>>>>> 83673f7d
+    