--- conflicted
+++ resolved
@@ -26,10 +26,7 @@
 | Maximum number of network sockets allowed per sandbox<sup>1</sup> |1,000 |Applies to Azure sandboxes only.|
 | Maximum runtime allowed per runbook<sup>1</sup> |3 hours |Applies to Azure sandboxes only.|
 | Maximum number of Automation accounts in a subscription |No limit ||
-<<<<<<< HEAD
-=======
 | Maximum number of Hybrid Worker Groups per Automation Account|4,000||
->>>>>>> 6a383dfd
 |Maximum number of concurrent jobs that can be run on a single Hybrid Runbook Worker|50 ||
 | Maximum runbook job parameter size   | 512 kilobits||
 | Maximum runbook parameters   | 50|If you reach the 50-parameter limit, you can pass a JSON or XML string to a parameter and parse it with the runbook.|
@@ -39,7 +36,7 @@
 
 <sup>1</sup>A sandbox is a shared environment that can be used by multiple jobs. Jobs that use the same sandbox are bound by the resource limitations of the sandbox.
 
-#### Change tracking and inventory
+#### Change Tracking and Inventory
 
 The following table shows the tracked item limits per machine for change tracking.
 
