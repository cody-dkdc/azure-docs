---
author: tamram
ms.service: storage
ms.topic: include
ms.date: 05/06/2019
ms.author: tamram
---
| Resource | Standard file shares | Premium file shares (preview) |
|----------|---------------|------------------------------------------|
| Minimum size of a file share | No minimum; pay as you go | 100 GiB; provisioned |
<<<<<<< HEAD
| Maximum size of a file share | 5 TiB | 5 TiB (public preview), 100 TiB (limited public preview) |
| Maximum size of a file in a file share | 1 TiB | 1 TiB |
| Maximum number of files in a file share | No limit | No limit |
| Maximum IOPS per share | 1,000 IOPS | 5,120 base IOPS with 15,360 burst limit (public preview), 100,000 IOPS (limited public preview)|
| Maximum number of stored access policies per file share | 5 | 5 |
| Target throughput for a single file share | Up to 60 MiB/sec | See premium file share ingress and egress values|
| Maximum egress for a single file share | See standard file share target throughput | Up to 368 MiB/s (public preview), Up to 6,204 MiB/s (limited public preview) |
| Maximum ingress for a single file share | See standard file share target throughput | Up to 245 MiB/s (public preview), Up to 4,136 MiB/s (limited public preview) |
=======
| Maximum size of a file share | 5 TiB | 100 TiB |
| Maximum size of a file in a file share | 1 TiB | 1 TiB |
| Maximum number of files in a file share | No limit | No limit |
| Maximum IOPS per share | 1,000 IOPS | 100,000 IOPS |
| Maximum number of stored access policies per file share | 5 | 5 |
| Target throughput for a single file share | Up to 60 MiB/sec | See premium file share ingress and egress values|
| Maximum egress for a single file share | See standard file share target throughput | Up to 6,204 MiB/s |
| Maximum ingress for a single file share | See standard file share target throughput | Up to 4,136 MiB/s |
>>>>>>> 6a383dfd
| Maximum open handles per file | 2,000 open handles | 2,000 open handles |
| Maximum number of share snapshots | 200 share snapshots | 200 share snapshots |
| Maximum object (directories and files) name length | 2,048 characters | 2,048 characters |
| Maximum pathname component (in the path \A\B\C\D, each letter is a component) | 255 characters | 255 characters |<|MERGE_RESOLUTION|>--- conflicted
+++ resolved
@@ -1,33 +1,22 @@
----
-author: tamram
-ms.service: storage
-ms.topic: include
-ms.date: 05/06/2019
-ms.author: tamram
----
-| Resource | Standard file shares | Premium file shares (preview) |
-|----------|---------------|------------------------------------------|
-| Minimum size of a file share | No minimum; pay as you go | 100 GiB; provisioned |
-<<<<<<< HEAD
-| Maximum size of a file share | 5 TiB | 5 TiB (public preview), 100 TiB (limited public preview) |
-| Maximum size of a file in a file share | 1 TiB | 1 TiB |
-| Maximum number of files in a file share | No limit | No limit |
-| Maximum IOPS per share | 1,000 IOPS | 5,120 base IOPS with 15,360 burst limit (public preview), 100,000 IOPS (limited public preview)|
-| Maximum number of stored access policies per file share | 5 | 5 |
-| Target throughput for a single file share | Up to 60 MiB/sec | See premium file share ingress and egress values|
-| Maximum egress for a single file share | See standard file share target throughput | Up to 368 MiB/s (public preview), Up to 6,204 MiB/s (limited public preview) |
-| Maximum ingress for a single file share | See standard file share target throughput | Up to 245 MiB/s (public preview), Up to 4,136 MiB/s (limited public preview) |
-=======
-| Maximum size of a file share | 5 TiB | 100 TiB |
-| Maximum size of a file in a file share | 1 TiB | 1 TiB |
-| Maximum number of files in a file share | No limit | No limit |
-| Maximum IOPS per share | 1,000 IOPS | 100,000 IOPS |
-| Maximum number of stored access policies per file share | 5 | 5 |
-| Target throughput for a single file share | Up to 60 MiB/sec | See premium file share ingress and egress values|
-| Maximum egress for a single file share | See standard file share target throughput | Up to 6,204 MiB/s |
-| Maximum ingress for a single file share | See standard file share target throughput | Up to 4,136 MiB/s |
->>>>>>> 6a383dfd
-| Maximum open handles per file | 2,000 open handles | 2,000 open handles |
-| Maximum number of share snapshots | 200 share snapshots | 200 share snapshots |
-| Maximum object (directories and files) name length | 2,048 characters | 2,048 characters |
+---
+author: tamram
+ms.service: storage
+ms.topic: include
+ms.date: 05/06/2019
+ms.author: tamram
+---
+| Resource | Standard file shares | Premium file shares (preview) |
+|----------|---------------|------------------------------------------|
+| Minimum size of a file share | No minimum; pay as you go | 100 GiB; provisioned |
+| Maximum size of a file share | 5 TiB | 100 TiB |
+| Maximum size of a file in a file share | 1 TiB | 1 TiB |
+| Maximum number of files in a file share | No limit | No limit |
+| Maximum IOPS per share | 1,000 IOPS | 100,000 IOPS |
+| Maximum number of stored access policies per file share | 5 | 5 |
+| Target throughput for a single file share | Up to 60 MiB/sec | See premium file share ingress and egress values|
+| Maximum egress for a single file share | See standard file share target throughput | Up to 6,204 MiB/s |
+| Maximum ingress for a single file share | See standard file share target throughput | Up to 4,136 MiB/s |
+| Maximum open handles per file | 2,000 open handles | 2,000 open handles |
+| Maximum number of share snapshots | 200 share snapshots | 200 share snapshots |
+| Maximum object (directories and files) name length | 2,048 characters | 2,048 characters |
 | Maximum pathname component (in the path \A\B\C\D, each letter is a component) | 255 characters | 255 characters |