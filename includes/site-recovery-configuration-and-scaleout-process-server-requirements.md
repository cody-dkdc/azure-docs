<<<<<<< HEAD

**Configuration/Process server requirements**

**Component** | **Requirement** 
--- | ---
**HARDWARE** | 
**CPU cores** | 8 
**RAM** | 16 GB
**Number of disks** | 3, including the OS disk, process server cache disk, and retention drive for failback 
**Free disk space (process server cache)** | 600 GB
**Free disk space (retention disk)** | 600 GB
**SOFTWARE** | 
**Operating system** | Windows Server 2012 R2 <br> Windows Server 2016
**Operating system locale** | English (en-us)
**Windows Server roles** | Don't enable these roles: <br> - Active Directory Domain Services <br>- Internet Information Services <br> - Hyper-V 
**Group policies** | Don't enable these group policies: <br> - Prevent access to the command prompt. <br> - Prevent access to registry editing tools. <br> - Trust logic for file attachments. <br> - Turn on Script Execution. <br> [Learn more](https://technet.microsoft.com/library/gg176671(v=ws.10).aspx)
**IIS** | - No preexisting default website <br> - No preexisting website/application listening on port 443 <br>- Enable  [anonymous authentication](https://technet.microsoft.com/library/cc731244(v=ws.10).aspx) <br> - Enable [FastCGI](https://technet.microsoft.com/library/cc753077(v=ws.10).aspx) setting 
**NETWORK** | 
**IP address type** | Static 
**Internet access** | The server needs access to these URLs (directly or via proxy) <br> - \*.accesscontrol.windows.net<br> - \*.backup.windowsazure.com <br>- \*.store.core.windows.net<br> - \*.blob.core.windows.net<br> - \*.hypervrecoverymanager.windowsazure.com <br> - https://cdn.mysql.com/archives/mysql-5.5/mysql-5.5.37-win32.msi (if you're setting up a configuration server) <br> - time.nist.gov <br> - time.windows.com 
**Ports** | 443 (Control channel orchestration)<br>9443 (Data transport) 
**VMWARE (when you set up the configuration/process server as a VMware VM)**
**NIC type** | VMXNET3  
**VMware vSphere PowerCLI running on VM* | [PowerCLI version 6.0](https://my.vmware.com/web/vmware/details?productId=491&downloadGroup=PCLI600R1 "PowerCLI 6.0")

**Configuration/Process server sizing requirements**

**CPU** | **Memory** | **Cache disk** | **Data change rate** | **Replicated machines**
--- | --- | --- | --- | ---
8 vCPUs<br/><br/> 2 sockets * 4 cores @ 2.5 GHz | 16GB | 300 GB | 500 GB or less | < 100 machines
12 vCPUs<br/><br/> 2 socks  * 6 cores @ 2.5 GHz | 18 GB | 600 GB | 500 GB-1 TB | 100 to 150 machines
16 vCPUs<br/><br/> 2 socks  * 8 cores @ 2.5 GHz | 32 GB | 1 TB | 1-2 TB | 150 -200 machines
=======
| **Component** | **Requirement** |
| --- |---|
| CPU cores| 8 |
| RAM | 16 GB|
| Number of disks | 3, including the OS disk, process server cache disk, and retention drive for failback |
| Disk free space (process server cache) | 600 GB
| Disk free space (retention disk) | 600 GB|
| Operating system  | Windows Server 2012 R2 <br> Windows Server 2016 |
| Operating system locale | English (en-us)|
| VMware vSphere PowerCLI version | [PowerCLI 6.0](https://my.vmware.com/web/vmware/details?productId=491&downloadGroup=PCLI600R1 "PowerCLI 6.0")|
| Windows Server roles | Don't enable these roles: <br> - Active Directory Domain Services <br>- Internet Information Services <br> - Hyper-V |
| Group policies| Don't enable these group policies: <br> - Prevent access to the command prompt. <br> - Prevent access to registry editing tools. <br> - Trust logic for file attachments. <br> - Turn on Script Execution. <br> [Learn more](https://technet.microsoft.com/en-us/library/gg176671(v=ws.10).aspx)|
| IIS | - No preexisting default website <br> - Enable  [Anonymous Authentication](https://technet.microsoft.com/en-us/library/cc731244(v=ws.10).aspx) <br> - Enable [FastCGI](https://technet.microsoft.com/en-us/library/cc753077(v=ws.10).aspx) setting  <br> - No preexisting website/application listening on port 443<br>|
| NIC type | VMXNET3 (when deployed as a VMware VM) |
| IP address type | Static |
| Internet access | The server needs access to these URLs: <br> - \*.accesscontrol.windows.net<br> - \*.backup.windowsazure.com <br>- \*.store.core.windows.net<br> - \*.blob.core.windows.net<br> - \*.hypervrecoverymanager.windowsazure.com <br> - https://cdn.mysql.com/archives/mysql-5.5/mysql-5.5.37-win32.msi (not required for scale-out process servers) <br> - time.nist.gov <br> - time.windows.com <br> \*.visualstudio.com |
| Ports | 443 (Control channel orchestration)<br>9443 (Data transport)|
>>>>>>> 368ea36b
<|MERGE_RESOLUTION|>--- conflicted
+++ resolved
@@ -1,4 +1,4 @@
-<<<<<<< HEAD
+
 
 **Configuration/Process server requirements**
 
@@ -30,23 +30,4 @@
 --- | --- | --- | --- | ---
 8 vCPUs<br/><br/> 2 sockets * 4 cores @ 2.5 GHz | 16GB | 300 GB | 500 GB or less | < 100 machines
 12 vCPUs<br/><br/> 2 socks  * 6 cores @ 2.5 GHz | 18 GB | 600 GB | 500 GB-1 TB | 100 to 150 machines
-16 vCPUs<br/><br/> 2 socks  * 8 cores @ 2.5 GHz | 32 GB | 1 TB | 1-2 TB | 150 -200 machines
-=======
-| **Component** | **Requirement** |
-| --- |---|
-| CPU cores| 8 |
-| RAM | 16 GB|
-| Number of disks | 3, including the OS disk, process server cache disk, and retention drive for failback |
-| Disk free space (process server cache) | 600 GB
-| Disk free space (retention disk) | 600 GB|
-| Operating system  | Windows Server 2012 R2 <br> Windows Server 2016 |
-| Operating system locale | English (en-us)|
-| VMware vSphere PowerCLI version | [PowerCLI 6.0](https://my.vmware.com/web/vmware/details?productId=491&downloadGroup=PCLI600R1 "PowerCLI 6.0")|
-| Windows Server roles | Don't enable these roles: <br> - Active Directory Domain Services <br>- Internet Information Services <br> - Hyper-V |
-| Group policies| Don't enable these group policies: <br> - Prevent access to the command prompt. <br> - Prevent access to registry editing tools. <br> - Trust logic for file attachments. <br> - Turn on Script Execution. <br> [Learn more](https://technet.microsoft.com/en-us/library/gg176671(v=ws.10).aspx)|
-| IIS | - No preexisting default website <br> - Enable  [Anonymous Authentication](https://technet.microsoft.com/en-us/library/cc731244(v=ws.10).aspx) <br> - Enable [FastCGI](https://technet.microsoft.com/en-us/library/cc753077(v=ws.10).aspx) setting  <br> - No preexisting website/application listening on port 443<br>|
-| NIC type | VMXNET3 (when deployed as a VMware VM) |
-| IP address type | Static |
-| Internet access | The server needs access to these URLs: <br> - \*.accesscontrol.windows.net<br> - \*.backup.windowsazure.com <br>- \*.store.core.windows.net<br> - \*.blob.core.windows.net<br> - \*.hypervrecoverymanager.windowsazure.com <br> - https://cdn.mysql.com/archives/mysql-5.5/mysql-5.5.37-win32.msi (not required for scale-out process servers) <br> - time.nist.gov <br> - time.windows.com <br> \*.visualstudio.com |
-| Ports | 443 (Control channel orchestration)<br>9443 (Data transport)|
->>>>>>> 368ea36b
+16 vCPUs<br/><br/> 2 socks  * 8 cores @ 2.5 GHz | 32 GB | 1 TB | 1-2 TB | 150 -200 machines