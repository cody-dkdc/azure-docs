## Extended IoT scenarios

Use other Azure services and tools. When you have connected your device to IoT Hub, you can explore additional scenarios that use other Azure tools and services:

| Scenario                                                   | Azure service or tool              |
|----------------------------------------------------------- |------------------------------------|
| [Manage IoT Hub messages][Mg_IoT_Hub_Msg]                  | iothub-explorer tool               |
<<<<<<< HEAD
| [Manage your IoT device][Mg_IoT_Dv]                        | Azure CLI and the IoT extension    |
=======
| [Manage IoT Hub messages][Mg_IoT_Toolkit]                  | VS Code Azure IoT Toolkit extension|
| [Manage your IoT device][Mg_IoT_Dv]                        | Azure CLI 2.0 and the IoT extension|
| [Manage your IoT device][Mg_IoT_Dv_Toolkit]                | VS Code Azure IoT Toolkit extension|
>>>>>>> 12debbae
| [Save IoT Hub messages to Azure storage][Sv_IoT_Msg_Stor]  | Azure table storage                |
| [Visualize sensor data][Vis_Data_PBI]                      | Microsoft Power BI                 |
| [Visualize sensor data][Vis_Data_Web]                      | Azure Web Apps                     |
| [Forecast weather with sensor data][Weather_Forecast]      | Azure Machine Learning             |
| [Automatic anomaly detection and reaction][Anomaly_Detect] | Azure Logic Apps                   |

## Next steps

When you have completed these tutorials, you can further explore the capabilities of IoT Hub in the [Developer guide][lnk-dev-guide]. You can find additional tutorials in the [How To][lnk-how-to] section.


[Mg_IoT_Hub_Msg]: ../articles/iot-hub/iot-hub-explorer-cloud-device-messaging.md
[Mg_IoT_Toolkit]: ../articles/iot-hub/iot-hub-vscode-iot-toolkit-cloud-device-messaging.md
[Mg_IoT_Dv]: ../articles/iot-hub/iot-hub-device-management-iot-extension-azure-cli-2-0.md
[Mg_IoT_Dv_Toolkit]: ../articles/iot-hub/iot-hub-device-management-iot-toolkit.md
[Sv_IoT_Msg_Stor]: ../articles/iot-hub/iot-hub-store-data-in-azure-table-storage.md
[Vis_Data_Web]: ../articles/iot-hub/iot-hub-live-data-visualization-in-web-apps.md
[Vis_Data_PBI]: ../articles/iot-hub/iot-hub-live-data-visualization-in-power-bi.md
[Weather_Forecast]: ../articles/iot-hub/iot-hub-weather-forecast-machine-learning.md
[Anomaly_Detect]: ../articles/iot-hub/iot-hub-monitoring-notifications-with-azure-logic-apps.md
[lnk-dev-guide]: ../articles/iot-hub/iot-hub-devguide.md
[lnk-how-to]: ../articles/iot-hub/iot-hub-how-to.md<|MERGE_RESOLUTION|>--- conflicted
+++ resolved
@@ -5,13 +5,9 @@
 | Scenario                                                   | Azure service or tool              |
 |----------------------------------------------------------- |------------------------------------|
 | [Manage IoT Hub messages][Mg_IoT_Hub_Msg]                  | iothub-explorer tool               |
-<<<<<<< HEAD
+| [Manage IoT Hub messages][Mg_IoT_Toolkit]                  | VS Code Azure IoT Toolkit extension|
 | [Manage your IoT device][Mg_IoT_Dv]                        | Azure CLI and the IoT extension    |
-=======
-| [Manage IoT Hub messages][Mg_IoT_Toolkit]                  | VS Code Azure IoT Toolkit extension|
-| [Manage your IoT device][Mg_IoT_Dv]                        | Azure CLI 2.0 and the IoT extension|
 | [Manage your IoT device][Mg_IoT_Dv_Toolkit]                | VS Code Azure IoT Toolkit extension|
->>>>>>> 12debbae
 | [Save IoT Hub messages to Azure storage][Sv_IoT_Msg_Stor]  | Azure table storage                |
 | [Visualize sensor data][Vis_Data_PBI]                      | Microsoft Power BI                 |
 | [Visualize sensor data][Vis_Data_Web]                      | Azure Web Apps                     |
