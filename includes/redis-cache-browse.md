<<<<<<< HEAD
If you did not pin your cache to the dashboard, find your cache in the [Azure portal](https://portal.azure.com) using the **Browse** blade.
=======
Caches can be accessed in the [Azure portal](https://portal.azure.com) from **All services**.
>>>>>>> 78f7fcab

![Azure Redis Cache Browse Blade](media/redis-cache-browse/redis-cache-browse.png)

To view your caches, click **All services** and search for **Redis Caches**. 

Select the desired cache to view and configure the settings for that cache.

![Azure Redis Cache Browse Cache List](media/redis-cache-browse/redis-caches.png)

You can view and configure your cache from the **Redis Cache** blade.

![Redis Cache All Settings](media/redis-cache-browse/redis-cache-blade.png)
<|MERGE_RESOLUTION|>--- conflicted
+++ resolved
@@ -1,8 +1,4 @@
-<<<<<<< HEAD
-If you did not pin your cache to the dashboard, find your cache in the [Azure portal](https://portal.azure.com) using the **Browse** blade.
-=======
-Caches can be accessed in the [Azure portal](https://portal.azure.com) from **All services**.
->>>>>>> 78f7fcab
+If you did not pin your cache to the dashboard, find your cache in the [Azure portal](https://portal.azure.com) using **All services**.
 
 ![Azure Redis Cache Browse Blade](media/redis-cache-browse/redis-cache-browse.png)
 
