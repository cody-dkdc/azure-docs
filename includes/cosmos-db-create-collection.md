You can now use the Data Explorer tool in the Azure portal to create a database and collection. 

1. In the Azure portal, in the left navigation menu, click **Data Explorer (Preview)**. 

2. On the **Data Explorer (Preview)** blade, click **New Collection**, and then provide the following information:

    ![The Azure portal Data Explorer blade](./media/cosmos-db-create-collection/azure-cosmosdb-data-explorer.png)

    Setting|Suggested value|Description
    ---|---|---
    Database id|Tasks|The name for your new database. Database names must contain from 1 through 255 characters, and they cannot contain /, \\, #, ?, or a trailing space.
    Collection id|Items|The name for your new collection. Collection names have the same character requirements as database IDs.
    Storage capacity| Fixed (10 GB)|Use the default value. This value is the storage capacity of the database.
    Throughput|400 RU|Use the default value. If you want to reduce latency, you can scale up the throughput later.
<<<<<<< HEAD
    RU/m|Off|Leave the default value. If you need to handle spiky workloads later, you can turn on the [RU/m](../articles/cosmos-db/request-units-per-minute.md) feature at that time.
=======
>>>>>>> 7e950a10
    Partition key|/category|A partition key that distributes data evenly to each partition. Selecting the correct partition key is important in creating a performant collection. To learn more, see [Designing for partitioning](../articles/cosmos-db/partition-data.md#designing-for-partitioning).    
3. After you've completed the form, click **OK**.

Data Explorer shows the new Database and collection. <|MERGE_RESOLUTION|>--- conflicted
+++ resolved
@@ -12,10 +12,6 @@
     Collection id|Items|The name for your new collection. Collection names have the same character requirements as database IDs.
     Storage capacity| Fixed (10 GB)|Use the default value. This value is the storage capacity of the database.
     Throughput|400 RU|Use the default value. If you want to reduce latency, you can scale up the throughput later.
-<<<<<<< HEAD
-    RU/m|Off|Leave the default value. If you need to handle spiky workloads later, you can turn on the [RU/m](../articles/cosmos-db/request-units-per-minute.md) feature at that time.
-=======
->>>>>>> 7e950a10
     Partition key|/category|A partition key that distributes data evenly to each partition. Selecting the correct partition key is important in creating a performant collection. To learn more, see [Designing for partitioning](../articles/cosmos-db/partition-data.md#designing-for-partitioning).    
 3. After you've completed the form, click **OK**.
 
