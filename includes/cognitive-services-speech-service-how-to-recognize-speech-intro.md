---
author: wolfma61
ms.service: cognitive-services
ms.topic: include
ms.date: 07/27/2018
ms.author: wolfma
---

<!-- N.B. no header, no intents here, language-agnostic -->

The Cognitive Services [Speech SDK](~/articles/cognitive-services/speech-service/speech-sdk.md) provides the simplest way to use **Speech to Text** in your application with full functionality.

1. Create a speech factory and provide a Speech service subscription key (or an authorization token) and a [region](~/articles/cognitive-services/speech-service/regions.md) as parameters. You can also provide a custom endpoint to specify a non-standard service endpoint.

1. Get a speech recognizer from the speech factory. You can configure the input language and the output format. A recognizer can use your device's default microphone, an audio stream, or audio from a file.

1. Tie up the events for asynchronous operation, if desired. The recognizer then calls your event handlers when it has interim and final results. Otherwise, your application receives only a final transcription result.

1. Start recognition. For single-shot recognition, such as command or query recognition, use the `RecognizeAsync()` method. This method returns the first recognized utterance. For long-running recognition like transcription, use the `StartContinuousRecognitionAsync()` method. Tie up the events for asynchronous recognition results.

See the following code snippets for speech recognition scenarios that use the Speech SDK.

<<<<<<< HEAD
[!INCLUDE [Get a Subscription Key](cognitive-services-speech-service-get-subscription-key.md)]

=======
[!include[Get a subscription key](cognitive-services-speech-service-get-subscription-key.md)]

>>>>>>> 09808d2c
<|MERGE_RESOLUTION|>--- conflicted
+++ resolved
@@ -1,29 +1,23 @@
----
-author: wolfma61
-ms.service: cognitive-services
-ms.topic: include
-ms.date: 07/27/2018
-ms.author: wolfma
----
-
-<!-- N.B. no header, no intents here, language-agnostic -->
-
-The Cognitive Services [Speech SDK](~/articles/cognitive-services/speech-service/speech-sdk.md) provides the simplest way to use **Speech to Text** in your application with full functionality.
-
-1. Create a speech factory and provide a Speech service subscription key (or an authorization token) and a [region](~/articles/cognitive-services/speech-service/regions.md) as parameters. You can also provide a custom endpoint to specify a non-standard service endpoint.
-
-1. Get a speech recognizer from the speech factory. You can configure the input language and the output format. A recognizer can use your device's default microphone, an audio stream, or audio from a file.
-
-1. Tie up the events for asynchronous operation, if desired. The recognizer then calls your event handlers when it has interim and final results. Otherwise, your application receives only a final transcription result.
-
-1. Start recognition. For single-shot recognition, such as command or query recognition, use the `RecognizeAsync()` method. This method returns the first recognized utterance. For long-running recognition like transcription, use the `StartContinuousRecognitionAsync()` method. Tie up the events for asynchronous recognition results.
-
-See the following code snippets for speech recognition scenarios that use the Speech SDK.
-
-<<<<<<< HEAD
-[!INCLUDE [Get a Subscription Key](cognitive-services-speech-service-get-subscription-key.md)]
-
-=======
-[!include[Get a subscription key](cognitive-services-speech-service-get-subscription-key.md)]
-
->>>>>>> 09808d2c
+---
+author: wolfma61
+ms.service: cognitive-services
+ms.topic: include
+ms.date: 07/27/2018
+ms.author: wolfma
+---
+
+<!-- N.B. no header, no intents here, language-agnostic -->
+
+The Cognitive Services [Speech SDK](~/articles/cognitive-services/speech-service/speech-sdk.md) provides the simplest way to use **Speech to Text** in your application with full functionality.
+
+1. Create a speech factory and provide a Speech service subscription key (or an authorization token) and a [region](~/articles/cognitive-services/speech-service/regions.md) as parameters. You can also provide a custom endpoint to specify a non-standard service endpoint.
+
+1. Get a speech recognizer from the speech factory. You can configure the input language and the output format. A recognizer can use your device's default microphone, an audio stream, or audio from a file.
+
+1. Tie up the events for asynchronous operation, if desired. The recognizer then calls your event handlers when it has interim and final results. Otherwise, your application receives only a final transcription result.
+
+1. Start recognition. For single-shot recognition, such as command or query recognition, use the `RecognizeAsync()` method. This method returns the first recognized utterance. For long-running recognition like transcription, use the `StartContinuousRecognitionAsync()` method. Tie up the events for asynchronous recognition results.
+
+See the following code snippets for speech recognition scenarios that use the Speech SDK.
+
+[!INCLUDE [Get a subscription key](cognitive-services-speech-service-get-subscription-key.md)]