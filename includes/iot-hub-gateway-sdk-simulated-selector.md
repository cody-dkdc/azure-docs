--- conflicted
+++ resolved
@@ -34,13 +34,7 @@
 ### Protocol ingestion module
 This module is the starting point for getting data from devices, through the gateway, and into the cloud. In the sample, the module performs four tasks:
 
-<<<<<<< HEAD
-1. It creates simulated temperature data.
-   
-   Note: if you were using physical devices, the module would read data from those physical devices.
-=======
-1. It creates simulated temperature data. Note that if you were using real devices, the module would read data from those physical devices.
->>>>>>> 07cb65c5
+1. It creates simulated temperature data. Note that if you use real devices, the module reads data from those physical devices.
 2. It places the simulated temperature data into the contents of a message.
 3. It adds a property with a fake MAC address to the message that contains the simulated temperature data.
 4. It makes the message available to the next module in the chain.
