--- conflicted
+++ resolved
@@ -1,15 +1,7 @@
-<<<<<<< HEAD
-> WACOM.NOTE
-> To successfully complete this section, you must have a working installation of Node.js and the Windows Azure SDK for Node.js for your platform.
-
-> * Install the Windows Azure SDK for Node.js: <a href="http://go.microsoft.com/fwlink/?LinkId=254279">Windows installer</a> | <a href="http://go.microsoft.com/fwlink/?LinkId=253471">Mac installer</a> | <a href="http://go.microsoft.com/fwlink/?LinkId=253472">Linux download</a></li>
-
-=======
 > WACOM.NOTE
 
 > To successfully complete this section, you must have a working installation of Node.js and the Windows Azure SDK for Node.js for your platform.
 
 > * Install the Windows Azure SDK for Node.js: <a href="http://go.microsoft.com/fwlink/?LinkId=254279">Windows installer</a> | <a href="http://go.microsoft.com/fwlink/?LinkId=253471">Mac installer</a> | <a href="http://go.microsoft.com/fwlink/?LinkId=253472">Linux download</a></li>
 
->>>>>>> a8fded4a
 > * If you are using Mac or Linux, install Node.js from <a href="http://nodejs.org">http://nodejs.org</a>. The Windows installer already includes Node.js.