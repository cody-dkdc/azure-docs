--- conflicted
+++ resolved
@@ -15,10 +15,6 @@
 
 | Development environment               | To add support in <br>Functions 1.x  |
 |----------------------|----------------|
-<<<<<<< HEAD
-|Local development - C# class library       | [Install the package](../articles/azure-functions/functions-bindings-register.md#c-class-library-with-visual-studio-2017) | 
-=======
 |Local development - C# class library       | [Install the package](../articles/azure-functions/functions-bindings-register.md#c-class-library-with-visual-studio-2019) | 
->>>>>>> 6a383dfd
 |Local development - C# script, JavaScript, F# |Automatic         |
 |Portal development|  Automatic    |