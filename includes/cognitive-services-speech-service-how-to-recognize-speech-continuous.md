---
author: wolfma61
ms.service: cognitive-services
ms.topic: include
ms.date: 07/27/2018
ms.author: wolfma
---

## Continuous speech recognition from a file

The following code snippet continuously recognizes speech input from an audio file in the default language (en-US). The supported format is single-channel (mono) WAV / PCM with a sampling rate of 16 kHz.

<<<<<<< HEAD
[!INCLUDE [Sample Audio](cognitive-services-speech-service-sample-audio.md)]
=======
[!include[Sample audio](cognitive-services-speech-service-sample-audio.md)]
>>>>>>> 09808d2c

<|MERGE_RESOLUTION|>--- conflicted
+++ resolved
@@ -1,18 +1,14 @@
----
-author: wolfma61
-ms.service: cognitive-services
-ms.topic: include
-ms.date: 07/27/2018
-ms.author: wolfma
----
-
-## Continuous speech recognition from a file
-
-The following code snippet continuously recognizes speech input from an audio file in the default language (en-US). The supported format is single-channel (mono) WAV / PCM with a sampling rate of 16 kHz.
-
-<<<<<<< HEAD
-[!INCLUDE [Sample Audio](cognitive-services-speech-service-sample-audio.md)]
-=======
-[!include[Sample audio](cognitive-services-speech-service-sample-audio.md)]
->>>>>>> 09808d2c
-
+---
+author: wolfma61
+ms.service: cognitive-services
+ms.topic: include
+ms.date: 07/27/2018
+ms.author: wolfma
+---
+
+## Continuous speech recognition from a file
+
+The following code snippet continuously recognizes speech input from an audio file in the default language (en-US). The supported format is single-channel (mono) WAV / PCM with a sampling rate of 16 kHz.
+
+[!include[Sample audio](cognitive-services-speech-service-sample-audio.md)]
+