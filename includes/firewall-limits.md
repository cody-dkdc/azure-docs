--- conflicted
+++ resolved
@@ -5,11 +5,7 @@
  author: vhorne
  ms.service: firewall
  ms.topic: include
-<<<<<<< HEAD
- ms.date: 3/25/2019
-=======
  ms.date: 5/3/2019
->>>>>>> 6a383dfd
  ms.author: victorh
  ms.custom: include file
 ---
@@ -20,10 +16,6 @@
 |Rules|10,000, all rule types combined.|
 |Minimum AzureFirewallSubnet size |/26|
 |Port range in network and application rules|0-64,000. Work is in progress to relax this limitation.|
-<<<<<<< HEAD
-|Route table|By default, AzureFirewallSubnet has a 0.0.0.0/0 route with the NextHopType value set to **Internet**.<br><br>If you enable forced tunneling to on-premises via ExpressRoute or VPN Gateway, you may need to explicitly configure a 0.0.0.0/0 user defined route (UDR) with the NextHopType value set as Internet and associate it with your AzureFirewallSubnet. This overrides a potential default gateway BGP advertisement back to your on-premises network. If your organization requires forced tunneling for Azure Firewall to direct default gateway traffic back through your on-premises network, contact Support. We can whitelist your subscription to ensure the required firewall Internet connectivity is maintained.|
-=======
 |Route table|By default, AzureFirewallSubnet has a 0.0.0.0/0 route with the NextHopType value set to **Internet**.<br><br>Azure Firewall must have direct Internet connectivity. If your AzureFirewallSubnet learns a default route to your on-premises network via BGP, you must override this with a 0.0.0.0/0 UDR with the **NextHopType** value set as **Internet** to maintain direct Internet connectivity. By default, Azure Firewall doesn't support forced tunneling to an on-premises network.<br><br>However, if your configuration requires forced tunneling to an on-premises network, Microsoft will support it on a case by case basis. Contact Support so that we can review your case. If accepted, we'll whitelist your subscription and ensure the required firewall Internet connectivity is maintained.|
->>>>>>> 6a383dfd
 
 <sup>1</sup>If you need to increase these limits, contact Azure Support.