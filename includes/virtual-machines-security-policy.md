--- conflicted
+++ resolved
@@ -28,11 +28,7 @@
 
 ## Role-based access control
 
-<<<<<<< HEAD
-Using [role-based access control (RBAC)](../articles/role-based-access-control/overview.md), you can segregate duties within your team and grant only the amount of access to users on your VM that they need to perform their jobs. Instead of giving everybody unrestricted permissions on the VM, you can allow only certain actions. You can configure access control for the VM in the [Azure portal](../articles/active-directory/role-based-access-control-configure.md), using the [Azure CLI](https://docs.microsoft.com/cli/azure/role), or[Azure PowerShell](../articles/active-directory/role-based-access-control-manage-access-powershell.md).
-=======
-Using [role-based access control (RBAC)](../articles/active-directory/role-based-access-control-what-is.md), you can segregate duties within your team and grant only the amount of access to users on your VM that they need to perform their jobs. Instead of giving everybody unrestricted permissions on the VM, you can allow only certain actions. You can configure access control for the VM in the [Azure portal](../articles/role-based-access-control/role-assignments-portal.md), using the [Azure CLI](https://docs.microsoft.com/cli/azure/role), or[Azure PowerShell](../articles/role-based-access-control/role-assignments-powershell.md).
->>>>>>> 6f1d8c4a
+Using [role-based access control (RBAC)](../articles/role-based-access-control/overview.md), you can segregate duties within your team and grant only the amount of access to users on your VM that they need to perform their jobs. Instead of giving everybody unrestricted permissions on the VM, you can allow only certain actions. You can configure access control for the VM in the [Azure portal](../articles/role-based-access-control/role-assignments-portal.md), using the [Azure CLI](https://docs.microsoft.com/cli/azure/role), or[Azure PowerShell](../articles/role-based-access-control/role-assignments-powershell.md).
 
 
 ## Next steps
