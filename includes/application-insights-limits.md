There are some limits on the number of metrics and events per application (that is, per instrumentation key). Limits depend on the [pricing plan](https://azure.microsoft.com/pricing/details/application-insights/) that you choose.

| **Resource** | **Default limit** | **Note**
| --- | --- | --- |
<<<<<<< HEAD
| Total data per day | 100 GB | You can reduce by setting a cap. If you need more, mail AIDataCap@microsoft.com 
| Free data per month<br/> (Basic price plan) | 1 GB | Additional data charged per GB
| Data retention | 90 days | for [Search](../articles/application-insights/app-insights-diagnostic-search.md), [Analytics](../articles/application-insights/app-insights-analytics.md) and [Metrics explorer](../articles/application-insights/app-insights-metrics-explorer.md)
| [Availability multi-step test](../articles/application-insights/app-insights-monitor-web-app-availability.md#multi-step-web-tests) detailed results retention | 90 days | Detailed results of each step
| [Property](../articles/application-insights/app-insights-api-custom-events-metrics.md#properties) and [Metric](../articles/application-insights/app-insights-api-custom-events-metrics.md#properties)<sup>2</sup> name count | 200 | 
=======
| Total data per day | 500 GB | You can reduce data by setting a cap. If you need more, mail AIDataCap@microsoft.com.
| Free data per month<br/> (Basic price plan) | 1 GB | Additional data is charged per gigabyte.
| Throttling | 32 k events/second | The limit is measured over a minute.
| Data retention | 90 days | This resource is for [Search](../articles/application-insights/app-insights-diagnostic-search.md), [Analytics](../articles/application-insights/app-insights-analytics.md), and [Metrics Explorer](../articles/application-insights/app-insights-metrics-explorer.md).
| [Availability multi-step test](../articles/application-insights/app-insights-monitor-web-app-availability.md#multi-step-web-tests) detailed results retention | 90 days | This resource provides detailed results of each step.
>>>>>>> e8cfaf0d
| Property and metric name length | 150 |
| Property value string length | 8,192 |
| Trace and exception message length | 10 k |
| [Availability tests](../articles/application-insights/app-insights-monitor-web-app-availability.md) count per app  | 10 |

For more information, see [About pricing and quotas in Application Insights](../articles/application-insights/app-insights-pricing.md).<|MERGE_RESOLUTION|>--- conflicted
+++ resolved
@@ -2,19 +2,11 @@
 
 | **Resource** | **Default limit** | **Note**
 | --- | --- | --- |
-<<<<<<< HEAD
-| Total data per day | 100 GB | You can reduce by setting a cap. If you need more, mail AIDataCap@microsoft.com 
-| Free data per month<br/> (Basic price plan) | 1 GB | Additional data charged per GB
-| Data retention | 90 days | for [Search](../articles/application-insights/app-insights-diagnostic-search.md), [Analytics](../articles/application-insights/app-insights-analytics.md) and [Metrics explorer](../articles/application-insights/app-insights-metrics-explorer.md)
-| [Availability multi-step test](../articles/application-insights/app-insights-monitor-web-app-availability.md#multi-step-web-tests) detailed results retention | 90 days | Detailed results of each step
-| [Property](../articles/application-insights/app-insights-api-custom-events-metrics.md#properties) and [Metric](../articles/application-insights/app-insights-api-custom-events-metrics.md#properties)<sup>2</sup> name count | 200 | 
-=======
 | Total data per day | 500 GB | You can reduce data by setting a cap. If you need more, mail AIDataCap@microsoft.com.
 | Free data per month<br/> (Basic price plan) | 1 GB | Additional data is charged per gigabyte.
 | Throttling | 32 k events/second | The limit is measured over a minute.
 | Data retention | 90 days | This resource is for [Search](../articles/application-insights/app-insights-diagnostic-search.md), [Analytics](../articles/application-insights/app-insights-analytics.md), and [Metrics Explorer](../articles/application-insights/app-insights-metrics-explorer.md).
 | [Availability multi-step test](../articles/application-insights/app-insights-monitor-web-app-availability.md#multi-step-web-tests) detailed results retention | 90 days | This resource provides detailed results of each step.
->>>>>>> e8cfaf0d
 | Property and metric name length | 150 |
 | Property value string length | 8,192 |
 | Trace and exception message length | 10 k |
