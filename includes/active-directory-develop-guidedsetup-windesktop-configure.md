---
title: include file
description: include file
services: active-directory
documentationcenter: dev-center-name
author: jmprieur
manager: CelesteDG
editor: ''

ms.service: active-directory
ms.devlang: na
ms.topic: include
ms.tgt_pltfrm: na
ms.workload: identity
ms.date: 04/10/2019
ms.author: jmprieur
ms.custom: include file
---

## Register your application

You can register your application in either of two ways.

### Option 1: Express mode

You can quickly register your application by doing the following:
1. Go to the [Azure portal - Application Registration](https://portal.azure.com/#blade/Microsoft_AAD_RegisteredApps/applicationsListBlade/quickStartType/WinDesktopQuickstartPage/sourceType/docs).
1. Enter a name for your application and select **Register**.
1. Follow the instructions to download and automatically configure your new application with just one click.

### Option 2: Advanced mode

To register your application and add your application registration information to your solution, do the following:
1. Sign in to the [Azure portal](https://portal.azure.com) using either a work or school account or a personal Microsoft account.
1. If your account gives you access to more than one tenant, select your account in the top right corner, and set your portal session to the desired Azure AD tenant.
1. Navigate to the Microsoft identity platform for developers [App registrations](https://go.microsoft.com/fwlink/?linkid=2083908) page.
1. Select **New registration**.
   - In the **Name** section, enter a meaningful application name that will be displayed to users of the app, for example `Win-App-calling-MsGraph`.
   - In the **Supported account types** section, select **Accounts in any organizational directory and personal Microsoft accounts (for example, Skype, Xbox, Outlook.com)**.
   - Select **Register** to create the application.
1. In the list of pages for the app, select **Authentication**.
<<<<<<< HEAD
1. In the **Redirect URIs** section, locate the **Suggested Redirect URIs for public clients (mobile, desktop)** section, and select **"urn:ietf:wg:oauth:2.0:oob**.
=======
   1. In the **Redirect URIs** section, in the Redirect URIs list:
   1. In the **TYPE** column select **Public client (mobile & desktop)**.
   1. Enter `urn:ietf:wg:oauth:2.0:oob` in the **REDIRECT URI** column.
>>>>>>> 6a383dfd
1. Select **Save**.
1. Go to Visual Studio, open the *App.xaml.cs* file, and then replace `Enter_the_Application_Id_here` with the application ID that you just registered and copied.

    ```csharp
    private static string ClientId = "Enter_the_Application_Id_here";
    ```<|MERGE_RESOLUTION|>--- conflicted
+++ resolved
@@ -39,13 +39,9 @@
    - In the **Supported account types** section, select **Accounts in any organizational directory and personal Microsoft accounts (for example, Skype, Xbox, Outlook.com)**.
    - Select **Register** to create the application.
 1. In the list of pages for the app, select **Authentication**.
-<<<<<<< HEAD
-1. In the **Redirect URIs** section, locate the **Suggested Redirect URIs for public clients (mobile, desktop)** section, and select **"urn:ietf:wg:oauth:2.0:oob**.
-=======
    1. In the **Redirect URIs** section, in the Redirect URIs list:
    1. In the **TYPE** column select **Public client (mobile & desktop)**.
    1. Enter `urn:ietf:wg:oauth:2.0:oob` in the **REDIRECT URI** column.
->>>>>>> 6a383dfd
 1. Select **Save**.
 1. Go to Visual Studio, open the *App.xaml.cs* file, and then replace `Enter_the_Application_Id_here` with the application ID that you just registered and copied.
 
