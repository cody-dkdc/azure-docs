--- conflicted
+++ resolved
@@ -62,11 +62,7 @@
 </tr>
 <tr>
    <td valign="middle"><p>Maximum request size of stored procedure, trigger and UDF</p></td>
-<<<<<<< HEAD
-   <td valign="middle"><p>256KB</p></td>
-=======
    <td valign="middle"><p>512KB</p></td>
->>>>>>> 8e917651
 </tr>
 <tr>
    <td valign="middle"><p>Maximum response size</p></td>
@@ -97,13 +93,10 @@
    <td valign="middle"><p>5</p></td>
 </tr>
 <tr>
-<<<<<<< HEAD
-=======
    <td valign="middle"><p>Maximum number of values per IN expression*</p></td>
    <td valign="middle"><p>100</p></td>
 </tr>
 <tr>
->>>>>>> 8e917651
    <td valign="middle"><p>Maximum number of collection creates per minute*</p></td>
    <td valign="middle"><p>5</p></td>
 </tr>
