---
author: sptramer
ms.topic: include
ms.date: 01/30/2019
<<<<<<< HEAD
=======
ms.service: azure-powershell
>>>>>>> b4cde405
ms.author: sttramer
---
If needed, install the Azure PowerShell module using the instructions found in the [Azure PowerShell guide](/powershell/azure/azurerm/), and then run `Connect-AzureRmAccount` to create a connection with Azure. Also, you need to have an SSH public key named `id_rsa.pub` in the .ssh directory of your user profile.<|MERGE_RESOLUTION|>--- conflicted
+++ resolved
@@ -2,10 +2,7 @@
 author: sptramer
 ms.topic: include
 ms.date: 01/30/2019
-<<<<<<< HEAD
-=======
 ms.service: azure-powershell
->>>>>>> b4cde405
 ms.author: sttramer
 ---
 If needed, install the Azure PowerShell module using the instructions found in the [Azure PowerShell guide](/powershell/azure/azurerm/), and then run `Connect-AzureRmAccount` to create a connection with Azure. Also, you need to have an SSH public key named `id_rsa.pub` in the .ssh directory of your user profile.