--- conflicted
+++ resolved
@@ -3,11 +3,7 @@
 ms.author: diberry
 ms.service: cognitive-services
 ms.topic: include
-<<<<<<< HEAD
-ms.date: 01/22/2019
-=======
 ms.date: 05/15/2019
->>>>>>> 6a383dfd
 ---
 
 This container has the following configuration settings:
@@ -19,10 +15,6 @@
 |Yes|[Billing](#billing-configuration-setting)|Specifies the endpoint URI of the service resource on Azure.|
 |Yes|[Eula](#eula-setting)| Indicates that you've accepted the license for the container.|
 |No|[Fluentd](#fluentd-settings)|Write log and, optionally, metric data to a Fluentd server.|
-<<<<<<< HEAD
-|No|[Http Proxy](#http-proxy-credentials-settings)|Configure an HTTP proxy for making outbound requests.|
-=======
 |No|Http Proxy|Configure an HTTP proxy for making outbound requests.|
->>>>>>> 6a383dfd
 |No|[Logging](#logging-settings)|Provides ASP.NET Core logging support for your container. |
 |No|[Mounts](#mount-settings)|Read and write data from host computer to container and from container back to host computer.|