--- conflicted
+++ resolved
@@ -168,27 +168,6 @@
 
 ## Frequently asked questions 
 
-<<<<<<< HEAD
-**Q.** How do I sign up for the Shared Image Gallery Public Preview?
- 
- A. In order to sign up for the Shared Image Gallery public preview, you need to register for the feature by running the following commands from each of the subscriptions in which you intend to create a Shared Image Gallery, Image definition, or Image version resources, and also where you intend to deploy Virtual Machines using the image versions.
-
-**CLI**: 
-
-```bash 
-az feature register --namespace Microsoft.Compute --name GalleryPreview
-az provider register --name Microsoft.Compute
-```
-
-**PowerShell**: 
-
-```powershell
-Register-AzProviderFeature -FeatureName GalleryPreview -ProviderNamespace Microsoft.Compute
-Register-AzResourceProvider -ProviderNamespace Microsoft.Compute
-```
-
-=======
->>>>>>> 6a383dfd
 **Q.** How can I list all the Shared Image Gallery resources across subscriptions? 
  
  A. In order to list all the Shared Image Gallery resources across subscriptions that you have access to on the Azure portal, follow the steps below:
@@ -201,19 +180,11 @@
    To see the image definitions and image versions, you should also select **Show hidden types**.
  
    To list all the Shared Image Gallery resources across subscriptions that you have permissions to, use the following command in the Azure CLI:
-<<<<<<< HEAD
 
    ```bash
    az account list -otsv --query "[].id" | xargs -n 1 az sig list --subscription
    ```
 
-=======
->>>>>>> 6a383dfd
-
-   ```bash
-   az account list -otsv --query "[].id" | xargs -n 1 az sig list --subscription
-   ```
-
 
 **Q.** Can I move my existing image to the shared image gallery?
  
