---
title: include file
description: include file
services: container-registry
author: dlepow

ms.service: container-registry
ms.topic: include
ms.date: 05/14/2019
ms.author: danlep
ms.custom: include file
---

| Resource | Basic | Standard | Premium |
|---|---|---|---|
| Storage<sup>1</sup> | 10 GiB | 100 GiB| 500 GiB |
<<<<<<< HEAD
| Maximum image layer size | 20 GiB | 20 GiB | 50 GiB |
=======
| Maximum image layer size | 200 GiB | 200 GiB | 200 GiB |
>>>>>>> 6a383dfd
| ReadOps per minute<sup>2, 3</sup> | 1,000 | 3,000 | 10,000 |
| WriteOps per minute<sup>2, 4</sup> | 100 | 500 | 2,000 |
| Download bandwidth MBps<sup>2</sup> | 30 | 60 | 100 |
| Upload bandwidth MBps<sup>2</sup> | 10 | 20 | 50 |
| Webhooks | 2 | 10 | 100 |
| Geo-replication | N/A | N/A | [Supported][geo-replication] |
| Content trust | N/A | N/A | [Supported][content-trust] |

<sup>1</sup>The specified storage limits are the amount of *included* storage for each tier. You're charged an additional daily rate per GiB for image storage above these limits. For rate information, see [Azure Container Registry pricing][pricing].

<sup>2</sup>*ReadOps*, *WriteOps*, and *Bandwidth* are minimum estimates. Azure Container Registry strives to improve performance as usage requires.

<sup>3</sup>A [docker pull](https://docs.docker.com/registry/spec/api/#pulling-an-image) translates to multiple read operations based on the number of layers in the image, plus the manifest retrieval.

<sup>4</sup>A [docker push](https://docs.docker.com/registry/spec/api/#pushing-an-image) translates to multiple write operations, based on the number of layers that must be pushed. A `docker push` includes *ReadOps* to retrieve a manifest for an existing image.

<!-- LINKS - External -->
[pricing]: https://azure.microsoft.com/pricing/details/container-registry/

<!-- LINKS - Internal -->
[geo-replication]: ../articles/container-registry/container-registry-geo-replication.md
[content-trust]: ../articles/container-registry/container-registry-content-trust.md<|MERGE_RESOLUTION|>--- conflicted
+++ resolved
@@ -14,11 +14,7 @@
 | Resource | Basic | Standard | Premium |
 |---|---|---|---|
 | Storage<sup>1</sup> | 10 GiB | 100 GiB| 500 GiB |
-<<<<<<< HEAD
-| Maximum image layer size | 20 GiB | 20 GiB | 50 GiB |
-=======
 | Maximum image layer size | 200 GiB | 200 GiB | 200 GiB |
->>>>>>> 6a383dfd
 | ReadOps per minute<sup>2, 3</sup> | 1,000 | 3,000 | 10,000 |
 | WriteOps per minute<sup>2, 4</sup> | 100 | 500 | 2,000 |
 | Download bandwidth MBps<sup>2</sup> | 30 | 60 | 100 |
