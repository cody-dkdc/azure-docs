--- conflicted
+++ resolved
@@ -15,11 +15,7 @@
 added to the queue, and each message is received and processed by only
 one message consumer.
 
-<<<<<<< HEAD
-![Queue Concepts][queue-concepts]
-=======
 ![QueueConcepts][]
->>>>>>> a64338f1
 
 Service Bus queues are a general-purpose technology that can be used for
 a wide variety of scenarios:
@@ -93,12 +89,8 @@
 
 4.  In the **Access connection information** dialog, find the **Default Issuer** and **Default Key** entries. Make a note of these values, as you will use this information below to perform operations with the namespace.
 
- [Windows Azure Management Portal]: http://manage.windowsazure.com
-<<<<<<< HEAD
-  [queue-concepts]: ./media/howto-service-bus-queues/sb-queues-08.png
-=======
+  [Windows Azure Management Portal]: http://manage.windowsazure.com
   [QueueConcepts]: ./media/howto-service-bus-queues/sb-queues-08.png
->>>>>>> a64338f1
   [Windows Azure Management Portal]: http://manage.windowsazure.com
   [0]: ./media/howto-service-bus-queues/sb-queues-03.png
   [1]: ./media/howto-service-bus-queues/sb-queues-04.png
