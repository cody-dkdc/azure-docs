---
 title: include file
 description: include file
 services: search
 author: HeidiSteen
 ms.service: search
 ms.topic: include
 ms.date: 05/06/2019
 ms.author: heidist
 ms.custom: include file
---

You can create multiple services within a subscription. Each one can be provisioned at a specific tier. You're limited only by the number of services allowed at each tier. For example, you could create up to 12 services at the Basic tier and another 12 services at the S1 tier within the same subscription. For more information about tiers, see [Choose an SKU or tier for Azure Search](../articles/search/search-sku-tier.md).

Maximum service limits can be raised upon request. If you need more services within the same subscription, contact Azure Support.

| Resource            | Free<sup>1</sup> | Basic | S1  | S2 | S3 | S3&nbsp;HD | L1 | L2 |
| ------------------- | ---- | ----- | --- | -- | -- | ----- | -- | -- |
<<<<<<< HEAD
| Maximum services    |1     | 12    | 12  | 6  | 6  | 6     | 6  | 6  |
=======
| Maximum services    |1     | 16    | 16  | 8  | 6  | 6     | 6  | 6  |
>>>>>>> 6a383dfd
| Maximum scale in search units (SU)<sup>2</sup> |N/A |3 SU |36 SU |36 SU |36 SU |36 SU |36 SU |36 SU |

<sup>1</sup> Free is based on shared, not dedicated, resources. Scale-up is not supported on shared resources.

<sup>2</sup> Search units are billing units, allocated as either a *replica* or a *partition*. You need both resources for storage, indexing, and query operations. To learn more about SU computations, see [Scale resource levels for query and index workloads](../articles/search/search-capacity-planning.md). <|MERGE_RESOLUTION|>--- conflicted
+++ resolved
@@ -16,11 +16,7 @@
 
 | Resource            | Free<sup>1</sup> | Basic | S1  | S2 | S3 | S3&nbsp;HD | L1 | L2 |
 | ------------------- | ---- | ----- | --- | -- | -- | ----- | -- | -- |
-<<<<<<< HEAD
-| Maximum services    |1     | 12    | 12  | 6  | 6  | 6     | 6  | 6  |
-=======
 | Maximum services    |1     | 16    | 16  | 8  | 6  | 6     | 6  | 6  |
->>>>>>> 6a383dfd
 | Maximum scale in search units (SU)<sup>2</sup> |N/A |3 SU |36 SU |36 SU |36 SU |36 SU |36 SU |36 SU |
 
 <sup>1</sup> Free is based on shared, not dedicated, resources. Scale-up is not supported on shared resources.
