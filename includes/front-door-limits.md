---
 title: include file
 description: include file
 services: frontdoor
 author: sharad4u
 ms.service: frontdoor
 ms.topic: include
 ms.date: 9/17/2018
 ms.author: sharadag
 ms.custom: include file
---

| Resource | Default limit |
| --- | --- |
| Azure Front Door Service resources per subscription | 100 |
| Front-end hosts, which includes custom domains per resource | 100 |
| Routing rules per resource | 100 |
| Back-end pools per resource | 50 |
| Back ends per back-end pool | 100 |
| Path patterns to match for a routing rule | 25 |
| Custom web application firewall rules per policy | 10 |
| Web application firewall policy per resource | 100 |

### Timeout values
#### Client to Front Door
- Front Door has an idle TCP connection timeout of 61 seconds.
<<<<<<< HEAD
#### Front Door to application back-end
- If the response is a chunked response, a 200 is returned if or when the first chunk is received.
- After the HTTP request is forwarded to the back end, Front Door waits for 30 seconds for the first packet from the back end. Then it returns a 503 error to the client.
- After the first packet is received from the back end, Front Door waits for 30 seconds in an idle timeout. Then it returns a 503 error to the client.
- Front Door to the back-end TCP session timeout is 30 minutes.
=======

#### Front Door to application backend
- If the response is a chunked response, a 200 will be returned if / when the first chunk is received.
- After the HTTP request is forwarded to the backend, Front Door will wait for 30 seconds for the first packet from backend, before returning a 503 error to the client.
- After the first packet is received from the backend, Front Door waits for 30 seconds (idle timeout) before returning a 503 error to the client.
- Front Door to backend TCP session timeout is 30 minutes.
>>>>>>> e82e45ba

### Upload and download data limit

|  | With chunked transfer encoding (CTE) | Without HTTP chunking |
| ---- | ------- | ------- |
| **Download** | There's no limit on the download size. | There's no limit on the download size. |
| **Upload** |	There's no limit as long as each CTE upload is less than 28.6 MB. | The size can't be larger than 28.6. MB. |<|MERGE_RESOLUTION|>--- conflicted
+++ resolved
@@ -24,20 +24,12 @@
 ### Timeout values
 #### Client to Front Door
 - Front Door has an idle TCP connection timeout of 61 seconds.
-<<<<<<< HEAD
+
 #### Front Door to application back-end
 - If the response is a chunked response, a 200 is returned if or when the first chunk is received.
 - After the HTTP request is forwarded to the back end, Front Door waits for 30 seconds for the first packet from the back end. Then it returns a 503 error to the client.
 - After the first packet is received from the back end, Front Door waits for 30 seconds in an idle timeout. Then it returns a 503 error to the client.
 - Front Door to the back-end TCP session timeout is 30 minutes.
-=======
-
-#### Front Door to application backend
-- If the response is a chunked response, a 200 will be returned if / when the first chunk is received.
-- After the HTTP request is forwarded to the backend, Front Door will wait for 30 seconds for the first packet from backend, before returning a 503 error to the client.
-- After the first packet is received from the backend, Front Door waits for 30 seconds (idle timeout) before returning a 503 error to the client.
-- Front Door to backend TCP session timeout is 30 minutes.
->>>>>>> e82e45ba
 
 ### Upload and download data limit
 
