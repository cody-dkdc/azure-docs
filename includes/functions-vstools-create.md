The Azure Functions project template in Visual Studio creates a project that can be published to a function app in Azure. A function app lets you group functions as a logical unit for management, deployment, and sharing of resources.   

<<<<<<< HEAD
1. In Visual Studio, select **New** > **Project** from the **File** menu. 

2. In the **New Project** dialog, select **Installed** > **Visual C#** > **Cloud** > **Azure Functions**, type a **Name** for your project, and click **OK**. The function app name must be valid as a C# namespace, so don't use underscores, hyphens, or any other nonalphanumeric characters. 
=======
1. Right mouse click on the solution  node in **Solution Explorer**, then choose **Add** > **New Project...**.

2. In the **New Project** dialog, expand **Visual C#** > **Cloud** node, select **Azure Functions**, type a **Name** for your project, and click **OK**. The function app name must be valid as a C# namespace, so don't use hyphens, or any other nonalphanumeric characters. 
>>>>>>> 4b85a648

    ![New project dialog to create a function in Visual Studio](./media/functions-vstools-create/functions-vstools-add-new-project.png) 

2. Use the settings specified in the table that follows the image.
 
    ![New function dialog in Visual Studio](./media/functions-vstools-create/functions-vstools-add-new-function.png) 

    | Setting      | Suggested value  | Description                      |
    | ------------ |  ------- |----------------------------------------- |
    | **Version** | Azure Functions v1 <br />(.NET Framework) | This creates a function project that uses the version 1 runtime of Azure Functions. The version 2 runtime, which supports .NET Core, is currently in preview. For more information, see [How to target Azure Functions runtime version](../articles/azure-functions/functions-versions.md).   | 
    | **Template** | HTTP trigger | This creates a function triggered by an HTTP request. |
    | **Storage account**  | Storage Emulator | An HTTP trigger doesn't use the Storage account connection. All other trigger types require a valid Storage account connection string. |
    | **Access rights** | Anonymous | The created function can be triggered by any client without providing a key. This authorization setting makes it easy to test your new function. For more information about keys and authorization, see [Authorization keys](../articles/azure-functions/functions-bindings-http-webhook.md#authorization-keys) in the [HTTP and webhook bindings](../articles/azure-functions/functions-bindings-http-webhook.md). |         
3. Click **OK** to create the function project and HTTP triggered function. 
<|MERGE_RESOLUTION|>--- conflicted
+++ resolved
@@ -1,14 +1,8 @@
 The Azure Functions project template in Visual Studio creates a project that can be published to a function app in Azure. A function app lets you group functions as a logical unit for management, deployment, and sharing of resources.   
 
-<<<<<<< HEAD
 1. In Visual Studio, select **New** > **Project** from the **File** menu. 
 
-2. In the **New Project** dialog, select **Installed** > **Visual C#** > **Cloud** > **Azure Functions**, type a **Name** for your project, and click **OK**. The function app name must be valid as a C# namespace, so don't use underscores, hyphens, or any other nonalphanumeric characters. 
-=======
-1. Right mouse click on the solution  node in **Solution Explorer**, then choose **Add** > **New Project...**.
-
-2. In the **New Project** dialog, expand **Visual C#** > **Cloud** node, select **Azure Functions**, type a **Name** for your project, and click **OK**. The function app name must be valid as a C# namespace, so don't use hyphens, or any other nonalphanumeric characters. 
->>>>>>> 4b85a648
+2. In the **New Project** dialog, select **Installed**, expand **Visual C#** > **Cloud**, select **Azure Functions**, type a **Name** for your project, and click **OK**. The function app name must be valid as a C# namespace, so don't use underscores, hyphens, or any other nonalphanumeric characters. 
 
     ![New project dialog to create a function in Visual Studio](./media/functions-vstools-create/functions-vstools-add-new-project.png) 
 
