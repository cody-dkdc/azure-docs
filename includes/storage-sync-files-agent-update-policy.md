<<<<<<< HEAD
Updates to the Azure File Sync agent will be released on a regular basis to add new functionality, and to address any issues that were discovered. We recommend that you enable Microsoft Update to get all updates to the Azure File Sync agent as they are released. 
=======
The Azure File Sync agent is updated on a regular basis to add new functionality and to address issues. We recommend you configure Microsoft Update to get updates for the Azure File Sync agent as they're available. We understand some organizations like to strictly control and test updates.
>>>>>>> dd98c717

### Major vs. minor agent versions
* Major agent versions often contain new features and have an increasing number as the first part of the version number. For example: *2.&ast;.&ast;*
* Minor agent versions are also called "patches" and are released more frequently than major versions. They often contain bug fixes and smaller improvements but no new features. For example: *&ast;.3.&ast;*

<<<<<<< HEAD
> [!Important]
> If you use domain-specific firewall rules, check the [Azure File Sync Firewall and Proxy document](../articles/storage/files/storage-sync-files-firewall-and-proxy.md) for each new agent release to ensure your firewall rules allow communication to the currently required set of domains.

### Upgrade paths
* [The latest Azure File Sync agent installer](https://go.microsoft.com/fwlink/?linkid=858257) (&ast;.msi) can be downloaded from the Microsoft Download Center. <br />It is possible to use the &ast;.msi file to upgrade an existing install. For that, the existing agent must be uninstalled before the latest version can then be installed. All settings as well as the server registration will be maintained for a seamless experience.
* Existing installs of an agent can also be patched with either minor or major version updates. <br />These Microsoft Update patches (&ast;.msp) can be downloaded by [searching the Microsoft Update Catalog for Azure File Sync](https://www.catalog.update.microsoft.com/Search.aspx?q=Azure%20File%20Sync).

### Agent support guarantees
A specific Azure File Sync agent version is supported for a limited time. The service keeps rolling forward and so must the agents installed on servers to take advantage of the latest features as well as staying compatible with the service.

The following rules guarantee enough time and notifications to accommodate agent updates/upgrades in any change management process:

> 1. Any major agent version has guaranteed supported for at least six months from the date of release.
> 2. Support between major agent versions will overlap for at least three months.
> 3. Any agent version will receive a warning at least three months prior to its expiration. Find it in the Azure portal -> YourStorageSyncService -> Registered servers section.

> [!Note]
> The lifetime of a minor agent version is bound to the associated major version. <br />
Installing an agent version with an expiration warning will display a warning but succeed. Attempting to install or connect with an expired agent version is not supported and will be blocked.
=======
- After the initial release of a new major version, the Storage Sync Service honors the previous major version for three months. For example, the Storage Sync Service supports version 1.\* for three months after the release of version 2.\*.
- After three months have elapsed, the Storage Sync Service blocks Registered Servers with the expired version from syncing with their sync groups.
- During the three months that the previous major version is honored, all bug fixes go only to the current (new) major version.

> [!Note]  
> If your version of Azure File Sync expires within three months, you're notified via toast notification in the Azure portal.

>>>>>>> dd98c717
<|MERGE_RESOLUTION|>--- conflicted
+++ resolved
@@ -1,39 +1,31 @@
-<<<<<<< HEAD
-Updates to the Azure File Sync agent will be released on a regular basis to add new functionality, and to address any issues that were discovered. We recommend that you enable Microsoft Update to get all updates to the Azure File Sync agent as they are released. 
-=======
-The Azure File Sync agent is updated on a regular basis to add new functionality and to address issues. We recommend you configure Microsoft Update to get updates for the Azure File Sync agent as they're available. We understand some organizations like to strictly control and test updates.
->>>>>>> dd98c717
-
-### Major vs. minor agent versions
-* Major agent versions often contain new features and have an increasing number as the first part of the version number. For example: *2.&ast;.&ast;*
-* Minor agent versions are also called "patches" and are released more frequently than major versions. They often contain bug fixes and smaller improvements but no new features. For example: *&ast;.3.&ast;*
-
-<<<<<<< HEAD
-> [!Important]
-> If you use domain-specific firewall rules, check the [Azure File Sync Firewall and Proxy document](../articles/storage/files/storage-sync-files-firewall-and-proxy.md) for each new agent release to ensure your firewall rules allow communication to the currently required set of domains.
-
-### Upgrade paths
-* [The latest Azure File Sync agent installer](https://go.microsoft.com/fwlink/?linkid=858257) (&ast;.msi) can be downloaded from the Microsoft Download Center. <br />It is possible to use the &ast;.msi file to upgrade an existing install. For that, the existing agent must be uninstalled before the latest version can then be installed. All settings as well as the server registration will be maintained for a seamless experience.
-* Existing installs of an agent can also be patched with either minor or major version updates. <br />These Microsoft Update patches (&ast;.msp) can be downloaded by [searching the Microsoft Update Catalog for Azure File Sync](https://www.catalog.update.microsoft.com/Search.aspx?q=Azure%20File%20Sync).
-
-### Agent support guarantees
-A specific Azure File Sync agent version is supported for a limited time. The service keeps rolling forward and so must the agents installed on servers to take advantage of the latest features as well as staying compatible with the service.
-
-The following rules guarantee enough time and notifications to accommodate agent updates/upgrades in any change management process:
-
-> 1. Any major agent version has guaranteed supported for at least six months from the date of release.
-> 2. Support between major agent versions will overlap for at least three months.
-> 3. Any agent version will receive a warning at least three months prior to its expiration. Find it in the Azure portal -> YourStorageSyncService -> Registered servers section.
-
-> [!Note]
-> The lifetime of a minor agent version is bound to the associated major version. <br />
-Installing an agent version with an expiration warning will display a warning but succeed. Attempting to install or connect with an expired agent version is not supported and will be blocked.
-=======
-- After the initial release of a new major version, the Storage Sync Service honors the previous major version for three months. For example, the Storage Sync Service supports version 1.\* for three months after the release of version 2.\*.
-- After three months have elapsed, the Storage Sync Service blocks Registered Servers with the expired version from syncing with their sync groups.
-- During the three months that the previous major version is honored, all bug fixes go only to the current (new) major version.
-
-> [!Note]  
-> If your version of Azure File Sync expires within three months, you're notified via toast notification in the Azure portal.
-
->>>>>>> dd98c717
+The Azure File Sync agent is updated on a regular basis to add new functionality and to address issues. We recommend you configure Microsoft Update to get updates for the Azure File Sync agent as they're available.
+
+### Major vs. minor agent versions
+* Major agent versions often contain new features and have an increasing number as the first part of the version number. For example: *2.&ast;.&ast;*
+* Minor agent versions are also called "patches" and are released more frequently than major versions. They often contain bug fixes and smaller improvements but no new features. For example: *&ast;.3.&ast;*
+
+> [!Important]
+> If you use domain-specific firewall rules, check the [Azure File Sync Firewall and Proxy document](../articles/storage/files/storage-sync-files-firewall-and-proxy.md) for each new agent release to ensure your firewall rules allow communication to the currently required set of domains.
+
+### Upgrade paths
+* [The latest Azure File Sync agent installer](https://go.microsoft.com/fwlink/?linkid=858257) (&ast;.msi) can be downloaded from the Microsoft Download Center. <br />It is possible to use the &ast;.msi file to upgrade an existing install. For that, the existing agent must be uninstalled before the latest version can then be installed. All settings as well as the server registration will be maintained for a seamless experience.
+* Existing installs of an agent can also be patched with either minor or major version updates. <br />These Microsoft Update patches (&ast;.msp) can be downloaded by [searching the Microsoft Update Catalog for Azure File Sync](https://www.catalog.update.microsoft.com/Search.aspx?q=Azure%20File%20Sync).
+
+### Agent support guarantees
+A specific Azure File Sync agent version is supported for a limited time. The service keeps rolling forward and so must the agents installed on servers to take advantage of the latest features as well as staying compatible with the service.
+
+The following rules guarantee enough time and notifications to accommodate agent updates/upgrades in any change management process:
+
+> 1. Any major agent version has guaranteed supported for at least six months from the date of release.
+> 2. Support between major agent versions will overlap for at least three months.
+> 3. Any agent version will receive a warning at least three months prior to its expiration. Find it in the Azure portal -> YourStorageSyncService -> Registered servers section.
+
+> [!Note]
+> The lifetime of a minor agent version is bound to the associated major version. <br />
+Installing an agent version with an expiration warning will display a warning but succeed. Attempting to install or connect with an expired agent version is not supported and will be blocked.
+- After the initial release of a new major version, the Storage Sync Service honors the previous major version for three months. For example, the Storage Sync Service supports version 1.\* for three months after the release of version 2.\*.
+- After three months have elapsed, the Storage Sync Service blocks Registered Servers with the expired version from syncing with their sync groups.
+- During the three months that the previous major version is honored, all bug fixes go only to the current (new) major version.
+
+> [!Note]  
+> If your version of Azure File Sync expires within three months, you're notified via toast notification in the Azure portal.