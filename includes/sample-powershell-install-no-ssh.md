﻿---
author: sptramer
ms.topic: include
ms.date: 01/30/2019
<<<<<<< HEAD
=======
ms.service: azure-powershell
>>>>>>> b4cde405
ms.author: sttramer
---
This sample requires the Azure PowerShell module version 5.1.1 or later. Run `Get-Module -ListAvailable AzureRM` to find the version. If you need to install or upgrade, see [Install Azure PowerShell module](/powershell/azure/azurerm/install-azurerm-ps). 

Run `Connect-AzureRmAccount` to create a connection with Azure. <|MERGE_RESOLUTION|>--- conflicted
+++ resolved
@@ -2,10 +2,7 @@
 author: sptramer
 ms.topic: include
 ms.date: 01/30/2019
-<<<<<<< HEAD
-=======
 ms.service: azure-powershell
->>>>>>> b4cde405
 ms.author: sttramer
 ---
 This sample requires the Azure PowerShell module version 5.1.1 or later. Run `Get-Module -ListAvailable AzureRM` to find the version. If you need to install or upgrade, see [Install Azure PowerShell module](/powershell/azure/azurerm/install-azurerm-ps). 
