---
title: "include file"
description: "include file"
services: machine-learning
ms.service: machine-learning
ms.custom: "include file"
ms.topic: "include"
author: j-martens
ms.author: jmartens
ms.date: 12/04/2018
---

>[!IMPORTANT]
>The resources you created can be used as prerequisites to other Azure Machine Learning service tutorials and how-to articles. 


<<<<<<< HEAD
If you don't plan to use the resources you created, delete them, so you don't incur any charges.
=======
If you don't plan to use the resources you created, delete them so you don't incur any charges:
>>>>>>> 0d08eaa8

1. In the Azure portal, select **Resource groups** on the far left.
 
   ![Delete in the Azure portal](./media/aml-delete-resource-group/delete-resources.png)

1. From the list, select the resource group you created.

1. Select **Delete resource group**.

1. Enter the resource group name. Then select **Delete**.<|MERGE_RESOLUTION|>--- conflicted
+++ resolved
@@ -14,11 +14,7 @@
 >The resources you created can be used as prerequisites to other Azure Machine Learning service tutorials and how-to articles. 
 
 
-<<<<<<< HEAD
-If you don't plan to use the resources you created, delete them, so you don't incur any charges.
-=======
-If you don't plan to use the resources you created, delete them so you don't incur any charges:
->>>>>>> 0d08eaa8
+If you don't plan to use the resources you created, delete them, so you don't incur any charges:
 
 1. In the Azure portal, select **Resource groups** on the far left.
  
