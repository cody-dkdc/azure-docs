---
author: alkohli
ms.service: databox  
ms.topic: include
<<<<<<< HEAD
ms.date: 04/16/2019
=======
ms.date: 04/25/2019
>>>>>>> 6a383dfd
ms.author: alkohli
---

Final step is to prepare the device to ship. In this step, all the device shares are taken offline. The shares cannot be accessed once you start this process.

> [!IMPORTANT]
> Prepare to ship is required as it flags data that does not conform to Azure naming conventions. Skipping this step could result in potential data upload failures due to non-conforming data.

<<<<<<< HEAD
1. Go to **Prepare to ship** and click **Start preparation**. By default, checksums are computed inline during the prepare to ship. The checksum computation can take hours to days depending upon the size of your data. 
=======
1. Go to **Prepare to ship** and click **Start preparation**. By default, checksums are computed while data is being copied. Prepare to ship completes the checksum computation and creates the list of files ( *-BOM files*). The checksum computation can take hours to days depending upon the size of your data. 
>>>>>>> 6a383dfd
   
    ![Prepare to ship 1](media/data-box-prepare-to-ship/prepare-to-ship1.png)

    If for any reason you want to stop the device preparation, click **Stop preparation**. You can resume the prepare to ship later.
        
    ![Prepare to ship 2](media/data-box-prepare-to-ship/prepare-to-ship2.png)
    
2. The prepare to ship starts and the device shares go offline. You see a reminder to download the shipping label once the device is ready.

    ![Download shipping label reminder](media/data-box-prepare-to-ship/download-shipping-label-reminder.png)

3. The device status updates to *Ready to ship* and the device is locked once the device preparation is complete.
        
    ![Prepare to ship 3](media/data-box-prepare-to-ship/prepare-to-ship3.png)

    If you want to copy more data to the device, you can unlock the device, copy more data, and run prepare to ship again.

    If there are errors in this step, you will need to download the error log and resolve the errors. Once the errors are resolved, run **Prepare to ship**.

<<<<<<< HEAD
4. After the prepare to ship is successfully complete (with no errors), download the list of files (also known as the manifest) copied in this process. You can later use this list to verify the files uploaded to Azure.
=======
4. After the prepare to ship is successfully complete (with no errors), download the list of files (also known as the manifest) copied in this process. You can later use this list to verify the files uploaded to Azure. For more information, see [Inspect BOM files during Prepare to ship](../articles/databox/data-box-logs.md#inspect-bom-during-prepare-to-ship).
>>>>>>> 6a383dfd
        
    ![Prepare to ship 1](media/data-box-prepare-to-ship/prepare-to-ship4.png)

5. Shut down the device. Go to **Shut down or restart** page and click **Shut down**. When prompted for confirmation, click **OK** to continue.

6. Remove the cables. The next step is to ship the device to Microsoft.<|MERGE_RESOLUTION|>--- conflicted
+++ resolved
@@ -2,11 +2,7 @@
 author: alkohli
 ms.service: databox  
 ms.topic: include
-<<<<<<< HEAD
-ms.date: 04/16/2019
-=======
 ms.date: 04/25/2019
->>>>>>> 6a383dfd
 ms.author: alkohli
 ---
 
@@ -15,11 +11,7 @@
 > [!IMPORTANT]
 > Prepare to ship is required as it flags data that does not conform to Azure naming conventions. Skipping this step could result in potential data upload failures due to non-conforming data.
 
-<<<<<<< HEAD
-1. Go to **Prepare to ship** and click **Start preparation**. By default, checksums are computed inline during the prepare to ship. The checksum computation can take hours to days depending upon the size of your data. 
-=======
 1. Go to **Prepare to ship** and click **Start preparation**. By default, checksums are computed while data is being copied. Prepare to ship completes the checksum computation and creates the list of files ( *-BOM files*). The checksum computation can take hours to days depending upon the size of your data. 
->>>>>>> 6a383dfd
    
     ![Prepare to ship 1](media/data-box-prepare-to-ship/prepare-to-ship1.png)
 
@@ -39,11 +31,7 @@
 
     If there are errors in this step, you will need to download the error log and resolve the errors. Once the errors are resolved, run **Prepare to ship**.
 
-<<<<<<< HEAD
-4. After the prepare to ship is successfully complete (with no errors), download the list of files (also known as the manifest) copied in this process. You can later use this list to verify the files uploaded to Azure.
-=======
 4. After the prepare to ship is successfully complete (with no errors), download the list of files (also known as the manifest) copied in this process. You can later use this list to verify the files uploaded to Azure. For more information, see [Inspect BOM files during Prepare to ship](../articles/databox/data-box-logs.md#inspect-bom-during-prepare-to-ship).
->>>>>>> 6a383dfd
         
     ![Prepare to ship 1](media/data-box-prepare-to-ship/prepare-to-ship4.png)
 
