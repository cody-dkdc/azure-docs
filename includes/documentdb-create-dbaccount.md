--- conflicted
+++ resolved
@@ -1,19 +1,11 @@
 1.	Sign in to the [Microsoft Azure Preview portal](https://portal.azure.com/).
 2.	In the Jumpbar, click **New**, then select **Data + storage**, and then click **DocumentDB**. 
 
-<<<<<<< HEAD
-	![Screen shot of the Preview portal, highlighting the New button, Data + storage in the Create blade, and DocumentDB in the Data + storage blade][1]   
-
-	<!-- Alternatively, from the Startboard, you can browse the Azure Marketplace, select **Data + storage**, choose **DocumentDB**, and then click **Create**.  -->
-	
-	<!-- ![Screen shot of the Preview portal, showing the Marketplace blade with the DocumentDB tile highlighted, and the DocumentDB blade with the Create button highlighted][2]    -->
-=======
 	![Screen shot of the Azure Preview portal, highlighting the New button, Data + storage in the Create blade, and DocumentDB in the Data + storage blade][1]   
 
 	<!-- Alternatively, from the Startboard, you can browse the Azure Marketplace, select **Data + storage**, choose **DocumentDB**, and then click **Create**.  -->
 	
 	<!-- ![Screen shot of the Azure Preview portal, showing the Marketplace blade with the DocumentDB tile highlighted, and the DocumentDB blade with the Create button highlighted][2]    -->
->>>>>>> 692c0fec
    
 
 3. In the **New DocumentDB** blade, specify the desired configuration for the DocumentDB account. 
@@ -21,23 +13,12 @@
 	![Screen shot of the New DocumentDB blade][3] 
 
 
-<<<<<<< HEAD
-	- In the **Id** box, enter a name to identify the DocumentDB account. This value becomes the host name within the URI. The **Id** may contain only lowercase letters, numbers, and the '-' character, and must be between 3 and 50 characters. 
-	
-		> [AZURE.NOTE] *documents.azure.com* is appended to the endpoint name you choose, the result of which will become your DocumentDB account endpoint.
-
-	- The **Account Tier** lens is locked because DocumentDB supports a single standard account tier. For more information, see [DocumentDB pricing](http://go.microsoft.com/fwlink/p/?LinkID=402317&clcid=0x409).
-
-	- In **Resource group**, select or create a resource group for your DocumentDB account.  By default, a new Resource group will be created.  You may, however, choose to select an existing resource group to which you would like to add your DocumentDB account. For more information, see [Using resource groups to manage your Azure resources](azure-preview-portal-using-resource-groups.md).
-
-=======
 	- In the **Id** box, enter a name to identify the DocumentDB account. This value becomes the host name within the URI. The **Id** may contain only lowercase letters, numbers, and the '-' character, and must be between 3 and 50 characters. Note that *documents.azure.com* is appended to the endpoint name you choose, the result of which will become your DocumentDB account endpoint.
 
 	- The **Account Tier** lens is locked because DocumentDB supports a single standard account tier. For more information, see [DocumentDB pricing](http://go.microsoft.com/fwlink/p/?LinkID=402317&clcid=0x409).
 
 	- In **Resource group**, select or create a resource group for your DocumentDB account.  By default, a new Resource group will be created.  You may, however, choose to select an existing resource group to which you would like to add your DocumentDB account. For more information, see [Using resource groups to manage your Azure resources](resource-group-portal.md).
 
->>>>>>> 692c0fec
 	- For **Subscription**, select the Azure subscription that you want to use for the DocumentDB account. If your account has only one subscription, that account will be selected automatically.
  
 	- Use **Location** to specify the geographic location in which your DocumentDB account will be hosted.   
@@ -50,20 +31,12 @@
 	![Screen shot of the Notifications hub, showing that the DocumentDB account is being created][5]  
 
 	![Screen shot of the Notifications hub, showing that the DocumentDB account was created successfully and deployed to a resource group][6]
-<<<<<<< HEAD
-
-5.	After the DocumentDB account has been created, it is ready for use with the default settings.
-
-	> [AZURE.NOTE] The default consistency of the DocumentDB account will be set to Session.  You can adjust the default consistency setting via the [Preview portal](https://portal.azure.com/#gallery/Microsoft.DocumentDB).  
- 
-=======
 
 5.	After the DocumentDB account has been created, it is ready for use with the default settings.
 
 	> [AZURE.NOTE] The default consistency of the DocumentDB account will be set to Session.  You can adjust the default consistency setting via the [Azure Preview portal](https://portal.azure.com/#gallery/Microsoft.DocumentDB).  
  
 
->>>>>>> 692c0fec
     ![Screen shot of the Resource Group blade][7]  
 
 
