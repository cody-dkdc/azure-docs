--- conflicted
+++ resolved
@@ -1,86 +1,79 @@
-The Azure Marketplace makes available a wide range of popular web apps developed by Microsoft, third party companies, and open source software initiatives. Web apps created from the Azure Marketplace do not require installation of any software other than the browser used to connect to the [Azure Preview Portal](http://go.microsoft.com/fwlink/?LinkId=529715). 
-
-In this tutorial, you'll learn:
-
-- How to create a new web app through the Azure Marketplace.
-
-- How to deploy the web app through the Azure Preview Portal.
- 
-You'll build a WordPress blog that uses a default template. The following illustration shows the completed application:
-
-
-![Wordpress blog][13]
-
->[AZURE.NOTE] If you want to get started with Azure App Service before signing up for an Azure account, go to [Try App Service](http://go.microsoft.com/fwlink/?LinkId=523751), where you can immediately create a short-lived starter web app in App Service. No credit cards required; no commitments.
-
-## Create a web app in the portal
-
-1. Log in to the Azure Preview Portal.
-
-2. Open the Azure Marketplace either by clicking the **Marketplace** icon, or by clicking the **New** icon on the bottom left of the dashboard, selecting **Web + Mobile** and then **Azure Marketplace** at the bottom.
-	
-	![Create New][5]
-	
-3. Select **Web Apps**. Search for **WordPress** and click the **WordPress** icon.
-
-<<<<<<< HEAD
-   ![Web Apps][webapps]
-
-4. Search for **WordPress** and click the **WordPress** icon.
-
-=======
->>>>>>> 8e917651
-	![WordPress from list][7]
-	
-5. After reading the description of the WordPress app, select **Create**.
-
-6. Click on **WEB APP**, and provide the required values for configuring your web app.
-	
-   ![configure your app][8]
-
-7. Click on **DATABASE**, and provide the required values for configuring your MySQL database. 
-
-   ![configure database][database]
-
-8. If necessary, click **SUBSCRIPTION**, and specify the subscription to use. 
-
-7. When you have finished defining the web app, click **Create**, and wait while the new web app is created.
-
-   When the app has been created, you will see the resource group containing web app and database.
-
-   ![show group][resourcegroup]
-
-## Launch and manage your WordPress web app
-	
-1. Click on your new web app to see details about your app.
-
-   ![launch dashboard][10]
-
-2. On the **Essentials** page, click either **Browse** or the link under **Url** to open the web app's welcome page.
-
-   ![site URL][browse]
-
-3. If you have not installed WordPress, enter the appropriate configuration information required by WordPress and click **Install WordPress** to finalize configuration and open the web app's login page.
-
-4. Click **Login** and enter your credentials.  
-
-5. You'll have a new WordPress web app that looks similar to the web app below.    
-
-	![your WordPress site][13]
-
-
-
-
-
-
-[5]: ./media/website-from-gallery/startmarketplace.png
-[6]: ./media/website-from-gallery/wordpressgallery-02.png
-[7]: ./media/website-from-gallery/selectwordpress.png
-[8]: ./media/website-from-gallery/configureweb.png
-[9]: ./media/website-from-gallery/wordpressgallery-05.png
-[10]: ./media/website-from-gallery/seewebapp.png
-[13]: ./media/website-from-gallery/wordpressgallery-09.png
-[webapps]: ./media/website-from-gallery/selectwebapps.png
-[database]: ./media/website-from-gallery/configuredb.png
-[resourcegroup]: ./media/website-from-gallery/showgroup.png
-[browse]: ./media/website-from-gallery/browse.png
+The Azure Marketplace makes available a wide range of popular web apps developed by Microsoft, third party companies, and open source software initiatives. Web apps created from the Azure Marketplace do not require installation of any software other than the browser used to connect to the [Azure Preview Portal](http://go.microsoft.com/fwlink/?LinkId=529715). 
+
+In this tutorial, you'll learn:
+
+- How to create a new web app through the Azure Marketplace.
+
+- How to deploy the web app through the Azure Preview Portal.
+ 
+You'll build a WordPress blog that uses a default template. The following illustration shows the completed application:
+
+
+![Wordpress blog][13]
+
+>[AZURE.NOTE] If you want to get started with Azure App Service before signing up for an Azure account, go to [Try App Service](http://go.microsoft.com/fwlink/?LinkId=523751), where you can immediately create a short-lived starter web app in App Service. No credit cards required; no commitments.
+
+## Create a web app in the portal
+
+1. Log in to the Azure Preview Portal.
+
+2. Open the Azure Marketplace either by clicking the **Marketplace** icon, or by clicking the **New** icon on the bottom left of the dashboard, selecting **Web + Mobile** and then **Azure Marketplace** at the bottom.
+	
+	![Create New][5]
+	
+3. Select **Web Apps**. Search for **WordPress** and click the **WordPress** icon.
+
+	![WordPress from list][7]
+	
+5. After reading the description of the WordPress app, select **Create**.
+
+6. Click on **WEB APP**, and provide the required values for configuring your web app.
+	
+   ![configure your app][8]
+
+7. Click on **DATABASE**, and provide the required values for configuring your MySQL database. 
+
+   ![configure database][database]
+
+8. If necessary, click **SUBSCRIPTION**, and specify the subscription to use. 
+
+7. When you have finished defining the web app, click **Create**, and wait while the new web app is created.
+
+   When the app has been created, you will see the resource group containing web app and database.
+
+   ![show group][resourcegroup]
+
+## Launch and manage your WordPress web app
+	
+1. Click on your new web app to see details about your app.
+
+   ![launch dashboard][10]
+
+2. On the **Essentials** page, click either **Browse** or the link under **Url** to open the web app's welcome page.
+
+   ![site URL][browse]
+
+3. If you have not installed WordPress, enter the appropriate configuration information required by WordPress and click **Install WordPress** to finalize configuration and open the web app's login page.
+
+4. Click **Login** and enter your credentials.  
+
+5. You'll have a new WordPress web app that looks similar to the web app below.    
+
+	![your WordPress site][13]
+
+
+
+
+
+
+[5]: ./media/website-from-gallery/startmarketplace.png
+[6]: ./media/website-from-gallery/wordpressgallery-02.png
+[7]: ./media/website-from-gallery/selectwordpress.png
+[8]: ./media/website-from-gallery/configureweb.png
+[9]: ./media/website-from-gallery/wordpressgallery-05.png
+[10]: ./media/website-from-gallery/seewebapp.png
+[13]: ./media/website-from-gallery/wordpressgallery-09.png
+[webapps]: ./media/website-from-gallery/selectwebapps.png
+[database]: ./media/website-from-gallery/configuredb.png
+[resourcegroup]: ./media/website-from-gallery/showgroup.png
+[browse]: ./media/website-from-gallery/browse.png