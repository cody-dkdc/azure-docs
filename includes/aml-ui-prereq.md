---
title: "include file"
description: "include file"
services: machine-learning
ms.service: machine-learning
ms.custom: "include file"
ms.topic: "include"
author: sgilley
ms.author: sgilley
ms.date: 05/06/2019
---

1. [Create an Azure Machine Learning workspace](../articles/machine-learning/service/setup-create-workspace.md#portal) if you don't have one.

1. Open your workspace in the [Azure portal](https://portal.azure.com/).  If you're not sure how to locate your workspace in the portal, see [how to find your workspace](../articles/machine-learning/service/how-to-manage-workspace.md#view).

<<<<<<< HEAD
1. In your workspace, select something.  Then select a button.  The interface opens in a new browser page.  
=======
1. In your workspace, select **Visual interface (preview)**.  Then select **Launch visual interface**.  
 
    ![Launch visual interface](./media/aml-ui-prereq/launch-ui.png)

    The interface webpage opens in a new browser page.  
>>>>>>> 5443cb73
<|MERGE_RESOLUTION|>--- conflicted
+++ resolved
@@ -14,12 +14,8 @@
 
 1. Open your workspace in the [Azure portal](https://portal.azure.com/).  If you're not sure how to locate your workspace in the portal, see [how to find your workspace](../articles/machine-learning/service/how-to-manage-workspace.md#view).
 
-<<<<<<< HEAD
-1. In your workspace, select something.  Then select a button.  The interface opens in a new browser page.  
-=======
 1. In your workspace, select **Visual interface (preview)**.  Then select **Launch visual interface**.  
  
     ![Launch visual interface](./media/aml-ui-prereq/launch-ui.png)
 
     The interface webpage opens in a new browser page.  
->>>>>>> 5443cb73
