---
title: include file
description: include file
services: virtual-machines
author: roygara
ms.service: virtual-machines
ms.topic: include
ms.date: 01/22/2019
ms.author: rogarana
ms.custom: include file
---

# What disk types are available in Azure?

Azure managed disks currently offers four disk types, three of which are generally available (GA) and one that is currently in preview. These four disk types each have their own appropriate target customer scenarios.

## Disk comparison

The following table provides a comparison of ultra solid-state-drives (SSD) (preview), premium SSD, standard SSD, and standard hard disk drives (HDD) for managed disks to help you decide what to use.

|   | Ultra SSD (preview)   | Premium SSD   | Standard SSD   | Standard HDD   |
|---------|---------|---------|---------|---------|
|Disk type   |SSD   |SSD   |SSD   |HDD   |
|Scenario   |IO-intensive workloads such as SAP HANA, top tier databases (for example, SQL, Oracle), and other transaction-heavy workloads.   |Production and performance sensitive workloads   |Web servers, lightly used enterprise applications and dev/test   |Backup, non-critical, infrequent access   |
|Disk size   |65,536 gibibyte (GiB) (Preview)   |4,095 GiB (GA), 32,767 GiB (Preview)    |4,095 (GA) GiB, 32,767 GiB (Preview)   |4,095 GiB (GA), 32,767 GiB (Preview)   |
|Max throughput   |2,000 MiB/s (Preview)   |250 (GA) MiB/s, 750 MiB/s (Preview)   |60 MiB/s (GA), 500 MiB/s (Preview)   |60 Mib/s (GA), 500 MiB/s (Preview)   |
|Max IOPS   |160,000 (Preview)   |7500 (GA), 20,000 (Preview)   |500 (GA), 2,000 (Preview)   |500 (GA), 2,000 (Preview)   |

## Ultra SSD (preview)

Azure ultra SSD (preview) deliver high throughput, high IOPS, and consistent low latency disk storage for Azure IaaS VMs. Some additional benefits of ultra SSD include the ability to dynamically change the performance of the disk, along with your workloads, without the need to restart your virtual machines. Ultra SSD are suited for data-intensive workloads such as SAP HANA, top tier databases, and transaction-heavy workloads. Ultra SSD can only be used as data disks. We recommend using premium SSDs as OS disks.

### Performance

When you provision an ultra disk, you can independently configure the capacity and the performance of the disk. Ultra SSD come in several fixed sizes, ranging from 4 GiB up to 64 TiB, and feature a flexible performance configuration model that allows you to independently configure IOPS and throughput.

Some key capabilities of Ultra SSD are:

- Disk capacity: Ultra SSD capacity ranges from 4 GiB up to 64 TiB.
- Disk IOPS: Ultra SSD support IOPS limits of 300 IOPS/GiB, up to a maximum of 160 K IOPS per disk. To achieve the IOPS that you provisioned, ensure that the selected Disk IOPS are less than the VM IOPS. The minimum disk IOPS are 100 IOPS.
- Disk throughput: With ultra SSD, the throughput limit of a single disk is 256 KiB/s for each provisioned IOPS, up to a maximum of 2000 MBps per disk (where MBps = 10^6 Bytes per second). The minimum disk throughput is 1 MiB.

### Disk size

|Disk Size (GiB)  |IOPS Caps  |Throughput Cap (MBps)  |
|---------|---------|---------|
|4     |1,200         |300         |
|8     |2,400         |600         |
|16     |4,800         |1,200         |
|32     |9,600         |2,000         |
|64     |19,200         |2,000         |
|128     |38,400         |2,000         |
|256     |76,800         |2,000         |
|512     |80,000         |2,000         |
|1,024-65,536 (sizes in this range increasing in increments of 1 TiB)     |160,000         |2,000         |

### Preview scope and limitations

During preview, ultra SSD:

- Are supported in East US 2 in a single availability zone  
- Can only be used with availability zones (availability sets and single VM deployments outside of zones will not have the ability to attach an ultra disk)
- Are only supported on ES/DS v3 VMs
- Are only available as data disks and only support 4k physical sector size  
- Can only be created as empty disks  
- Currently can only be deployed using Azure Resource Manager templates, CLI, and the python SDK.
- Does not yet support disk snapshots, VM images, availability sets, virtual machine scale sets, and Azure disk encryption.
- Does not yet support integration with Azure Backup or Azure Site Recovery.
<<<<<<< HEAD
- As with [most previews](https://azure.microsoft.com/support/legal/preview-supplemental-terms/), this feature should not be used for production workloads until general availability (GA).

## Premium SSD

Azure premium SSDs deliver high-performance and low-latency disk support for virtual machines (VMs) with input/output (IO)-intensive workloads. To take advantage of the speed and performance of premium storage disks, you can migrate existing VM disks to Premium SSDs. Premium SSDs are suitable for mission-critical production applications.

### Disk size

Sizes marked with an asterisk are currently in preview.

| Premium SSD sizes  | P4               | P6               | P10             | P15 | P20              | P30              | P40              | P50              | P60*              | P70*              | P80*              |
|---------------------|---------------------|---------------------|------------------|------------------|------------------|------------------|------------------|------------------|------------------|------------------|------------------|
| Disk size in GiB           | 32             | 64             | 128            | 256  | 512            | 1,024    | 2,048     | 4,095    | 8,192     | 16,384     | 32,767     |
| IOPS per disk       | Up to 120 | Up to 240              | Up to 500              | Up to 1,100 | Up to 2,300              | Up to 5,000              | Up to 7,500             | Up to 7,500              | Up to 12,500              | Up to 15,000              | Up to 20,000              |
| Throughput per disk | Up to 25 MiB/sec | Up to 50 MiB/sec | Up to 100 MiB/sec | Up to 125 MiB/sec | Up to 150 MiB/sec | Up to 200 MiB/sec | Up to 250 MiB/sec | Up to 250 MiB/sec| Up to 480 MiB/sec | Up to 750 MiB/sec | Up to 750 MiB/sec |

## Standard SSD

Azure standard SSDs are a cost-effective storage option optimized for workloads that need consistent performance at lower IOPS levels. Standard SSD offers a good entry level experience for those who wish to move to the cloud, especially if you experience issues with the variance of workloads running on your HDD solutions on premises. Standard SSDs deliver better availability, consistency, reliability, and latency compared to HDD disks. Standard SSDs are suitable for Web servers, low IOPS application servers, lightly used enterprise applications, and Dev/Test workloads.

### Disk size

Sizes marked with an asterisk are currently in preview.

| Standard SSD sizes | E4 | E6 | E10 | E15 | E20 | E30 | E40 | E50 | E60* | E70* | E80* | | |
|--------------------|----|----|-----|-----|-----|-----|-----|-----|------|------|------|-|-|
| Disk size in GiB   | 32 | 64 | 128 | 256 | 512 | 1,024 | 2,048 | 4,095 | 8,192 | 16,384 | 32,767 | | |
| IOPS per disk | Up to 120 | Up to 240 | Up to 500 | Up to 500 | Up to 500 | Up to 500 | Up to 500 | Up to 500 | Up to 500 | Up to 500 | Up to 1,300|Up to 2,000|Up to 2,000 |
| Throughput per disk | Up to 25 MiB/sec | Up to 50 MiB/sec | Up to 60 MiB/sec | Up to 60 MiB/sec | Up to 60 MiB/sec | Up to 60 MiB/sec | Up to 60 MiB/sec | Up to 60 MiB/sec | Up to 300 MiB/sec | Up to 500 MiB/sec | Up to 500 MiB/sec | | |

## Standard HDD

Azure standard HDDs deliver reliable, low-cost disk support for VMs running latency-insensitive workloads. It also supports blobs, tables, queues, and files. With standard storage, the data is stored on hard disk drives (HDDs). When working with VMs, you can use standard SSD and HDD disks for dev/test scenarios and less critical workloads. Standard storage is available in all Azure regions.

### Disk size

Sizes marked with an asterisk are currently in preview.

| Standard Disk Type  | S4               | S6               | S10             | S15 | S20              | S30              | S40              | S50              | S60*              | S70*              | S80*              |
|---------------------|---------------------|---------------------|------------------|------------------|------------------|------------------|------------------|------------------|------------------|------------------|------------------|
| Disk size in GiB          | 32             | 64             | 128            | 256  | 512            | 1,024    | 2,048     | 4,095    | 8,192     | 16,384     | 32,767     |
| IOPS per disk       | Up to 500              | Up to 500              | Up to 500              | Up to 500 | Up to 500              | Up to 500              | Up to 500             | Up to 500              | Up to 1,300              | Up to 2,000              | Up to 2,000              |
| Throughput per disk | Up to 60 MiB/sec | Up to 60 MiB/sec | Up to 60 MiB/sec | Up to 60 MiB/sec | Up to 60 MiB/sec | Up to 60 MiB/sec | Up to 60 MiB/sec | Up to 60 MiB/sec| Up to 300 MiB/sec | Up to 500 MiB/sec | Up to 500 MiB/sec |

## Billing

When using managed disks, the following billing considerations apply:

- Disk type
- managed disk Size
- Snapshots
- Outbound data transfers
- Number of transactions

**Managed disk size**: managed disks are billed on the provisioned size. Azure maps the provisioned size (rounded up) to the nearest offered disk size. For details of the disk sizes offered, see the previous tables. Each disk maps to a supported provisioned disk size offering and is billed accordingly. For example, if you provisioned a 200 GiB Standard SSD, it maps to the disk size offer of E15 (256 GiB). Billing for any provisioned disk is prorated hourly by using the monthly price for the Premium Storage offer. For example, if you provisioned an E10 disk and deleted it after 20 hours, you're billed for the E10 offering prorated to 20 hours. This is regardless of the amount of actual data written to the disk.

**Snapshots**: Snapshots are billed based on the size used. For example, if you create a snapshot of a managed disk with provisioned capacity of 64 GiB and actual used data size of 10 GiB, the snapshot is billed only for the used data size of 10 GiB.
=======
- As with [most previews](https://azure.microsoft.com/support/legal/preview-supplemental-terms/), this feature should not be used for production workloads until general availability (GA).
>>>>>>> b47ef9b6
<|MERGE_RESOLUTION|>--- conflicted
+++ resolved
@@ -66,64 +66,4 @@
 - Currently can only be deployed using Azure Resource Manager templates, CLI, and the python SDK.
 - Does not yet support disk snapshots, VM images, availability sets, virtual machine scale sets, and Azure disk encryption.
 - Does not yet support integration with Azure Backup or Azure Site Recovery.
-<<<<<<< HEAD
-- As with [most previews](https://azure.microsoft.com/support/legal/preview-supplemental-terms/), this feature should not be used for production workloads until general availability (GA).
-
-## Premium SSD
-
-Azure premium SSDs deliver high-performance and low-latency disk support for virtual machines (VMs) with input/output (IO)-intensive workloads. To take advantage of the speed and performance of premium storage disks, you can migrate existing VM disks to Premium SSDs. Premium SSDs are suitable for mission-critical production applications.
-
-### Disk size
-
-Sizes marked with an asterisk are currently in preview.
-
-| Premium SSD sizes  | P4               | P6               | P10             | P15 | P20              | P30              | P40              | P50              | P60*              | P70*              | P80*              |
-|---------------------|---------------------|---------------------|------------------|------------------|------------------|------------------|------------------|------------------|------------------|------------------|------------------|
-| Disk size in GiB           | 32             | 64             | 128            | 256  | 512            | 1,024    | 2,048     | 4,095    | 8,192     | 16,384     | 32,767     |
-| IOPS per disk       | Up to 120 | Up to 240              | Up to 500              | Up to 1,100 | Up to 2,300              | Up to 5,000              | Up to 7,500             | Up to 7,500              | Up to 12,500              | Up to 15,000              | Up to 20,000              |
-| Throughput per disk | Up to 25 MiB/sec | Up to 50 MiB/sec | Up to 100 MiB/sec | Up to 125 MiB/sec | Up to 150 MiB/sec | Up to 200 MiB/sec | Up to 250 MiB/sec | Up to 250 MiB/sec| Up to 480 MiB/sec | Up to 750 MiB/sec | Up to 750 MiB/sec |
-
-## Standard SSD
-
-Azure standard SSDs are a cost-effective storage option optimized for workloads that need consistent performance at lower IOPS levels. Standard SSD offers a good entry level experience for those who wish to move to the cloud, especially if you experience issues with the variance of workloads running on your HDD solutions on premises. Standard SSDs deliver better availability, consistency, reliability, and latency compared to HDD disks. Standard SSDs are suitable for Web servers, low IOPS application servers, lightly used enterprise applications, and Dev/Test workloads.
-
-### Disk size
-
-Sizes marked with an asterisk are currently in preview.
-
-| Standard SSD sizes | E4 | E6 | E10 | E15 | E20 | E30 | E40 | E50 | E60* | E70* | E80* | | |
-|--------------------|----|----|-----|-----|-----|-----|-----|-----|------|------|------|-|-|
-| Disk size in GiB   | 32 | 64 | 128 | 256 | 512 | 1,024 | 2,048 | 4,095 | 8,192 | 16,384 | 32,767 | | |
-| IOPS per disk | Up to 120 | Up to 240 | Up to 500 | Up to 500 | Up to 500 | Up to 500 | Up to 500 | Up to 500 | Up to 500 | Up to 500 | Up to 1,300|Up to 2,000|Up to 2,000 |
-| Throughput per disk | Up to 25 MiB/sec | Up to 50 MiB/sec | Up to 60 MiB/sec | Up to 60 MiB/sec | Up to 60 MiB/sec | Up to 60 MiB/sec | Up to 60 MiB/sec | Up to 60 MiB/sec | Up to 300 MiB/sec | Up to 500 MiB/sec | Up to 500 MiB/sec | | |
-
-## Standard HDD
-
-Azure standard HDDs deliver reliable, low-cost disk support for VMs running latency-insensitive workloads. It also supports blobs, tables, queues, and files. With standard storage, the data is stored on hard disk drives (HDDs). When working with VMs, you can use standard SSD and HDD disks for dev/test scenarios and less critical workloads. Standard storage is available in all Azure regions.
-
-### Disk size
-
-Sizes marked with an asterisk are currently in preview.
-
-| Standard Disk Type  | S4               | S6               | S10             | S15 | S20              | S30              | S40              | S50              | S60*              | S70*              | S80*              |
-|---------------------|---------------------|---------------------|------------------|------------------|------------------|------------------|------------------|------------------|------------------|------------------|------------------|
-| Disk size in GiB          | 32             | 64             | 128            | 256  | 512            | 1,024    | 2,048     | 4,095    | 8,192     | 16,384     | 32,767     |
-| IOPS per disk       | Up to 500              | Up to 500              | Up to 500              | Up to 500 | Up to 500              | Up to 500              | Up to 500             | Up to 500              | Up to 1,300              | Up to 2,000              | Up to 2,000              |
-| Throughput per disk | Up to 60 MiB/sec | Up to 60 MiB/sec | Up to 60 MiB/sec | Up to 60 MiB/sec | Up to 60 MiB/sec | Up to 60 MiB/sec | Up to 60 MiB/sec | Up to 60 MiB/sec| Up to 300 MiB/sec | Up to 500 MiB/sec | Up to 500 MiB/sec |
-
-## Billing
-
-When using managed disks, the following billing considerations apply:
-
-- Disk type
-- managed disk Size
-- Snapshots
-- Outbound data transfers
-- Number of transactions
-
-**Managed disk size**: managed disks are billed on the provisioned size. Azure maps the provisioned size (rounded up) to the nearest offered disk size. For details of the disk sizes offered, see the previous tables. Each disk maps to a supported provisioned disk size offering and is billed accordingly. For example, if you provisioned a 200 GiB Standard SSD, it maps to the disk size offer of E15 (256 GiB). Billing for any provisioned disk is prorated hourly by using the monthly price for the Premium Storage offer. For example, if you provisioned an E10 disk and deleted it after 20 hours, you're billed for the E10 offering prorated to 20 hours. This is regardless of the amount of actual data written to the disk.
-
-**Snapshots**: Snapshots are billed based on the size used. For example, if you create a snapshot of a managed disk with provisioned capacity of 64 GiB and actual used data size of 10 GiB, the snapshot is billed only for the used data size of 10 GiB.
-=======
-- As with [most previews](https://azure.microsoft.com/support/legal/preview-supplemental-terms/), this feature should not be used for production workloads until general availability (GA).
->>>>>>> b47ef9b6
+- As with [most previews](https://azure.microsoft.com/support/legal/preview-supplemental-terms/), this feature should not be used for production workloads until general availability (GA).