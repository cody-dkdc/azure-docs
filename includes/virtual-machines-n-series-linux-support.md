--- conflicted
+++ resolved
@@ -5,11 +5,7 @@
  author: dlepow
  ms.service: virtual-machines-linux
  ms.topic: include
-<<<<<<< HEAD
  ms.date: 11/08/2018
-=======
- ms.date: 09/24/2018
->>>>>>> e9ee589c
  ms.author: danlep
  ms.custom: include file
 ---
@@ -29,24 +25,12 @@
 
 ### NVIDIA GRID drivers
 
-<<<<<<< HEAD
-### NV and NVv2-series - NVIDIA GRID drivers
-=======
-Microsoft redistributes NVIDIA GRID driver installers for NV and NVv2-series VMs used as virtual workstations or for virtual applications. Install only these GRID drivers on Azure NV VMs, only on the distributions listed in the following table. These drivers include licensing for GRID Virtual GPU Software in Azure.
->>>>>>> e9ee589c
+Microsoft redistributes NVIDIA GRID driver installers for NV and NVv2-series VMs used as virtual workstations or for virtual applications. Install only these GRID drivers on Azure NV VMs, only on the operating systems listed in the following table. These drivers include licensing for GRID Virtual GPU Software in Azure. You do not need to set up an NVIDIA vGPU software license server.
 
 | Distribution | Driver |
 | --- | -- |
 | Ubuntu 16.04 LTS<br/><br/>Red Hat Enterprise Linux 7.3 or 7.4<br/><br/>CentOS-based 7.3 or 7.4 | NVIDIA GRID 6.2, driver branch R390|
 
-
-<<<<<<< HEAD
-> [!NOTE]
-> Microsoft redistributes NVIDIA GRID driver installers for NV VMs. Install only these GRID drivers on Azure NV VMs. These drivers include licensing for GRID Virtual GPU Software in Azure. You do not need to set up an NVIDIA vGPU software license server.
->
-=======
->>>>>>> e9ee589c
-
 > [!WARNING] 
 > Installation of third-party software on Red Hat products can affect the Red Hat support terms. See the [Red Hat Knowledgebase article](https://access.redhat.com/articles/1067).
 >