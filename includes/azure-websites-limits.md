---
author: rothja
ms.service: billing
ms.topic: include
ms.date: 11/09/2018	
ms.author: jroth
---
| Resource | Free | Shared | Basic | Standard | Premium (v2) | Isolated </th> |
| --- | --- | --- | --- | --- | --- | --- |
| [Web, mobile, or API apps](https://azure.microsoft.com/services/app-service/) per [Azure App Service plan](../articles/app-service/overview-hosting-plans.md)<sup>1</sup> |10 |100 |Unlimited<sup>2</sup> |Unlimited<sup>2</sup> |Unlimited<sup>2</sup> |Unlimited<sup>2</sup>|
| [App Service plan](../articles/app-service/overview-hosting-plans.md) |10 per region |10 per resource group |100 per resource group |100 per resource group |100 per resource group |100 per resource group|
| Compute instance type |Shared |Shared |Dedicated<sup>3</sup> |Dedicated<sup>3</sup> |Dedicated<sup>3</sup></p> |Dedicated<sup>3</sup>|
| [Scale out](../articles/app-service/web-sites-scale.md) (maximum instances) |1 shared |1 shared |3 dedicated<sup>3</sup> |10 dedicated<sup>3</sup> |20 dedicated<sup>3</sup>|100 dedicated<sup>4</sup>|
| Storage<sup>5</sup> |1 GB<sup>5</sup> |1 GB<sup>5</sup> |10 GB<sup>5</sup> |50 GB<sup>5</sup> |250 GB<sup>5</sup></p> |1 TB<sup>5</sup>|
| CPU time (5 minutes)<sup>6</sup> |3 minutes |3 minutes |Unlimited, pay at standard [rates](https://azure.microsoft.com/pricing/details/app-service/)</a> |Unlimited, pay at standard [rates](https://azure.microsoft.com/pricing/details/app-service/)</a> |Unlimited, pay at standard [rates](https://azure.microsoft.com/pricing/details/app-service/)</a> |Unlimited, pay at standard [rates](https://azure.microsoft.com/pricing/details/app-service/)</a>|
| CPU time (day)<sup>6</sup> |60 minutes |240 minutes |Unlimited, pay at standard [rates](https://azure.microsoft.com/pricing/details/app-service/)</a> |Unlimited, pay at standard [rates](https://azure.microsoft.com/pricing/details/app-service/)</a> |Unlimited, pay at standard [rates](https://azure.microsoft.com/pricing/details/app-service/)</a> |Unlimited, pay at standard [rates](https://azure.microsoft.com/pricing/details/app-service/)</a> |
| Memory (1 hour) |1,024 MB per App Service plan |1,024 MB per app |N/A |N/A |N/A |N/A |
| Bandwidth |165 MB |Unlimited, [data transfer rates](https://azure.microsoft.com/pricing/details/data-transfers/) apply |Unlimited, [data transfer rates](https://azure.microsoft.com/pricing/details/data-transfers/) apply |Unlimited, [data transfer rates](https://azure.microsoft.com/pricing/details/data-transfers/) apply |Unlimited, [data transfer rates](https://azure.microsoft.com/pricing/details/data-transfers/) apply |Unlimited, [data transfer rates](https://azure.microsoft.com/pricing/details/data-transfers/) apply |
| Application architecture |32-bit |32-bit |32-bit/64-bit |32-bit/64-bit |32-bit/64-bit |32-bit/64-bit |
| Web sockets per instance<sup>7</sup> |5 |35 |350 |Unlimited |Unlimited |Unlimited |
| Concurrent [debugger connections](../articles/app-service/troubleshoot-dotnet-visual-studio.md) per application |1 |1 |1 |5 |5 |5 |
| App Service Certificates per subscription<sup>10</sup>| Not supported | Not supported |10 |10 |10 |10 |
| Custom domains per app</a> |0 (azurewebsites.net subdomain only)|500 |500 |500 |500 |500 |
| Custom domain [SSL support](../articles/app-service/app-service-web-tutorial-custom-ssl.md) |Not supported, wildcard certificate for *.azurewebsites.net available by default|Not supported, wildcard certificate for *.azurewebsites.net available by default|Unlimited SNI SSL connections |Unlimited SNI SSL and 1 IP SSL connections included |Unlimited SNI SSL and 1 IP SSL connections included | Unlimited SNI SSL and 1 IP SSL connections included|
| Integrated load balancer | |X |X |X |X |X<sup>9</sup> |
<<<<<<< HEAD
| [Always On](../articles/app-service/web-sites-configure.md) | | |X |X |X |X |
=======
| [Always On](../articles/app-service/configure-common.md) | | |X |X |X |X |
>>>>>>> 6a383dfd
| [Scheduled backups](../articles/app-service/manage-backup.md) | | | | Scheduled backups every 2 hours, a maximum of 12 backups per day (manual + scheduled) | Scheduled backups every hour, a maximum of 50 backups per day (manual + scheduled) | Scheduled backups every hour, a maximum of 50 backups per day (manual + scheduled) |
| [Autoscale](../articles/app-service/web-sites-scale.md) | | | |X |X |X |
| [WebJobs](../articles/app-service/webjobs-create.md)<sup>8</sup> |X |X |X |X |X |X |
| [Azure Scheduler](https://azure.microsoft.com/services/scheduler/) support | |X |X |X |X |X |
| [Endpoint monitoring](../articles/app-service/web-sites-monitor.md) | | |X |X |X |X |
| [Staging slots](../articles/app-service/deploy-staging-slots.md) | | | |5 |20 |20 |
| SLA | |  |99.9% |99.95%|99.95%|99.95%|  

<sup>1</sup>Apps and storage quotas are per App Service plan unless noted otherwise.  
<sup>2</sup>The actual number of apps that you can host on these machines depends on the activity of the apps, the size of the machine instances, and the corresponding resource utilization.  
<sup>3</sup>Dedicated instances can be of different sizes. For more information, see [App Service pricing](https://azure.microsoft.com/pricing/details/app-service/).  
<sup>4</sup>More are allowed upon request.  
<sup>5</sup>The storage limit is the total content size across all apps in the same App Service plan.  
<sup>6</sup>These resources are constrained by physical resources on the dedicated instances (the instance size and the number of instances).  
<sup>7</sup>If you scale an app in the Basic tier to two instances, you have 350 concurrent connections for each of the two instances.  
<sup>8</sup>Run custom executables and/or scripts on demand, on a schedule, or continuously as a background task within your App Service instance. Always On is required for continuous WebJobs execution. Azure Scheduler Free or Standard is required for scheduled WebJobs. There's no predefined limit on the number of WebJobs that can run in an App Service instance. There are practical limits that depend on what the application code is trying to do.  
<sup>9</sup>App Service Isolated SKUs have the ability to be internally load balanced (ILB) with Azure Load Balancer, so there's no public connectivity from the internet. As a result, some features of an ILB Isolated App Service must be used from machines that have direct access to the ILB network endpoint.  
<sup>10</sup>The App Service Certificate quota limit per subscription can be increased via a support request to a maximum limit of 200.  <|MERGE_RESOLUTION|>--- conflicted
+++ resolved
@@ -23,11 +23,7 @@
 | Custom domains per app</a> |0 (azurewebsites.net subdomain only)|500 |500 |500 |500 |500 |
 | Custom domain [SSL support](../articles/app-service/app-service-web-tutorial-custom-ssl.md) |Not supported, wildcard certificate for *.azurewebsites.net available by default|Not supported, wildcard certificate for *.azurewebsites.net available by default|Unlimited SNI SSL connections |Unlimited SNI SSL and 1 IP SSL connections included |Unlimited SNI SSL and 1 IP SSL connections included | Unlimited SNI SSL and 1 IP SSL connections included|
 | Integrated load balancer | |X |X |X |X |X<sup>9</sup> |
-<<<<<<< HEAD
-| [Always On](../articles/app-service/web-sites-configure.md) | | |X |X |X |X |
-=======
 | [Always On](../articles/app-service/configure-common.md) | | |X |X |X |X |
->>>>>>> 6a383dfd
 | [Scheduled backups](../articles/app-service/manage-backup.md) | | | | Scheduled backups every 2 hours, a maximum of 12 backups per day (manual + scheduled) | Scheduled backups every hour, a maximum of 50 backups per day (manual + scheduled) | Scheduled backups every hour, a maximum of 50 backups per day (manual + scheduled) |
 | [Autoscale](../articles/app-service/web-sites-scale.md) | | | |X |X |X |
 | [WebJobs](../articles/app-service/webjobs-create.md)<sup>8</sup> |X |X |X |X |X |X |
