---
author: robinsh
ms.author: robinsh
ms.service: iot-hub
ms.topic: include
ms.date: 10/26/2018
---
The following table lists the limits associated with the different service tiers S1, S2, S3, and F1. For information about the cost of each *unit* in each tier, see [Azure IoT Hub pricing](https://azure.microsoft.com/pricing/details/iot-hub/).

| Resource | S1 Standard | S2 Standard | S3 Standard | F1 Free |
| --- | --- | --- | --- | --- |
| Messages/day |400,000 |6,000,000 |300,000,000 |8,000 |
| Maximum units |200 |200 |10 |1 |

> [!NOTE]
> If you anticipate using more than 200 units with an S1 or S2 tier hub or 10 units with an S3 tier hub, contact Microsoft Support.
> 
> 

The following table lists the limits that apply to IoT Hub resources.

| Resource | Limit |
| --- | --- |
| Maximum paid IoT hubs per Azure subscription |50 |
| Maximum free IoT hubs per Azure subscription |1 |
| Maximum number of characters in a device ID | 128 |
| Maximum number of device identities<br/> returned in a single call |1,000 |
| IoT Hub message maximum retention for device-to-cloud messages |7 days |
| Maximum size of device-to-cloud message |256 KB |
| Maximum size of device-to-cloud batch |AMQP and HTTP: 256 KB for the entire batch <br/>MQTT: 256 KB for each message |
| Maximum messages in device-to-cloud batch |500 |
| Maximum size of cloud-to-device message |64 KB |
| Maximum TTL for cloud-to-device messages |2 days |
| Maximum delivery count for cloud-to-device <br/> messages |100 |
| Maximum delivery count for feedback messages <br/> in response to a cloud-to-device message |100 |
| Maximum TTL for feedback messages in <br/> response to a cloud-to-device message |2 days |
| [Maximum size of device twin](../articles/iot-hub/iot-hub-devguide-device-twins.md#device-twin-size) <br/> (tags, reported properties, and desired properties) | 8 KB |
| Maximum size of device twin string value | 4 KB |
| [Maximum depth of object in device twin](../articles/iot-hub/iot-hub-devguide-device-twins.md#tags-and-properties-format) | 5 |
| Maximum size of direct method payload | 128 KB |
| Job history maximum retention | 30 days |
| Maximum concurrent jobs | 10 (for S3), 5 for (S2), 1 (for S1) |
| Maximum additional endpoints | 10 (for S1, S2, and S3) |
| Maximum message routing rules | 100 (for S1, S2, and S3) |
| Maximum number of concurrently connected device streams | 50 (for S1, S2, S3, and F1 only) |
| Maximum device stream data transfer | 300 MB per day (for S1, S2, S3, and F1 only) |
<<<<<<< HEAD


> [!NOTE]
> If you need more than 50 paid IoT hubs in an Azure subscription, contact Microsoft Support.

=======

> [!NOTE]
> If you need more than 50 paid IoT hubs in an Azure subscription, contact Microsoft Support.
>>>>>>> 6a383dfd

> [!NOTE]
> Currently, the maximum number of devices you can connect to a single IoT hub is 1,000,000. If you want to increase this limit, contact [Microsoft Support](https://azure.microsoft.com/support/options/).

IoT Hub throttles requests when the following quotas are exceeded.

| Throttle | Per-hub value |
| --- | --- |
| Identity registry operations <br/> (create, retrieve, list, update, and delete), <br/> individual or bulk import/export |83.33/sec/unit (5,000/min/unit) (for S3). <br/> 1.67/sec/unit (100/min/unit) (for S1 and S2). |
| Device connections |6,000/sec/unit (for S3), 120/sec/unit (for S2), 12/sec/unit (for S1). <br/>Minimum of 100/sec. |
| Device-to-cloud sends |6,000/sec/unit (for S3), 120/sec/unit (for S2), 12/sec/unit (for S1). <br/>Minimum of 100/sec. |
| Cloud-to-device sends | 83.33/sec/unit (5,000/min/unit) (for S3), 1.67/sec/unit (100/min/unit) (for S1 and S2). |
| Cloud-to-device receives |833.33/sec/unit (50,000/min/unit) (for S3), 16.67/sec/unit (1,000/min/unit) (for S1 and S2). |
| File upload operations |83.33 file upload notifications/sec/unit (5,000/min/unit) (for S3), 1.67 file upload notifications/sec/unit (100/min/unit) (for S1 and S2). <br/> 10,000 SAS URIs can be out for an Azure Storage account at one time.<br/> 10 SAS URIs/device can be out at one time. |
| Direct methods | 24 MB/sec/unit (for S3), 480 KB/sec/unit (for S2), 160 KB/sec/unit (for S1).<br/> Based on 8-KB throttling meter size. |
| Device twin reads | 500/sec/unit (for S3), Maximum of 100/sec or 10/sec/unit (for S2), 100/sec (for S1) |
| Device twin updates | 250/sec/unit (for S3), Maximum of 50/sec or 5/sec/unit (for S2), 50/sec (for S1) |
| Jobs operations <br/> (create, update, list, and delete) | 83.33/sec/unit (5,000/min/unit) (for S3), 1.67/sec/unit (100/min/unit) (for S2), 1.67/sec/unit (100/min/unit) (for S1). |
| Jobs per-device operation throughput | 50/sec/unit (for S3), maximum of 10/sec or 1/sec/unit (for S2), 10/sec (for S1). |
| Device stream initiation rate | 5 new streams/sec (for S1, S2, S3, and F1 only). |<|MERGE_RESOLUTION|>--- conflicted
+++ resolved
@@ -44,17 +44,9 @@
 | Maximum message routing rules | 100 (for S1, S2, and S3) |
 | Maximum number of concurrently connected device streams | 50 (for S1, S2, S3, and F1 only) |
 | Maximum device stream data transfer | 300 MB per day (for S1, S2, S3, and F1 only) |
-<<<<<<< HEAD
-
 
 > [!NOTE]
 > If you need more than 50 paid IoT hubs in an Azure subscription, contact Microsoft Support.
-
-=======
-
-> [!NOTE]
-> If you need more than 50 paid IoT hubs in an Azure subscription, contact Microsoft Support.
->>>>>>> 6a383dfd
 
 > [!NOTE]
 > Currently, the maximum number of devices you can connect to a single IoT hub is 1,000,000. If you want to increase this limit, contact [Microsoft Support](https://azure.microsoft.com/support/options/).
