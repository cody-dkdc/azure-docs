---
author: robinsh
ms.author: robin.shahan
ms.service: iot-hub
ms.topic: include
ms.date: 10/26/2018
---
The following table lists the limits associated with the different service tiers S1, S2, S3, and F1. For information about the cost of each *unit* in each tier, see [Azure IoT Hub pricing](https://azure.microsoft.com/pricing/details/iot-hub/).

| Resource | S1 Standard | S2 Standard | S3 Standard | F1 Free |
| --- | --- | --- | --- | --- |
| Messages/day |400,000 |6,000,000 |300,000,000 |8,000 |
| Maximum units |200 |200 |10 |1 |

> [!NOTE]
> If you anticipate using more than 200 units with an S1 or S2 tier hub or 10 units with an S3 tier hub, contact Microsoft Support.
> 
> 

The following table lists the limits that apply to IoT Hub resources.

| Resource | Limit |
| --- | --- |
| Maximum paid IoT hubs per Azure subscription |50 |
| Maximum free IoT hubs per Azure subscription |1 |
| Maximum number of characters in a device ID | 128 |
| Maximum number of device identities<br/> returned in a single call |1,000 |
| IoT Hub message maximum retention for device-to-cloud messages |7 days |
| Maximum size of device-to-cloud message |256 KB |
| Maximum size of device-to-cloud batch |AMQP and HTTP: 256 KB for the entire batch <br/>MQTT: 256 KB for each message |
| Maximum messages in device-to-cloud batch |500 |
| Maximum size of cloud-to-device message |64 KB |
| Maximum TTL for cloud-to-device messages |2 days |
| Maximum delivery count for cloud-to-device <br/> messages |100 |
| Maximum delivery count for feedback messages <br/> in response to a cloud-to-device message |100 |
| Maximum TTL for feedback messages in <br/> response to a cloud-to-device message |2 days |
| Maximum size of device twin <br/> (tags, reported properties, and desired properties) | 8 KB |
| Maximum size of device twin string value | 4 KB |
| Maximum depth of object in device twin | 5 |
| Maximum size of direct method payload | 128 KB |
| Job history maximum retention | 30 days |
| Maximum concurrent jobs | 10 (for S3), 5 for (S2), 1 (for S1) |
| Maximum additional endpoints | 10 (for S1, S2, and S3) |
| Maximum message routing rules | 100 (for S1, S2, and S3) |
| Maximum number of concurrently connected device streams | 50 (for S1, S2, S3, and F1 only) |
| Maximum device stream data transfer | 300 MB per day (for S1, S2, S3, and F1 only) |


> [!NOTE]
> If you need more than 50 paid IoT hubs in an Azure subscription, contact Microsoft Support.


> [!NOTE]
> Currently, the maximum number of devices you can connect to a single IoT hub is 1,000,000. If you want to increase this limit, contact [Microsoft Support](https://azure.microsoft.com/support/options/).

IoT Hub throttles requests when the following quotas are exceeded.

| Throttle | Per-hub value |
| --- | --- |
<<<<<<< HEAD
| Identity registry operations <br/> (create, retrieve, list, update, delete), <br/> individual or bulk import/export |83.33/sec/unit (5000/min/unit) (for S3) <br/> 1.67/sec/unit (100/min/unit) (for S1 and S2). |
| Device connections |6000/sec/unit (for S3), 120/sec/unit (for S2), 12/sec/unit (for S1). <br/>Minimum of 100/sec. |
| Device-to-cloud sends |6000/sec/unit (for S3), 120/sec/unit (for S2), 12/sec/unit (for S1). <br/>Minimum of 100/sec. |
| Cloud-to-device sends | 83.33/sec/unit (5000/min/unit) (for S3), 1.67/sec/unit (100/min/unit) (for S1 and S2). |
| Cloud-to-device receives |833.33/sec/unit (50000/min/unit) (for S3), 16.67/sec/unit (1000/min/unit) (for S1 and S2). |
| File upload operations |83.33 file upload notifications/sec/unit (5000/min/unit) (for S3), 1.67 file upload notifications/sec/unit (100/min/unit) (for S1 and S2). <br/> 10000 SAS URIs can be out for an Azure Storage account at one time.<br/> 10 SAS URIs/device can be out at one time. |
| Direct methods | 24MB/sec/unit (for S3), 480KB/sec/unit (for S2), 160KB/sec/unit (for S1)<br/> Based on 8KB throttling meter size. |
| Device twin reads | 500/sec/unit (for S3), Maximum of 100/sec or 10/sec/unit (for S2), 100/sec (for S1) |
| Device twin updates | 250/sec/unit (for S3), Maximum of 50/sec or 5/sec/unit (for S2), 50/sec (for S1) |
| Jobs operations <br/> (create, update, list, delete) | 83.33/sec/unit (5000/min/unit) (for S3), 1.67/sec/unit (100/min/unit) (for S2), 1.67/sec/unit (100/min/unit) (for S1) |
| Jobs per-device operation throughput | 50/sec/unit (for S3), Maximum of 10/sec or 1/sec/unit (for S2), 10/sec (for S1) |
=======
| Identity registry operations <br/> (create, retrieve, list, update, and delete), <br/> individual or bulk import/export |83.33/sec/unit (5,000/min/unit) (for S3). <br/> 1.67/sec/unit (100/min/unit) (for S1 and S2). |
| Device connections |6,000/sec/unit (for S3), 120/sec/unit (for S2), 12/sec/unit (for S1). <br/>Minimum of 100/sec. |
| Device-to-cloud sends |6,000/sec/unit (for S3), 120/sec/unit (for S2), 12/sec/unit (for S1). <br/>Minimum of 100/sec. |
| Cloud-to-device sends | 83.33/sec/unit (5,000/min/unit) (for S3), 1.67/sec/unit (100/min/unit) (for S1 and S2). |
| Cloud-to-device receives |833.33/sec/unit (50,000/min/unit) (for S3), 16.67/sec/unit (1,000/min/unit) (for S1 and S2). |
| File upload operations |83.33 file upload notifications/sec/unit (5,000/min/unit) (for S3), 1.67 file upload notifications/sec/unit (100/min/unit) (for S1 and S2). <br/> 10,000 SAS URIs can be out for an Azure Storage account at one time.<br/> 10 SAS URIs/device can be out at one time. |
| Direct methods | 24 MB/sec/unit (for S3), 480 KB/sec/unit (for S2), 160 KB/sec/unit (for S1).<br/> Based on 8-KB throttling meter size. |
| Device twin reads | 50/sec/unit (for S3), maximum of 10/sec or 1/sec/unit (for S2), 10/sec (for S1). |
| Device twin updates | 50/sec/unit (for S3), maximum of 10/sec or 1/sec/unit (for S2), 10/sec (for S1). |
| Jobs operations <br/> (create, update, list, and delete) | 83.33/sec/unit (5,000/min/unit) (for S3), 1.67/sec/unit (100/min/unit) (for S2), 1.67/sec/unit (100/min/unit) (for S1). |
| Jobs per-device operation throughput | 50/sec/unit (for S3), maximum of 10/sec or 1/sec/unit (for S2), 10/sec (for S1). |
| Device stream initiation rate | 5 new streams/sec (for S1, S2, S3, and F1 only). |
>>>>>>> 969aca2f
<|MERGE_RESOLUTION|>--- conflicted
+++ resolved
@@ -57,19 +57,6 @@
 
 | Throttle | Per-hub value |
 | --- | --- |
-<<<<<<< HEAD
-| Identity registry operations <br/> (create, retrieve, list, update, delete), <br/> individual or bulk import/export |83.33/sec/unit (5000/min/unit) (for S3) <br/> 1.67/sec/unit (100/min/unit) (for S1 and S2). |
-| Device connections |6000/sec/unit (for S3), 120/sec/unit (for S2), 12/sec/unit (for S1). <br/>Minimum of 100/sec. |
-| Device-to-cloud sends |6000/sec/unit (for S3), 120/sec/unit (for S2), 12/sec/unit (for S1). <br/>Minimum of 100/sec. |
-| Cloud-to-device sends | 83.33/sec/unit (5000/min/unit) (for S3), 1.67/sec/unit (100/min/unit) (for S1 and S2). |
-| Cloud-to-device receives |833.33/sec/unit (50000/min/unit) (for S3), 16.67/sec/unit (1000/min/unit) (for S1 and S2). |
-| File upload operations |83.33 file upload notifications/sec/unit (5000/min/unit) (for S3), 1.67 file upload notifications/sec/unit (100/min/unit) (for S1 and S2). <br/> 10000 SAS URIs can be out for an Azure Storage account at one time.<br/> 10 SAS URIs/device can be out at one time. |
-| Direct methods | 24MB/sec/unit (for S3), 480KB/sec/unit (for S2), 160KB/sec/unit (for S1)<br/> Based on 8KB throttling meter size. |
-| Device twin reads | 500/sec/unit (for S3), Maximum of 100/sec or 10/sec/unit (for S2), 100/sec (for S1) |
-| Device twin updates | 250/sec/unit (for S3), Maximum of 50/sec or 5/sec/unit (for S2), 50/sec (for S1) |
-| Jobs operations <br/> (create, update, list, delete) | 83.33/sec/unit (5000/min/unit) (for S3), 1.67/sec/unit (100/min/unit) (for S2), 1.67/sec/unit (100/min/unit) (for S1) |
-| Jobs per-device operation throughput | 50/sec/unit (for S3), Maximum of 10/sec or 1/sec/unit (for S2), 10/sec (for S1) |
-=======
 | Identity registry operations <br/> (create, retrieve, list, update, and delete), <br/> individual or bulk import/export |83.33/sec/unit (5,000/min/unit) (for S3). <br/> 1.67/sec/unit (100/min/unit) (for S1 and S2). |
 | Device connections |6,000/sec/unit (for S3), 120/sec/unit (for S2), 12/sec/unit (for S1). <br/>Minimum of 100/sec. |
 | Device-to-cloud sends |6,000/sec/unit (for S3), 120/sec/unit (for S2), 12/sec/unit (for S1). <br/>Minimum of 100/sec. |
@@ -77,9 +64,8 @@
 | Cloud-to-device receives |833.33/sec/unit (50,000/min/unit) (for S3), 16.67/sec/unit (1,000/min/unit) (for S1 and S2). |
 | File upload operations |83.33 file upload notifications/sec/unit (5,000/min/unit) (for S3), 1.67 file upload notifications/sec/unit (100/min/unit) (for S1 and S2). <br/> 10,000 SAS URIs can be out for an Azure Storage account at one time.<br/> 10 SAS URIs/device can be out at one time. |
 | Direct methods | 24 MB/sec/unit (for S3), 480 KB/sec/unit (for S2), 160 KB/sec/unit (for S1).<br/> Based on 8-KB throttling meter size. |
-| Device twin reads | 50/sec/unit (for S3), maximum of 10/sec or 1/sec/unit (for S2), 10/sec (for S1). |
-| Device twin updates | 50/sec/unit (for S3), maximum of 10/sec or 1/sec/unit (for S2), 10/sec (for S1). |
+| Device twin reads | 500/sec/unit (for S3), Maximum of 100/sec or 10/sec/unit (for S2), 100/sec (for S1) |
+| Device twin updates | 250/sec/unit (for S3), Maximum of 50/sec or 5/sec/unit (for S2), 50/sec (for S1) |
 | Jobs operations <br/> (create, update, list, and delete) | 83.33/sec/unit (5,000/min/unit) (for S3), 1.67/sec/unit (100/min/unit) (for S2), 1.67/sec/unit (100/min/unit) (for S1). |
 | Jobs per-device operation throughput | 50/sec/unit (for S3), maximum of 10/sec or 1/sec/unit (for S2), 10/sec (for S1). |
-| Device stream initiation rate | 5 new streams/sec (for S1, S2, S3, and F1 only). |
->>>>>>> 969aca2f
+| Device stream initiation rate | 5 new streams/sec (for S1, S2, S3, and F1 only). |