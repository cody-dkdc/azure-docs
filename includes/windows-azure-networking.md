--- conflicted
+++ resolved
@@ -1,65 +1,3 @@
-<<<<<<< HEAD
-#Windows Azure Networking
-
-The easiest way to connect to Windows Azure applications and data is through an ordinary Internet connection. But this simple solution isn't always the best approach. Windows Azure also provides technologies for connecting users to Windows Azure datacenters.  This article takes a look at these technologies. 
-
-##Table of Contents      
-- [Windows Azure Virtual Network](#Vnet)
-- [Windows Azure Traffic Manager](#TrafficMngr)
-
-<a name="Vnet"></a>
-##Windows Azure Virtual Network
-
-Windows Azure lets you create virtual machines (VMs) that run in Microsoft datacenters. Suppose your organization wants to use those VMs to run enterprise applications or other software that will be used by your firm's employees. Maybe you want to create a SharePoint farm in the cloud, for example, or run an inventory management application. To make life as easy as possible for your users, you'd like these applications to be accessible just as if they were running in your own datacenter.
-
-There's a standard solution to this kind of problem: create a virtual private network (VPN). Organizations of all sizes do this today to link, say, branch office computers to the main company datacenter. This same approach can work with Windows Azure VMs, as [Figure 1](#Fig1) shows.
-
-<a name="Fig1"></a>![01_Networking][01_Networking]
-  
-**Figure 1: Windows Azure Virtual Network allows creating a virtual network in the cloud that's connected to your on-premises datacenter.**
-
-As the figure shows, Windows Azure Virtual Network lets you create a logical boundary around a group of VMs, called a *virtual network or VNET*, in a Windows Azure datacenter. It then lets you establish an IPsec connection between this VNET and your local network.  The VMs in a VNET can be created using Windows Azure Virtual Machines, Windows Azure Cloud Services, or both. In other words, they can be VMs created using either Windows Azure's Infrastructure as a Service (IaaS) technology or its Platform as a Service (PaaS) technology.
-Whatever choice you make, creating the IPsec connection requires a VPN gateway device, specialized hardware that's attached to your local network, and it also requires the services of your network administrator. Once this connection is in place, the Windows Azure VMs running in your VNET look like just another part of your organization's network.
-
-As [Figure 1](#Fig1) suggests, you allocate IP addresses for the Windows Azure VMs from the same IP address space used in your own network. In the scenario shown here, which uses private IP addresses, the VMs in the cloud are just another IP subnet. Software running on your local network will see these VMs as if they were local, just as they do with traditional VPNs. And it's important to note that because this connection happens at the IP level, the virtual and physical machines on both sides can be running any operating system. Windows Azure VMs running Windows Server or Linux can interact with on-premises machines running Windows, Linux, or other systems. It's also possible to use mainstream management tools, including System Center and others, to manage the cloud VMs and the applications they contain.
-
-Using Windows Azure Virtual Network makes sense in many situations. As already mentioned, this approach lets enterprise users more easily access cloud applications. An important aspect of this ease of use is the ability to make the Windows Azure VMs part of an existing on-premises Active Directory domain to give users single sign-on to the applications they run. You can also create an Active Directory domain in the cloud if you prefer, then connect this domain to your on-premises network.
-
-Creating a VNET in a Windows Azure datacenter effectively gives you access to a large pool of on-demand resources. You can create VMs on demand, pay for them while they're running, then remove them (and stop paying) when you no longer need them. This can be useful for scenarios that need fast access to a preconfigured machine, such as development teams building new software. Rather than wait for a local administrator to set up the resources they need, they can create these resources themselves in the public cloud. 
-
-And just as Virtual Network makes Windows Azure VMs appear local to on-premises resources, the reverse is also true: Software running in your local network now appears to be local to applications running in your Windows Azure VNET. Suppose you'd like to move an existing on-premises application to Windows Azure, for example, because you've determined that it will be less expensive to operate in the cloud. But what if the data that application uses is required by law to be stored on premises? In a situation like this, using Virtual Network lets the cloud application see an on-premises database system as if it were local-accessing it becomes straightforward. Whatever scenario you choose, the result is the same: Windows Azure becomes an extension of your own datacenter.
-
-<a name="TrafficMngr"></a>
-##Windows Azure Traffic Manager
-
-Imagine that you've built a successful Windows Azure application. Your app is used by many people in many countries around the world. This is a great thing, but as is so often the case, success brings new problems. Here, for instance, your application most likely runs in multiple Windows Azure datacenters in different parts of the world. How can you intelligently route traffic across these datacenters so that your users always get the best experience?
-
-Windows Azure Traffic Manager is designed to solve this problem. [Figure 3](#Fig3) shows how.
-
-<a name="Fig3"></a>![03_TrafficManager][03_TrafficManager]
-   
-**Figure 3: Windows Azure Traffic Manager intelligently directs requests from users across instances of an application running in different Windows Azure datacenters.**
-
-In this example, your application is running in VMs spread across four datacenters: two in the US, one in Europe, and one in Asia. Suppose a user in Berlin wishes to access the application. If you're using Traffic Manager, here's what happens.
-
-As usual, the user's system looks up the DNS name of the application ([step 1](#Fig3)). This query is redirected to the Windows Azure DNS system ([step 2](#Fig3)), which then looks up the Traffic Manager policy for this application. Each policy is created by the owner of a particular Windows Azure application, either through a graphical interface or a REST API. However it's created, the policy specifies one of three options:
-
-- **Performance:** All requests are sent to the closest datacenter. 
-- **Failover:** All requests are sent to the datacenter specified by the creator of this policy, unless that datacenter is unavailable. In this case, requests are routed to other datacenters in the priority order defined by the policy's creator.
-- **Round Robin:** All requests are spread equally across all datacenters in which the application is running.
-
-Once it has the right policy, Traffic Manager figures out which datacenter this request should go to based on which of the three options is specified ([step 3](#Fig3)). It then returns the location of the chosen datacenter to the user ([step 4](#Fig3)), who accesses that instance of the application ([step 5](#Fig3)).
-
-For this to work, Traffic Manager must have a current picture of which instances of the application are up and running in each datacenter. To make this possible, Traffic Manager periodically pings each copy of the application via an HTTP GET, then records whether it receives a response. If an application instance stops responding, Traffic Manager will stop sending traffic to that instance until it resumes responding to pings. 
-
-Not every application is big enough or global enough to need Traffic Manager. For those that do, however, this can be a quite useful service.
-
-[01_Networking]: ./media/windows-azure-networking/Networking_01_Networking.png
-[03_TrafficManager]: ./media/windows-azure-networking/Networking_03_TrafficManager.png
-
-
-
-=======
 #Windows Azure Networking
 
 The easiest way to connect to Windows Azure applications and data is through an ordinary Internet connection. But this simple solution isn't always the best approach. Windows Azure also provides technologies for connecting users to Windows Azure datacenters.  This article takes a look at these technologies. 
@@ -76,9 +14,9 @@
 There is a standard solution to this kind of problem: create a virtual private network (VPN). Organizations of all sizes do this today to link, say, branch office computers to the main company datacenter. This same approach can work with Windows Azure VMs, as Figure 1 shows.
 
 <a name="Fig1"></a>
+  
+![01_Networking][01_Networking]
 
-![01_Networking][01_Networking]
-  
 **Figure 1: Windows Azure Virtual Network allows creating a virtual network in the cloud that is connected to your on-premises datacenter.**
 
 As the figure shows, Windows Azure Virtual Network lets you create a logical boundary around a group of VMs, called a *virtual network or VNET*, in a Windows Azure datacenter. It then lets you establish an IPsec connection between this VNET and your local network.  The VMs in a VNET can be created using Windows Azure Virtual Machines, Windows Azure Cloud Services, or both. In other words, they can be VMs created using either the Windows Azure Infrastructure as a Service (IaaS) technology or its Platform as a Service (PaaS) technology.
@@ -100,7 +38,7 @@
 Windows Azure Traffic Manager is designed to solve this problem. Figure 3 shows how.
 
 <a name="Fig3"></a>
-
+   
 ![03_TrafficManager][03_TrafficManager]
    
 **Figure 3: Windows Azure Traffic Manager intelligently directs requests from users across instances of an application running in different Windows Azure datacenters.**
@@ -123,4 +61,3 @@
 [03_TrafficManager]: ./media/windows-azure-networking/Networking_03TrafficManager.png
 
 
->>>>>>> a8fded4a
