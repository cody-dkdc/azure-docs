--- conflicted
+++ resolved
@@ -6,15 +6,7 @@
 ms.author: wolfma
 ---
 
-<<<<<<< HEAD
-| Programming language | Platform | API reference
-| - | - | - 
-| C#, .NET Standard | Windows, Universal Windows Platform (UWP), .NET Standard (Windows) | [Browse](https://aka.ms/csspeech/csharpref)
-| C/C++ | Windows, Linux | [Browse](https://aka.ms/csspeech/cppref)
-| Java | Android | [Browse](https://aka.ms/csspeech/javaref)
-| Java\* | [Devices](~/articles/cognitive-services/speech-service/speech-devices-sdk.md) | [Browse](https://aka.ms/csspeech/javaref)
-=======
-| Programming language | Platform                                                                      | API Reference
+| Programming language | Platform                                                                      | API reference
 | -                    | -                                                                             | -
 | C#, .NET Standard    | Windows, UWP, .NET Standard (Windows)                                         | [Browse](https://aka.ms/csspeech/csharpref)
 | C/C++                | Windows, Linux                                                                | [Browse](https://aka.ms/csspeech/cppref)
@@ -22,7 +14,5 @@
 | Java\*               | [Devices](~/articles/cognitive-services/speech-service/speech-devices-sdk.md) | [Browse](https://aka.ms/csspeech/javaref)
 | Objective C          | iOS                                                                           | [Browse](https://aka.ms/csspeech/objectivecref)
 | JavaScript           | Browser                                                                       | [Browse](https://aka.ms/csspeech/javascriptref)
->>>>>>> dceeb133
 
 \* *The Java SDK is also available as part of the [Speech Devices SDK](~/articles/cognitive-services/speech-service/speech-devices-sdk.md).*
-
