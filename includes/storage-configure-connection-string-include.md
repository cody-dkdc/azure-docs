## Setup a storage connection string

The Azure Storage Client Library for .NET supports using a storage connection string to configure endpoints and credentials for accessing storage services. We recommend that you maintain your storage connection string in a configuration file, rather than hard-coding it into your application. You have two options for saving your connection string:

<<<<<<< HEAD
- If your application runs in an Azure cloud service, save your connection string using the Azure service configuration system (`*.csdef` and `*.cscfg` files). See [How to create and deploy a cloud service](cloud-services-how-to-create-deploy.md) for details about Azure cloud service configuration.
=======
- If your application runs in an Azure cloud service, save your connection string using the Azure service configuration system (`*.csdef` and `*.cscfg` files). See [How to create and deploy a cloud service](../articles/cloud-services/cloud-services-how-to-create-deploy.md) for details about Azure cloud service configuration.
>>>>>>> 18dfd925
- If your application runs on Azure virtual machines, or if you are building .NET applications that will run outside of Azure, save your connection string using the .NET configuration system (e.g. `web.config` or `app.config` file).

Later on in this guide, we will show how to retrieve your connection string from your code.

### Configuring your connection string from an Azure cloud service

Azure Cloud Services has a unique service configuration mechanism that enables you to dynamically change configuration settings from the Azure Management Portal without redeploying your application.

To configure your connection string in the Azure service configuration:

1.  Within the Solution Explorer of Visual Studio, in the **Roles**
    folder of your Azure Deployment Project, right-click your
    web role or worker role and click **Properties**.  
    ![Select the properties on a Cloud Service role in Visual Studio][connection-string1]

2.  Click the **Settings** tab and press the **Add Setting** button.  
    ![Add a Cloud Service setting in visual Studio][connection-string2]

    A new **Setting1** entry will then show up in the settings grid.

3.  In the **Type** drop-down of the new **Setting1** entry, choose
    **Connection String**.  
    ![Set connection string type][connection-string3]

4.  Click the **...** button at the right end of the **Setting1** entry.
    The **Storage Account Connection String** dialog will open.

5.  Choose whether you want to target the storage emulator (Microsoft
    Azure storage simulated on your local machine) or a storage
    account in the cloud. The code in this guide works with either
    option. 

	> [AZURE.NOTE] You can target the storage emulator to avoid incurring any costs associated with Azure Storage. However, if you do choose to target an Azure storage account in the cloud, costs for performing this tutorial will be negligible.

	If you are targeting a storage account in the cloud, then enter the primary access key for that storage account. To learn how to copy your primary access key via the Azure Management Portal, see [View, copy, and regenerate storage access keys](storage-create-storage-account.md#view-copy-and-regenerate-storage-access-keys).
<<<<<<< HEAD
=======

	> [AZURE.NOTE] Your storage account key is similar to the root password for your storage account. Be sure to protect your key. Avoid distributing it to other users or saving it in a plain-text file that is accessible to others. Regenerate your key using the Management Portal if you believe it may have been compromised.
>>>>>>> 18dfd925
	
    ![Select target environment][connection-string4]

6.  Change the entry **Name** from **Setting1** to a friendlier name
    like **StorageConnectionString**. You will reference this
    connection string later in the code in this guide.  
    ![Change connection string name][connection-string5]
	
### Configuring your connection string using .NET configuration

If you are writing an application that is not an Azure cloud service, (see previous section), it is recommended you use the .NET configuration system (e.g. `web.config` or `app.config`). This includes Azure Websites or Azure Virtual Machines, as well as applications designed to run outside of Azure. You store the connection string using the `<appSettings>` element as follows. Replace `account-name` with the name of your storage account, and `account-key` with your account access key:

	<configuration>
  		<appSettings>
    		<add key="StorageConnectionString" value="DefaultEndpointsProtocol=https;AccountName=account-name;AccountKey=account-key" />
  		</appSettings>
	</configuration>

For example, the configuration setting in your config file may be similar to:

	<configuration>
    	<appSettings>
      		<add key="StorageConnectionString" value="DefaultEndpointsProtocol=https;AccountName=storagesample;AccountKey=nYV0gln9fT7bvY+rxu2iWAEyzPNITGkhM88J8HUoyofpK7C8fHcZc2kIZp6cKgYRUM74lHI84L50Iau1+9hPjB==" />
    	</appSettings>
	</configuration>

You are now ready to perform the how-to tasks in this guide.

[connection-string1]: ./media/storage-configure-connection-string-include/connection-string1.png
[connection-string2]: ./media/storage-configure-connection-string-include/connection-string2.png
[connection-string3]: ./media/storage-configure-connection-string-include/connection-string3.png
[connection-string4]: ./media/storage-configure-connection-string-include/connection-string4.png
[connection-string5]: ./media/storage-configure-connection-string-include/connection-string5.png

[Configuring Connection Strings]: http://msdn.microsoft.com/library/azure/ee758697.aspx<|MERGE_RESOLUTION|>--- conflicted
+++ resolved
@@ -2,11 +2,7 @@
 
 The Azure Storage Client Library for .NET supports using a storage connection string to configure endpoints and credentials for accessing storage services. We recommend that you maintain your storage connection string in a configuration file, rather than hard-coding it into your application. You have two options for saving your connection string:
 
-<<<<<<< HEAD
-- If your application runs in an Azure cloud service, save your connection string using the Azure service configuration system (`*.csdef` and `*.cscfg` files). See [How to create and deploy a cloud service](cloud-services-how-to-create-deploy.md) for details about Azure cloud service configuration.
-=======
 - If your application runs in an Azure cloud service, save your connection string using the Azure service configuration system (`*.csdef` and `*.cscfg` files). See [How to create and deploy a cloud service](../articles/cloud-services/cloud-services-how-to-create-deploy.md) for details about Azure cloud service configuration.
->>>>>>> 18dfd925
 - If your application runs on Azure virtual machines, or if you are building .NET applications that will run outside of Azure, save your connection string using the .NET configuration system (e.g. `web.config` or `app.config` file).
 
 Later on in this guide, we will show how to retrieve your connection string from your code.
@@ -42,11 +38,8 @@
 	> [AZURE.NOTE] You can target the storage emulator to avoid incurring any costs associated with Azure Storage. However, if you do choose to target an Azure storage account in the cloud, costs for performing this tutorial will be negligible.
 
 	If you are targeting a storage account in the cloud, then enter the primary access key for that storage account. To learn how to copy your primary access key via the Azure Management Portal, see [View, copy, and regenerate storage access keys](storage-create-storage-account.md#view-copy-and-regenerate-storage-access-keys).
-<<<<<<< HEAD
-=======
 
 	> [AZURE.NOTE] Your storage account key is similar to the root password for your storage account. Be sure to protect your key. Avoid distributing it to other users or saving it in a plain-text file that is accessible to others. Regenerate your key using the Management Portal if you believe it may have been compromised.
->>>>>>> 18dfd925
 	
     ![Select target environment][connection-string4]
 
