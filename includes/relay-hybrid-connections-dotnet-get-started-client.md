--- conflicted
+++ resolved
@@ -3,12 +3,7 @@
 
 ### Add the Relay NuGet package
 1. Right-click the newly created project and select **Manage NuGet Packages**.
-<<<<<<< HEAD
-
 2. Click the **Browse** tab, then search for "Microsoft.Azure.Relay" and select the **Microsoft Azure Relay** item. Click **Install** to complete the installation, then close this dialog box.
-=======
-2. Click the **Browse** tab, then search for "Microsoft Azure Relay" and select the **Microsoft Azure Relay** item. Click **Install** to complete the installation, then close this dialog box.
->>>>>>> 94ea740c
 
 ### Write some code to send messages
 1. Add the following `using` statement to the top of the Program.cs file.
