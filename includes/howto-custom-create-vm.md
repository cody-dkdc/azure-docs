--- conflicted
+++ resolved
@@ -30,8 +30,8 @@
 
 11. In **Cloud Service**, do one of the following:
 	
-	- If this is the first or only virtual machine in the cloud service, select **Create a New Cloud Service**. Then, in **Cloud Service DNS Name**, type a name that uses between 3 and 24 lowercase letters and numbers. This name becomes part of the URI that is used to contact the virtual machine through the cloud service.
-	- If this virtual machine is being added to a cloud service, select it in the list.
+- If this is the first or only virtual machine in the cloud service, select **Create a New Cloud Service**. Then, in **Cloud Service DNS Name**, type a name that uses between 3 and 24 lowercase letters and numbers. This name becomes part of the URI that is used to contact the virtual machine through the cloud service.
+- If this virtual machine is being added to a cloud service, select it in the list.
 
 	**Note**: For more information about placing virtual machines in the same cloud service, see [How to connect virtual machines in a cloud service](http://www.windowsazure.com/en-us/manage/windows/how-to-guides/connect-to-a-cloud-service/).
 
@@ -50,14 +50,7 @@
 	![Custom virtual machine creation successful][Custom virtual machine creation successful]
 
 [Create a Virtual Machine into a Virtual Network]: /en-us/manage/services/networking/add-a-vm-to-a-virtual-network/
-<<<<<<< HEAD
 [About Affinity Groups for Virtual Network]: http://msdn.microsoft.com/en-us/library/windowsazure/
 [Create a new virtual machine]: ./media/howto-custom-create-vm/Create.png
 [Create a new custom virtual machine]: ./media/howto-custom-create-vm/CreateNew.png
-[Custom virtual machine creation successful]: ./media/howto-custom-create-vm/VMSuccessWindows.png
-=======
-[About Affinity Groups for Virtual Network]:http://msdn.microsoft.com/en-us/library/windowsazure/
-[Create a new virtual machine]: ./media/howto-custom-create-vm/create.png
-[Create a new custom virtual machine]: ./media/howto-custom-create-vm/createnew.png
-[Custom virtual machine creation successful]: ./media/howto-custom-create-vm/vmsuccesswindows.png
->>>>>>> a8fded4a
+[Custom virtual machine creation successful]: ./media/howto-custom-create-vm/VMSuccessWindows.png