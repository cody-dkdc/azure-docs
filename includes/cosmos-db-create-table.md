--- conflicted
+++ resolved
@@ -10,9 +10,5 @@
     Table Id|sample-table|The ID for your new table. Table names have the same character requirements as database ids. Database names must be between 1 and 255 characters, and cannot contain `/ \ # ?` or a trailing space.
     Storage capacity| 10 GB|Leave the default value. This is the storage capacity of the database.
     Throughput|400 RUs|Leave the default value. You can scale up the [throughput](../articles/cosmos-db/request-units.md) later if you want to reduce latency.
-<<<<<<< HEAD
-    RU/m|Off|Use the default value. You can turn on the [RU/m](../articles/cosmos-db/request-units-per-minute.md) feature later if you need to handle spiky workloads.
-=======
->>>>>>> 7e950a10
 
 3. Once the form is filled out, click **OK**.