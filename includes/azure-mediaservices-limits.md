--- conflicted
+++ resolved
@@ -44,17 +44,6 @@
 >[!NOTE]
 > If you always use the same days and access permissions, use the same policy ID. For information and an example, see [Manage assets with the Media Services .NET SDK](../articles/media-services/previous/media-services-dotnet-manage-entities.md#limit-access-policies).
 
-<<<<<<< HEAD
-<sup>7</sup>If you upload content to an asset in Media Services to process it with one of the media processors in the service, note the maximum file sizes that are supported. Assets include encoders like Media Encoder Standard and Media Encoder Premium Workflow or analysis engines like Face Detector.
-
-The maximum size that's supported for a single blob is currently up to 5 TB in Azure Blob Storage. Additional limits apply in Media Services based on the VM sizes that are used by the service. The following table shows the limits on the media reserved units S1, S2, and S3. If your source file is larger than the limits defined in the table, your encoding job fails. If you encode 4K resolution sources of long duration, you're required to use S3 media reserved units to achieve the performance needed. If you have 4K content that's larger than the 260-GB limit on the S3 media reserved units, contact us at amshelp@microsoft.com for potential mitigations to support your scenario.
-
-| Media reserved unit type | Maximum input size (GB)| 
-| --- | --- | 
-|S1	| 325|
-|S2	| 640|
-|S3	| 260|
-=======
 <sup>7</sup>The maximum size supported for a single blob is currently up to 5 TB in Azure Blob Storage. Additional limits apply in Media Services based on the VM sizes that are used by the service. The size limit applies to the files that you upload and also the files that get generated as a result of Media Services processing (encoding or analyzing). If your source file is larger than 260-GB, your Job will likely fail. 
 
 The following table shows the limits on the media reserved units S1, S2, and S3. If your source file is larger than the limits defined in the table, your encoding job fails. If you encode 4K resolution sources of long duration, you're required to use S3 media reserved units to achieve the performance needed. If you have 4K content that's larger than the 260-GB limit on the S3 media reserved units, contact us at amshelp@microsoft.com for potential mitigations to support your scenario.
@@ -63,5 +52,4 @@
 |---|---|
 |S1 |	26|
 |S2	| 60|
-|S3	|260|
->>>>>>> 6a383dfd
+|S3	|260|