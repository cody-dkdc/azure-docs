--- conflicted
+++ resolved
@@ -20,20 +20,11 @@
 
 * Sign in to the [Azure portal](https://portal.azure.com).
 * Choose your Azure AD tenant by clicking on your account in the top right corner of the page.
-<<<<<<< HEAD
 * In the left hand navigation pane, click on **Azure Active Directory**.
-=======
-* In the left-hand navigation pane, click on **Azure Active Directory**.
->>>>>>> 3103fbde
 * Click on **App Registrations** and click on **New application registration**.
 * Follow the prompts and create a new application. It doesn't matter if it is a web application or a native application for this tutorial, but if you'd like specific examples for web applications or native applications, check out our [quickstarts](../articles/active-directory/develop/active-directory-developers-guide.md).
   * For Web Applications, provide the **Sign-On URL**, which is the base URL of your app, where users can sign in e.g `http://localhost:12345`.
 <!--TODO: add once App ID URI is configurable: The **App ID URI** is a unique identifier for your application. The convention is to use `https://<tenant-domain>/<app-name>`, e.g. `https://contoso.onmicrosoft.com/my-first-aad-app`-->
-<<<<<<< HEAD
-  * For Native Applications, provide a **Redirect URI**, which Azure AD will use to return token responses. Enter a value specific to your application, .e.g `http://MyFirstAADApp`
-* Once you've completed registration, Azure AD will assign your application a unique client identifier, the **Application ID**. You will need this value in the next sections, so copy it from the application page.
-=======
   * For Native Applications provide a **Redirect URI**, which Azure AD will use to return token responses. Enter a value specific to your application, .e.g `http://MyFirstAADApp`
 * Once you've completed registration, Azure AD will assign your application a unique client identifier, the **Application ID**. You need this value in the next sections, so copy it from the application page.
-* To find your application in the Azure portal, click **App registrations**, and then click **View all applications**.
->>>>>>> 3103fbde
+* To find your application in the Azure portal, click **App registrations**, and then click **View all applications**.