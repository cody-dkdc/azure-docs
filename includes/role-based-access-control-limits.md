--- conflicted
+++ resolved
@@ -13,9 +13,5 @@
 | Resource | Limit |
 | --- | --- |
 | [Role assignments for Azure resources per Azure subscription](../articles/role-based-access-control/overview.md) | 2,000 |
-<<<<<<< HEAD
-| [Custom roles for Azure resources per tenant](../articles/role-based-access-control/custom-roles.md) | 2,000 |
-=======
 | [Custom roles for Azure resources per tenant](../articles/role-based-access-control/custom-roles.md) | 5,000 |
-| [Custom roles for Azure resources per tenant](../articles/role-based-access-control/custom-roles.md)<br/>(specialized clouds, such as Azure Government, Azure Germany, and Azure China 21Vianet) | 2,000 |
->>>>>>> 6a383dfd
+| [Custom roles for Azure resources per tenant](../articles/role-based-access-control/custom-roles.md)<br/>(specialized clouds, such as Azure Government, Azure Germany, and Azure China 21Vianet) | 2,000 |