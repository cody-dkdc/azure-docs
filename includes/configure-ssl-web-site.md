--- conflicted
+++ resolved
@@ -1,4 +1,3 @@
-<<<<<<< HEAD
 #Enable HTTPS for a web app
 
 > [AZURE.NOTE]
@@ -513,558 +512,6 @@
 ## More Resources ##
 - [Microsoft Azure Trust Center](/support/trust-center/security/)
 - [Configuration options unlocked in Azure Web Sites](http://azure.microsoft.com/blog/2014/01/28/more-to-explore-configuration-options-unlocked-in-windows-azure-web-sites/)
-- [Enable diagnostic logging](../web-sites-enable-diagnostic-log/)
-- [Configuring Web Sites](../web-sites-configure/)
-- [Azure Management Portal](https://manage.windowsazure.com)
-
-[customdomain]: ../web-sites-custom-domain-name/
-[iiscsr]: http://technet.microsoft.com/library/cc732906(WS.10).aspx
-[cas]: http://go.microsoft.com/fwlink/?LinkID=269988
-[installcertiis]: http://technet.microsoft.com/library/cc771816(WS.10).aspx
-[exportcertiis]: http://technet.microsoft.com/library/cc731386(WS.10).aspx
-[openssl]: http://www.openssl.org/
-[portal]: https://manage.windowsazure.com/
-[tls]: http://en.wikipedia.org/wiki/Transport_Layer_Security
-[staticip]: ./media/configure-ssl-web-site/staticip.png
-[website]: ./media/configure-ssl-web-site/sslwebsite.png
-[scale]: ./media/configure-ssl-web-site/sslscale.png
-[standard]: ./media/configure-ssl-web-site/sslreserved.png
-[pricing]: /pricing/details/
-[configure]: ./media/configure-ssl-web-site/sslconfig.png
-[uploadcert]: ./media/configure-ssl-web-site/ssluploadcert.png
-[uploadcertdlg]: ./media/configure-ssl-web-site/ssluploaddlg.png
-[sslbindings]: ./media/configure-ssl-web-site/sslbindings.png
-[sni]: http://en.wikipedia.org/wiki/Server_Name_Indication
-[certmgr]: ./media/configure-ssl-web-site/waws-certmgr.png
-[certwiz1]: ./media/configure-ssl-web-site/waws-certwiz1.png
-[certwiz2]: ./media/configure-ssl-web-site/waws-certwiz2.png
-[certwiz3]: ./media/configure-ssl-web-site/waws-certwiz3.png
-[certwiz4]: ./media/configure-ssl-web-site/waws-certwiz4.png
-=======
-#Enable HTTPS for an Azure website
-
-> [AZURE.NOTE]
-> Get going faster--use the NEW Azure [guided walkthrough](http://support.microsoft.com/kb/2990804)!  It makes associating a custom domain name AND securing communication (SSL) with Azure Cloud Services or Azure Websites a snap.
-
-You can secure the communication between the website and the browser with HTTPS, which uses Secure Socket Layer (SSL) encryption. This is the most commonly used method of securing data sent across the internet, and assures visitors that their transactions with your site are secure. This article discusses how to configure HTTPS for an Azure Website. 
-
-##<a name="bkmk_azurewebsites"></a>HTTPS for the \*.azurewebsites.net domain
-
-If you are not planning on using a custom domain name, but are instead planning on using the \*.azurewebsites.net domain assigned to your website by Azure (for example, contoso.azurewebsites.net) then HTTPS is already enabled on your site with a certificate from Microsoft. You can use **https://mywebsite.azurewebsites.net** to access your site. However, \*.azurewebsites.net is a wildcard domain. Like [all wildcard domains](https://casecurity.org/2014/02/26/pros-and-cons-of-single-domain-multi-domain-and-wildcard-certificates/), it is not as secure as using a custom domain with your own certificate. 
-
-The rest of this document provides details on enabling HTTPS for custom domains, such as **contoso.com**, **www.contoso.com**, or **\*.contoso.com**
-
-##<a name="bkmk_domainname"></a>Enable SSL for your custom domain
-
-To enable HTTPS for a custom domain, such as **contoso.com**, you must first register a custom domain name with a domain name registrar. For more information on how to configure the domain name of an Azure Website, see [Configuring a custom domain name for an Azure Web Site](/develop/net/common-tasks/custom-dns-web-site/). Once you have registered a custom domain name and configured your website to respond to the custom name, you must request an SSL certificate for the domain. 
-
-> [AZURE.NOTE] In order to enable HTTPS for custom domain names, you must configure your website for **Standard** web hosting plan mode. This may incur additional costs if you are currently using free or shared mode. For more information on shared and **Standard** pricing, see [Pricing Details][pricing]. 
-
-##<a name="bkmk_getcert"></a>Get an SSL certificate
-
-Before requesting an SSL certificate you must first determine which domain names will be secured by the certificate. This will determine what type of certificate you must obtain. If you just need to secure a single domain name such as **contoso.com** or **www.contoso.com** a basic certificate is sufficient. If you need to secure multiple domain names, such as **contoso.com**, **www.contoso.com**, and **mail.contoso.com**, then you can get a [wildcard certificate](http://en.wikipedia.org/wiki/Wildcard_certificate), or a certificate with [Subject Alternate Name](http://en.wikipedia.org/wiki/SubjectAltName) (subjectAltName).
-
-SSL certificates used with Azure Websites must be signed by a [Certificate Authority](http://en.wikipedia.org/wiki/Certificate_authority) (CA). If you do not already have one, you will need to obtain one from a company that issues SSL certificates. For a list of Certificate Authorities, see [Windows and Windows Phone 8 SSL Root Certificate Program (Members CAs)][cas] on the Microsoft TechNet Wiki.
-
-The certificate must meet the following requirements for SSL certificates in Azure:
-
-* The certificate must contain a private key.
-* The certificate must be created for key exchange, exportable to a Personal Information Exchange (.pfx) file.
-* The certificate's subject name must match the domain used to access the website. If you need to serve multiple domains with this certificate, you will need to use a wildcard value or specify subjectAltName values as discussed previously.
-* The certificate should use a minimum of 2048-bit encryption.
-* Certificates issued from private CA servers are not supported by Azure Websites.
-
-To get an SSL certificate for use with Azure Websites, you submit a Certificate Signing Request (CSR) to a Certificate Authority and then generate a .pfx file from the certificate you receive back. You can do this using the tool of your choice. Below are some of the common ways to get a certificate:
-
-- [Get a certificate using Certreq.exe](#bkmk_certreq)
-- [Get a certificate using IIS Manager](#bkmk_iismgr)
-- [Get a certificate using OpenSSL](#bkmk_openssl)
-- [Get a SubjectAltName certificate using OpenSSL](#bkmk_subjectaltname)
-- [Generate self-signed certificates (for testing only)](#bkmk_selfsigned) 
-
-> [AZURE.NOTE] When following the steps, you will be prompted to enter a **Common Name**, such as `www.contoso.com`. For wildcard certificates, this value should be \*.domainname (for example, \*.contoso.com). If you need to support both a wildcard name like \*.contoso.com and a root domain name like contoso.com, you can use a wildcard subjectAltName certificate.
->
-> Elliptic Curve Cryptography (ECC) certificates are supported with Azure Websites; however, they are relatively new and you should work with your CA on the exact steps to create the CSR.
-
-You may also need to obtain **[intermediate certificates](http://en.wikipedia.org/wiki/Intermediate_certificate_authorities)** (also known as chain certificates), if these are used by your CA. The use of intermediate certificates is considered more secure than 'unchained certificates', so it is common for a CA to use them. Intermediate certificates are often provided as a separate download from the CAs website. The steps in this article provide steps to ensure that any intermediate certificates are merged with the certificate uploaded to your Azure website. 
-
-<a name="bkmk_certreq"></a>
-###Get a certificate using Certreq.exe (Windows only)
-
-Certreq.exe is Windows utility for creating certificate requests. It has been part of the base Windows installation since Windows XP/Windows Server 2000, so should be available on recent Windows systems. Use the following steps to obtain an SSL certificate using certreq.exe.
-
-1. Open **Notepad** and create a new document that contains the following. Replace **mysite.com** on the Subject line with the custom domain name of your website. For example, Subject = "CN=www.contoso.com".
-
-		[NewRequest]
-		Subject = "CN=mysite.com"
-		Exportable = TRUE
-		KeyLength = 2048
-		KeySpec = 1
-		KeyUsage = 0xA0
-		MachineKeySet = True
-		ProviderName = "Microsoft RSA SChannel Cryptographic Provider"
-		ProviderType = 12
-		RequestType = CMC
-
-		[EnhancedKeyUsageExtension]
-		OID=1.3.6.1.5.5.7.3.1
-
-	For more information on the options specified above, as well as other available options, see the [Certreq reference documentationn](http://technet.microsoft.com/library/cc725793.aspx).
-
-2. Save the text file as **myrequest.txt**.
-
-3. From the **Start Screen** or **Start Menu**, run **cmd.exe**.
-
-4. From the command prompt, use the following command to create the certificate request file:
-
-		certreq -new \path\to\myrequest.txt \path\to\create\myrequest.csr
-
-	Specify the path to the **myrequest.txt** file created in step 1, and the path to use when creating the **myrequest.csr** file.
-
-5. Submit the **myrequest.csr** to a Certificate Authority to obtain an SSL certificate. This may involve uploading the file, or opening the file in Notepad and pasting the contents directly into a web form.
-
-	For a list of Certificate Authorities, see [Windows and Windows Phone 8 SSL Root Certificate Program (Members CAs)][cas] on the Microsoft TechNet Wiki.
-
-6. Once the Certificate Authority has provided you with a certificate (.CER) file, save this file to the computer used to generate the request, and then use the following command to accept the request and complete the certificate generation process.
-
-		certreq -accept -user mycert.cer
-
-	In this case, the **mycert.cer** certificate received from the Certificate Authority will be used to complete the signature of the certificate. No file will be created; instead, the certificate will be stored in the Windows certificate store.
-
-6. If your CA uses intermediate certificates, you must install these certificates before exporting the certificate in the next steps. Usually these certificates are provided as a separate download from your CA, and are provided in several formats for different web server types. Select the version that is provided for Microsoft IIS.
-
-	Once you have downloaded the certificate, right click on it in explorer and select **Install certificate**. Use the default values in the **Certificate Import Wizard**, and continue selecting **Next** until the import has completed.
-
-7. To export the certificate from the certificate store, run **certmgr.msc** from the **Start Screen** or **Start Menu**. When **Certificate Manager** appears, expand the **Personal** folder, and then select **Certificates**. In the **Issued To** field, look for an entry with the custom domain name you requested a certificate for. In the **Issued By** field, it should list the Certificate Authority you used for this certificate.
-
-	![insert image of cert manager here][certmgr]
-
-9. Right click the certificate and select **All Tasks**, and then select **Export**. In the **Certificate Export Wizard**, click **Next** and then select **Yes, export the private key**. Click **Next**.
-
-	![Export the private key][certwiz1]
-
-10. Select **Personal Information Exchange - PKCS #12**, **Include all certificates in the certificate chain**, and **Export all extended properties**. Click **Next**.
-
-	![include all certs and extended properties][certwiz2]
-
-11. Select **Password**, and then enter and confirm the password. Click **Next**.
-
-	![specify a password][certwiz3]
-
-12. Provide a path and filename that will contain the exported certificate. The filename should have an extension of **.pfx**. Click **Next** to complete the process.
-
-	![provide a file path][certwiz4]
-
-You can now upload the exported PFX file to your Azure Website.
-
-<a name="bkmk_openssl"></a>
-###Get a certificate using OpenSSL
-
-1. Generate a private key and Certificate Signing Request by using the following from a command-line, bash or terminal session:
-
-		openssl req -new -nodes -keyout myserver.key -out server.csr -newkey rsa:2048
-
-2. When prompted, enter the appropriate information. For example:
-
- 		Country Name (2 letter code) 
-        State or Province Name (full name) []: Washington
-        Locality Name (eg, city) []: Redmond
-        Organization Name (eg, company) []: Microsoft
-        Organizational Unit Name (eg, section) []: Azure
-        Common Name (eg, YOUR name) []: www.microsoft.com
-        Email Address []:
-
-		Please enter the following 'extra' attributes to be sent with your certificate request
-
-       	A challenge password []: 
-
-	Once this process completes, you should have two files; **myserver.key** and **server.csr**. The **server.csr** contains the Certificate Signing Request.
-
-3. Submit your CSR to a Certificate Authority to obtain an SSL certificate. For a list of Certificate Authorities, see [Windows and Windows Phone 8 SSL Root Certificate Program (Members CAs)][cas] on the Microsoft TechNet Wiki.
-
-4. Once you have obtained a certificate from a CA, save it to a file named **myserver.crt**. If your CA provided the certificate in a text format, simply paste the certificate text into the **myserver.crt** file. The file contents should be similar to the following when viewed in a text editor:
-
-		-----BEGIN CERTIFICATE-----
-		MIIDJDCCAgwCCQCpCY4o1LBQuzANBgkqhkiG9w0BAQUFADBUMQswCQYDVQQGEwJV
-		UzELMAkGA1UECBMCV0ExEDAOBgNVBAcTB1JlZG1vbmQxEDAOBgNVBAsTB0NvbnRv
-		c28xFDASBgNVBAMTC2NvbnRvc28uY29tMB4XDTE0MDExNjE1MzIyM1oXDTE1MDEx
-		NjE1MzIyM1owVDELMAkGA1UEBhMCVVMxCzAJBgNVBAgTAldBMRAwDgYDVQQHEwdS
-		ZWRtb25kMRAwDgYDVQQLEwdDb250b3NvMRQwEgYDVQQDEwtjb250b3NvLmNvbTCC
-		ASIwDQYJKoZIhvcNAQEBBQADggEPADCCAQoCggEBAN96hBX5EDgULtWkCRK7DMM3
-		enae1LT9fXqGlbA7ScFvFivGvOLEqEPD//eLGsf15OYHFOQHK1hwgyfXa9sEDPMT
-		3AsF3iWyF7FiEoR/qV6LdKjeQicJ2cXjGwf3G5vPoIaYifI5r0lhgOUqBxzaBDZ4
-		xMgCh2yv7NavI17BHlWyQo90gS2X5glYGRhzY/fGp10BeUEgIs3Se0kQfBQOFUYb
-		ktA6802lod5K0OxlQy4Oc8kfxTDf8AF2SPQ6BL7xxWrNl/Q2DuEEemjuMnLNxmeA
-		Ik2+6Z6+WdvJoRxqHhleoL8ftOpWR20ToiZXCPo+fcmLod4ejsG5qjBlztVY4qsC
-		AwEAATANBgkqhkiG9w0BAQUFAAOCAQEAVcM9AeeNFv2li69qBZLGDuK0NDHD3zhK
-		Y0nDkqucgjE2QKUuvVSPodz8qwHnKoPwnSrTn8CRjW1gFq5qWEO50dGWgyLR8Wy1
-		F69DYsEzodG+shv/G+vHJZg9QzutsJTB/Q8OoUCSnQS1PSPZP7RbvDV9b7Gx+gtg
-		7kQ55j3A5vOrpI8N9CwdPuimtu6X8Ylw9ejWZsnyy0FMeOPpK3WTkDMxwwGxkU3Y
-		lCRTzkv6vnHrlYQxyBLOSafCB1RWinN/slcWSLHADB6R+HeMiVKkFpooT+ghtii1
-		A9PdUQIhK9bdaFicXPBYZ6AgNVuGtfwyuS5V6ucm7RE6+qf+QjXNFg==
-		-----END CERTIFICATE-----
-
-	Save the file.
-
-5. From the command-line, Bash or terminal session, use the following command to convert the **myserver.key** and **myserver.crt** into **myserver.pfx**, which is the format required by Azure Websites:
-
-		openssl pkcs12 -export -out myserver.pfx -inkey myserver.key -in myserver.crt
-
-	When prompted, enter a password to secure the .pfx file.
-
-	> [AZURE.NOTE] If your CA uses intermediate certificates, you must install these certificates before exporting the certificate in the next step. Usually these certificates are provided as a separate download from your CA, and are provided in several formats for different web server types. Select the version that is provided as a PEM file (.pem file extension.)
-	> 
-	> The follow command demonstrates how to create a .pfx file that includes intermediate certificates, which are contained in the **intermediate-cets.pem** file:  
-	>
-	>
-	`````
-	openssl pkcs12 -export -out myserver.pfx -inkey myserver.key -in myserver.crt -certfile intermediate-cets.pem
-	`````
-
-	After running this command, you should have a **myserver.pfx** file suitable for use with Azure Websites.
-
-###<a name="bkmk_iismgr"></a>Get a certificate using the IIS Manager
-
-If you are familiar with IIS Manager, you can use it to generate a certificate that can be used with Azure Websites.
-
-1. Generate a CSR with IIS Manager to send to the Certificate Authority. For more information on generating a CSR, see [Request an Internet Server Certificate (IIS 7)][iiscsr].
-
-2. Submit your CSR to a Certificate Authority to obtain an SSL certificate. For a list of Certificate Authorities, see [Windows and Windows Phone 8 SSL Root Certificate Program (Members CAs)][cas] on the Microsoft TechNet Wiki.
-
-3. Complete the CSR with the certificate provided by the Certificate Authority vendor. For more information on completing the CSR, see [Install an Internet Server Certificate (IIS 7)][installcertiis].
-
-4. If your CA uses intermediate certificates, you must install these certificates before exporting the certificate in the next step. Usually these certificates are provided as a separate download from your CA, and are provided in several formats for different web server types. Select the version that is provided for Microsoft IIS.
-
-	Once you have downloaded the certificate, right click on it in explorer and select **Install certificate**. Use the default values in the **Certificate Import Wizard**, and continue selecting **Next** until the import has completed.
-
-4. Export the certificate from IIS Manager For more information on exporting the certificate, see [Export a Server Certificate (IIS 7)][exportcertiis]. The exported file will be used in later steps to upload to Azure for use with your Azure Website.
-
-	> [AZURE.NOTE] During the export process, be sure to select the option <strong>Yes, export the private key</strong>. This will include the private key in the exported certificate.
-
-	> [AZURE.NOTE] During the export process, be sure to select the option **include all certs in the certification path** and **Export all extended properties**. This will include any intermediate certificates in the exported certificate.
-
-
-###<a name="bkmk_subjectaltname"></a>Get a SubjectAltName certificate using OpenSSL
-
-OpenSSL can be used to create a certificate request that uses the SubjectAltName extension to support multiple domain names with a single certificate, however it requires a configuration file. The following steps walk through creating a configuration file, and then using it to request a certificate.
-
-1. Create a new file named __sancert.cnf__ and use the following as the contents of the file:
- 
-		# -------------- BEGIN custom sancert.cnf -----
-		HOME = .
-		oid_section = new_oids
-		[ new_oids ]
-		[ req ]
-		default_days = 730
-		distinguished_name = req_distinguished_name
-		encrypt_key = no
-		string_mask = nombstr
-		req_extensions = v3_req # Extensions to add to certificate request
-		[ req_distinguished_name ]
-		countryName = Country Name (2 letter code)
-		countryName_default = 
-		stateOrProvinceName = State or Province Name (full name)
-		stateOrProvinceName_default = 
-		localityName = Locality Name (eg, city)
-		localityName_default = 
-		organizationalUnitName  = Organizational Unit Name (eg, section)
-		organizationalUnitName_default  = 
-		commonName              = Your common name (eg, domain name)
-		commonName_default      = www.mydomain.com
-		commonName_max = 64
-		[ v3_req ]
-		subjectAltName=DNS:ftp.mydomain.com,DNS:blog.mydomain.com,DNS:*.mydomain.com
-		# -------------- END custom sancert.cnf -----
-
-	Note the line that begins with 'subjectAltName'. Replace the domain names currently listed with domain names you wish to support in addition to the common name. For example:
-
-		subjectAltName=DNS:sales.contoso.com,DNS:support.contoso.com,DNS:fabrikam.com
-
-	You do not need to change the commonName_default field, as you will be prompted to enter your common name in one of the following steps.
-
-2. Save the __sancert.cnf__ file.
-
-1. Generate a private key and Certificate Signing Request by using the sancert.cnf configuration file. From a bash or terminal session, use the following command:
-
-		openssl req -new -nodes -keyout myserver.key -out server.csr -newkey rsa:2048 -config sancert.cnf
-
-2. When prompted, enter the appropriate information. For example:
-
- 		Country Name (2 letter code) []: US
-        State or Province Name (full name) []: Washington
-        Locality Name (eg, city) []: Redmond
-        Organizational Unit Name (eg, section) []: Azure
-        Your common name (eg, domain name) []: www.microsoft.com
- 
-
-	Once this process completes, you should have two files; **myserver.key** and **server.csr**. The **server.csr** contains the Certificate Signing Request.
-
-3. Submit your CSR to a Certificate Authority to obtain an SSL certificate. For a list of Certificate Authorities, see [Windows and Windows Phone 8 SSL Root Certificate Program (Members CAs)][cas] on the Microsoft TechNet Wiki.
-
-4. Once you have obtained a certificate from a CA, save it to a file named **myserver.crt**. If your CA provided the certificate in a text format, simply paste the certificate text into the **myserver.crt** file. The file contents should be similar to the following when viewed in a text editor:
-
-		-----BEGIN CERTIFICATE-----
-		MIIDJDCCAgwCCQCpCY4o1LBQuzANBgkqhkiG9w0BAQUFADBUMQswCQYDVQQGEwJV
-		UzELMAkGA1UECBMCV0ExEDAOBgNVBAcTB1JlZG1vbmQxEDAOBgNVBAsTB0NvbnRv
-		c28xFDASBgNVBAMTC2NvbnRvc28uY29tMB4XDTE0MDExNjE1MzIyM1oXDTE1MDEx
-		NjE1MzIyM1owVDELMAkGA1UEBhMCVVMxCzAJBgNVBAgTAldBMRAwDgYDVQQHEwdS
-		ZWRtb25kMRAwDgYDVQQLEwdDb250b3NvMRQwEgYDVQQDEwtjb250b3NvLmNvbTCC
-		ASIwDQYJKoZIhvcNAQEBBQADggEPADCCAQoCggEBAN96hBX5EDgULtWkCRK7DMM3
-		enae1LT9fXqGlbA7ScFvFivGvOLEqEPD//eLGsf15OYHFOQHK1hwgyfXa9sEDPMT
-		3AsF3iWyF7FiEoR/qV6LdKjeQicJ2cXjGwf3G5vPoIaYifI5r0lhgOUqBxzaBDZ4
-		xMgCh2yv7NavI17BHlWyQo90gS2X5glYGRhzY/fGp10BeUEgIs3Se0kQfBQOFUYb
-		ktA6802lod5K0OxlQy4Oc8kfxTDf8AF2SPQ6BL7xxWrNl/Q2DuEEemjuMnLNxmeA
-		Ik2+6Z6+WdvJoRxqHhleoL8ftOpWR20ToiZXCPo+fcmLod4ejsG5qjBlztVY4qsC
-		AwEAATANBgkqhkiG9w0BAQUFAAOCAQEAVcM9AeeNFv2li69qBZLGDuK0NDHD3zhK
-		Y0nDkqucgjE2QKUuvVSPodz8qwHnKoPwnSrTn8CRjW1gFq5qWEO50dGWgyLR8Wy1
-		F69DYsEzodG+shv/G+vHJZg9QzutsJTB/Q8OoUCSnQS1PSPZP7RbvDV9b7Gx+gtg
-		7kQ55j3A5vOrpI8N9CwdPuimtu6X8Ylw9ejWZsnyy0FMeOPpK3WTkDMxwwGxkU3Y
-		lCRTzkv6vnHrlYQxyBLOSafCB1RWinN/slcWSLHADB6R+HeMiVKkFpooT+ghtii1
-		A9PdUQIhK9bdaFicXPBYZ6AgNVuGtfwyuS5V6ucm7RE6+qf+QjXNFg==
-		-----END CERTIFICATE-----
-
-	Save the file.
-
-5. From the command-line, Bash or terminal session, use the following command to convert the **myserver.key** and **myserver.crt** into **myserver.pfx**, which is the format required by Azure Websites:
-
-		openssl pkcs12 -export -out myserver.pfx -inkey myserver.key -in myserver.crt
-
-	When prompted, enter a password to secure the .pfx file.
-
-	> [AZURE.NOTE] If your CA uses intermediate certificates, you must install these certificates before exporting the certificate in the next step. Usually these certificates are provided as a separate download from your CA, and are provided in several formats for different web server types. Select the version that is provided as a PEM file (.pem file extension.)  
-	> 
-	> The follow command demonstrates how to create a .pfx file that includes intermediate certificates, which are contained in the **intermediate-cets.pem** file:  
-	>
-	> 
-	`````
-	openssl pkcs12 -export -out myserver.pfx -inkey myserver.key -in myserver.crt -certfile intermediate-cets.pem
-	`````
-
-	After running this command, you should have a **myserver.pfx** file suitable for use with Azure Websites.
-
-
-###<a name="bkmk_selfsigned"></a>Generate a self-signed certificate (for testing only)
-
-In some cases you may wish to obtain a certificate for testing, and delay purchasing one from a trusted CA until you go into production. Self-signed certificates can fill this gap. A self-signed certificate is a certificate you create and sign as if you were a Certificate Authority. While this certificate can be used to secure a website, most browsers will return errors when visiting the site as the certificate was not signed by a trusted CA. Some browsers may even refuse to allow you to view the site.
-
-- [Generate a self-signed certificate using makecert](#bkmk_ssmakecert)
-- [Generate a self-signed certificate using OpenSSL](#bkmk_ssopenssl)
-
-<a name="bkmk_ssmakecert"></a>
-#### Generate a self-signed certificate using makecert ####
-
-You can create a test certificate from a Windows system that has Visual Studio installed by performing the following steps:
-
-1. From the **Start Menu** or **Start Screen**, search for **Developer Command Prompt**. Finally, right-click **Developer Command Prompt** and select **Run As Administrator**.
-
-	If you receive a User Account Control dialog, select **Yes** to continue.
-
-2. From the Developer Command Prompt, use the following command to create a new self-signed certificate. You must substitute **serverdnsname** with the DNS of your website.
-
-		makecert -r -pe -b 01/01/2013 -e 01/01/2014 -eku 1.3.6.1.5.5.7.3.1 -ss My -n CN=serverdnsname -sky exchange -sp "Microsoft RSA SChannel Cryptographic Provider" -sy 12 -len 2048
-
-	This command will create a certificate that is good between the dates of 01/01/2013 and 01/01/2014, and will store the location in the CurrentUser certificate store.
-
-3. From the **Start Menu** or **Start Screen**, search for **Windows PowerShell** and start this application.
-
-4. From the Windows PowerShell prompt, use the following commands to export the certificate created previously:
-
-		$mypwd = ConvertTo-SecureString -String "password" -Force -AsPlainText
-		get-childitem cert:\currentuser\my -dnsname serverdnsname | export-pfxcertificate -filepath file-to-export-to.pfx -password $mypwd
-
-	This stores the specified password as a secure string in $mypwd, then finds the certificate by using the DNS name specified by the **dnsname** parameter, and exports to the file specified by the **filepath** parameter. The secure string containing the password is used to secure the exported file.
-
-<a name="bkmk_ssopenssl"></a>
-####Generate a self-signed certificate using OpenSSL ####
-
-1. Create a new document named **serverauth.cnf**, using the following as the contents of this file:
-
-        [ req ]
-        default_bits           = 2048
-        default_keyfile        = privkey.pem
-        distinguished_name     = req_distinguished_name
-        attributes             = req_attributes
-        x509_extensions        = v3_ca
-
-        [ req_distinguished_name ]
-        countryName			= Country Name (2 letter code)
-        countryName_min			= 2
-        countryName_max			= 2
-        stateOrProvinceName		= State or Province Name (full name)
-        localityName			= Locality Name (eg, city)
-        0.organizationName		= Organization Name (eg, company)
-        organizationalUnitName		= Organizational Unit Name (eg, section)
-        commonName			= Common Name (eg, your website's domain name)
-        commonName_max			= 64
-        emailAddress			= Email Address
-        emailAddress_max		= 40
-
-        [ req_attributes ]
-        challengePassword		= A challenge password
-        challengePassword_min		= 4
-        challengePassword_max		= 20
-
-        [ v3_ca ]
-         subjectKeyIdentifier=hash
-         authorityKeyIdentifier=keyid:always,issuer:always
-         basicConstraints = CA:false
-         keyUsage=nonRepudiation, digitalSignature, keyEncipherment
-         extendedKeyUsage = serverAuth
-
-	This specifies the configuration settings required to produce an SSL certificate that can be used by Azure Websites.
-
-2. Generate a new self-signed certificate by using the following from a command-line, bash or terminal session:
-
-		openssl req -x509 -nodes -days 365 -newkey rsa:2048 -keyout myserver.key -out myserver.crt -config serverauth.cnf
-
-	This creates a new certificate using the configuration settings specified in the **serverauth.cnf** file.
-
-3. To export the certificate to a .PFX file that can be uploaded to an Azure Website, use the following command:
-
-		openssl pkcs12 -export -out myserver.pfx -inkey myserver.key -in myserver.crt
-
-	When prompted, enter a password to secure the .pfx file.
-
-	The **myserver.pfx** produced by this command can be used to secure your Azure Website for testing purposes.
-
-<a name="bkmk_standardmode"></a><h2>Configure Standard mode</h2>
-
-Enabling HTTPS for a custom domain is only available for the **Standard** web hosting plan mode of Azure websites. Use the following steps to switch to **Standard** mode.
-
-> [AZURE.NOTE] Before switching a website from the free website mode to **Standard** mode, you should remove spending caps in place for your Website subscription, otherwise you risk your site becoming unavailable if you reach your caps before the billing period ends. For more information on shared and **Standard** mode pricing, see [Pricing Details][pricing].
-
-1. In your browser, open the [Management Portal][portal].
-
-2. In the **Websites** tab, click the name of your website.
-
-	![selecting a web site][website]
-
-3. Click the **SCALE** tab.
-
-	![The scale tab][scale]
-
-4. In the **general** section, set the web hosting plan mode by clicking **STANDARD**.
-
-	![standard mode selected][standard]
-
-5. Click **Save**. When prompted, click **Yes**.
-
-	> [AZURE.NOTE] If you receive a "Configuring scale for website '&lt;site name&gt;' failed" error you can use the details button to get more information. You may receive a "Not enough available standard instance servers to satisfy this request." error. If you receive this error, please contact [Azure support](http://www.windowsazure.com/support/options/).
-
-
-##<a name="bkmk_configuressl"></a>Configure SSL
-
-Before performing the steps in this section, you must have associated a custom domain name with your Azure Website. For more information, see [Configuring a custom domain name for an Azure Web Site][customdomain].
-
-1. In your browser, open the [Azure Management Portal][portal].
-
-2. In the **Websites** tab, click the name of your site and then select the **CONFIGURE** tab.
-
-	![the configure tab][configure]
-
-3. In the **certificates** section, click **upload a certificate**
-
-	![upload a certificate][uploadcert]
-
-4. Using the **Upload a certificate** dialog, select the .pfx certificate file created earlier using the IIS Manager or OpenSSL. Specify the password, if any, that was used to secure the .pfx file. Finally, click the **check** to upload the certificate.
-
-	![upload certificate dialog][uploadcertdlg]
-
-5. In the **ssl bindings** section of the **CONFIGURE** tab, use the dropdowns to select the domain name to secure with SSL, and the certificate to use. You may also select whether to use [Server Name Indication][sni] (SNI) or IP based SSL.
-
-	![ssl bindings][sslbindings]
-	
-	* IP based SSL associates a certificate with a domain name by mapping the dedicated public IP address of the server to the domain name. This requires each domain name (contoso.com, fabricam.com, etc.) associated with your service to have a dedicated IP address. This is the traditional method of associating SSL certificates with a web server.
-
-	* SNI based SSL is an extension to SSL and [Transport Layer Security][tls] (TLS) that allows multiple domains to share the same IP address, with separate security certificates for each domain. Most modern browsers (including Internet Explorer, Chrome, Firefox and Opera) support SNI, however older browsers may not support SNI. For more information on SNI, see the [Server Name Indication][sni] article on Wikipedia.
-
-6. Click **Save** to save the changes and enable SSL.
-
-> [AZURE.NOTE] If you selected **IP based SSL** and your custom domain is configured using an A record, you must perform the following additional steps:
->
-> 1. After you have configured an IP based SSL binding, a dedicated IP address is assigned to your website. You can find this IP address on the **Dashboard** page of your website, in the **quick glance** section. It will be listed as **Virtual IP Address**:
->    
->     ![Virtual IP address](./media/configure-ssl-web-site/staticip.png)
->    
->     Note that this IP address will be different than the virtual IP address used previously to configure the A record for your domain. If you are configured to use SNI based SSL, or are not configured to use SSL, no address will be listed for this entry.
->
-> 2. Using the tools provided by your domain name registrar, modify the A record for your custom domain name to point to the IP address from the previous step.
-
-
-At this point, you should be able to visit your website using `HTTPS://` instead of `HTTP://` to verify that the certificate has been configured correctly.
-
-##<a name="bkmk_enforce"></a>Enforce HTTPS on your Azure website
-
-Azure Websites do *not* enforce HTTPS. Visitors may still access your site using HTTP, which may compromise your website's security. If you want to enforce HTTPS for your website, you can use the **URL Rewrite** module. The URL Rewrite module is included with Azure Websites, and enables you to define rules that are applied to incoming requests before the requests are handed to your application. **It can be used for applications written in any programming language supported by Azure Websites.** 
-
-> [AZURE.NOTE] .NET MVC applications should use the [RequireHttps](http://msdn.microsoft.com/library/system.web.mvc.requirehttpsattribute.aspx) filter instead of URL Rewrite. For more information on using RequireHttps, see [Deploy a secure ASP.NET MVC 5 app to an Azure Web Site](../articles/web-sites-dotnet-deploy-aspnet-mvc-app-membership-oauth-sql-database.md).
-> 
-> For information on programmatic redirection of requests using other programming languages and frameworks, consult the documentation for those technologies.
-
-URL Rewrite rules are defined in a **web.config** file stored in the root of your application. The following example contains a basic URL Rewrite rule that forces all incoming traffic to use HTTPS.
-
-<a name="example"></a>**URL Rewrite Example Web.Config**
-
-	<?xml version="1.0" encoding="UTF-8"?>
-	<configuration>
-	  <system.webServer>
-	    <rewrite>
-	      <rules>
-	        <rule name="Force HTTPS" enabled="true">
-	          <match url="(.*)" ignoreCase="false" />
-	          <conditions>
-	            <add input="{HTTPS}" pattern="off" />
-	          </conditions>
-	          <action type="Redirect" url="https://{HTTP_HOST}/{R:1}" appendQueryString="true" redirectType="Permanent" />
-	        </rule>
-	      </rules>
-	    </rewrite>
-	  </system.webServer>
-	</configuration>
-
-This rule works by returning an HTTP status code of 301 (permanent redirect) when the user requests a page using HTTP. The 301 redirects the request to the same URL as the visitor requested, but replaces the HTTP portion of the request with HTTPS. For example, HTTP://contoso.com would be redirected to HTTPS://contoso.com.
-
-> [AZURE.NOTE] If your application is written in  **Node.js**, **PHP**, **Python Django**, or **Java**, it probably doesn't include a web.config file. However **Node.js**, **Python Django**, and **Java** all actually do use a web.config when hosted on Azure Websites - Azure creates the file automatically during deployment, so you never see it. If you include one as part of your application, it will override the one that Azure automatically generates.
-
-###.NET
-
-For .NET applications, modify the web.config file for your application and add the **&lt;rewrite>** section from the [example](#example) to the **&lt;system.WebServer>** section.
-
-If your web.config file already includes a **&lt;rewrite>** section, add the **&lt;rule>** from the [example](#example) as the first entry in the **&lt;rules>** section.
-
-###PHP
-
-For PHP applications, simply save the [example](#example) as a web.config file in the root of your application, then re-deploy the application to your Azure Website.
-
-###Node.js, Python Django, and Java
-
-A web.config file is automatically created for Node.js, Python Django, and Java apps if they don't already provide one, but it only exists on the server since it is created during deployment. The automatically generated file contains settings that tell Azure how to host your application.
-
-To retrieve and modify the auto-generated file from the Website, use the following steps.
-
-1. Download the file using FTP (see [Uploading/downloading files over FTP and collecting diagnostics logs](http://blogs.msdn.com/b/avkashchauhan/archive/2012/06/19/windows-azure-website-uploading-downloading-files-over-ftp-and-collecting-diagnostics-logs.aspx)).
-
-2. Add it to the root of your application.
-
-3. Add the rewrite rules using the following information.
-
-	* **Node.js and Python Django**
-
-		The web.config file generated for Node.js and Python Django applications will already have a **&lt;rewrite>** section, containing **&lt;rule>** entries that are required for the proper functioning of the site. To force the site to use HTTPS, add the **&lt;rule>** from the example as the first entry in the **&lt;rules>** section. This will force HTTPS, while leaving the rest of the rules intact.
-
-	* **Java**
-	
-		The web.config file for Java applications using Apache Tomcat do not contain a **&lt;rewrite>** section, so you must add the **&lt;rewrite>** section from the example into the **&lt;system.webServer>** section.
-
-4. Redeploy the project (including the updated web.config,) to Azure
-
-Once you deploy a web.config with a rewrite rule to force HTTPS, it should take effect immediately and redirect all requests to HTTPS.
-
-For more information on the IIS URL Rewrite module, see the [URL Rewrite](http://www.iis.net/downloads/microsoft/url-rewrite) documentation. 
-
-## More Resources ##
-- [Microsoft Azure Trust Center](/support/trust-center/security/)
-- [Configuration options unlocked in Azure Web Sites](http://azure.microsoft.com/blog/2014/01/28/more-to-explore-configuration-options-unlocked-in-windows-azure-web-sites/)
 - [Enable diagnostic logging](../articles/web-sites-enable-diagnostic-log.md)
 - [Configuring Web Sites](../articles/web-sites-configure.md)
 - [Azure Management Portal](https://manage.windowsazure.com)
@@ -1091,5 +538,4 @@
 [certwiz1]: ./media/configure-ssl-web-site/waws-certwiz1.png
 [certwiz2]: ./media/configure-ssl-web-site/waws-certwiz2.png
 [certwiz3]: ./media/configure-ssl-web-site/waws-certwiz3.png
-[certwiz4]: ./media/configure-ssl-web-site/waws-certwiz4.png
->>>>>>> ae596593
+[certwiz4]: ./media/configure-ssl-web-site/waws-certwiz4.png