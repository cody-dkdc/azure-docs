--- conflicted
+++ resolved
@@ -23,12 +23,7 @@
 ## HB-series
 
 Premium Storage: Supported
-
-<<<<<<< HEAD
 Premium Storage Caching: Supported
-=======
-Premium Storage caching:  Not Supported
->>>>>>> 27fe2b3d
 
 | Size | vCPU | Processor | Memory (GB) | Memory bandwidth GB/s | Base CPU frequency (GHz) | All-cores frequency (GHz, peak) | Single-core frequency (GHz, peak) | RDMA performance (GB/s) | MPI support | Temp storage (GB) | Max data disks | Max Ethernet NICs |
 | --- | --- | --- | --- | --- | --- | --- | --- | --- | --- | --- | --- | --- |
@@ -39,7 +34,6 @@
 ## HC-series
 
 Premium Storage: Supported
-
 Premium Storage Caching: Supported
 
 
