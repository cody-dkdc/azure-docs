---
author: tamram
ms.service: storage
ms.topic: include
ms.date: 4/20/2019
ms.author: tamram
---
| Resource | Target        |
|----------|---------------|
| Maximum size of single blob container | Same as maximum storage account capacity |
| Maximum number of blocks in a block blob or append blob | 50,000 blocks |
| Maximum size of a block in a block blob | 100 MiB |
| Maximum size of a block blob | 50,000 X 100 MiB (approximately 4.75 TiB) |
| Maximum size of a block in an append blob | 4 MiB |
| Maximum size of an append blob | 50,000 x 4 MiB (approximately 195 GiB) |
| Maximum size of a page blob | 8 TiB |
| Maximum number of stored access policies per blob container | 5 |
|Target throughput for single blob |Up to storage account ingress/egress limits<sup>1</sup> |

<<<<<<< HEAD
<sup>1</sup> Single object throughput depends on several factors, including, but not limited to: concurrency, request size, performance tier, speed of source for uploads, and destination for downloads. To take advantage of [high-throughput block blob](https://azure.microsoft.com/blog/high-throughput-with-azure-blob-storage/) performance enhancements, use a Put Blob or Put Block request size of > 4 MiB (> 256 MiB for premium-performance block blob storage or for Data Lake Storage Gen2).
=======
<sup>1</sup> Single object throughput depends on several factors, including, but not limited to: concurrency, request size, performance tier, speed of source for uploads, and destination for downloads. To take advantage of [high-throughput block blob](https://azure.microsoft.com/blog/high-throughput-with-azure-blob-storage/) performance enhancements, use a Put Blob or Put Block request size of > 4 MiB (> 256 KiB for premium-performance block blob storage or for Data Lake Storage Gen2).

>>>>>>> 6a383dfd
<|MERGE_RESOLUTION|>--- conflicted
+++ resolved
@@ -1,25 +1,20 @@
----
-author: tamram
-ms.service: storage
-ms.topic: include
-ms.date: 4/20/2019
-ms.author: tamram
----
-| Resource | Target        |
-|----------|---------------|
-| Maximum size of single blob container | Same as maximum storage account capacity |
-| Maximum number of blocks in a block blob or append blob | 50,000 blocks |
-| Maximum size of a block in a block blob | 100 MiB |
-| Maximum size of a block blob | 50,000 X 100 MiB (approximately 4.75 TiB) |
-| Maximum size of a block in an append blob | 4 MiB |
-| Maximum size of an append blob | 50,000 x 4 MiB (approximately 195 GiB) |
-| Maximum size of a page blob | 8 TiB |
-| Maximum number of stored access policies per blob container | 5 |
-|Target throughput for single blob |Up to storage account ingress/egress limits<sup>1</sup> |
-
-<<<<<<< HEAD
-<sup>1</sup> Single object throughput depends on several factors, including, but not limited to: concurrency, request size, performance tier, speed of source for uploads, and destination for downloads. To take advantage of [high-throughput block blob](https://azure.microsoft.com/blog/high-throughput-with-azure-blob-storage/) performance enhancements, use a Put Blob or Put Block request size of > 4 MiB (> 256 MiB for premium-performance block blob storage or for Data Lake Storage Gen2).
-=======
-<sup>1</sup> Single object throughput depends on several factors, including, but not limited to: concurrency, request size, performance tier, speed of source for uploads, and destination for downloads. To take advantage of [high-throughput block blob](https://azure.microsoft.com/blog/high-throughput-with-azure-blob-storage/) performance enhancements, use a Put Blob or Put Block request size of > 4 MiB (> 256 KiB for premium-performance block blob storage or for Data Lake Storage Gen2).
-
->>>>>>> 6a383dfd
+---
+author: tamram
+ms.service: storage
+ms.topic: include
+ms.date: 4/20/2019
+ms.author: tamram
+---
+| Resource | Target        |
+|----------|---------------|
+| Maximum size of single blob container | Same as maximum storage account capacity |
+| Maximum number of blocks in a block blob or append blob | 50,000 blocks |
+| Maximum size of a block in a block blob | 100 MiB |
+| Maximum size of a block blob | 50,000 X 100 MiB (approximately 4.75 TiB) |
+| Maximum size of a block in an append blob | 4 MiB |
+| Maximum size of an append blob | 50,000 x 4 MiB (approximately 195 GiB) |
+| Maximum size of a page blob | 8 TiB |
+| Maximum number of stored access policies per blob container | 5 |
+|Target throughput for single blob |Up to storage account ingress/egress limits<sup>1</sup> |
+
+<sup>1</sup> Single object throughput depends on several factors, including, but not limited to: concurrency, request size, performance tier, speed of source for uploads, and destination for downloads. To take advantage of [high-throughput block blob](https://azure.microsoft.com/blog/high-throughput-with-azure-blob-storage/) performance enhancements, use a Put Blob or Put Block request size of > 4 MiB (> 256 KiB for premium-performance block blob storage or for Data Lake Storage Gen2).