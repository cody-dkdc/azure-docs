--- conflicted
+++ resolved
@@ -1,30 +1,18 @@
----
-author: tamram
-ms.service: storage
-ms.topic: include
-ms.date: 10/26/2018
-ms.author: tamram
----
-| Resource | Target |
-|----------|---------------|
-<<<<<<< HEAD
-| Maximum size of single blob container | Same as the maximum storage account capacity |
-| Maximum number of blocks in a block blob or append blob | 50,000 blocks |
-| Maximum size of a block in a block blob | 100 MiB |
-| Maximum size of a block blob | 50,000 x 100 MiB (approximately 4.75 TiB) |
-| Maximum size of a block in an append blob | 4 MiB |
-| Maximum size of an append blob | 50,000 x 4 MiB (approximately 195 GiB) |
-| Maximum size of a page blob | 8 TiB |
-| Maximum number of stored access policies per blob container | 5 |
-| Target throughput for a single blob | Up to 60 MiB per second, or up to 500 requests per second |
-=======
-| Max size of single blob container | Same as max storage account capacity |
-| Max number of blocks in a block blob or append blob | 50,000 blocks |
-| Max size of a block in a block blob | 100 MiB |
-| Max size of a block blob | 50,000 X 100 MiB (approximately 4.75 TiB) |
-| Max size of a block in an append blob | 4 MiB |
-| Max size of an append blob | 50,000 x 4 MiB (approximately 195 GiB) |
-| Max size of a page blob | 8 TiB |
-| Max number of stored access policies per blob container | 5 |
-| Target throughput for single blob | Up to 60 MiB per second, or up to 500 requests per second |
->>>>>>> cd32997a
+---
+author: tamram
+ms.service: storage
+ms.topic: include
+ms.date: 10/26/2018
+ms.author: tamram
+---
+| Resource | Target |
+|----------|---------------|
+| Maximum size of single blob container | Same as maximum storage account capacity |
+| Maximum number of blocks in a block blob or append blob | 50,000 blocks |
+| Maximum size of a block in a block blob | 100 MiB |
+| Maximum size of a block blob | 50,000 X 100 MiB (approximately 4.75 TiB) |
+| Maximum size of a block in an append blob | 4 MiB |
+| Maximum size of an append blob | 50,000 x 4 MiB (approximately 195 GiB) |
+| Maximum size of a page blob | 8 TiB |
+| Maximum number of stored access policies per blob container | 5 |
+| Target throughput for single blob | Up to 60 MiB per second, or up to 500 requests per second |