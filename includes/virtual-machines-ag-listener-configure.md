--- conflicted
+++ resolved
@@ -86,19 +86,11 @@
     
    - `$ListenerProbePort` is the port you configured on the Azure load balancer for the availability group listener.
 
-<<<<<<< HEAD
-  ```powershell
-  $ClusterNetworkName = "<MyClusterNetworkName>" # the cluster network name (Use Get-ClusterNetwork on Windows Server 2012 of higher to find the name)
-  $IPResourceName = "<IPResourceName>" # the IP Address resource name
-  $ListenerILBIP = "<n.n.n.n>" # the IP Address of the Internal Load Balancer (ILB). This is the static IP address for the load balancer you configured in the Azure portal.
-  [int]$ListenerProbePort = <nnnnn>
-=======
-   ```PowerShell
+   ```powershell
    $ClusterNetworkName = "<MyClusterNetworkName>" # the cluster network name (Use Get-ClusterNetwork on Windows Server 2012 of higher to find the name)
    $IPResourceName = "<IPResourceName>" # the IP Address resource name
    $ListenerILBIP = "<n.n.n.n>" # the IP Address of the Internal Load Balancer (ILB). This is the static IP address for the load balancer you configured in the Azure portal.
    [int]$ListenerProbePort = <nnnnn>
->>>>>>> 0104a899
   
    Import-Module FailoverClusters
 
@@ -128,19 +120,11 @@
 
    - `$ClusterProbePort` is the port you configured on the Azure load balancer for the WSFC health probe. It is different from the probe for the availability group listener.
 
-<<<<<<< HEAD
-  ```powershell
-  $ClusterNetworkName = "<MyClusterNetworkName>" # the cluster network name (Use Get-ClusterNetwork on Windows Server 2012 of higher to find the name)
-  $IPResourceName = "<ClusterIPResourceName>" # the IP Address resource name
-  $ClusterCoreIP = "<n.n.n.n>" # the IP Address of the Cluster IP resource. This is the static IP address for the load balancer you configured in the Azure portal.
-  [int]$ClusterProbePort = <nnnnn> # The probe port from the WSFCEndPointprobe in the Azure portal. This port must be different from the probe port for the availability group listener probe port.
-=======
-   ```PowerShell
+   ```powershell
    $ClusterNetworkName = "<MyClusterNetworkName>" # the cluster network name (Use Get-ClusterNetwork on Windows Server 2012 of higher to find the name)
    $IPResourceName = "<ClusterIPResourceName>" # the IP Address resource name
    $ClusterCoreIP = "<n.n.n.n>" # the IP Address of the Cluster IP resource. This is the static IP address for the load balancer you configured in the Azure portal.
    [int]$ClusterProbePort = <nnnnn> # The probe port from the WSFCEndPointprobe in the Azure portal. This port must be different from the probe port for the availability group listener probe port.
->>>>>>> 0104a899
   
    Import-Module FailoverClusters
   
