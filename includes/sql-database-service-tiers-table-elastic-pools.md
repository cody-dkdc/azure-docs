<!--
Used in:
sql-database-elastic-pool.md 
-->
 
### Basic elastic pool limits

| Pool size (eDTUs) | **50** | **100** | **200** | **300** | **400** | **800** | **1200** | **1600** |
|:---|---:|---:|---:| ---: | ---: | ---: | ---: | ---: |
| Included storage per pool | 5 GB | 10 GB | 20 GB | 29 GB | 39 GB | 78 GB | 117 GB | 156 GB |
| Max storage per pool | 5 GB | 10 GB | 20 GB | 29 GB | 39 GB | 78 GB | 117 GB | 156 GB |
| Max In-Memory OLTP storage per pool | N/A | N/A | N/A | N/A | N/A | N/A | N/A | N/A |
| Max number DBs per pool | 100 | 200 | 500 | 500 | 500 | 500 | 500 | 500 |
| Max concurrent workers (requests) per pool | 100 | 200 | 400 | 600 | 800 | 1600 | 2400 | 3200 |
| Max concurrent logins per pool | 100 | 200 | 400 | 600 | 800 | 1600 | 2400 | 3200 |
| Max concurrent sessions per pool | 30000 | 30000 | 30000 | 30000 |30000 | 30000 | 30000 | 30000 |
| Min eDTUs per database | 0, 5 | 0, 5 | 0, 5 | 0, 5 | 0, 5 | 0, 5 | 0, 5 | 0, 5 |
| Max eDTUs per database | 5 | 5 | 5 | 5 | 5 | 5 | 5 | 5 |
| Max storage per database | 2 GB | 2 GB | 2 GB | 2 GB | 2 GB | 2 GB | 2 GB | 2 GB | 
||||||||

### Standard elastic pool limits

| Pool size (eDTUs) | **50** | **100** | **200** | **300** | **400** | **800**| 
|:---|---:|---:|---:| ---: | ---: | ---: | 
| Included storage per pool | 50 GB | 100 GB| 200 GB | 300 GB| 400 GB | 800 GB | 
| Max storage per pool* | 500 GB| 750 GB| 1 TB | 1.25 TB | 1.5 TB | 2 TB | 
| Max In-Memory OLTP storage per pool | N/A | N/A | N/A | N/A | N/A | N/A | 
| Max number DBs per pool | 100 | 200 | 500 | 500 | 500 | 500 | 
| Max concurrent workers (requests) per pool | 100 | 200 | 400 | 600 | 800 | 1600 |
| Max concurrent logins per pool | 100 | 200 | 400 | 600 | 800 | 1600 |
| Max concurrent sessions per pool | 30000 | 30000 | 30000 | 30000 | 30000 | 30000 |
| Min eDTUs per database** | 0, 10, 20, 50 | 0, 10, 20, 50, 100 | 0, 10, 20, 50, 100, 200 | 0, 10, 20, 50, 100, 200, 300 | 0, 10, 20, 50, 100, 200, 300, 400 | 0, 10, 20, 50, 100, 200, 300, 400, 800 |
| Max eDTUs per database** | 10, 20, 50 | 10, 20, 50, 100 | 10, 20, 50, 100, 200 | 10, 20, 50, 100, 200, 300 | 10, 20, 50, 100, 200, 300, 400 | 10, 20, 50, 100, 200, 300, 400, 800 | 
| Max storage per database* | 500 GB | 750 GB | 1 TB | 1 TB | 1 TB | 1 TB |
||||||||

### Standard elastic pool limits (continued) 

| Pool size (eDTUs) | **1200** | **1600** | **2000** | **2500** | **3000** |
|:---|---:|---:|---:| ---: | ---: |
| Included storage per pool | 1.2 TB | 1.6 TB | 2 TB | 2.4 TB | 2.9 TB | 
| Max storage per pool* | 2.5 TB | 3 TB | 3.5 TB | 4 TB | 4 TB |
| Max In-Memory OLTP storage per pool | N/A | N/A | N/A | N/A | N/A | 
| Max number DBs per pool | 500 | 500 | 500 | 500 | 500 | 
| Max concurrent workers (requests) per pool | 2400 | 3200 | 4000 | 5000 | 6000 |
| Max concurrent logins per pool | 2400 | 3200 | 4000 | 5000 | 6000 |
| Max concurrent sessions per pool | 30000 | 30000 | 30000 | 30000 | 30000 | 
| Min eDTUs per database** | 0, 10, 20, 50, 100, 200, 300, 400, 800, 1200 | 0, 10, 20, 50, 100, 200, 300, 400, 800, 1200, 1600 | 0, 10, 20, 50, 100, 200, 300, 400, 800, 1200, 1600, 2000 | 0, 10, 20, 50, 100, 200, 300, 400, 800, 1200, 1600, 2000, 2500 | 0, 10, 20, 50, 100, 200, 300, 400, 800, 1200, 1600, 2000, 2500, 3000 |
| Max eDTUs per database** | 10, 20, 50, 100, 200, 300, 400, 800, 1200 | 10, 20, 50, 100, 200, 300, 400, 800, 1200, 1600 | 10, 20, 50, 100, 200, 300, 400, 800, 1200, 1600, 2000 | 10, 20, 50, 100, 200, 300, 400, 800, 1200, 1600, 2000, 2500 | 10, 20, 50, 100, 200, 300, 400, 800, 1200, 1600, 2000, 2500, 3000 | 
| Max storage per database* | 1 TB | 1 TB | 1 TB | 1 TB | 1 TB | 
||||||||

### Premium elastic pool limits

| Pool size (eDTUs) | **125** | **250** | **500** | **1000** | **1500**| 
|:---|---:|---:|---:| ---: | ---: | 
| Included storage per pool | 250 GB | 500 GB | 750 GB | 1 TB | 1.5 TB*** | 
| Max storage per pool* | 1 TB | 1 TB | 1 TB | 1 TB | 1.5 TB*** |
| Max In-Memory OLTP storage per pool | 1 GB| 2 GB| 4 GB| 10 GB| 12 GB| 
| Max number DBs per pool | 50 | 100 | 100 | 100 | 100 | 
| Max concurrent workers per pool (requests) | 200 | 400 | 800 | 1600 | 2400 | 
| Max concurrent logins per pool | 200 | 400 | 800 | 1600 | 2400 |
| Max concurrent sessions per pool | 30000 | 30000 | 30000 | 30000 | 30000 | 
| Min eDTUs per database | 0, 25, 50, 75, 125 | 0, 25, 50, 75, 125, 250 | 0, 25, 50, 75, 125, 250, 500 | 0, 25, 50, 75, 125, 250, 500, 1000 | 0, 25, 50, 75, 125, 250, 500, 1000, 1500 | 
| Max eDTUs per database | 25, 50, 75, 125 | 25, 50, 75, 125, 250 | 25, 50, 75, 125, 250, 500 | 25, 50, 75, 125, 250, 500, 1000 | 25, 50, 75, 125, 250, 500, 1000, 1500 |
| Max storage per database* | 1 TB | 1 TB | 1 TB | 1 TB | 1 TB | 
||||||||

### Premium elastic pool limits (continued) 

| Pool size (eDTUs) | **2000** | **2500** | **3000** | **3500** | **4000**|
|:---|---:|---:|---:| ---: | ---: | 
| Included storage per pool | 2 TB*** | 2.5 TB*** | 3 TB*** | 3.5 TB*** | 4 TB*** |
| Max storage per pool* | 2 TB*** | 2.5 TB*** | 3 TB*** | 3.5 TB*** | 4 TB*** |
| Max In-Memory OLTP storage per pool | 16 GB | 20 GB | 24 GB | 28 GB | 32 GB |
| Max number DBs per pool | 100 | 100 | 100 | 100 | 100 | 
| Max concurrent workers (requests) per pool | 3200 | 4000 | 4800 | 5600 | 6400 |
| Max concurrent logins per pool | 3200 | 4000 | 4800 | 5600 | 6400 |
| Max concurrent sessions per pool | 30000 | 30000 | 30000 | 30000 | 30000 | 
| Min eDTUs per database | 0, 25, 50, 75, 125, 250, 500, 1000, 1750 | 0, 25, 50, 75, 125, 250, 500, 1000, 1750 | 0, 25, 50, 75, 125, 250, 500, 1000, 1750 | 0, 25, 50, 75, 125, 250, 500, 1000, 1750 | 0, 25, 50, 75, 125, 250, 500, 1000, 1750, 4000 | 
| Max eDTUs per database | 25, 50, 75, 125, 250, 500, 1000, 1750 | 25, 50, 75, 125, 250, 500, 1000, 1750 | 25, 50, 75, 125, 250, 500, 1000, 1750 | 25, 50, 75, 125, 250, 500, 1000, 1750 | 25, 50, 75, 125, 250, 500, 1000, 1750, 4000 | 
| Max storage per database* | 1 TB | 1 TB | 1 TB | 1 TB | 1 TB | 
||||||||

### Premium RS elastic pool limits

| Pool size (eDTUs) | **125** | **250** | **500** | **1000** |
|:---|---:|---:|---:| ---: | ---: | 
| Included storage per pool | 250 GB| 500 GB | 750 GB | 750 GB |
| Max storage per pool* | 1 TB | 1 TB | 1 TB | 1 TB | 
| Max In-Memory OLTP storage per pool | 1 GB | 2 GB | 4 GB | 10 GB |
| Max number DBs per pool | 50 | 100 | 100 | 100 |
| Max concurrent workers (requests) per pool | 200 | 400 | 800 | 1600 |
| Max concurrent logins per pool | 200 | 400 | 800 | 1600 |
| Max concurrent sessions per pool | 30000 | 30000 | 30000 | 30000 |
| Min eDTUs per database | 0, 25, 50, 75, 125 | 0, 25, 50, 75, 125, 250 | 0, 25, 50, 75, 125, 250, 500 | 0, 25, 50, 75, 125, 250, 500, 1000 |
| Max eDTUs per database | 25, 50, 75, 125 | 25, 50, 75, 125, 250 | 25, 50, 75, 125, 250, 500 | 25, 50, 75, 125, 250, 500, 1000 | 
| Max storage per database* | 1 TB | 1 TB | 1 TB | 1 TB | 
||||||||

> [!IMPORTANT]
> \* Storage sizes greater than the amount of storage included are in preview and extra costs apply. For details, see the [SQL Database pricing page](https://azure.microsoft.com/pricing/details/sql-database/).
>
>\*\* Min/max eDTUs per database starting at 200 eDTUs and higher in **Standard** pools are in preview.
>
<<<<<<< HEAD
>\*\*\* **Premium** pools with more than 1 TB of storage is currently in public preview in the following regions: US East2, West US, US Gov Virginia, West Europe, Germany Central, South East Asia, Japan East, Australia East, Canada Central, and Canada East. The max storage per pool for all other regions is currently limited to 1 TB.
=======
>\*\* Min/max eDTUs per database starting at 200 eDTUs and higher is in public preview.
>
>\*\*\* The default max data storage per pool for Premium pools with 500 eDTUs or more is 750 GB. To obtain the higher max data storage size per Premium pool for 1000 or more eDTUs, this size must be explicitly selected using the Azure portal, [PowerShell](../articles/sql-database/sql-database-elastic-pool.md#manage-sql-database-elastic-pools-using-powershell), the [Azure CLI](../articles/sql-database/sql-database-elastic-pool.md#manage-sql-database-elastic-pools-using-the-azure-cli), or the [REST API](../articles/sql-database/sql-database-elastic-pool.md#manage-sql-database-elastic-pools-using-the-rest-api). Premium pools with more than 1 TB of storage is currently in public preview in the following regions: US East2, West US, US Gov Virginia, West Europe, Germany Central, South East Asia, Japan East, Australia East, Canada Central, and Canada East. The max storage per pool for all other regions is currently limited to 750 GB.
>>>>>>> c858a01c
><|MERGE_RESOLUTION|>--- conflicted
+++ resolved
@@ -104,11 +104,4 @@
 >
 >\*\* Min/max eDTUs per database starting at 200 eDTUs and higher in **Standard** pools are in preview.
 >
-<<<<<<< HEAD
->\*\*\* **Premium** pools with more than 1 TB of storage is currently in public preview in the following regions: US East2, West US, US Gov Virginia, West Europe, Germany Central, South East Asia, Japan East, Australia East, Canada Central, and Canada East. The max storage per pool for all other regions is currently limited to 1 TB.
-=======
->\*\* Min/max eDTUs per database starting at 200 eDTUs and higher is in public preview.
->
->\*\*\* The default max data storage per pool for Premium pools with 500 eDTUs or more is 750 GB. To obtain the higher max data storage size per Premium pool for 1000 or more eDTUs, this size must be explicitly selected using the Azure portal, [PowerShell](../articles/sql-database/sql-database-elastic-pool.md#manage-sql-database-elastic-pools-using-powershell), the [Azure CLI](../articles/sql-database/sql-database-elastic-pool.md#manage-sql-database-elastic-pools-using-the-azure-cli), or the [REST API](../articles/sql-database/sql-database-elastic-pool.md#manage-sql-database-elastic-pools-using-the-rest-api). Premium pools with more than 1 TB of storage is currently in public preview in the following regions: US East2, West US, US Gov Virginia, West Europe, Germany Central, South East Asia, Japan East, Australia East, Canada Central, and Canada East. The max storage per pool for all other regions is currently limited to 750 GB.
->>>>>>> c858a01c
->+>\*\*\* **Premium** pools with more than 1 TB of storage is currently in public preview in the following regions: US East2, West US, US Gov Virginia, West Europe, Germany Central, South East Asia, Japan East, Australia East, Canada Central, and Canada East. The max storage per pool for all other regions is currently limited to 1 TB.