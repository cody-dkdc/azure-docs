--- conflicted
+++ resolved
@@ -5,11 +5,7 @@
  author: roygara
  ms.service: virtual-machines
  ms.topic: include
-<<<<<<< HEAD
- ms.date: 03/28/2018
-=======
  ms.date: 05/13/2019
->>>>>>> 6a383dfd
  ms.author: rogarana
  ms.custom: include file
 ---
@@ -364,11 +360,7 @@
 
 **What regions are the managed disk sizes of 8 TiB, 16 TiB, and 32 TiB supported in?**
 
-<<<<<<< HEAD
-The 8 TiB, 16 TiB, and 32 TiB disk SKUs are supported in all regions under global Azure. Support for Microsoft Azure Government and Azure China 21Vianet is not yet available.
-=======
 The 8 TiB, 16 TiB, and 32 TiB disk SKUs are supported in all regions under global Azure, Microsoft Azure Government, and Azure China 21Vianet.
->>>>>>> 6a383dfd
 
 **Do we support enabling Host Caching on all disk sizes?**
 
