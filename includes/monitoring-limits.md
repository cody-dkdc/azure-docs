--- conflicted
+++ resolved
@@ -14,11 +14,8 @@
 | Autoscale settings |100 per region per subscription. | Same as default. |
 | Metric alerts (classic) |100 active alert rules per subscription. | Call support. |
 | Metric alerts |100 active alert rules per subscription. | Call support. |
-<<<<<<< HEAD
-=======
 | Activity log alerts | 100 active alert rules per subscription. | Same as default. |
 | Log alerts | 512 | Call support. |
->>>>>>> 6a383dfd
 | Action groups |2,000 action groups per subscription. | Call support. |
 
 **Action group-specific limits**
