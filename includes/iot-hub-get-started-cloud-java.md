## Create a device identity

In this section, you'll create a Java console app that creates a new device identity in the identity registry in your IoT hub. A device cannot connect to IoT hub unless it has an entry in the device identity registry. Refer to the **Device Identity Registry** section of the [IoT Hub Developer Guide][lnk-devguide-identity] for more information. When you run this console application, it generates a unique device ID and key that your device can identify itself with when it sends device-to-cloud messages to IoT Hub.

1. Create a new empty folder called iot-java-get-started. In the iot-java-get-started folder, create a new Maven project called **create-device-identity** using the following command at your command-prompt. Note that this is a single, long command:

    ```
    mvn archetype:generate -DgroupId=com.mycompany.app -DartifactId=create-device-identity -DarchetypeArtifactId=maven-archetype-quickstart -DinteractiveMode=false
    ```

2. At your command prompt, navigate to the new create-device-identity folder.

3. Using a text editor, open the pom.xml file in the create-device-identity folder and add the following dependency to the **dependencies** node. This enables you to use the iothub-service-sdk package in your application:

    ```
    <dependency>
      <groupId>com.microsoft.azure.iothub-java-client</groupId>
      <artifactId>iothub-java-service-client</artifactId>
      <version>1.0.0</version>
    </dependency>
    ```
    
4. Save and close the pom.xml file.

5. Using a text editor, open the create-device-identity\src\main\java\com\mycompany\app\App.java file.

6. Add the following **import** statements to the file:

    ```
    import com.microsoft.azure.iot.service.exceptions.IotHubException;
    import com.microsoft.azure.iot.service.sdk.Device;
    import com.microsoft.azure.iot.service.sdk.RegistryManager;

    import java.io.IOException;
    import java.net.URISyntaxException;
    ```

7. Add the following class-level variables to the **App** class, replacing **{yourhubname}** and **{yourhubkey}** with the values your noted earlier:

    ```
    private static final String connectionString = "HostName={yourhubname}.azure-devices.net;SharedAccessKeyName=iothubowner;SharedAccessKey={yourhubkey}";
    private static final String deviceId = "javadevice";
    
    ```
    
8. Modify the signature of the **main** method to include the exceptions shown below:

    ```
    public static void main( String[] args ) throws IOException, URISyntaxException, Exception
    ```
    
9. Add the following code as the body of the **main** method. This code creates a device called *javadevice* in your IoT Hub identity registry if doesn't already exist. It then displays the device id and key that you will need later:

    ```
    RegistryManager registryManager = RegistryManager.createFromConnectionString(connectionString);

    Device device = Device.createFromId(deviceId, null, null);
    try {
      device = registryManager.addDevice(device);
    } catch (IotHubException iote) {
      try {
        device = registryManager.getDevice(deviceId);
      } catch (IotHubException iotf) {
        iotf.printStackTrace();
      }
    }
    System.out.println("Device id: " + device.getDeviceId());
    System.out.println("Device key: " + device.getPrimaryKey());
    ```

10. Save and close the App.java file.

11. To build the **create-device-identity** application using Maven, execute the following command at the command-prompt in the create-device-identity folder:

    ```
    mvn clean package -DskipTests
    ```

12. To run the **create-device-identity** application using Maven, execute the following command at the command-prompt in the create-device-identity folder:

    ```
    mvn exec:java -Dexec.mainClass="com.mycompany.app.App"
    ```

13. Make a note of the **Device id** and **Device key**. You will need these later when you create an application that connects to IoT Hub as a device.

> [AZURE.NOTE] The IoT Hub identity registry only stores device identities to enable secure access to the hub. It stores device IDs and keys to use as security credentials and an enabled/disabled flag that enables you to disable access for an individual device. If you application needs to store other device-specific metadata, it should use an application-specific store. Refer to [IoT Hub Developer Guide][lnk-devguide-identity] for more information.

## Receive device-to-cloud messages

In this section, you'll create a Java console app that reads device-to-cloud messages from IoT Hub. An IoT hub exposes an [Event Hubs][lnk-event-hubs-overview]-compatible endpoint to enable you to read device-to-cloud messages. To keep things simple, this tutorial creates a basic reader that is not suitable for a high throughput deployment. The [Process device-to-cloud messages][lnk-processd2c-tutorial] tutorial shows you how to process device-to-cloud messages at scale. The [Get Started with Event Hubs][lnk-eventhubs-tutorial] tutorial provides further information on how to process messages from Event Hubs and is applicable to the IoT Hub Event Hub-compatible endpoints.

1. In the iot-java-get-started folder you created in the *Create a device identity* section, create a new Maven project called **read-d2c-messages** using the following command at your command-prompt. Note that this is a single, long command:

    ```
    mvn archetype:generate -DgroupId=com.mycompany.app -DartifactId=read-d2c-messages -DarchetypeArtifactId=maven-archetype-quickstart -DinteractiveMode=false
    ```

2. At your command prompt, navigate to the new read-d2c-messages folder.

3. Using a text editor, open the pom.xml file in the read-d2c-messages folder and add the following dependency to the **dependencies** node. This enables you to use the eventhubs-client package in your application to read from the Event Hubs-compatible endpoint:

    ```
    <dependency>
      <groupId>com.microsoft.eventhubs.client</groupId>
      <artifactId>eventhubs-client</artifactId>
      <version>1.0</version>
    </dependency>
    ```

4. Save and close the pom.xml file.

5. Using a text editor, open the read-d2c-messages\src\main\java\com\mycompany\app\App.java file.

6. Add the following **import** statements to the file:

    ```
    import java.io.IOException;
    import com.microsoft.eventhubs.client.Constants;
    import com.microsoft.eventhubs.client.EventHubClient;
    import com.microsoft.eventhubs.client.EventHubEnqueueTimeFilter;
    import com.microsoft.eventhubs.client.EventHubException;
    import com.microsoft.eventhubs.client.EventHubMessage;
    import com.microsoft.eventhubs.client.EventHubReceiver;
    import com.microsoft.eventhubs.client.ConnectionStringBuilder;
    ```

7. Add the following class-level variables to the **App** class:

    ```
    private static EventHubClient client;
    private static long now = System.currentTimeMillis();
    ```

8. Add the following nested class inside the **App** class. The application creates two threads to run the **MessageReceiver** to read messages from the two partitions in the Event Hub:

    ```
    private static class MessageReceiver implements Runnable
    {
        public volatile boolean stopThread = false;
        private String partitionId;
    }
    ```

9. Add the following constructor to the **MessageReceiver** class:

    ```
    public MessageReceiver(String partitionId) {
        this.partitionId = partitionId;
    }
    ```

10. Add the following **run** method to the **MessageReceiver** class. This method creates an **EventHubReceiver** instance to read from an Event Hub partition. It loops continuously and prints the message details to the console untill **stopThread** is true.

    ```
    public void run() {
      try {
        EventHubReceiver receiver = client.getConsumerGroup(null).createReceiver(partitionId, new EventHubEnqueueTimeFilter(now), Constants.DefaultAmqpCredits);
        System.out.println("** Created receiver on partition " + partitionId);
        while (!stopThread) {
          EventHubMessage message = EventHubMessage.parseAmqpMessage(receiver.receive(5000));
          if(message != null) {
            System.out.println("Received: (" + message.getOffset() + " | "
                + message.getSequence() + " | " + message.getEnqueuedTimestamp()
                + ") => " + message.getDataAsString());
          }
        }
        receiver.close();
      }
      catch(EventHubException e) {
        System.out.println("Exception: " + e.getMessage());
      }
    }
    ```

    > [AZURE.NOTE] This method uses a filter when it creates the receiver so that the receiver only reads messages sent to IoT Hub after the receiver starts running. This is useful in a test environment so you can see the current set of messages, but in a production environment your code should make sure that it processes all the messages - see the [How to process IoT Hub device-to-cloud messages][lnk-processd2c-tutorial] tutorial for more information.

11. Modify the signature of the **main** method to include the exceptions shown below:

    ```
    public static void main( String[] args ) throws IOException
    ```

<<<<<<< HEAD
12. Add the following code to the **main** method in the **App** class. This code creates an **EventHubClient** instance to connect to the Event Hub-compatible endpoint on your IoT hub. It then creates two threads to read from the two partitions. Replace **{youriothubkey}**, **{youreventhubcompatiblenamespace}**, and **{youreventhubcompatiblename}** with the values you noted previously. The value of the **{youreventhubcompatiblenamespace}** placeholder comes from the **Event Hub-compatible endpoint** - it takes the form **xxxxnamespace.servicebus.windows.net**.
=======
12. Add the following code to the **main** method in the **App** class. This code creates an **EventHubClient** instance to connect to the Event Hub-compatible endpoint on your IoT hub. It then creates two threads to read from the two partitions. Replace **{youriothubkey}**, **{youreventhubcompatiblenamespace}**, and **{youreventhubcompatiblename}** with the values you noted previously. The value of the **{youreventhubcompatiblenamespace}** placeholder comes from the **Event Hub-compatible endpoint** - it takes the form **xxxxnamespace** (in other words, remove the **sb://** prefix and **.servicebus.windows.net** suffix from the Event Hub-compatible endpoint value from the portal).
>>>>>>> abb96edc

    ```
    String policyName = "iothubowner";
    String policyKey = "{youriothubkey}";
    String namespace = "{youreventhubcompatiblenamespace}";
    String name = "{youreventhubcompatiblename}";
    try {
      ConnectionStringBuilder csb = new ConnectionStringBuilder(policyName, policyKey, namespace);
      client = EventHubClient.create(csb.getConnectionString(), name);
    }
    catch(EventHubException e) {
        System.out.println("Exception: " + e.getMessage());
    }
    
    MessageReceiver mr0 = new MessageReceiver("0");
    MessageReceiver mr1 = new MessageReceiver("1");
    Thread t0 = new Thread(mr0);
    Thread t1 = new Thread(mr1);
    t0.start(); t1.start();

    System.out.println("Press ENTER to exit.");
    System.in.read();
    mr0.stopThread = true;
    mr1.stopThread = true;
    client.close();
    ```

    > [AZURE.NOTE] This code assumes you created your IoT hub in the F1 (free) tier. A free IoT hub has two partitions named "0" and "1". If you created your IoT hub using one of the other pricing tiers, you should adjust the code to create a **MessageReceiver** for each partition.

13. Save and close the App.java file.

14. To build the **read-d2c-messages** application using Maven, execute the following command at the command-prompt in the read-d2c-messages folder:

    ```
    mvn clean package -DskipTests
    ```



<!-- Links -->

[lnk-eventhubs-tutorial]: event-hubs-csharp-ephcs-getstarted.md
[lnk-devguide-identity]: iot-hub-devguide.md#identityregistry
[lnk-event-hubs-overview]: event-hubs-overview.md
[lnk-processd2c-tutorial]: iot-hub-csharp-csharp-process-d2c.md
<|MERGE_RESOLUTION|>--- conflicted
+++ resolved
@@ -181,11 +181,7 @@
     public static void main( String[] args ) throws IOException
     ```
 
-<<<<<<< HEAD
-12. Add the following code to the **main** method in the **App** class. This code creates an **EventHubClient** instance to connect to the Event Hub-compatible endpoint on your IoT hub. It then creates two threads to read from the two partitions. Replace **{youriothubkey}**, **{youreventhubcompatiblenamespace}**, and **{youreventhubcompatiblename}** with the values you noted previously. The value of the **{youreventhubcompatiblenamespace}** placeholder comes from the **Event Hub-compatible endpoint** - it takes the form **xxxxnamespace.servicebus.windows.net**.
-=======
 12. Add the following code to the **main** method in the **App** class. This code creates an **EventHubClient** instance to connect to the Event Hub-compatible endpoint on your IoT hub. It then creates two threads to read from the two partitions. Replace **{youriothubkey}**, **{youreventhubcompatiblenamespace}**, and **{youreventhubcompatiblename}** with the values you noted previously. The value of the **{youreventhubcompatiblenamespace}** placeholder comes from the **Event Hub-compatible endpoint** - it takes the form **xxxxnamespace** (in other words, remove the **sb://** prefix and **.servicebus.windows.net** suffix from the Event Hub-compatible endpoint value from the portal).
->>>>>>> abb96edc
 
     ```
     String policyName = "iothubowner";
