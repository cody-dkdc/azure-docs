1. In your **app** project, open the file `AndroidManifest.xml`. In the code in the next two steps, replace _`**my_app_package**`_ with the name of the app package for your project, which is the value of the `package` attribute of the `manifest` tag.

2. Add the following new permissions after the existing `uses-permission` element:

        <permission android:name="**my_app_package**.permission.C2D_MESSAGE"
            android:protectionLevel="signature" />
        <uses-permission android:name="**my_app_package**.permission.C2D_MESSAGE" />
        <uses-permission android:name="com.google.android.c2dm.permission.RECEIVE" />
        <uses-permission android:name="android.permission.GET_ACCOUNTS" />
        <uses-permission android:name="android.permission.WAKE_LOCK" />

3. Add the following code after the `application` opening tag:

        <receiver android:name="com.microsoft.windowsazure.notifications.NotificationsBroadcastReceiver"
            						 	android:permission="com.google.android.c2dm.permission.SEND">
            <intent-filter>
                <action android:name="com.google.android.c2dm.intent.RECEIVE" />
                <category android:name="**my_app_package**" />
            </intent-filter>
        </receiver>


<!--4. Add this line under *dependencies* in the **build.gradle** file in the app directory and re-sync gradle with the project:

	    compile(group: 'com.microsoft.azure', name: 'azure-notifications-handler', version: '1.0.1', ext: 'jar')
-->

5. Open the file *ToDoActivity.java*, and add the following import statement:

		import com.microsoft.windowsazure.notifications.NotificationsManager;


6. Add the following private variable to the class: replace _`<PROJECT_NUMBER>`_ with the Project Number assigned by Google to your app in the preceding procedure:

		public static final String SENDER_ID = "<PROJECT_NUMBER>";

7. Change the definition of the *MobileServiceClient* from **private** to **public static**, so it now looks like this:

		public static MobileServiceClient mClient;

8. Next we need to add a new class to handle notifications. In the Project Explorer, open the **src** => **main** => **java** nodes, and right-click the  package name node: click **New**, then click **Java Class**.

9. In **Name** type `MyHandler`, then click **OK**.


	![](./media/mobile-services-android-get-started-push/android-studio-create-class.png)


10. In the MyHandler file, replace the class declaration with

		public class MyHandler extends NotificationsHandler {


11. Add the following import statements for the `MyHandler` class:

		import com.microsoft.windowsazure.notifications.NotificationsHandler;
		import android.app.NotificationManager;
		import android.app.PendingIntent;
		import android.content.Context;
		import android.content.Intent;
		import android.os.AsyncTask;
		import android.os.Bundle;
		import android.support.v4.app.NotificationCompat;


12. Next add the following members for the `MyHandler` class:

		public static final int NOTIFICATION_ID = 1;


13. In the `MyHandler` class, add the following code to override the **onRegistered** method, which registers your device with the mobile service Notification Hub.

		@Override
		public void onRegistered(Context context,  final String gcmRegistrationId) {
		    super.onRegistered(context, gcmRegistrationId);
<<<<<<< HEAD

=======
		
>>>>>>> f6f8a62e
		    new AsyncTask<Void, Void, Void>() {

		    	protected Void doInBackground(Void... params) {
		    		try {
		    		    ToDoActivity.mClient.getPush().register(gcmRegistrationId);
		    		    return null;
	    		    }
	    		    catch(Exception e) {
			    		// handle error    		    
	    		    }
					return null;  		    
	    		}
		    }.execute();
		}


14. In the `MyHandler` class, add the following code to override the **onReceive** method, which causes the notification to display when it is received.

		@Override
		public void onReceive(Context context, Bundle bundle) {
<<<<<<< HEAD
		    ctx = context;
		    String nhMessage = bundle.getString("message");

		    sendNotification(nhMessage);
		}

		private void sendNotification(String msg) {
			mNotificationManager = (NotificationManager)
		              ctx.getSystemService(Context.NOTIFICATION_SERVICE);

		    PendingIntent contentIntent = PendingIntent.getActivity(ctx, 0,
		          new Intent(ctx, ToDoActivity.class), 0);

		    NotificationCompat.Builder mBuilder =
		          new NotificationCompat.Builder(ctx)
		          .setSmallIcon(R.drawable.ic_launcher)
		          .setContentTitle("Notification Hub Demo")
		          .setStyle(new NotificationCompat.BigTextStyle()
		                     .bigText(msg))
		          .setContentText(msg);

		     mBuilder.setContentIntent(contentIntent);
		     mNotificationManager.notify(NOTIFICATION_ID, mBuilder.build());
=======
        		String msg = bundle.getString("message");
		
        		PendingIntent contentIntent = PendingIntent.getActivity(context,
                		0, // requestCode
                		new Intent(context, ToDoActivity.class),
                		0); // flags

        		Notification notification = new NotificationCompat.Builder(context)
                		.setSmallIcon(R.drawable.ic_launcher)
                		.setContentTitle("Notification Hub Demo")
                		.setStyle(new NotificationCompat.BigTextStyle().bigText(msg))
                		.setContentText(msg)
                		.setContentIntent(contentIntent)
                		.build();

        		NotificationManager notificationManager = (NotificationManager)
                		context.getSystemService(Context.NOTIFICATION_SERVICE);
        		notificationManager.notify(NOTIFICATION_ID, notification);
>>>>>>> f6f8a62e
		}


15. Back in the TodoActivity.java file, update the **onCreate** method of the *ToDoActivity* class to register the notification handler class. Make sure to add this code after the *MobileServiceClient* is instantiated.


		NotificationsManager.handleNotifications(this, SENDER_ID, MyHandler.class);

    Your app is now updated to support push notifications.
<|MERGE_RESOLUTION|>--- conflicted
+++ resolved
@@ -1,153 +1,123 @@
-1. In your **app** project, open the file `AndroidManifest.xml`. In the code in the next two steps, replace _`**my_app_package**`_ with the name of the app package for your project, which is the value of the `package` attribute of the `manifest` tag.
+1. In your **app** project, open the file `AndroidManifest.xml`. In the code in the next two steps, replace _`**my_app_package**`_ with the name of the app package for your project, which is the value of the `package` attribute of the `manifest` tag.
+
+2. Add the following new permissions after the existing `uses-permission` element:
+
+        <permission android:name="**my_app_package**.permission.C2D_MESSAGE"
+            android:protectionLevel="signature" />
+        <uses-permission android:name="**my_app_package**.permission.C2D_MESSAGE" />
+        <uses-permission android:name="com.google.android.c2dm.permission.RECEIVE" />
+        <uses-permission android:name="android.permission.GET_ACCOUNTS" />
+        <uses-permission android:name="android.permission.WAKE_LOCK" />
+
+3. Add the following code after the `application` opening tag:
+
+        <receiver android:name="com.microsoft.windowsazure.notifications.NotificationsBroadcastReceiver"
+            						 	android:permission="com.google.android.c2dm.permission.SEND">
+            <intent-filter>
+                <action android:name="com.google.android.c2dm.intent.RECEIVE" />
+                <category android:name="**my_app_package**" />
+            </intent-filter>
+        </receiver>
+
+
+<!--4. Add this line under *dependencies* in the **build.gradle** file in the app directory and re-sync gradle with the project:
+
+	    compile(group: 'com.microsoft.azure', name: 'azure-notifications-handler', version: '1.0.1', ext: 'jar')
+-->
+
+5. Open the file *ToDoActivity.java*, and add the following import statement:
+
+		import com.microsoft.windowsazure.notifications.NotificationsManager;
+
+
+6. Add the following private variable to the class: replace _`<PROJECT_NUMBER>`_ with the Project Number assigned by Google to your app in the preceding procedure:
+
+		public static final String SENDER_ID = "<PROJECT_NUMBER>";
+
+7. Change the definition of the *MobileServiceClient* from **private** to **public static**, so it now looks like this:
+
+		public static MobileServiceClient mClient;
+
+8. Next we need to add a new class to handle notifications. In the Project Explorer, open the **src** => **main** => **java** nodes, and right-click the  package name node: click **New**, then click **Java Class**.
+
+9. In **Name** type `MyHandler`, then click **OK**.
+
+
+	![](./media/mobile-services-android-get-started-push/android-studio-create-class.png)
+
+
+10. In the MyHandler file, replace the class declaration with
+
+		public class MyHandler extends NotificationsHandler {
+
+
+11. Add the following import statements for the `MyHandler` class:
+
+		import com.microsoft.windowsazure.notifications.NotificationsHandler;
+		import android.app.NotificationManager;
+		import android.app.PendingIntent;
+		import android.content.Context;
+		import android.content.Intent;
+		import android.os.AsyncTask;
+		import android.os.Bundle;
+		import android.support.v4.app.NotificationCompat;
+
+
+12. Next add the following members for the `MyHandler` class:
+
+		public static final int NOTIFICATION_ID = 1;
+
+
+13. In the `MyHandler` class, add the following code to override the **onRegistered** method, which registers your device with the mobile service Notification Hub.
+
+		@Override
+		public void onRegistered(Context context,  final String gcmRegistrationId) {
+		    super.onRegistered(context, gcmRegistrationId);
 
-2. Add the following new permissions after the existing `uses-permission` element:
-
-        <permission android:name="**my_app_package**.permission.C2D_MESSAGE"
-            android:protectionLevel="signature" />
-        <uses-permission android:name="**my_app_package**.permission.C2D_MESSAGE" />
-        <uses-permission android:name="com.google.android.c2dm.permission.RECEIVE" />
-        <uses-permission android:name="android.permission.GET_ACCOUNTS" />
-        <uses-permission android:name="android.permission.WAKE_LOCK" />
-
-3. Add the following code after the `application` opening tag:
-
-        <receiver android:name="com.microsoft.windowsazure.notifications.NotificationsBroadcastReceiver"
-            						 	android:permission="com.google.android.c2dm.permission.SEND">
-            <intent-filter>
-                <action android:name="com.google.android.c2dm.intent.RECEIVE" />
-                <category android:name="**my_app_package**" />
-            </intent-filter>
-        </receiver>
-
-
-<!--4. Add this line under *dependencies* in the **build.gradle** file in the app directory and re-sync gradle with the project:
-
-	    compile(group: 'com.microsoft.azure', name: 'azure-notifications-handler', version: '1.0.1', ext: 'jar')
--->
-
-5. Open the file *ToDoActivity.java*, and add the following import statement:
-
-		import com.microsoft.windowsazure.notifications.NotificationsManager;
-
-
-6. Add the following private variable to the class: replace _`<PROJECT_NUMBER>`_ with the Project Number assigned by Google to your app in the preceding procedure:
-
-		public static final String SENDER_ID = "<PROJECT_NUMBER>";
-
-7. Change the definition of the *MobileServiceClient* from **private** to **public static**, so it now looks like this:
-
-		public static MobileServiceClient mClient;
-
-8. Next we need to add a new class to handle notifications. In the Project Explorer, open the **src** => **main** => **java** nodes, and right-click the  package name node: click **New**, then click **Java Class**.
-
-9. In **Name** type `MyHandler`, then click **OK**.
-
-
-	![](./media/mobile-services-android-get-started-push/android-studio-create-class.png)
-
-
-10. In the MyHandler file, replace the class declaration with
-
-		public class MyHandler extends NotificationsHandler {
-
-
-11. Add the following import statements for the `MyHandler` class:
-
-		import com.microsoft.windowsazure.notifications.NotificationsHandler;
-		import android.app.NotificationManager;
-		import android.app.PendingIntent;
-		import android.content.Context;
-		import android.content.Intent;
-		import android.os.AsyncTask;
-		import android.os.Bundle;
-		import android.support.v4.app.NotificationCompat;
-
-
-12. Next add the following members for the `MyHandler` class:
-
-		public static final int NOTIFICATION_ID = 1;
-
-
-13. In the `MyHandler` class, add the following code to override the **onRegistered** method, which registers your device with the mobile service Notification Hub.
-
-		@Override
-		public void onRegistered(Context context,  final String gcmRegistrationId) {
-		    super.onRegistered(context, gcmRegistrationId);
-<<<<<<< HEAD
-
-=======
-		
->>>>>>> f6f8a62e
-		    new AsyncTask<Void, Void, Void>() {
-
-		    	protected Void doInBackground(Void... params) {
-		    		try {
-		    		    ToDoActivity.mClient.getPush().register(gcmRegistrationId);
-		    		    return null;
-	    		    }
-	    		    catch(Exception e) {
-			    		// handle error    		    
-	    		    }
-					return null;  		    
-	    		}
-		    }.execute();
+		    new AsyncTask<Void, Void, Void>() {
+
+		    	protected Void doInBackground(Void... params) {
+		    		try {
+		    		    ToDoActivity.mClient.getPush().register(gcmRegistrationId);
+		    		    return null;
+	    		    }
+	    		    catch(Exception e) {
+			    		// handle error    		    
+	    		    }
+					return null;  		    
+	    		}
+		    }.execute();
+		}
+
+
+14. In the `MyHandler` class, add the following code to override the **onReceive** method, which causes the notification to display when it is received.
+
+		@Override
+		public void onReceive(Context context, Bundle bundle) {
+        		String msg = bundle.getString("message");
+
+        		PendingIntent contentIntent = PendingIntent.getActivity(context,
+                		0, // requestCode
+                		new Intent(context, ToDoActivity.class),
+                		0); // flags
+
+        		Notification notification = new NotificationCompat.Builder(context)
+                		.setSmallIcon(R.drawable.ic_launcher)
+                		.setContentTitle("Notification Hub Demo")
+                		.setStyle(new NotificationCompat.BigTextStyle().bigText(msg))
+                		.setContentText(msg)
+                		.setContentIntent(contentIntent)
+                		.build();
+
+        		NotificationManager notificationManager = (NotificationManager)
+                		context.getSystemService(Context.NOTIFICATION_SERVICE);
+        		notificationManager.notify(NOTIFICATION_ID, notification);
 		}
-
-
-14. In the `MyHandler` class, add the following code to override the **onReceive** method, which causes the notification to display when it is received.
-
-		@Override
-		public void onReceive(Context context, Bundle bundle) {
-<<<<<<< HEAD
-		    ctx = context;
-		    String nhMessage = bundle.getString("message");
-
-		    sendNotification(nhMessage);
-		}
-
-		private void sendNotification(String msg) {
-			mNotificationManager = (NotificationManager)
-		              ctx.getSystemService(Context.NOTIFICATION_SERVICE);
-
-		    PendingIntent contentIntent = PendingIntent.getActivity(ctx, 0,
-		          new Intent(ctx, ToDoActivity.class), 0);
-
-		    NotificationCompat.Builder mBuilder =
-		          new NotificationCompat.Builder(ctx)
-		          .setSmallIcon(R.drawable.ic_launcher)
-		          .setContentTitle("Notification Hub Demo")
-		          .setStyle(new NotificationCompat.BigTextStyle()
-		                     .bigText(msg))
-		          .setContentText(msg);
-
-		     mBuilder.setContentIntent(contentIntent);
-		     mNotificationManager.notify(NOTIFICATION_ID, mBuilder.build());
-=======
-        		String msg = bundle.getString("message");
-		
-        		PendingIntent contentIntent = PendingIntent.getActivity(context,
-                		0, // requestCode
-                		new Intent(context, ToDoActivity.class),
-                		0); // flags
-
-        		Notification notification = new NotificationCompat.Builder(context)
-                		.setSmallIcon(R.drawable.ic_launcher)
-                		.setContentTitle("Notification Hub Demo")
-                		.setStyle(new NotificationCompat.BigTextStyle().bigText(msg))
-                		.setContentText(msg)
-                		.setContentIntent(contentIntent)
-                		.build();
-
-        		NotificationManager notificationManager = (NotificationManager)
-                		context.getSystemService(Context.NOTIFICATION_SERVICE);
-        		notificationManager.notify(NOTIFICATION_ID, notification);
->>>>>>> f6f8a62e
-		}
-
-
-15. Back in the TodoActivity.java file, update the **onCreate** method of the *ToDoActivity* class to register the notification handler class. Make sure to add this code after the *MobileServiceClient* is instantiated.
-
-
-		NotificationsManager.handleNotifications(this, SENDER_ID, MyHandler.class);
-
-    Your app is now updated to support push notifications.
+
+
+15. Back in the TodoActivity.java file, update the **onCreate** method of the *ToDoActivity* class to register the notification handler class. Make sure to add this code after the *MobileServiceClient* is instantiated.
+
+
+		NotificationsManager.handleNotifications(this, SENDER_ID, MyHandler.class);
+
+    Your app is now updated to support push notifications.