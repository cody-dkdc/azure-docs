--- conflicted
+++ resolved
@@ -1,24 +1,8 @@
 ---
-<<<<<<< HEAD
- title: include file
- description: include file
- services: virtual-machines-windows
- author: cynthn
- ms.service: virtual-machines-windows
- ms.topic: include
- ms.date: 10/23/2018
- ms.author: cynthn
- ms.custom: include file
-
----
-
-Starting November 15, 2017, virtual machines will be available only in the [Azure portal](https://portal.azure.com). 
-=======
 author: cynthn
 ms.service: virtual-machines
 ms.topic: include
 ms.date: 10/26/2018
 ms.author: cynthn
 ---
-Starting November 15, 2017, Virtual Machines will be available only in the [Azure portal](https://portal.azure.com). 
->>>>>>> de0ed7b4
+Starting November 15, 2017, virtual machines will be available only in the [Azure portal](https://portal.azure.com). 