--- conflicted
+++ resolved
@@ -58,11 +58,7 @@
 
 ## Latency
 
-<<<<<<< HEAD
-Latency is the time it takes an application to receive a single request, send it to the storage disks and send the response to the client. This is a critical measure of an application's performance in addition to IOPS and Throughput. The latency of a premium storage disk is the time it takes to retrieve the information for a request and communicate it back to your application. Premium Storage provides consistent low latencies. If you enable ReadOnly host caching on premium storage disks, you can get much lower read latency. We will discuss Disk Caching in more detail in later section on *Optimizing Application Performance*.
-=======
 Latency is the time it takes an application to receive a single request, send it to the storage disks and send the response to the client. This is a critical measure of an application's performance in addition to IOPS and Throughput. The Latency of a premium storage disk is the time it takes to retrieve the information for a request and communicate it back to your application. Premium Storage provides consistent low latencies. Premium Disks are designed to provide single-digit millisecond latencies for most IO operations. If you enable ReadOnly host caching on premium storage disks, you can get much lower read latency. We will discuss Disk Caching in more detail in later section on *Optimizing Application Performance*.
->>>>>>> 72e68cc8
 
 When you are optimizing your application to get higher IOPS and Throughput, it will affect the latency of your application. After tuning the application performance, always evaluate the latency of the application to avoid unexpected high latency behavior.
 
