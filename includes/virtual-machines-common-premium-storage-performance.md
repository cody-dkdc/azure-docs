﻿---
 title: include file
 description: include file
 services: virtual-machines
 author: roygara
 ms.service: virtual-machines
 ms.topic: include
 ms.date: 09/24/2018
 ms.author: rogarana
 ms.custom: include file
---

# Azure Premium Storage: Design for High Performance

This article provides guidelines for building high performance applications using Azure Premium Storage. You can use the instructions provided in this document combined with performance best practices applicable to technologies used by your application. To illustrate the guidelines, we have used SQL Server running on Premium Storage as an example throughout this document.

While we address performance scenarios for the Storage layer in this article, you will need to optimize the application layer. For example, if you are hosting a SharePoint Farm on Azure Premium Storage, you can use the SQL Server examples from this article to optimize the database server. Additionally, optimize the SharePoint Farm's Web server and Application server to get the most performance.

This article will help answer following common questions about optimizing application performance on Azure Premium Storage,

* How to measure your application performance?  
* Why are you not seeing expected high performance?  
* Which factors influence your application performance on Premium Storage?  
* How do these factors influence performance of your application on Premium Storage?  
* How can you optimize for IOPS, Bandwidth and Latency?  

We have provided these guidelines specifically for Premium Storage because workloads running on Premium Storage are highly performance sensitive. We have provided examples where appropriate. You can also apply some of these guidelines to applications running on IaaS VMs with Standard Storage disks.

> [!NOTE]
> Sometimes, what appears to be a disk performance issue is actually a network bottleneck. In these situations, you should optimize your [network performance](../articles/virtual-network/virtual-network-optimize-network-bandwidth.md).
> If your VM supports accelerated networking, you should make sure it is enabled. If it is not enabled, you can enable it on already deployed VMs on both [Windows](../articles/virtual-network/create-vm-accelerated-networking-powershell.md#enable-accelerated-networking-on-existing-vms) and [Linux](../articles/virtual-network/create-vm-accelerated-networking-cli.md#enable-accelerated-networking-on-existing-vms).

Before you begin, if you are new to Premium Storage, first read the [Premium Storage: High-Performance Storage for Azure Virtual Machine Workloads](../articles/virtual-machines/windows/premium-storage.md) and [Azure Storage Scalability and Performance Targets](../articles/storage/common/storage-scalability-targets.md) articles.

## Application Performance Indicators

We assess whether an application is performing well or not using performance indicators like, how fast an application is processing a user request, how much data an application is processing per request, how many requests is an application processing in a specific period of time, how long a user has to wait to get a response after submitting their request. The technical terms for these performance indicators are, IOPS, Throughput or Bandwidth, and Latency.

In this section, we will discuss the common performance indicators in the context of Premium Storage. In the following section, Gathering Application Requirements, you will learn how to measure these performance indicators for your application. Later in Optimizing Application Performance, you will learn about the factors affecting these performance indicators and recommendations to optimize them.

<<<<<<< HEAD
=======
## IOPS

IOPS is number of requests that your application is sending to the storage disks in one second. An input/output operation could be read or write, sequential or random. OLTP applications like an online retail website need to process many concurrent user requests immediately. The user requests are insert and update intensive database transactions, which the application must process quickly. Therefore, OLTP applications require very high IOPS. Such applications handle millions of small and random IO requests. If you have such an application, you must design the application infrastructure to optimize for IOPS. In the later section, *Optimizing Application Performance*, we discuss in detail all the factors that you must consider to get high IOPS.

When you attach a premium storage disk to your high scale VM, Azure provisions for you a guaranteed number of IOPS as per the disk specification. For example, a P50 disk provisions 7500 IOPS. Each high scale VM size also has a specific IOPS limit that it can sustain. For example, a Standard GS5 VM has 80,000 IOPS limit.

## Throughput

Throughput or Bandwidth is the amount of data that your application is sending to the storage disks in a specified interval. If your application is performing input/output operations with large IO unit sizes, it requires high Throughput. Data warehouse applications tend to issue scan intensive operations that access large portions of data at a time and commonly perform bulk operations. In other words, such applications require higher Throughput. If you have such an application, you must design its infrastructure to optimize for Throughput. In the next section, we discuss in detail the factors you must tune to achieve this.

When you attach a premium storage disk to a high scale VM, Azure provisions Throughput as per that disk specification. For example, a P50 disk provisions 250 MB per second disk Throughput. Each high scale VM size also has as specific Throughput limit that it can sustain. For example, Standard GS5 VM has a maximum throughput of 2,000 MB per second. 

There is a relation between Throughput and IOPS as shown in the formula below.

![](media/premium-storage-performance/image1.png)

Therefore, it is important to determine the optimal Throughput and IOPS values that your application requires. As you try to optimize one, the other also gets affected. In a later section, *Optimizing Application Performance*, we will discuss in more details about optimizing IOPS and Throughput.

## Latency

Latency is the time it takes an application to receive a single request, send it to the storage disks and send the response to the client. This is a critical measure of an application's performance in addition to IOPS and Throughput. The Latency of a premium storage disk is the time it takes to retrieve the information for a request and communicate it back to your application. Premium Storage provides consistent low latencies. If you enable ReadOnly host caching on premium storage disks, you can get much lower read latency. We will discuss Disk Caching in more detail in later section on *Optimizing Application Performance*.

When you are optimizing your application to get higher IOPS and Throughput, it will affect the Latency of your application. After tuning the application performance, always evaluate the Latency of the application to avoid unexpected high latency behavior.

Following control plane operations on Managed Disks may involve movement of the Disk from one Storage location to another. This is orchestrated via background copy of data which can take several hours to complete, typically less than 24 hours depending on the amount of data in the disks. During that time your application can experience higher than usual read latency as some reads can get redirected to the original location, and can take longer to complete. There is no impact on write latency during this period.  

1.	[Update the Storage type](../articles/virtual-machines/windows/convert-disk-storage.md)
2.	[Detach and attach a disk from one VM to another](../articles/virtual-machines/windows/attach-disk-ps.md)
3.	[Create a Managed Disk from a VHD](../articles/virtual-machines/scripts/virtual-machines-windows-powershell-sample-create-managed-disk-from-vhd.md)
4.	[Create a Managed Disk from a Snapshot](../articles/virtual-machines/scripts/virtual-machines-windows-powershell-sample-create-managed-disk-from-snapshot.md)
5.	[Convert unmanaged disks to Managed Disks](../articles/virtual-machines/windows/convert-unmanaged-to-managed-disks.md)

## Gather Application Performance Requirements

The first step in designing high performance applications running on Azure Premium Storage is, to understand the performance requirements of your application. After you gather performance requirements, you can optimize your application to achieve the most optimal performance.

In the previous section, we explained the common performance indicators, IOPS, Throughput and Latency. You must identify which of these performance indicators are critical to your application to deliver the desired user experience. For example, high IOPS matters most to OLTP applications processing millions of transactions in a second. Whereas, high Throughput is critical for Data Warehouse applications processing large amounts of data in a second. Extremely low Latency is crucial for real-time applications like live video streaming websites.

Next, measure the maximum performance requirements of your application throughout its lifetime. Use the sample checklist below as a start. Record the maximum performance requirements during normal, peak and off-hours workload periods. By identifying requirements for all workloads levels, you will be able to determine the overall performance requirement of your application. For example, the normal workload of an e-commerce website will be the transactions it serves during most days in a year. The peak workload of the website will be the transactions it serves during holiday season or special sale events. The peak workload is typically experienced for a limited period, but can require your application to scale two or more times its normal operation. Find out the 50 percentile, 90 percentile and 99 percentile requirements. This helps filter out any outliers in the performance requirements and you can focus your efforts on optimizing for the right values.

### Application Performance Requirements Checklist

| **Performance requirements** | **50 Percentile** | **90 Percentile** | **99  Percentile** |
| --- | --- | --- | --- |
| Max. Transactions per second | | | |
| % Read operations | | | |
| % Write operations | | | |
| % Random operations | | | |
| % Sequential operations | | | |
| IO request size | | | |
| Average Throughput | | | |
| Max. Throughput | | | |
| Min. Latency | | | |
| Average Latency | | | |
| Max. CPU | | | |
| Average CPU | | | |
| Max. Memory | | | |
| Average Memory | | | |
| Queue Depth | | | |

> [!NOTE]
> You should consider scaling these numbers based on expected future growth of your application. It is a good idea to plan for growth ahead of time, because it could be harder to change the infrastructure for improving performance later.

If you have an existing application and want to move to Premium Storage, first build the checklist above for the existing application. Then, build a prototype of your application on Premium Storage and design the application based on guidelines described in *Optimizing Application Performance* in a later section of this document. The next section describes the tools you can use to gather the performance measurements.

Create a checklist similar to your existing application for the prototype. Using Benchmarking tools you can simulate the workloads and measure performance on the prototype application. See the section on [Benchmarking](#benchmarking) to learn more. By doing so you can determine whether Premium Storage can match or surpass your application performance requirements. Then you can implement the same guidelines for your production application.

>>>>>>> 96c3452e
### Counters to measure application performance requirements

The best way to measure performance requirements of your application, is to use performance-monitoring tools provided by the operating system of the server. You can use PerfMon for Windows and iostat for Linux. These tools capture counters corresponding to each measure explained in the above section. You must capture the values of these counters when your application is running its normal, peak and off-hours workloads.

The PerfMon counters are available for processor, memory and, each logical disk and physical disk of your server. When you use premium storage disks with a VM, the physical disk counters are for each premium storage disk, and logical disk counters are for each volume created on the premium storage disks. You must capture the values for the disks that host your application workload. If there is a one to one mapping between logical and physical disks, you can refer to physical disk counters; otherwise refer to the logical disk counters. On Linux, the iostat command generates a CPU and disk utilization report. The disk utilization report provides statistics per physical device or partition. If you have a database server with its data and log on separate disks, collect this data for both disks. Below table describes counters for disks, processor and memory:

| Counter | Description | PerfMon | Iostat |
| --- | --- | --- | --- |
| **IOPS or Transactions per second** |Number of I/O requests issued to the storage disk per second. |Disk Reads/sec <br> Disk Writes/sec |tps <br> r/s <br> w/s |
| **Disk Reads and Writes** |% of Reads and Write operations performed on the disk. |% Disk Read Time <br> % Disk Write Time |r/s <br> w/s |
| **Throughput** |Amount of data read from or written to the disk per second. |Disk Read Bytes/sec <br> Disk Write Bytes/sec |kB_read/s <br> kB_wrtn/s |
| **Latency** |Total time to complete a disk IO request. |Average Disk sec/Read <br> Average disk sec/Write |await <br> svctm |
| **IO size** |The size of I/O requests issues to the storage disks. |Average Disk Bytes/Read <br> Average Disk Bytes/Write |avgrq-sz |
| **Queue Depth** |Number of outstanding I/O requests waiting to be read from or written to the storage disk. |Current Disk Queue Length |avgqu-sz |
| **Max. Memory** |Amount of memory required to run application smoothly |% Committed Bytes in Use |Use vmstat |
| **Max. CPU** |Amount CPU required to run application smoothly |% Processor time |%util |

Learn more about [iostat](https://linux.die.net/man/1/iostat) and [PerfMon](https://msdn.microsoft.com/library/aa645516.aspx).

## Optimizing Application Performance

The main factors that influence performance of an application running on Premium Storage are Nature of IO Requests, VM size, Disk size, Number of disks, Disk Caching, Multithreading and Queue Depth. You can control some of these factors with knobs provided by the system. Most applications may not give you an option to alter the IO size and Queue Depth directly. For example, if you are using SQL Server, you cannot choose the IO size and queue depth. SQL Server chooses the optimal IO size and queue depth values to get the most performance. It is important to understand the effects of both types of factors on your application performance, so that you can provision appropriate resources to meet performance needs.

Throughout this section, refer to the application requirements checklist that you created, to identify how much you need to optimize your application performance. Based on that, you will be able to determine which factors from this section you will need to tune. To witness the effects of each factor on your application performance, run benchmarking tools on your application setup. Refer to the [Benchmarking](#Benchmarking) section at the end of this article for steps to run common benchmarking tools on Windows and Linux VMs.

### Optimizing IOPS, Throughput and Latency at a glance

The table below summarizes performance factors and the steps necessary to optimize IOPS, throughput and latency. The sections following this summary will describe each factor is much more depth.

For more information on VM sizes and on the IOPS, throughput, and latency available for each type of VM, see [Linux VM sizes](../articles/virtual-machines/linux/sizes.md) or [Windows VM sizes](../articles/virtual-machines/windows/sizes.md).

| &nbsp; | **IOPS** | **Throughput** | **Latency** |
| --- | --- | --- | --- |
| **Example Scenario** |Enterprise OLTP application requiring very high transactions per second rate. |Enterprise Data warehousing application processing large amounts of data. |Near real-time applications requiring instant responses to user requests, like online gaming. |
| Performance factors | &nbsp; | &nbsp; | &nbsp; |
| **IO size** |Smaller IO size yields higher IOPS. |Larger IO size to yields higher Throughput. | &nbsp;|
| **VM size** |Use a VM size that offers IOPS greater than your application requirement. |Use a VM size with throughput limit greater than your application requirement. |Use a VM size that offers scale limits greater than your application requirement. |
| **Disk size** |Use a disk size that offers IOPS greater than your application requirement. |Use a disk size with Throughput limit greater than your application requirement. |Use a disk size that offers scale limits greater than your application requirement. |
| **VM and Disk Scale Limits** |IOPS limit of the VM size chosen should be greater than total IOPS driven by premium storage disks attached to it. |Throughput limit of the VM size chosen should be greater than total Throughput driven by premium storage disks attached to it. |Scale limits of the VM size chosen must be greater than total scale limits of attached premium storage disks. |
| **Disk Caching** |Enable ReadOnly Cache on premium storage disks with Read heavy operations to get higher Read IOPS. | &nbsp; |Enable ReadOnly Cache on premium storage disks with Ready heavy operations to get very low Read latencies. |
| **Disk Striping** |Use multiple disks and stripe them together to get a combined higher IOPS and Throughput limit. Note that the combined limit per VM should be higher than the combined limits of attached premium disks. | &nbsp; | &nbsp; |
| **Stripe Size** |Smaller stripe size for random small IO pattern seen in OLTP applications. E.g., use stripe size of 64KB for SQL Server OLTP application. |Larger stripe size for sequential large IO pattern seen in Data Warehouse applications. E.g., use 256KB stripe size for SQL Server Data warehouse application. | &nbsp; |
| **Multithreading** |Use multithreading to push higher number of requests to Premium Storage that will lead to higher IOPS and Throughput. For example, on SQL Server set a high MAXDOP value to allocate more CPUs to SQL Server. | &nbsp; | &nbsp; |
| **Queue Depth** |Larger Queue Depth yields higher IOPS. |Larger Queue Depth yields higher Throughput. |Smaller Queue Depth yields lower latencies. |

## Nature of IO Requests

An IO request is a unit of input/output operation that your application will be performing. Identifying the nature of IO requests, random or sequential, read or write, small or large, will help you determine the performance requirements of your application. It is very important to understand the nature of IO requests, to make the right decisions when designing your application infrastructure.

IO size is one of the more important factors. The IO size is the size of the input/output operation request generated by your application. The IO size has a significant impact on performance especially on the IOPS and Bandwidth that the application is able to achieve. The following formula shows the relationship between IOPS, IO size and Bandwidth/Throughput.  
    ![](media/premium-storage-performance/image1.png)

Some applications allow you to alter their IO size, while some applications do not. For example, SQL Server determines the optimal IO size itself, and does not provide users with any knobs to change it. On the other hand, Oracle provides a parameter called [DB\_BLOCK\_SIZE](https://docs.oracle.com/cd/B19306_01/server.102/b14211/iodesign.htm#i28815) using which you can configure the I/O request size of the database.

If you are using an application, which does not allow you to change the IO size, use the guidelines in this article to optimize the performance KPI that is most relevant to your application. For example,

* An OLTP application generates millions of small and random IO requests. To handle these type of IO requests, you must design your application infrastructure to get higher IOPS.  
* A data warehousing application generates large and sequential IO requests. To handle these type of IO requests, you must design your application infrastructure to get higher Bandwidth or Throughput.

If you are using an application, which allows you to change the IO size, use this rule of thumb for the IO size in addition to other performance guidelines,

* Smaller IO size to get higher IOPS. For example, 8 KB for an OLTP application.  
* Larger IO size to get higher Bandwidth/Throughput. For example, 1024 KB for a data warehouse application.

Here is an example on how you can calculate the IOPS and Throughput/Bandwidth for your application. Consider an application using a P30 disk. The maximum IOPS and Throughput/Bandwidth a P30 disk can achieve is 5000 IOPS and 200 MB per second respectively. Now, if your application requires the maximum IOPS from the P30 disk and you use a smaller IO size like 8 KB, the resulting Bandwidth you will be able to get is 40 MB per second. However, if your application requires the maximum Throughput/Bandwidth from P30 disk, and you use a larger IO size like 1024 KB, the resulting IOPS will be less, 200 IOPS. Therefore, tune the IO size such that it meets both your application's IOPS and Throughput/Bandwidth requirement. Table below summarizes the different IO sizes and their corresponding IOPS and Throughput for a P30 disk.

| Application Requirement | I/O size | IOPS | Throughput/Bandwidth |
| --- | --- | --- | --- |
| Max IOPS |8 KB |5,000 |40 MB per second |
| Max Throughput |1024 KB |200 |200 MB per second |
| Max Throughput + high IOPS |64 KB |3,200 |200 MB per second |
| Max IOPS + high Throughput |32 KB |5,000 |160 MB per second |

To get IOPS and Bandwidth higher than the maximum value of a single premium storage disk, use multiple premium disks striped together. For example, stripe two P30 disks to get a combined IOPS of 10,000 IOPS or a combined Throughput of 400 MB per second. As explained in the next section, you must use a VM size that supports the combined disk IOPS and Throughput.

> [!NOTE]
> As you increase either IOPS or Throughput the other also increases, make sure you do not hit throughput or IOPS limits of the disk or VM when increasing either one.

To witness the effects of IO size on application performance, you can run benchmarking tools on your VM and disks. Create multiple test runs and use different IO size for each run to see the impact. Refer to the [Benchmarking](#Benchmarking) section at the end of this article for more details.

## High Scale VM Sizes

When you start designing an application, one of the first things to do is, choose a VM to host your application. Premium Storage comes with High Scale VM sizes that can run applications requiring higher compute power and a high local disk I/O performance. These VMs provide faster processors, a higher memory-to-core ratio, and a Solid-State Drive (SSD) for the local disk. Examples of High Scale VMs supporting Premium Storage are the DS, DSv2 and GS series VMs.

High Scale VMs are available in different sizes with a different number of CPU cores, memory, OS and temporary disk size. Each VM size also has maximum number of data disks that you can attach to the VM. Therefore, the chosen VM size will affect how much processing, memory, and storage capacity is available for your application. It also affects the Compute and Storage cost. For example, below are the specifications of the largest VM size in a DS series, DSv2 series and a GS series:

| VM size | CPU cores | Memory | VM disk sizes | Max. data disks | Cache size | IOPS | Bandwidth Cache IO limits |
| --- | --- | --- | --- | --- | --- | --- | --- |
| Standard_DS14 |16 |112 GB |OS = 1023 GB <br> Local SSD = 224 GB |32 |576 GB |50,000 IOPS <br> 512 MB per second |4,000 IOPS and 33 MB per second |
| Standard_GS5 |32 |448 GB |OS = 1023 GB <br> Local SSD = 896 GB |64 |4224 GB |80,000 IOPS <br> 2,000 MB per second |5,000 IOPS and 50 MB per second |

To view a complete list of all available Azure VM sizes, refer to [Windows VM sizes](../articles/virtual-machines/windows/sizes.md) or [Linux VM sizes](../articles/virtual-machines/linux/sizes.md). Choose a VM size that can meet and scale to your desired application performance requirements. In addition to this, take into account following important considerations when choosing VM sizes.

*Scale Limits*  
The maximum IOPS limits per VM and per disk are different and independent of each other. Make sure that the application is driving IOPS within the limits of the VM as well as the premium disks attached to it. Otherwise, application performance will experience throttling.

As an example, suppose an application requirement is a maximum of 4,000 IOPS. To achieve this, you provision a P30 disk on a DS1 VM. The P30 disk can deliver up to 5,000 IOPS. However, the DS1 VM is limited to 3,200 IOPS. Consequently, the application performance will be constrained by the VM limit at 3,200 IOPS and there will be degraded performance. To prevent this situation, choose a VM and disk size that will both meet application requirements.

*Cost of Operation*  
In many cases, it is possible that your overall cost of operation using Premium Storage is lower than using Standard Storage.

For example, consider an application requiring 16,000 IOPS. To achieve this performance, you will need a Standard\_D14 Azure IaaS VM, which can give a maximum IOPS of 16,000 using 32 standard storage 1TB disks. Each 1TB standard storage disk can achieve a maximum of 500 IOPS. The estimated cost of this VM per month will be $1,570. The monthly cost of 32 standard storage disks will be $1,638. The estimated total monthly cost will be $3,208.

However, if you hosted the same application on Premium Storage, you will need a smaller VM size and fewer premium storage disks, thus reducing the overall cost. A Standard\_DS13 VM can meet the 16,000 IOPS requirement using four P30 disks. The DS13 VM has a maximum IOPS of 25,600 and each P30 disk has a maximum IOPS of 5,000. Overall, this configuration can achieve 5,000 x 4 = 20,000 IOPS. The estimated cost of this VM per month will be $1,003. The monthly cost of four P30 premium storage disks will be $544.34. The estimated total monthly cost will be $1,544.

Table below summarizes the cost breakdown of this scenario for Standard and Premium Storage.

| &nbsp; | **Standard** | **Premium** |
| --- | --- | --- |
| **Cost of VM per month** |$1,570.58 (Standard\_D14) |$1,003.66 (Standard\_DS13) |
| **Cost of Disks per month** |$1,638.40 (32 x 1 TB disks) |$544.34 (4 x P30 disks) |
| **Overall Cost per month** |$3,208.98 |$1,544.34 |

*Linux Distros*  

With Azure Premium Storage, you get the same level of Performance for VMs running Windows and Linux. We support many flavors of Linux distros, and you can see the complete list [here](../articles/virtual-machines/linux/endorsed-distros.md?toc=%2fazure%2fvirtual-machines%2flinux%2ftoc.json). It is important to note that different distros are better suited for different types of workloads. You will see different levels of performance depending on the distro your workload is running on. Test the Linux distros with your application and choose the one that works best.

When running Linux with Premium Storage, check the latest updates about required drivers to ensure high performance.

## Premium Storage Disk Sizes

Azure Premium Storage offers eight GA disk sizes and three disk sizes which are in preview, currently. Each disk size has a different scale limit for IOPS, Bandwidth and Storage. Choose the right Premium Storage Disk size depending on the application requirements and the high scale VM size. The table below shows the eleven disks sizes and their capabilities. P4, P6, P15, P60, P70, and P80 sizes are currently only supported for Managed Disks.

| Premium Disks Type  | P4    | P6    | P10   | P15 | P20   | P30   | P40   | P50   | P60   | P70   | P80   |
|---------------------|-------|-------|-------|-------|-------|-------|-------|-------|-------|-------|-------|
| Disk size           | 32 GiB | 64 GiB | 128 GiB| 256 GiB| 512 GB            | 1,024 GiB (1 TiB)    | 2,048 GiB (2 TiB)    | 4,095 GiB (4 TiB)    | 8,192 GiB (8 TiB)    | 16,384 GiB (16 TiB)    | 32,767 GiB (32 GiB)    |
| IOPS per disk       | 120   | 240   | 500   | 1100 | 2300              | 5000              | 7500              | 7500              | 12,500              | 15,000              | 20,000              |
| Throughput per disk | 25 MiB per second  | 50 MiB per second  | 100 MiB per second |125 MiB per second | 150 MiB per second | 200 MiB per second | 250 MiB per second | 250 MiB per second | 480 MiB per second | 750 MiB per second | 750 MiB per second |

How many disks you choose depends on the disk size chosen. You could use a single P50 disk or multiple P10 disks to meet your application requirement. Take into account considerations listed below when making the choice.

*Scale Limits (IOPS and Throughput)*  
The IOPS and Throughput limits of each Premium disk size is different and independent from the VM scale limits. Make sure that the total IOPS and Throughput from the disks are within scale limits of the chosen VM size.

For example, if an application requirement is a maximum of 250 MB/sec Throughput and you are using a DS4 VM with a single P30 disk. The DS4 VM can give up to 256 MB/sec Throughput. However, a single P30 disk has Throughput limit of 200 MB/sec. Consequently, the application will be constrained at 200 MB/sec due to the disk limit. To overcome this limit, provision more than one data disks to the VM or resize your disks to P40 or P50.

> [!NOTE]
> Reads served by the cache are not included in the disk IOPS and Throughput, hence not subject to disk limits. Cache has its separate IOPS and Throughput limit per VM.
>
> For example, initially your reads and writes are 60MB/sec and 40MB/sec respectively. Over time, the cache warms up and serves more and more of the reads from the cache. Then, you can get higher write Throughput from the disk.

*Number of Disks*  
Determine the number of disks you will need by assessing application requirements. Each VM size also has a limit on the number of disks that you can attach to the VM. Typically, this is twice the number of cores. Ensure that the VM size you choose can support the number of disks needed.

Remember, the Premium Storage disks have higher performance capabilities compared to Standard Storage disks. Therefore, if you are migrating your application from Azure IaaS VM using Standard Storage to Premium Storage, you will likely need fewer premium disks to achieve the same or higher performance for your application.

## Disk Caching

High Scale VMs that leverage Azure Premium Storage have a multi-tier caching technology called BlobCache. BlobCache uses a combination of the Virtual Machine RAM and local SSD for caching. This cache is available for the Premium Storage persistent disks and the VM local disks. By default, this cache setting is set to Read/Write for OS disks and ReadOnly for data disks hosted on Premium Storage. With disk caching enabled on the Premium Storage disks, the high scale VMs can achieve extremely high levels of performance that exceed the underlying disk performance.

> [!WARNING]
> Disk Caching is only supported for disk sizes up to 4 TiB.
> Changing the cache setting of an Azure disk detaches and re-attaches the target disk. If it is the operating system disk, the VM is restarted. Stop all applications/services that might be affected by this disruption before changing the disk cache setting.

To learn more about how BlobCache works, refer to the Inside [Azure Premium Storage](https://azure.microsoft.com/blog/azure-premium-storage-now-generally-available-2/) blog post.

It is important to enable cache on the right set of disks. Whether you should enable disk caching on a premium disk or not will depend on the workload pattern that disk will be handling. Table below shows the default cache settings for OS and Data disks.

| **Disk Type** | **Default Cache Setting** |
| --- | --- |
| OS disk |ReadWrite |
| Data disk |ReadOnly |

Following are the recommended disk cache settings for data disks,

| **Disk Caching Setting** | **Recommendation on when to use this setting** |
| --- | --- |
| None |Configure host-cache as None for write-only and write-heavy disks. |
| ReadOnly |Configure host-cache as ReadOnly for read-only and read-write disks. |
| ReadWrite |Configure host-cache as ReadWrite only if your application properly  handles writing cached data to persistent disks when needed. |

*ReadOnly*  
By configuring ReadOnly caching on Premium Storage data disks, you can achieve low Read latency and get very high Read IOPS and Throughput for your application. This is due two reasons,

1. Reads performed from cache, which is on the VM memory and local SSD, are much faster than reads from the data disk, which is on the Azure blob storage.  
1. Premium Storage does not count the Reads served from cache, towards the disk IOPS and Throughput. Therefore, your application is able to achieve higher total IOPS and Throughput.

*ReadWrite*  
By default, the OS disks have ReadWrite caching enabled. We have recently added support for ReadWrite caching on data disks as well. If you are using ReadWrite caching, you must have a proper way to write the data from cache to persistent disks. For example, SQL Server handles writing cached data to the persistent storage disks on its own. Using ReadWrite cache with an application that does not handle persisting the required data can lead to data loss, if the VM crashes.

As an example, you can apply these guidelines to SQL Server running on Premium Storage by doing the following,

1. Configure "ReadOnly" cache on premium storage disks hosting data files.  
   a.  The fast reads from cache lower the SQL Server query time since data pages are retrieved much faster from the cache compared to directly from the data disks.  
   b.  Serving reads from cache, means there is additional Throughput available from premium data disks. SQL Server can use this additional Throughput towards retrieving more data pages and other operations like backup/restore, batch loads, and index rebuilds.  
1. Configure "None" cache on premium storage disks hosting the log files.  
   a.  Log files have primarily write-heavy operations. Therefore, they do not benefit from the ReadOnly cache.

## Disk Striping

When a high scale VM is attached with several premium storage persistent disks, the disks can be striped together to aggregate their IOPs, bandwidth, and storage capacity.

On Windows, you can use Storage Spaces to stripe disks together. You must configure one column for each disk in a pool. Otherwise, the overall performance of striped volume can be lower than expected, due to uneven distribution of traffic across the disks.

Important: Using Server Manager UI, you can set the total number of columns up to 8 for a striped volume. When attaching more than 8 disks, use PowerShell to create the volume. Using PowerShell, you can set the number of columns equal to the number of disks. For example, if there are 16 disks in a single stripe set; specify 16 columns in the *NumberOfColumns* parameter of the *New-VirtualDisk* PowerShell cmdlet.

On Linux, use the MDADM utility to stripe disks together. For detailed steps on striping disks on Linux refer to [Configure Software RAID on Linux](../articles/virtual-machines/linux/configure-raid.md).

*Stripe Size*  
An important configuration in disk striping is the stripe size. The stripe size or block size is the smallest chunk of data that application can address on a striped volume. The stripe size you configure depends on the type of application and its request pattern. If you choose the wrong stripe size, it could lead to IO misalignment, which leads to degraded performance of your application.

For example, if an IO request generated by your application is bigger than the disk stripe size, the storage system writes it across stripe unit boundaries on more than one disk. When it is time to access that data, it will have to seek across more than one stripe units to complete the request. The cumulative effect of such behavior can lead to substantial performance degradation. On the other hand, if the IO request size is smaller than stripe size, and if it is random in nature, the IO requests may add up on the same disk causing a bottleneck and ultimately degrading the IO performance.

Depending on the type of workload your application is running, choose an appropriate stripe size. For random small IO requests, use a smaller stripe size. Whereas, for large sequential IO requests use a larger stripe size. Find out the stripe size recommendations for the application you will be running on Premium Storage. For SQL Server, configure stripe size of 64KB for OLTP workloads and 256KB for data warehousing workloads. See [Performance best practices for SQL Server on Azure VMs](../articles/virtual-machines/windows/sql/virtual-machines-windows-sql-performance.md#disks-guidance) to learn more.

> [!NOTE]
> You can stripe together a maximum of 32 premium storage disks on a DS series VM and 64 premium storage disks on a GS series VM.

## Multi-threading

Azure has designed Premium Storage platform to be massively parallel. Therefore, a multi-threaded application achieves much higher performance than a single-threaded application. A multi-threaded application splits up its tasks across multiple threads and increases efficiency of its execution by utilizing the VM and disk resources to the maximum.

For example, if your application is running on a single core VM using two threads, the CPU can switch between the two threads to achieve efficiency. While one thread is waiting on a disk IO to complete, the CPU can switch to the other thread. In this way, two threads can accomplish more than a single thread would. If the VM has more than one core, it further decreases running time since each core can execute tasks in parallel.

You may not be able to change the way an off-the-shelf application implements single threading or multi-threading. For example, SQL Server is capable of handling multi-CPU and multi-core. However, SQL Server decides under what conditions it will leverage one or more threads to process a query. It can run queries and build indexes using multi-threading. For a query that involves joining large tables and sorting data before returning to the user, SQL Server will likely use multiple threads. However, a user cannot control whether SQL Server executes a query using a single thread or multiple threads.

There are configuration settings that you can alter to influence this multi-threading or parallel processing of an application. For example, in case of SQL Server it is the maximum Degree of Parallelism configuration. This setting called MAXDOP, allows you to configure the maximum number of processors SQL Server can use when parallel processing. You can configure MAXDOP for individual queries or index operations. This is beneficial when you want to balance resources of your system for a performance critical application.

For example, say your application using SQL Server is executing a large query and an index operation at the same time. Let us assume that you wanted the index operation to be more performant compared to the large query. In such a case, you can set MAXDOP value of the index operation to be higher than the MAXDOP value for the query. This way, SQL Server has more number of processors that it can leverage for the index operation compared to the number of processors it can dedicate to the large query. Remember, you do not control the number of threads SQL Server will use for each operation. You can control the maximum number of processors being dedicated for multi-threading.

Learn more about [Degrees of Parallelism](https://technet.microsoft.com/library/ms188611.aspx) in SQL Server. Find out such settings that influence multi-threading in your application and their configurations to optimize performance.

## Queue Depth

The Queue Depth or Queue Length or Queue Size is the number of pending IO requests in the system. The value of Queue Depth determines how many IO operations your application can line up, which the storage disks will be processing. It affects all the three application performance indicators that we discussed in this article viz., IOPS, Throughput and Latency.

Queue Depth and multi-threading are closely related. The Queue Depth value indicates how much multi-threading can be achieved by the application. If the Queue Depth is large, application can execute more operations concurrently, in other words, more multi-threading. If the Queue Depth is small, even though application is multi-threaded, it will not have enough requests lined up for concurrent execution.

Typically, off the shelf applications do not allow you to change the queue depth, because if set incorrectly it will do more harm than good. Applications will set the right value of queue depth to get the optimal performance. However, it is important to understand this concept so that you can troubleshoot performance issues with your application. You can also observe the effects of queue depth by running benchmarking tools on your system.

Some applications provide settings to influence the Queue Depth. For example, the MAXDOP (maximum degree of parallelism) setting in SQL Server explained in previous section. MAXDOP is a way to influence Queue Depth and multi-threading, although it does not directly change the Queue Depth value of SQL Server.

*High Queue Depth*  
A high queue depth lines up more operations on the disk. The disk knows the next request in its queue ahead of time. Consequently, the disk can schedule operations ahead of time and process them in an optimal sequence. Since the application is sending more requests to the disk, the disk can process more parallel IOs. Ultimately, the application will be able to achieve higher IOPS. Since application is processing more requests, the total Throughput of the application also increases.

Typically, an application can achieve maximum Throughput with 8-16+ outstanding IOs per attached disk. If a Queue Depth is one, application is not pushing enough IOs to the system, and it will process less amount of in a given period. In other words, less Throughput.

For example, in SQL Server, setting the MAXDOP value for a query to "4" informs SQL Server that it can use up to four cores to execute the query. SQL Server will determine what is best queue depth value and the number of cores for the query execution.

*Optimal Queue Depth*  
Very high queue depth value also has its drawbacks. If queue depth value is too high, the application will try to drive very high IOPS. Unless application has persistent disks with sufficient provisioned IOPS, this can negatively affect application latencies. Following formula shows the relationship between IOPS, Latency and Queue Depth.  
    ![](media/premium-storage-performance/image6.png)

You should not configure Queue Depth to any high value, but to an optimal value, which can deliver enough IOPS for the application without affecting latencies. For example, if the application latency needs to be 1 millisecond, the Queue Depth required to achieve 5,000 IOPS is, QD = 5000 x 0.001 = 5.

*Queue Depth for Striped Volume*  
For a striped volume, maintain a high enough queue depth such that, every disk has a peak queue depth individually. For example, consider an application that pushes a queue depth of 2 and there are 4 disks in the stripe. The two IO requests will go to two disks and remaining two disks will be idle. Therefore, configure the queue depth such that all the disks can be busy. Formula below shows how to determine the queue depth of striped volumes.  
    ![](media/premium-storage-performance/image7.png)

## Throttling

Azure Premium Storage provisions specified number of IOPS and Throughput depending on the VM sizes and disk sizes you choose. Anytime your application tries to drive IOPS or Throughput above these limits of what the VM or disk can handle, Premium Storage will throttle it. This manifests in the form of degraded performance in your application. This can mean higher latency, lower Throughput or lower IOPS. If Premium Storage does not throttle, your application could completely fail by exceeding what its resources are capable of achieving. So, to avoid performance issues due to throttling, always provision sufficient resources for your application. Take into consideration what we discussed in the VM sizes and Disk sizes sections above. Benchmarking is the best way to figure out what resources you will need to host your application.

## Next Steps

Learn more about Azure Premium Storage:

* [Premium Storage: High-Performance Storage for Azure Virtual Machine Workloads](../articles/virtual-machines/windows/premium-storage.md)  

For SQL Server users, read articles on Performance Best Practices for SQL Server:

* [Performance Best Practices for SQL Server in Azure Virtual Machines](../articles/virtual-machines/windows/sql/virtual-machines-windows-sql-performance.md)
* [Azure Premium Storage provides highest performance for SQL Server in Azure VM](http://blogs.technet.com/b/dataplatforminsider/archive/2015/04/23/azure-premium-storage-provides-highest-performance-for-sql-server-in-azure-vm.aspx)<|MERGE_RESOLUTION|>--- conflicted
+++ resolved
@@ -38,76 +38,30 @@
 
 In this section, we will discuss the common performance indicators in the context of Premium Storage. In the following section, Gathering Application Requirements, you will learn how to measure these performance indicators for your application. Later in Optimizing Application Performance, you will learn about the factors affecting these performance indicators and recommendations to optimize them.
 
-<<<<<<< HEAD
-=======
 ## IOPS
 
-IOPS is number of requests that your application is sending to the storage disks in one second. An input/output operation could be read or write, sequential or random. OLTP applications like an online retail website need to process many concurrent user requests immediately. The user requests are insert and update intensive database transactions, which the application must process quickly. Therefore, OLTP applications require very high IOPS. Such applications handle millions of small and random IO requests. If you have such an application, you must design the application infrastructure to optimize for IOPS. In the later section, *Optimizing Application Performance*, we discuss in detail all the factors that you must consider to get high IOPS.
+IOPS, or Input/output Operations Per Second, is the number of requests that your application is sending to the storage disks in one second. An input/output operation could be read or write, sequential or random. Online Transaction Processing (OLTP) applications like an online retail website need to process many concurrent user requests immediately. The user requests are insert and update intensive database transactions, which the application must process quickly. Therefore, OLTP applications require very high IOPS. Such applications handle millions of small and random IO requests. If you have such an application, you must design the application infrastructure to optimize for IOPS. In the later section, *Optimizing Application Performance*, we discuss in detail all the factors that you must consider to get high IOPS.
 
 When you attach a premium storage disk to your high scale VM, Azure provisions for you a guaranteed number of IOPS as per the disk specification. For example, a P50 disk provisions 7500 IOPS. Each high scale VM size also has a specific IOPS limit that it can sustain. For example, a Standard GS5 VM has 80,000 IOPS limit.
 
 ## Throughput
 
-Throughput or Bandwidth is the amount of data that your application is sending to the storage disks in a specified interval. If your application is performing input/output operations with large IO unit sizes, it requires high Throughput. Data warehouse applications tend to issue scan intensive operations that access large portions of data at a time and commonly perform bulk operations. In other words, such applications require higher Throughput. If you have such an application, you must design its infrastructure to optimize for Throughput. In the next section, we discuss in detail the factors you must tune to achieve this.
-
-When you attach a premium storage disk to a high scale VM, Azure provisions Throughput as per that disk specification. For example, a P50 disk provisions 250 MB per second disk Throughput. Each high scale VM size also has as specific Throughput limit that it can sustain. For example, Standard GS5 VM has a maximum throughput of 2,000 MB per second. 
-
-There is a relation between Throughput and IOPS as shown in the formula below.
-
-![](media/premium-storage-performance/image1.png)
-
-Therefore, it is important to determine the optimal Throughput and IOPS values that your application requires. As you try to optimize one, the other also gets affected. In a later section, *Optimizing Application Performance*, we will discuss in more details about optimizing IOPS and Throughput.
+Throughput, or bandwidth is the amount of data that your application is sending to the storage disks in a specified interval. If your application is performing input/output operations with large IO unit sizes, it requires high throughput. Data warehouse applications tend to issue scan intensive operations that access large portions of data at a time and commonly perform bulk operations. In other words, such applications require higher throughput. If you have such an application, you must design its infrastructure to optimize for throughput. In the next section, we discuss in detail the factors you must tune to achieve this.
+
+When you attach a premium storage disk to a high scale VM, Azure provisions throughput as per that disk specification. For example, a P50 disk provisions 250 MB per second disk throughput. Each high scale VM size also has as specific throughput limit that it can sustain. For example, Standard GS5 VM has a maximum throughput of 2,000 MB per second.
+
+There is a relation between throughput and IOPS as shown in the formula below.
+
+![Relation of IOPS and throughput](../articles/virtual-machines/linux/media/premium-storage-performance/image1.png)
+
+Therefore, it is important to determine the optimal throughput and IOPS values that your application requires. As you try to optimize one, the other also gets affected. In a later section, *Optimizing Application Performance*, we will discuss in more details about optimizing IOPS and Throughput.
 
 ## Latency
 
-Latency is the time it takes an application to receive a single request, send it to the storage disks and send the response to the client. This is a critical measure of an application's performance in addition to IOPS and Throughput. The Latency of a premium storage disk is the time it takes to retrieve the information for a request and communicate it back to your application. Premium Storage provides consistent low latencies. If you enable ReadOnly host caching on premium storage disks, you can get much lower read latency. We will discuss Disk Caching in more detail in later section on *Optimizing Application Performance*.
-
-When you are optimizing your application to get higher IOPS and Throughput, it will affect the Latency of your application. After tuning the application performance, always evaluate the Latency of the application to avoid unexpected high latency behavior.
-
-Following control plane operations on Managed Disks may involve movement of the Disk from one Storage location to another. This is orchestrated via background copy of data which can take several hours to complete, typically less than 24 hours depending on the amount of data in the disks. During that time your application can experience higher than usual read latency as some reads can get redirected to the original location, and can take longer to complete. There is no impact on write latency during this period.  
-
-1.	[Update the Storage type](../articles/virtual-machines/windows/convert-disk-storage.md)
-2.	[Detach and attach a disk from one VM to another](../articles/virtual-machines/windows/attach-disk-ps.md)
-3.	[Create a Managed Disk from a VHD](../articles/virtual-machines/scripts/virtual-machines-windows-powershell-sample-create-managed-disk-from-vhd.md)
-4.	[Create a Managed Disk from a Snapshot](../articles/virtual-machines/scripts/virtual-machines-windows-powershell-sample-create-managed-disk-from-snapshot.md)
-5.	[Convert unmanaged disks to Managed Disks](../articles/virtual-machines/windows/convert-unmanaged-to-managed-disks.md)
-
-## Gather Application Performance Requirements
-
-The first step in designing high performance applications running on Azure Premium Storage is, to understand the performance requirements of your application. After you gather performance requirements, you can optimize your application to achieve the most optimal performance.
-
-In the previous section, we explained the common performance indicators, IOPS, Throughput and Latency. You must identify which of these performance indicators are critical to your application to deliver the desired user experience. For example, high IOPS matters most to OLTP applications processing millions of transactions in a second. Whereas, high Throughput is critical for Data Warehouse applications processing large amounts of data in a second. Extremely low Latency is crucial for real-time applications like live video streaming websites.
-
-Next, measure the maximum performance requirements of your application throughout its lifetime. Use the sample checklist below as a start. Record the maximum performance requirements during normal, peak and off-hours workload periods. By identifying requirements for all workloads levels, you will be able to determine the overall performance requirement of your application. For example, the normal workload of an e-commerce website will be the transactions it serves during most days in a year. The peak workload of the website will be the transactions it serves during holiday season or special sale events. The peak workload is typically experienced for a limited period, but can require your application to scale two or more times its normal operation. Find out the 50 percentile, 90 percentile and 99 percentile requirements. This helps filter out any outliers in the performance requirements and you can focus your efforts on optimizing for the right values.
-
-### Application Performance Requirements Checklist
-
-| **Performance requirements** | **50 Percentile** | **90 Percentile** | **99  Percentile** |
-| --- | --- | --- | --- |
-| Max. Transactions per second | | | |
-| % Read operations | | | |
-| % Write operations | | | |
-| % Random operations | | | |
-| % Sequential operations | | | |
-| IO request size | | | |
-| Average Throughput | | | |
-| Max. Throughput | | | |
-| Min. Latency | | | |
-| Average Latency | | | |
-| Max. CPU | | | |
-| Average CPU | | | |
-| Max. Memory | | | |
-| Average Memory | | | |
-| Queue Depth | | | |
-
-> [!NOTE]
-> You should consider scaling these numbers based on expected future growth of your application. It is a good idea to plan for growth ahead of time, because it could be harder to change the infrastructure for improving performance later.
-
-If you have an existing application and want to move to Premium Storage, first build the checklist above for the existing application. Then, build a prototype of your application on Premium Storage and design the application based on guidelines described in *Optimizing Application Performance* in a later section of this document. The next section describes the tools you can use to gather the performance measurements.
-
-Create a checklist similar to your existing application for the prototype. Using Benchmarking tools you can simulate the workloads and measure performance on the prototype application. See the section on [Benchmarking](#benchmarking) to learn more. By doing so you can determine whether Premium Storage can match or surpass your application performance requirements. Then you can implement the same guidelines for your production application.
-
->>>>>>> 96c3452e
+Latency is the time it takes an application to receive a single request, send it to the storage disks and send the response to the client. This is a critical measure of an application's performance in addition to IOPS and Throughput. The latency of a premium storage disk is the time it takes to retrieve the information for a request and communicate it back to your application. Premium Storage provides consistent low latencies. If you enable ReadOnly host caching on premium storage disks, you can get much lower read latency. We will discuss Disk Caching in more detail in later section on *Optimizing Application Performance*.
+
+When you are optimizing your application to get higher IOPS and Throughput, it will affect the latency of your application. After tuning the application performance, always evaluate the latency of the application to avoid unexpected high latency behavior.
+
 ### Counters to measure application performance requirements
 
 The best way to measure performance requirements of your application, is to use performance-monitoring tools provided by the operating system of the server. You can use PerfMon for Windows and iostat for Linux. These tools capture counters corresponding to each measure explained in the above section. You must capture the values of these counters when your application is running its normal, peak and off-hours workloads.
