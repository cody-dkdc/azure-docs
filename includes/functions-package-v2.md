--- conflicted
+++ resolved
@@ -15,13 +15,8 @@
 
 | Development environment               | To add support in <br>Functions 2.x  |
 |----------------------|----------------|
-<<<<<<< HEAD
-|Local development - C# class library       | [Install the package](../articles/azure-functions/functions-bindings-register.md#c-class-library-with-visual-studio-2017) |
-|Local development - C# script, JavaScript, F#, Java and Python |[Register the extension](../articles/azure-functions/functions-bindings-register.md#local-development-azure-functions-core-tools)         |
-=======
 |Local development - C# class library       | [Install the package](../articles/azure-functions/functions-bindings-register.md#c-class-library-with-visual-studio-2019) |
 |Local development - C# script, JavaScript, F#, Java and Python |[Register the extension](../articles/azure-functions/functions-bindings-register.md#local-development-with-azure-functions-core-tools-and-extension-bundles)         |
->>>>>>> 6a383dfd
 |Portal development| Install when adding output binding    |
 
 To learn how to update existing binding extensions in the portal without having to republish your function app project, see [Update your extensions](../articles/azure-functions/install-update-binding-extensions-manual.md).