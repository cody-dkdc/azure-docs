---
author: cynthn
ms.service: virtual-machines
ms.topic: include
ms.date: 01/27/2019
ms.author: cynthn
---
You can take advantage of many opportunities to monitor your VMs by collecting, viewing, and analyzing diagnostic and log data. To do simple [monitoring](../articles/azure-monitor/overview.md) of your VM, you can use the Overview screen for the VM in the Azure portal. You can use [extensions](../articles/virtual-machines/windows/extensions-features.md) to configure diagnostics on your VMs to collect additional metric data. You can also use more advanced monitoring options, such as [Application Insights](../articles/azure-monitor/app/app-insights-overview.md) and [Log Analytics](../articles/azure-monitor/log-query/log-query-overview.md).

## Diagnostics and metrics 

You can set up and monitor the collection of [diagnostics data](https://docs.microsoft.com/cli/azure/vm/diagnostics) using [metrics](../articles/monitoring-and-diagnostics/monitoring-overview-metrics.md) in the Azure portal, the Azure CLI, Azure PowerShell, and programming Applications Programming Interfaces (APIs). For example, you can:

- **Observe basic metrics for the VM.** On the Overview screen of the Azure portal, the basic metrics shown include CPU usage, network usage, total of disk bytes, and disk operations per second.

- **Enable the collection of boot diagnostics and view it using the Azure portal.** When bringing your own image to Azure or even booting one of the platform images, there can be many reasons why a VM gets into a non-bootable state. You can easily enable boot diagnostics when you create a VM by clicking **Enabled** for Boot Diagnostics under the Monitoring section of the Settings screen.

    As VMs boot, the boot diagnostic agent captures boot output and stores it in Azure storage. This data can be used to troubleshoot VM boot issues. Boot diagnostics are not automatically enabled when you create a VM from command-line tools. Before enabling boot diagnostics, a storage account needs to be created for storing boot logs. If you enable boot diagnostics in the Azure portal, a storage account is automatically created for you.

<<<<<<< HEAD
    If you didn’t enable boot diagnostics when the VM was created, you can always enable it later by using [Azure CLI](https://docs.microsoft.com/cli/azure/vm/boot-diagnostics), [Azure PowerShell](https://docs.microsoft.com/powershell/module/az.compute/set-azvmbootdiagnostics), or an [Azure Resource Manager template](../articles/virtual-machines/windows/extensions-diagnostics-template.md).
=======
    If you didn’t enable boot diagnostics when the VM was created, you can always enable it later by using [Azure CLI](https://docs.microsoft.com/cli/azure/vm/boot-diagnostics), [Azure PowerShell](https://docs.microsoft.com/powershell/module/az.compute/set-azvmbootdiagnostic), or an [Azure Resource Manager template](../articles/virtual-machines/windows/extensions-diagnostics-template.md).
>>>>>>> 6a383dfd

- **Enable the collection of guest OS diagnostics data.** When you create a VM, you have the opportunity on the settings screen to enable guest OS diagnostics. When you do enable the collection of diagnostics data, the [IaaSDiagnostics extension for Linux](../articles/virtual-machines/linux/diagnostic-extension.md) or the [IaaSDiagnostics extension for Windows](../articles/virtual-machines/windows/ps-extensions-diagnostics.md) is added to the VM, which enables you to collect additional disk, CPU, and memory data.

    Using the collected diagnostics data, you can configure autoscaling for your VMs. You can also configure logs to store the data and set up alerts to let you know when performance isn't quite right.

## Alerts

You can create [alerts](../articles/azure-monitor/platform/alerts-overview.md) based on specific performance metrics. Examples of the issues you can be alerted about include when average CPU usage exceeds a certain threshold, or available free disk space drops below a certain amount. Alerts can be configured in the [Azure portal](../articles/azure-monitor/platform/alerts-classic-portal.md), using [Azure PowerShell](../articles/azure-monitor/platform/alerts-classic-portal.md#with-powershell), or the [Azure CLI](../articles/azure-monitor/platform/alerts-classic-portal.md#with-azure-cli).

## Azure Service Health

[Azure Service Health](../articles/service-health/service-health-overview.md) provides personalized guidance and support when issues in Azure services affect you, and helps you prepare for upcoming planned maintenance. Azure Service Health alerts you and your teams using targeted and flexible notifications.

## Azure Resource Health

[Azure Resource health](../articles/service-health/resource-health-overview.md) helps you diagnose and get support when an Azure issue impacts your resources. It informs you about the current and past health of your resources and helps you mitigate issues. Resource health provides technical support when you need help with Azure service issues.

## Azure Activity Log

The [Azure Activity Log](../articles/azure-monitor/platform/activity-logs-overview.md) is a subscription log that provides insight into subscription-level events that have occurred in Azure. The log includes a range of data, from Azure Resource Manager operational data to updates on Service Health events. You can click Activity Log in the Azure portal to view the log for your VM.

Some of the things you can do with the activity log include:

- Create an [alert on an Activity Log event](../articles/azure-monitor/platform/activity-logs-overview.md).
- [Stream it to an Event Hub](../articles/azure-monitor/platform/activity-logs-stream-event-hubs.md) for ingestion by a third-party service or custom analytics solution such as PowerBI.
- Analyze it in PowerBI using the [PowerBI content pack](https://powerbi.microsoft.com/documentation/powerbi-content-pack-azure-audit-logs/).
- [Save it to a storage account](../articles/azure-monitor/platform/archive-activity-log.md) for archival or manual inspection. You can specify the retention time (in days) using the Log Profile.

You can also access activity log data by using [Azure PowerShell](https://docs.microsoft.com/powershell/module/azurerm.insights/), the [Azure CLI](https://docs.microsoft.com/cli/azure/monitor), or [Monitor REST APIs](https://docs.microsoft.com/rest/api/monitor/).

[Azure Diagnostic Logs](../articles/azure-monitor/platform/diagnostic-logs-overview.md) are logs emitted by your VM that provide rich, frequent data about its operation. Diagnostic logs differ from the activity log by providing insight about operations that were performed within the VM.

Some of the things you can do with diagnostics logs include:

- [Save them to a storage account](../articles/azure-monitor/platform/archive-diagnostic-logs.md) for auditing or manual inspection. You can specify the retention time (in days) using Resource Diagnostic Settings.
- [Stream them to Event Hubs](../articles/azure-monitor/platform/diagnostic-logs-stream-event-hubs.md) for ingestion by a third-party service or custom analytics solution such as PowerBI.
- Analyze them with [Log Analytics](../articles/log-analytics/log-analytics-azure-storage.md).

## Advanced monitoring

- [Azure Monitor](../articles/azure-monitor/overview.md) is a service that monitors your cloud and on-premises environments to maintain their availability and performance. It delivers a comprehensive solution for collecting, analyzing, and acting on telemetry from your cloud and on-premises environments. It helps you understand how your applications are performing and proactively identifies issues affecting them and the resources they depend on. You can install an extension on a [Linux VM](../articles/virtual-machines/linux/extensions-oms.md) or a [Windows VM](../articles/virtual-machines/windows/extensions-oms.md) that installs the Log Analytics agent to collect log data and store in a Log Analytics workspace.

    For Windows and Linux VMs, the recommended method for collecting logs is by installing the Log Analytics agent. The easiest way to install the Log Analytics agent on a VM is through the [Log Analytics VM Extension](../articles/log-analytics/log-analytics-azure-vm-extension.md). Using the extension simplifies the installation process and automatically configures the agent to send data to the Log Analytics workspace that you specify. The agent is also upgraded automatically, ensuring that you have the latest features and fixes.

- [Network Watcher](../articles/network-watcher/network-watcher-monitoring-overview.md) enables you to monitor your VM and its associated resources as they relate to the network that they are in. You can install the Network Watcher Agent extension on a [Linux VM](../articles/virtual-machines/linux/extensions-nwa.md) or a [Windows VM](../articles/virtual-machines/windows/extensions-nwa.md).

- [Azure Monitor for VMs](../articles/azure-monitor/insights/vminsights-overview.md) monitors your Azure virtual machines (VM) at scale by analyzing the performance and health of your Windows and Linux VMs, including their different processes and interconnected dependencies on other resources and external processes. 

## Next steps
- Walk through the steps in [Monitor a Windows Virtual Machine with Azure PowerShell](../articles/virtual-machines/windows/tutorial-monitoring.md) or [Monitor a Linux Virtual Machine with the Azure CLI](../articles/virtual-machines/linux/tutorial-monitoring.md).
- Learn more about the best practices around [Monitoring and diagnostics](https://docs.microsoft.com/azure/architecture/best-practices/monitoring).<|MERGE_RESOLUTION|>--- conflicted
+++ resolved
@@ -17,11 +17,7 @@
 
     As VMs boot, the boot diagnostic agent captures boot output and stores it in Azure storage. This data can be used to troubleshoot VM boot issues. Boot diagnostics are not automatically enabled when you create a VM from command-line tools. Before enabling boot diagnostics, a storage account needs to be created for storing boot logs. If you enable boot diagnostics in the Azure portal, a storage account is automatically created for you.
 
-<<<<<<< HEAD
-    If you didn’t enable boot diagnostics when the VM was created, you can always enable it later by using [Azure CLI](https://docs.microsoft.com/cli/azure/vm/boot-diagnostics), [Azure PowerShell](https://docs.microsoft.com/powershell/module/az.compute/set-azvmbootdiagnostics), or an [Azure Resource Manager template](../articles/virtual-machines/windows/extensions-diagnostics-template.md).
-=======
     If you didn’t enable boot diagnostics when the VM was created, you can always enable it later by using [Azure CLI](https://docs.microsoft.com/cli/azure/vm/boot-diagnostics), [Azure PowerShell](https://docs.microsoft.com/powershell/module/az.compute/set-azvmbootdiagnostic), or an [Azure Resource Manager template](../articles/virtual-machines/windows/extensions-diagnostics-template.md).
->>>>>>> 6a383dfd
 
 - **Enable the collection of guest OS diagnostics data.** When you create a VM, you have the opportunity on the settings screen to enable guest OS diagnostics. When you do enable the collection of diagnostics data, the [IaaSDiagnostics extension for Linux](../articles/virtual-machines/linux/diagnostic-extension.md) or the [IaaSDiagnostics extension for Windows](../articles/virtual-machines/windows/ps-extensions-diagnostics.md) is added to the VM, which enables you to collect additional disk, CPU, and memory data.
 
