<<<<<<< HEAD

1. In the [Azure Portal]( https://azure.portal.com/), click **Browse** > **App Services**, then click your Mobile App backend > **All settings**, then under **Mobile** click **Push**.

2. In Push notification services, click **Windows (WNS)**, enter the **Security key** (client secret) and **Package SID** that you obtained from the Live Services site, then click **Save**.

    ![Set the GCM API key in the portal](./media/app-service-mobile-configure-wns/mobile-push-wns-credentials.png)

Your Mobile App backend is now configured to use WNS to send push notifications to your Windows app using its notification hub.
=======

1. Log on to the [Azure Portal](https://portal.azure.com/), select **Browse** > **Mobile App** > your app > **Push notification services** > **Windows (WNS)**.

2. Enter the **Security key** (client secret) and **Package SID** that you obtained from the Live Services site, then click **Save**.

Your Mobile App backend is now configured to work with WNS.
>>>>>>> c5a847a7
<|MERGE_RESOLUTION|>--- conflicted
+++ resolved
@@ -1,4 +1,3 @@
-<<<<<<< HEAD
 
 1. In the [Azure Portal]( https://azure.portal.com/), click **Browse** > **App Services**, then click your Mobile App backend > **All settings**, then under **Mobile** click **Push**.
 
@@ -6,12 +5,4 @@
 
     ![Set the GCM API key in the portal](./media/app-service-mobile-configure-wns/mobile-push-wns-credentials.png)
 
-Your Mobile App backend is now configured to use WNS to send push notifications to your Windows app using its notification hub.
-=======
-
-1. Log on to the [Azure Portal](https://portal.azure.com/), select **Browse** > **Mobile App** > your app > **Push notification services** > **Windows (WNS)**.
-
-2. Enter the **Security key** (client secret) and **Package SID** that you obtained from the Live Services site, then click **Save**.
-
-Your Mobile App backend is now configured to work with WNS.
->>>>>>> c5a847a7
+Your Mobile App backend is now configured to use WNS to send push notifications to your Windows app using its notification hub.