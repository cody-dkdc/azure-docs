---
title: include file
description: include file
services: active-directory
documentationcenter: dev-center-name
author: navyasric
manager: mtillman
editor: ''

ms.service: active-directory
ms.devlang: na
ms.topic: include
ms.tgt_pltfrm: na
ms.workload: identity
ms.date: 09/17/2018
ms.author: nacanuma
ms.custom: include file
---

## Use the Microsoft Authentication Library (MSAL) to sign in the user

1. Add the following code to your `index.html` file within the `<script></script>` tags:

```javascript
//Pass null for default authority (https://login.microsoftonline.com/common)
var myMSALObj = new Msal.UserAgentApplication(applicationConfig.clientID, null, acquireTokenRedirectCallBack,
    {storeAuthStateInCookie: true, cacheLocation: "localStorage"});

function signIn() {
    myMSALObj.loginPopup(applicationConfig.graphScopes).then(function (idToken) {
        //Login Success
        showWelcomeMessage();
        acquireTokenPopupAndCallMSGraph();
    }, function (error) {
        console.log(error);
    });
}

function acquireTokenPopupAndCallMSGraph() {
    //Call acquireTokenSilent (iframe) to obtain a token for Microsoft Graph
    myMSALObj.acquireTokenSilent(applicationConfig.graphScopes).then(function (accessToken) {
        callMSGraph(applicationConfig.graphEndpoint, accessToken, graphAPICallback);
    }, function (error) {
        console.log(error);
        // Call acquireTokenPopup (popup window) in case of acquireTokenSilent failure due to consent or interaction required ONLY
        if (error.indexOf("consent_required") !== -1 || error.indexOf("interaction_required") !== -1 || error.indexOf("login_required") !== -1) {
            myMSALObj.acquireTokenPopup(applicationConfig.graphScopes).then(function (accessToken) {
                callMSGraph(applicationConfig.graphEndpoint, accessToken, graphAPICallback);
            }, function (error) {
                console.log(error);
            });
        }
    });
}

function graphAPICallback(data) {
    //Display user data on DOM
    var divWelcome = document.getElementById('WelcomeMessage');
    divWelcome.innerHTML += " to Microsoft Graph API!!";
    document.getElementById("json").innerHTML = JSON.stringify(data, null, 2);
}

function showWelcomeMessage() {
    var divWelcome = document.getElementById('WelcomeMessage');
    divWelcome.innerHTML += 'Welcome ' + myMSALObj.getUser().name;
    var loginbutton = document.getElementById('SignIn');
    loginbutton.innerHTML = 'Sign Out';
    loginbutton.setAttribute('onclick', 'signOut();');
}

// This function can be removed if you do not need to support IE
function acquireTokenRedirectAndCallMSGraph() {
    //Call acquireTokenSilent (iframe) to obtain a token for Microsoft Graph
    myMSALObj.acquireTokenSilent(applicationConfig.graphScopes).then(function (accessToken) {
      callMSGraph(applicationConfig.graphEndpoint, accessToken, graphAPICallback);
    }, function (error) {
        console.log(error);
        //Call acquireTokenRedirect in case of acquireToken Failure
        if (error.indexOf("consent_required") !== -1 || error.indexOf("interaction_required") !== -1 || error.indexOf("login_required") !== -1) {
            myMSALObj.acquireTokenRedirect(applicationConfig.graphScopes);
        }
    });
}

function acquireTokenRedirectCallBack(errorDesc, token, error, tokenType) {
<<<<<<< HEAD
    if(tokenType === "access_token") {
        callMSGraph(applicationConfig.graphEndpoint, accessToken, graphAPICallback);
=======
    if (tokenType === "access_token") {
        callMSGraph(applicationConfig.graphEndpoint, token, graphAPICallback);
>>>>>>> c41590c5
    } else {
        console.log("token type is:"+tokenType);
    }
}


// Browser check variables
var ua = window.navigator.userAgent;
var msie = ua.indexOf('MSIE ');
var msie11 = ua.indexOf('Trident/');
var msedge = ua.indexOf('Edge/');
var isIE = msie > 0 || msie11 > 0;
var isEdge = msedge > 0;

//If you support IE, our recommendation is that you sign-in using Redirect APIs
//If you as a developer are testing using Edge InPrivate mode, please add "isEdge" to the if check
if (!isIE) {
    if (myMSALObj.getUser()) {// avoid duplicate code execution on page load in case of iframe and popup window.
        showWelcomeMessage();
        acquireTokenPopupAndCallMSGraph();
    }
} else {
    document.getElementById("SignIn").onclick = function () {
        myMSALObj.loginRedirect(applicationConfig.graphScopes);
    };
    if (myMSALObj.getUser() && !myMSALObj.isCallback(window.location.hash)) {// avoid duplicate code execution on page load in case of iframe and popup window.
        showWelcomeMessage();
        acquireTokenRedirectAndCallMSGraph();
    }
}
```

<!--start-collapse-->
### More Information

After a user clicks the **Sign In** button for the first time, the `signIn` method calls `loginPopup` to sign in the user. This method results in opening a popup window with the *Microsoft Azure Active Directory v2.0 endpoint* to prompt and validate the user's credentials. As a result of a successful sign-in, the user is redirected back to the original *index.html* page, and a token is received, processed by `msal.js` and the information contained in the token is cached. This token is known as the *ID token* and contains basic information about the user, such as the user display name. If you plan to use any data provided by this token for any purposes, you need to make sure this token is validated by your backend server to guarantee that the token was issued to a valid user for your application.

The SPA generated by this guide calls `acquireTokenSilent` and/or `acquireTokenPopup` to acquire an *access token* used to query the Microsoft Graph API for user profile info. If you need a sample that validates the ID token, take a look at [this](https://github.com/Azure-Samples/active-directory-javascript-singlepageapp-dotnet-webapi-v2 "GitHub active-directory-javascript-singlepageapp-dotnet-webapi-v2 sample") sample application in GitHub – the sample uses an ASP.NET Web API for token validation.

#### Getting a user token interactively

After the initial sign-in, you do not want to ask users to reauthenticate every time they need to request a token to access a resource – so *acquireTokenSilent* should be used most of the time to acquire tokens. There are situations however that you need to force users to interact with Azure Active Directory v2.0 endpoint – some examples include:

- Users may need to reenter their credentials because the password has expired
- Your application is requesting access to a resource that the user needs to consent to
- Two factor authentication is required

Calling the *acquireTokenPopup(scope)* results in a popup window (or *acquireTokenRedirect(scope)* results in redirecting users to the Azure Active Directory v2.0 endpoint) where users need to interact by either confirming their credentials, giving the consent to the required resource, or completing the two factor authentication.

#### Getting a user token silently

The ` acquireTokenSilent` method handles token acquisitions and renewal without any user interaction. After `loginPopup` (or `loginRedirect`) is executed for the first time, `acquireTokenSilent` is the method commonly used to obtain tokens used to access protected resources for subsequent calls - as calls to request or renew tokens are made silently.
`acquireTokenSilent` may fail in some cases – for example, the user's password has expired. Your application can handle this exception in two ways:

1. Make a call to `acquireTokenPopup` immediately, which results in prompting the user to sign in. This pattern is commonly used in online applications where there is no unauthenticated content in the application available to the user. The sample generated by this guided setup uses this pattern.

2. Applications can also make a visual indication to the user that an interactive sign-in is required, so the user can select the right time to sign in, or the application can retry `acquireTokenSilent` at a later time. This is commonly used when the user can use other functionality of the application without being disrupted - for example, there is unauthenticated content available in the application. In this case, the user can decide when they want to sign in to access the protected resource, or to refresh the outdated information.

> [!NOTE]
> The above code uses the `loginRedirect` and `acquireTokenRedirect` methods when the browser used is Internet Explorer due to a [known issue](https://github.com/AzureAD/microsoft-authentication-library-for-js/wiki/Known-issues-on-IE-and-Edge-Browser) related to handling of popup windows by Internet Explorer browser.
<!--end-collapse-->

## Call the Microsoft Graph API using the token you just obtained

Add the following code to your `index.html` file within the `<script></script>` tags:

```javascript
function callMSGraph(theUrl, accessToken, callback) {
    var xmlHttp = new XMLHttpRequest();
    xmlHttp.onreadystatechange = function () {
        if (this.readyState == 4 && this.status == 200)
            callback(JSON.parse(this.responseText));
    }
    xmlHttp.open("GET", theUrl, true); // true for asynchronous
    xmlHttp.setRequestHeader('Authorization', 'Bearer ' + accessToken);
    xmlHttp.send();
}
```
<!--start-collapse-->

### More information on making a REST call against a protected API

In the sample application created by this guide, the `callMSGraph()` method is used to make an HTTP `GET` request against a protected resource that requires a token and then return the content to the caller. This method adds the acquired token in the *HTTP Authorization header*. For the sample application created by this guide, the resource is the Microsoft Graph API *me* endpoint – which displays the user's profile information.

<!--end-collapse-->

## Add a method to sign out the user

Add the following code to your `index.html` file within the `<script></script>` tags:

```javascript
/**
 * Sign out the user
 */
 function signOut() {
     myMSALObj.logout();
 }
```<|MERGE_RESOLUTION|>--- conflicted
+++ resolved
@@ -83,13 +83,8 @@
 }
 
 function acquireTokenRedirectCallBack(errorDesc, token, error, tokenType) {
-<<<<<<< HEAD
-    if(tokenType === "access_token") {
-        callMSGraph(applicationConfig.graphEndpoint, accessToken, graphAPICallback);
-=======
     if (tokenType === "access_token") {
         callMSGraph(applicationConfig.graphEndpoint, token, graphAPICallback);
->>>>>>> c41590c5
     } else {
         console.log("token type is:"+tokenType);
     }
