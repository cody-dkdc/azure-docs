--- conflicted
+++ resolved
@@ -176,11 +176,7 @@
 - Your application is requesting access to a resource that the user needs to consent to
 - Two factor authentication is required
 
-<<<<<<< HEAD
-Calling the *acquireTokenPopup(scope)* results in a popup window (or *acquireTokenRedirect(scope)* results in redirecting users to the Microsoft identity platform endpoint) where users need to interact by either confirming their credentials, giving the consent to the required resource, or completing the two factor authentication.
-=======
 Calling the *acquireTokenPopup* results in a popup window (or *acquireTokenRedirect* results in redirecting users to the Microsoft identity platform endpoint) where users need to interact by either confirming their credentials, giving the consent to the required resource, or completing the two factor authentication.
->>>>>>> 6a383dfd
 
 #### Getting a user token silently
 
