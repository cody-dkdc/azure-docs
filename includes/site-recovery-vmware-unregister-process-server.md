--- conflicted
+++ resolved
@@ -19,11 +19,7 @@
     ```
     perl Unregister-ASRComponent.pl -IPAddress <IP_of_Process_Server> -Component PS
     ```
-<<<<<<< HEAD
 4. The above command will provide the list of process server(s) (can be more than one, in case of duplicate entries) with serial number(S.No), IP address (IP), name of the VM on which process server is deployed (Name), Heart beat of the VM (Heartbeat) as shown below.
     ![Unregister-cmd](media/site-recovery-vmware-unregister-process-server/Unregister-cmd.PNG)
 5. Now, enter the serial number of the process server you wish to un-register.
-6. This will purge the details of the process server from the system.
-=======
-4. This message is issued when the process server is successfully removed: **Successfully unregistered server-name> (server-IP-address)**.
->>>>>>> 70b8af17
+6. This will purge the details of the process server from the system and will display the message: **Successfully unregistered server-name> (server-IP-address)**
