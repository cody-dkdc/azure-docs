--- conflicted
+++ resolved
@@ -2,25 +2,13 @@
 author: Rajeswari-Mamilla
 ms.service: site-recovery
 ms.topic: include
-<<<<<<< HEAD
-ms.date: 03/11/2019
-=======
 ms.date: 04/28/2019
->>>>>>> 6a383dfd
 ms.author: ramamill
 ---
 
 Follow the steps for your specific circumstances.
 
-<<<<<<< HEAD
-1. Remote into the process server as an Administrator.
-2. Launch the **Control Panel** and open **Programs > Uninstall a program**.
-3. Uninstall a program named **Microsoft Azure Site Recovery Mobility Service/Master Target Server**.
-4. Uninstall a program named **Microsoft Azure Site Recovery Configuration/Process Server**.
-5. When the programs in steps 3 and 4 are uninstalled, you can uninstall **Microsoft Azure Site Recovery Configuration/Process Server Dependencies**.
-=======
 ### Unregister a connected process server
->>>>>>> 6a383dfd
 
 1. Establish a remote connection to the process server as an Administrator.
 2. In the **Control Panel**, open **Programs > Uninstall a program**.
@@ -28,12 +16,7 @@
 4. Uninstall the program **Microsoft Azure Site Recovery Configuration/Process Server**.
 5. After the programs in steps 3 and 4 are uninstalled, uninstall **Microsoft Azure Site Recovery Configuration/Process Server Dependencies**.
 
-<<<<<<< HEAD
-> [!WARNING]
-> Use the below steps if there is no way to revive the virtual machine on which the Process Server was installed.
-=======
 ### Unregister a disconnected process server
->>>>>>> 6a383dfd
 
 Only use these steps if there's no way to revive the machine on which the process server is installed.
 
