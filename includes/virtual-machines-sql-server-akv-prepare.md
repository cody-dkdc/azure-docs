---
title: "include file" 
description: "include file" 
services: virtual-machines-windows
author: rothja
manager: craigg
tags: azure-service-management
ms.service: virtual-machines-sql
ms.devlang: na
ms.topic: "include"
ms.tgt_pltfrm: vm-windows-sql-server
ms.workload: iaas-sql-server
ms.date: 04/30/2018
ms.author: jroth
ms.custom: "include file"
---
## Prepare for AKV Integration
To use Azure Key Vault Integration to configure your SQL Server VM, there are several prerequisites: 

1. [Install Azure Powershell](#install)
2. [Create an Azure Active Directory](#register)
3. [Create a key vault](#createkeyvault)

The following sections describe these prerequisites and the information you need to collect to later run the PowerShell cmdlets.

### <a id="install"></a> Install Azure PowerShell
Make sure you have installed the latest Azure PowerShell SDK. For more information, see [How to install and configure Azure PowerShell](/powershell/azureps-cmdlets-docs).

### <a id="register"></a> Register an application in your Azure Active Directory

First, you need to have an [Azure Active Directory](https://azure.microsoft.com/trial/get-started-active-directory/) (AAD) in your subscription. Among many benefits, this allows you to grant permission to your key vault for certain users and applications.

Next, register an application with AAD. This will give you a Service Principal account that has access to your key vault, which your VM will need. In the Azure Key Vault article, you can find these steps in the [Register an application with Azure Active Directory](../articles/key-vault/key-vault-manage-with-cli2.md#registering-an-application-with-azure-active-directory) section, or you can see the steps with screen shots in the **Get an identity for the application section** of [this blog post](http://blogs.technet.com/b/kv/archive/2015/01/09/azure-key-vault-step-by-step.aspx). Before completing these steps, you need to collect the following information during this registration that is needed later when you enable Azure Key Vault Integration on your SQL VM.

* After the application is added, find the **Application ID** on the **Registered app** blade.
    The application ID is assigned later to the **$spName** (Service Principal name) parameter in the PowerShell script to enable Azure Key Vault Integration.

   ![Application ID](./media/virtual-machines-sql-server-akv-prepare/aad-application-id.png)

* During these steps when you create your key, copy the secret for your key as is shown in the following screenshot. This key secret is assigned later to the **$spSecret** (Service Principal secret) parameter in the PowerShell script.

   ![AAD secret](./media/virtual-machines-sql-server-akv-prepare/aad-sp-secret.png)

* The application ID and the secret will also be used to create a credential in SQL Server.

<<<<<<< HEAD
* You must authorize this new client ID to have the following access permissions: **get**, **wrapKey**, **unwrapKey**. This is done with the [Set-AzKeyVaultAccessPolicy](https://docs.microsoft.com/powershell/module/azurerm.keyvault/set-azurermkeyvaultaccesspolicy) cmdlet. For more information, see [Authorize the application to use the key or secret](../articles/key-vault/key-vault-get-started.md#authorize).
=======
* You must authorize this new client ID to have the following access permissions: **get**, **wrapKey**, **unwrapKey**. This is done with the [Set-AzKeyVaultAccessPolicy](https://docs.microsoft.com/powershell/module/azurerm.keyvault/Set-AzKeyVaultAccessPolicy) cmdlet. For more information, see [Authorize the application to use the key or secret](../articles/key-vault/key-vault-manage-with-cli2.md#authorizing-an-application-to-use-a-key-or-secret).
>>>>>>> 50f4db16

### <a id="createkeyvault"></a> Create a key vault
In order to use Azure Key Vault to store the keys you will use for encryption in your VM, you need access to a key vault. If you have not already set up your key vault, create one by following the steps in the [Getting Started with Azure Key Vault](../articles/key-vault/key-vault-overview.md) article. Before completing these steps, there is some information you need to collect during this set up that is needed later when you enable Azure Key Vault Integration on your SQL VM.

    New-AzKeyVault -VaultName 'ContosoKeyVault' -ResourceGroupName 'ContosoResourceGroup' -Location 'East Asia'

When you get to the Create a key vault step, note the returned **vaultUri** property, which is the key vault URL. In the example provided in that step, shown below, the key vault name is ContosoKeyVault, therefore the key vault URL would be https://contosokeyvault.vault.azure.net/.

The key vault URL is assigned later to the **$akvURL** parameter in the PowerShell script to enable Azure Key Vault Integration.

After the key vault is created, we need to add a key to the key vault, this key will be referred when we create an asymmetric key create  in SQL Server later.<|MERGE_RESOLUTION|>--- conflicted
+++ resolved
@@ -43,11 +43,7 @@
 
 * The application ID and the secret will also be used to create a credential in SQL Server.
 
-<<<<<<< HEAD
 * You must authorize this new client ID to have the following access permissions: **get**, **wrapKey**, **unwrapKey**. This is done with the [Set-AzKeyVaultAccessPolicy](https://docs.microsoft.com/powershell/module/azurerm.keyvault/set-azurermkeyvaultaccesspolicy) cmdlet. For more information, see [Authorize the application to use the key or secret](../articles/key-vault/key-vault-get-started.md#authorize).
-=======
-* You must authorize this new client ID to have the following access permissions: **get**, **wrapKey**, **unwrapKey**. This is done with the [Set-AzKeyVaultAccessPolicy](https://docs.microsoft.com/powershell/module/azurerm.keyvault/Set-AzKeyVaultAccessPolicy) cmdlet. For more information, see [Authorize the application to use the key or secret](../articles/key-vault/key-vault-manage-with-cli2.md#authorizing-an-application-to-use-a-key-or-secret).
->>>>>>> 50f4db16
 
 ### <a id="createkeyvault"></a> Create a key vault
 In order to use Azure Key Vault to store the keys you will use for encryption in your VM, you need access to a key vault. If you have not already set up your key vault, create one by following the steps in the [Getting Started with Azure Key Vault](../articles/key-vault/key-vault-overview.md) article. Before completing these steps, there is some information you need to collect during this set up that is needed later when you enable Azure Key Vault Integration on your SQL VM.
