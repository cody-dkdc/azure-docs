## Next steps
After enabling Azure Key Vault Integration, you can enable SQL Server encryption on your SQL VM. First, you will need to create an asymmetric key inside your key vault and a symmetric key within SQL Server on your VM. Then, you will be able to execute T-SQL statements to enable encryption for your databases and backups.

There are several forms of encryption you can take advantage of:

- [Transparent Data Encryption (TDE)](https://msdn.microsoft.com/library/bb934049.aspx)
- [Encrypted backups](https://msdn.microsoft.com/library/dn449489.aspx)
- [Column Level Encryption (CLE)](https://msdn.microsoft.com/library/ms173744.aspx)

The following Transact-SQL scripts provide examples for each of these areas.

>[AZURE.NOTE] Each example is based on the two prerequisites: an asymmetric key from your key vault called **CONTOSO_KEY** and a credential created by the AKV Integration feature called **Azure_EKM_TDE_cred**.

### Transparent Data Encryption (TDE)
1. Create a SQL Server login to be used by the Database Engine for TDE, then add the credential to it.
	
		USE master;
		-- Create a SQL Server login associated with the asymmetric key 
		-- for the Database engine to use when it loads a database 
		-- encrypted by TDE.
		CREATE LOGIN TDE_Login 
		FROM ASYMMETRIC KEY CONTOSO_KEY;
		GO
		
		-- Alter the TDE Login to add the credential for use by the 
		-- Database Engine to access the key vault
		ALTER LOGIN TDE_Login 
		ADD CREDENTIAL Azure_EKM_TDE_cred;
		GO
	
2. Create the database encryption key that will be used for TDE.
	
		USE ContosoDatabase;
		GO
		
		CREATE DATABASE ENCRYPTION KEY 
		WITH ALGORITHM = AES_128 
		ENCRYPTION BY SERVER ASYMMETRIC KEY CONTOSO_KEY;
		GO
		
		-- Alter the database to enable transparent data encryption.
		ALTER DATABASE ContosoDatabase 
		SET ENCRYPTION ON;
		GO

### Encrypted backups
1. Create a SQL Server login to be used by the Database Engine for encrypting backups, and add the credential to it.
	
		USE master;
		-- Create a SQL Server login associated with the asymmetric key 
		-- for the Database engine to use when it is encrypting the backup.
		CREATE LOGIN Backup_Login 
		FROM ASYMMETRIC KEY CONTOSO_KEY;
		GO 
		
		-- Alter the Encrypted Backup Login to add the credential for use by 
		-- the Database Engine to access the key vault
		ALTER LOGIN Backup_Login 
		ADD CREDENTIAL Azure_EKM_Backup_cred ;
		GO
	
2. Backup the database specifying encryption with the asymmetric key stored in the key vault.
	
		USE master;
		BACKUP DATABASE [DATABASE_TO_BACKUP]
		TO DISK = N'[PATH TO BACKUP FILE]' 
		WITH FORMAT, INIT, SKIP, NOREWIND, NOUNLOAD, 
		ENCRYPTION(ALGORITHM = AES_256, SERVER ASYMMETRIC KEY = [CONTOSO_KEY]);
		GO

### Column Level Encryption (CLE)
This script creates a symmetric key protected by the asymmetric key in the key vault, and then uses the symmetric key to encrypt data in the database.

	CREATE SYMMETRIC KEY DATA_ENCRYPTION_KEY
	WITH ALGORITHM=AES_256
	ENCRYPTION BY ASYMMETRIC KEY CONTOSO_KEY;
	
	DECLARE @DATA VARBINARY(MAX);
	
	--Open the symmetric key for use in this session
	OPEN SYMMETRIC KEY DATA_ENCRYPTION_KEY 
	DECRYPTION BY ASYMMETRIC KEY CONTOSO_KEY;
	
	--Encrypt syntax
	SELECT @DATA = ENCRYPTBYKEY(KEY_GUID('DATA_ENCRYPTION_KEY'), CONVERT(VARBINARY,'Plain text data to encrypt'));
	
	-- Decrypt syntax
	SELECT CONVERT(VARCHAR, DECRYPTBYKEY(@DATA));
	
	--Close the symmetric key
	CLOSE SYMMETRIC KEY DATA_ENCRYPTION_KEY;

## Additional resources
For more information on how to use these encryption features, see [Using EKM with SQL Server Encryption Features](https://msdn.microsoft.com/library/dn198405.aspx#UsesOfEKM).

<<<<<<< HEAD
Note that the steps in this article assume that you already have SQL Server running on an Azure virtual machine. If not, see [Provision a SQL Server virtual machine in Azure](../articles/virtual-machines/virtual-machines-provision-sql-server.md). For other guidance on running SQL Server on Azure VMs, see [SQL Server on Azure Virtual Machines overview](../articles/virtual-machines/virtual-machines-windows-classic-sql-overview.md).
=======
Note that the steps in this article assume that you already have SQL Server running on an Azure virtual machine. If not, see [Provision a SQL Server virtual machine in Azure](../articles/virtual-machines/virtual-machines-windows-classic-portal-sql.md). For other guidance on running SQL Server on Azure VMs, see [SQL Server on Azure Virtual Machines overview](../articles/virtual-machines/virtual-machines-sql-server-infrastructure-services.md).
>>>>>>> 1ab6e4bd
<|MERGE_RESOLUTION|>--- conflicted
+++ resolved
@@ -93,8 +93,4 @@
 ## Additional resources
 For more information on how to use these encryption features, see [Using EKM with SQL Server Encryption Features](https://msdn.microsoft.com/library/dn198405.aspx#UsesOfEKM).
 
-<<<<<<< HEAD
-Note that the steps in this article assume that you already have SQL Server running on an Azure virtual machine. If not, see [Provision a SQL Server virtual machine in Azure](../articles/virtual-machines/virtual-machines-provision-sql-server.md). For other guidance on running SQL Server on Azure VMs, see [SQL Server on Azure Virtual Machines overview](../articles/virtual-machines/virtual-machines-windows-classic-sql-overview.md).
-=======
-Note that the steps in this article assume that you already have SQL Server running on an Azure virtual machine. If not, see [Provision a SQL Server virtual machine in Azure](../articles/virtual-machines/virtual-machines-windows-classic-portal-sql.md). For other guidance on running SQL Server on Azure VMs, see [SQL Server on Azure Virtual Machines overview](../articles/virtual-machines/virtual-machines-sql-server-infrastructure-services.md).
->>>>>>> 1ab6e4bd
+Note that the steps in this article assume that you already have SQL Server running on an Azure virtual machine. If not, see [Provision a SQL Server virtual machine in Azure](../articles/virtual-machines/virtual-machines-windows-classic-portal-sql.md). For other guidance on running SQL Server on Azure VMs, see [SQL Server on Azure Virtual Machines overview](../articles/virtual-machines/virtual-machines-windows-classic-sql-overview.md).