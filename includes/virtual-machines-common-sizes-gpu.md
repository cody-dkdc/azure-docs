The NC and NV sizes are also known as GPU-enabled instances. These are specialized virtual machines that include NVIDIA's GPU cards, optimized for different scenarios and use cases. The NV sizes are optimized and designed for remote visualization, streaming, gaming, encoding and VDI scenarios utilizing frameworks such as OpenGL and DirectX. The NC sizes are more optimized for compute-intensive and network-intensive applications and algorithms, including CUDA- and OpenCL-based applications and simulations. 


The NV instances are powered by NVIDIA’s Tesla M60 GPU card and NVIDIA GRID for desktop accelerated applications and virtual desktops where customers will be able to visualize their data or simulations. Users will be able to visualize their graphics intensive workflows on the NV instances to get superior graphics capability and additionally run single precision workloads such as encoding and rendering. The Tesla M60 delivers 4096 CUDA cores in a dual-GPU design with up to 36 streams of 1080p H.264. 

The NC instances are powered by NVIDIA’s Tesla K80 card. Users can now crunch through data much faster by leveraging CUDA for energy exploration applications, crash simulations, ray traced rendering, deep learning and more. The Tesla K80 delivers 4992 CUDA cores with a dual-GPU design, up to 2.91 Teraflops of double-precision and up to 8.93 Teraflops of single-precision performance.

## NV instances

| Size | CPU cores | Memory: GiB | Local SSD: GiB | GPU | Maximum data disks |
| --- | --- | --- | --- | --- | --- |
| Standard_NV6 |6 |56 |380 | 1 | 64 |
| Standard_NV12 |12 |112 |680 | 2 | 64 |
| Standard_NV24 |24 |224 |1440 | 4 | 64 |

1 GPU = one-half M60 card.

<<<<<<< HEAD
**Supported operating systems**

* Windows Server 2016, Windows Server 2012 R2 - see [N-series driver setup for Windows](../articles/virtual-machines/windows/n-series-driver-setup.md)

=======
>>>>>>> a42dbad0
## NC instances

| Size | CPU cores | Memory: GiB | Local SSD: GiB | GPU | Maximum data disks |
| --- | --- | --- | --- | --- | --- |
| Standard_NC6 |6 |56 | 380 | 1 | 12 |
| Standard_NC12 |12 |112 | 680 | 2 | 24 |
| Standard_NC24 |24 |224 | 1440 | 4 | 48 |
| Standard_NC24r* |24 |224 | 1440 | 4 | 48 |

1 GPU = one-half K80 card.

*RDMA capable

<<<<<<< HEAD
**Supported operating systems**

* Windows Server 2016, Windows Server 2012 R2 - see [N-series driver setup for Windows](../articles/virtual-machines/windows/n-series-driver-setup.md)
* Ubuntu 16.04 LTS - see [N-series driver setup for Linux](../articles/virtual-machines/linux/n-series-driver-setup.md)

<br>
=======
>>>>>>> a42dbad0
<|MERGE_RESOLUTION|>--- conflicted
+++ resolved
@@ -15,13 +15,6 @@
 
 1 GPU = one-half M60 card.
 
-<<<<<<< HEAD
-**Supported operating systems**
-
-* Windows Server 2016, Windows Server 2012 R2 - see [N-series driver setup for Windows](../articles/virtual-machines/windows/n-series-driver-setup.md)
-
-=======
->>>>>>> a42dbad0
 ## NC instances
 
 | Size | CPU cores | Memory: GiB | Local SSD: GiB | GPU | Maximum data disks |
@@ -35,12 +28,3 @@
 
 *RDMA capable
 
-<<<<<<< HEAD
-**Supported operating systems**
-
-* Windows Server 2016, Windows Server 2012 R2 - see [N-series driver setup for Windows](../articles/virtual-machines/windows/n-series-driver-setup.md)
-* Ubuntu 16.04 LTS - see [N-series driver setup for Linux](../articles/virtual-machines/linux/n-series-driver-setup.md)
-
-<br>
-=======
->>>>>>> a42dbad0
