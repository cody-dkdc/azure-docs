--- conflicted
+++ resolved
@@ -91,10 +91,13 @@
 
 ## NV-series
 
-The NV-series  are powered by [NVIDIA Tesla M60 ](http://images.nvidia.com/content/tesla/pdf/188417-Tesla-M60-DS-A4-fnl-Web.pdf) GPUs and NVIDIA GRID technology for desktop accelerated applications and virtual desktops where customers are able to visualize their data or simulations. Users are able to visualize their graphics intensive workflows on the NV instances to get superior graphics capability and additionally run single precision workloads such as encoding and rendering. 
+The NV-series virtual machines are powered by [NVIDIA Tesla M60](http://images.nvidia.com/content/tesla/pdf/188417-Tesla-M60-DS-A4-fnl-Web.pdf) GPUs and NVIDIA GRID technology for desktop accelerated applications and virtual desktops where customers are able to visualize their data or simulations. Users are able to visualize their graphics intensive workflows on the NV instances to get superior graphics capability and additionally run single precision workloads such as encoding and rendering. 
 
-<<<<<<< HEAD
-### GRID licensing
+| Size | vCPU | Memory: GiB | Temp storage (SSD) GiB | GPU | Max data disks | Max NICs |
+| --- | --- | --- | --- | --- | --- | --- |
+| Standard_NV6 |6 |56 |380 | 1 | 24 | 1 |
+| Standard_NV12 |12 |112 |680 | 2 | 48 | 2 |
+| Standard_NV24 |24 |224 |1440 | 4 | 64 | 4 |
 
 GRID licensing terms for NV instances include:
 
@@ -107,13 +110,6 @@
 | Standard_NV6 |6 |56 |380 | 1 | 24 | 1 | 25 |
 | Standard_NV12 |12 |112 |680 | 2 | 48 | 2 | 50 |
 | Standard_NV24 |24 |224 |1440 | 4 | 64 | 4 | 100 |
-=======
-| Size | vCPU | Memory: GiB | Temp storage (SSD) GiB | GPU | Max data disks | Max NICs |
-| --- | --- | --- | --- | --- | --- | --- |
-| Standard_NV6 |6 |56 |380 | 1 | 24 | 1 |
-| Standard_NV12 |12 |112 |680 | 2 | 48 | 2 |
-| Standard_NV24 |24 |224 |1440 | 4 | 64 | 4 |
->>>>>>> 509b2554
 
 1 GPU = one-half M60 card.
 
