--- conflicted
+++ resolved
@@ -158,19 +158,11 @@
 
 Each GPU in NVv3 instances comes with a GRID license. This license gives you the flexibility to use an NV instance as a virtual workstation for a single user, or 25 concurrent users can connect to the VM for a virtual application scenario.
 
-<<<<<<< HEAD
 | Size | vCPU | Memory: GiB | Temp storage (SSD) GiB | GPU | GPU memory: GiB | Max data disks | Max uncached disk throughput: IOPS / MBps | Max NICs | Virtual Workstations | Virtual Applications | 
 | --- | --- | --- | --- | --- | --- | --- | --- | --- | --- | --- |
 | Standard_NV6s_v2 |6 |112 |320 | 1 | 8 | 12 | 20000 / 200 | 4 | 1 | 25 |
 | Standard_NV12s_v2 |12 |224 |640 | 2 | 16 | 24 | 40000 / 400 | 8 | 2 | 50 |
 | Standard_NV24s_v2 |24 |448 |1280 | 4 | 32 | 32 | 80000 / 800 | 8 | 4 | 100 |
-=======
-| Size | vCPU | Memory: GiB | Temp storage (SSD) GiB | GPU | GPU memory: GiB | Max data disks | Max NICs | Virtual Workstations | Virtual Applications | 
-| --- | --- | --- | --- | --- | --- | --- | --- | --- | --- |
-| Standard_NV12s_v3 | 12 | 112 |320 | 1 | 8 | 12 | 4 | 1 | 25 |
-| Standard_NV24s_v3 | 24 | 224 |640 | 2 | 16 | 24 | 8 | 2 | 50 |
-| Standard_NV48s_v3 | 48 | 448 |1280 | 4 | 32 | 32 | 8 | 4 | 100 |
->>>>>>> 57acfc99
 
 1 GPU = one-half M60 card.
 
