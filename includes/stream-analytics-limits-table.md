--- conflicted
+++ resolved
@@ -1,18 +1,10 @@
 ---
 | Limit identifier | Limit | Comments |
 | --- | --- | --- |
-<<<<<<< HEAD
-| Maximum number of streaming units per subscription per region |200 |To request an increase in streaming units for your subscription beyond 200, contact [Microsoft Support](https://support.microsoft.com/en-us). |
-| Maximum number of inputs per job |60 |There's a hard limit of 60 inputs per Azure Stream Analytics job. |
-| Maximum number of outputs per job |60 |There's a hard limit of 60 outputs per Stream Analytics job. |
-| Maximum number of functions per job |60 |There's a hard limit of 60 functions per Stream Analytics job. |
-| Maximum number of streaming units per job |120 |There's a hard limit of 120 streaming units per Stream Analytics job. |
-=======
 | Maximum number of streaming units per subscription per region |500 |To request an increase in streaming units for your subscription beyond 500, contact [Microsoft Support](https://support.microsoft.com/en-us). |
 | Maximum number of inputs per job |60 |There's a hard limit of 60 inputs per Azure Stream Analytics job. |
 | Maximum number of outputs per job |60 |There's a hard limit of 60 outputs per Stream Analytics job. |
 | Maximum number of functions per job |60 |There's a hard limit of 60 functions per Stream Analytics job. |
 | Maximum number of streaming units per job |192 |There's a hard limit of 192 streaming units per Stream Analytics job. |
->>>>>>> 6a383dfd
 | Maximum number of jobs per region |1,500 |Each subscription can have up to 1,500 jobs per geographical region. |
 | Reference data blob MB | 300 | Reference data blobs can't be larger than 300 MB each. |
