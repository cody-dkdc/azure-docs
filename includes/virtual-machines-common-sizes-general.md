--- conflicted
+++ resolved
@@ -72,11 +72,8 @@
 
 ## DS-series
 
-<<<<<<< HEAD
 ACU: 160
 
-=======
->>>>>>> 27e1adf0
 | Size | vCPU | Memory: GiB | Temp storage (SSD) GiB | Max data disks | Max cached and temp storage throughput: IOPS / MBps (cache size in GiB) | Max uncached disk throughput: IOPS / MBps | Max NICs / Expected network performance (Mbps) |
 | --- | --- | --- | --- | --- | --- | --- | --- |
 | Standard_DS1 |1 |3.5 |7 |2 |4,000 / 32 (43) |3,200 / 32 |2 / 500 |
