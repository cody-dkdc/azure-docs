--- conflicted
+++ resolved
@@ -7,12 +7,4 @@
 ---
 
 > [!NOTE]
-<<<<<<< HEAD
-<<<<<<< HEAD
-> First, get a subscription key. For more information, see [Try the speech service for free](~/articles/cognitive-services/speech-service/get-started.md).
-=======
-> First, obtain a subscription key. For more information, see [Try the Speech service for free](~/articles/cognitive-services/speech-service/get-started.md).
->>>>>>> 26425a90df3d9cf16399276198694af678b7e4e7
-=======
-> First, get a subscription key. For more information, see [Try the speech service for free](~/articles/cognitive-services/speech-service/get-started.md).
->>>>>>> d37f7940
+> First, get a subscription key. For more information, see [Try the speech service for free](~/articles/cognitive-services/speech-service/get-started.md).