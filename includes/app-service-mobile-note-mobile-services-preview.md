--- conflicted
+++ resolved
@@ -1,7 +1,3 @@
-<<<<<<< HEAD
 >[AZURE.NOTE] This is an **Azure Mobile Apps** topic. For Mobile Services topics, see the [Mobile Services documentation center](/documentation/services/mobile-services/). 
 >
 >Mobile Apps is currently in Preview and is not yet recommended for production use. SDK and API contracts are subject to change even within minor version releases. For production apps, consider Mobile Services instead.
-=======
->[AZURE.NOTE] This is an **Azure Mobile Apps** topic. For Mobile Services content, see the [Mobile Services documentation center](/documentation/services/mobile-services/). <br/><br/> Mobile Apps is currently in Preview and is not yet recommended for production use. SDK and API contracts are subject to change even within minor version releases. For production apps, consider Mobile Services instead.
->>>>>>> 3c760b16
