--- conflicted
+++ resolved
@@ -12,11 +12,7 @@
 
 * You might need to increase the cores quota (per region) in your Azure subscription, and increase the separate quota for NC or NV cores. To request a quota increase, [open an online customer support request](../articles/azure-supportability/how-to-create-azure-support-request.md) at no charge. Default limits may vary depending on your subscription category.
 
-<<<<<<< HEAD
-* One VM image you can deploy on N-series VMs is the [Azure Data Science Virtual Machine](../articles/machine-learning/data-science-virtual-machine/virtual-machine-overview.md). The Data Science Virtual Machine preinstalls and configures many popular data science and deep learning tools. It also preinstalls NVIDIA Tesla GPU drivers for NC instances.
-=======
 * One VM image you can deploy on N-series VMs is the [Azure Data Science Virtual Machine](../articles/machine-learning/data-science-virtual-machine/overview.md). The Data Science Virtual Machine preinstalls and configures many popular data science and deep learning tools. It also preinstalls NVIDIA Tesla GPU drivers for NC instances.
->>>>>>> 72cb66f5
 
 
 
