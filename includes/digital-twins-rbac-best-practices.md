--- conflicted
+++ resolved
@@ -12,11 +12,7 @@
 
 Role-based access control is an inheritance-driven security strategy for managing access, permissions, and roles. Descendent roles inherit permissions from parent roles. Permissions also can be assigned without being inherited from a parent role. They also can be assigned to customize a role as needed.
 
-<<<<<<< HEAD
-For example, a Space Administrator might need global access to run all operations for a specified space. Access includes all nodes underneath or within the space. In contrast, a Device Installer might need only *read* and *update* permissions for devices and sensors.
-=======
 For example, a Space Administrator might need global access to run all operations for a specified space. Access includes all nodes underneath or within the space. A Device Installer might need only *read* and *update* permissions for devices and sensors.
->>>>>>> 50138906
 
 In every case, roles are granted *exactly and no more than the access required* to fulfill their tasks per the Principle of Least Privilege. According to this principle, an identity is granted *only*:
 
@@ -26,11 +22,7 @@
 >[!IMPORTANT]
 > Always follow the Principle of Least Privilege.
 
-<<<<<<< HEAD
-Two other important RBAC practices to follow:
-=======
 Two other important role-based access control practices to follow:
->>>>>>> 50138906
 
 > [!div class="checklist"]
 > * Periodically audit role assignments to verify that each role has the correct permissions.
