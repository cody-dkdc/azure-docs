--- conflicted
+++ resolved
@@ -1,8 +1,3 @@
->[AZURE.NOTE] This is an **Azure Mobile Apps** topic. For Mobile Services topics, see the [Mobile Services documentation center](/documentation/services/mobile-services/).
->
-<<<<<<< HEAD
->App Service Mobile Apps is our newest mobile backend platform and [gives you additional advantages](app-service-mobile-value-prop-migration-from-mobile-services.md) over Mobile Services. [Migrating to App Service](app-service-mobile-migrating-from-mobile-services.md) is  recommended for customers using the .NET backend SDK. However, [Mobile Apps Node SDK](https://github.com/azure/azure-mobile-apps-node) is currently in Preview and is not yet recommended for production use. SDK and API contracts are subject to change within minor version releases.
-=======
->App Service Mobile Apps is our newest mobile backend platform and [gives you additional advantages](app-service-mobile-value-prop-migration-from-mobile-services.md) over Mobile Services. [Migrating to App Service](app-service-mobile-migrating-from-mobile-services.md) is  recommended for customers using the .NET backend SDK. However, [Mobile Apps Node SDK](https://github.com/azure/azure-mobile-apps-node) is currently in Preview and is not yet recommended for production use. SDK and API contracts are subject to change within minor version releases.
-
->>>>>>> 395072c8
+>[AZURE.NOTE] This is an **Azure Mobile Apps** topic. For Mobile Services topics, see the [Mobile Services documentation center](/documentation/services/mobile-services/).
+>
+>App Service Mobile Apps is our newest mobile backend platform and [gives you additional advantages](app-service-mobile-value-prop-migration-from-mobile-services.md) over Mobile Services. [Migrating to App Service](app-service-mobile-migrating-from-mobile-services.md) is  recommended for customers using the .NET backend SDK. However, [Mobile Apps Node SDK](https://github.com/azure/azure-mobile-apps-node) is currently in Preview and is not yet recommended for production use. SDK and API contracts are subject to change within minor version releases.