Resource|Free|Basic (Preview) <sup>6</sup>|S1|S2 <sup>7</sup>
---|---|---|---|----
Maximum search services<sup>8</sup>|1 per subscription|12 per subscription|12 per subscription|1 per subscription
Maximum storage size <sup>1</sup>|50 MB or 10,000 documents|2 GB per service|25 GB per partition or 300 GB documents per service|100 GB per partition or 1.2 TB per service
Maximum documents hosted|10,000 total|1 million per service|15 million per partition (up to 180 million documents per service)|60 million per partition (up to 720 million documents per service)
Maximum indexes|3|5|50|200
Maximum indexers|3|5|50|200
Maximum indexer datasources|3|5|50|200
Index: maximum fields per index|1000|100 <sup>5</sup>|1000|1000
Index: maximum scoring profiles per index|16|16|16|16
Index: maximum functions per profile|8|8|8|8
Indexers: maximum indexing load per invocation|10,000 documents|Limited only by maximum documents|Limited only by maximum documents|Limited only by maximum documents
Indexers: maximum running time|3 minutes|24 hours|24 hours|24 hours
Blob indexer: maximum blob size, MB|16|16|128|256
Blob indexer: maximum characters of content extracted from a blob|32,000|64,000|4 million|4 million
Queries per second (QPS) <sup>2</sup>|N/A|~3 per replica|~15 per replica|~60 per replica
Scale out: maximum search units (SU) <sup>3</sup>|N/A|Up to 3 units (3 replicas and 1 partition)|36 units|36 units
Pricing <sup>4</sup>|N/A|$75 per SU per month|$250 per SU per month|$1000 per SU per month

<sup>1</sup> Storage size is either a fixed amount or the number of documents per service, whichever comes first.

<sup>2</sup> QPS is an approximation based on heuristics, using simulated and actual customer workloads to derive estimated values. Exact QPS throughput will vary depending on your data and the nature of the query.

<sup>3</sup> Search units are the billable unit for either a replica or a partition. You need both for storage, indexing, and query operations. See [Capacity Planning](../articles/search/search-capacity-planning.md) for valid combinations of replicas and partitions that keep you within the maximum limit of 3 or 36 units, for Basic and Standard respectively.

<sup>4</sup> Price is for the U.S. market, illustrating relative costs among alternative tiers. Different markets have different prices. Refer to the [Pricing page](https://azure.microsoft.com/pricing/details/search/) for rates in other currencies. The rate is per search unit (SU). At the S1 level, a configuration of 3 search units (say 3 replicas and 1 partition) would cost $750 per month on average. If you scale down to fewer SU within the month, the bill is prorated so that you are charged only for what you use.

<<<<<<< HEAD
<sup>5</sup> Notice that the Basic tier has a limit of 100 fields per index. It is the only tier with this lower limit.
=======
<sup>5</sup> Basic tier is the only tier with a lower limit of 100 fields per index.
>>>>>>> 0b6ca837

<sup>6</sup> [Basic tier](http://aka.ms/azuresearchbasic) is available at an introductory rate of 50% off the full price during the preview period.

<sup>7</sup> S2 requires a service ticket. It cannot be provisioned in the portal. Please contact Support or send email to azuresearch_contact@microsoft.com for assistance.

<sup>8</sup> You can raise the maximum number of services per subscription for all tiers except Free. Please contact Support or send email to azuresearch_contact@microsoft.com for assistance.<|MERGE_RESOLUTION|>--- conflicted
+++ resolved
@@ -25,11 +25,7 @@
 
 <sup>4</sup> Price is for the U.S. market, illustrating relative costs among alternative tiers. Different markets have different prices. Refer to the [Pricing page](https://azure.microsoft.com/pricing/details/search/) for rates in other currencies. The rate is per search unit (SU). At the S1 level, a configuration of 3 search units (say 3 replicas and 1 partition) would cost $750 per month on average. If you scale down to fewer SU within the month, the bill is prorated so that you are charged only for what you use.
 
-<<<<<<< HEAD
-<sup>5</sup> Notice that the Basic tier has a limit of 100 fields per index. It is the only tier with this lower limit.
-=======
 <sup>5</sup> Basic tier is the only tier with a lower limit of 100 fields per index.
->>>>>>> 0b6ca837
 
 <sup>6</sup> [Basic tier](http://aka.ms/azuresearchbasic) is available at an introductory rate of 50% off the full price during the preview period.
 
