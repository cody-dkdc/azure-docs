--- conflicted
+++ resolved
@@ -6,11 +6,7 @@
 ms.author: jroth
 ---
 
-<<<<<<< HEAD
-## Key transactions (maximum transactions allowed in 10 seconds, per vault per region<sup>1</sup>):
-=======
 #### Key transactions (maximum transactions allowed in 10 seconds, per vault per region<sup>1</sup>):
->>>>>>> 6a383dfd
 
 |Key type|HSM key<br>CREATE key|HSM key<br>All other transactions|Software key<br>CREATE key|Software key<br>All other transactions|
 |:---|---:|---:|---:|---:|
@@ -33,11 +29,7 @@
 > - 125 RSA 4,096-bit HSM-key GET transactions
 > - 124 RSA 4,096-bit HSM-key GET transactions and 8 RSA 2,048-bit HSM-key GET transactions
 
-<<<<<<< HEAD
-## Secrets, managed storage account keys, and vault transactions:
-=======
 #### Secrets, managed storage account keys, and vault transactions:
->>>>>>> 6a383dfd
 | Transactions type | Maximum transactions allowed in 10 seconds, per vault per region<sup>1</sup> |
 | --- | --- |
 | All transactions |2,000 |
