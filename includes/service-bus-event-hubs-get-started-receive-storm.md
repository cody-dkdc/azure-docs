--- conflicted
+++ resolved
@@ -1,4 +1,3 @@
-<<<<<<< HEAD
 ## Receive messages with Apache Storm
 
 [**Apache Storm**](https://storm.incubator.apache.org) is a distributed real time computation system that simplifies reliable processing of unbounded streams of data. This section shows how to use an Event Hubs Storm spout to receive events from Event Hubs. Using Apache Storm, you can split events across multiple processes hosted in different nodes. The Event Hubs integration with Storm simplifies event consumption by transparently checkpointing its progress using Storm's Zookeeper installation, managing persistent checkpoints and parallel receives from Event Hubs.
@@ -7,7 +6,7 @@
 
 This tutorial uses an [HDInsight Storm] installation, which comes with the Event Hubs spout already available.
 
-1. Follow the [HDInsight Storm - Get Started](http://azure.microsoft.com/documentation/articles/hdinsight-storm-getting-started/) procedure to create a new HDInsight cluster, and connect to it via Remote Desktop.
+1. Follow the [HDInsight Storm - Get Started](../articles/hdinsight-storm-getting-started.md) procedure to create a new HDInsight cluster, and connect to it via Remote Desktop.
 
 2. Copy the `%STORM_HOME%\examples\eventhubspout\eventhubs-storm-spout-0.9-jar-with-dependencies.jar` file to your local development environment. This contains the events-storm-spout.
 
@@ -229,237 +228,4 @@
 
 [12]: ./media/service-bus-event-hubs-getstarted/create-storm1.png
 [13]: ./media/service-bus-event-hubs-getstarted/create-eph-csharp1.png
-[14]: ./media/service-bus-event-hubs-getstarted/create-sender-csharp1.png
-=======
-## Receive messages with Apache Storm
-
-[**Apache Storm**](https://storm.incubator.apache.org) is a distributed real time computation system that simplifies reliable processing of unbounded streams of data. This section shows how to use an Event Hubs Storm spout to receive events from Event Hubs. Using Apache Storm, you can split events across multiple processes hosted in different nodes. The Event Hubs integration with Storm simplifies event consumption by transparently checkpointing its progress using Storm's Zookeeper installation, managing persistent checkpoints and parallel receives from Event Hubs.
-
-For more information about Event Hubs receive patterns, see the [Event Hubs Overview].
-
-This tutorial uses an [HDInsight Storm] installation, which comes with the Event Hubs spout already available.
-
-1. Follow the [HDInsight Storm - Get Started](../articles/hdinsight-storm-getting-started.md) procedure to create a new HDInsight cluster, and connect to it via Remote Desktop.
-
-2. Copy the `%STORM_HOME%\examples\eventhubspout\eventhubs-storm-spout-0.9-jar-with-dependencies.jar` file to your local development environment. This contains the events-storm-spout.
-
-3. Use the following command to install the package into the local Maven store. This enables you to add it as a reference in the Storm project in a later step.
-
-		mvn install:install-file -Dfile=target\eventhubs-storm-spout-0.9-jar-with-dependencies.jar -DgroupId=com.microsoft.eventhubs -DartifactId=eventhubs-storm-spout -Dversion=0.9 -Dpackaging=jar
-
-4. In Eclipse, create a new Maven project (click **File**, then **New**, then **Project**).
-
-   	![][12]
-
-5. Select **Use default Workspace location**, then click **Next**
-
-6. Select the **maven-archetype-quickstart** archetype, then click **Next**
-
-7. Insert a **GroupId** and **ArtifactId**, then click **Finish**
-
-8. In **pom.xml**, add the following dependencies in the `<dependency>` node.
-
-		<dependency>
-			<groupId>org.apache.storm</groupId>
-			<artifactId>storm-core</artifactId>
-			<version>0.9.2-incubating</version>
-			<scope>provided</scope>
-		</dependency>
-		<dependency>
-			<groupId>com.microsoft.eventhubs</groupId>
-			<artifactId>eventhubs-storm-spout</artifactId>
-			<version>0.9</version>
-		</dependency>
-		<dependency>
-			<groupId>com.netflix.curator</groupId>
-			<artifactId>curator-framework</artifactId>
-			<version>1.3.3</version>
-			<exclusions>
-				<exclusion>
-					<groupId>log4j</groupId>
-					<artifactId>log4j</artifactId>
-				</exclusion>
-				<exclusion>
-					<groupId>org.slf4j</groupId>
-					<artifactId>slf4j-log4j12</artifactId>
-				</exclusion>
-			</exclusions>
-			<scope>provided</scope>
-		</dependency>
-
-9. In the **src** folder, create a file called **Config.properties** and copy the following content, substituting the following values:
-
-		eventhubspout.username = ReceiveRule
-
-		eventhubspout.password = {receive rule key}
-
-		eventhubspout.namespace = ioteventhub-ns
-
-		eventhubspout.entitypath = {event hub name}
-
-		eventhubspout.partitions.count = 16
-
-		# if not provided, will use storm's zookeeper settings
-		# zookeeper.connectionstring=localhost:2181
-
-		eventhubspout.checkpoint.interval = 10
-
-		eventhub.receiver.credits = 10
-
-	The value for **eventhub.receiver.credits** determines how many events are batched before releasing them to the Storm pipeline. For the sake of simplicity, this example sets this value to 10. In production, it should usually be set to higher values; for example, 1024.
-
-10. Create a new class called **LoggerBolt** with the following code:
-
-		import java.util.Map;
-		import org.slf4j.Logger;
-		import org.slf4j.LoggerFactory;
-		import backtype.storm.task.OutputCollector;
-		import backtype.storm.task.TopologyContext;
-		import backtype.storm.topology.OutputFieldsDeclarer;
-		import backtype.storm.topology.base.BaseRichBolt;
-		import backtype.storm.tuple.Tuple;
-
-		public class LoggerBolt extends BaseRichBolt {
-			private OutputCollector collector;
-			private static final Logger logger = LoggerFactory
-				      .getLogger(LoggerBolt.class);
-
-			@Override
-			public void execute(Tuple tuple) {
-				String value = tuple.getString(0);
-				logger.info("Tuple value: " + value);
-
-				collector.ack(tuple);
-			}
-
-			@Override
-			public void prepare(Map map, TopologyContext context, OutputCollector collector) {
-				this.collector = collector;
-				this.count = 0;
-			}
-
-			@Override
-			public void declareOutputFields(OutputFieldsDeclarer declarer) {
-				// no output fields
-			}
-
-		}
-
-	This Storm bolt logs the content of the received events. This can easily be extended to store tuples in a storage service. The [HDInsight sensor analysis tutorial] uses this same approach to store data into HBase.
-
-11. Create a class called **LogTopology** with the following code:
-
-		import java.io.FileReader;
-		import java.util.Properties;
-		import backtype.storm.Config;
-		import backtype.storm.LocalCluster;
-		import backtype.storm.StormSubmitter;
-		import backtype.storm.generated.StormTopology;
-		import backtype.storm.topology.TopologyBuilder;
-		import com.microsoft.eventhubs.samples.EventCount;
-		import com.microsoft.eventhubs.spout.EventHubSpout;
-		import com.microsoft.eventhubs.spout.EventHubSpoutConfig;
-
-		public class LogTopology {
-			protected EventHubSpoutConfig spoutConfig;
-			protected int numWorkers;
-
-			protected void readEHConfig(String[] args) throws Exception {
-				Properties properties = new Properties();
-				if (args.length > 1) {
-					properties.load(new FileReader(args[1]));
-				} else {
-					properties.load(EventCount.class.getClassLoader()
-							.getResourceAsStream("Config.properties"));
-				}
-
-				String username = properties.getProperty("eventhubspout.username");
-				String password = properties.getProperty("eventhubspout.password");
-				String namespaceName = properties
-						.getProperty("eventhubspout.namespace");
-				String entityPath = properties.getProperty("eventhubspout.entitypath");
-				String zkEndpointAddress = properties
-						.getProperty("zookeeper.connectionstring"); // opt
-				int partitionCount = Integer.parseInt(properties
-						.getProperty("eventhubspout.partitions.count"));
-				int checkpointIntervalInSeconds = Integer.parseInt(properties
-						.getProperty("eventhubspout.checkpoint.interval"));
-				int receiverCredits = Integer.parseInt(properties
-						.getProperty("eventhub.receiver.credits")); // prefetch count
-																	// (opt)
-				System.out.println("Eventhub spout config: ");
-				System.out.println("  partition count: " + partitionCount);
-				System.out.println("  checkpoint interval: "
-						+ checkpointIntervalInSeconds);
-				System.out.println("  receiver credits: " + receiverCredits);
-
-				spoutConfig = new EventHubSpoutConfig(username, password,
-						namespaceName, entityPath, partitionCount, zkEndpointAddress,
-						checkpointIntervalInSeconds, receiverCredits);
-
-				// set the number of workers to be the same as partition number.
-				// the idea is to have a spout and a logger bolt co-exist in one
-				// worker to avoid shuffling messages across workers in storm cluster.
-				numWorkers = spoutConfig.getPartitionCount();
-
-				if (args.length > 0) {
-					// set topology name so that sample Trident topology can use it as
-					// stream name.
-					spoutConfig.setTopologyName(args[0]);
-				}
-			}
-
-			protected StormTopology buildTopology() {
-				TopologyBuilder topologyBuilder = new TopologyBuilder();
-
-				EventHubSpout eventHubSpout = new EventHubSpout(spoutConfig);
-				topologyBuilder.setSpout("EventHubsSpout", eventHubSpout,
-						spoutConfig.getPartitionCount()).setNumTasks(
-						spoutConfig.getPartitionCount());
-				topologyBuilder
-						.setBolt("LoggerBolt", new LoggerBolt(),
-								spoutConfig.getPartitionCount())
-						.localOrShuffleGrouping("EventHubsSpout")
-						.setNumTasks(spoutConfig.getPartitionCount());
-				return topologyBuilder.createTopology();
-			}
-
-			protected void runScenario(String[] args) throws Exception {
-				boolean runLocal = true;
-				readEHConfig(args);
-				StormTopology topology = buildTopology();
-				Config config = new Config();
-				config.setDebug(false);
-
-				if (runLocal) {
-					config.setMaxTaskParallelism(2);
-					LocalCluster localCluster = new LocalCluster();
-					localCluster.submitTopology("test", config, topology);
-					Thread.sleep(5000000);
-					localCluster.shutdown();
-				} else {
-					config.setNumWorkers(numWorkers);
-				    StormSubmitter.submitTopology(args[0], config, topology);
-				}
-			}
-
-			public static void main(String[] args) throws Exception {
-				LogTopology topology = new LogTopology();
-				topology.runScenario(args);
-			}
-		}
-
-
-	This class creates a new Event Hubs spout, using the properties in the configuration file to instatiate it. It is important to note that this example creates as many spouts tasks as the number of partitions in the Event Hub, in order to use the maximum parallelism allowed by that Event Hub.
-
-<!-- Links -->
-[Event Hubs Overview]: http://msdn.microsoft.com/library/azure/dn836025.aspx
-[HDInsight Storm]: http://azure.microsoft.com/documentation/articles/hdinsight-storm-overview/
-[HDInsight sensor analysis tutorial]: http://azure.microsoft.com/documentation/articles/hdinsight-storm-sensor-data-analysis/
-
-<!-- Images -->
-
-[12]: ./media/service-bus-event-hubs-getstarted/create-storm1.png
-[13]: ./media/service-bus-event-hubs-getstarted/create-eph-csharp1.png
-[14]: ./media/service-bus-event-hubs-getstarted/create-sender-csharp1.png
->>>>>>> ae596593
+[14]: ./media/service-bus-event-hubs-getstarted/create-sender-csharp1.png