---
 title: include file
 description: include file
 services: azure-digital-twins
 author: alinamstanciu
 ms.service: azure-digital-twins
 ms.topic: include
 ms.date: 09/19/2018
 ms.author: alinast
 ms.custom: include file
---

For an application to communicate with the Azure Digital Twins, register it in the Azure Active Directory and [give access to read or write](https://docs.microsoft.com/azure/active-directory/develop/v1-permissions-and-consent) the Digital Twins REST APIs. This section shows how users can authenticate against the middle-tier application and use an Oauth [on-behalf-of](https://docs.microsoft.com/azure/active-directory/develop/active-directory-v2-protocols-oauth-on-behalf-of) flow to call the actual API downstream, as demonstrated in this [example](https://azure.microsoft.com/resources/samples/active-directory-dotnet-webapi-onbehalfof/).

### Azure Active Directory app registration

1. In the [Azure portal](https://portal.azure.com), click **Azure Active Directory**, and then select **App registrations**. Click **New application registration**.
<<<<<<< HEAD
    
    ![Azure Active Directory app registration new](./media/digital-twins-permissions/aad-app-reg-start.png)

1. Give a friendly name for this app registration in the **Name** field. Choose **Application type** as **_Native_**, and **Redirect URI** as **_https://microsoft.com_**. Click **Create**.
    
=======

    ![Azure Active Directory app registration new](./media/digital-twins-permissions/aad-app-reg-start.png)

1. Give a friendly name for this app registration in the **Name** field. Choose **Application type** as **_Native_**, and **Redirect URI** as `https://microsoft.com`. Click **Create**.

>>>>>>> 9e6633bf
    ![Azure Active Directory app registration create](./media/digital-twins-permissions/aad-app-reg-create.png)

1. Once complete, open your app registration pane, and click **Settings** > **Required permissions**:
    - Click **Add** on the top left to open the **Add API access** pane.
    - Click **Select an API**, search for **Azure Smart Spaces Service** API, select the **Azure Digital Twins (Azure Smart Spaces Service)** and click **Select**.

        ![Azure Active Directory app registration add api](./media/digital-twins-permissions/aad-app-reg-service.png)

    - Click **Select permissions**. Check the **Read/Write Access** delegated permissions box, and click **Select**.
    - Click **Done** in the **Add API access** pane.
    - In the **Required permissions** pane, click the **Grant permissions** button, and accept the acknowledgement that appears.

1. Back in your app registration pane, copy to clipboard the value of the **Application ID** field, that identifies your Azure Active Directory app. You will need this to configure the *Client ID* of your sample application in the proceeding sections.

    ![Azure Active Directory app registration grant permissions](./media/digital-twins-permissions/aad-app-reg-appid.png)

1. Close your app registration pane, and navigate back to your **Azure Active Directory** pane. Click **Properties**, and copy to clipboard the **Directory ID**. You will need this to configure the *Tenant* in your sample application in the proceeding sections.

    ![Azure Active Directory app registration sixth step](./media/digital-twins-permissions/aad-app-reg-tenant.png)<|MERGE_RESOLUTION|>--- conflicted
+++ resolved
@@ -15,19 +15,11 @@
 ### Azure Active Directory app registration
 
 1. In the [Azure portal](https://portal.azure.com), click **Azure Active Directory**, and then select **App registrations**. Click **New application registration**.
-<<<<<<< HEAD
     
     ![Azure Active Directory app registration new](./media/digital-twins-permissions/aad-app-reg-start.png)
 
 1. Give a friendly name for this app registration in the **Name** field. Choose **Application type** as **_Native_**, and **Redirect URI** as **_https://microsoft.com_**. Click **Create**.
     
-=======
-
-    ![Azure Active Directory app registration new](./media/digital-twins-permissions/aad-app-reg-start.png)
-
-1. Give a friendly name for this app registration in the **Name** field. Choose **Application type** as **_Native_**, and **Redirect URI** as `https://microsoft.com`. Click **Create**.
-
->>>>>>> 9e6633bf
     ![Azure Active Directory app registration create](./media/digital-twins-permissions/aad-app-reg-create.png)
 
 1. Once complete, open your app registration pane, and click **Settings** > **Required permissions**:
