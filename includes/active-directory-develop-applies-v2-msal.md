--- conflicted
+++ resolved
@@ -20,9 +20,5 @@
 
 |   |
 |---|
-<<<<<<< HEAD
-| **Applies to:**<br><ul><li>Microsoft identity platform endpoint<li>Microsoft Authentication Library (MSAL) Preview</ul><br>For a general availability (GA) library, use the Azure AD v1.0 endpoint and Azure AD Authentication Library (ADAL). For more info, see [About v1.0](https://docs.microsoft.com/azure/active-directory/develop/azure-ad-developers-guide). |
-=======
 | **Applies to:**<br><ul><li>Microsoft identity platform endpoint<li>Microsoft Authentication Library (MSAL) </ul><br>For a general availability (GA) library, use the Azure AD v1.0 endpoint and Azure AD Authentication Library (ADAL). For more info, see [About v1.0](https://docs.microsoft.com/azure/active-directory/develop/v1-overview). |
->>>>>>> 6a383dfd
 |   |