

## Applications
The following table lists some of the most popular application framework templates. Choose a template to see more information, view the template in GitHub, or deploy directly through the Azure portal.

| Application | Learn more | View the template | Deploy it now |
|:--- |:---:|:---:|:---:|
| Active Directory |[Gallery](https://azure.microsoft.com/documentation/templates/active-directory-new-domain-ha-2-dc/) |[GitHub](https://github.com/Azure/azure-quickstart-templates/tree/master/active-directory-new-domain-ha-2-dc) |<a href="https://portal.azure.com/#create/Microsoft.Template/uri/https%3A%2F%2Fraw.githubusercontent.com%2FAzure%2Fazure-quickstart-templates%2Fmaster%2Factive-directory-new-domain-ha-2-dc%2Fazuredeploy.json" target="_blank"><img src="http://azuredeploy.net/deploybutton.png"/></a> |
| Apache |[Gallery](https://azure.microsoft.com/documentation/templates/apache2-on-ubuntu-vm/) |[GitHub](https://github.com/Azure/azure-quickstart-templates/tree/master/apache2-on-ubuntu-vm) |<a href="https://portal.azure.com/#create/Microsoft.Template/uri/https%3A%2F%2Fraw.githubusercontent.com%2FAzure%2Fazure-quickstart-templates%2Fmaster%2Fapache2-on-ubuntu-vm%2Fazuredeploy.json" target="_blank"><img src="http://azuredeploy.net/deploybutton.png"/></a> |
| Couchbase |[Gallery](https://azure.microsoft.com/resources/templates/couchbase/) |[GitHub](https://github.com/Azure/azure-quickstart-templates/tree/master/couchbase) |<a href="https://portal.azure.com/#create/Microsoft.Template/uri/https%3A%2F%2Fraw.githubusercontent.com%2FAzure%2Fazure-quickstart-templates%2Fmaster%2Fcouchbase%2Fazuredeploy.json" target="_blank"><img src="http://azuredeploy.net/deploybutton.png"/></a> |
| DataStax |[Gallery](https://raw.githubusercontent.com/Azure/azure-quickstart-templates/master/couchbase/azuredeploy.json) |[GitHub](https://github.com/Azure/azure-quickstart-templates/tree/master/datastax) |<a href="https://portal.azure.com/#create/Microsoft.Template/uri/https%3A%2F%2Fraw.githubusercontent.com%2FAzure%2Fazure-quickstart-templates%2Fmaster%2Fdatastax%2Fazuredeploy.json" target="_blank"><img src="http://azuredeploy.net/deploybutton.png"/></a> |
| Django |[Gallery](https://azure.microsoft.com/documentation/templates/django-app/) |[GitHub](https://github.com/Azure/azure-quickstart-templates/tree/master/django-app) |<a href="https://portal.azure.com/#create/Microsoft.Template/uri/https%3A%2F%2Fraw.githubusercontent.com%2FAzure%2Fazure-quickstart-templates%2Fmaster%2Fdjango-app%2Fazuredeploy.json" target="_blank"><img src="http://azuredeploy.net/deploybutton.png"/></a> |
| Docker |[Gallery](https://azure.microsoft.com/documentation/templates/docker-simple-on-ubuntu/) |[GitHub](https://github.com/Azure/azure-quickstart-templates/tree/master/docker-simple-on-ubuntu) |<a href="https://portal.azure.com/#create/Microsoft.Template/uri/https%3A%2F%2Fraw.githubusercontent.com%2FAzure%2Fazure-quickstart-templates%2Fmaster%2Fdocker-simple-on-ubuntu%2Fazuredeploy.json" target="_blank"><img src="http://azuredeploy.net/deploybutton.png"/></a> |
| Elasticsearch |[Gallery](https://azure.microsoft.com/documentation/templates/elasticsearch/) |[GitHub](https://github.com/Azure/azure-quickstart-templates/tree/master/elasticsearch) |<a href="https://portal.azure.com/#create/Microsoft.Template/uri/https%3A%2F%2Fraw.githubusercontent.com%2FAzure%2Fazure-quickstart-templates%2Fmaster%2Felasticsearch%2Fazuredeploy.json" target="_blank"><img src="http://azuredeploy.net/deploybutton.png"/></a> |
| Jenkins |[Gallery](https://azure.microsoft.com/documentation/templates/jenkins-on-ubuntu/) |[GitHub](https://github.com/Azure/azure-quickstart-templates/tree/master/jenkins-on-ubuntu) |<a href="https://portal.azure.com/#create/Microsoft.Template/uri/https%3A%2F%2Fraw.githubusercontent.com%2FAzure%2Fazure-quickstart-templates%2Fmaster%2Fjenkins-on-ubuntu%2Fazuredeploy.json" target="_blank"><img src="http://azuredeploy.net/deploybutton.png"/></a> |
| Kafka |[Gallery](https://azure.microsoft.com/documentation/templates/kafka-ubuntu-multidisks/) |[GitHub](https://github.com/Azure/azure-quickstart-templates/tree/master/kafka-on-ubuntu) |<a href="https://portal.azure.com/#create/Microsoft.Template/uri/https%3A%2F%2Fraw.githubusercontent.com%2FAzure%2Fazure-quickstart-templates%2Fmaster%kafka-on-ubuntu%2Fazuredeploy.json" target="_blank"><img src="http://azuredeploy.net/deploybutton.png"/></a> |
| LAMP |[Gallery](https://azure.microsoft.com/documentation/templates/lamp-app/) |[GitHub](https://github.com/Azure/azure-quickstart-templates/tree/master/lamp-app) |<a href="https://portal.azure.com/#create/Microsoft.Template/uri/https%3A%2F%2Fraw.githubusercontent.com%2FAzure%2Fazure-quickstart-templates%2Fmaster%2Flamp-app%2Fazuredeploy.json" target="_blank"><img src="http://azuredeploy.net/deploybutton.png"/></a> |
| MongoDB |[Gallery](https://azure.microsoft.com/documentation/templates/mongodb-on-ubuntu/) |[GitHub](https://github.com/Azure/azure-quickstart-templates/tree/master/mongodb-on-ubuntu) |<a href="https://portal.azure.com/#create/Microsoft.Template/uri/https%3A%2F%2Fraw.githubusercontent.com%2FAzure%2Fazure-quickstart-templates%2Fmaster%2Fmongodb-on-ubuntu%2Fazuredeploy.json" target="_blank"><img src="http://azuredeploy.net/deploybutton.png"/></a> |
| Redis |[Gallery](https://azure.microsoft.com/documentation/templates/redis-high-availability/) |[GitHub](https://github.com/Azure/azure-quickstart-templates/tree/master/redis-high-availability) |<a href="https://portal.azure.com/#create/Microsoft.Template/uri/https%3A%2F%2Fraw.githubusercontent.com%2FAzure%2Fazure-quickstart-templates%2Fmaster%2Fredis-high-availability%2Fazuredeploy.json" target="_blank"><img src="http://azuredeploy.net/deploybutton.png"/></a> |
| SharePoint |[Gallery](https://azure.microsoft.com/documentation/templates/sharepoint-three-vm/) |[GitHub](https://github.com/Azure/azure-quickstart-templates/tree/master/sharepoint-three-vm) |<a href="https://portal.azure.com/#create/Microsoft.Template/uri/https%3A%2F%2Fraw.githubusercontent.com%2FAzure%2Fazure-quickstart-templates%2Fmaster%2Fsharepoint-three-vm%2Fazuredeploy.json" target="_blank"><img src="http://azuredeploy.net/deploybutton.png"/></a> |
| Spark |[Gallery](https://azure.microsoft.com/documentation/templates/spark-ubuntu-multidisks/) |[GitHub](https://github.com/Azure/azure-quickstart-templates/tree/master/spark-ubuntu-multidisks) |<a href="https://portal.azure.com/#create/Microsoft.Template/uri/https%3A%2F%2Fraw.githubusercontent.com%2FAzure%2Fazure-quickstart-templates%2Fmaster%2Fspark-ubuntu-multidisks%2Fazuredeploy.json" target="_blank"><img src="http://azuredeploy.net/deploybutton.png"/></a> |
| Tomcat |[Gallery](https://azure.microsoft.com/documentation/templates/openjdk-tomcat-ubuntu-vm/) |[GitHub](https://github.com/Azure/azure-quickstart-templates/tree/master/openjdk-tomcat-ubuntu-vm) |<a href="https://portal.azure.com/#create/Microsoft.Template/uri/https%3A%2F%2Fraw.githubusercontent.com%2FAzure%2Fazure-quickstart-templates%2Fmaster%2Fopenjdk-tomcat-ubuntu-vm%2Fazuredeploy.json" target="_blank"><img src="http://azuredeploy.net/deploybutton.png"/></a> |
| WordPress |[Gallery](https://azure.microsoft.com/documentation/templates/wordpress-single-vm-ubuntu/) |[GitHub](https://github.com/Azure/azure-quickstart-templates/tree/master/wordpress-single-vm-ubuntu) |<a href="https://portal.azure.com/#create/Microsoft.Template/uri/https%3A%2F%2Fraw.githubusercontent.com%2FAzure%2Fazure-quickstart-templates%2Fmaster%2Fwordpress-single-vm-ubuntu%2Fazuredeploy.json" target="_blank"><img src="http://azuredeploy.net/deploybutton.png"/></a> |
| ZooKeeper |[Gallery](https://azure.microsoft.com/documentation/templates/zookeeper-cluster-ubuntu-vm/) |[GitHub](https://github.com/Azure/azure-quickstart-templates/tree/master/zookeeper-cluster-ubuntu-vm) |<a href="https://portal.azure.com/#create/Microsoft.Template/uri/https%3A%2F%2Fraw.githubusercontent.com%2FAzure%2Fazure-quickstart-templates%2Fmaster%2Fzookeeper-cluster-ubuntu-vm%2Fazuredeploy.json" target="_blank"><img src="http://azuredeploy.net/deploybutton.png"/></a> |

In addition to these templates, you can search through the [gallery templates](https://azure.microsoft.com/documentation/templates/).

<<<<<<< HEAD
## Azure portal
Deploying a template by using the Azure portal is easy to do by just sending a URL to it. You need the name of the template file to deploy it. You can find the name by looking at the pages in the template gallery or by looking in the GitHub repository. Change {template name} in this URL to the name of the template that you want to deploy and then enter it into your browser:
=======
>>>>>>> a42dbad0

## Azure CLI 2.0
These steps require the Azure CLI version 2.0.4 or later. Run `az --version` to find the version. If you need to upgrade, see [Install Azure CLI 2.0]( /cli/azure/install-azure-cli).

First, create a resource group with [az group create](/cli/azure/group#create). Then create your deployment from a template with [az group deployment create](/cli/azure/group/deployment#create). Provide the full URI to your template with the `--template-uri` parameter and any required template parameters in `--parameters` as follows:

```azurecli
az group create --name myResourceGroup --location eastus
az group deployment create --resource-group myResourceGroup \
    --template-uri https://raw.githubusercontent.com/azure/azure-quickstart-templates/master/{template-name}/azuredeploy.json \
    --parameters '{"sshKeyData": {"value": "ssh-rsa AAAAB3N{snip}B9eIgoZ"}}'
```

Depending on the template, it can take some time for Azure to deploy the resources.


## Azure PowerShell
These steps require the Azure PowerShell module version 3.6 or later. Run `Get-Module -ListAvailable AzureRM` to find the version. If you need to upgrade, see [Install Azure PowerShell module](/powershell/azure/install-azurerm-ps).

First, create a resource group with [New-​Azure​Rm​Resource​Group](/powershell/module/azurerm.resources/new-azurermresourcegroup). Then create your deployment from a template with [New-AzureRmResourceGroupDeployment](/powershell/module/azurerm.resources/new-azurermresourcegroupdeployment). Provide the full URI to your template with the `-TemplateURI` parameter as follows:

```powershell
New-AzureRmResourceGroup -Name "myResourceGroup" -Location "EastUS"
New-AzureRmResourceGroupDeployment -ResourceGroupName "myResourceGroup" `
     -TemplateUri "https://raw.githubusercontent.com/azure/azure-quickstart-templates/master/{template-name}/azuredeploy.json"
```

When you run the [New-AzureRmResourceGroupDeployment](/powershell/module/azurerm.resources/new-azurermresourcegroupdeployment) command, you may be prompted to enter values for the parameters in the template. Depending on the template, it can take some time for Azure to deploy the resources.


## Next steps
Discover all the templates at your disposal on [GitHub](https://github.com/Azure/azure-quickstart-templates).

Learn more about [Azure Resource Manager](../articles/resource-group-template-deploy.md).<|MERGE_RESOLUTION|>--- conflicted
+++ resolved
@@ -25,11 +25,6 @@
 
 In addition to these templates, you can search through the [gallery templates](https://azure.microsoft.com/documentation/templates/).
 
-<<<<<<< HEAD
-## Azure portal
-Deploying a template by using the Azure portal is easy to do by just sending a URL to it. You need the name of the template file to deploy it. You can find the name by looking at the pages in the template gallery or by looking in the GitHub repository. Change {template name} in this URL to the name of the template that you want to deploy and then enter it into your browser:
-=======
->>>>>>> a42dbad0
 
 ## Azure CLI 2.0
 These steps require the Azure CLI version 2.0.4 or later. Run `az --version` to find the version. If you need to upgrade, see [Install Azure CLI 2.0]( /cli/azure/install-azure-cli).
