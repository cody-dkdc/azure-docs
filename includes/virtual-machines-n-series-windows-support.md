--- conflicted
+++ resolved
@@ -5,11 +5,7 @@
  author: dlepow
  ms.service: virtual-machines-windows
  ms.topic: include
-<<<<<<< HEAD
  ms.date: 11/08/2018
-=======
- ms.date: 09/24/2018
->>>>>>> e9ee589c
  ms.author: danlep
  ms.custom: include file
 ---
@@ -29,25 +25,11 @@
 | Windows Server 2016 | [398.75](http://us.download.nvidia.com/Windows/Quadro_Certified/398.75/398.75-tesla-desktop-winserver2016-international.exe) (.exe) |
 | Windows Server 2012 R2 | [398.75](http://us.download.nvidia.com/Windows/Quadro_Certified/398.75/398.75-tesla-desktop-winserver2008-2012r2-64bit-international.exe) (.exe) |
 
-
-<<<<<<< HEAD
-### NV and NVv2-series - NVIDIA GRID drivers
-
-| OS | Driver |
-| -------- |------------- |
-| Windows Server 2016 | [GRID 5.2 (386.09)](https://go.microsoft.com/fwlink/?linkid=836843) (.exe) |
-| Windows Server 2012 R2 | [GRID 5.2 (386.09)](https://go.microsoft.com/fwlink/?linkid=836844) (.exe)  |
-
-> [!NOTE]
-> Microsoft redistributes NVIDIA GRID driver installers for NV VMs. Install only these GRID drivers on Azure NV VMs. These drivers include licensing for GRID Virtual GPU Software in Azure. You do not need to set up an NVIDIA vGPU software license server.
->
-=======
 ### NVIDIA GRID drivers
 
-Microsoft redistributes NVIDIA GRID driver installers for NV and NVv2-series VMs used as virtual workstations or for virtual applications. Install only these GRID drivers on Azure NV VMs, only on the operating systems listed in the following table. These drivers include licensing for GRID Virtual GPU Software in Azure.
+Microsoft redistributes NVIDIA GRID driver installers for NV and NVv2-series VMs used as virtual workstations or for virtual applications. Install only these GRID drivers on Azure NV VMs, only on the operating systems listed in the following table. These drivers include licensing for GRID Virtual GPU Software in Azure. You do not need to set up an NVIDIA vGPU software license server.
 
 | OS | Driver |
 | -------- |------------- |
 | Windows Server 2016<br/><br/>Windows 10 | [GRID 6.2 (391.81)](https://go.microsoft.com/fwlink/?linkid=874181) (.exe) |
-| Windows Server 2012 R2 | [GRID 6.2 (391.81)](https://go.microsoft.com/fwlink/?linkid=874184) (.exe)  |
->>>>>>> e9ee589c
+| Windows Server 2012 R2 | [GRID 6.2 (391.81)](https://go.microsoft.com/fwlink/?linkid=874184) (.exe)  |