---
<<<<<<< HEAD
 author: ajlam
 ms.service: sql-database
 ms.topic: include
 ms.date: 11/26/2018
 ms.author: andrela
---
=======
author: MightyPen
ms.service: sql-database
ms.topic: include
ms.date: 11/09/2018	
ms.author: genemi
---

<!-- sql-database-connect-query-prerequisites-create-db-includes.md -->
>>>>>>> d66ebaab

- An Azure SQL database. You can use one of these techniques to create a database:

  - [Portal](../articles/sql-database/sql-database-get-started-portal.md)

  - [CLI](../articles/sql-database/sql-database-get-started-cli.md)

  - [PowerShell](../articles/sql-database/sql-database-get-started-powershell.md)<|MERGE_RESOLUTION|>--- conflicted
+++ resolved
@@ -1,12 +1,4 @@
 ---
-<<<<<<< HEAD
- author: ajlam
- ms.service: sql-database
- ms.topic: include
- ms.date: 11/26/2018
- ms.author: andrela
----
-=======
 author: MightyPen
 ms.service: sql-database
 ms.topic: include
@@ -15,7 +7,6 @@
 ---
 
 <!-- sql-database-connect-query-prerequisites-create-db-includes.md -->
->>>>>>> d66ebaab
 
 - An Azure SQL database. You can use one of these techniques to create a database:
 
