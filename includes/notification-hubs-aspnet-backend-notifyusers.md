--- conflicted
+++ resolved
@@ -1,15 +1,11 @@
 ## Create the WebAPI Project
 
-<<<<<<< HEAD
-The steps in this section show how to create the new ASP.NET WebAPI backend. The new ASP.NET WebAPI backend will be updated in the sections that follow and it will have three main purposes:
+The steps in this section show how to create a new ASP.NET WebAPI backend. The new ASP.NET WebAPI backend will be updated in the sections that follow and it will have three main purposes:
 
 1. **Authenticating Clients**: A message handler will be added later to authenticate client requests and associate the user with the request.
 2. **Client Notification Registrations**: Later, you will add a controller to handle new registrations for a client device to receive notifications. The authenticated user name will automatically be added to the registration as a [tag](https://msdn.microsoft.com/en-us/library/azure/dn530749.aspx).
 3. **Sending Notifications to Clients**: Later, you will also add a controller to provide a way for a user to trigger a secure push to devices and clients associated with the tag. 
 
-=======
-Follow the steps below to create a new ASP.NET WebAPI backend to authenticate clients and generate notifications, or modify an existing backend from previous projects or the [Send push notifications to authenticated users](../articles/mobile-services-dotnet-backend-ios-push-notifications-app-users.md) tutorial.
->>>>>>> 8f53262a
 
 > [AZURE.NOTE] **Important**: Before starting this tutorial, please ensure that you have installed the latest version of the NuGet Package Manager. To check, start Visual Studio. From the **Tools** menu, click **Extensions and Updates**. Search for **NuGet Package Manager for Visual Studio 2013**, and make sure you have version 2.8.50313.46 or later. If not, please uninstall, then reinstall the NuGet Package Manager.
 > 
