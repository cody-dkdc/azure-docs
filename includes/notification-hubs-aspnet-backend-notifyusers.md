## Create the WebAPI Project

<<<<<<< HEAD
The new ASP.NET WebAPI backend will be updated in the sections that follow and it will have three main purposes:
=======
A new ASP.NET WebAPI backend will be created in the sections that follow and it will have three main purposes:
>>>>>>> 18dfd925

1. **Authenticating Clients**: A message handler will be added later to authenticate client requests and associate the user with the request.
2. **Client Notification Registrations**: Later, you will add a controller to handle new registrations for a client device to receive notifications. The authenticated user name will automatically be added to the registration as a [tag](https://msdn.microsoft.com/library/azure/dn530749.aspx).
3. **Sending Notifications to Clients**: Later, you will also add a controller to provide a way for a user to trigger a secure push to devices and clients associated with the tag. 

The following steps show how to create the new ASP.NET WebAPI backend: 


> [AZURE.NOTE] **Important**: Before starting this tutorial, please ensure that you have installed the latest version of the NuGet Package Manager. To check, start Visual Studio. From the **Tools** menu, click **Extensions and Updates**. Search for **NuGet Package Manager for Visual Studio 2013**, and make sure you have version 2.8.50313.46 or later. If not, please uninstall, then reinstall the NuGet Package Manager.
> 
> ![][B4]

> [AZURE.NOTE] Make sure you have installed the Visual Studio [Azure SDK](http://azure.microsoft.com/downloads/) for website deployment.

1. Start Visual Studio or Visual Studio Express. Click **Server Explorer** and sign in to your Azure account. Visual Studio will need you signed in to create the web site resources on your account.
2. In Visual Studio, click **File**, then click **New**, then **Project**, expand **Templates**, **Visual C#**, then click **Web** and **ASP.NET Web Application**, type the name **AppBackend**, and then click **OK**. 
	
	![][B1]

3. In the **New ASP.NET Project** dialog, click **Web API**, then click **OK**.

	![][B2]
<<<<<<< HEAD

4. In the **Configure Azure Site** dialog, choose a subscription, region, and database to use for this project. Enter the password for your account and then click **OK** to create the project.

	![][B5]



## Authenticating Clients to the WebAPI Backend

In this section, you will create a new message handler class named **AuthenticationTestHandler** for the new backend. This class is derived from [DelegatingHandler](https://msdn.microsoft.com/library/system.net.http.delegatinghandler.aspx) and added as a message handler so it can process all requests coming into the backend. All requests that include an *Authorization* header will be handled by this handler. If the request uses *basic* authentication, and the user name string matches the password string, then it will be authorized by the back end. Otherwise, the request will be rejected. This is not a true authentication and authorization approach. It is just a very simple example for this tutorial.

If the request message is authenticated and authorized by the `AuthenticationTestHandler`, then the basic authentication user will be attached to the current request on the [HttpContext](https://msdn.microsoft.com/library/system.web.httpcontext.current.aspx). User information in the HttpContext will be used by another controller to add a [tag](https://msdn.microsoft.com/library/azure/dn530749.aspx) to the notification registration request. 

1. In Solution Explorer, right-click the **AppBackend** project, click **Add**, then click **Class**. Name the new class **AuthenticationTestHandler.cs**, and click **Add** to generate the class. This class will be used to authenticate users using *Basic Authentication*. Note that your app can use any authentication scheme.
=======

4. In the **Configure Microsoft Azure Web App** dialog, choose a subscription, and an **App Service plan** you have already created. You can also choose **Create a new app service plan** and create one from the dialog. You do not need a database for this tutorial. Once you have selected your app service plan, click **OK** to create the project.

	![][B5]



## Authenticating Clients to the WebAPI Backend

In this section, you will create a new message handler class named **AuthenticationTestHandler** for the new backend. This class is derived from [DelegatingHandler](https://msdn.microsoft.com/library/system.net.http.delegatinghandler.aspx) and added as a message handler so it can process all requests coming into the backend. 



1. In Solution Explorer, right-click the **AppBackend** project, click **Add**, then click **Class**. Name the new class **AuthenticationTestHandler.cs**, and click **Add** to generate the class. This class will be used to authenticate users using *Basic Authentication* for simplicity. Note that your app can use any authentication scheme.
>>>>>>> 18dfd925

2. In AuthenticationTestHandler.cs, add the following `using` statements:

        using System.Net.Http;
        using System.Threading;
        using System.Security.Principal;
        using System.Net;
        using System.Web;

<<<<<<< HEAD
3. In AuthenticationTestHandler.cs, replacing the `AuthenticationTestHandler` class definition with the following:
=======
3. In AuthenticationTestHandler.cs, replacing the `AuthenticationTestHandler` class definition with the following code. 

	This handler will authorize the request when the following three conditions are all true:
	* The request included an *Authorization* header. 
	* The request uses *basic* authentication. 
	* The user name string and the password string are the same string.

	Otherwise, the request will be rejected. This is not a true authentication and authorization approach. It is just a very simple example for this tutorial.

	If the request message is authenticated and authorized by the `AuthenticationTestHandler`, then the basic authentication user will be attached to the current request on the [HttpContext](https://msdn.microsoft.com/library/system.web.httpcontext.current.aspx). User information in the HttpContext will be used by another controller (RegisterController) later to add a [tag](https://msdn.microsoft.com/library/azure/dn530749.aspx) to the notification registration request.
>>>>>>> 18dfd925

		public class AuthenticationTestHandler : DelegatingHandler
	    {
	        protected override Task<HttpResponseMessage> SendAsync(
	        HttpRequestMessage request, CancellationToken cancellationToken)
	        {
	            var authorizationHeader = request.Headers.GetValues("Authorization").First();
	
	            if (authorizationHeader != null && authorizationHeader
	                .StartsWith("Basic ", StringComparison.InvariantCultureIgnoreCase))
	            {
	                string authorizationUserAndPwdBase64 =
	                    authorizationHeader.Substring("Basic ".Length);
	                string authorizationUserAndPwd = Encoding.Default
	                    .GetString(Convert.FromBase64String(authorizationUserAndPwdBase64));
	                string user = authorizationUserAndPwd.Split(':')[0];
	                string password = authorizationUserAndPwd.Split(':')[1];
	
	                if (verifyUserAndPwd(user, password))
	                {
	                    // Attach the new principal object to the current HttpContext object
	                    HttpContext.Current.User =
	                        new GenericPrincipal(new GenericIdentity(user), new string[0]);
	                    System.Threading.Thread.CurrentPrincipal =
	                        System.Web.HttpContext.Current.User;
	                }
	                else return Unauthorized();
	            }
	            else return Unauthorized();
	
	            return base.SendAsync(request, cancellationToken);
	        }
	
	        private bool verifyUserAndPwd(string user, string password)
	        {
	            // This is not a real authentication scheme.
	            return user == password;
	        }
	
	        private Task<HttpResponseMessage> Unauthorized()
	        {
	            var response = new HttpResponseMessage(HttpStatusCode.Forbidden);
	            var tsc = new TaskCompletionSource<HttpResponseMessage>();
	            tsc.SetResult(response);
	            return tsc.Task;
	        }
	    }

	> [AZURE.NOTE] **Security Note**: The `AuthenticationTestHandler` class does not provide true authentication. It is used only to mimic basic authentication and is not secure. You must implement a secure authentication mechanism in your production applications and services.				

4. Add the following code at the end of the `Register` method in the **App_Start/WebApiConfig.cs** class to register the message handler:

		config.MessageHandlers.Add(new AuthenticationTestHandler());

5. Save your changes.

## Registering for Notifications using the WebAPI Backend

<<<<<<< HEAD
In this section, we will add a new controller to the WebAPI backend to handle requests to register a user and device for notifications. The controller will add a user tag for the user that was authenticated and attached to the HttpContext by the `AuthenticationTestHandler`. The tag will have the string format, `"username:<actual username>"`.


 

1. In Solution Explorer, right-click the **AppBackend** project and then click **Manage NuGet Packages**.

2. On the left-hand side, click **Online**, and search for **servicebus** in the **Search** box.

3. In the results list, click **Microsoft Azure Service Bus**, and then click **Install**. Complete the installation, then close the NuGet package manager window.

	![][B14]

4. We will now create a new class file that represents the different secure notifications that will be sent. In a complete implementation, the notifications are stored in a database. For simplicity, this tutorial stores them in memory. In the Solution Explorer, right-click the **Models** folder, click **Add**, then click **Class**. Name the new class **Notifications.cs**, then click **Add** to generate the class. 

	![][B6]

5. In Notifications.cs, add the following `using` statement at the top of the file:

        using Microsoft.ServiceBus.Notifications;

6. Replace the `Notifications` class definition with the following and make sure to replace the two placeholders with the connection string (with full access) for your notification hub, and the hub name (available at [Azure Management Portal](http://manage.windowsazure.com)):

		public class Notifications
        {
            public static Notifications Instance = new Notifications();
        
            public NotificationHubClient Hub { get; set; }

            private Notifications() {
                Hub = NotificationHubClient.CreateClientFromConnectionString("<conn string with full access>", "<hub name>");
            }
        }



7. Next we create a new controller, **RegisterController**. In Solution Explorer, right-click the **Controllers** folder, then click **Add**, then click **Controller**. Click the **Web API 2 Controller -- Empty** item, and then click **Add**. Name the new class **RegisterController**, and then click **Add** again to generate the controller.

	![][B7]

	![][B8]

8. In RegisterController.cs, add the following `using` statements:
=======
In this section, we will add a new controller to the WebAPI backend to handle requests to register a user and device for notifications using the client library for notification hubs. The controller will add a user tag for the user that was authenticated and attached to the HttpContext by the `AuthenticationTestHandler`. The tag will have the string format, `"username:<actual username>"`.


 

1. In Solution Explorer, right-click the **AppBackend** project and then click **Manage NuGet Packages**.

2. On the left-hand side, click **Online**, and search for **Microsoft.Azure.NotificationHubs** in the **Search** box.

3. In the results list, click **Microsoft Azure Notification Hubs**, and then click **Install**. Complete the installation, then close the NuGet package manager window.

	This adds a reference to the Azure Notification Hubs SDK using the <a href="http://www.nuget.org/packages/Microsoft.Azure.NotificationHubs/">Microsoft.Azure.Notification Hubs NuGet package</a>.

4. We will now create a new class file that represents the different secure notifications that will be sent. In a complete implementation, the notifications are stored in a database. For simplicity, this tutorial stores them in memory. In the Solution Explorer, right-click the **Models** folder, click **Add**, then click **Class**. Name the new class **Notifications.cs**, then click **Add** to generate the class. 

	![][B6]

5. In Notifications.cs, add the following `using` statement at the top of the file:

        using Microsoft.Azure.NotificationHubs;

6. Replace the `Notifications` class definition with the following and make sure to replace the two placeholders with the connection string (with full access) for your notification hub, and the hub name (available at [Azure Classic Portal](http://manage.windowsazure.com)):

		public class Notifications
        {
            public static Notifications Instance = new Notifications();
        
            public NotificationHubClient Hub { get; set; }

            private Notifications() {
                Hub = NotificationHubClient.CreateClientFromConnectionString("<your hub's DefaultFullSharedAccessSignature>", 
																			 "<hub name>");
            }
        }



7. Next we will create a new controller named **RegisterController**. In Solution Explorer, right-click the **Controllers** folder, then click **Add**, then click **Controller**. Click the **Web API 2 Controller -- Empty** item, and then click **Add**. Name the new class **RegisterController**, and then click **Add** again to generate the controller.

	![][B7]
>>>>>>> 18dfd925

	![][B8]

8. In RegisterController.cs, add the following `using` statements:

        using Microsoft.Azure.NotificationHubs;
		using Microsoft.Azure.NotificationHubs.Messaging;
        using AppBackend.Models;
        using System.Threading.Tasks;
        using System.Web;

9. Add the following code inside the `RegisterController` class definition. Note that in this code, we add a user tag for the user this is attached to the HttpContext. The user was authenticated and attached to the HttpContext by the message filter we added, `AuthenticationTestHandler`. You can also add optional checks to verify that the user has rights to register for the requested tags.

		private NotificationHubClient hub;

        public RegisterController()
        {
            hub = Notifications.Instance.Hub;
        }

        public class DeviceRegistration
        {
            public string Platform { get; set; }
            public string Handle { get; set; }
            public string[] Tags { get; set; }
        }

        // POST api/register
        // This creates a registration id
        public async Task<string> Post(string handle = null)
        {
            string newRegistrationId = null;
            
            // make sure there are no existing registrations for this push handle (used for iOS and Android)
            if (handle != null)
            {
                var registrations = await hub.GetRegistrationsByChannelAsync(handle, 100);

                foreach (RegistrationDescription registration in registrations)
                {
                    if (newRegistrationId == null)
                    {
                        newRegistrationId = registration.RegistrationId;
                    }
                    else
                    {
                        await hub.DeleteRegistrationAsync(registration);
                    }
                }
            }

            if (newRegistrationId == null) 
				newRegistrationId = await hub.CreateRegistrationIdAsync();

            return newRegistrationId;
        }

        // PUT api/register/5
        // This creates or updates a registration (with provided channelURI) at the specified id
        public async Task<HttpResponseMessage> Put(string id, DeviceRegistration deviceUpdate)
        {
            RegistrationDescription registration = null;
            switch (deviceUpdate.Platform)
            {
                case "mpns":
                    registration = new MpnsRegistrationDescription(deviceUpdate.Handle);
                    break;
                case "wns":
                    registration = new WindowsRegistrationDescription(deviceUpdate.Handle);
                    break;
                case "apns":
                    registration = new AppleRegistrationDescription(deviceUpdate.Handle);
                    break;
                case "gcm":
                    registration = new GcmRegistrationDescription(deviceUpdate.Handle);
                    break;
                default:
                    throw new HttpResponseException(HttpStatusCode.BadRequest);
            }

            registration.RegistrationId = id;
            var username = HttpContext.Current.User.Identity.Name;

            // add check if user is allowed to add these tags
            registration.Tags = new HashSet<string>(deviceUpdate.Tags);
            registration.Tags.Add("username:" + username);

            try
            {
                await hub.CreateOrUpdateRegistrationAsync(registration);
            }
            catch (MessagingException e)
            {
                ReturnGoneIfHubResponseIsGone(e);
            }

            return Request.CreateResponse(HttpStatusCode.OK);
        }

        // DELETE api/register/5
        public async Task<HttpResponseMessage> Delete(string id)
        {
            await hub.DeleteRegistrationAsync(id);
            return Request.CreateResponse(HttpStatusCode.OK);
        }

        private static void ReturnGoneIfHubResponseIsGone(MessagingException e)
        {
            var webex = e.InnerException as WebException;
            if (webex.Status == WebExceptionStatus.ProtocolError)
            {
                var response = (HttpWebResponse)webex.Response;
                if (response.StatusCode == HttpStatusCode.Gone)
                    throw new HttpRequestException(HttpStatusCode.Gone.ToString());
            }
        }

10. Save your changes.

## Sending Notifications from the WebAPI Backend
<<<<<<< HEAD

In this section you add a new controller that exposes a way for client devices to send a notification based on the username tag.


=======

In this section you add a new controller that exposes a way for client devices to send a notification based on the username tag using Azure Notification Hubs Service Management Library in the ASP.NET WebAPI backend.


>>>>>>> 18dfd925
1. Create another new controller named **NotificationsController**. Create it the same way you created the **RegisterController** in the previous section.

2. In NotificationsController.cs, add the following `using` statements:

        using AppBackend.Models;
        using System.Threading.Tasks;
        using System.Web;

<<<<<<< HEAD
3. Add the following code inside the **NotificationsController** class definition and make sure to comment out the snippets for platforms you are not working with.

        public async Task<HttpResponseMessage> Post()
        {
            var user = HttpContext.Current.User.Identity.Name;

			// You can support additional custom tags here, but this example is only sending
			// the username tag based on what the AuthenticationTestHandler set on the HttpContext.
            var userTag = "username:"+user;
=======
3. Add the following method to the **NotificationsController** class.

	This code send a notification type based on the Platform Notification Service (PNS) `pns` parameter. The value of `to_tag` is used to set the *username* tag on the message. This tag must match a username tag of an active notification hub registration. The notification message is pulled from the body of the POST request and formatted for the target PNS. 

	Depending on the Platform Notification Service (PNS) that your supported devices use to receive notifications, different notifications are supported using different formats. For example on Windows devices, you could use a [toast notification with WNS](https://msdn.microsoft.com/library/windows/apps/br230849.aspx) that isn't directly supported by another PNS. So your backend would need to format the notification into a supported notification for the PNS of devices you plan to support. Then use the appropriate send API on the [NotificationHubClient class](https://msdn.microsoft.com/library/azure/microsoft.azure.notificationhubs.notificationhubclient_methods.aspx)
>>>>>>> 18dfd925

        public async Task<HttpResponseMessage> Post(string pns, [FromBody]string message, string to_tag)
        {
            var user = HttpContext.Current.User.Identity.Name;
            string[] userTag = new string[2];
            userTag[0] = "username:" + to_tag;
            userTag[1] = "from:" + user;

<<<<<<< HEAD
            // apns
            var alert = "{\"aps\":{\"alert\":\"Hello\"}}";
            await Notifications.Instance.Hub.SendAppleNativeNotificationAsync(alert, userTag);

            // gcm
            var notif = "{ \"data\" : {\"msg\":\"Hello\"}}";
            await Notifications.Instance.Hub.SendGcmNativeNotificationAsync(notif, userTag);

            return Request.CreateResponse(HttpStatusCode.OK);
        }

4. Press **F5** to run the application and to ensure the accuracy of your work so far. The app should launch a web browser and display the ASP.NET home page. 

=======
            Microsoft.Azure.NotificationHubs.NotificationOutcome outcome = null;
            HttpStatusCode ret = HttpStatusCode.InternalServerError;

            switch (pns.ToLower())
            {
                case "wns":
                    // Windows 8.1 / Windows Phone 8.1
                    var toast = @"<toast><visual><binding template=""ToastText01""><text id=""1"">" + 
                                "From " + user + ": " + message + "</text></binding></visual></toast>";
                    outcome = await Notifications.Instance.Hub.SendWindowsNativeNotificationAsync(toast, userTag);
                    break;
                case "apns":
                    // iOS
                    var alert = "{\"aps\":{\"alert\":\"" + "From " + user + ": " + message + "\"}}";
                    outcome = await Notifications.Instance.Hub.SendAppleNativeNotificationAsync(alert, userTag);
                    break;
                case "gcm":
                    // Android
                    var notif = "{ \"data\" : {\"message\":\"" + "From " + user + ": " + message + "\"}}";
                    outcome = await Notifications.Instance.Hub.SendGcmNativeNotificationAsync(notif, userTag);
                    break;
            }

            if (outcome != null)
            {
                if (!((outcome.State == Microsoft.Azure.NotificationHubs.NotificationOutcomeState.Abandoned) ||
                    (outcome.State == Microsoft.Azure.NotificationHubs.NotificationOutcomeState.Unknown)))
                {
                    ret = HttpStatusCode.OK;
                }
            }

            return Request.CreateResponse(ret);
        }


4. Press **F5** to run the application and to ensure the accuracy of your work so far. The app should launch a web browser and display the ASP.NET home page. 

>>>>>>> 18dfd925
##Publish the new WebAPI Backend

1. Now we will deploy this app to an Azure Website in order to make it accessible from all devices. Right-click on the **AppBackend** project and select **Publish**.

<<<<<<< HEAD
2. Select Azure Website as your publish target.

    ![][B15]

3. Log in with your Azure account and select an existing or new Website.
=======
2. Select **Microsoft Azure Web Apps** as your publish target.

    ![][B15]

3. Log in with your Azure account and select an existing or new Web App.
>>>>>>> 18dfd925

    ![][B16]

4. Make a note of the **destination URL** property in the **Connection** tab. We will refer to this URL as your *backend endpoint* later in this tutorial. Click **Publish**.

    ![][B18]


[B1]: ./media/notification-hubs-aspnet-backend-notifyusers/notification-hubs-secure-push1.png
[B2]: ./media/notification-hubs-aspnet-backend-notifyusers/notification-hubs-secure-push2.png
[B3]: ./media/notification-hubs-aspnet-backend-notifyusers/notification-hubs-secure-push3.png
[B4]: ./media/notification-hubs-aspnet-backend-notifyusers/notification-hubs-secure-push4.png
[B5]: ./media/notification-hubs-aspnet-backend-notifyusers/notification-hubs-secure-push5.png
[B6]: ./media/notification-hubs-aspnet-backend-notifyusers/notification-hubs-secure-push6.png
[B7]: ./media/notification-hubs-aspnet-backend-notifyusers/notification-hubs-secure-push7.png
[B8]: ./media/notification-hubs-aspnet-backend-notifyusers/notification-hubs-secure-push8.png
[B14]: ./media/notification-hubs-aspnet-backend-notifyusers/notification-hubs-secure-push14.png
[B15]: ./media/notification-hubs-aspnet-backend-notifyusers/notification-hubs-notify-users15.PNG
[B16]: ./media/notification-hubs-aspnet-backend-notifyusers/notification-hubs-notify-users16.PNG
[B18]: ./media/notification-hubs-aspnet-backend-notifyusers/notification-hubs-notify-users18.PNG<|MERGE_RESOLUTION|>--- conflicted
+++ resolved
@@ -1,10 +1,6 @@
 ## Create the WebAPI Project
 
-<<<<<<< HEAD
-The new ASP.NET WebAPI backend will be updated in the sections that follow and it will have three main purposes:
-=======
 A new ASP.NET WebAPI backend will be created in the sections that follow and it will have three main purposes:
->>>>>>> 18dfd925
 
 1. **Authenticating Clients**: A message handler will be added later to authenticate client requests and associate the user with the request.
 2. **Client Notification Registrations**: Later, you will add a controller to handle new registrations for a client device to receive notifications. The authenticated user name will automatically be added to the registration as a [tag](https://msdn.microsoft.com/library/azure/dn530749.aspx).
@@ -27,9 +23,8 @@
 3. In the **New ASP.NET Project** dialog, click **Web API**, then click **OK**.
 
 	![][B2]
-<<<<<<< HEAD
-
-4. In the **Configure Azure Site** dialog, choose a subscription, region, and database to use for this project. Enter the password for your account and then click **OK** to create the project.
+
+4. In the **Configure Microsoft Azure Web App** dialog, choose a subscription, and an **App Service plan** you have already created. You can also choose **Create a new app service plan** and create one from the dialog. You do not need a database for this tutorial. Once you have selected your app service plan, click **OK** to create the project.
 
 	![][B5]
 
@@ -37,27 +32,11 @@
 
 ## Authenticating Clients to the WebAPI Backend
 
-In this section, you will create a new message handler class named **AuthenticationTestHandler** for the new backend. This class is derived from [DelegatingHandler](https://msdn.microsoft.com/library/system.net.http.delegatinghandler.aspx) and added as a message handler so it can process all requests coming into the backend. All requests that include an *Authorization* header will be handled by this handler. If the request uses *basic* authentication, and the user name string matches the password string, then it will be authorized by the back end. Otherwise, the request will be rejected. This is not a true authentication and authorization approach. It is just a very simple example for this tutorial.
-
-If the request message is authenticated and authorized by the `AuthenticationTestHandler`, then the basic authentication user will be attached to the current request on the [HttpContext](https://msdn.microsoft.com/library/system.web.httpcontext.current.aspx). User information in the HttpContext will be used by another controller to add a [tag](https://msdn.microsoft.com/library/azure/dn530749.aspx) to the notification registration request. 
-
-1. In Solution Explorer, right-click the **AppBackend** project, click **Add**, then click **Class**. Name the new class **AuthenticationTestHandler.cs**, and click **Add** to generate the class. This class will be used to authenticate users using *Basic Authentication*. Note that your app can use any authentication scheme.
-=======
-
-4. In the **Configure Microsoft Azure Web App** dialog, choose a subscription, and an **App Service plan** you have already created. You can also choose **Create a new app service plan** and create one from the dialog. You do not need a database for this tutorial. Once you have selected your app service plan, click **OK** to create the project.
-
-	![][B5]
-
-
-
-## Authenticating Clients to the WebAPI Backend
-
 In this section, you will create a new message handler class named **AuthenticationTestHandler** for the new backend. This class is derived from [DelegatingHandler](https://msdn.microsoft.com/library/system.net.http.delegatinghandler.aspx) and added as a message handler so it can process all requests coming into the backend. 
 
 
 
 1. In Solution Explorer, right-click the **AppBackend** project, click **Add**, then click **Class**. Name the new class **AuthenticationTestHandler.cs**, and click **Add** to generate the class. This class will be used to authenticate users using *Basic Authentication* for simplicity. Note that your app can use any authentication scheme.
->>>>>>> 18dfd925
 
 2. In AuthenticationTestHandler.cs, add the following `using` statements:
 
@@ -67,9 +46,6 @@
         using System.Net;
         using System.Web;
 
-<<<<<<< HEAD
-3. In AuthenticationTestHandler.cs, replacing the `AuthenticationTestHandler` class definition with the following:
-=======
 3. In AuthenticationTestHandler.cs, replacing the `AuthenticationTestHandler` class definition with the following code. 
 
 	This handler will authorize the request when the following three conditions are all true:
@@ -80,7 +56,6 @@
 	Otherwise, the request will be rejected. This is not a true authentication and authorization approach. It is just a very simple example for this tutorial.
 
 	If the request message is authenticated and authorized by the `AuthenticationTestHandler`, then the basic authentication user will be attached to the current request on the [HttpContext](https://msdn.microsoft.com/library/system.web.httpcontext.current.aspx). User information in the HttpContext will be used by another controller (RegisterController) later to add a [tag](https://msdn.microsoft.com/library/azure/dn530749.aspx) to the notification registration request.
->>>>>>> 18dfd925
 
 		public class AuthenticationTestHandler : DelegatingHandler
 	    {
@@ -139,19 +114,18 @@
 
 ## Registering for Notifications using the WebAPI Backend
 
-<<<<<<< HEAD
-In this section, we will add a new controller to the WebAPI backend to handle requests to register a user and device for notifications. The controller will add a user tag for the user that was authenticated and attached to the HttpContext by the `AuthenticationTestHandler`. The tag will have the string format, `"username:<actual username>"`.
+In this section, we will add a new controller to the WebAPI backend to handle requests to register a user and device for notifications using the client library for notification hubs. The controller will add a user tag for the user that was authenticated and attached to the HttpContext by the `AuthenticationTestHandler`. The tag will have the string format, `"username:<actual username>"`.
 
 
  
 
 1. In Solution Explorer, right-click the **AppBackend** project and then click **Manage NuGet Packages**.
 
-2. On the left-hand side, click **Online**, and search for **servicebus** in the **Search** box.
-
-3. In the results list, click **Microsoft Azure Service Bus**, and then click **Install**. Complete the installation, then close the NuGet package manager window.
-
-	![][B14]
+2. On the left-hand side, click **Online**, and search for **Microsoft.Azure.NotificationHubs** in the **Search** box.
+
+3. In the results list, click **Microsoft Azure Notification Hubs**, and then click **Install**. Complete the installation, then close the NuGet package manager window.
+
+	This adds a reference to the Azure Notification Hubs SDK using the <a href="http://www.nuget.org/packages/Microsoft.Azure.NotificationHubs/">Microsoft.Azure.Notification Hubs NuGet package</a>.
 
 4. We will now create a new class file that represents the different secure notifications that will be sent. In a complete implementation, the notifications are stored in a database. For simplicity, this tutorial stores them in memory. In the Solution Explorer, right-click the **Models** folder, click **Add**, then click **Class**. Name the new class **Notifications.cs**, then click **Add** to generate the class. 
 
@@ -159,9 +133,9 @@
 
 5. In Notifications.cs, add the following `using` statement at the top of the file:
 
-        using Microsoft.ServiceBus.Notifications;
-
-6. Replace the `Notifications` class definition with the following and make sure to replace the two placeholders with the connection string (with full access) for your notification hub, and the hub name (available at [Azure Management Portal](http://manage.windowsazure.com)):
+        using Microsoft.Azure.NotificationHubs;
+
+6. Replace the `Notifications` class definition with the following and make sure to replace the two placeholders with the connection string (with full access) for your notification hub, and the hub name (available at [Azure Classic Portal](http://manage.windowsazure.com)):
 
 		public class Notifications
         {
@@ -170,50 +144,6 @@
             public NotificationHubClient Hub { get; set; }
 
             private Notifications() {
-                Hub = NotificationHubClient.CreateClientFromConnectionString("<conn string with full access>", "<hub name>");
-            }
-        }
-
-
-
-7. Next we create a new controller, **RegisterController**. In Solution Explorer, right-click the **Controllers** folder, then click **Add**, then click **Controller**. Click the **Web API 2 Controller -- Empty** item, and then click **Add**. Name the new class **RegisterController**, and then click **Add** again to generate the controller.
-
-	![][B7]
-
-	![][B8]
-
-8. In RegisterController.cs, add the following `using` statements:
-=======
-In this section, we will add a new controller to the WebAPI backend to handle requests to register a user and device for notifications using the client library for notification hubs. The controller will add a user tag for the user that was authenticated and attached to the HttpContext by the `AuthenticationTestHandler`. The tag will have the string format, `"username:<actual username>"`.
-
-
- 
-
-1. In Solution Explorer, right-click the **AppBackend** project and then click **Manage NuGet Packages**.
-
-2. On the left-hand side, click **Online**, and search for **Microsoft.Azure.NotificationHubs** in the **Search** box.
-
-3. In the results list, click **Microsoft Azure Notification Hubs**, and then click **Install**. Complete the installation, then close the NuGet package manager window.
-
-	This adds a reference to the Azure Notification Hubs SDK using the <a href="http://www.nuget.org/packages/Microsoft.Azure.NotificationHubs/">Microsoft.Azure.Notification Hubs NuGet package</a>.
-
-4. We will now create a new class file that represents the different secure notifications that will be sent. In a complete implementation, the notifications are stored in a database. For simplicity, this tutorial stores them in memory. In the Solution Explorer, right-click the **Models** folder, click **Add**, then click **Class**. Name the new class **Notifications.cs**, then click **Add** to generate the class. 
-
-	![][B6]
-
-5. In Notifications.cs, add the following `using` statement at the top of the file:
-
-        using Microsoft.Azure.NotificationHubs;
-
-6. Replace the `Notifications` class definition with the following and make sure to replace the two placeholders with the connection string (with full access) for your notification hub, and the hub name (available at [Azure Classic Portal](http://manage.windowsazure.com)):
-
-		public class Notifications
-        {
-            public static Notifications Instance = new Notifications();
-        
-            public NotificationHubClient Hub { get; set; }
-
-            private Notifications() {
                 Hub = NotificationHubClient.CreateClientFromConnectionString("<your hub's DefaultFullSharedAccessSignature>", 
 																			 "<hub name>");
             }
@@ -224,7 +154,6 @@
 7. Next we will create a new controller named **RegisterController**. In Solution Explorer, right-click the **Controllers** folder, then click **Add**, then click **Controller**. Click the **Web API 2 Controller -- Empty** item, and then click **Add**. Name the new class **RegisterController**, and then click **Add** again to generate the controller.
 
 	![][B7]
->>>>>>> 18dfd925
 
 	![][B8]
 
@@ -345,17 +274,10 @@
 10. Save your changes.
 
 ## Sending Notifications from the WebAPI Backend
-<<<<<<< HEAD
-
-In this section you add a new controller that exposes a way for client devices to send a notification based on the username tag.
-
-
-=======
 
 In this section you add a new controller that exposes a way for client devices to send a notification based on the username tag using Azure Notification Hubs Service Management Library in the ASP.NET WebAPI backend.
 
 
->>>>>>> 18dfd925
 1. Create another new controller named **NotificationsController**. Create it the same way you created the **RegisterController** in the previous section.
 
 2. In NotificationsController.cs, add the following `using` statements:
@@ -364,23 +286,11 @@
         using System.Threading.Tasks;
         using System.Web;
 
-<<<<<<< HEAD
-3. Add the following code inside the **NotificationsController** class definition and make sure to comment out the snippets for platforms you are not working with.
-
-        public async Task<HttpResponseMessage> Post()
-        {
-            var user = HttpContext.Current.User.Identity.Name;
-
-			// You can support additional custom tags here, but this example is only sending
-			// the username tag based on what the AuthenticationTestHandler set on the HttpContext.
-            var userTag = "username:"+user;
-=======
 3. Add the following method to the **NotificationsController** class.
 
 	This code send a notification type based on the Platform Notification Service (PNS) `pns` parameter. The value of `to_tag` is used to set the *username* tag on the message. This tag must match a username tag of an active notification hub registration. The notification message is pulled from the body of the POST request and formatted for the target PNS. 
 
 	Depending on the Platform Notification Service (PNS) that your supported devices use to receive notifications, different notifications are supported using different formats. For example on Windows devices, you could use a [toast notification with WNS](https://msdn.microsoft.com/library/windows/apps/br230849.aspx) that isn't directly supported by another PNS. So your backend would need to format the notification into a supported notification for the PNS of devices you plan to support. Then use the appropriate send API on the [NotificationHubClient class](https://msdn.microsoft.com/library/azure/microsoft.azure.notificationhubs.notificationhubclient_methods.aspx)
->>>>>>> 18dfd925
 
         public async Task<HttpResponseMessage> Post(string pns, [FromBody]string message, string to_tag)
         {
@@ -389,21 +299,6 @@
             userTag[0] = "username:" + to_tag;
             userTag[1] = "from:" + user;
 
-<<<<<<< HEAD
-            // apns
-            var alert = "{\"aps\":{\"alert\":\"Hello\"}}";
-            await Notifications.Instance.Hub.SendAppleNativeNotificationAsync(alert, userTag);
-
-            // gcm
-            var notif = "{ \"data\" : {\"msg\":\"Hello\"}}";
-            await Notifications.Instance.Hub.SendGcmNativeNotificationAsync(notif, userTag);
-
-            return Request.CreateResponse(HttpStatusCode.OK);
-        }
-
-4. Press **F5** to run the application and to ensure the accuracy of your work so far. The app should launch a web browser and display the ASP.NET home page. 
-
-=======
             Microsoft.Azure.NotificationHubs.NotificationOutcome outcome = null;
             HttpStatusCode ret = HttpStatusCode.InternalServerError;
 
@@ -442,24 +337,15 @@
 
 4. Press **F5** to run the application and to ensure the accuracy of your work so far. The app should launch a web browser and display the ASP.NET home page. 
 
->>>>>>> 18dfd925
 ##Publish the new WebAPI Backend
 
 1. Now we will deploy this app to an Azure Website in order to make it accessible from all devices. Right-click on the **AppBackend** project and select **Publish**.
 
-<<<<<<< HEAD
-2. Select Azure Website as your publish target.
+2. Select **Microsoft Azure Web Apps** as your publish target.
 
     ![][B15]
 
-3. Log in with your Azure account and select an existing or new Website.
-=======
-2. Select **Microsoft Azure Web Apps** as your publish target.
-
-    ![][B15]
-
 3. Log in with your Azure account and select an existing or new Web App.
->>>>>>> 18dfd925
 
     ![][B16]
 
