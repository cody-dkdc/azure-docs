--- conflicted
+++ resolved
@@ -1,163 +1,159 @@
-# Using CDN for Azure
-
-The Azure Content Delivery Network (CDN) offers developers a
-global solution for delivering high-bandwidth content by caching blobs
-and static content of compute instances at physical nodes in the United
-States, Europe, Asia, Australia and South America. For a current list of
-CDN node locations, see [Azure CDN Node Locations].
-
-This task includes the following steps:
-
-* [Step 1: Create a storage account](#Step1)
-* [Step 2: Create a new CDN endpoint for your storage account](#Step2)
-* [Step 3: Access your CDN content](#Step3)
-* [Step 4: Remove your CDN content](#Step4)
-
-The benefits of using CDN to cache Azure data include:
-
--   Better performance and user experience for end users who are far from a content source, and are using applications where many 'internet trips' are required to load content
--   Large distributed scale to better handle instantaneous high load, say, at the start of an event such as a product launch
-
-Existing CDN customers can now use the Azure CDN in the [Azure Management Portal]. The CDN is an add-on feature to your subscription and has a separate [billing plan].
-
-<a id="Step1"> </a>
-<h2>Step 1: Create a storage account</h2>
-
-Use the following procedure to create a new storage account for a
-Azure subscription. A storage account gives access to 
-Azure storage services. The storage account represents the highest level
-of the namespace for accessing each of the Azure storage service
-<<<<<<< HEAD
-components: Blob services, Queue services, and Table services. 
-=======
-components: Blob services, Queue services, and Table services. For more
-information about the Azure storage services, see [Using the
-Azure Storage Services](http://msdn.microsoft.com/en-us/library/azure/gg433040.aspx).
->>>>>>> 0dc95431
-
-To create a storage account, you must be either the service
-administrator or a co-administrator for the associated subscription.
-
-<div class="dev-callout">
-<strong>Note</strong>
-<p>For information about performing this operation by using the
-Azure Service Management API, see the <a href="http://msdn.microsoft.com/en-us/library/windowsazure/hh264518.aspx">Create Storage Account</a> reference topic.</p>
-</div>
-
-**To create a storage account for an Azure subscription**
-
-1.  Log into the [Azure Management Portal].
-2.  In the lower left corner, click **New**. In the **New** Dialog, select **Data Services**, then click **Storage**, then **Quick Create**.
-
-    The **Create Storage Account** dialog appears.
-
-    ![Create Storage Account][create-new-storage-account]
-
-4. In the **URL** field, type a subdomain name. This entry can contain from 3-24 lowercase letters and numbers.
-
-    This value becomes the host name within the URI that is used to
-    address Blob, Queue, or Table resources for the subscription. To
-    address a container resource in the Blob service, you would use a
-    URI in the following format, where *&lt;StorageAccountLabel&gt;* refers
-    to the value you typed in **Enter a URL**:
-
-    http://*&lt;StorageAcountLabel&gt;*.blob.core.windows.net/*&lt;mycontainer&gt;*
-
-    **Important:** The URL label forms the subdomain of the storage
-    account URI and must be unique among all hosted services in 
-    Azure.
-
-	This value is also used as the name of this storage account in the portal, or when accessing this account programmatically.
-
-5.  From the **Region/Affinity Group** drop-down list, select a region or affinity group for the storage account. Select an affinity group instead of a region if you want your storage services to be in the same data center with other Windows Azure services that you are using. This can improve performance, and no charges are incurred for egress.  
-
-    **Note:** To create an affinity group, open the **Settings** area of the Management Portal, click **Affinity Groups**, and then click either **Add an affinity group** or **Add**. You can also create and manage affinity groups using the Windows Azure Service Management API. For more information, see [Operations on Affinity Groups].
-
-6. From the **Subscription** drop-down list, select the subscription that the storage account will be used with.
-7.  Click **Create Storage Account**. The process of creating the storage account might take several minutes to complete.
-8.  To verify that the storage account was created successfully, verify that the account appears in the items listed for **Storage** with a status of **Online**.
-
-<a id="Step2"> </a>
-<h2>Step 2: Create a new CDN endpoint for your storage account</h2>
-
-Once you enable CDN access to a storage account or hosted service, all
-publicly available objects are eligible for CDN edge caching. If you
-modify an object that is currently cached in the CDN, the new content
-will not be available via the CDN until the CDN refreshes its content
-when the cached content time-to-live period expires.
-
-**To create a new CDN endpoint for your storage account**
-
-1. In the [Azure Management Portal], in the navigation pane, click **CDN**.
-
-2. On the ribbon, click **New**. In the **New** dialog, select **App Services**, then **CDN**, then **Quick Create**.
-
-3. In the **Origin Domain** dropdown, select the storage account you created in the previous section from the list of your available storage accounts. 
-
-4. Click the **Create** button to create the new endpoint.
-
-5. Once the endpoint is created, it appears in a list of endpoints for the subscription. The list view shows the URL to use to access cached content, as well as the origin domain. 
-
-	The origin domain is the location from which the CDN caches
-    content. The origin domain can be either a storage account or a cloud service; a storage account is used for the purposes of this example. Storage content is cached to edge servers according either to a cache-control setting that you specify, or to the default heuristics of the caching network. See [How to Manage Expiration of Blob Content](http://msdn.microsoft.com/en-us/library/gg680306.aspx) for more information. 
-
-
-    <div class="dev-callout">
-    <strong>Note</strong>
-    <p>The configuration created for the endpoint will not
-    immediately be available; it can take up to 60 minutes for the
-    registration to propagate through the CDN network. Users who try to
-    use the CDN domain name immediately may receive status code 400
-    (Bad Request) until the content is available via the CDN.</p>
-    </div>
-
-<a id="Step3"> </a>
-<h2>Step 3: Access CDN content</h2> 
-
-To access cached content on the CDN, use the CDN URL provided in the portal. The address for a cached blob will be similar to the following:
-
-http://<*CDNNamespace*\>.vo.msecnd.net/<*myPublicContainer*\>/<*BlobName*\>
-
-<a id="Step4"> </a>
-<h2>Step 4: Remove content from the CDN</h2>
-
-If you no longer wish to cache an object in the Azure Content
-Delivery Network (CDN), you can take one of the following steps:
-
--   For an Azure blob, you can delete the blob from the public
-    container.
--   You can make the container private instead of public. See [Restrict Access to Containers and Blobs](http://msdn.microsoft.com/en-us/library/dd179354.aspx) for more information.
--   You can disable or delete the CDN endpoint using the Management
-    Portal.
--   You can modify your hosted service to no longer respond to requests for the
-    object.
-
-An object already cached in the CDN will remain cached until the
-time-to-live period for the object expires. When the time-to-live period
-expires, the CDN will check to see whether the CDN endpoint is still
-valid and the object still anonymously accessible. If it is not, then
-the object will no longer be cached.
-
-The ability to immediately purge content is currently not supported on Azure Management Portal. Please contact [Azure support](http://azure.microsoft.com/en-us/support/options/)  if you need to immediately purge content. 
-
-## Additional resources
-
--   [How to Create an Affinity Group in Azure]
--   [How to: Manage Storage Accounts for an Azure Subscription]
--   [About the Service Management API]
--   [How to Map CDN Content to a Custom Domain]
-
-  [Create Storage Account]: http://msdn.microsoft.com/en-us/library/windowsazure/hh264518.aspx
-  [Azure CDN Node Locations]: http://msdn.microsoft.com/en-us/library/windowsazure/gg680302.aspx
-  [Azure Management Portal]: https://manage.windowsazure.com/
-  [billing plan]: /en-us/pricing/calculator/?scenario=full
-  [How to Register a Custom Subdomain Name for Accessing Blobs in Azure]: http://msdn.microsoft.com/en-us/library/windowsazure/ee795179.aspx
-  [How to Create an Affinity Group in Azure]: http://msdn.microsoft.com/library/azure/ee460798.aspx
-  [Overview of the Azure CDN]: http://msdn.microsoft.com/en-us/library/windowsazure/ff919703.aspx
-  [How to: Manage Storage Accounts for an Azure Subscription]: http://msdn.microsoft.com/en-us/library/windowsazure/hh531567.aspx
-  [About the Service Management API]: http://msdn.microsoft.com/en-us/library/windowsazure/ee460807.aspx
-  [How to Map CDN Content to a Custom Domain]: http://msdn.microsoft.com/en-us/library/windowsazure/gg680307.aspx
-
-
-[create-new-storage-account]: ./media/cdn/CDN_CreateNewStorageAcct.png
-[Previous Management Portal]: ../../Shared/Media/previous-portal.png
+# Using CDN for Azure
+
+The Azure Content Delivery Network (CDN) offers developers a
+global solution for delivering high-bandwidth content by caching blobs
+and static content of compute instances at physical nodes in the United
+States, Europe, Asia, Australia and South America. For a current list of
+CDN node locations, see [Azure CDN Node Locations].
+
+This task includes the following steps:
+
+* [Step 1: Create a storage account](#Step1)
+* [Step 2: Create a new CDN endpoint for your storage account](#Step2)
+* [Step 3: Access your CDN content](#Step3)
+* [Step 4: Remove your CDN content](#Step4)
+
+The benefits of using CDN to cache Azure data include:
+
+-   Better performance and user experience for end users who are far from a content source, and are using applications where many 'internet trips' are required to load content
+-   Large distributed scale to better handle instantaneous high load, say, at the start of an event such as a product launch
+
+Existing CDN customers can now use the Azure CDN in the [Azure Management Portal]. The CDN is an add-on feature to your subscription and has a separate [billing plan].
+
+<a id="Step1"> </a>
+<h2>Step 1: Create a storage account</h2>
+
+Use the following procedure to create a new storage account for a
+Azure subscription. A storage account gives access to 
+Azure storage services. The storage account represents the highest level
+of the namespace for accessing each of the Azure storage service
+components: Blob services, Queue services, and Table services. For more
+information about the Azure storage services, see [Using the
+Azure Storage Services](http://msdn.microsoft.com/en-us/library/azure/gg433040.aspx).
+
+To create a storage account, you must be either the service
+administrator or a co-administrator for the associated subscription.
+
+<div class="dev-callout">
+<strong>Note</strong>
+<p>For information about performing this operation by using the
+Azure Service Management API, see the <a href="http://msdn.microsoft.com/en-us/library/windowsazure/hh264518.aspx">Create Storage Account</a> reference topic.</p>
+</div>
+
+**To create a storage account for an Azure subscription**
+
+1.  Log into the [Azure Management Portal].
+2.  In the lower left corner, click **New**. In the **New** Dialog, select **Data Services**, then click **Storage**, then **Quick Create**.
+
+    The **Create Storage Account** dialog appears.
+
+    ![Create Storage Account][create-new-storage-account]
+
+4. In the **URL** field, type a subdomain name. This entry can contain from 3-24 lowercase letters and numbers.
+
+    This value becomes the host name within the URI that is used to
+    address Blob, Queue, or Table resources for the subscription. To
+    address a container resource in the Blob service, you would use a
+    URI in the following format, where *&lt;StorageAccountLabel&gt;* refers
+    to the value you typed in **Enter a URL**:
+
+    http://*&lt;StorageAcountLabel&gt;*.blob.core.windows.net/*&lt;mycontainer&gt;*
+
+    **Important:** The URL label forms the subdomain of the storage
+    account URI and must be unique among all hosted services in 
+    Azure.
+
+	This value is also used as the name of this storage account in the portal, or when accessing this account programmatically.
+
+5.  From the **Region/Affinity Group** drop-down list, select a region or affinity group for the storage account. Select an affinity group instead of a region if you want your storage services to be in the same data center with other Windows Azure services that you are using. This can improve performance, and no charges are incurred for egress.  
+
+    **Note:** To create an affinity group, open the **Settings** area of the Management Portal, click **Affinity Groups**, and then click either **Add an affinity group** or **Add**. You can also create and manage affinity groups using the Windows Azure Service Management API. For more information, see [Operations on Affinity Groups].
+
+6. From the **Subscription** drop-down list, select the subscription that the storage account will be used with.
+7.  Click **Create Storage Account**. The process of creating the storage account might take several minutes to complete.
+8.  To verify that the storage account was created successfully, verify that the account appears in the items listed for **Storage** with a status of **Online**.
+
+<a id="Step2"> </a>
+<h2>Step 2: Create a new CDN endpoint for your storage account</h2>
+
+Once you enable CDN access to a storage account or hosted service, all
+publicly available objects are eligible for CDN edge caching. If you
+modify an object that is currently cached in the CDN, the new content
+will not be available via the CDN until the CDN refreshes its content
+when the cached content time-to-live period expires.
+
+**To create a new CDN endpoint for your storage account**
+
+1. In the [Azure Management Portal], in the navigation pane, click **CDN**.
+
+2. On the ribbon, click **New**. In the **New** dialog, select **App Services**, then **CDN**, then **Quick Create**.
+
+3. In the **Origin Domain** dropdown, select the storage account you created in the previous section from the list of your available storage accounts. 
+
+4. Click the **Create** button to create the new endpoint.
+
+5. Once the endpoint is created, it appears in a list of endpoints for the subscription. The list view shows the URL to use to access cached content, as well as the origin domain. 
+
+	The origin domain is the location from which the CDN caches
+    content. The origin domain can be either a storage account or a cloud service; a storage account is used for the purposes of this example. Storage content is cached to edge servers according either to a cache-control setting that you specify, or to the default heuristics of the caching network. See [How to Manage Expiration of Blob Content](http://msdn.microsoft.com/en-us/library/gg680306.aspx) for more information. 
+
+
+    <div class="dev-callout">
+    <strong>Note</strong>
+    <p>The configuration created for the endpoint will not
+    immediately be available; it can take up to 60 minutes for the
+    registration to propagate through the CDN network. Users who try to
+    use the CDN domain name immediately may receive status code 400
+    (Bad Request) until the content is available via the CDN.</p>
+    </div>
+
+<a id="Step3"> </a>
+<h2>Step 3: Access CDN content</h2> 
+
+To access cached content on the CDN, use the CDN URL provided in the portal. The address for a cached blob will be similar to the following:
+
+http://<*CDNNamespace*\>.vo.msecnd.net/<*myPublicContainer*\>/<*BlobName*\>
+
+<a id="Step4"> </a>
+<h2>Step 4: Remove content from the CDN</h2>
+
+If you no longer wish to cache an object in the Azure Content
+Delivery Network (CDN), you can take one of the following steps:
+
+-   For an Azure blob, you can delete the blob from the public
+    container.
+-   You can make the container private instead of public. See [Restrict Access to Containers and Blobs](http://msdn.microsoft.com/en-us/library/dd179354.aspx) for more information.
+-   You can disable or delete the CDN endpoint using the Management
+    Portal.
+-   You can modify your hosted service to no longer respond to requests for the
+    object.
+
+An object already cached in the CDN will remain cached until the
+time-to-live period for the object expires. When the time-to-live period
+expires, the CDN will check to see whether the CDN endpoint is still
+valid and the object still anonymously accessible. If it is not, then
+the object will no longer be cached.
+
+The ability to immediately purge content is currently not supported on Azure Management Portal. Please contact [Azure support](http://azure.microsoft.com/en-us/support/options/)  if you need to immediately purge content. 
+
+## Additional resources
+
+-   [How to Create an Affinity Group in Azure]
+-   [How to: Manage Storage Accounts for an Azure Subscription]
+-   [About the Service Management API]
+-   [How to Map CDN Content to a Custom Domain]
+
+  [Create Storage Account]: http://msdn.microsoft.com/en-us/library/windowsazure/hh264518.aspx
+  [Azure CDN Node Locations]: http://msdn.microsoft.com/en-us/library/windowsazure/gg680302.aspx
+  [Azure Management Portal]: https://manage.windowsazure.com/
+  [billing plan]: /en-us/pricing/calculator/?scenario=full
+  [How to Register a Custom Subdomain Name for Accessing Blobs in Azure]: http://msdn.microsoft.com/en-us/library/windowsazure/ee795179.aspx
+  [How to Create an Affinity Group in Azure]: http://msdn.microsoft.com/library/azure/ee460798.aspx
+  [Overview of the Azure CDN]: http://msdn.microsoft.com/en-us/library/windowsazure/ff919703.aspx
+  [How to: Manage Storage Accounts for an Azure Subscription]: http://msdn.microsoft.com/en-us/library/windowsazure/hh531567.aspx
+  [About the Service Management API]: http://msdn.microsoft.com/en-us/library/windowsazure/ee460807.aspx
+  [How to Map CDN Content to a Custom Domain]: http://msdn.microsoft.com/en-us/library/windowsazure/gg680307.aspx
+
+
+[create-new-storage-account]: ./media/cdn/CDN_CreateNewStorageAcct.png
+[Previous Management Portal]: ../../Shared/Media/previous-portal.png