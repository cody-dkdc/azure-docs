--- conflicted
+++ resolved
@@ -24,13 +24,8 @@
 
 5. Select **Access Policies** from the list. Note the two connection strings that are available to you. You need them to handle push notifications later.
 
-<<<<<<< HEAD
-      [!Important]
-      Do **NOT** use the DefaultFullSharedAccessSignature in your application. This is meant to be used in your backend only.
-=======
       >[!IMPORTANT]
-      >Do **NOT** use the DefaultFullSharedAccessSignature in your application. This is meant to be used in your backend only.
+      >Do **NOT** use the DefaultFullSharedAccessSignature in your application. This is meant to be used in your back-end only.
       >
->>>>>>> fff053fe
    
       ![Azure portal - notification hub connection strings](./media/notification-hubs-portal-create-new-hub/notification-hubs-connection-strings-portal.png)
