--- conflicted
+++ resolved
@@ -26,11 +26,7 @@
 
     Use the settings specified in the table following the image.
    
-<<<<<<< HEAD
-<!---    ![CDN pricing tier selection](./media/cdn-create-profile/cdn-choose-sku-include.png) --->
-=======
     ![New CDN profile](./media/cdn-create-profile/cdn-new-profile.png)
->>>>>>> 880d59d6
 
     | Setting  | Value |
     | -------- | ----- |
