--- conflicted
+++ resolved
@@ -22,8 +22,4 @@
   
     *Page blobs* can be up to 1 TB in size, and are more efficient for frequent read/write operations. Azure Virtual Machines use page blobs as OS and data disks.
   
-<<<<<<< HEAD
-    For details about naming containers and blobs, see [Naming and Referencing Containers, Blobs, and Metadata](/rest/api/storageservices/fileservices/Naming-and-Referencing-Containers--Blobs--and-Metadata).
-=======
     For details about naming containers and blobs, see [Naming and Referencing Containers, Blobs, and Metadata](/rest/api/storageservices/Naming-and-Referencing-Containers--Blobs--and-Metadata).
->>>>>>> a42dbad0
