## What is Blob Storage

Azure Blob storage is a service for storing large amounts of
unstructured data, such as text or binary data, that can be accessed from anywhere in the world via
HTTP or HTTPS. You can use Blob storage to expose data publicly to the world, or
to store application data privately.

Common uses of Blob storage include:

-   Serving images or documents directly to a browser
-   Storing files for distributed access
-   Streaming video and audio
-   Performing secure backup and disaster recovery
-   Storing data for analysis by an on-premises or Azure-hosted service

## Blob service concepts

The Blob service contains the following components:

![Blob1][Blob1]

-   **Storage Account:** All access to Azure Storage is done
    through a storage account. See [Azure Storage Scalability and Performance Targets](storage-scalability-targets.md) for details about storage account capacity.

-   **Container:** A container provides a grouping of a set of blobs.
    All blobs must be in a container. An account can contain an
    unlimited number of containers. A container can store an unlimited
    number of blobs.

<<<<<<< HEAD
-   **Blob:** A file of any type and size. There are two types of blobs
    that can be stored in Azure Storage: block and page blobs.
    Most files are block blobs. A single block blob can be up to 200 GB
    in size. This tutorial uses block blobs. Page blobs, another blob
    type, can be up to 1 TB in size, and are more efficient when ranges
    of bytes in a file are modified frequently. For more information
    about blobs, see [Understanding Block Blobs and Page Blobs](https://msdn.microsoft.com/library/azure/ee691964.aspx).

-   **URL format:** Blobs are addressable using the following URL
    format:   
    http://`<storage
    account>`.blob.core.windows.net/`<container>`/`<blob>`  
=======
-   **Blob:** A file of any type and size. Azure Storage offers three types of blobs: block blobs, page blobs, and append blobs.
    
	*Block blobs* are ideal for storing text or binary files, such as documents and media files. *Append blobs* are similar to block blobs in that they are made up of blocks, but they are optimized for append operations, so they are useful for logging scenarios. A single block blob or append blob can contain up to 50,000 blocks of up to 4 MB each, for a total size of slightly more than 195 GB (4 MB X 50,000).
    
	*Page blobs* can be up to 1 TB in size, and are more efficient for frequent read/write operations. Azure Virtual Machines use page blobs as OS and data disks.

	For more information about blobs, see [Understanding Block Blobs, Page Blobs, and Append Blobs](https://msdn.microsoft.com/library/azure/ee691964.aspx).

## Naming and referencing containers and blobs

You can address a blob in your storage account using the following URL format:
   
    http://<storage-account-name>.blob.core.windows.net/<container-name>/<blob-name>  
>>>>>>> 18dfd925
      
For example, here is a URL that addresses one of the blobs in the diagram above:  

    http://sally.blob.core.windows.net/movies/MOV1.AVI

### Container naming rules

A container name must be a valid DNS name and conform to the following rules:

- A container name must be all lowercase.
- Container names must start with a letter or number, and can contain only letters, numbers, and the dash (-) character.
- Every dash (-) character must be immediately preceded and followed by a letter or number; consecutive dashes are not permitted in container names.
- Container names must be from 3 through 63 characters long.

### Blob naming rules

A blob name must conform to the following rules:

- A blob name can contain any combination of characters.
- A blob name must be at least one character long and cannot be more than 1,024 characters long.
- Blob names are case-sensitive.
- Reserved URL characters must be properly escaped.
- The number of path segments comprising the blob name cannot exceed 254. A path segment is the string between consecutive delimiter characters (*e.g.*, the forward slash '/') that corresponds to the name of a virtual directory.

The Blob service is based on a flat storage scheme. You can create a virtual hierarchy by specifying a character or string delimiter within the blob name to create a virtual hierarchy. For example, the following list shows some valid and unique blob names:

	/a
	/a.txt
	/a/b
	/a/b.txt

You can use the delimiter character to list blobs hierarchically.


[Blob1]: ./media/storage-blob-concepts-include/blob1.jpg

<|MERGE_RESOLUTION|>--- conflicted
+++ resolved
@@ -1,93 +1,78 @@
-## What is Blob Storage
-
-Azure Blob storage is a service for storing large amounts of
-unstructured data, such as text or binary data, that can be accessed from anywhere in the world via
-HTTP or HTTPS. You can use Blob storage to expose data publicly to the world, or
-to store application data privately.
-
-Common uses of Blob storage include:
-
--   Serving images or documents directly to a browser
--   Storing files for distributed access
--   Streaming video and audio
--   Performing secure backup and disaster recovery
--   Storing data for analysis by an on-premises or Azure-hosted service
-
-## Blob service concepts
-
-The Blob service contains the following components:
-
-![Blob1][Blob1]
-
--   **Storage Account:** All access to Azure Storage is done
-    through a storage account. See [Azure Storage Scalability and Performance Targets](storage-scalability-targets.md) for details about storage account capacity.
-
--   **Container:** A container provides a grouping of a set of blobs.
-    All blobs must be in a container. An account can contain an
-    unlimited number of containers. A container can store an unlimited
-    number of blobs.
-
-<<<<<<< HEAD
--   **Blob:** A file of any type and size. There are two types of blobs
-    that can be stored in Azure Storage: block and page blobs.
-    Most files are block blobs. A single block blob can be up to 200 GB
-    in size. This tutorial uses block blobs. Page blobs, another blob
-    type, can be up to 1 TB in size, and are more efficient when ranges
-    of bytes in a file are modified frequently. For more information
-    about blobs, see [Understanding Block Blobs and Page Blobs](https://msdn.microsoft.com/library/azure/ee691964.aspx).
-
--   **URL format:** Blobs are addressable using the following URL
-    format:   
-    http://`<storage
-    account>`.blob.core.windows.net/`<container>`/`<blob>`  
-=======
--   **Blob:** A file of any type and size. Azure Storage offers three types of blobs: block blobs, page blobs, and append blobs.
-    
-	*Block blobs* are ideal for storing text or binary files, such as documents and media files. *Append blobs* are similar to block blobs in that they are made up of blocks, but they are optimized for append operations, so they are useful for logging scenarios. A single block blob or append blob can contain up to 50,000 blocks of up to 4 MB each, for a total size of slightly more than 195 GB (4 MB X 50,000).
-    
-	*Page blobs* can be up to 1 TB in size, and are more efficient for frequent read/write operations. Azure Virtual Machines use page blobs as OS and data disks.
-
-	For more information about blobs, see [Understanding Block Blobs, Page Blobs, and Append Blobs](https://msdn.microsoft.com/library/azure/ee691964.aspx).
-
-## Naming and referencing containers and blobs
-
-You can address a blob in your storage account using the following URL format:
-   
-    http://<storage-account-name>.blob.core.windows.net/<container-name>/<blob-name>  
->>>>>>> 18dfd925
-      
-For example, here is a URL that addresses one of the blobs in the diagram above:  
-
-    http://sally.blob.core.windows.net/movies/MOV1.AVI
-
-### Container naming rules
-
-A container name must be a valid DNS name and conform to the following rules:
-
-- A container name must be all lowercase.
-- Container names must start with a letter or number, and can contain only letters, numbers, and the dash (-) character.
-- Every dash (-) character must be immediately preceded and followed by a letter or number; consecutive dashes are not permitted in container names.
-- Container names must be from 3 through 63 characters long.
-
-### Blob naming rules
-
-A blob name must conform to the following rules:
-
-- A blob name can contain any combination of characters.
-- A blob name must be at least one character long and cannot be more than 1,024 characters long.
-- Blob names are case-sensitive.
-- Reserved URL characters must be properly escaped.
-- The number of path segments comprising the blob name cannot exceed 254. A path segment is the string between consecutive delimiter characters (*e.g.*, the forward slash '/') that corresponds to the name of a virtual directory.
-
-The Blob service is based on a flat storage scheme. You can create a virtual hierarchy by specifying a character or string delimiter within the blob name to create a virtual hierarchy. For example, the following list shows some valid and unique blob names:
-
-	/a
-	/a.txt
-	/a/b
-	/a/b.txt
-
-You can use the delimiter character to list blobs hierarchically.
-
-
-[Blob1]: ./media/storage-blob-concepts-include/blob1.jpg
-
+## What is Blob Storage
+
+Azure Blob storage is a service for storing large amounts of
+unstructured data, such as text or binary data, that can be accessed from anywhere in the world via
+HTTP or HTTPS. You can use Blob storage to expose data publicly to the world, or
+to store application data privately.
+
+Common uses of Blob storage include:
+
+-   Serving images or documents directly to a browser
+-   Storing files for distributed access
+-   Streaming video and audio
+-   Performing secure backup and disaster recovery
+-   Storing data for analysis by an on-premises or Azure-hosted service
+
+## Blob service concepts
+
+The Blob service contains the following components:
+
+![Blob1][Blob1]
+
+-   **Storage Account:** All access to Azure Storage is done
+    through a storage account. See [Azure Storage Scalability and Performance Targets](storage-scalability-targets.md) for details about storage account capacity.
+
+-   **Container:** A container provides a grouping of a set of blobs.
+    All blobs must be in a container. An account can contain an
+    unlimited number of containers. A container can store an unlimited
+    number of blobs.
+
+-   **Blob:** A file of any type and size. Azure Storage offers three types of blobs: block blobs, page blobs, and append blobs.
+    
+	*Block blobs* are ideal for storing text or binary files, such as documents and media files. *Append blobs* are similar to block blobs in that they are made up of blocks, but they are optimized for append operations, so they are useful for logging scenarios. A single block blob or append blob can contain up to 50,000 blocks of up to 4 MB each, for a total size of slightly more than 195 GB (4 MB X 50,000).
+    
+	*Page blobs* can be up to 1 TB in size, and are more efficient for frequent read/write operations. Azure Virtual Machines use page blobs as OS and data disks.
+
+	For more information about blobs, see [Understanding Block Blobs, Page Blobs, and Append Blobs](https://msdn.microsoft.com/library/azure/ee691964.aspx).
+
+## Naming and referencing containers and blobs
+
+You can address a blob in your storage account using the following URL format:
+   
+    http://<storage-account-name>.blob.core.windows.net/<container-name>/<blob-name>  
+      
+For example, here is a URL that addresses one of the blobs in the diagram above:  
+
+    http://sally.blob.core.windows.net/movies/MOV1.AVI
+
+### Container naming rules
+
+A container name must be a valid DNS name and conform to the following rules:
+
+- A container name must be all lowercase.
+- Container names must start with a letter or number, and can contain only letters, numbers, and the dash (-) character.
+- Every dash (-) character must be immediately preceded and followed by a letter or number; consecutive dashes are not permitted in container names.
+- Container names must be from 3 through 63 characters long.
+
+### Blob naming rules
+
+A blob name must conform to the following rules:
+
+- A blob name can contain any combination of characters.
+- A blob name must be at least one character long and cannot be more than 1,024 characters long.
+- Blob names are case-sensitive.
+- Reserved URL characters must be properly escaped.
+- The number of path segments comprising the blob name cannot exceed 254. A path segment is the string between consecutive delimiter characters (*e.g.*, the forward slash '/') that corresponds to the name of a virtual directory.
+
+The Blob service is based on a flat storage scheme. You can create a virtual hierarchy by specifying a character or string delimiter within the blob name to create a virtual hierarchy. For example, the following list shows some valid and unique blob names:
+
+	/a
+	/a.txt
+	/a/b
+	/a/b.txt
+
+You can use the delimiter character to list blobs hierarchically.
+
+
+[Blob1]: ./media/storage-blob-concepts-include/blob1.jpg
+