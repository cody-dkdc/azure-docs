<!-- F-series, Fs-series* -->

F-series is based on the 2.4 GHz Intel Xeon® E5-2673 v3 (Haswell) processor, which can achieve clock speeds as high as 3.1 GHz with the Intel Turbo Boost Technology 2.0. This is the same CPU performance as the Dv2-series of VMs.  At a lower per-hour list price, the F-series is the best value in price-performance in the Azure portfolio based on the Azure Compute Unit (ACU) per core. 

F-series VMs are an excellent choice for workloads that demand faster CPUs but do not need as much memory or local SSD per CPU core.  Workloads such as analytics, gaming servers, web servers, and batch processing will benefit from the value of the F-series.

The Fs-series provides all the advantages of the F-series, in addition to Premium storage.

> [!NOTE]
> All Azure virtual machine sizes will support at least 2 network interfaces (NICs) starting April 15th. For specific region information stay tuned for a [service update.](https://azure.microsoft.com/en-us/updates/).These are indicated below with a "^".

## Fs-series*

ACU: 210 - 250

| Size | CPU cores | Memory: GiB | Local SSD: GiB | Max data disks | Max cached and local disk throughput: IOPS / MBps (cache size in GiB) | Max uncached disk throughput: IOPS / MBps | Max NICs / Network bandwidth |
| --- | --- | --- | --- | --- | --- | --- | --- |
<<<<<<< HEAD
| Standard_F1s |1 |2 |4 |2 |4,000 / 32 (12) |3,200 / 48 |2^ / moderate |
=======
| Standard_F1s |1 |2 |4 |2 |4,000 / 32 (12) |3,200 / 48 |2 / moderate |
>>>>>>> a42dbad0
| Standard_F2s |2 |4 |8 |4 |8,000 / 64 (24) |6,400 / 96 |2 / high |
| Standard_F4s |4 |8 |16 |8 |16,000 / 128 (48) |12,800 / 192 |4 / high |
| Standard_F8s |8 |16 |32 |16 |32,000 / 256 (96) |25,600 / 384 |8 / high |
| Standard_F16s |16 |32 |64 |32 |64,000 / 512 (192) |51,200 / 768 |8 / extremely high |

MBps = 10^6 bytes per second, and GiB = 1024^3 bytes.

*The maximum disk throughput (IOPS or MBps) possible with a Fs series VM may be limited by the number, size and striping of the attached disk(s).  For details, see [Premium Storage: High-performance storage for Azure virtual machine workloads](../articles/storage/storage-premium-storage.md).

<br>
## F-series

ACU: 210 - 250

| Size         | CPU cores | Memory: GiB | Local SSD: GiB | Max local disk throughput: IOPS / Read MBps / Write MBps | Max data disks / throughput: IOPS | Max NICs / Network bandwidth |
|--------------|-----------|-------------|----------------|----------------------------------------------------------|-----------------------------------|------------------------------|
<<<<<<< HEAD
| Standard_F1  | 1         | 2           | 16             | 3000 / 46 / 23                                           | 2 / 2x500                         | 2^ / moderate                 |
=======
| Standard_F1  | 1         | 2           | 16             | 3000 / 46 / 23                                           | 2 / 2x500                         | 2 / moderate                 |
>>>>>>> a42dbad0
| Standard_F2  | 2         | 4           | 32             | 6000 / 93 / 46                                           | 4 / 4x500                         | 2 / high                     |
| Standard_F4  | 4         | 8           | 64             | 12000 / 187 / 93                                         | 8 / 8x500                         | 4 / high                     |
| Standard_F8  | 8         | 16          | 128            | 24000 / 375 / 187                                        | 16 / 16x500                       | 8 / high                     |
| Standard_F16 | 16        | 32          | 256            | 48000 / 750 / 375                                        | 32 / 32x500                       | 8 / extremely high           |
<br>

<|MERGE_RESOLUTION|>--- conflicted
+++ resolved
@@ -6,20 +6,13 @@
 
 The Fs-series provides all the advantages of the F-series, in addition to Premium storage.
 
-> [!NOTE]
-> All Azure virtual machine sizes will support at least 2 network interfaces (NICs) starting April 15th. For specific region information stay tuned for a [service update.](https://azure.microsoft.com/en-us/updates/).These are indicated below with a "^".
-
 ## Fs-series*
 
 ACU: 210 - 250
 
 | Size | CPU cores | Memory: GiB | Local SSD: GiB | Max data disks | Max cached and local disk throughput: IOPS / MBps (cache size in GiB) | Max uncached disk throughput: IOPS / MBps | Max NICs / Network bandwidth |
 | --- | --- | --- | --- | --- | --- | --- | --- |
-<<<<<<< HEAD
-| Standard_F1s |1 |2 |4 |2 |4,000 / 32 (12) |3,200 / 48 |2^ / moderate |
-=======
 | Standard_F1s |1 |2 |4 |2 |4,000 / 32 (12) |3,200 / 48 |2 / moderate |
->>>>>>> a42dbad0
 | Standard_F2s |2 |4 |8 |4 |8,000 / 64 (24) |6,400 / 96 |2 / high |
 | Standard_F4s |4 |8 |16 |8 |16,000 / 128 (48) |12,800 / 192 |4 / high |
 | Standard_F8s |8 |16 |32 |16 |32,000 / 256 (96) |25,600 / 384 |8 / high |
@@ -36,11 +29,7 @@
 
 | Size         | CPU cores | Memory: GiB | Local SSD: GiB | Max local disk throughput: IOPS / Read MBps / Write MBps | Max data disks / throughput: IOPS | Max NICs / Network bandwidth |
 |--------------|-----------|-------------|----------------|----------------------------------------------------------|-----------------------------------|------------------------------|
-<<<<<<< HEAD
-| Standard_F1  | 1         | 2           | 16             | 3000 / 46 / 23                                           | 2 / 2x500                         | 2^ / moderate                 |
-=======
 | Standard_F1  | 1         | 2           | 16             | 3000 / 46 / 23                                           | 2 / 2x500                         | 2 / moderate                 |
->>>>>>> a42dbad0
 | Standard_F2  | 2         | 4           | 32             | 6000 / 93 / 46                                           | 4 / 4x500                         | 2 / high                     |
 | Standard_F4  | 4         | 8           | 64             | 12000 / 187 / 93                                         | 8 / 8x500                         | 4 / high                     |
 | Standard_F8  | 8         | 16          | 128            | 24000 / 375 / 187                                        | 16 / 16x500                       | 8 / high                     |
