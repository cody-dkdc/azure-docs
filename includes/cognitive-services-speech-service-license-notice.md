--- conflicted
+++ resolved
@@ -7,8 +7,4 @@
 ---
 
 > [!IMPORTANT]
-<<<<<<< HEAD
-> By downloading any of the Cognitive Services Speech SDK components on this page, you acknowledge its license. See [Speech SDK license agreement](https://aka.ms/csspeech/license201809).
-=======
-> By downloading any of the Cognitive Services Speech SDK components on this page, you acknowledge its license. See [Speech SDK license agreement](https://aka.ms/csspeech/license201809).
->>>>>>> 1e9d4990
+> By downloading any of the Cognitive Services Speech SDK components on this page, you acknowledge its license. See [Speech SDK license agreement](https://aka.ms/csspeech/license201809).