--- conflicted
+++ resolved
@@ -18,11 +18,7 @@
 
 There are three roles that apply to all resources - Owner, Contributor, and Reader. Any accounts assigned to the Owner role should be tightly controlled and rarely used. Users that only need to observe the state of solutions should be granted the Reader role.
 
-<<<<<<< HEAD
-Most users are granted [resource-specific roles](../articles/active-directory/role-based-access-built-in-roles.md) or [custom roles](../articles/role-based-access-control/custom-roles.md) at either the subscription or resource group level. These roles tightly define the permitted actions. By assigning users to these roles, you grant the required access for users without permitting too much control. You can assign an account to more than one role, and that user gets the combined permissions of the roles. Granting access at the resource level is often too restrictive for users, but may work for an automated process designed for specific task.
-=======
-Most users are granted [resource-specific roles](../articles/role-based-access-control/built-in-roles.md) or [custom roles](../articles/active-directory/role-based-access-control-custom-roles.md) at either the subscription or resource group level. These roles tightly define the permitted actions. By assigning users to these roles, you grant the required access for users without permitting too much control. You can assign an account to more than one role, and that user gets the combined permissions of the roles. Granting access at the resource level is often too restrictive for users, but may work for an automated process designed for specific task.
->>>>>>> 7f047f4c
+Most users are granted [resource-specific roles](../articles/role-based-access-control/built-in-roles.md) or [custom roles](../articles/role-based-access-control/custom-roles.md) at either the subscription or resource group level. These roles tightly define the permitted actions. By assigning users to these roles, you grant the required access for users without permitting too much control. You can assign an account to more than one role, and that user gets the combined permissions of the roles. Granting access at the resource level is often too restrictive for users, but may work for an automated process designed for specific task.
 
 ### Who can assign roles
 
