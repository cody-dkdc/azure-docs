<<<<<<< HEAD
<!--author=alkohli last changed: 9/17/15-->
=======
<!--author=alkohli last changed: 12/15/15-->
>>>>>>> 08be3281

| Limit identifier | Limit | Comments |
|----------------- | ------|--------- |
| Maximum number of storage account credentials | 64 | |
| Maximum number of volume containers | 64 | |
| Maximum number of volumes | 255 | |
| Maximum number of schedules per bandwidth template | 168 | A schedule for every hour, every day of the week (24*7). |
| Maximum size of a tiered volume on physical devices | 64 TB for 8100 and 8600 | 8100 and 8600 are physical devices. |
| Maximum size of a tiered volume on virtual devices in Azure | 30 TB for 8010 <br></br> 64 TB for 8020 | 8010 and 8020 are virtual devices in Azure that use Standard Storage and Premium Storage respectively. |
| Maximum size of a locally pinned volume on physical devices | 10 TB for 8100 <br></br> 25 TB for 8600 | 8100 and 8600 are physical devices. |
| Maximum number of iSCSI connections | 512 | |
| Maximum number of iSCSI connections from initiators | 512 | |
| Maximum number of access control records per device | 64 | |
| Maximum number of volumes per backup policy | 24 | |
| Maximum number of backups retained per backup policy | 64 | |
| Maximum number of schedules per backup policy | 10 | |
| Maximum number of snapshots of any type that can be retained per volume | 256 | This includes local snapshots and cloud snapshots. |
| Maximum number of snapshots that can be present in any device | 10,000 | |
| Maximum number of volumes that can be processed in parallel for backup, restore, or clone | 16 |<ul><li>If there are more than 16 volumes, they will be processed sequentially as processing slots become available.</li><li>New backups of a cloned or a restored tiered volume cannot occur until the operation is finished. However, for a local volume, backups are allowed after the volume is online.</li></ul>|
| Restore and clone recover time for tiered volumes | < 2 minutes | <ul><li>The volume is made available within 2 minutes of restore or clone operation, regardless of the volume size.</li><li>The volume performance may initially be slower than normal as most of the data and metadata still resides in the cloud. Performance may increase as data flows from the cloud to the StorSimple device.</li><li>The total time to download metadata depends on the allocated volume size. Metadata is automatically brought into the device in the background at the rate of 5 minutes per TB of allocated volume data. This rate may be affected by Internet bandwidth to the cloud.</li><li>The restore or clone operation is complete when all the metadata is on the device.</li><li>Backup operations cannot be performed until the restore or clone operation is fully complete.|
| Restore recover time for locally pinned volumes | < 2 minutes | <ul><li>The volume is made available within 2 minutes of the restore operation, regardless of the volume size.</li><li>The volume performance may initially be slower than normal as most of the data and metadata still resides in the cloud. Performance may increase as data flows from the cloud to the StorSimple device.</li><li>The total time to download metadata depends on the allocated volume size. Metadata is automatically brought into the device in the background at the rate of 5 minutes per TB of allocated volume data. This rate may be affected by Internet bandwidth to the cloud.</li><li>Unlike tiered volumes, in the case of locally pinned volumes, the volume data is also downloaded locally on the device. The restore operation is complete when all the volume data has been brought to the device.</li><li>The restore operations may be long and the total time to complete the restore will depend on the size of the provisioned local volume, your Internet bandwidth and the existing data on the device. Backup operations on the locally pinned volume are allowed while the restore operation is in progress.|
| Thin-restore availability | Last failover | |
| Maximum client read/write throughput (when served from the SSD tier)* | 920/720 MB/s with a single 10GbE network interface | Up to 2x with MPIO and two network interfaces. |
| Maximum client read/write throughput (when served from the HDD tier)* | 120/250 MB/s |
| Maximum client read/write throughput (when served from the cloud tier)* | 11/41 MB/s | Read throughput depends on clients generating and maintaining sufficient I/O queue depth. |

&#42; Maximum throughput per I/O type was measured with 100 percent read and 100 percent write scenarios. Actual throughput may be lower and depends on I/O mix and network conditions.<|MERGE_RESOLUTION|>--- conflicted
+++ resolved
@@ -1,8 +1,4 @@
-<<<<<<< HEAD
-<!--author=alkohli last changed: 9/17/15-->
-=======
 <!--author=alkohli last changed: 12/15/15-->
->>>>>>> 08be3281
 
 | Limit identifier | Limit | Comments |
 |----------------- | ------|--------- |
