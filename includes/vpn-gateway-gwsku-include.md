--- conflicted
+++ resolved
@@ -22,13 +22,8 @@
 
 | **SKU**| **Features**|
 | ---    | ---         |
-<<<<<<< HEAD
-|Basic   | Route-based: 10 tunnels with P2S<br>Policy-based (IKEv1): 1 tunnel; no P2S|
-| VpnGw1, VpnGw2, VpnGw3 |Route-based VPN up to 30 tunnels (*) <br>P2S, BGP, active-active, custom IPsec/IKE policy, ExpressRoute/VPN co-existence |
-=======
 |Basic   | For Route-based VPN type: 10 tunnels with P2S<br><br>For Policy-based VPN type: (IKEv1): 1 tunnel; no P2S|
 | VpnGw1, VpnGw2, and VpnGw3 |Route-based VPN up to 30 tunnels (*), P2S, BGP, active-active, custom IPsec/IKE policy, ExpressRoute/VPN co-existence |
->>>>>>> 7e950a10
 |        |             |
 
 (*) You can configure "PolicyBasedTrafficSelectors" to connect a route-based VPN gateway (VpnGw1, VpnGw2, VpnGw3) to multiple on-premises policy-based firewall devices. Refer to [Connect VPN gateways to multiple on-premises policy-based VPN devices using PowerShell](../articles/vpn-gateway/vpn-gateway-connect-multiple-policybased-rm-ps.md) for details.
