---
author: yashesvi
ms.author: banders
ms.service: virtual-machines-windows
ms.topic: include
<<<<<<< HEAD
ms.date: 04/13/2019
=======
ms.date: 05/14/2019
>>>>>>> 6a383dfd
---

# Prepay for Virtual Machines with Azure Reserved VM Instances (RI)

Prepay for virtual machines and save money with Azure Reserved Virtual Machine (VM) Instances. For more information, see [Azure Reserved VM Instances offering](https://azure.microsoft.com/pricing/reserved-vm-instances/).

You can buy a Reserved VM Instance in the [Azure portal](https://portal.azure.com). To buy an instance:

- You must be in an Owner role for at least one Enterprise or Pay-As-You-Go subscription.
- For Enterprise subscriptions, **Add Reserved Instances** must be enabled in the [EA portal](https://ea.azure.com). Or, if that setting is disabled, you must be an EA Admin on the subscription.
- For the Cloud Solution Provider (CSP) program, only the admin agents or sales agents can buy reservations.

The reservation discount is applied automatically to the number of running virtual machines that match the reservation scope and attributes. You can update the scope of the reservation through [Azure portal](https://portal.azure.com), PowerShell, CLI, or through the API.

## Determine the right VM size before you buy

Before you buy a reservation, you should determine the size of the VM that you need. The following sections will help you determine the right VM size.

### Use reservation recommendations

You can use reservation recommendations to help determine the reservations you should purchase.

- Purchase recommendations and recommended quantity are show when you purchase a VM reserved instance in the Azure portal.
- Azure Advisor provides purchase recommendations for individual subscriptions.  
- You can use the APIs to get purchase recommendations for both shared scope and single subscription scope. For more information, see [Reserved instance purchase recommendation APIs for enterprise customers](/rest/api/billing/enterprise/billing-enterprise-api-reserved-instance-recommendation).
- For EA customers, purchase recommendations for shared and single subscription scopes are available with the [Azure Consumption Insights Power BI content pack](/power-bi/service-connect-to-azure-consumption-insights).

### Classic VMs and cloud services

Virtual machine reserved instances automatically apply to both classic VMs and cloud services when instance size flexibility is enabled. There aren't any special SKUs for classic VMs or cloud services. The same VM SKUs apply to them.

For example, you might convert your classic VMs or cloud services to Azure Resource Manager-based VMs. In this example, the reservation discount automatically applies to  matching VMs. There's no need to *exchange* an existing reserved instance - it automatically applies.

### Analyze your usage information
You should analyze your usage information to help determine which reservations you should purchase.

Usage data is available in the usage file and APIs. Use them together to determine which reservation to purchase. You should check for VM instances that have high usage on daily basis to determine the quantity of reservations to purchase.

Avoid the `Meter` subcategory and `Product` fields in usage data. They don't distinguish between VM sizes that use premium storage. If you use these fields to determine the VM size for reservation purchase, you may buy the wrong size. Then you won't get the reservation discount you expect. Instead, refer to the `AdditionalInfo` field in your usage file or usage API to determine the correct VM size.

### Purchase restriction considerations

Reserved VM Instances are available for most VM sizes with some exceptions. Reservation discounts don't apply for the following VMs:

- **VM series** - A-series, Av2-series, or G-series.

- **VMs in preview** - Any VM-series or size that is in preview.

- **Clouds** - Reservations aren't available for purchase in Germany or China regions.

- **Insufficient quota** - A reservation that is scoped to a single subscription must have vCPU quota available in the subscription for the new RI. For example, if the target subscription has a quota limit of 10 vCPUs for D-Series, then you can't buy a reservation for 11 Standard_D1 instances. The quota check for reservations includes the VMs already deployed in the subscription. For example, if the subscription has a quota of 10 vCPUs for D-Series and has two standard_D1 instances deployed, then you can buy a reservation for 10 standard_D1 instances in this subscription. You can [create quote increase request](../articles/azure-supportability/resource-manager-core-quotas-request.md) to resolve this issue.

- **Capacity restrictions** - In rare circumstances, Azure limits the purchase of new reservations for subset of VM sizes, due to low capacity in a region.

## Buy a Reserved VM Instance

1. Sign in to the [Azure portal](https://portal.azure.com).
2. Select **All services** > **Reservations**.
3. Select **Add** to purchase a new reservation.
4. Fill in the required fields. Running VM instances that match the attributes you select qualify to get the reservation discount. The actual number of your VM instances that get the discount depend on the scope and quantity selected.

    | Field      | Description|
    |------------|--------------|
    |Name        |The name of this reservation.|
    |Subscription|The subscription used to pay for the reservation. The payment method on the subscription is charged the upfront costs for the reservation. The subscription type must be an enterprise agreement (offer numbers: MS-AZR-0017P or MS-AZR-0148P) or Pay-As-You-Go (offer numbers: MS-AZR-0003P or MS-AZR-0023P). For an enterprise subscription, the charges are deducted from the enrollment's monetary commitment balance or charged as overage. For Pay-As-You-Go subscription, the charges are billed to the credit card or invoice payment method on the subscription.|    
    |Scope       |The reservation’s scope can cover one subscription or multiple subscriptions (shared scope). If you select: <ul><li>Single subscription - The reservation discount is applied to VMs in this subscription. </li><li>Shared - The reservation discount is applied to VMs running in any subscriptions within your billing context. For enterprise customers, the shared scope is the enrollment and includes all subscriptions within the enrollment. For Pay-As-You-Go customers, the shared scope is all Pay-As-You-Go subscriptions created by the account administrator.</li></ul>|
    |Region    |The Azure region that’s covered by the reservation.|    
    |VM Size     |The size of the VM instances.|
    |Optimize for     |VM instance size flexibility applies the reservation discount to other VMs in the same [VM size group](https://aka.ms/RIVMGroups). Capacity priority prioritizes data center capacity for your deployments. This offers additional confidence in your ability to launch the VM instances when you need them. Capacity priority is only available when the reservation scope is single subscription. |
    |Term        |One year or three years.|
    |Quantity    |The number of instances being purchased within the reservation. The quantity is the number of running VM instances that can get the billing discount. For example, if you are running 10 Standard_D2 VMs in the East US, then you would specify quantity as 10 to maximize the benefit for all running machines. |

> [!VIDEO https://www.microsoft.com/en-us/videoplayer/embed/RE2PjmT]

## Change a reservation after purchase

You can make the following types of changes to a reservation after purchase:

- Update reservation scope
- Instance size flexibility (if applicable)
- Ownership

You can also split a reservation into smaller chunks and merge already split reservations. None of the changes cause a new commercial transaction or change the end date of the reservation.

You cannot make the following types of changes after purchase, directly:

- An existing reservation’s region
- SKU
- Quantity
- Duration

However, you can *exchange* a reservation if you want to make changes.

## Cancellations and exchanges

If you need to cancel your reservation, there may be a 12% early termination fee. Refunds are based on the lowest price of either your purchase price or the current price of the reservation. Refunds are limited to $50,000 per year. The refund you receive is the remaining pro-rated balance minus the 12% early termination fee. To request a cancellation, go to the reservation in the Azure portal and select **Refund** to create a support request.

If you need to change your Reserved VM Instances reservation to another region, VM size group, or term, you can exchange it for another reservation that's of equal or greater value. The term start date for the new reservation doesn't carry over from the exchanged reservation. The 1 or 3-year term starts from when you create the new reservation. To request an exchange, go to the reservation in the Azure portal, and select **Exchange** to create a support request.

For more information about how to exchange or refund reservations, see [Reservation exchanges and refunds](../articles/billing/billing-azure-reservations-self-service-exchange-and-refund.md).

## Need help? Contact us.

If you have questions or need help, [create a support request](https://portal.azure.com/#blade/Microsoft_Azure_Support/HelpAndSupportBlade/newsupportrequest).

## Next steps

- To learn how to manage a reservation, see [Manage Azure Reservations](../articles/billing/billing-manage-reserved-vm-instance.md).
- To learn more about Azure Reservations, see the following articles:
    - [What are Azure Reservations?](../articles/billing/billing-save-compute-costs-reservations.md)
    - [Manage Reservations in Azure](../articles/billing/billing-manage-reserved-vm-instance.md)
    - [Understand how the reservation discount is applied](../articles/billing/billing-understand-vm-reservation-charges.md)
    - [Understand reservation usage for your Pay-As-You-Go subscription](../articles/billing/billing-understand-reserved-instance-usage.md)
    - [Understand reservation usage for your Enterprise enrollment](../articles/billing/billing-understand-reserved-instance-usage-ea.md)
    - [Windows software costs not included with reservations](../articles/billing/billing-reserved-instance-windows-software-costs.md)
    - [Azure Reservations in Partner Center Cloud Solution Provider (CSP) program](https://docs.microsoft.com/partner-center/azure-reservations)<|MERGE_RESOLUTION|>--- conflicted
+++ resolved
@@ -3,11 +3,7 @@
 ms.author: banders
 ms.service: virtual-machines-windows
 ms.topic: include
-<<<<<<< HEAD
-ms.date: 04/13/2019
-=======
 ms.date: 05/14/2019
->>>>>>> 6a383dfd
 ---
 
 # Prepay for Virtual Machines with Azure Reserved VM Instances (RI)
