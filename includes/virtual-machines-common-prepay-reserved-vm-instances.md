--- conflicted
+++ resolved
@@ -11,12 +11,13 @@
 
 You can buy Azure reserved instances in the [Azure portal](https://portal.azure.com). To buy a reserved instance:
 
-<<<<<<< HEAD
 - You must be in an Owner role for at least one Enterprise or Pay-As-You-Go subscription.
 - For Enterprise subscriptions, reserved instance purchases must be enabled in the [EA portal](https://ea.azure.com).
 - For Cloud Solution Provider (CSP) program only the admin agents or sales agents can purchase the reserved instances.
 
 ## Determine the right VM size before purchase
+
+The Meter Sub-category and Product fields in the usage data doesn't distinguish between VM sizes that use premium storage from VM sizes that don't use premium storage, using these field to determine the VM size for reservation purchase can lead to incorrect reservation purchase and not provide you reservation discounts. Use one of the methods below to determine the right VM size for reservation purchase.
 
 - Refer to the AdditionalInfo field in your usage file or usage API to determine the correct VM size for a reservation purchase. Do not use the values from Meter Sub-category or Product fields since these fields do not differentiate between S and Non-S versions of a VM.
 - You can also get accurate VM size information using Powershell, Azure Resource Manager, or from VM details in the Azure portal.
@@ -27,12 +28,6 @@
 - Clouds: Reserved instances are not available for purchase in the Azure US Government, Germany, or China regions.
 - Insufficient quota: A reserved instance that is scoped to a single subscription must have vCPU quota available in the subscription for the new RI. For example, if the target subscription has a quota limit of 10 vCPUs for D-Series, then you can't buy a reserved instance for 11 Standard_D1 instances. The quota check for reserved instances includes the VMs already deployed in the subscription. For example, if the subscription has a quota of 10 vCPUs for D-Series and has two standard_D1 instances deployed, then you can buy a reserved instance for 10 standard_D1 instances in this subscription. 
 - Capacity restrictions: In rare circumstances, Azure limits the purchase of new reserved instances for subset of VM sizes, due to low capacity in a region.
-=======
-## Determine the right VM size before purchase
-The Meter Sub-category and Product fields in the usage data doesn't distinguish between VM sizes that use premium storage from VM sizes that don't use premium storage, using these field to determine the VM size for reservation purchase can lead to incorrect reservation purchase and not provide you reservation discounts. Use one of the methods below to determine the right VM size for reservation purchase.
-- Refer to the AdditionalInfo > ServiceType field in your usage file or usage API data. This field will provide the correct VM size when deploying VMs that can use premium storage.
-- You can also get accurate VM size information using Powershell, Azure Resource Manager or from VM details in the Azure portal.
->>>>>>> 8572886b
 
 ## Buy a Reserved Virtual Machine Instance
 
