﻿---
ms.topic: include
---
# Prepay for Virtual Machines with Azure Reserved VM Instances

Prepay for virtual machines and save money with Azure Reserved Virtual Machine (VM) Instances. For more information, see [Azure Reserved Instances offering](https://azure.microsoft.com/pricing/reserved-vm-instances/).

You can buy Azure Reserved Instances in the [Azure portal](https://portal.azure.com). To buy a Reserved Instance:
-	You must be in an Owner role for at least one Enterprise or Pay-As-You-Go subscription.
-	For Enterprise subscriptions, Reserved Instance purchases must be enabled in the [EA portal](https://ea.azure.com).
-   For Cloud Solution Provider (CSP) program only the admin agents or sales agents can purchase the Reserved Instances.

<<<<<<< HEAD

[!IMPORTANT]
You must use one of the methods described below to identify the correctly VM size for a reservation purchase.

## Determine the right VM size before purchase
1. Refer to the AdditionalInfo field in your usage file or usage API to determine the correct VM size for a reservation purchase. Do not use the values from Meter Sub-category or Product fields since they do not differentiate between S and Non-S versions of a VM.
2. You can also get accurate VM size information using Powershell, Azure Resource Manager (ARM) or from VM details in the Azure portal.

## Buy a Reserved Virtual Machine Instance
=======
## Buy a Reserved Instance
>>>>>>> 9ed3c2ed
1. Log in to the [Azure portal](https://portal.azure.com).
2. Select **All services** > **Reservations**.
3. Select **Add** to purchase a new Reserved Instance.
4. Fill in the required fields. Running VM instances that match the attributes you select qualify to get the Reserved Instance discount. The actual number of your VM instances that get the discount depend on the scope and quantity selected.

    | Field      | Description|
    |:------------|:--------------|
    |Name        |The name of this Reserved Instance.| 
    |Subscription|The subscription used to pay for the Reserved Instance. The payment method on the subscription is charged the upfront costs for the Reserved Instance. The subscription type must be an enterprise agreement (offer number: MS-AZR-0017P) or Pay-As-You-Go (offer number: MS-AZR-0003P). For an enterprise subscription, the charges are deducted from the enrollment's monetary commitment balance or charged as overage. For Pay-As-You-Go subscription, the charges are billed to the credit card or invoice payment method on the subscription.|    
    |Scope       |The Reserved Instance’s scope can cover one subscription or multiple subscriptions (shared scope). If you select: <ul><li>Single subscription - The Reserved Instance discount is applied to VMs in this subscription. </li><li>Shared - The Reserved Instance discount is applied to VMs running in any subscriptions within your billing context. For enterprise customers, the shared scope is the enrollment and includes all subscriptions (except dev/test subscriptions) within the enrollment. For Pay-As-You-Go customers, the shared scope is all Pay-As-You-Go subscriptions created by the account administrator.</li></ul>|
    |Location    |The Azure region that’s covered by the Reserved Instance.|    
    |VM Size     |The size of the VM instances.|
    |Term        |One year or three years.|
    |Quantity    |The number of instances being purchased within the Reserved Instance. The quantity is the number of running VM instances that can get the billing discount. For example, if you are running 10 Standard_D2 VMs in the East US, then you would specify quantity as 10 to maximize the benefit for all running machines. |
5. You can view the cost of the Reserved Instance when you select **Calculate cost**.

    ![Screenshot before submitting the Reserved Instance purchase](./media/virtual-machines-buy-compute-reservations/virtualmachines-reservedvminstance-purchase.png)

6. Select **Purchase**.
7. Select **View this Reservation** to see the status of your purchase.

    ![Screenshot after submitting the Reserved Instance purchase](./media/virtual-machines-buy-compute-reservations/virtualmachines-reservedvmInstance-submit.png)

## Next steps 
The Reserved Instance discount is applied automatically to the number of running virtual machines that match the Reserved Instance scope and attributes. You can update the scope of the Reserved Instance through [Azure portal](https://portal.azure.com), PowerShell, CLI or through the API. 

To learn how to manage a Reserved Instance, see [Manage Azure Reserved Instances](../articles/billing/billing-manage-reserved-vm-instance.md).

To learn more about Azure Reserved Instances, see the following articles:

- [Save money on virtual machines with Reserved Instances](../articles/billing/billing-save-compute-costs-reservations.md)
- [Manage Azure Reserved Instances](../articles/billing/billing-manage-reserved-vm-instance.md)
- [Understand how the Reserved Instance discount is applied](../articles/billing/billing-understand-vm-reservation-charges.md)
- [Understand Reserved Instance usage for your Pay-As-You-Go subscription](../articles/billing/billing-understand-reserved-instance-usage.md)
- [Understand Reserved Instance usage for your Enterprise enrollment](../articles/billing/billing-understand-reserved-instance-usage-ea.md)
- [Windows software costs not included with Reserved Instances](../articles/billing/billing-reserved-instance-windows-software-costs.md)
- [Reserved Instances in Partner Center Cloud Solution Provider (CSP) program](https://docs.microsoft.com/partner-center/azure-reservations)

## Need help? Contact support

If you still have further questions, [contact support](https://portal.azure.com/?#blade/Microsoft_Azure_Support/HelpAndSupportBlade) to get your issue resolved quickly.<|MERGE_RESOLUTION|>--- conflicted
+++ resolved
@@ -10,8 +10,6 @@
 -	For Enterprise subscriptions, Reserved Instance purchases must be enabled in the [EA portal](https://ea.azure.com).
 -   For Cloud Solution Provider (CSP) program only the admin agents or sales agents can purchase the Reserved Instances.
 
-<<<<<<< HEAD
-
 [!IMPORTANT]
 You must use one of the methods described below to identify the correctly VM size for a reservation purchase.
 
@@ -20,9 +18,6 @@
 2. You can also get accurate VM size information using Powershell, Azure Resource Manager (ARM) or from VM details in the Azure portal.
 
 ## Buy a Reserved Virtual Machine Instance
-=======
-## Buy a Reserved Instance
->>>>>>> 9ed3c2ed
 1. Log in to the [Azure portal](https://portal.azure.com).
 2. Select **All services** > **Reservations**.
 3. Select **Add** to purchase a new Reserved Instance.
