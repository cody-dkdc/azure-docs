This article outlines a set of proven practices for running a Windows virtual machine (VM) on Azure, paying attention to scalability, availability, manageability, and security. 

> [AZURE.NOTE] Azure has two different deployment models: [Azure Resource Manager][resource-manager-overview] and classic. This article uses Resource Manager, which Microsoft recommends for new deployments.

We don't recommend using a single VM for production workloads, because there is no up-time service level agreement (SLA) for single VMs on Azure. To get the SLA, you must deploy multiple VMs in an [availability set][availability-set]. For more information, see [Running multiple Windows VMs on Azure][multi-vm]. 

## Architecture diagram

Provisioning a VM in Azure involves more moving parts than just the VM itself. There are compute, networking, and storage elements.  

![[0]][0]

- **Resource group.** A [_resource group_][resource-manager-overview] is a container that holds related resources. Create a resource group to hold the resources for this VM.

- **VM**. You can provision a VM from a list of published images or from a virtual hard disk (VHD) file that you upload to Azure blob storage.

- **OS disk.** The OS disk is a VHD stored in [Azure storage][azure-storage]. That means it persists even if the host machine goes down.

- **Temporary disk.** The VM is created with a temporary disk (the `D:` drive on Windows). This disk is stored on a physical drive on the host machine. It is _not_ saved in Azure storage, and might go away during reboots and other VM lifecycle events. Use this disk only for temporary data, such as page or swap files.

- **Data disks.** A [data disk][data-disk] is a persistent VHD used for application data. Data disks are stored in Azure storage, like the OS disk.

- **Virtual network (VNet) and subnet.** Every VM in Azure is deployed into a VNet, which is further divided into subnets.

- **Public IP address.** A public IP address is needed to communicate with the VM&mdash;for example over remote desktop (RDP).

- **Network interface (NIC)**. The NIC enables the VM to communicate with the virtual network.

- **Network security group (NSG)**. The [NSG][nsg] is used to allow/deny network traffic to the subnet. You can associate an NSG with an individual NIC or with a subnet. If you associate it with a subnet, the NSG rules apply to all VMs in that subnet.
 
- **Diagnostics.** Diagnostic logging is crucial for managing and troubleshooting the VM.

## Recommendations

### VM recommendations

<<<<<<< HEAD
- We recommend the DS- and GS-series, unless you have a specialized workload such as high-performance computing. For details, see [Virtual machine sizes][virtual-machine-sizes]. When moving an existing workload to Azure, start with the VM size that's the closest match to your on-premise servers. Then measure the performance of your actual workload with respect to CPU, memory, and disk input/output operations per second (IOPS), and adjust the size if needed. Also, if you need multiple NICs, be aware of the NIC limit for each size.  
=======
- We recommend the DS- and GS-series, unless you have a specialized workload such as high-performance computing. For details, see [Virtual machine sizes][virtual-machine-sizes]. When moving an existing workload to Azure, start with the VM size that's the closest match to your on-premises servers. Then measure the performance of your actual workload with respect to CPU, memory, and disk IOPS, and adjust the size if needed. Also, if you need multiple NICs, be aware of the NIC limit for each size.  
>>>>>>> 6c8490fa

- When you provision the VM and other resources, you must specify a location. Generally, choose a location closest to your internal users or customers. However, not all VM sizes may be available in all locations. For details, see [Services by region][services-by-region]. To list the VM sizes available in a given location, run the following Azure command-line interface (CLI) command:

    ```
    azure vm sizes --location <location>
    ```

- For information about choosing a published VM image, see [Navigate and select Azure virtual machine images][select-vm-image].

### Disk and storage recommendations

- For best disk I/O performance, we recommend [Premium Storage][premium-storage], which stores data on solid state drives (SSDs). Cost is based on the size of the provisioned disk. IOPS and throughput also depend on disk size, so when you provision a disk, consider all three factors (capacity, IOPS, and throughput). 

- One storage account can support 1 to 20 VMs.

- Add one or more data disks. When you create a new VHD, it is unformatted. Log into the VM to format the disk.

- If you have a large number of data disks, be aware of the total I/O limits of the storage account. For more information, see [Virtual Machine Disk Limits][vm-disk-limits].

- For best performance, create a separate storage account to hold diagnostic logs. A standard locally redundant storage (LRS) account is sufficient for diagnostic logs.

- When possible, install applications on a data disk, not the OS disk. However, some legacy applications might need to install components on the C: drive. In that case, you can [resize the OS disk][resize-os-disk] using PowerShell.

### Network recommendations

- The public IP address can be dynamic or static. The default is dynamic.

    - Reserve a [static IP address][static-ip] if you need a fixed IP address that won't change &mdash; for example, if you need to create an A record in DNS, or need the IP address to be whitelisted.

    - You can also create a fully qualified domain name (FQDN) for the IP address. You can then register a [CNAME record][cname-record] in DNS that points to the FQDN. For more information, see [Create a Fully Qualified Domain Name in the Azure portal][fqdn].

- All NSGs contain a set of [default rules][nsg-default-rules], including a rule that blocks all inbound Internet traffic. The default rules cannot be deleted, but other rules can override them. To enable Internet traffic, create rules that allow inbound traffic to specific ports &mdash; for example, port 80 for HTTP.  

- To enable RDP, add an NSG rule that allows inbound traffic to TCP port 3389.

## Scalability considerations

- You can scale a VM up or down by [changing the VM size][vm-resize]. 

- To scale out horizontally, put two or more VMs into an availability set behind a load balancer. For details, see [Running multiple Windows VMs on Azure][multi-vm].

## Availability considerations

- As noted above, there is no SLA for a single VM. To get the SLA, you must deploy multiple VMs into an availability set.

- Your VM may be affected by [planned maintenance][planned-maintenance] or [unplanned maintenance][manage-vm-availability]. You can use [VM reboot logs][reboot-logs] to determine whether a VM reboot was caused by planned maintenance.

- VHDs are backed by [Azure Storage][azure-storage], which is replicated for durability and availability.

- To protect against accidental data loss during normal operations (for example, because of user error), you should also implement point-in-time backups, using [blob snapshots][blob-snapshot] or another tool.

## Manageability considerations

- **Resource groups.** Put tightly-coupled resources that share the same life cycle into a same [resource group][resource-manager-overview]. Resource groups allow you to deploy and monitor resources as a group and roll up billing costs by resource group. You can also delete resources as a set, which is very useful for test deployments. Give resources meaningful names. That makes it easier to locate a specific resource and understand its role. See [Recommended Naming Conventions for Azure Resources][naming conventions].

- **VM diagnostics.** Enable monitoring and diagnostics, including basic health metrics, diagnostics infrastructure logs, and [boot diagnostics][boot-diagnostics]. Boot diagnostics can help you diagnose a boot failure if your VM gets into a non-bootable state. For more information, see [Enable monitoring and diagnostics][enable-monitoring]. Use the [Azure Log Collection][log-collector] extension to collect Azure platform logs and upload them to Azure storage.   

    The following CLI command enables diagnostics:

    ```text
    azure vm enable-diag <resource-group> <vm-name>
     ```

<<<<<<< HEAD
- **Stopping a VM.** Azure makes a distinction between "Stopped" and "Deallocated" states. You are charged when the VM status is "Stopped". You are not charged when the VM deallocated.
=======
- **Stopping a VM.** Azure makes a distinction between "Stopped" and "De-allocated" states. You are charged when the VM status is "Stopped". You are not charged when the VM is de-allocated.
>>>>>>> 6c8490fa

    Use the following CLI command to deallocate a VM:

    ```text
    azure vm deallocate <resource-group> <vm-name>
    ```

    The **Stop** button in the Azure portal also deallocates the VM. However, if you shut down through the OS while logged in, the VM is stopped but _not_ deallocated, so you will still be charged.

- **Deleting a VM.** If you delete a VM, the VHDs are not deleted. That means you can safely delete the VM without losing data. However, you will still be charged for storage. To delete the VHD, delete the file from [blob storage][blob-storage].

  To prevent accidental deletion, use a [resource lock][resource-lock] to lock the entire resource group or lock individual resources, such as the VM. 

## Security considerations

- Use [Azure Security Center][security-center] to get a central view of the security state of your Azure resources. Security Center monitors potential security issues such as system updates, antimalware, and provides a comprehensive picture of the security health of your deployment. 

    - Security Center is configured per Azure subscription. Enable security data collection as described in [Use Security Center].

    - When data collection is enabled, Security Center automatically scans any VMs created under that subscription.

- **Patch management.** If enabled, Security Center checks whether security and critical updates are missing. Use [Group Policy settings][group-policy] on the VM to enable automatic system updates.

- **Antimalware.** If enabled, Security Center checks whether antimalware software is installed. You can also use Security Center to install antimalware software from inside the Azure Portal.

- Use [role-based access control][rbac] (RBAC) to control access to the Azure resources that you deploy. RBAC lets you assign authorization roles to members of your DevOps team. For example, the Reader role can view Azure resources but not create, manage, or delete them. Some roles are specific to particular Azure resource types. For example, the Virtual Machine Contributor role can restart or deallocate a VM, reset the administrator password, create a new VM, and so forth. Other [built-in RBAC roles][rbac-roles] that might be useful for this reference architecture include [DevTest Lab User][rbac-devtest] and [Network Contributor][rbac-network]. A user can be assigned to multiple roles, and you can create custom roles for even more fine-grained permissions.

    > [AZURE.NOTE] RBAC does not limit the actions that a user logged into a VM can perform. Those permissions are determined by the account type on the guest OS.   

- To reset the local administrator password, run the `vm reset-access` Azure CLI command.

    ```text
    azure vm reset-access -u <user> -p <new-password> <resource-group> <vm-name>
    ```

- Use [audit logs][audit-logs] to see provisioning actions and other VM events.

- Consider [Azure Disk Encryption][disk-encryption] if you need to encrypt the OS and data disks. 

## Solution components

A sample solution script, [Deploy-ReferenceArchitecture.ps1][solution-script], is available that you can use to implement the architecture that follows the recommendations described in this article. This script utilizes [Resource Manager][ARM-Templates] templates. The templates are available as a set of fundamental building blocks, each of which performs a specific action such as creating a VNet or configuring an NSG. The purpose of the script is to orchestrate template deployment.

The templates are parameterized, with the parameters held in separate JSON files. You can modify the parameters in these files to configure the deployment to meet your own requirements. You do not need to amend the templates themselves. Note that you must not change the schemas of the objects in the parameter files.

When you edit the templates, create objects that follow the naming conventions described in [Recommended Naming Conventions for Azure Resources][naming conventions].

The script references the following parameter files to build the VM and the surrounding infrastructure:

- **[virtualNetwork.parameters.json][vnet-parameters]**. This file defines the VNet settings, such as the name, address space, subnets, and the addresses of any DNS servers required. Note that subnet addresses must be subsumed by the address space of the VNet.

	```json
  "parameters": {
    "virtualNetworkSettings": {
      "value": {
        "name": "app1-vnet",
        "resourceGroup": "app1-dev-rg",
        "addressPrefixes": [
          "172.17.0.0/16"
        ],
        "subnets": [
          {
            "name": "app1-subnet",
            "addressPrefix": "172.17.0.0/24"
          }
        ],
        "dnsServers": [ ]
      }
    }
  }
	```

- **[networkSecurityGroup.parameters.json][nsg-parameters]**. This file contains the definitions of NSGs and NSG rules. The `name` parameter in the `virtualNetworkSettings` block specifies the VNet to which the NSG is attached. The `subnets` parameter in the `networkSecurityGroupSettings` block identifies any subnets which apply the NSG rules in the VNet. These should be items defined in the **virtualNetwork.parameters.json** file.

	Note that the default security rule shown in the example enables a user to connect to the VM through a remote desktop (RDP) connection. You can open additional ports (or deny access through specific ports) by adding further items to the `securityRules` array.

	```json
  "parameters": {
    "virtualNetworkSettings": {
      "value": {
        "name": "app1-vnet",
        "resourceGroup": "app1-dev-rg"
      },
      "metadata": {
        "description": "Infrastructure Settings"
      }
    },
    "networkSecurityGroupSettings": {
      "value": [
        {
          "name": "app1-nsg",
          "subnets": [
            "app1-subnet"
          ],
          "securityRules": [
            {
              "name": "RDPAllow",
              "direction": "Inbound",
              "priority": 100,
              "sourceAddressPrefix": "*",
              "destinationAddressPrefix": "*",
              "sourcePortRange": "*",
              "destinationPortRange": "3389",
              "access": "Allow",
              "protocol": "Tcp"
            }
          ]
        }
      ]
    }
  }
	```

- **[virtualMachineParameters.json][vm-parameters]**. This file defines the settings for the VM itself, including the name and size of the VM, the security credentials for the admin user, the disks to be created, and the storage accounts to hold these disks.

	You must specify an image in the `imageReference` section. The values shown below create a VM with the latest build of Windows Server 2012 R2 Datacenter. You can use the following Azure CLI command to obtain a list of all available Windows images in a region (the example uses the westus region):

	```text
	azure vm image list westus MicrosoftWindowsServer WindowsServer
	```

	The `subnetName` parameter in the `nics` section specifies the subnet for the VM. Similarly, the `name` parameter in the `virtualNetworkSettings` identifies the VNet to use. These should be the name of a subnet and VNet defined in the **virtualNetwork.parameters.json** file. 

	You can create multiple VMs either sharing a storage account or with their own storage accounts by modifying the settings in the `buildingBlockSettings` section. If you create multiple VMs, you must also specify the name of an availability set to use or create in the `availabilitySet` section.

	```json
  "parameters": {
    "virtualMachinesSettings": {
      "value": {
        "namePrefix": "app1",
        "computerNamePrefix": "cn",
        "size": "Standard_DS1",
        "osType": "windows",
        "adminUsername": "testuser",
        "adminPassword": "AweS0me@PW",
        "sshPublicKey": "",
        "osAuthenticationType": "password",
        "nics": [
          {
            "isPublic": "true",
            "subnetName": "app1-subnet",
            "privateIPAllocationMethod": "dynamic",
            "publicIPAllocationMethod": "dynamic",
            "isPrimary": "true"
          }
        ],
        "imageReference": {
          "publisher": "MicrosoftWindowsServer",
          "offer": "WindowsServer",
          "sku": "2012-R2-Datacenter",
          "version": "latest"
        },
        "dataDisks": {
          "count": 2,
          "properties": {
            "diskSizeGB": 128,
            "caching": "None",
            "createOption": "Empty"
          }
        },
        "osDisk": {
          "caching": "ReadWrite"
        },
        "availabilitySet": {
          "useExistingAvailabilitySet": "No",
          "name": ""
        }
      },
      "metadata": {
        "description": "Settings for Virtual Machines"
      }
    },
    "virtualNetworkSettings": {
      "value": {
        "name": "app1-vnet",
        "resourceGroup": "app1-dev-rg"
      },
      "metadata": {
        "description": "Infrastructure Settings"
      }
    },
    "buildingBlockSettings": {
      "value": {
        "storageAccountsCount": 1,
        "vmCount": 1,
        "vmStartIndex": 0
      },
      "metadata": {
        "description": "Settings specific to the building block"
      }
    }
  }
	```

## Solution deployment

The solution assumes the following prerequisites:

- You have an existing Azure subscription in which you can create resource groups.

- You have downloaded and installed the most recent build of Azure PowerShell. See [here][azure-powershell-download] for instructions.

To run the script that deploys the solution:

1. Create a folder that contains subfolders named `Scripts` and `Templates`.

2. In the Templates folder, create another subfolder named Windows.

3. Download the [Deploy-ReferenceArchitecture.ps1][solution-script] file to the Scripts folder.

4. Download the following files to Templates/Windows folder:

	- [virtualNetwork.parameters.json][vnet-parameters]

	- [networkSecurityGroup.parameters.json][nsg-parameters]

	- [virtualMachineParameters.json][vm-parameters]

5. Edit the Deploy-ReferenceArchitecture.ps1 file in the Scripts folder, and change the following line to specify the resource group that should be created or used to hold the VM and resources created by the script:

	```powershell
	$resourceGroupName = "app1-dev-rg"
	```
6. Edit each of the JSON files in the Templates/Windows folder to set the parameters for the virtual network, NSG, and VM, as described in the Solution Components section above.

	>[AZURE.NOTE] Make sure that you set the `resourceGroup` parameter in the `virtualNetworkSettings` section of the virtualMachineParameters.json file to be the same as the one you specified in the Deploy-ReferenceArchitecture.ps1 script file.

7. Open a PowerShell window, move to the Scripts folder, and run the following command:

	```powershell
	.\Deploy-ReferenceArchitecture.ps1 <subscription id> <location> Windows
	```

	Replace `<subscription id>` with your Azure subscription ID.

	For `<location>`, specify an Azure region, such as `eastus` or `westus`.

8. When the script has completed, use the Azure portal to verify that the network, NSG, and VM have been created successfully.

## Next steps

In order for the [SLA for Virtual Machines][vm-sla] to apply, you must deploy two or more instances in an availability set. For more information, see [Running multiple VMs on Azure][multi-vm].

<!-- links -->

[audit-logs]: https://azure.microsoft.com/en-us/blog/analyze-azure-audit-logs-in-powerbi-more/
[availability-set]: ../articles/virtual-machines/virtual-machines-windows-create-availability-set.md
[azure-cli]: ../articles/virtual-machines-command-line-tools.md
[azure-storage]: ../articles/storage/storage-introduction.md
[blob-snapshot]: ../articles/storage/storage-blob-snapshots.md
[blob-storage]: ../articles/storage/storage-introduction.md
[boot-diagnostics]: https://azure.microsoft.com/en-us/blog/boot-diagnostics-for-virtual-machines-v2/
[cname-record]: https://en.wikipedia.org/wiki/CNAME_record
[data-disk]: ../articles/virtual-machines/virtual-machines-windows-about-disks-vhds.md
[disk-encryption]: ../articles/azure-security-disk-encryption.md
[enable-monitoring]: ../articles/azure-portal/insights-how-to-use-diagnostics.md
[fqdn]: ../articles/virtual-machines/virtual-machines-windows-portal-create-fqdn.md
[group-policy]: https://technet.microsoft.com/en-us/library/dn595129.aspx
[log-collector]: https://azure.microsoft.com/en-us/blog/simplifying-virtual-machine-troubleshooting-using-azure-log-collector/
[manage-vm-availability]: ../articles/virtual-machines/virtual-machines-windows-manage-availability.md
[multi-vm]: ../articles/guidance/guidance-compute-multi-vm.md
[naming conventions]: ../articles/guidance/guidance-naming-conventions.md
[nsg]: ../articles/virtual-network/virtual-networks-nsg.md
[nsg-default-rules]: ../articles/virtual-network/virtual-networks-nsg.md#default-rules
[planned-maintenance]: ../articles/virtual-machines/virtual-machines-windows-planned-maintenance.md
[premium-storage]: ../articles/storage/storage-premium-storage.md
[rbac]: ../articles/active-directory/role-based-access-control-what-is.md
[rbac-roles]: ../articles/active-directory/role-based-access-built-in-roles.md
[rbac-devtest]: ../articles/active-directory/role-based-access-built-in-roles.md#devtest-lab-user
[rbac-network]: ../articles/active-directory/role-based-access-built-in-roles.md#network-contributor
[reboot-logs]: https://azure.microsoft.com/en-us/blog/viewing-vm-reboot-logs/
[resize-os-disk]: ../articles/virtual-machines/virtual-machines-windows-expand-os-disk.md
[Resize-VHD]: https://technet.microsoft.com/en-us/library/hh848535.aspx
[Resize virtual machines]: https://azure.microsoft.com/en-us/blog/resize-virtual-machines/
[resource-lock]: ../articles/resource-group-lock-resources.md
[resource-manager-overview]: ../articles/resource-group-overview.md
[security-center]: https://azure.microsoft.com/en-us/services/security-center/
[select-vm-image]: ../articles/virtual-machines/virtual-machines-windows-cli-ps-findimage.md
[services-by-region]: https://azure.microsoft.com/en-us/regions/#services
[static-ip]: ../articles/virtual-network/virtual-networks-reserved-public-ip.md
[storage-price]: https://azure.microsoft.com/pricing/details/storage/
[Use Security Center]: ../articles/security-center/security-center-get-started.md#use-security-center
[virtual-machine-sizes]: ../articles/virtual-machines/virtual-machines-windows-sizes.md
[vm-disk-limits]: ../articles/azure-subscription-service-limits.md#virtual-machine-disk-limits
[vm-resize]: ../articles/virtual-machines/virtual-machines-linux-change-vm-size.md
[vm-sla]: https://azure.microsoft.com/en-us/support/legal/sla/virtual-machines/v1_0/
[ARM-Templates]: https://azure.microsoft.com/documentation/articles/resource-group-authoring-templates/
[solution-script]: https://raw.githubusercontent.com/mspnp/arm-building-blocks/master/guidance-compute-single-vm/Scripts/Deploy-ReferenceArchitecture.ps1
[vnet-parameters]: https://raw.githubusercontent.com/mspnp/arm-building-blocks/master/guidance-compute-single-vm/Templates/windows/virtualNetwork.parameters.json
[nsg-parameters]: https://raw.githubusercontent.com/mspnp/arm-building-blocks/master/guidance-compute-single-vm/Templates/windows/networkSecurityGroup.parameters.json
[vm-parameters]: https://raw.githubusercontent.com/mspnp/arm-building-blocks/master/guidance-compute-single-vm/Templates/windows/virtualMachine.parameters.json
[azure-powershell-download]: https://azure.microsoft.com/documentation/articles/powershell-install-configure/
[0]: ./media/guidance-blueprints/compute-single-vm.png "Single Windows VM architecture in Azure"<|MERGE_RESOLUTION|>--- conflicted
+++ resolved
@@ -34,11 +34,7 @@
 
 ### VM recommendations
 
-<<<<<<< HEAD
 - We recommend the DS- and GS-series, unless you have a specialized workload such as high-performance computing. For details, see [Virtual machine sizes][virtual-machine-sizes]. When moving an existing workload to Azure, start with the VM size that's the closest match to your on-premise servers. Then measure the performance of your actual workload with respect to CPU, memory, and disk input/output operations per second (IOPS), and adjust the size if needed. Also, if you need multiple NICs, be aware of the NIC limit for each size.  
-=======
-- We recommend the DS- and GS-series, unless you have a specialized workload such as high-performance computing. For details, see [Virtual machine sizes][virtual-machine-sizes]. When moving an existing workload to Azure, start with the VM size that's the closest match to your on-premises servers. Then measure the performance of your actual workload with respect to CPU, memory, and disk IOPS, and adjust the size if needed. Also, if you need multiple NICs, be aware of the NIC limit for each size.  
->>>>>>> 6c8490fa
 
 - When you provision the VM and other resources, you must specify a location. Generally, choose a location closest to your internal users or customers. However, not all VM sizes may be available in all locations. For details, see [Services by region][services-by-region]. To list the VM sizes available in a given location, run the following Azure command-line interface (CLI) command:
 
@@ -102,11 +98,7 @@
     azure vm enable-diag <resource-group> <vm-name>
      ```
 
-<<<<<<< HEAD
 - **Stopping a VM.** Azure makes a distinction between "Stopped" and "Deallocated" states. You are charged when the VM status is "Stopped". You are not charged when the VM deallocated.
-=======
-- **Stopping a VM.** Azure makes a distinction between "Stopped" and "De-allocated" states. You are charged when the VM status is "Stopped". You are not charged when the VM is de-allocated.
->>>>>>> 6c8490fa
 
     Use the following CLI command to deallocate a VM:
 
