--- conflicted
+++ resolved
@@ -1,21 +1,12 @@
-	
-+ **.NET backend (C#)**:  
-
-<<<<<<< HEAD
-+ **.NET backend (C#)**:  
-
-	1. In Visual Studio, right-click the project, click **Publish** > **Publish Web** > **Microsoft Azure Web Apps**, and (if needed) sign-in with your Azure credentials. When you sign in, Visual Studio downloads and stores your publish settings directly from Azure.
-	
-	2. Select your service from **Existing Web Apps** and click **OK**, then verify the publish information and click **Publish**.  When your Mobile App backend has published successfully, you will see a landing page indicating success.
-
-=======
-	1. In Visual Studio, right-click the project, click **Publish** > **Publish Web** > **Microsoft Azure Web Apps**, and (if needed) sign-in with your Azure credentials. When you sign in, Visual Studio downloads and stores your publish settings directly from Azure.
-	
-	2. Select your service from **Existing Web Apps** and click **OK**, then verify the publish information and click **Publish**.  When your Mobile App backend has published successfully, you will see a landing page indicating success.
-
->>>>>>> a3c102f7
-
-+ **Node.js backend (via Node.js code)** :  
-
- 	Follow the [instructions for deploying Node.js to a Web App](../articles/app-service-web/web-sites-nodejs-develop-deploy-mac.md)
- 
+	
++ **.NET backend (C#)**:  
+
+	1. In Visual Studio, right-click the project, click **Publish** > **Publish Web** > **Microsoft Azure Web Apps**, and (if needed) sign-in with your Azure credentials. When you sign in, Visual Studio downloads and stores your publish settings directly from Azure.
+	
+	2. Select your service from **Existing Web Apps** and click **OK**, then verify the publish information and click **Publish**.  When your Mobile App backend has published successfully, you will see a landing page indicating success.
+
+
++ **Node.js backend (via Node.js code)** :  
+
+ 	Follow the [instructions for deploying Node.js to a Web App](../articles/app-service-web/web-sites-nodejs-develop-deploy-mac.md)
+ 