--- conflicted
+++ resolved
@@ -10,12 +10,7 @@
     - [Azure Automation](#azure-automation) can perform actions across your Azure and on-premises infrastructure.
 
 - Automate application deployment and delivery
-<<<<<<< HEAD
-    - Examples include [Azure DevOps](#visual-studio-team-services) and [Jenkins](#jenkins).
-=======
     - Examples include [Azure DevOps Services](#visual-studio-team-services) and [Jenkins](#jenkins).
->>>>>>> e5dd6d87
-
 
 ## Ansible
 [Ansible](https://www.ansible.com/) is an automation engine for configuration management, VM creation, or application deployment. Ansible uses an agent-less model, typically with SSH keys, to authenticate and manage target machines. Configuration tasks are defined in playbooks, with a number of Ansible modules available to carry out specific tasks. For more information, see [How Ansible works](https://www.ansible.com/how-ansible-works).
