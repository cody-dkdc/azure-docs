
Memory optimized VM sizes offer a high memory-to-CPU ratio that are great for relational database servers, medium to large caches, and in-memory analytics. This article provides information about the number of vCPUs, data disks and NICs as well as storage throughput and network bandwidth for each size in this grouping. 

* The M-Series offers the highest vCPU count (up to 128 vCPUs) and largest memory (up to 3.8 TiB) of any VM in the cloud.  It’s ideal for extremely large databases or other applications that benefit from high vCPU counts and large amounts of memory.

* Dv2-series, D-series, G-series, and the DS/GS counterparts  are ideal for applications that demand faster vCPUs, better temporary storage performance, or have higher memory demands.  They offer a powerful combination for many enterprise-grade applications.

* D-series VMs are designed to run applications that demand higher compute power and temporary disk performance. D-series VMs provide faster processors, a higher memory-to-vCPU ratio, and a solid-state drive (SSD) for temporary storage. For details, see the announcement on the Azure blog, [New D-Series Virtual Machine Sizes](https://azure.microsoft.com/blog/2014/09/22/new-d-series-virtual-machine-sizes/).

* Dv2-series, a follow-on to the original D-series, features a more powerful CPU. The Dv2-series CPU is about 35% faster than the D-series CPU. It is based on the latest generation 2.4 GHz Intel Xeon® E5-2673 v3 (Haswell) processor, and with the Intel Turbo Boost Technology 2.0, can go up to 3.1 GHz. The Dv2-series has the same memory and disk configurations as the D-series.


## Esv3-series <sup>1</sup>

ACU: 160-190

ESv3-series instances are based on the 2.3 GHz Intel XEON ® E5-2673 v4 (Broadwell) processor and can achieve 3.5GHz with Intel Turbo Boost Technology 2.0 and use premium storage. Ev3-series instances are ideal for memory-intensive enterprise applications.


| Size             | vCPU | Memory: GiB | Temp storage (SSD) GiB | Max data disks | Max cached and temp storage throughput: IOPS / MBps (cache size in GiB) | Max uncached disk throughput: IOPS / MBps | Max NICs / Expected network bandwidth (Mbps) |
|------------------|--------|-------------|----------------|----------------|-----------------------------------------------------------------------|-------------------------------------------|------------------------------------------------|
<<<<<<< HEAD
| Standard_E2s_v3  | 2      | 16          | 32             | 4              | 4,000 / 32 (50)                                                       | 3,200 / 48                                | 2 / 1,000                                   |
| Standard_E4s_v3 <sup>2</sup> | 4      | 32          | 64             | 8              | 8,000 / 64 (100)                                                      | 6,400 / 96                                | 2 / 2,000                                   |
| Standard_E8s_v3 <sup>2</sup> | 8      | 64          | 128            | 16             | 16,000 / 128 (200)                                                    | 12,800 / 192                              | 4 / 4,000                                       |
| Standard_E16s_v3 <sup>2</sup>| 16     | 128         | 256            | 32             | 32,000 / 256 (400)                                                    | 25,600 / 384                              | 8 / 8,000                                       |
| Standard_E32s_v3 <sup>2</sup> | 32     | 256         | 512            | 32             | 64,000 / 512 (800)                                                    | 51,200 / 768                              | 8 / 16,000                             |
| Standard_E64s_v3 | 64     | 432         | 864            | 32             | 128,000/1024 (1600)                                                   | 80,000 / 1200                             | 8 / 30,000                             |
| Standard_E64is_v3 <sup>3</sup>| 64     | 432         | 864            | 32             | 128,000/1024 (1600)                                                   | 80,000 / 1200                             | 8 / 30,000 

=======
| Standard_E2s_v3 | 2      | 16          | 32             | 4              | 4,000 / 32 (50)                                                       | 3,200 / 48                                | 2 / 1,000                                   |
| Standard_E4s_v3 <sup>2</sup> | 4      | 32          | 64             | 8              | 8,000 / 64 (100)                                                      | 6,400 / 96                                | 2 / 2,000                                   |
| Standard_E8s_v3 <sup>2</sup> | 8      | 64          | 128            | 16             | 16,000 / 128 (200)                                                    | 12,800 / 192                              | 4 / 4,000                                       |
| Standard_E16s_v3 <sup>2</sup> | 16     | 128         | 256            | 32             | 32,000 / 256 (400)                                                    | 25,600 / 384                              | 8 / 8,000                                       |
| Standard_E32s_v3 <sup>2</sup> | 32     | 256         | 512            | 32             | 64,000 / 512 (800)                                                    | 51,200 / 768                              | 8 / 16,000                             |
| Standard_E64s_v3 <sup>2</sup> | 64     | 432         | 864            | 32             | 128,000/1024 (1600)                                                   | 80,000 / 1200                             | 8 / 30,000                             |
| Standard_E64is_v3 <sup>3</sup> | 64     | 432         | 864            | 32             | 128,000/1024 (1600)                                                   | 80,000 / 1200                             | 8 / 30,000                             |
>>>>>>> 34553e9f

<sup>1</sup> Esv3-series VM’s feature Intel® Hyper-Threading Technology

<sup>2</sup> Constrained core sizes available 

<<<<<<< HEAD
<sup>3</sup> Instance is isolated to hardware dedicated to a single customer.
=======
<sup>3</sup> Instance is isolated to hardware dedicated to a single customer
>>>>>>> 34553e9f

## Ev3-series <sup>1</sup>

ACU: 160 - 190 

Ev3-series instances are based on the 2.3 GHz Intel XEON ® E5-2673 v4 (Broadwell) processor and can achieve 3.5GHz with Intel Turbo Boost Technology 2.0. Ev3-series instances are ideal for memory-intensive enterprise applications.

Data disk storage is billed separately from virtual machines. To use premium storage disks, use the ESv3 sizes. The pricing and billing meters for ESv3 sizes are the same as Ev3-series. 


| Size            | vCPU | Memory: GiB | Temp storage (SSD) GiB | Max data disks | Max temp storage throughput: IOPS / Read MBps / Write MBps | Max NICs / Network bandwidth |
|-----------------|-----------|-------------|----------------|----------------|----------------------------------------------------------|------------------------------|
| Standard_E2_v3  | 2         | 16          | 50             | 4              | 3000/46/23                                               | 2 / 1,000                 |
| Standard_E4_v3  | 4         | 32          | 100            | 8              | 6000/93/46                                               | 2 / 2,000                 |
| Standard_E8_v3  | 8         | 64          | 200            | 16             | 12000/187/93                                             | 4 / 4,000                     |
| Standard_E16_v3 | 16        | 128         | 400            | 32             | 24000/375/187                                            | 8 / 8,000                     |
| Standard_E32_v3 | 32        | 256         | 800            | 32             | 48000/750/375                                            | 8 / 16,000                 |
| Standard_E64_v3 | 64        | 432         | 1600           | 32             | 96000/1000/500                                           | 8 / 30,000           |
<<<<<<< HEAD
| Standard_E64i_v3 <sup>3</sup> | 64        | 432         | 1600           | 32             | 96000/1000/500                                           | 8 / 30,000          |

<sup>1</sup> Ev3-series VM’s feature Intel® Hyper-Threading Technology

<sup>2</sup> Instance is isolated to hardware dedicated to a single customer.
=======
| Standard_E64i_v3 <sup>2</sup> | 64        | 432         | 1600           | 32             | 96000/1000/500                                           | 8 / 30,000           |

<sup>1</sup> Ev3-series VM’s feature Intel® Hyper-Threading Technology

<sup>2</sup> Constrained core sizes available 
>>>>>>> 34553e9f

## M-series <sup>1</sup>

ACU: 160-180

| Size            | vCPU | Memory: GiB | Temp storage (SSD) GiB | Max data disks | Max cached and temp storage throughput: IOPS / MBps (cache size in GiB) | Max uncached disk throughput: IOPS / MBps | Max NICs / Expected network bandwidth (Mbps) |
|-----------------|------|-------------|----------------|----------------|-----------------------------------------------------------------------|-------------------------------------------|------------------------------|
| Standard_M64s  | 64   | 1024        | 2048           | 64             | 80,000 / 800 (6348)       | 40,000 / 1,000                            | 8 / 16000          |
| Standard_M64ms  | 64   | 1792        | 2048           | 64             | 80,000 / 800 (6348)       | 40,000 / 1,000                            | 8 / 16000          |
| Standard_M128s <sup>2, 3</sup> | 128  | 2048        | 4096           | 64             | 160,000 / 1,600 (12,696) | 80,000 / 2,000                            | 8 / 30000          |
| Standard_M128ms <sup>2, 3, 4</sup> | 128  | 3800        | 4096           | 64             | 160,000 / 1,600 (12,696) | 80,000 / 2,000                            | 8 / 30000          |

<sup>1</sup> M-series VM’s feature Intel® Hyper-Threading Technology

<sup>2</sup> More than 64 vCPU’s require one of these supported guest OSes: Windows Server 2016, Ubuntu 16.04 LTS, SLES 12 SP2, and Red Hat Enterprise Linux, CentOS 7.3 or Oracle Linux 7.3 with LIS 4.2.1 

<sup>3</sup> Constrained core sizes available

<sup>4</sup> Instance is isolated to hardware dedicated to a single customer
<br>

## GS-series <sup>1</sup>

ACU: 180 - 240

| Size | vCPU | Memory: GiB | Temp storage (SSD) GiB | Max data disks | Max cached and temp storage throughput: IOPS / MBps (cache size in GiB) | Max uncached disk throughput: IOPS / MBps | Max NICs / Expected network bandwidth (Mbps) |
|---|---|---|---|---|---|---|---|
| Standard_GS1 |2 |28 |56 |8 |10,000 / 100 (264) |5,000 / 125 |2 / 2000 |
| Standard_GS2 |4 |56 |112 |16 |20,000 / 200 (528) |10,000 / 250 |2 / 4000 |
| Standard_GS3 |8 |112 |224 |32 |40,000 / 400 (1,056) |20,000 / 500 |4 / 8000 |
| Standard_GS4 <sup>3</sup> |16 |224 |448 |64 |80,000 / 800 (2,112) |40,000 / 1,000 |8 / 16000 |
| Standard_GS5 <sup>2, 3</sup> |32 |448 |896 |64 |160,000 / 1,600 (4,224) |80,000 / 2,000 |8 / 20000 |

<sup>1</sup> The maximum disk throughput (IOPS or MBps) possible with a GS series VM may be limited by the number, size and striping of the attached disk(s). For details, see [Premium Storage: High-performance storage for Azure virtual machine workloads](../articles/virtual-machines/windows/premium-storage.md). 

<sup>2</sup> Instance is isolated to hardware dedicated to a single customer

<sup>3</sup> Constrained core sizes available 

<br>

## G-series

ACU: 180 - 240

| Size         | vCPU | Memory: GiB | Temp storage (SSD) GiB | Max temp storage throughput: IOPS / Read MBps / Write MBps | Max data disks / throughput: IOPS | Max NICs / Expected network bandwidth (Mbps) |
|--------------|-----------|-------------|----------------|----------------------------------------------------------|-----------------------------------|------------------------------|
| Standard_G1  | 2         | 28          | 384            | 6000 / 93 / 46                                           | 8 / 8 x 500                       | 2 / 2000                     |
| Standard_G2  | 4         | 56          | 768            | 12000 / 187 / 93                                         | 16 / 16 x 500                       | 2 / 4000                     |
| Standard_G3  | 8         | 112         | 1,536          | 24000 / 375 / 187                                        | 32 / 32 x 500                     | 4 / 8000                |
| Standard_G4  | 16        | 224         | 3,072          | 48000 / 750 / 375                                        | 64 / 64 x 500                     | 8 / 16000          |
| Standard_G5 <sup>1</sup> | 32        | 448         | 6,144          | 96000 / 1500 / 750                                       | 64 / 64 x 500                     | 8 / 20000           |

<sup>1</sup> Instance is isolated to hardware dedicated to a single customer
<br>


## DSv2-series <sup>1</sup>

ACU: 210 - 250

| Size | vCPU | Memory: GiB | Temp storage (SSD) GiB | Max data disks | Max cached and temp storage throughput: IOPS / MBps (cache size in GiB) | Max uncached disk throughput: IOPS / MBps | Max NICs / Expected network bandwidth (Mbps) |
| --- | --- | --- | --- | --- | --- | --- | --- |
<<<<<<< HEAD
| Standard_DS11_v2 <sup>4</sup> |2 |14 |28 |8 |8,000 / 64 (72) |6,400 / 96 |2 / 1500 |
| Standard_DS12_v2 <sup>4</sup> |4 |28 |56 |16 |16,000 / 128 (144) |12,800 / 192 |4 / 3000 |
| Standard_DS13_v2 |8 |56 |112 |32 |32,000 / 256 (288) |25,600 / 384 |8 / 6000 |
| Standard_DS14_v2 <sup>4</sup> |16 |112 |224 |64 |64,000 / 512 (576) |51,200 / 768 |8 / 12000 |
| Standard_DS15_v2 <sup>2</sup> |20 |140 |280 |64 |80,000 / 640 (720) |64,000 / 960 |8 / 25000 <sup>3</sup>
=======
| Standard_DS11_v2 <sup>3</sup> |2 |14 |28 |8 |8,000 / 64 (72) |6,400 / 96 |2 / 1500 |
| Standard_DS12_v2 <sup>3</sup> |4 |28 |56 |16 |16,000 / 128 (144) |12,800 / 192 |4 / 3000 |
| Standard_DS13_v2 <sup>3</sup> |8 |56 |112 |32 |32,000 / 256 (288) |25,600 / 384 |8 / 6000 |
| Standard_DS14_v2 <sup>3</sup>|16 |112 |224 |64 |64,000 / 512 (576) |51,200 / 768 |8 / 12000 |
| Standard_DS15_v2 <sup>2</sup> |20 |140 |280 |64 |80,000 / 640 (720) |64,000 / 960 |8 / 25000 <sup>4</sup>
>>>>>>> 34553e9f

<sup>1</sup> The maximum disk throughput (IOPS or MBps) possible with a DSv2 series VM may be limited by the number, size and striping of the attached disk(s).  For details, see [Premium Storage: High-performance storage for Azure virtual machine workloads](../articles/virtual-machines/windows/premium-storage.md).

<sup>2</sup> Instance is isolated to hardware dedicated to a single customer

<sup>3</sup> Constrained core sizes available 

<sup>4</sup> 25000 Mbps with Accelerated Networking

<sup>4</sup> Constrained core sizes available 

<br>

## Dv2-series

ACU: 210 - 250

| Size              | vCPU | Memory: GiB | Temp storage (SSD) GiB | Max temp storage throughput: IOPS / Read MBps / Write MBps | Max data disks / throughput: IOPS | Max NICs / Expected network bandwidth (Mbps) |
|-------------------|-----------|-------------|----------------|----------------------------------------------------------|-----------------------------------|------------------------------|
| Standard_D11_v2   | 2         | 14          | 100            | 6000 / 93 / 46                                           | 8 / 8x500                         | 2 / 1500                     |
| Standard_D12_v2   | 4         | 28          | 200            | 12000 / 187 / 93                                         | 16 / 16x500                         | 4 / 3000                     |
| Standard_D13_v2   | 8         | 56          | 400            | 24000 / 375 / 187                                        | 32 / 32x500                       | 8 / 6000                     |
| Standard_D14_v2   | 16        | 112         | 800            | 48000 / 750 / 375                                        | 64 / 64x500                       | 8 / 12000          |
| Standard_D15_v2 <sup>1</sup> | 20        | 140         | 1,000          | 60000 / 937 / 468                                        | 64 / 64x500                       | 8 / 25000 <sup>2</sup> |

<sup>1</sup> Instance is isolated to hardware dedicated to a single customer. 

<sup>2</sup> 25000 Mbps with Accelerated Networking.



<br>

## DS-series <sup>1</sup>

ACU: 160

| Size | vCPU | Memory: GiB | Temp storage (SSD) GiB | Max data disks | Max cached and temp storage throughput: IOPS / MBps (cache size in GiB) | Max uncached disk throughput: IOPS / MBps | Max NICs / Expected network bandwidth (Mbps) |
| --- | --- | --- | --- | --- | --- | --- | --- |
| Standard_DS11 |2 |14 |28 |8 |8,000 / 64 (72) |6,400 / 64 |2 / 1000 |
| Standard_DS12 |4 |28 |56 |16 |16,000 / 128 (144) |12,800 / 128 |4 / 2000 |
| Standard_DS13 |8 |56 |112 |32 |32,000 / 256 (288) |25,600 / 256 |8 / 4000 |
| Standard_DS14 |16 |112 |224 |64 |64,000 / 512 (576) |51,200 / 512 |8 / 8000 |

<sup>1</sup> The maximum disk throughput (IOPS or MBps) possible with a DS series VM may be limited by the number, size and striping of the attached disk(s).  For details, see [Premium Storage: High-performance storage for Azure virtual machine workloads](../articles/virtual-machines/windows/premium-storage.md).



## D-series

ACU: 160

| Size         | vCPU | Memory: GiB | Temp storage (SSD) GiB | Max temp storage throughput: IOPS / Read MBps / Write MBps | Max data disks / throughput: IOPS | Max NICs / Expected network bandwidth (Mbps) |
|--------------|-----------|-------------|----------------|----------------------------------------------------------|-----------------------------------|------------------------------|
| Standard_D11 | 2         | 14          | 100            | 6000 / 93 / 46                                           | 8 / 8x500                         | 2 / 1000                     |
| Standard_D12 | 4         | 28          | 200            | 12000 / 187 / 93                                         | 16 / 16x500                         | 4 / 2000                     |
| Standard_D13 | 8         | 56          | 400            | 24000 / 375 / 187                                        | 32 / 32x500                       | 8 / 4000                     |
| Standard_D14 | 16        | 112         | 800            | 48000 / 750 / 375                                        | 64 / 64x500                       | 8 / 8000                |

<br>
<|MERGE_RESOLUTION|>--- conflicted
+++ resolved
@@ -19,34 +19,21 @@
 
 | Size             | vCPU | Memory: GiB | Temp storage (SSD) GiB | Max data disks | Max cached and temp storage throughput: IOPS / MBps (cache size in GiB) | Max uncached disk throughput: IOPS / MBps | Max NICs / Expected network bandwidth (Mbps) |
 |------------------|--------|-------------|----------------|----------------|-----------------------------------------------------------------------|-------------------------------------------|------------------------------------------------|
-<<<<<<< HEAD
-| Standard_E2s_v3  | 2      | 16          | 32             | 4              | 4,000 / 32 (50)                                                       | 3,200 / 48                                | 2 / 1,000                                   |
-| Standard_E4s_v3 <sup>2</sup> | 4      | 32          | 64             | 8              | 8,000 / 64 (100)                                                      | 6,400 / 96                                | 2 / 2,000                                   |
-| Standard_E8s_v3 <sup>2</sup> | 8      | 64          | 128            | 16             | 16,000 / 128 (200)                                                    | 12,800 / 192                              | 4 / 4,000                                       |
-| Standard_E16s_v3 <sup>2</sup>| 16     | 128         | 256            | 32             | 32,000 / 256 (400)                                                    | 25,600 / 384                              | 8 / 8,000                                       |
-| Standard_E32s_v3 <sup>2</sup> | 32     | 256         | 512            | 32             | 64,000 / 512 (800)                                                    | 51,200 / 768                              | 8 / 16,000                             |
-| Standard_E64s_v3 | 64     | 432         | 864            | 32             | 128,000/1024 (1600)                                                   | 80,000 / 1200                             | 8 / 30,000                             |
-| Standard_E64is_v3 <sup>3</sup>| 64     | 432         | 864            | 32             | 128,000/1024 (1600)                                                   | 80,000 / 1200                             | 8 / 30,000 
+| Standard_E2s_v3 | 2      | 16          | 32             | 4              | 4,000 / 32 (50)                                                       | 3,200 / 48                                | 2 / 1,000                                   |
+| Standard_E4s_v3&nbsp;<sup>2</sup> | 4      | 32          | 64             | 8              | 8,000 / 64 (100)                                                      | 6,400 / 96                                | 2 / 2,000                                   |
+| Standard_E8s_v3&nbsp;<sup>2</sup> | 8      | 64          | 128            | 16             | 16,000 / 128 (200)                                                    | 12,800 / 192                              | 4 / 4,000                                       |
+| Standard_E16s_v3&nbsp;<sup>2</sup> | 16     | 128         | 256            | 32             | 32,000 / 256 (400)                                                    | 25,600 / 384                              | 8 / 8,000                                       |
+| Standard_E32s_v3&nbsp;<sup>2</sup> | 32     | 256         | 512            | 32             | 64,000 / 512 (800)                                                    | 51,200 / 768                              | 8 / 16,000                             |
+| Standard_E64s_v3&nbsp;<sup>2</sup> | 64     | 432         | 864            | 32             | 128,000/1024 (1600)                                                   | 80,000 / 1200                             | 8 / 30,000                             |
+| Standard_E64is_v3&nbsp;<sup>3</sup> | 64     | 432         | 864            | 32             | 128,000/1024 (1600)                                                   | 80,000 / 1200                             | 8 / 30,000                             |
 
-=======
-| Standard_E2s_v3 | 2      | 16          | 32             | 4              | 4,000 / 32 (50)                                                       | 3,200 / 48                                | 2 / 1,000                                   |
-| Standard_E4s_v3 <sup>2</sup> | 4      | 32          | 64             | 8              | 8,000 / 64 (100)                                                      | 6,400 / 96                                | 2 / 2,000                                   |
-| Standard_E8s_v3 <sup>2</sup> | 8      | 64          | 128            | 16             | 16,000 / 128 (200)                                                    | 12,800 / 192                              | 4 / 4,000                                       |
-| Standard_E16s_v3 <sup>2</sup> | 16     | 128         | 256            | 32             | 32,000 / 256 (400)                                                    | 25,600 / 384                              | 8 / 8,000                                       |
-| Standard_E32s_v3 <sup>2</sup> | 32     | 256         | 512            | 32             | 64,000 / 512 (800)                                                    | 51,200 / 768                              | 8 / 16,000                             |
-| Standard_E64s_v3 <sup>2</sup> | 64     | 432         | 864            | 32             | 128,000/1024 (1600)                                                   | 80,000 / 1200                             | 8 / 30,000                             |
-| Standard_E64is_v3 <sup>3</sup> | 64     | 432         | 864            | 32             | 128,000/1024 (1600)                                                   | 80,000 / 1200                             | 8 / 30,000                             |
->>>>>>> 34553e9f
 
-<sup>1</sup> Esv3-series VM’s feature Intel® Hyper-Threading Technology
+<sup>1</sup> Esv3-series VM’s feature Intel® Hyper-Threading Technology.
 
-<sup>2</sup> Constrained core sizes available 
+<sup>2</sup> Constrained core sizes available.
 
-<<<<<<< HEAD
 <sup>3</sup> Instance is isolated to hardware dedicated to a single customer.
-=======
-<sup>3</sup> Instance is isolated to hardware dedicated to a single customer
->>>>>>> 34553e9f
+
 
 ## Ev3-series <sup>1</sup>
 
@@ -65,19 +52,12 @@
 | Standard_E16_v3 | 16        | 128         | 400            | 32             | 24000/375/187                                            | 8 / 8,000                     |
 | Standard_E32_v3 | 32        | 256         | 800            | 32             | 48000/750/375                                            | 8 / 16,000                 |
 | Standard_E64_v3 | 64        | 432         | 1600           | 32             | 96000/1000/500                                           | 8 / 30,000           |
-<<<<<<< HEAD
-| Standard_E64i_v3 <sup>3</sup> | 64        | 432         | 1600           | 32             | 96000/1000/500                                           | 8 / 30,000          |
+| Standard_E64i_v3&nbsp;<sup>2</sup> | 64        | 432         | 1600           | 32             | 96000/1000/500                                           | 8 / 30,000           |
 
-<sup>1</sup> Ev3-series VM’s feature Intel® Hyper-Threading Technology
+<sup>1</sup> Ev3-series VM’s feature Intel® Hyper-Threading Technology.
 
-<sup>2</sup> Instance is isolated to hardware dedicated to a single customer.
-=======
-| Standard_E64i_v3 <sup>2</sup> | 64        | 432         | 1600           | 32             | 96000/1000/500                                           | 8 / 30,000           |
+<sup>2</sup> Constrained core sizes available. 
 
-<sup>1</sup> Ev3-series VM’s feature Intel® Hyper-Threading Technology
-
-<sup>2</sup> Constrained core sizes available 
->>>>>>> 34553e9f
 
 ## M-series <sup>1</sup>
 
@@ -87,16 +67,16 @@
 |-----------------|------|-------------|----------------|----------------|-----------------------------------------------------------------------|-------------------------------------------|------------------------------|
 | Standard_M64s  | 64   | 1024        | 2048           | 64             | 80,000 / 800 (6348)       | 40,000 / 1,000                            | 8 / 16000          |
 | Standard_M64ms  | 64   | 1792        | 2048           | 64             | 80,000 / 800 (6348)       | 40,000 / 1,000                            | 8 / 16000          |
-| Standard_M128s <sup>2, 3</sup> | 128  | 2048        | 4096           | 64             | 160,000 / 1,600 (12,696) | 80,000 / 2,000                            | 8 / 30000          |
-| Standard_M128ms <sup>2, 3, 4</sup> | 128  | 3800        | 4096           | 64             | 160,000 / 1,600 (12,696) | 80,000 / 2,000                            | 8 / 30000          |
+| Standard_M128s&nbsp;<sup>2,&nbsp;3</sup> | 128  | 2048        | 4096           | 64             | 160,000 / 1,600 (12,696) | 80,000 / 2,000                            | 8 / 30000          |
+| Standard_M128ms&nbsp;<sup>2,&nbsp;3,&nbsp;4</sup> | 128  | 3800        | 4096           | 64             | 160,000 / 1,600 (12,696) | 80,000 / 2,000                            | 8 / 30000          |
 
 <sup>1</sup> M-series VM’s feature Intel® Hyper-Threading Technology
 
-<sup>2</sup> More than 64 vCPU’s require one of these supported guest OSes: Windows Server 2016, Ubuntu 16.04 LTS, SLES 12 SP2, and Red Hat Enterprise Linux, CentOS 7.3 or Oracle Linux 7.3 with LIS 4.2.1 
+<sup>2</sup> More than 64 vCPU’s require one of these supported guest OSes: Windows Server 2016, Ubuntu 16.04 LTS, SLES 12 SP2, and Red Hat Enterprise Linux, CentOS 7.3 or Oracle Linux 7.3 with LIS 4.2.1.
 
-<sup>3</sup> Constrained core sizes available
+<sup>3</sup> Constrained core sizes available.
 
-<sup>4</sup> Instance is isolated to hardware dedicated to a single customer
+<sup>4</sup> Instance is isolated to hardware dedicated to a single customer.
 <br>
 
 ## GS-series <sup>1</sup>
@@ -108,14 +88,14 @@
 | Standard_GS1 |2 |28 |56 |8 |10,000 / 100 (264) |5,000 / 125 |2 / 2000 |
 | Standard_GS2 |4 |56 |112 |16 |20,000 / 200 (528) |10,000 / 250 |2 / 4000 |
 | Standard_GS3 |8 |112 |224 |32 |40,000 / 400 (1,056) |20,000 / 500 |4 / 8000 |
-| Standard_GS4 <sup>3</sup> |16 |224 |448 |64 |80,000 / 800 (2,112) |40,000 / 1,000 |8 / 16000 |
-| Standard_GS5 <sup>2, 3</sup> |32 |448 |896 |64 |160,000 / 1,600 (4,224) |80,000 / 2,000 |8 / 20000 |
+| Standard_GS4&nbsp;<sup>3</sup> |16 |224 |448 |64 |80,000 / 800 (2,112) |40,000 / 1,000 |8 / 16000 |
+| Standard_GS5&nbsp;<sup>2,&nbsp;3</sup> |32 |448 |896 |64 |160,000 / 1,600 (4,224) |80,000 / 2,000 |8 / 20000 |
 
 <sup>1</sup> The maximum disk throughput (IOPS or MBps) possible with a GS series VM may be limited by the number, size and striping of the attached disk(s). For details, see [Premium Storage: High-performance storage for Azure virtual machine workloads](../articles/virtual-machines/windows/premium-storage.md). 
 
-<sup>2</sup> Instance is isolated to hardware dedicated to a single customer
+<sup>2</sup> Instance is isolated to hardware dedicated to a single customer.
 
-<sup>3</sup> Constrained core sizes available 
+<sup>3</sup> Constrained core sizes available.
 
 <br>
 
@@ -129,9 +109,9 @@
 | Standard_G2  | 4         | 56          | 768            | 12000 / 187 / 93                                         | 16 / 16 x 500                       | 2 / 4000                     |
 | Standard_G3  | 8         | 112         | 1,536          | 24000 / 375 / 187                                        | 32 / 32 x 500                     | 4 / 8000                |
 | Standard_G4  | 16        | 224         | 3,072          | 48000 / 750 / 375                                        | 64 / 64 x 500                     | 8 / 16000          |
-| Standard_G5 <sup>1</sup> | 32        | 448         | 6,144          | 96000 / 1500 / 750                                       | 64 / 64 x 500                     | 8 / 20000           |
+| Standard_G5&nbsp;<sup>1</sup> | 32        | 448         | 6,144          | 96000 / 1500 / 750                                       | 64 / 64 x 500                     | 8 / 20000           |
 
-<sup>1</sup> Instance is isolated to hardware dedicated to a single customer
+<sup>1</sup> Instance is isolated to hardware dedicated to a single customer.
 <br>
 
 
@@ -141,29 +121,20 @@
 
 | Size | vCPU | Memory: GiB | Temp storage (SSD) GiB | Max data disks | Max cached and temp storage throughput: IOPS / MBps (cache size in GiB) | Max uncached disk throughput: IOPS / MBps | Max NICs / Expected network bandwidth (Mbps) |
 | --- | --- | --- | --- | --- | --- | --- | --- |
-<<<<<<< HEAD
-| Standard_DS11_v2 <sup>4</sup> |2 |14 |28 |8 |8,000 / 64 (72) |6,400 / 96 |2 / 1500 |
-| Standard_DS12_v2 <sup>4</sup> |4 |28 |56 |16 |16,000 / 128 (144) |12,800 / 192 |4 / 3000 |
-| Standard_DS13_v2 |8 |56 |112 |32 |32,000 / 256 (288) |25,600 / 384 |8 / 6000 |
-| Standard_DS14_v2 <sup>4</sup> |16 |112 |224 |64 |64,000 / 512 (576) |51,200 / 768 |8 / 12000 |
-| Standard_DS15_v2 <sup>2</sup> |20 |140 |280 |64 |80,000 / 640 (720) |64,000 / 960 |8 / 25000 <sup>3</sup>
-=======
-| Standard_DS11_v2 <sup>3</sup> |2 |14 |28 |8 |8,000 / 64 (72) |6,400 / 96 |2 / 1500 |
-| Standard_DS12_v2 <sup>3</sup> |4 |28 |56 |16 |16,000 / 128 (144) |12,800 / 192 |4 / 3000 |
-| Standard_DS13_v2 <sup>3</sup> |8 |56 |112 |32 |32,000 / 256 (288) |25,600 / 384 |8 / 6000 |
-| Standard_DS14_v2 <sup>3</sup>|16 |112 |224 |64 |64,000 / 512 (576) |51,200 / 768 |8 / 12000 |
-| Standard_DS15_v2 <sup>2</sup> |20 |140 |280 |64 |80,000 / 640 (720) |64,000 / 960 |8 / 25000 <sup>4</sup>
->>>>>>> 34553e9f
+| Standard_DS11_v2&nbsp;<sup>3</sup> |2 |14 |28 |8 |8,000 / 64 (72) |6,400 / 96 |2 / 1500 |
+| Standard_DS12_v2&nbsp;<sup>3</sup> |4 |28 |56 |16 |16,000 / 128 (144) |12,800 / 192 |4 / 3000 |
+| Standard_DS13_v2&nbsp;<sup>3</sup> |8 |56 |112 |32 |32,000 / 256 (288) |25,600 / 384 |8 / 6000 |
+| Standard_DS14_v2&nbsp;<sup>3</sup>|16 |112 |224 |64 |64,000 / 512 (576) |51,200 / 768 |8 / 12000 |
+| Standard_DS15_v2&nbsp;<sup>2</sup> |20 |140 |280 |64 |80,000 / 640 (720) |64,000 / 960 |8 / 25000&nbsp;<sup>4</sup>
+
 
 <sup>1</sup> The maximum disk throughput (IOPS or MBps) possible with a DSv2 series VM may be limited by the number, size and striping of the attached disk(s).  For details, see [Premium Storage: High-performance storage for Azure virtual machine workloads](../articles/virtual-machines/windows/premium-storage.md).
 
-<sup>2</sup> Instance is isolated to hardware dedicated to a single customer
+<sup>2</sup> Instance is isolated to hardware dedicated to a single customer.
 
-<sup>3</sup> Constrained core sizes available 
+<sup>3</sup> Constrained core sizes available.
 
-<sup>4</sup> 25000 Mbps with Accelerated Networking
-
-<sup>4</sup> Constrained core sizes available 
+<sup>4</sup> 25000 Mbps with Accelerated Networking.
 
 <br>
 
@@ -177,7 +148,7 @@
 | Standard_D12_v2   | 4         | 28          | 200            | 12000 / 187 / 93                                         | 16 / 16x500                         | 4 / 3000                     |
 | Standard_D13_v2   | 8         | 56          | 400            | 24000 / 375 / 187                                        | 32 / 32x500                       | 8 / 6000                     |
 | Standard_D14_v2   | 16        | 112         | 800            | 48000 / 750 / 375                                        | 64 / 64x500                       | 8 / 12000          |
-| Standard_D15_v2 <sup>1</sup> | 20        | 140         | 1,000          | 60000 / 937 / 468                                        | 64 / 64x500                       | 8 / 25000 <sup>2</sup> |
+| Standard_D15_v2&nbsp;<sup>1</sup> | 20        | 140         | 1,000          | 60000 / 937 / 468                                        | 64 / 64x500                       | 8 / 25000&nbsp;<sup>2</sup> |
 
 <sup>1</sup> Instance is isolated to hardware dedicated to a single customer. 
 
