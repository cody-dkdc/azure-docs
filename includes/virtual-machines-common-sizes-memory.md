---
 title: include file
 description: include file
 services: virtual-machines
 author: jonbeck7
 ms.service: virtual-machines
 ms.topic: include
 ms.date: 05/16/2019
 ms.author: azcspmt;jonbeck;cynthn
 ms.custom: include file
---

Memory optimized VM sizes offer a high memory-to-CPU ratio that are great for relational database servers, medium to large caches, and in-memory analytics. This article provides information about the number of vCPUs, data disks and NICs as well as storage throughput and network bandwidth for each size in this grouping. 

* The Mv2-Series offers the highest vCPU count (up to 208 vCPUs) and largest memory (up to 5.7 TiB) of any VM in the cloud. It’s ideal for extremely large databases or other applications that benefit from high vCPU counts and large amounts of memory.
 
* The M-Series offers a high vCPU count (up to 128 vCPUs) and a large amount of memory (up to 3.8 TiB). It’s also ideal for extremely large databases or other applications that benefit from high vCPU counts and large amounts of memory.

* Dv2-series, G-series, and the DSv2/GS counterparts are ideal for applications that demand faster vCPUs, better temporary storage performance, or have higher memory demands. They offer a powerful combination for many enterprise-grade applications.

* Dv2-series, a follow-on to the original D-series, features a more powerful CPU. The Dv2-series CPU is about 35% faster than the D-series CPU. It is based on the latest generation 2.4 GHz Intel Xeon® E5-2673 v3 2.4 GHz (Haswell) or E5-2673 v4 2.3 GHz (Broadwell) processors, and with the Intel Turbo Boost Technology 2.0, can go up to 3.1 GHz. The Dv2-series has the same memory and disk configurations as the D-series.

* The Ev3-series features the E5-2673 v4 2.3 GHz  (Broadwell) processor in a hyper-threaded configuration, providing a better value proposition for most general purpose workloads, and bringing the Ev3 into alignment with the general purpose VMs of most other clouds.  Memory has been expanded (from 7 GiB/vCPU to 8 GiB/vCPU) while disk and network limits have been adjusted on a per core basis to align with the move to hyperthreading.  The Ev3 is the follow up to the high memory VM sizes of the D/Dv2 families.

* Azure Compute offers virtual machine sizes that are Isolated to a specific hardware type and dedicated to a single customer.  These virtual machine sizes are best suited for workloads that require a high degree of isolation from other customers for workloads involving elements like compliance and regulatory requirements.  Customers can also choose to further subdivide the resources of these Isolated virtual machines by using [Azure support for nested virtual machines](https://azure.microsoft.com/blog/nested-virtualization-in-azure/).  Please see the tables of virtual machine families below for your isolated VM options.

## Esv3-series 

ACU: 160-190 <sup>1</sup>

Premium Storage:  Supported

Premium Storage caching:  Supported

ESv3-series instances are based on the 2.3 GHz Intel XEON ® E5-2673 v4 (Broadwell) processor and can achieve 3.5GHz with Intel Turbo Boost Technology 2.0 and use premium storage. Ev3-series instances are ideal for memory-intensive enterprise applications.


| Size             | vCPU | Memory: GiB | Temp storage (SSD) GiB | Max data disks | Max cached and temp storage throughput: IOPS / MBps (cache size in GiB) | Max uncached disk throughput: IOPS / MBps | Max NICs / Expected network bandwidth (Mbps) |
|------------------|--------|-------------|----------------|----------------|-----------------------------------------------------------------------|-------------------------------------------|------------------------------------------------|
| Standard_E2s_v3 | 2      | 16          | 32             | 4              | 4000 / 32 (50)                                                       | 3200 / 48                                | 2 / 1000                                   |
| Standard_E4s_v3&nbsp;<sup>2</sup> | 4      | 32          | 64             | 8              | 8000 / 64 (100)                                                      | 6400 / 96                                | 2 / 2000                                   |
| Standard_E8s_v3&nbsp;<sup>2</sup> | 8      | 64          | 128            | 16             | 16000 / 128 (200)                                                    | 12800 / 192                              | 4 / 4000                                       |
| Standard_E16s_v3&nbsp;<sup>2</sup> | 16     | 128         | 256            | 32             | 32000 / 256 (400)                                                    | 25600 / 384                              | 8 / 8000                                       |
| Standard_E20s_v3                   | 20     | 160         | 320            | 32             | 40000 / 320 (400)                                                    | 32000 / 480                              | 8 / 10000                                       |
| Standard_E32s_v3&nbsp;<sup>2</sup> | 32     | 256         | 512            | 32             | 64000 / 512 (800)                                                    | 51200 / 768                              | 8 / 16000                             |
| Standard_E64s_v3&nbsp;<sup>2</sup> | 64     | 432         | 864            | 32             | 128000 / 1024 (1600)                                                   | 80000 / 1200                             | 8 / 30000                             |
| Standard_E64is_v3&nbsp;<sup>3</sup> | 64     | 432         | 864            | 32             | 128000 / 1024 (1600)                                                   | 80000 / 1200                             | 8 / 30000                             |


<sup>1</sup> Esv3-series VM’s feature Intel® Hyper-Threading Technology.

<sup>2</sup> Constrained core sizes available.

<sup>3</sup> Instance is isolated to hardware dedicated to a single customer.


## Ev3-series 

ACU: 160 - 190 <sup>1</sup>

Premium Storage:  Not Supported

Premium Storage caching:  Not Supported

Ev3-series instances are based on the 2.3 GHz Intel XEON ® E5-2673 v4 (Broadwell) processor and can achieve 3.5GHz with Intel Turbo Boost Technology 2.0. Ev3-series instances are ideal for memory-intensive enterprise applications.

Data disk storage is billed separately from virtual machines. To use premium storage disks, use the ESv3 sizes. The pricing and billing meters for ESv3 sizes are the same as Ev3-series. 


| Size            | vCPU | Memory: GiB | Temp storage (SSD) GiB | Max data disks | Max temp storage throughput: IOPS / Read MBps / Write MBps | Max NICs / Network bandwidth |
|-----------------|-----------|-------------|----------------|----------------|----------------------------------------------------------|------------------------------|
| Standard_E2_v3  | 2         | 16          | 50             | 4              | 3000/46/23                                               | 2 / 1000                 |
| Standard_E4_v3  | 4         | 32          | 100            | 8              | 6000/93/46                                               | 2 / 2000                 |
| Standard_E8_v3  | 8         | 64          | 200            | 16             | 12000/187/93                                             | 4 / 4000                     |
| Standard_E16_v3 | 16        | 128         | 400            | 32             | 24000/375/187                                            | 8 / 8000                     |
| Standard_E20_v3 | 20        | 160         | 500            | 32             | 30000/469/234                                            | 8 / 10000                     |
| Standard_E32_v3 | 32        | 256         | 800            | 32             | 48000/750/375                                            | 8 / 16000                 |
| Standard_E64_v3 | 64        | 432         | 1600           | 32             | 96000/1000/500                                           | 8 / 30000           |
| Standard_E64i_v3&nbsp;<sup>2,&nbsp;3</sup> | 64        | 432         | 1600           | 32             | 96000/1000/500                                           | 8 / 30000           |

<sup>1</sup> Ev3-series VM’s feature Intel® Hyper-Threading Technology.

<sup>2</sup> Constrained core sizes available.

<sup>3</sup> Instance is isolated to hardware dedicated to a single customer.


## Mv2-series

Premium Storage: Supported

Premium Storage caching: Supported

Write Accelerator: [Supported](https://docs.microsoft.com/azure/virtual-machines/windows/how-to-enable-write-accelerator)

The Mv2-series features high throughput, low latency, directly mapped local NVMe storage running on a hyper-threaded Intel® Xeon® Platinum 8180M 2.5GHz (Skylake) processor with an all core base frequency of 2.5 GHz and a max turbo frequency of 3.8 GHz. All Mv2-series virtual machine sizes can use both standard and premium persistent disks. Mv2-series instances are memory optimized VM sizes providing unparalleled computational performance to support large in-memory databases and workloads, with a high memory-to-CPU ratio that is ideal for relational database servers, large caches, and in-memory analytics. 

|Size | vCPU | Memory: GiB | Temp storage (SSD) GiB | Max data disks | Max cached and temp storage throughput: IOPS / MBps (cache size in GiB) | Max uncached disk throughput: IOPS / MBps | Max NICs / Expected network bandwidth (Mbps) |
|-----------------|------|-------------|----------------|----------------|-----------------------------------------------------------------------|-------------------------------------------|------------------------------|
| Standard_M208ms_v2<sup>1, 2</sup> | 208 | 5700 | 4096 | 64 | 80000 / 800 (7040) | 40000 / 1000 | 8 / 16000 |
| Standard_M208s_v2<sup>1, 2</sup> | 208 | 2850 | 4096 | 64 | 80000 / 800 (7040) | 40000 / 1000 | 8 / 16000 |

Mv2-series VM’s feature Intel® Hyper-Threading Technology  

<sup>1</sup> These large VMs require one of these supported guest OSes: Windows Server 2016, Windows Server 2019, SLES 12 SP4, SLES 15.

<sup>2</sup> Mv2-series VMs are generation 2 only. If you're using Linux, see the following section for how to find and select a SUSE Linux image.

#### Find a SUSE image

To select an appropriate SUSE Linux image in the Azure portal: 

1. In the Azure portal, select **Create a resource** 
1. Search for “SUSE SAP” 
1. SLES for SAP generation 2 images are available as either pay-as-you-go, or bring your own subscription (BYOS). In the search results, expand the desired image category:

    * SUSE Linux Enterprise Server (SLES) for SAP
    * SUSE Linux Enterprise Server (SLES) for SAP (BYOS)
    
1. SUSE images compatible with the Mv2-series are prefixed with the name `GEN2:`. The following SUSE images are available for Mv2-series VMs:

    * GEN2: SUSE Linux Enterprise Server (SLES) 12 SP4 for SAP Applications
    * GEN2: SUSE Linux Enterprise Server (SLES) 15 for SAP Applications
    * GEN2: SUSE Linux Enterprise Server (SLES) 12 SP4 for SAP Applications (BYOS)
    * GEN2: SUSE Linux Enterprise Server (SLES) 15 for SAP Applications (BYOS)

#### Select a SUSE image via Azure CLI

To see a list of the currently available SLES for SAP image for Mv2-series VMs, use the following [`az vm image list`](https://docs.microsoft.com/cli/azure/vm/image?view=azure-cli-latest#az-vm-image-list) command:

```azurecli
az vm image list --output table --publisher SUSE --sku gen2 --all
```

The command outputs the currently available Generation 2 VMs available from SUSE for Mv2-series VMs. 

Example output:

```
Offer          Publisher  Sku          Urn                                        Version
-------------  ---------  -----------  -----------------------------------------  ----------
SLES-SAP       SUSE       gen2-12-sp4  SUSE:SLES-SAP:gen2-12-sp4:2019.05.13       2019.05.13
SLES-SAP       SUSE       gen2-15      SUSE:SLES-SAP:gen2-15:2019.05.13           2019.05.13
SLES-SAP-BYOS  SUSE       gen2-12-sp4  SUSE:SLES-SAP-BYOS:gen2-12-sp4:2019.05.13  2019.05.13
SLES-SAP-BYOS  SUSE       gen2-15      SUSE:SLES-SAP-BYOS:gen2-15:2019.05.13      2019.05.13
```

## M-series 

ACU: 160-180 <sup>1</sup>

Premium Storage:  Supported

Premium Storage caching:  Supported

Write Accelerator:  [Supported](https://docs.microsoft.com/azure/virtual-machines/windows/how-to-enable-write-accelerator)

| Size            | vCPU | Memory: GiB | Temp storage (SSD) GiB | Max data disks | Max cached and temp storage throughput: IOPS / MBps (cache size in GiB) | Max uncached disk throughput: IOPS / MBps | Max NICs / Expected network bandwidth (Mbps) |
|-----------------|------|-------------|----------------|----------------|-----------------------------------------------------------------------|-------------------------------------------|------------------------------|
| Standard_M8ms&nbsp;<sup>3</sup>    | 8  | 218.75 | 256  | 8  | 10000 / 100 (793)  | 5000  / 125 | 4 / 2000 |
| Standard_M16ms&nbsp;<sup>3</sup>   | 16 | 437.5  | 512  | 16 | 20000 / 200 (1587) | 10000 / 250 | 8 / 4000 |
| Standard_M32ts | 32 | 192    | 1024 | 32 | 40000 / 400 (3174) | 20000 / 500 | 8 / 8000 |
| Standard_M32ls | 32 | 256    | 1024 | 32 | 40000 / 400 (3174) | 20000 / 500 | 8 / 8000 |
| Standard_M32ms&nbsp;<sup>3</sup>   | 32 | 875    | 1024 | 32 | 40000 / 400 (3174) | 20000 / 500 | 8 / 8000 |
| Standard_M64s  | 64 | 1024   | 2048 | 64 | 80000 / 800 (6348)| 40000 / 1000 | 8 / 16000          |
| Standard_M64ls  | 64 | 512    | 2048 | 64 | 80000 / 800 (6348) | 40000 / 1000 | 8 / 16000 |
| Standard_M64ms&nbsp;<sup>3</sup>  | 64   | 1792 | 2048 | 64 | 80000 / 800 (6348)| 40000 / 1000 | 8 / 16000          |
| Standard_M128s&nbsp;<sup>2</sup> | 128  | 2048        | 4096  | 64 | 160000 / 1600 (12696) | 80000 / 2000                            | 8 / 30000          |
| Standard_M128ms&nbsp;<sup>2,&nbsp;3,&nbsp;4</sup> | 128  | 3892  | 4096 | 64 | 160000 / 1600 (12696) | 80000 / 2000                            | 8 / 30000          |
| Standard_M64   | 64  | 1024 | 7168  | 64 | 80000  / 800  (1228) | 40000 / 1000 | 8 / 16000 |
| Standard_M64m  | 64  | 1792 | 7168  | 64 | 80000  / 800  (1228) | 40000 / 1000 | 8 / 16000 |
| Standard_M128&nbsp;<sup>2  | 128 | 2048 | 14336 | 64 | 250000 / 1600 (2456) | 80000 / 2000 | 8 / 32000 |
| Standard_M128m&nbsp;<sup>2 | 128 | 3892 | 14336 | 64 | 250000 / 1600 (2456) | 80000 / 2000 | 8 / 32000 |



<sup>1</sup> M-series VM’s feature Intel® Hyper-Threading Technology

<sup>2</sup> More than 64 vCPU’s require one of these supported guest OSes: Windows Server 2016, Ubuntu 16.04 LTS, SLES 12 SP2, and Red Hat Enterprise Linux, CentOS 7.3 or Oracle Linux 7.3 with LIS 4.2.1.

<sup>3</sup> Constrained core sizes available.

<sup>4</sup> Instance is isolated to hardware dedicated to a single customer.
<br>

<<<<<<< HEAD
=======
## GS-series 

ACU: 180 - 240 <sup>1</sup>

Premium Storage:  Supported

Premium Storage caching:  Supported

| Size | vCPU | Memory: GiB | Temp storage (SSD) GiB | Max data disks | Max cached and temp storage throughput: IOPS / MBps (cache size in GiB) | Max uncached disk throughput: IOPS / MBps | Max NICs / Expected network bandwidth (Mbps) |
|---|---|---|---|---|---|---|---|
| Standard_GS1 |2 |28 |56 |8 |10000 / 100 (264) |5000 / 125 |2 / 2000 |
| Standard_GS2 |4 |56 |112 |16 |20000 / 200 (528) |10000 / 250 |2 / 4000 |
| Standard_GS3 |8 |112 |224 |32 |40000 / 400 (1056) |20000 / 500 |4 / 8000 |
| Standard_GS4&nbsp;<sup>3</sup> |16 |224 |448 |64 |80000 / 800 (2112) |40000 / 1000 |8 / 16000 |
| Standard_GS5&nbsp;<sup>2,&nbsp;3</sup> |32 |448 |896 |64 |160000 / 1600 (4224) |80000 / 2000 |8 / 20000 |

<sup>1</sup> The maximum disk throughput (IOPS or MBps) possible with a GS series VM may be limited by the number, size and striping of the attached disk(s). For details, see [Designing for high performance](../articles/virtual-machines/windows/premium-storage-performance.md).

<sup>2</sup> Instance is isolated to hardware dedicated to a single customer.

<sup>3</sup> Constrained core sizes available.

<br>

## G-series

ACU: 180 - 240

Premium Storage:  Not Supported

Premium Storage caching:  Not Supported

| Size         | vCPU | Memory: GiB | Temp storage (SSD) GiB | Max temp storage throughput: IOPS / Read MBps / Write MBps | Max data disks / throughput: IOPS | Max NICs / Expected network bandwidth (Mbps) |
|--------------|-----------|-------------|----------------|----------------------------------------------------------|-----------------------------------|------------------------------|
| Standard_G1  | 2         | 28          | 384            | 6000 / 93 / 46                                           | 8 / 8 x 500                       | 2 / 2000                     |
| Standard_G2  | 4         | 56          | 768            | 12000 / 187 / 93                                         | 16 / 16 x 500                       | 2 / 4000                     |
| Standard_G3  | 8         | 112         | 1536          | 24000 / 375 / 187                                        | 32 / 32 x 500                     | 4 / 8000                |
| Standard_G4  | 16        | 224         | 3072          | 48000 / 750 / 375                                        | 64 / 64 x 500                     | 8 / 16000          |
| Standard_G5&nbsp;<sup>1</sup> | 32        | 448         | 6144          | 96000 / 1500 / 750                                       | 64 / 64 x 500                     | 8 / 20000           |

<sup>1</sup> Instance is isolated to hardware dedicated to a single customer.
<br>
>>>>>>> 50073868

## DSv2-series 11-15

ACU: 210 - 250 <sup>1</sup>

Premium Storage:  Supported

Premium Storage caching:  Supported

| Size | vCPU | Memory: GiB | Temp storage (SSD) GiB | Max data disks | Max cached and temp storage throughput: IOPS / MBps (cache size in GiB) | Max uncached disk throughput: IOPS / MBps | Max NICs / Expected network bandwidth (Mbps) |
| --- | --- | --- | --- | --- | --- | --- | --- |
| Standard_DS11_v2&nbsp;<sup>3</sup> |2 |14 |28 |8 |8000 / 64 (72) |6400 / 96 |2 / 1500 |
| Standard_DS12_v2&nbsp;<sup>3</sup> |4 |28 |56 |16 |16000 / 128 (144) |12800 / 192 |4 / 3000 |
| Standard_DS13_v2&nbsp;<sup>3</sup> |8 |56 |112 |32 |32000 / 256 (288) |25600 / 384 |8 / 6000 |
| Standard_DS14_v2&nbsp;<sup>3</sup>|16 |112 |224 |64 |64000 / 512 (576) |51200 / 768 |8 / 12000 |
| Standard_DS15_v2&nbsp;<sup>2</sup> |20 |140 |280 |64 |80000 / 640 (720) |64000 / 960 |8 / 25000&nbsp;<sup>4</sup>

<sup>1</sup> The maximum disk throughput (IOPS or MBps) possible with a DSv2 series VM may be limited by the number, size and striping of the attached disk(s).  For details, see [Designing for high performance](../articles/virtual-machines/windows/premium-storage-performance.md).  
<sup>2</sup> Instance is isolated to hardware dedicated to a single customer.  
<sup>3</sup> Constrained core sizes available.  
<sup>4</sup> 25000 Mbps with Accelerated Networking. 

<br>

## Dv2-series 11-15

ACU: 210 - 250

Premium Storage:  Not Supported

Premium Storage caching:  Not Supported

| Size              | vCPU | Memory: GiB | Temp storage (SSD) GiB | Max temp storage throughput: IOPS / Read MBps / Write MBps | Max data disks / throughput: IOPS | Max NICs / Expected network bandwidth (Mbps) |
|-------------------|-----------|-------------|----------------|----------------------------------------------------------|-----------------------------------|------------------------------|
| Standard_D11_v2   | 2         | 14          | 100            | 6000 / 93 / 46                                           | 8 / 8x500                         | 2 / 1500                     |
| Standard_D12_v2   | 4         | 28          | 200            | 12000 / 187 / 93                                         | 16 / 16x500                         | 4 / 3000                     |
| Standard_D13_v2   | 8         | 56          | 400            | 24000 / 375 / 187                                        | 32 / 32x500                       | 8 / 6000                     |
| Standard_D14_v2   | 16        | 112         | 800            | 48000 / 750 / 375                                        | 64 / 64x500                       | 8 / 12000          |
| Standard_D15_v2&nbsp;<sup>1</sup> | 20        | 140         | 1000          | 60000 / 937 / 468                                        | 64 / 64x500                       | 8 / 25000&nbsp;<sup>2</sup> |

<sup>1</sup> Instance is isolated to hardware dedicated to a single customer.  
<sup>2</sup> 25000 Mbps with Accelerated Networking. <|MERGE_RESOLUTION|>--- conflicted
+++ resolved
@@ -183,51 +183,6 @@
 <sup>4</sup> Instance is isolated to hardware dedicated to a single customer.
 <br>
 
-<<<<<<< HEAD
-=======
-## GS-series 
-
-ACU: 180 - 240 <sup>1</sup>
-
-Premium Storage:  Supported
-
-Premium Storage caching:  Supported
-
-| Size | vCPU | Memory: GiB | Temp storage (SSD) GiB | Max data disks | Max cached and temp storage throughput: IOPS / MBps (cache size in GiB) | Max uncached disk throughput: IOPS / MBps | Max NICs / Expected network bandwidth (Mbps) |
-|---|---|---|---|---|---|---|---|
-| Standard_GS1 |2 |28 |56 |8 |10000 / 100 (264) |5000 / 125 |2 / 2000 |
-| Standard_GS2 |4 |56 |112 |16 |20000 / 200 (528) |10000 / 250 |2 / 4000 |
-| Standard_GS3 |8 |112 |224 |32 |40000 / 400 (1056) |20000 / 500 |4 / 8000 |
-| Standard_GS4&nbsp;<sup>3</sup> |16 |224 |448 |64 |80000 / 800 (2112) |40000 / 1000 |8 / 16000 |
-| Standard_GS5&nbsp;<sup>2,&nbsp;3</sup> |32 |448 |896 |64 |160000 / 1600 (4224) |80000 / 2000 |8 / 20000 |
-
-<sup>1</sup> The maximum disk throughput (IOPS or MBps) possible with a GS series VM may be limited by the number, size and striping of the attached disk(s). For details, see [Designing for high performance](../articles/virtual-machines/windows/premium-storage-performance.md).
-
-<sup>2</sup> Instance is isolated to hardware dedicated to a single customer.
-
-<sup>3</sup> Constrained core sizes available.
-
-<br>
-
-## G-series
-
-ACU: 180 - 240
-
-Premium Storage:  Not Supported
-
-Premium Storage caching:  Not Supported
-
-| Size         | vCPU | Memory: GiB | Temp storage (SSD) GiB | Max temp storage throughput: IOPS / Read MBps / Write MBps | Max data disks / throughput: IOPS | Max NICs / Expected network bandwidth (Mbps) |
-|--------------|-----------|-------------|----------------|----------------------------------------------------------|-----------------------------------|------------------------------|
-| Standard_G1  | 2         | 28          | 384            | 6000 / 93 / 46                                           | 8 / 8 x 500                       | 2 / 2000                     |
-| Standard_G2  | 4         | 56          | 768            | 12000 / 187 / 93                                         | 16 / 16 x 500                       | 2 / 4000                     |
-| Standard_G3  | 8         | 112         | 1536          | 24000 / 375 / 187                                        | 32 / 32 x 500                     | 4 / 8000                |
-| Standard_G4  | 16        | 224         | 3072          | 48000 / 750 / 375                                        | 64 / 64 x 500                     | 8 / 16000          |
-| Standard_G5&nbsp;<sup>1</sup> | 32        | 448         | 6144          | 96000 / 1500 / 750                                       | 64 / 64 x 500                     | 8 / 20000           |
-
-<sup>1</sup> Instance is isolated to hardware dedicated to a single customer.
-<br>
->>>>>>> 50073868
 
 ## DSv2-series 11-15
 
