---
 title: include file
 description: include file
 services: virtual-machines-windows, virtual-machines-linux
 author: cynthn
 ms.service: multiple
 ms.topic: include
<<<<<<< HEAD
 ms.date: 04/11/2019
=======
 ms.date: 05/16/2019
>>>>>>> 6a383dfd
 ms.author: cynthn;azcspmt;jonbeck
 ms.custom: include file
---

This section provides information on previous generations of virtual machine sizes. These sizes can still be used, but there are newer generations available. 

## F-series

F-series is based on the 2.4 GHz Intel Xeon® E5-2673 v3 (Haswell) processor, which can achieve clock speeds as high as 3.1 GHz with the Intel Turbo Boost Technology 2.0. This is the same CPU performance as the Dv2-series of VMs.  

F-series VMs are an excellent choice for workloads that demand faster CPUs but do not need as much memory or temporary storage per vCPU.  Workloads such as analytics, gaming servers, web servers, and batch processing will benefit from the value of the F-series.

ACU: 210 - 250

Premium Storage:  Not Supported

Premium Storage caching:  Not Supported

| Size         | vCPU | Memory: GiB | Temp storage (SSD) GiB | Max temp storage throughput: IOPS / Read MBps / Write MBps | Max data disks / throughput: IOPS | Max NICs / Expected network bandwidth (Mbps) |
|--------------|-----------|-------------|----------------|----------------------------------------------------------|-----------------------------------|------------------------------|
| Standard_F1  | 1         | 2           | 16             | 3000 / 46 / 23                                           | 4 / 4x500                         | 2 / 750                 |
| Standard_F2  | 2         | 4           | 32             | 6000 / 93 / 46                                           | 8 / 8x500                         | 2 / 1500                     |
| Standard_F4  | 4         | 8           | 64             | 12000 / 187 / 93                                         | 16 / 16x500                         | 4 / 3000                     |
| Standard_F8  | 8         | 16          | 128            | 24000 / 375 / 187                                        | 32 / 32x500                       | 8 / 6000                     |
| Standard_F16 | 16        | 32          | 256            | 48000 / 750 / 375                                        | 64 / 64x500                       | 8 / 12000           |

## Fs-series <sup>1</sup>

The Fs-series provides all the advantages of the F-series, in addition to Premium storage.

ACU: 210 - 250

Premium Storage:  Supported
<<<<<<< HEAD

Premium Storage Caching:  Supported

| Size | vCPU | Memory: GiB | Temp storage (SSD) GiB | Max data disks | Max cached and temp storage throughput: IOPS / MBps (cache size in GiB) | Max uncached disk throughput: IOPS / MBps | Max NICs / Expected network bandwidth (Mbps) |
| --- | --- | --- | --- | --- | --- | --- | --- |
| Standard_F1s |1 |2 |4 |4 |4,000 / 32 (12) |3,200 / 48 |2 / 750 |
| Standard_F2s |2 |4 |8 |8 |8,000 / 64 (24) |6,400 / 96 |2 / 1500 |
| Standard_F4s |4 |8 |16 |16 |16,000 / 128 (48) |12,800 / 192 |4 / 3000 |
| Standard_F8s |8 |16 |32 |32 |32,000 / 256 (96) |25,600 / 384 |8 / 6000 |
| Standard_F16s |16 |32 |64 |64 |64,000 / 512 (192) |51,200 / 768 |8 / 12000 |

MBps = 10^6 bytes per second, and GiB = 1024^3 bytes.

<sup>1</sup> The maximum disk throughput (IOPS or MBps) possible with a Fs series VM may be limited by the number, size, and striping of the attached disk(s).  For details, see [Designing for high performance](../articles/virtual-machines/windows/premium-storage-performance.md).  

## Ls-series

The Ls-series offers up to 32 vCPUs, using the [Intel® Xeon® processor E5 v3 family](http://www.intel.com/content/www/us/en/processors/xeon/xeon-e5-solutions.html). The Ls-series gets the same CPU performance as the G/GS-Series and comes with 8 GiB of memory per vCPU.

The Ls-series does not support the creation of a local cache to increase the IOPS achievable by durable data disks. The high throughput and IOPS of the local disk makes Ls-series VMs ideal for NoSQL stores such as Apache Cassandra and MongoDB which replicate data across multiple VMs to achieve persistence in the event of the failure of a single VM.

ACU: 180-240

Premium Storage:  Supported

Premium Storage Caching:  Not Supported
 
| Size          | vCPU | Memory (GiB) | Temp storage (GiB) | Max data disks | Max temp storage throughput (IOPS / MBps) | Max uncached disk throughput (IOPS / MBps) | Max NICs / Expected network bandwidth (Mbps) | 
|----------------|-----------|-------------|--------------------------|----------------|-------------------------------------------------------------|-------------------------------------------|------------------------------| 
| Standard_L4s   | 4  | 32  | 678   | 16 | 20,000 / 200 | 5,000 / 125  | 2 / 4,000  | 
| Standard_L8s   | 8  | 64  | 1,388 | 32 | 40,000 / 400 | 10,000 / 250 | 4 / 8,000  | 
| Standard_L16s  | 16 | 128 | 2,807 | 64 | 80,000 / 800 | 20,000 / 500 | 8 / 16,000 | 
| Standard_L32s&nbsp;<sup>1</sup> | 32   | 256  | 5,630 | 64   | 160,000 / 1,600   | 40,000 / 1,000     | 8 / 20,000 | 

The maximum disk throughput possible with Ls-series VMs may be limited by the number, size, and striping of any attached disks. For details, see [Designing for high performance](../articles/virtual-machines/windows/premium-storage-performance.md).

<sup>1</sup> Instance is isolated to hardware dedicated to a single customer.
=======

Premium Storage caching:  Supported

| Size | vCPU | Memory: GiB | Temp storage (SSD) GiB | Max data disks | Max cached and temp storage throughput: IOPS / MBps (cache size in GiB) | Max uncached disk throughput: IOPS / MBps | Max NICs / Expected network bandwidth (Mbps) |
| --- | --- | --- | --- | --- | --- | --- | --- |
| Standard_F1s |1 |2 |4 |4 |4,000 / 32 (12) |3,200 / 48 |2 / 750 |
| Standard_F2s |2 |4 |8 |8 |8,000 / 64 (24) |6,400 / 96 |2 / 1500 |
| Standard_F4s |4 |8 |16 |16 |16,000 / 128 (48) |12,800 / 192 |4 / 3000 |
| Standard_F8s |8 |16 |32 |32 |32,000 / 256 (96) |25,600 / 384 |8 / 6000 |
| Standard_F16s |16 |32 |64 |64 |64,000 / 512 (192) |51,200 / 768 |8 / 12000 |

MBps = 10^6 bytes per second, and GiB = 1024^3 bytes.

<sup>1</sup> The maximum disk throughput (IOPS or MBps) possible with a Fs series VM may be limited by the number, size, and striping of the attached disk(s).  For details, see [Designing for high performance](../articles/virtual-machines/windows/premium-storage-performance.md).  

## Ls-series

The Ls-series offers up to 32 vCPUs, using the [Intel® Xeon® processor E5 v3 family](http://www.intel.com/content/www/us/en/processors/xeon/xeon-e5-solutions.html). The Ls-series gets the same CPU performance as the G/GS-Series and comes with 8 GiB of memory per vCPU.

The Ls-series does not support the creation of a local cache to increase the IOPS achievable by durable data disks. The high throughput and IOPS of the local disk makes Ls-series VMs ideal for NoSQL stores such as Apache Cassandra and MongoDB which replicate data across multiple VMs to achieve persistence in the event of the failure of a single VM.

ACU: 180-240

Premium Storage:  Supported

Premium Storage caching:  Not Supported
 
| Size          | vCPU | Memory (GiB) | Temp storage (GiB) | Max data disks | Max temp storage throughput (IOPS / MBps) | Max uncached disk throughput (IOPS / MBps) | Max NICs / Expected network bandwidth (Mbps) | 
|----------------|-----------|-------------|--------------------------|----------------|-------------------------------------------------------------|-------------------------------------------|------------------------------| 
| Standard_L4s   | 4  | 32  | 678   | 16 | 20,000 / 200 | 5,000 / 125  | 2 / 4,000  | 
| Standard_L8s   | 8  | 64  | 1,388 | 32 | 40,000 / 400 | 10,000 / 250 | 4 / 8,000  | 
| Standard_L16s  | 16 | 128 | 2,807 | 64 | 80,000 / 800 | 20,000 / 500 | 8 / 16,000 | 
| Standard_L32s&nbsp;<sup>1</sup> | 32   | 256  | 5,630 | 64   | 160,000 / 1,600   | 40,000 / 1,000     | 8 / 20,000 | 

The maximum disk throughput possible with Ls-series VMs may be limited by the number, size, and striping of any attached disks. For details, see [Designing for high performance](../articles/virtual-machines/windows/premium-storage-performance.md).

<sup>1</sup> Instance is isolated to hardware dedicated to a single customer.

## NVv2-series (Preview)

**Newer size recommendation**: [NVv3-series (Preview)](https://docs.microsoft.com/azure/virtual-machines/linux/sizes-gpu#nvv2-series-preview)

The NVv2-series virtual machines are powered by [NVIDIA Tesla M60](http://images.nvidia.com/content/tesla/pdf/188417-Tesla-M60-DS-A4-fnl-Web.pdf) GPUs and NVIDIA GRID technology with Intel Broadwell CPUs. These virtual machines are targeted for GPU accelerated graphics applications and virtual desktops where customers want to visualize their data, simulate results to view, work on CAD, or render and stream content. Additionally, these virtual machines can run single precision workloads such as encoding and rendering. NVv2 virtual machines support Premium Storage and come with twice the system memory (RAM) when compared with its predecessor NV-series.  

Each GPU in NVv2 instances comes with a GRID license. This license gives you the flexibility to use an NV instance as a virtual workstation for a single user, or 25 concurrent users can connect to the VM for a virtual application scenario.

| Size | vCPU | Memory: GiB | Temp storage (SSD) GiB | GPU | GPU memory: GiB | Max data disks | Max NICs | Virtual Workstations | Virtual Applications | 
| --- | --- | --- | --- | --- | --- | --- | --- | --- | --- |
| Standard_NV6s_v2 |6 |112 |320 | 1 | 8 | 12 | 4 | 1 | 25 |
| Standard_NV12s_v2 |12 |224 |640 | 2 | 16 | 24 | 8 | 2 | 50 |
| Standard_NV24s_v2 |24 |448 |1280 | 4 | 32 | 32 | 8 | 4 | 100 |
>>>>>>> 6a383dfd

### Standard A0 - A4 using CLI and PowerShell

In the classic deployment model, some VM size names are slightly different in CLI and PowerShell:

* Standard_A0 is ExtraSmall
* Standard_A1 is Small
* Standard_A2 is Medium
* Standard_A3 is Large
* Standard_A4 is ExtraLarge<|MERGE_RESOLUTION|>--- conflicted
+++ resolved
@@ -5,11 +5,7 @@
  author: cynthn
  ms.service: multiple
  ms.topic: include
-<<<<<<< HEAD
- ms.date: 04/11/2019
-=======
  ms.date: 05/16/2019
->>>>>>> 6a383dfd
  ms.author: cynthn;azcspmt;jonbeck
  ms.custom: include file
 ---
@@ -43,45 +39,6 @@
 ACU: 210 - 250
 
 Premium Storage:  Supported
-<<<<<<< HEAD
-
-Premium Storage Caching:  Supported
-
-| Size | vCPU | Memory: GiB | Temp storage (SSD) GiB | Max data disks | Max cached and temp storage throughput: IOPS / MBps (cache size in GiB) | Max uncached disk throughput: IOPS / MBps | Max NICs / Expected network bandwidth (Mbps) |
-| --- | --- | --- | --- | --- | --- | --- | --- |
-| Standard_F1s |1 |2 |4 |4 |4,000 / 32 (12) |3,200 / 48 |2 / 750 |
-| Standard_F2s |2 |4 |8 |8 |8,000 / 64 (24) |6,400 / 96 |2 / 1500 |
-| Standard_F4s |4 |8 |16 |16 |16,000 / 128 (48) |12,800 / 192 |4 / 3000 |
-| Standard_F8s |8 |16 |32 |32 |32,000 / 256 (96) |25,600 / 384 |8 / 6000 |
-| Standard_F16s |16 |32 |64 |64 |64,000 / 512 (192) |51,200 / 768 |8 / 12000 |
-
-MBps = 10^6 bytes per second, and GiB = 1024^3 bytes.
-
-<sup>1</sup> The maximum disk throughput (IOPS or MBps) possible with a Fs series VM may be limited by the number, size, and striping of the attached disk(s).  For details, see [Designing for high performance](../articles/virtual-machines/windows/premium-storage-performance.md).  
-
-## Ls-series
-
-The Ls-series offers up to 32 vCPUs, using the [Intel® Xeon® processor E5 v3 family](http://www.intel.com/content/www/us/en/processors/xeon/xeon-e5-solutions.html). The Ls-series gets the same CPU performance as the G/GS-Series and comes with 8 GiB of memory per vCPU.
-
-The Ls-series does not support the creation of a local cache to increase the IOPS achievable by durable data disks. The high throughput and IOPS of the local disk makes Ls-series VMs ideal for NoSQL stores such as Apache Cassandra and MongoDB which replicate data across multiple VMs to achieve persistence in the event of the failure of a single VM.
-
-ACU: 180-240
-
-Premium Storage:  Supported
-
-Premium Storage Caching:  Not Supported
- 
-| Size          | vCPU | Memory (GiB) | Temp storage (GiB) | Max data disks | Max temp storage throughput (IOPS / MBps) | Max uncached disk throughput (IOPS / MBps) | Max NICs / Expected network bandwidth (Mbps) | 
-|----------------|-----------|-------------|--------------------------|----------------|-------------------------------------------------------------|-------------------------------------------|------------------------------| 
-| Standard_L4s   | 4  | 32  | 678   | 16 | 20,000 / 200 | 5,000 / 125  | 2 / 4,000  | 
-| Standard_L8s   | 8  | 64  | 1,388 | 32 | 40,000 / 400 | 10,000 / 250 | 4 / 8,000  | 
-| Standard_L16s  | 16 | 128 | 2,807 | 64 | 80,000 / 800 | 20,000 / 500 | 8 / 16,000 | 
-| Standard_L32s&nbsp;<sup>1</sup> | 32   | 256  | 5,630 | 64   | 160,000 / 1,600   | 40,000 / 1,000     | 8 / 20,000 | 
-
-The maximum disk throughput possible with Ls-series VMs may be limited by the number, size, and striping of any attached disks. For details, see [Designing for high performance](../articles/virtual-machines/windows/premium-storage-performance.md).
-
-<sup>1</sup> Instance is isolated to hardware dedicated to a single customer.
-=======
 
 Premium Storage caching:  Supported
 
@@ -133,7 +90,6 @@
 | Standard_NV6s_v2 |6 |112 |320 | 1 | 8 | 12 | 4 | 1 | 25 |
 | Standard_NV12s_v2 |12 |224 |640 | 2 | 16 | 24 | 8 | 2 | 50 |
 | Standard_NV24s_v2 |24 |448 |1280 | 4 | 32 | 32 | 8 | 4 | 100 |
->>>>>>> 6a383dfd
 
 ### Standard A0 - A4 using CLI and PowerShell
 
