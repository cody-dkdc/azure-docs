--- conflicted
+++ resolved
@@ -5,10 +5,6 @@
 documentationcenter: dev-center-name
 author: danieldobalian
 manager: CelesteDG
-<<<<<<< HEAD
-editor: ''
-=======
->>>>>>> 6a383dfd
 
 ms.service: active-directory
 ms.devlang: na
@@ -16,12 +12,8 @@
 ms.tgt_pltfrm: ios
 ms.workload: identity
 ms.date: 09/19/2018
-<<<<<<< HEAD
-ms.author: dadobali
-=======
 ms.author: jmprieur
 ms.reviwer: brandwe
->>>>>>> 6a383dfd
 ms.custom: include file 
 
 ---
