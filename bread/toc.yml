--- conflicted
+++ resolved
@@ -1,608 +1,605 @@
-- name: Azure
-  tocHref: /azure/
-  topicHref: /azure/index
-  items:
-  - name: Active Directory
-    tocHref: /azure/active-directory/
-    topicHref: /azure/active-directory/
-    items:
-      - name: Devices
-        tocHref: /azure/active-directory/devices/
-        topicHref: /azure/active-directory/devices/
-      - name: Conditional Access
-        tocHref: /azure/active-directory/conditional-access/
-        topicHref: /azure/active-directory/conditional-access/
-      - name: Authentication
-        tocHref: /azure/active-directory/authentication/
-        topicHref: /azure/active-directory/authentication/
-      - name: Connect
-        tocHref: /azure/active-directory/connect/
-        topicHref: /azure/active-directory/connect/
-      - name: Connect Health
-        tocHref: /azure/active-directory/connect-health/
-        topicHref: /azure/active-directory/connect-health/
-      - name: Develop
-        tocHref: /azure/active-directory/develop/
-        topicHref: /azure/active-directory/develop/
-      - name: Privileged Identity Management
-        tocHref: /azure/active-directory/privileged-identity-management/
-        topicHref: /azure/active-directory/privileged-identity-management/
-      - name: Managed identities for Azure resources
-        tocHref: /azure/active-directory/managed-identities-azure-resources/
-        topicHref: /azure/active-directory/managed-identities-azure-resources/
-      - name: User Help
-        tocHref: /azure/active-directory/user-help/
-        topicHref: /azure/active-directory/user-help/         
-      - name: B2C
-        tocHref: /azure/active-directory-b2c/
-        topicHref: /azure/active-directory-b2c/
-      - name: Domain Services
-        tocHref: /azure/active-directory-domain-services/
-        topicHref: /azure/active-directory-domain-services/
-      - name: Users, groups, and roles
-        tocHref: /azure/active-directory/users-groups-roles/
-        topicHref: /azure/active-directory/users-groups-roles/
-<<<<<<< HEAD
-      - name: Access reviews
-        tocHref: /azure/active-directory/governance/
-        topicHref: /azure/active-directory/governance/
-=======
-      - name: Manage applications
-        tocHref: /azure/active-directory/manage-apps/
-        topicHref: /azure/active-directory/manage-apps/
->>>>>>> c3f3ba3e
-  - name: Analysis Services
-    tocHref: /azure/analysis-services/
-    topicHref: /azure/analysis-services/
-  - name: API Management
-    tocHref: /azure/api-management/
-    topicHref: /azure/api-management/
-    items:
-    - name: Policies
-      tocHref: /azure/api-management/policies/
-      topicHref: /azure/api-management/policy-samples/
-    - name: Azure PowerShell
-      tocHref: /azure/api-management/scripts/
-      topicHref: /azure/api-management/powershell-samples/
-  - name: App Service
-    tocHref: /azure/app-service/
-    topicHref: /azure/app-service/
-    items:
-    - name: App Service on Linux
-      tocHref: /azure/app-service/containers/
-      topicHref: /azure/app-service/containers/
-    - name: App Service Environments
-      tocHref: /azure/app-service/environment/
-      topicHref: /azure/app-service/environment/
-    - name: Web Apps
-      tocHref: /azure/app-service/
-      topicHref: /azure/app-service/
-    - name: Mobile Apps
-      tocHref: /azure/app-service-mobile/
-      topicHref: /azure/app-service-mobile/
-  - name: Advisor
-    tocHref: /azure/advisor/
-    topicHref: /azure/advisor/
-  - name: Application Gateway
-    tocHref: /azure/application-gateway/
-    topicHref: /azure/application-gateway/
-  - name: Application Insights
-    tocHref: /azure/application-insights/
-    topicHref: /azure/application-insights/
-  - name: Automation
-    tocHref: /azure/automation/
-    topicHref: /azure/automation/
-  - name: Azure Databricks
-    tocHref: /azure/azure-databricks/
-    topicHref: /azure/azure-databricks/
-  - name: Container Registry
-    tocHref: /azure/container-registry/
-    topicHref: /azure/container-registry/
-  - name: Cost Management
-    tocHref: /azure/cost-management/
-    topicHref: /azure/cost-management/
-  - name: Functions
-    tocHref: /azure/azure-functions/
-    topicHref: /azure/azure-functions/
-  - name: Azure Government
-    tocHref: /azure/azure-government/
-    topicHref: /azure/azure-government/
-  - name: Azure Germany
-    tocHref: /azure/germany/
-    topicHref: /azure/germany/
-  - name: Azure China 21Vianet
-    tocHref: /azure/china/
-    topicHref: /azure/china/
-  - name: Azure NetApp Files
-    tocHref: /azure/azure-netapp-files/
-    topicHref: /azure/azure-netapp-files/
-  - name: Azure portal
-    tocHref: /azure/azure-portal/
-    topicHref: /azure/azure-portal/
-  - name: Resource Manager
-    tocHref: /azure/azure-resource-manager/
-    topicHref: /azure/azure-resource-manager/
-  - name: Azure Stack
-    tocHref: /azure/azure-stack/
-    topicHref: /azure/azure-stack/
-  - name: Azure Stack User
-    tocHref: /azure/azure-stack/user/
-    topicHref: /azure/azure-stack/user/
-  - name: Supportability
-    tocHref: /azure/azure-supportability/
-    topicHref: /azure/azure-supportability/
-  - name: Backup
-    tocHref: /azure/backup/
-    topicHref: /azure/backup/
-  - name: Batch
-    tocHref: /azure/batch/
-    topicHref: /azure/batch/
-  - name: Batch AI
-    tocHref: /azure/batch-ai/
-    topicHref: /azure/batch-ai/
-  - name: Billing + cost management
-    tocHref: /azure/billing/
-    topicHref: /azure/billing/
-  - name: Biztalk Services
-    tocHref: /azure/biztalk-services/
-    topicHref: /azure/biztalk-services/
-  - name: Blockchain Workbench
-    tocHref: /azure/blockchain-workbench/
-    topicHref: /azure/blockchain-workbench/
-  - name: Cache
-    tocHref: /azure/cache/
-    topicHref: /azure/cache/
-  - name: CDN
-    tocHref: /azure/cdn/
-    topicHref: /azure/cdn/
-  - name: Cloud Services
-    tocHref: /azure/cloud-services/
-    topicHref: /azure/cloud-services/
-  - name: Cognitive Services
-    tocHref: /azure/cognitive-services/
-    topicHref: /azure/cognitive-services/
-    items:
-    - name: Academic Knowledge
-      tocHref: /azure/cognitive-services/academic-knowledge/
-      topicHref: /azure/cognitive-services/academic-knowledge/home
-    - name: Bing Autosuggest
-      tocHref: /azure/cognitive-services/Bing-Autosuggest/
-      topicHref: /azure/cognitive-services/Bing-Autosuggest/
-    - name: Bing Custom Search
-      tocHref: /azure/cognitive-services/bing-custom-search/
-      topicHref: /azure/cognitive-services/bing-custom-search/
-    - name: Bing Entity Search
-      tocHref: /azure/cognitive-services/bing-entities-search/
-      topicHref: /azure/cognitive-services/bing-entities-search/
-    - name: Bing Image Search
-      tocHref: /azure/cognitive-services/bing-image-search/
-      topicHref: /azure/cognitive-services/bing-image-search/
-    - name: Bing News Search
-      tocHref: /azure/cognitive-services/bing-news-search/
-      topicHref: /azure/cognitive-services/bing-news-search/
-    - name: Bing Spell Check
-      tocHref: /azure/cognitive-services/bing-spell-check/
-      topicHref: /azure/cognitive-services/bing-spell-check/
-    - name: Bing Video Search
-      tocHref: /azure/cognitive-services/Bing-Video-Search/
-      topicHref: /azure/cognitive-services/Bing-Video-Search/
-    - name: Bing Visual Search
-      tocHref: /azure/cognitive-services/bing-visual-search/
-      topicHref: /azure/cognitive-services/bing-visual-search/
-    - name: Bing Web Search
-      tocHref: /azure/cognitive-services/bing-web-search/
-      topicHref: /azure/cognitive-services/bing-web-search/
-    - name: Computer Vision
-      tocHref: /azure/cognitive-services/computer-vision/
-      topicHref: /azure/cognitive-services/computer-vision/
-    - name: Content Moderator
-      tocHref: /azure/cognitive-services/content-moderator/
-      topicHref: /azure/cognitive-services/content-moderator/overview
-    - name: Custom Decision Service
-      tocHref: /azure/cognitive-services/custom-decision-service/
-      topicHref: /azure/cognitive-services/custom-decision-service/custom-decision-service-overview
-    - name: Custom Speech Service
-      tocHref: /azure/cognitive-services/custom-speech-service/
-      topicHref: /azure/cognitive-services/custom-speech-service/cognitive-services-custom-speech-home
-    - name: Speaker Recognition
-      tocHref: /azure/cognitive-services/speaker-recognition/
-      topicHref: /azure/cognitive-services/speaker-recognition/home
-    - name: Custom Vision Service
-      tocHref: /azure/cognitive-services/custom-vision-service/
-      topicHref: /azure/cognitive-services/custom-vision-service/
-    - name: Emotion
-      tocHref: /azure/cognitive-services/emotion/
-      topicHref: /azure/cognitive-services/emotion/home
-    - name: Entity Linking
-      tocHref: /azure/cognitive-services/entitylinking/
-      topicHref: /azure/cognitive-services/entitylinking/home
-    - name: Anomaly Finder
-      tocHref: /azure/cognitive-services/labs/anomaly-finder/
-      topicHref: /azure/cognitive-services/labs/anomaly-finder/overview
-    - name: Conversation Learner
-      tocHref: /azure/cognitive-services/labs/conversation-learner/
-      topicHref: /azure/cognitive-services/labs/conversation-learner/overview
-    - name: URL Preview
-      tocHref: /azure/cognitive-services/labs/url-preview/
-      topicHref: /azure/cognitive-services/labs/url-preview/overview
-    - name: Answer Search
-      tocHref: /azure/cognitive-services/labs/answer-search/
-      topicHref: /azure/cognitive-services/labs/answer-search/overview
-    - name: Face
-      tocHref: /azure/cognitive-services/face/
-      topicHref: /azure/cognitive-services/face/
-    - name: Knowledge Exploration
-      tocHref: /azure/cognitive-services/kes/
-      topicHref: /azure/cognitive-services/kes/overview
-    - name: Language Understanding (LUIS)
-      tocHref: /azure/cognitive-services/LUIS/
-      topicHref: /azure/cognitive-services/LUIS/
-    - name: Linguistic Analysis
-      tocHref: /azure/cognitive-services/linguisticanalysisapi/
-      topicHref: /azure/cognitive-services/linguisticanalysisapi/home
-    - name: QnA Maker
-      tocHref: /azure/cognitive-services/qnamaker/
-      topicHref: /azure/cognitive-services/qnamaker/home
-    - name: Speech API
-      tocHref: /azure/cognitive-services/Speech/
-      topicHref: /azure/cognitive-services/Speech/home
-    - name: Speech Service (preview)
-      tocHref: /azure/cognitive-services/Speech-Service/
-      topicHref: /azure/cognitive-services/Speech-Service/
-    - name: Text Analytics
-      tocHref: /azure/cognitive-services/text-analytics/
-      topicHref: /azure/cognitive-services/text-analytics/
-    - name: Translator Text
-      tocHref: /azure/cognitive-services/translator/
-      topicHref: /azure/cognitive-services/translator/
-    - name: Translator Speech
-      tocHref: /azure/cognitive-services/translator-speech/
-      topicHref: /azure/cognitive-services/translator-speech/
-    - name: Video Indexer
-      tocHref: /azure/cognitive-services/video-indexer/
-      topicHref: /azure/cognitive-services/video-indexer/video-indexer-overview
-    - name: Web Language Model
-      tocHref: /azure/cognitive-services/web-language-model/
-      topicHref: /azure/cognitive-services/web-language-model/home    
-    - name: Personality Chat
-      tocHref: /azure/cognitive-services/project-personality-chat/
-      topicHref: /azure/cognitive-services/project-personality-chat/overview    
-    - name: Project Acoustics
-      tocHref: /azure/cognitive-services/acoustics/
-      topicHref: /azure/cognitive-services/acoustics/What-Is-Acoustics.md
-  - name: Connectors
-    tocHref: /azure/connectors/
-    topicHref: /azure/connectors/
-  - name: Container Instances
-    tocHref: /azure/container-instances/
-    topicHref: /azure/container-instances/
-  - name: AKS
-    tocHref: /azure/aks/
-    topicHref: /azure/aks/
-  - name: Container Service
-    tocHref: /azure/container-service/
-    topicHref: /azure/container-service/
-    items: 
-    - name: DC/OS and Swarm
-      tocHref: /azure/container-service/dcos-swarm/
-      topicHref: /azure/container-service/dcos-swarm/
-    - name: Kubernetes
-      tocHref: /azure/container-service/kubernetes/
-      topicHref: /azure/container-service/kubernetes/
-  - name: Cosmos DB
-    tocHref: /azure/cosmos-db/
-    topicHref: /azure/cosmos-db/
-  - name: Data Catalog
-    tocHref: /azure/data-catalog/
-    topicHref: /azure/data-catalog/
-  - name: Data Factory
-    tocHref: /azure/data-factory/
-    topicHref: /azure/data-factory/
-  - name: Data Lake Analytics
-    tocHref: /azure/data-lake-analytics/
-    topicHref: /azure/data-lake-analytics/
-  - name: Data Lake Storage Gen1
-    tocHref: /azure/data-lake-store/
-    topicHref: /azure/data-lake-store/
-  - name: Devtest Lab
-    tocHref: /azure/devtest-lab/
-    topicHref: /azure/devtest-lab/
-  - name: DNS
-    tocHref: /azure/dns/
-    topicHref: /azure/dns/
-  - name: Event Grid
-    tocHref: /azure/event-grid/
-    topicHref: /azure/event-grid
-  - name: Event Hubs
-    tocHref: /azure/event-hubs/
-    topicHref: /azure/event-hubs/
-  - name: ExpressRoute
-    tocHref: /azure/expressroute/
-    topicHref: /azure/expressroute/
-  - name: Firewall
-    tocHref: /azure/firewall/
-    topicHref: /azure/firewall/
-  - name: Guidance
-    tocHref: /azure/guidance/
-    topicHref: /azure/guidance/
-  - name: HDInsight
-    tocHref: /azure/hdinsight/
-    topicHref: /azure/hdinsight/
-    items:
-      - name: Hadoop
-        tocHref: /azure/hdinsight/hadoop
-        topicHref: /azure/hdinsight/hadoop/apache-hadoop-introduction
-      - name: HBase
-        tocHref: /azure/hdinsight/hbase
-        topicHref: /azure/hdinsight/hbase/apache-hbase-overview
-      - name: Interactive Query
-        tocHref: /azure/hdinsight/interactive-query
-        topicHref: /azure/hdinsight/interactive-query/apache-interactive-query-get-started
-      - name: Kafka
-        tocHref: /azure/hdinsight/kafka
-        topicHref: /azure/hdinsight/kafka/apache-kafka-introduction
-      - name: Enterprise Security
-        tocHref: /azure/hdinsight/domain-joined
-        topicHref: /azure/hdinsight/domain-joined/apache-domain-joined-introduction
-      - name: ML Services
-        tocHref: /azure/hdinsight/r-server
-        topicHref: /azure/hdinsight/r-server-overview
-      - name: Spark
-        tocHref: /azure/hdinsight/spark
-        topicHref: /azure/hdinsight/spark/apache-spark-overview
-      - name: Storm
-        tocHref: /azure/hdinsight/storm
-        topicHref: /azure/hdinsight/storm/apache-storm-overview
-  - name: Internet of Things
-    tocHref: /azure/iot-fundamentals/
-    topicHref: /azure/iot-fundamentals/
-    items:  
-    - name: IoT Fundamentals
-      tocHref: /azure/iot-fundamentals/
-      topicHref: /azure/iot-fundamentals/
-    - name: IoT Edge
-      tocHref: /azure/iot-edge/
-      topicHref: /azure/iot-edge/
-    - name: IoT Hub
-      tocHref: /azure/iot-hub/
-      topicHref: /azure/iot-hub/ 
-    - name: IoT Hub Device Provisioning Service
-      tocHref: /azure/iot-dps/
-      topicHref: /azure/iot-dps/
-    - name: IoT solution accelerators
-      tocHref: /azure/iot-accelerators/
-      topicHref: /azure/iot-accelerators/
-    - name: IoT Central
-      tocHref: /azure/iot-central/
-      topicHref: /azure/iot-central/         
-    - name: Maps
-      tocHref: /azure/azure-maps/
-      topicHref: /azure/azure-maps/
-    - name: Time Series Insights
-      tocHref: /azure/time-series-insights/
-      topicHref: /azure/time-series-insights/                     
-  - name: Jenkins
-    tocHref: /azure/jenkins/
-    topicHref: /azure/jenkins/
-  - name: Key Vault
-    tocHref: /azure/key-vault/
-    topicHref: /azure/key-vault/
-  - name: Load Balancer
-    tocHref: /azure/load-balancer/
-    topicHref: /azure/load-balancer/
-  - name: Log Analytics
-    tocHref: /azure/log-analytics/
-    topicHref: /azure/log-analytics/
-  - name: Logic Apps
-    tocHref: /azure/logic-apps/
-    topicHref: /azure/logic-apps/
-  - name: Machine Learning
-    tocHref: /azure/machine-learning/
-    topicHref: /azure/machine-learning/
-    items:
-      - name: Services (preview)
-        tocHref: /azure/machine-learning/service
-        topicHref: /azure/machine-learning/service/
-      - name: Studio
-        tocHref: /azure/machine-learning/studio
-        topicHref: /azure/machine-learning/studio/
-      - name: Team Data Science Process
-        tocHref: /azure/machine-learning/team-data-science-process
-        topicHref: /azure/machine-learning/team-data-science-process/overview
-      - name: Data Science Virtual Machine
-        tocHref: /azure/machine-learning/data-science-virtual-machine
-        topicHref: /azure/machine-learning/data-science-virtual-machine/
-  - name: Marketplace Consumer
-    tocHref: /azure/marketplace-consumer/
-    topicHref: /azure/marketplace-consumer/
-  - name: Marketplace Publishing
-    tocHref: /azure/marketplace-publishing/
-    topicHref: /azure/marketplace-publishing/
-  - name: Media Services
-    tocHref: /azure/media-services/
-    topicHref: /azure/media-services/
-    items: 
-      - name: v3
-        tocHref: /azure/media-services/latest/
-        topicHref: /azure/media-services/latest/
-      - name: v2
-        tocHref: /azure/media-services/previous/
-        topicHref: /azure/media-services/previous/
-  - name: Mobile Engagement
-    tocHref: /azure/mobile-engagement/
-    topicHref: /azure/mobile-engagement/
-  - name: Mobile Services
-    tocHref: /azure/mobile-services/
-    topicHref: /azure/mobile-services/
-  - name: Monitoring And Diagnostics
-    tocHref: /azure/monitoring-and-diagnostics/
-    topicHref: /azure/monitoring-and-diagnostics/
-  - name: Multi-Factor Authentication
-    tocHref: /azure/multi-factor-authentication/
-    topicHref: /azure/multi-factor-authentication/
-    items:
-      - name: User Guide
-        tocHref: /azure/multi-factor-authentication/end-user/
-        topicHref: /azure/multi-factor-authentication/end-user/
-  - name: MySQL
-    tocHref: /azure/mysql/
-    topicHref: /azure/mysql/
-  - name: Network Watcher
-    tocHref: /azure/network-watcher/
-    topicHref: /azure/network-watcher/
-  - name: Networking
-    tocHref: /azure/networking/
-    topicHref: /azure/networking/networking-overview
-  - name: Notification Hubs
-    tocHref: /azure/notification-hubs/
-    topicHref: /azure/notification-hubs/
-  - name: Operations Management Suite
-    tocHref: /azure/operations-management-suite/
-    topicHref: /azure/operations-management-suite/
-  - name: Policy documentation
-    tocHref: /azure/azure-policy/
-    topicHref: /azure/azure-policy/
-    items:
-      - name: Overview of Azure Policy
-        tocHref: /azure/azure-policy/azure-policy-introduction/
-        topicHref: /azureazure-policy/azure-policy-introduction/
-      - name: Assign a policy - Portal
-        tocHref: /azure/azure-policy/assign-policy-definition/
-        topicHref: /azureazure-policy/assign-policy-definition/
-      - name: Assign a policy - PowerShell
-        tocHref: /azure/azure-policy/assign-policy-definition-ps/
-        topicHref: /azureazure-policy/assign-policy-definition-ps/
-      - name: Assign a policy - Azure CLI
-        tocHref: /azure/azure-policy/assign-policy-definition-cli/
-        topicHref: /azureazure-policy/assign-policy-definition-cli/
-      - name: Create and manage Azure Policy
-        tocHref: /azure/azure-policy/create-manage-polic/
-        topicHref: /azureazure-policy/create-manage-polic/
-      - name: Policy templates
-        tocHref: /azure/azure-policy/json-samples/
-        topicHref: /azureazure-policy/json-samples/
-      - name: Azure Policy definition structure
-        tocHref: /azure/azure-policy/policy-definition/
-        topicHref: /azureazure-policy/policy-definition/
-  - name: PostgreSQL
-    tocHref: /azure/postgresql/
-    topicHref: /azure/postgresql/
-  - name: Power BI Embedded
-    tocHref: /azure/power-bi-embedded/
-    topicHref: /azure/power-bi-embedded/
-  - name: Power BI Workspace Collections
-    tocHref: /azure/power-bi-workspace-collections/
-    topicHref: /azure/power-bi-workspace-collections/
-  - name: Redis Cache
-    tocHref: /azure/redis-cache/
-    topicHref: /azure/redis-cache/
-  - name: Remoteapp
-    tocHref: /azure/remoteapp/
-    topicHref: /azure/remoteapp/
-  - name: Resiliency
-    tocHref: /azure/resiliency/
-    topicHref: /azure/resiliency/
-  - name: Role-based access control
-    tocHref: /azure/role-based-access-control/
-    topicHref: /azure/role-based-access-control/
-  - name: Service Health
-    tocHref: /azure/service-health/
-    topicHref: /azure/service-health/
-  - name: Scheduler
-    tocHref: /azure/scheduler/
-    topicHref: /azure/scheduler/
-  - name: Search
-    tocHref: /azure/search/
-    topicHref: /azure/search/
-  - name: Security
-    tocHref: /azure/security/
-    topicHref: /azure/security/
-  - name: Security Center
-    tocHref: /azure/security-center/
-    topicHref: /azure/security-center/
-  - name: Service Bus
-    tocHref: /azure/service-bus/
-    topicHref: /azure/service-bus/
-  - name: Service Bus Messaging
-    tocHref: /azure/service-bus-messaging/
-    topicHref: /azure/service-bus-messaging/
-  - name: Service Bus Relay
-    tocHref: /azure/service-bus-relay/
-    topicHref: /azure/service-bus-relay/
-  - name: Service Fabric
-    tocHref: /azure/service-fabric/
-    topicHref: /azure/service-fabric/
-  - name: Site Recovery
-    tocHref: /azure/site-recovery/
-    topicHref: /azure/site-recovery/
-  - name: SQL Data Warehouse
-    tocHref: /azure/sql-data-warehouse/
-    topicHref: /azure/sql-data-warehouse/
-  - name: SQL Database
-    tocHref: /azure/sql-database/
-    topicHref: /azure/sql-database/
-  - name: SQL Server Stretch Database
-    tocHref: /azure/sql-server-stretch-database/
-    topicHref: /azure/sql-server-stretch-database/
-  - name: Storage
-    tocHref: /azure/storage/
-    topicHref: /azure/storage/
-    items:
-      - name: Blobs
-        tocHref: /azure/storage/blobs/
-        topicHref: /azure/storage/blobs/storage-blobs-introduction
-      - name: Data Lake Storage Gen2
-        tocHref: /azure/storage/data-lake-storage-gen2/
-        topicHref: /azure/storage/data-lake-storage/introduction
-      - name: Files
-        tocHref: /azure/storage/files/
-        topicHref: /azure/storage/files/storage-files-introduction 
-      - name: Queues
-        tocHref: /azure/storage/queues/
-        topicHref: /azure/storage/queues/storage-queues-introduction
-      - name: Tables
-        tocHref: /azure/storage/tables/
-        topicHref: /azure/storage/tables/table-storage-overview
-  - name: StorSimple
-    tocHref: /azure/storsimple/
-    topicHref: /azure/storsimple/
-  - name: Stream Analytics
-    tocHref: /azure/stream-analytics/
-    topicHref: /azure/stream-analytics/
-  - name: Traffic Manager
-    tocHref: /azure/traffic-manager/
-    topicHref: /azure/traffic-manager/
-  - name: Virtual Machine Scale Sets
-    tocHref: /azure/virtual-machine-scale-sets/
-    topicHref: /azure/virtual-machine-scale-sets/
-  - name: Virtual Machines
-    tocHref: /azure/virtual-machines/
-    topicHref: /azure/virtual-machines/
-    items:
-      - name: Workloads
-        tocHref: /azure/virtual-machines/workloads/
-        topicHref: /azure/virtual-machines/workloads/sap/get-started
-        items:
-          - name: SAP
-            tocHref: /azure/virtual-machines/workloads/sap/
-            topicHref: /azure/virtual-machines/workloads/sap/get-started
-      - name: Linux
-        tocHref: /azure/virtual-machines/linux/
-        topicHref: /azure/virtual-machines/linux/
-        items:
-          - name: Linux classic deployments
-            tocHref: /azure/virtual-machines/linux/classic/
-            topicHref: /azure/virtual-machines/linux/classic/
-      - name: Windows
-        tocHref: /azure/virtual-machines/windows/
-        topicHref: /azure/virtual-machines/windows/
-        items:
-          - name: Windows classic deployments
-            tocHref: /azure/virtual-machines/windows/classic/
-            topicHref: /azure/virtual-machines/windows/classic/
-  - name: Virtual Network
-    tocHref: /azure/virtual-network/
-    topicHref: /azure/virtual-network/
-  - name: VPN Gateway
-    tocHref: /azure/vpn-gateway/
-    topicHref: /azure/vpn-gateway/
+- name: Azure
+  tocHref: /azure/
+  topicHref: /azure/index
+  items:
+  - name: Active Directory
+    tocHref: /azure/active-directory/
+    topicHref: /azure/active-directory/
+    items:
+      - name: Devices
+        tocHref: /azure/active-directory/devices/
+        topicHref: /azure/active-directory/devices/
+      - name: Conditional Access
+        tocHref: /azure/active-directory/conditional-access/
+        topicHref: /azure/active-directory/conditional-access/
+      - name: Authentication
+        tocHref: /azure/active-directory/authentication/
+        topicHref: /azure/active-directory/authentication/
+      - name: Connect
+        tocHref: /azure/active-directory/connect/
+        topicHref: /azure/active-directory/connect/
+      - name: Connect Health
+        tocHref: /azure/active-directory/connect-health/
+        topicHref: /azure/active-directory/connect-health/
+      - name: Develop
+        tocHref: /azure/active-directory/develop/
+        topicHref: /azure/active-directory/develop/
+      - name: Privileged Identity Management
+        tocHref: /azure/active-directory/privileged-identity-management/
+        topicHref: /azure/active-directory/privileged-identity-management/
+      - name: Managed identities for Azure resources
+        tocHref: /azure/active-directory/managed-identities-azure-resources/
+        topicHref: /azure/active-directory/managed-identities-azure-resources/
+      - name: User Help
+        tocHref: /azure/active-directory/user-help/
+        topicHref: /azure/active-directory/user-help/         
+      - name: B2C
+        tocHref: /azure/active-directory-b2c/
+        topicHref: /azure/active-directory-b2c/
+      - name: Domain Services
+        tocHref: /azure/active-directory-domain-services/
+        topicHref: /azure/active-directory-domain-services/
+      - name: Users, groups, and roles
+        tocHref: /azure/active-directory/users-groups-roles/
+        topicHref: /azure/active-directory/users-groups-roles/
+      - name: Access reviews
+        tocHref: /azure/active-directory/governance/
+        topicHref: /azure/active-directory/governance/
+      - name: Manage applications
+        tocHref: /azure/active-directory/manage-apps/
+        topicHref: /azure/active-directory/manage-apps/
+  - name: Analysis Services
+    tocHref: /azure/analysis-services/
+    topicHref: /azure/analysis-services/
+  - name: API Management
+    tocHref: /azure/api-management/
+    topicHref: /azure/api-management/
+    items:
+    - name: Policies
+      tocHref: /azure/api-management/policies/
+      topicHref: /azure/api-management/policy-samples/
+    - name: Azure PowerShell
+      tocHref: /azure/api-management/scripts/
+      topicHref: /azure/api-management/powershell-samples/
+  - name: App Service
+    tocHref: /azure/app-service/
+    topicHref: /azure/app-service/
+    items:
+    - name: App Service on Linux
+      tocHref: /azure/app-service/containers/
+      topicHref: /azure/app-service/containers/
+    - name: App Service Environments
+      tocHref: /azure/app-service/environment/
+      topicHref: /azure/app-service/environment/
+    - name: Web Apps
+      tocHref: /azure/app-service/
+      topicHref: /azure/app-service/
+    - name: Mobile Apps
+      tocHref: /azure/app-service-mobile/
+      topicHref: /azure/app-service-mobile/
+  - name: Advisor
+    tocHref: /azure/advisor/
+    topicHref: /azure/advisor/
+  - name: Application Gateway
+    tocHref: /azure/application-gateway/
+    topicHref: /azure/application-gateway/
+  - name: Application Insights
+    tocHref: /azure/application-insights/
+    topicHref: /azure/application-insights/
+  - name: Automation
+    tocHref: /azure/automation/
+    topicHref: /azure/automation/
+  - name: Azure Databricks
+    tocHref: /azure/azure-databricks/
+    topicHref: /azure/azure-databricks/
+  - name: Container Registry
+    tocHref: /azure/container-registry/
+    topicHref: /azure/container-registry/
+  - name: Cost Management
+    tocHref: /azure/cost-management/
+    topicHref: /azure/cost-management/
+  - name: Functions
+    tocHref: /azure/azure-functions/
+    topicHref: /azure/azure-functions/
+  - name: Azure Government
+    tocHref: /azure/azure-government/
+    topicHref: /azure/azure-government/
+  - name: Azure Germany
+    tocHref: /azure/germany/
+    topicHref: /azure/germany/
+  - name: Azure China 21Vianet
+    tocHref: /azure/china/
+    topicHref: /azure/china/
+  - name: Azure NetApp Files
+    tocHref: /azure/azure-netapp-files/
+    topicHref: /azure/azure-netapp-files/
+  - name: Azure portal
+    tocHref: /azure/azure-portal/
+    topicHref: /azure/azure-portal/
+  - name: Resource Manager
+    tocHref: /azure/azure-resource-manager/
+    topicHref: /azure/azure-resource-manager/
+  - name: Azure Stack
+    tocHref: /azure/azure-stack/
+    topicHref: /azure/azure-stack/
+  - name: Azure Stack User
+    tocHref: /azure/azure-stack/user/
+    topicHref: /azure/azure-stack/user/
+  - name: Supportability
+    tocHref: /azure/azure-supportability/
+    topicHref: /azure/azure-supportability/
+  - name: Backup
+    tocHref: /azure/backup/
+    topicHref: /azure/backup/
+  - name: Batch
+    tocHref: /azure/batch/
+    topicHref: /azure/batch/
+  - name: Batch AI
+    tocHref: /azure/batch-ai/
+    topicHref: /azure/batch-ai/
+  - name: Billing + cost management
+    tocHref: /azure/billing/
+    topicHref: /azure/billing/
+  - name: Biztalk Services
+    tocHref: /azure/biztalk-services/
+    topicHref: /azure/biztalk-services/
+  - name: Blockchain Workbench
+    tocHref: /azure/blockchain-workbench/
+    topicHref: /azure/blockchain-workbench/
+  - name: Cache
+    tocHref: /azure/cache/
+    topicHref: /azure/cache/
+  - name: CDN
+    tocHref: /azure/cdn/
+    topicHref: /azure/cdn/
+  - name: Cloud Services
+    tocHref: /azure/cloud-services/
+    topicHref: /azure/cloud-services/
+  - name: Cognitive Services
+    tocHref: /azure/cognitive-services/
+    topicHref: /azure/cognitive-services/
+    items:
+    - name: Academic Knowledge
+      tocHref: /azure/cognitive-services/academic-knowledge/
+      topicHref: /azure/cognitive-services/academic-knowledge/home
+    - name: Bing Autosuggest
+      tocHref: /azure/cognitive-services/Bing-Autosuggest/
+      topicHref: /azure/cognitive-services/Bing-Autosuggest/
+    - name: Bing Custom Search
+      tocHref: /azure/cognitive-services/bing-custom-search/
+      topicHref: /azure/cognitive-services/bing-custom-search/
+    - name: Bing Entity Search
+      tocHref: /azure/cognitive-services/bing-entities-search/
+      topicHref: /azure/cognitive-services/bing-entities-search/
+    - name: Bing Image Search
+      tocHref: /azure/cognitive-services/bing-image-search/
+      topicHref: /azure/cognitive-services/bing-image-search/
+    - name: Bing News Search
+      tocHref: /azure/cognitive-services/bing-news-search/
+      topicHref: /azure/cognitive-services/bing-news-search/
+    - name: Bing Spell Check
+      tocHref: /azure/cognitive-services/bing-spell-check/
+      topicHref: /azure/cognitive-services/bing-spell-check/
+    - name: Bing Video Search
+      tocHref: /azure/cognitive-services/Bing-Video-Search/
+      topicHref: /azure/cognitive-services/Bing-Video-Search/
+    - name: Bing Visual Search
+      tocHref: /azure/cognitive-services/bing-visual-search/
+      topicHref: /azure/cognitive-services/bing-visual-search/
+    - name: Bing Web Search
+      tocHref: /azure/cognitive-services/bing-web-search/
+      topicHref: /azure/cognitive-services/bing-web-search/
+    - name: Computer Vision
+      tocHref: /azure/cognitive-services/computer-vision/
+      topicHref: /azure/cognitive-services/computer-vision/
+    - name: Content Moderator
+      tocHref: /azure/cognitive-services/content-moderator/
+      topicHref: /azure/cognitive-services/content-moderator/overview
+    - name: Custom Decision Service
+      tocHref: /azure/cognitive-services/custom-decision-service/
+      topicHref: /azure/cognitive-services/custom-decision-service/custom-decision-service-overview
+    - name: Custom Speech Service
+      tocHref: /azure/cognitive-services/custom-speech-service/
+      topicHref: /azure/cognitive-services/custom-speech-service/cognitive-services-custom-speech-home
+    - name: Speaker Recognition
+      tocHref: /azure/cognitive-services/speaker-recognition/
+      topicHref: /azure/cognitive-services/speaker-recognition/home
+    - name: Custom Vision Service
+      tocHref: /azure/cognitive-services/custom-vision-service/
+      topicHref: /azure/cognitive-services/custom-vision-service/
+    - name: Emotion
+      tocHref: /azure/cognitive-services/emotion/
+      topicHref: /azure/cognitive-services/emotion/home
+    - name: Entity Linking
+      tocHref: /azure/cognitive-services/entitylinking/
+      topicHref: /azure/cognitive-services/entitylinking/home
+    - name: Anomaly Finder
+      tocHref: /azure/cognitive-services/labs/anomaly-finder/
+      topicHref: /azure/cognitive-services/labs/anomaly-finder/overview
+    - name: Conversation Learner
+      tocHref: /azure/cognitive-services/labs/conversation-learner/
+      topicHref: /azure/cognitive-services/labs/conversation-learner/overview
+    - name: URL Preview
+      tocHref: /azure/cognitive-services/labs/url-preview/
+      topicHref: /azure/cognitive-services/labs/url-preview/overview
+    - name: Answer Search
+      tocHref: /azure/cognitive-services/labs/answer-search/
+      topicHref: /azure/cognitive-services/labs/answer-search/overview
+    - name: Face
+      tocHref: /azure/cognitive-services/face/
+      topicHref: /azure/cognitive-services/face/
+    - name: Knowledge Exploration
+      tocHref: /azure/cognitive-services/kes/
+      topicHref: /azure/cognitive-services/kes/overview
+    - name: Language Understanding (LUIS)
+      tocHref: /azure/cognitive-services/LUIS/
+      topicHref: /azure/cognitive-services/LUIS/
+    - name: Linguistic Analysis
+      tocHref: /azure/cognitive-services/linguisticanalysisapi/
+      topicHref: /azure/cognitive-services/linguisticanalysisapi/home
+    - name: QnA Maker
+      tocHref: /azure/cognitive-services/qnamaker/
+      topicHref: /azure/cognitive-services/qnamaker/home
+    - name: Speech API
+      tocHref: /azure/cognitive-services/Speech/
+      topicHref: /azure/cognitive-services/Speech/home
+    - name: Speech Service (preview)
+      tocHref: /azure/cognitive-services/Speech-Service/
+      topicHref: /azure/cognitive-services/Speech-Service/
+    - name: Text Analytics
+      tocHref: /azure/cognitive-services/text-analytics/
+      topicHref: /azure/cognitive-services/text-analytics/
+    - name: Translator Text
+      tocHref: /azure/cognitive-services/translator/
+      topicHref: /azure/cognitive-services/translator/
+    - name: Translator Speech
+      tocHref: /azure/cognitive-services/translator-speech/
+      topicHref: /azure/cognitive-services/translator-speech/
+    - name: Video Indexer
+      tocHref: /azure/cognitive-services/video-indexer/
+      topicHref: /azure/cognitive-services/video-indexer/video-indexer-overview
+    - name: Web Language Model
+      tocHref: /azure/cognitive-services/web-language-model/
+      topicHref: /azure/cognitive-services/web-language-model/home    
+    - name: Personality Chat
+      tocHref: /azure/cognitive-services/project-personality-chat/
+      topicHref: /azure/cognitive-services/project-personality-chat/overview    
+    - name: Project Acoustics
+      tocHref: /azure/cognitive-services/acoustics/
+      topicHref: /azure/cognitive-services/acoustics/What-Is-Acoustics.md
+  - name: Connectors
+    tocHref: /azure/connectors/
+    topicHref: /azure/connectors/
+  - name: Container Instances
+    tocHref: /azure/container-instances/
+    topicHref: /azure/container-instances/
+  - name: AKS
+    tocHref: /azure/aks/
+    topicHref: /azure/aks/
+  - name: Container Service
+    tocHref: /azure/container-service/
+    topicHref: /azure/container-service/
+    items: 
+    - name: DC/OS and Swarm
+      tocHref: /azure/container-service/dcos-swarm/
+      topicHref: /azure/container-service/dcos-swarm/
+    - name: Kubernetes
+      tocHref: /azure/container-service/kubernetes/
+      topicHref: /azure/container-service/kubernetes/
+  - name: Cosmos DB
+    tocHref: /azure/cosmos-db/
+    topicHref: /azure/cosmos-db/
+  - name: Data Catalog
+    tocHref: /azure/data-catalog/
+    topicHref: /azure/data-catalog/
+  - name: Data Factory
+    tocHref: /azure/data-factory/
+    topicHref: /azure/data-factory/
+  - name: Data Lake Analytics
+    tocHref: /azure/data-lake-analytics/
+    topicHref: /azure/data-lake-analytics/
+  - name: Data Lake Storage Gen1
+    tocHref: /azure/data-lake-store/
+    topicHref: /azure/data-lake-store/
+  - name: Devtest Lab
+    tocHref: /azure/devtest-lab/
+    topicHref: /azure/devtest-lab/
+  - name: DNS
+    tocHref: /azure/dns/
+    topicHref: /azure/dns/
+  - name: Event Grid
+    tocHref: /azure/event-grid/
+    topicHref: /azure/event-grid
+  - name: Event Hubs
+    tocHref: /azure/event-hubs/
+    topicHref: /azure/event-hubs/
+  - name: ExpressRoute
+    tocHref: /azure/expressroute/
+    topicHref: /azure/expressroute/
+  - name: Firewall
+    tocHref: /azure/firewall/
+    topicHref: /azure/firewall/
+  - name: Guidance
+    tocHref: /azure/guidance/
+    topicHref: /azure/guidance/
+  - name: HDInsight
+    tocHref: /azure/hdinsight/
+    topicHref: /azure/hdinsight/
+    items:
+      - name: Hadoop
+        tocHref: /azure/hdinsight/hadoop
+        topicHref: /azure/hdinsight/hadoop/apache-hadoop-introduction
+      - name: HBase
+        tocHref: /azure/hdinsight/hbase
+        topicHref: /azure/hdinsight/hbase/apache-hbase-overview
+      - name: Interactive Query
+        tocHref: /azure/hdinsight/interactive-query
+        topicHref: /azure/hdinsight/interactive-query/apache-interactive-query-get-started
+      - name: Kafka
+        tocHref: /azure/hdinsight/kafka
+        topicHref: /azure/hdinsight/kafka/apache-kafka-introduction
+      - name: Enterprise Security
+        tocHref: /azure/hdinsight/domain-joined
+        topicHref: /azure/hdinsight/domain-joined/apache-domain-joined-introduction
+      - name: ML Services
+        tocHref: /azure/hdinsight/r-server
+        topicHref: /azure/hdinsight/r-server-overview
+      - name: Spark
+        tocHref: /azure/hdinsight/spark
+        topicHref: /azure/hdinsight/spark/apache-spark-overview
+      - name: Storm
+        tocHref: /azure/hdinsight/storm
+        topicHref: /azure/hdinsight/storm/apache-storm-overview
+  - name: Internet of Things
+    tocHref: /azure/iot-fundamentals/
+    topicHref: /azure/iot-fundamentals/
+    items:  
+    - name: IoT Fundamentals
+      tocHref: /azure/iot-fundamentals/
+      topicHref: /azure/iot-fundamentals/
+    - name: IoT Edge
+      tocHref: /azure/iot-edge/
+      topicHref: /azure/iot-edge/
+    - name: IoT Hub
+      tocHref: /azure/iot-hub/
+      topicHref: /azure/iot-hub/ 
+    - name: IoT Hub Device Provisioning Service
+      tocHref: /azure/iot-dps/
+      topicHref: /azure/iot-dps/
+    - name: IoT solution accelerators
+      tocHref: /azure/iot-accelerators/
+      topicHref: /azure/iot-accelerators/
+    - name: IoT Central
+      tocHref: /azure/iot-central/
+      topicHref: /azure/iot-central/         
+    - name: Maps
+      tocHref: /azure/azure-maps/
+      topicHref: /azure/azure-maps/
+    - name: Time Series Insights
+      tocHref: /azure/time-series-insights/
+      topicHref: /azure/time-series-insights/                     
+  - name: Jenkins
+    tocHref: /azure/jenkins/
+    topicHref: /azure/jenkins/
+  - name: Key Vault
+    tocHref: /azure/key-vault/
+    topicHref: /azure/key-vault/
+  - name: Load Balancer
+    tocHref: /azure/load-balancer/
+    topicHref: /azure/load-balancer/
+  - name: Log Analytics
+    tocHref: /azure/log-analytics/
+    topicHref: /azure/log-analytics/
+  - name: Logic Apps
+    tocHref: /azure/logic-apps/
+    topicHref: /azure/logic-apps/
+  - name: Machine Learning
+    tocHref: /azure/machine-learning/
+    topicHref: /azure/machine-learning/
+    items:
+      - name: Services (preview)
+        tocHref: /azure/machine-learning/service
+        topicHref: /azure/machine-learning/service/
+      - name: Studio
+        tocHref: /azure/machine-learning/studio
+        topicHref: /azure/machine-learning/studio/
+      - name: Team Data Science Process
+        tocHref: /azure/machine-learning/team-data-science-process
+        topicHref: /azure/machine-learning/team-data-science-process/overview
+      - name: Data Science Virtual Machine
+        tocHref: /azure/machine-learning/data-science-virtual-machine
+        topicHref: /azure/machine-learning/data-science-virtual-machine/
+  - name: Marketplace Consumer
+    tocHref: /azure/marketplace-consumer/
+    topicHref: /azure/marketplace-consumer/
+  - name: Marketplace Publishing
+    tocHref: /azure/marketplace-publishing/
+    topicHref: /azure/marketplace-publishing/
+  - name: Media Services
+    tocHref: /azure/media-services/
+    topicHref: /azure/media-services/
+    items: 
+      - name: v3
+        tocHref: /azure/media-services/latest/
+        topicHref: /azure/media-services/latest/
+      - name: v2
+        tocHref: /azure/media-services/previous/
+        topicHref: /azure/media-services/previous/
+  - name: Mobile Engagement
+    tocHref: /azure/mobile-engagement/
+    topicHref: /azure/mobile-engagement/
+  - name: Mobile Services
+    tocHref: /azure/mobile-services/
+    topicHref: /azure/mobile-services/
+  - name: Monitoring And Diagnostics
+    tocHref: /azure/monitoring-and-diagnostics/
+    topicHref: /azure/monitoring-and-diagnostics/
+  - name: Multi-Factor Authentication
+    tocHref: /azure/multi-factor-authentication/
+    topicHref: /azure/multi-factor-authentication/
+    items:
+      - name: User Guide
+        tocHref: /azure/multi-factor-authentication/end-user/
+        topicHref: /azure/multi-factor-authentication/end-user/
+  - name: MySQL
+    tocHref: /azure/mysql/
+    topicHref: /azure/mysql/
+  - name: Network Watcher
+    tocHref: /azure/network-watcher/
+    topicHref: /azure/network-watcher/
+  - name: Networking
+    tocHref: /azure/networking/
+    topicHref: /azure/networking/networking-overview
+  - name: Notification Hubs
+    tocHref: /azure/notification-hubs/
+    topicHref: /azure/notification-hubs/
+  - name: Operations Management Suite
+    tocHref: /azure/operations-management-suite/
+    topicHref: /azure/operations-management-suite/
+  - name: Policy documentation
+    tocHref: /azure/azure-policy/
+    topicHref: /azure/azure-policy/
+    items:
+      - name: Overview of Azure Policy
+        tocHref: /azure/azure-policy/azure-policy-introduction/
+        topicHref: /azureazure-policy/azure-policy-introduction/
+      - name: Assign a policy - Portal
+        tocHref: /azure/azure-policy/assign-policy-definition/
+        topicHref: /azureazure-policy/assign-policy-definition/
+      - name: Assign a policy - PowerShell
+        tocHref: /azure/azure-policy/assign-policy-definition-ps/
+        topicHref: /azureazure-policy/assign-policy-definition-ps/
+      - name: Assign a policy - Azure CLI
+        tocHref: /azure/azure-policy/assign-policy-definition-cli/
+        topicHref: /azureazure-policy/assign-policy-definition-cli/
+      - name: Create and manage Azure Policy
+        tocHref: /azure/azure-policy/create-manage-polic/
+        topicHref: /azureazure-policy/create-manage-polic/
+      - name: Policy templates
+        tocHref: /azure/azure-policy/json-samples/
+        topicHref: /azureazure-policy/json-samples/
+      - name: Azure Policy definition structure
+        tocHref: /azure/azure-policy/policy-definition/
+        topicHref: /azureazure-policy/policy-definition/
+  - name: PostgreSQL
+    tocHref: /azure/postgresql/
+    topicHref: /azure/postgresql/
+  - name: Power BI Embedded
+    tocHref: /azure/power-bi-embedded/
+    topicHref: /azure/power-bi-embedded/
+  - name: Power BI Workspace Collections
+    tocHref: /azure/power-bi-workspace-collections/
+    topicHref: /azure/power-bi-workspace-collections/
+  - name: Redis Cache
+    tocHref: /azure/redis-cache/
+    topicHref: /azure/redis-cache/
+  - name: Remoteapp
+    tocHref: /azure/remoteapp/
+    topicHref: /azure/remoteapp/
+  - name: Resiliency
+    tocHref: /azure/resiliency/
+    topicHref: /azure/resiliency/
+  - name: Role-based access control
+    tocHref: /azure/role-based-access-control/
+    topicHref: /azure/role-based-access-control/
+  - name: Service Health
+    tocHref: /azure/service-health/
+    topicHref: /azure/service-health/
+  - name: Scheduler
+    tocHref: /azure/scheduler/
+    topicHref: /azure/scheduler/
+  - name: Search
+    tocHref: /azure/search/
+    topicHref: /azure/search/
+  - name: Security
+    tocHref: /azure/security/
+    topicHref: /azure/security/
+  - name: Security Center
+    tocHref: /azure/security-center/
+    topicHref: /azure/security-center/
+  - name: Service Bus
+    tocHref: /azure/service-bus/
+    topicHref: /azure/service-bus/
+  - name: Service Bus Messaging
+    tocHref: /azure/service-bus-messaging/
+    topicHref: /azure/service-bus-messaging/
+  - name: Service Bus Relay
+    tocHref: /azure/service-bus-relay/
+    topicHref: /azure/service-bus-relay/
+  - name: Service Fabric
+    tocHref: /azure/service-fabric/
+    topicHref: /azure/service-fabric/
+  - name: Site Recovery
+    tocHref: /azure/site-recovery/
+    topicHref: /azure/site-recovery/
+  - name: SQL Data Warehouse
+    tocHref: /azure/sql-data-warehouse/
+    topicHref: /azure/sql-data-warehouse/
+  - name: SQL Database
+    tocHref: /azure/sql-database/
+    topicHref: /azure/sql-database/
+  - name: SQL Server Stretch Database
+    tocHref: /azure/sql-server-stretch-database/
+    topicHref: /azure/sql-server-stretch-database/
+  - name: Storage
+    tocHref: /azure/storage/
+    topicHref: /azure/storage/
+    items:
+      - name: Blobs
+        tocHref: /azure/storage/blobs/
+        topicHref: /azure/storage/blobs/storage-blobs-introduction
+      - name: Data Lake Storage Gen2
+        tocHref: /azure/storage/data-lake-storage-gen2/
+        topicHref: /azure/storage/data-lake-storage/introduction
+      - name: Files
+        tocHref: /azure/storage/files/
+        topicHref: /azure/storage/files/storage-files-introduction 
+      - name: Queues
+        tocHref: /azure/storage/queues/
+        topicHref: /azure/storage/queues/storage-queues-introduction
+      - name: Tables
+        tocHref: /azure/storage/tables/
+        topicHref: /azure/storage/tables/table-storage-overview
+  - name: StorSimple
+    tocHref: /azure/storsimple/
+    topicHref: /azure/storsimple/
+  - name: Stream Analytics
+    tocHref: /azure/stream-analytics/
+    topicHref: /azure/stream-analytics/
+  - name: Traffic Manager
+    tocHref: /azure/traffic-manager/
+    topicHref: /azure/traffic-manager/
+  - name: Virtual Machine Scale Sets
+    tocHref: /azure/virtual-machine-scale-sets/
+    topicHref: /azure/virtual-machine-scale-sets/
+  - name: Virtual Machines
+    tocHref: /azure/virtual-machines/
+    topicHref: /azure/virtual-machines/
+    items:
+      - name: Workloads
+        tocHref: /azure/virtual-machines/workloads/
+        topicHref: /azure/virtual-machines/workloads/sap/get-started
+        items:
+          - name: SAP
+            tocHref: /azure/virtual-machines/workloads/sap/
+            topicHref: /azure/virtual-machines/workloads/sap/get-started
+      - name: Linux
+        tocHref: /azure/virtual-machines/linux/
+        topicHref: /azure/virtual-machines/linux/
+        items:
+          - name: Linux classic deployments
+            tocHref: /azure/virtual-machines/linux/classic/
+            topicHref: /azure/virtual-machines/linux/classic/
+      - name: Windows
+        tocHref: /azure/virtual-machines/windows/
+        topicHref: /azure/virtual-machines/windows/
+        items:
+          - name: Windows classic deployments
+            tocHref: /azure/virtual-machines/windows/classic/
+            topicHref: /azure/virtual-machines/windows/classic/
+  - name: Virtual Network
+    tocHref: /azure/virtual-network/
+    topicHref: /azure/virtual-network/
+  - name: VPN Gateway
+    tocHref: /azure/vpn-gateway/
+    topicHref: /azure/vpn-gateway/