{
    "redirections": [
        {
            "source_path": "articles/architecture-overview.md",
            "redirect_url": "/azure/architecture",
            "redirect_document_id": false
        },
        {
            "source_path": "articles/azure-diagnostics-troubleshooting.md",
            "redirect_url": "/azure/monitoring-and-diagnostics/azure-diagnostics-troubleshooting",
            "redirect_document_id": false
        },
        {
            "source_path": "articles/azure-diagnostics-versioning-history.md",
            "redirect_url": "/azure/monitoring-and-diagnostics/azure-diagnostics-versioning-history",
            "redirect_document_id": false
        },
        {
            "source_path": "articles/azure-diagnostics.md",
            "redirect_url": "/azure/monitoring-and-diagnostics/azure-diagnostics",
            "redirect_document_id": false
        },
        {
            "source_path": "articles/azure-government-developer-guide.md",
            "redirect_url": "/azure/azure-government/documentation-government-developer-guide",
            "redirect_document_id": false
        },
        {
            "source_path": "articles/azure-government-image-gallery.md",
            "redirect_url": "/azure/azure-government/documentation-government-image-gallery",
            "redirect_document_id": false
        },
        {
            "source_path": "articles/azure-government-overview.md",
            "redirect_url": "/azure/azure-government/documentation-government-welcome",
            "redirect_document_id": false
        },
        {
            "source_path": "articles/azure-toolkit-for-eclipse-debugging-azure-applications.md",
            "redirect_url": "/azure/azure-toolkit-for-eclipse",
            "redirect_document_id": false
        },
        {
            "source_path": "articles/azure-toolkit-for-intellij-debugging-azure-applications.md",
            "redirect_url": "/azure/azure-toolkit-for-intellij",
            "redirect_document_id": false
        },
        {
            "source_path": "articles/best-practices-api-design.md",
            "redirect_url": "/azure/architecture/best-practices/api-design",
            "redirect_document_id": false
        },
        {
            "source_path": "articles/best-practices-api-implementation.md",
            "redirect_url": "/azure/architecture/best-practices/api-implementation",
            "redirect_document_id": false
        },
        {
            "source_path": "articles/best-practices-auto-scaling.md",
            "redirect_url": "/azure/architecture/best-practices/auto-scaling",
            "redirect_document_id": false
        },
        {
            "source_path": "articles/best-practices-availability-checklist.md",
            "redirect_url": "/azure/architecture/checklist/availability",
            "redirect_document_id": false
        },
        {
            "source_path": "articles/best-practices-background-jobs.md",
            "redirect_url": "/azure/architecture/best-practices/background-jobs",
            "redirect_document_id": false
        },
        {
            "source_path": "articles/best-practices-caching.md",
            "redirect_url": "/azure/architecture/best-practices/caching",
            "redirect_document_id": false
        },
        {
            "source_path": "articles/best-practices-cdn.md",
            "redirect_url": "/azure/architecture/best-practices/cdn",
            "redirect_document_id": false
        },
        {
            "source_path": "articles/best-practices-data-partitioning.md",
            "redirect_url": "/azure/architecture/best-practices/data-partitioning",
            "redirect_document_id": false
        },
        {
            "source_path": "articles/best-practices-monitoring.md",
            "redirect_url": "/azure/architecture/best-practices/monitoring",
            "redirect_document_id": false
        },
        {
            "source_path": "articles/best-practices-resource-manager-design-templates.md",
            "redirect_url": "/azure/azure-resource-manager/best-practices-resource-manager-design-templates",
            "redirect_document_id": false
        },
        {
            "source_path": "articles/best-practices-resource-manager-security.md",
            "redirect_url": "/azure/azure-resource-manager/best-practices-resource-manager-security",
            "redirect_document_id": false
        },
        {
            "source_path": "articles/best-practices-resource-manager-state.md",
            "redirect_url": "/azure/azure-resource-manager/best-practices-resource-manager-state",
            "redirect_document_id": false
        },
        {
            "source_path": "articles/best-practices-retry-general.md",
            "redirect_url": "/azure/architecture/best-practices/transient-faults",
            "redirect_document_id": false
        },
        {
            "source_path": "articles/best-practices-retry-service-specific.md",
            "redirect_url": "/azure/architecture/best-practices/retry-service-specific",
            "redirect_document_id": false
        },
        {
            "source_path": "articles/best-practices-scalability-checklist.md",
            "redirect_url": "/azure/architecture/checklist/scalability",
            "redirect_document_id": false
        },
        {
            "source_path": "articles/billing-add-change-azure-subscription-administrator.md",
            "redirect_url": "/azure/billing/billing-add-change-azure-subscription-administrator",
            "redirect_document_id": false
        },
        {
            "source_path": "articles/billing-add-office-365-tenant-to-azure-subscription.md",
            "redirect_url": "/azure/billing/billing-add-office-365-tenant-to-azure-subscription",
            "redirect_document_id": false
        },
        {
            "source_path": "articles/billing-azure-subscription-past-due-balance.md",
            "redirect_url": "/azure/billing/billing-azure-subscription-past-due-balance",
            "redirect_document_id": false
        },
        {
            "source_path": "articles/billing-buy-sign-up-azure-subscription.md",
            "redirect_url": "/azure/billing/billing-buy-sign-up-azure-subscription",
            "redirect_document_id": false
        },
        {
            "source_path": "articles/billing-cannot-login-subscription.md",
            "redirect_url": "/azure/billing/billing-cannot-login-subscription",
            "redirect_document_id": false
        },
        {
            "source_path": "articles/billing-countries-and-currencies.md",
            "redirect_url": "https://azure.microsoft.com/pricing/faq/",
            "redirect_document_id": false
        },
        {
            "source_path": "articles/billing-credit-card-fails-during-azure-sign-up.md",
            "redirect_url": "/azure/billing/billing-credit-card-fails-during-azure-sign-up",
            "redirect_document_id": false
        },
        {
            "source_path": "articles/billing-download-azure-invoice-daily-usage-date.md",
            "redirect_url": "/azure/billing/billing-download-azure-invoice-daily-usage-date",
            "redirect_document_id": false
        },
        {
            "source_path": "articles/billing-how-to-cancel-azure-subscription.md",
            "redirect_url": "/azure/billing/billing-how-to-cancel-azure-subscription",
            "redirect_document_id": false
        },
        {
            "source_path": "articles/billing-how-to-change-azure-account-profile.md",
            "redirect_url": "/azure/billing/billing-how-to-change-azure-account-profile",
            "redirect_document_id": false
        },
        {
            "source_path": "articles/billing-how-to-change-credit-card.md",
            "redirect_url": "/azure/billing/billing-how-to-change-credit-card",
            "redirect_document_id": false
        },
        {
            "source_path": "articles/billing-how-to-create-billing-support-ticket.md",
            "redirect_url": "/azure/azure-supportability/how-to-create-azure-support-request",
            "redirect_document_id": false
        },
        {
            "source_path": "articles/billing-how-to-switch-azure-offer.md",
            "redirect_url": "/azure/billing/billing-how-to-switch-azure-offer",
            "redirect_document_id": false
        },
        {
            "source_path": "articles/billing-how-to-use-file-uploader.md",
            "redirect_url": "/azure/azure-supportability/how-to-use-file-uploader",
            "redirect_document_id": false
        },
        {
            "source_path": "articles/billing-set-up-alerts.md",
            "redirect_url": "/azure/billing/billing-set-up-alerts",
            "redirect_document_id": false
        },
        {
            "source_path": "articles/billing-subscription-faq.md",
            "redirect_url": "https://azure.microsoft.com/pricing/faq/",
            "redirect_document_id": false
        },
        {
            "source_path": "articles/billing-subscription-become-disable.md",
            "redirect_url": "/azure/billing/billing-subscription-become-disable",
            "redirect_document_id": false
        },
        {
            "source_path": "articles/billing-subscription-transfer.md",
            "redirect_url": "/azure/billing/billing-subscription-transfer",
            "redirect_document_id": false
        },
        {
            "source_path": "articles/billing-troubleshoot-azure-sign-up-issues.md",
            "redirect_url": "/azure/billing/billing-troubleshoot-azure-sign-up-issues",
            "redirect_document_id": false
        },
        {
            "source_path": "articles/billing-understand-your-azure-marketplace-charges.md",
            "redirect_url": "/azure/billing/billing-understand-your-azure-marketplace-charges",
            "redirect_document_id": false
        },
        {
            "source_path": "articles/billing-upgrade-azure-subscription.md",
            "redirect_url": "/azure/billing/billing-upgrade-azure-subscription",
            "redirect_document_id": false
        },
        {
            "source_path": "articles/billing-usage-rate-card-overview.md",
            "redirect_url": "/azure/billing/billing-usage-rate-card-overview",
            "redirect_document_id": false
        },
        {
            "source_path": "articles/billing-usage-rate-card-partner-solution-cloudcruiser.md",
            "redirect_url": "/azure/billing/billing-usage-rate-card-partner-solution-cloudcruiser",
            "redirect_document_id": false
        },
        {
            "source_path": "articles/billing-usage-rate-card-partner-solution-cloudyn.md",
            "redirect_url": "/azure/billing/billing-usage-rate-card-partner-solution-cloudyn",
            "redirect_document_id": false
        },
        {
            "source_path": "articles/billing-use-existing-office-365-account-azure-subscription.md",
            "redirect_url": "/azure/billing/billing-use-existing-office-365-account-azure-subscription",
            "redirect_document_id": false
        },
        {
            "source_path": "articles/dotnet-sdk.md",
            "redirect_url": "https://docs.microsoft.com/dotnet/azure/?view=azure-dotnet",
            "redirect_document_id": false
        },
        {
            "source_path": "articles/java-download-azure-sdk.md",
            "redirect_url": "/java/azure",
            "redirect_document_id": false
        },
        {
            "source_path": "articles/powershell-azure-resource-manager.md",
            "redirect_url": "/azure/azure-resource-manager/powershell-azure-resource-manager",
            "redirect_document_id": false
        },
        {
            "source_path": "articles/powershell-install-configure.md",
            "redirect_url": "/powershell/azureps-cmdlets-docs",
            "redirect_document_id": false
        },
        {
            "source_path": "articles/resource-group-audit.md",
            "redirect_url": "/azure/azure-resource-manager/resource-group-audit",
            "redirect_document_id": false
        },
        {
            "source_path": "articles/resource-group-authenticate-service-principal-cli.md",
            "redirect_url": "/azure/azure-resource-manager/resource-group-authenticate-service-principal-cli",
            "redirect_document_id": false
        },
        {
            "source_path": "articles/resource-group-authenticate-service-principal.md",
            "redirect_url": "/azure/azure-resource-manager/resource-group-authenticate-service-principal",
            "redirect_document_id": false
        },
        {
            "source_path": "articles/resource-group-authoring-templates.md",
            "redirect_url": "/azure/azure-resource-manager/resource-group-authoring-templates",
            "redirect_document_id": false
        },
        {
            "source_path": "articles/resource-group-create-multiple.md",
            "redirect_url": "/azure/azure-resource-manager/resource-group-create-multiple",
            "redirect_document_id": false
        },
        {
            "source_path": "articles/resource-group-create-service-principal-portal.md",
            "redirect_url": "/azure/azure-resource-manager/resource-group-create-service-principal-portal",
            "redirect_document_id": false
        },
        {
            "source_path": "articles/resource-group-define-dependencies.md",
            "redirect_url": "/azure/azure-resource-manager/resource-group-define-dependencies",
            "redirect_document_id": false
        },
        {
            "source_path": "articles/resource-group-link-resources.md",
            "redirect_url": "/rest/api/resources/resourcelinks",
            "redirect_document_id": false
        },
        {
            "source_path": "articles/resource-group-linked-templates.md",
            "redirect_url": "/azure/azure-resource-manager/resource-group-linked-templates",
            "redirect_document_id": false
        },
        {
            "source_path": "articles/resource-group-lock-resources.md",
            "redirect_url": "/azure/azure-resource-manager/resource-group-lock-resources",
            "redirect_document_id": false
        },
        {
            "source_path": "articles/resource-group-move-resources.md",
            "redirect_url": "/azure/azure-resource-manager/resource-group-move-resources",
            "redirect_document_id": false
        },
        {
            "source_path": "articles/resource-group-template-deploy-cli.md",
            "redirect_url": "/azure/azure-resource-manager/resource-group-template-deploy-cli",
            "redirect_document_id": false
        },
        {
            "source_path": "articles/resource-group-template-deploy-portal.md",
            "redirect_url": "/azure/azure-resource-manager/resource-group-template-deploy-portal",
            "redirect_document_id": false
        },
        {
            "source_path": "articles/resource-group-template-deploy-rest.md",
            "redirect_url": "/azure/azure-resource-manager/resource-group-template-deploy-rest",
            "redirect_document_id": false
        },
        {
            "source_path": "articles/resource-group-template-deploy.md",
            "redirect_url": "/azure/azure-resource-manager/resource-group-template-deploy",
            "redirect_document_id": false
        },
        {
            "source_path": "articles/resource-group-template-functions.md",
            "redirect_url": "/azure/azure-resource-manager/resource-group-template-functions",
            "redirect_document_id": false
        },
        {
            "source_path": "articles/resource-group-using-tags.md",
            "redirect_url": "/azure/azure-resource-manager/resource-group-using-tags",
            "redirect_document_id": false
        },
        {
            "source_path": "articles/resource-manager-api-authentication.md",
            "redirect_url": "/azure/azure-resource-manager/resource-manager-api-authentication",
            "redirect_document_id": false
        },
        {
            "source_path": "articles/resource-manager-common-deployment-errors.md",
            "redirect_url": "/azure/azure-resource-manager/resource-manager-common-deployment-errors",
            "redirect_document_id": false
        },
        {
            "source_path": "articles/resource-manager-deployment-model.md",
            "redirect_url": "/azure/azure-resource-manager/resource-manager-deployment-model",
            "redirect_document_id": false
        },
        {
            "source_path": "articles/resource-manager-export-template.md",
            "redirect_url": "/azure/azure-resource-manager/resource-manager-export-template",
            "redirect_document_id": false
        },
        {
            "source_path": "articles/resource-manager-keyvault-parameter.md",
            "redirect_url": "/azure/azure-resource-manager/resource-manager-keyvault-parameter",
            "redirect_document_id": false
        },
        {
            "source_path": "articles/resource-manager-policy.md",
            "redirect_url": "/azure/azure-resource-manager/resource-manager-policy",
            "redirect_document_id": false
        },
        {
            "source_path": "articles/resource-manager-request-limits.md",
            "redirect_url": "/azure/azure-resource-manager/resource-manager-request-limits",
            "redirect_document_id": false
        },
        {
            "source_path": "articles/resource-manager-resource-explorer.md",
            "redirect_url": "/azure/azure-resource-manager/resource-manager-rest-api",
            "redirect_document_id": false
        },
        {
            "source_path": "articles/resource-manager-rest-api.md",
            "redirect_url": "/azure/azure-resource-manager/resource-manager-rest-api",
            "redirect_document_id": false
        },
        {
            "source_path": "articles/resource-manager-subscription-examples.md",
            "redirect_url": "/azure/azure-resource-manager/resource-manager-subscription-examples",
            "redirect_document_id": false
        },
        {
            "source_path": "articles/resource-manager-subscription-governance.md",
            "redirect_url": "/azure/azure-resource-manager/resource-manager-subscription-governance",
            "redirect_document_id": false
        },
        {
            "source_path": "articles/resource-manager-supported-services.md",
            "redirect_url": "/azure/azure-resource-manager/resource-manager-supported-services",
            "redirect_document_id": false
        },
        {
            "source_path": "articles/resource-manager-template-best-practices.md",
            "redirect_url": "/azure/azure-resource-manager/resource-manager-template-best-practices",
            "redirect_document_id": false
        },
        {
            "source_path": "articles/resource-manager-template-keyvault-secret.md",
            "redirect_url": "/azure/templates/microsoft.keyvault/vaults",
            "redirect_document_id": false
        },
        {
            "source_path": "articles/resource-manager-template-keyvault.md",
            "redirect_url": "/azure/templates/microsoft.keyvault/vaults",
            "redirect_document_id": false
        },
        {
            "source_path": "articles/resource-manager-template-links.md",
            "redirect_url": "/rest/api/resources/resourcelinks",
            "redirect_document_id": false
        },
        {
            "source_path": "articles/resource-manager-template-lock.md",
            "redirect_url": "/azure/templates/microsoft.authorization/locks",
            "redirect_document_id": false
        },
        {
            "source_path": "articles/resource-manager-template-role.md",
            "redirect_url": "/azure/active-directory/active-directory-users-assign-role-azure-portal",
            "redirect_document_id": false
        },
        {
            "source_path": "articles/resource-manager-template-storage.md",
            "redirect_url": "/azure/templates/microsoft.storage/storageaccounts",
            "redirect_document_id": false
        },
        {
            "source_path": "articles/resource-manager-template-walkthrough.md",
            "redirect_url": "/azure/azure-resource-manager/resource-manager-create-first-template",
            "redirect_document_id": false
        },
        {
            "source_path": "articles/resource-manager-troubleshoot-deployments-cli.md",
            "redirect_url": "/azure/azure-resource-manager/resource-manager-deployment-operations",
            "redirect_document_id": false
        },
        {
            "source_path": "articles/resource-manager-troubleshoot-deployments-portal.md",
            "redirect_url": "/azure/azure-resource-manager/resource-manager-deployment-operations",
            "redirect_document_id": false
        },
        {
            "source_path": "articles/resource-manager-troubleshoot-deployments-powershell.md",
            "redirect_url": "/azure/azure-resource-manager/resource-manager-deployment-operations",
            "redirect_document_id": false
        },
        {
            "source_path": "articles/resource-manager-vs-code.md",
            "redirect_url": "/azure/azure-resource-manager/resource-manager-create-first-template",
            "redirect_document_id": false
        },
        {
            "source_path": "articles/solution-dev-test-environments.md",
            "redirect_url": "/azure/devtest-lab/devtest-lab-overview",
            "redirect_document_id": false
        },
        {
            "source_path": "articles/virtual-machines-command-line-tools.md",
            "redirect_url": "/cli/azure/get-started-with-az-cli2",
            "redirect_document_id": false
        },
        {
            "source_path": "articles/virtual-machines-dotnet-diagnostics.md",
            "redirect_url": "/azure/virtual-machines/virtual-machines-dotnet-diagnostics",
            "redirect_document_id": false
        },
        {
            "source_path": "articles/virtual-machines-linux-nodejs-deploy.md",
            "redirect_url": "/azure",
            "redirect_document_id": false
        },
        {
            "source_path": "articles/vs-azure-tools-resource-groups-deployment-projects-create-deploy.md",
            "redirect_url": "/azure/azure-resource-manager/vs-azure-tools-resource-groups-deployment-projects-create-deploy",
            "redirect_document_id": false
        },
        {
            "source_path": "articles/vs-azure-tools-resource-groups-how-script-works.md",
            "redirect_url": "/azure/azure-resource-manager/vs-azure-tools-resource-groups-deployment-projects-create-deploy",
            "redirect_document_id": false
        },
        {
            "source_path": "articles/xplat-cli-azure-resource-manager.md",
            "redirect_url": "/azure/azure-resource-manager/xplat-cli-azure-resource-manager",
            "redirect_document_id": false
        },
        {
            "source_path": "articles/xplat-cli-install.md",
            "redirect_url": "/cli/azure/install-azure-cli",
            "redirect_document_id": false
        },
        {
            "source_path": "articles/cloud-partner-portal/cloud-partner-portal-delete-an-offer.md",
            "redirect_url": "/azure/marketplace/cloud-partner-portal/cloud-partner-portal-delete-an-offer",
            "redirect_document_id": false
        },
        {
            "source_path": "articles/cloud-partner-portal/cloud-partner-portal-dev-center-accounts-registration.md",
            "redirect_url": "/azure/marketplace/cloud-partner-portal/cloud-partner-portal-dev-center-accounts-registration",
            "redirect_document_id": false
        },
        {
            "source_path": "articles/cloud-partner-portal/cloud-partner-portal-get-customer-leads.md",
            "redirect_url": "/azure/marketplace/cloud-partner-portal/cloud-partner-portal-get-customer-leads",
            "redirect_document_id": false
        },
        {
            "source_path": "articles/cloud-partner-portal/cloud-partner-portal-getting-started-with-the-cloud-partner-portal.md",
            "redirect_url": "/azure/marketplace/cloud-partner-portal/cloud-partner-portal-getting-started-with-the-cloud-partner-portal",
            "redirect_document_id": false
        },
        {
            "source_path": "articles/cloud-partner-portal/cloud-partner-portal-how-to-migrate-to-the-new-cloud-partner-portal.md",
            "redirect_url": "/azure/marketplace/cloud-partner-portal/cloud-partner-portal-how-to-migrate-to-the-new-cloud-partner-portal",
            "redirect_document_id": false
        },
        {
            "source_path": "articles/cloud-partner-portal/cloud-partner-portal-lead-management-instructions-azure-table.md",
            "redirect_url": "/azure/marketplace/cloud-partner-portal/cloud-partner-portal-lead-management-instructions-azure-table",
            "redirect_document_id": false
        },
        {
            "source_path": "articles/cloud-partner-portal/cloud-partner-portal-lead-management-instructions-dynamics.md",
            "redirect_url": "/azure/marketplace/cloud-partner-portal/cloud-partner-portal-lead-management-instructions-dynamics",
            "redirect_document_id": false
        },
        {
            "source_path": "articles/cloud-partner-portal/cloud-partner-portal-lead-management-instructions-marketo.md",
            "redirect_url": "/azure/marketplace/cloud-partner-portal/cloud-partner-portal-lead-management-instructions-marketo",
            "redirect_document_id": false
        },
        {
            "source_path": "articles/cloud-partner-portal/cloud-partner-portal-lead-management-instructions-salesforce.md",
            "redirect_url": "/azure/marketplace/cloud-partner-portal/cloud-partner-portal-lead-management-instructions-salesforce",
            "redirect_document_id": false
        },
        {
            "source_path": "articles/cloud-partner-portal/Cloud-partner-portal-make-offer-live-on-Azure-Marketplace.md",
            "redirect_url": "/azure/marketplace/cloud-partner-portal/Cloud-partner-portal-make-offer-live-on-Azure-Marketplace",
            "redirect_document_id": false
        },
        {
            "source_path": "articles/cloud-partner-portal/cloud-partner-portal-manage-publisher-profile.md",
            "redirect_url": "/azure/marketplace/cloud-partner-portal/cloud-partner-portal-manage-publisher-profile",
            "redirect_document_id": false
        },
        {
            "source_path": "articles/cloud-partner-portal/cloud-partner-portal-manage-users.md",
            "redirect_url": "/azure/marketplace/cloud-partner-portal/cloud-partner-portal-manage-users",
            "redirect_document_id": false
        },
        {
            "source_path": "articles/cloud-partner-portal/Cloud-partner-portal-products-that-can-get-published-via-portal.md",
            "redirect_url": "/azure/marketplace/cloud-partner-portal/Cloud-partner-portal-products-that-can-get-published-via-portal",
            "redirect_document_id": false
        },
        {
            "source_path": "articles/cloud-partner-portal/cloud-partner-portal-publish-cortana-intelligence-app.md",
            "redirect_url": "/azure/marketplace/cloud-partner-portal/cloud-partner-portal-publish-cortana-intelligence-app",
            "redirect_document_id": false
        },
        {
            "source_path": "articles/cloud-partner-portal/cloud-partner-portal-publish-virtual-machine.md",
            "redirect_url": "/azure/marketplace/cloud-partner-portal/cloud-partner-portal-publish-virtual-machine",
            "redirect_document_id": false
        },
        {
            "source_path": "articles/cloud-partner-portal/cloud-partner-portal-seller-guide.md",
            "redirect_url": "/azure/marketplace/seller-guide/cloud-partner-portal-seller-guide",
            "redirect_document_id": false
        },
        {
            "source_path": "articles/cloud-partner-portal/cloud-partner-portal-support-for-cloud-partner-portal.md",
            "redirect_url": "/azure/marketplace/cloud-partner-portal/cloud-partner-portal-support-for-cloud-partner-portal",
            "redirect_document_id": false
        },
        {
            "source_path": "articles/cloud-partner-portal/cloud-partner-portal-update-existing-offer.md",
            "redirect_url": "/azure/marketplace/cloud-partner-portal/cloud-partner-portal-update-existing-offer",
            "redirect_document_id": false
        },
        {
            "source_path": "articles/cloud-partner-portal/cloud-partner-portal-what-is-the-cloud-partner-portal.md",
            "redirect_url": "/azure/marketplace/cloud-partner-portal/cloud-partner-portal-what-is-the-cloud-partner-portal",
            "redirect_document_id": false
        },
        {
            "source_path": "articles/java/index.md",
            "redirect_url": "/java/azure/",
            "redirect_document_id": false
        },
        {
            "source_path": "articles/resiliency/resiliency-disaster-recovery-azure-applications.md",
            "redirect_url": "/azure/architecture/resiliency/disaster-recovery-azure-applications",
            "redirect_document_id": false
        },
        {
            "source_path": "articles/resiliency/resiliency-disaster-recovery-high-availability-azure-applications.md",
            "redirect_url": "/azure/architecture/resiliency/disaster-recovery-high-availability-azure-applications",
            "redirect_document_id": false
        },
        {
            "source_path": "articles/resiliency/resiliency-high-availability-azure-applications.md",
            "redirect_url": "/azure/architecture/resiliency/high-availability-azure-applications",
            "redirect_document_id": false
        },
        {
            "source_path": "articles/resiliency/resiliency-high-availability-checklist.md",
            "redirect_url": "/azure/architecture/resiliency/high-availability-checklist",
            "redirect_document_id": false
        },
        {
            "source_path": "articles/resiliency/resiliency-service-guidance-index.md",
            "redirect_url": "/azure/architecture/resiliency/disaster-recovery-azure-applications",
            "redirect_document_id": false
        },
        {
            "source_path": "articles/resiliency/resiliency-technical-guidance-recovery-data-corruption.md",
            "redirect_url": "/azure/architecture/resiliency/recovery-data-corruption",
            "redirect_document_id": false
        },
        {
            "source_path": "articles/resiliency/resiliency-technical-guidance-recovery-local-failures.md",
            "redirect_url": "/azure/architecture/resiliency/recovery-local-failures",
            "redirect_document_id": false
        },
        {
            "source_path": "articles/resiliency/resiliency-technical-guidance-recovery-loss-azure-region.md",
            "redirect_url": "/azure/architecture/resiliency/recovery-loss-azure-region",
            "redirect_document_id": false
        },
        {
            "source_path": "articles/resiliency/resiliency-technical-guidance-recovery-on-premises-azure.md",
            "redirect_url": "/azure/architecture/resiliency/recovery-on-premises-azure",
            "redirect_document_id": false
        },
        {
            "source_path": "articles/resiliency/resiliency-technical-guidance.md",
            "redirect_url": "/azure/architecture/resiliency",
            "redirect_document_id": false
        },
        {
            "source_path": "articles/resource-health/index.md",
            "redirect_url": "/azure/service-health/index",
            "redirect_document_id": false
        },
        {
            "source_path": "articles/resource-health/resource-health-checks-resource-types.md",
            "redirect_url": "/azure/service-health/resource-health-checks-resource-types",
            "redirect_document_id": false
        },
        {
            "source_path": "articles/resource-health/resource-health-faq.md",
            "redirect_url": "/azure/service-health/resource-health-faq",
            "redirect_document_id": false
        },
        {
            "source_path": "articles/resource-health/resource-health-overview.md",
            "redirect_url": "/azure/service-health/resource-health-overview",
            "redirect_document_id": false
        },
        {
            "source_path": "articles/active-directory-ds/active-directory-ds-admin-guide-administer-dns.md",
            "redirect_url": "/azure/active-directory-domain-services/active-directory-ds-admin-guide-administer-dns",
            "redirect_document_id": false
        },
        {
            "source_path": "articles/active-directory-ds/active-directory-ds-admin-guide-administer-domain.md",
            "redirect_url": "/azure/active-directory-domain-services/active-directory-ds-admin-guide-administer-domain",
            "redirect_document_id": false
        },
        {
            "source_path": "articles/active-directory-ds/active-directory-ds-admin-guide-configure-secure-ldap.md",
            "redirect_url": "/azure/active-directory-domain-services/active-directory-ds-admin-guide-configure-secure-ldap",
            "redirect_document_id": false
        },
        {
            "source_path": "articles/active-directory-ds/active-directory-ds-admin-guide-create-ou.md",
            "redirect_url": "/azure/active-directory-domain-services/active-directory-ds-admin-guide-create-ou",
            "redirect_document_id": false
        },
        {
            "source_path": "articles/active-directory-ds/active-directory-ds-admin-guide-join-rhel-linux-vm.md",
            "redirect_url": "/azure/active-directory-domain-services/active-directory-ds-admin-guide-join-rhel-linux-vm",
            "redirect_document_id": false
        },
        {
            "source_path": "articles/active-directory-ds/active-directory-ds-admin-guide-join-windows-vm-classic-powershell.md",
            "redirect_url": "/azure/active-directory-domain-services/active-directory-ds-admin-guide-join-windows-vm-classic-powershell",
            "redirect_document_id": false
        },
        {
            "source_path": "articles/active-directory-ds/active-directory-ds-comparison.md",
            "redirect_url": "/azure/active-directory-domain-services/active-directory-ds-comparison",
            "redirect_document_id": false
        },
        {
            "source_path": "articles/active-directory-ds/active-directory-ds-admin-guide-join-windows-vm.md",
            "redirect_url": "/azure/active-directory-domain-services/active-directory-ds-admin-guide-join-windows-vm",
            "redirect_document_id": false
        },
        {
            "source_path": "articles/active-directory-ds/active-directory-ds-contact-us.md",
            "redirect_url": "/azure/active-directory-domain-services/active-directory-ds-contact-us",
            "redirect_document_id": false
        },
        {
            "source_path": "articles/active-directory-ds/active-directory-ds-faqs.md",
            "redirect_url": "/azure/active-directory-domain-services/active-directory-ds-faqs",
            "redirect_document_id": false
        },
        {
            "source_path": "articles/active-directory-ds/active-directory-ds-features.md",
            "redirect_url": "/azure/active-directory-domain-services/active-directory-ds-features",
            "redirect_document_id": false
        },
        {
            "source_path": "articles/active-directory-ds/active-directory-ds-getting-started-dns.md",
            "redirect_url": "/azure/active-directory-domain-services/active-directory-ds-getting-started-dns",
            "redirect_document_id": false
        },
        {
            "source_path": "articles/active-directory-ds/active-directory-ds-getting-started-enableaadds.md",
            "redirect_url": "/azure/active-directory-domain-services/active-directory-ds-getting-started-enableaadds",
            "redirect_document_id": false
        },
        {
            "source_path": "articles/active-directory-ds/active-directory-ds-getting-started-password-sync.md",
            "redirect_url": "/azure/active-directory-domain-services/active-directory-ds-getting-started-password-sync",
            "redirect_document_id": false
        },
        {
            "source_path": "articles/active-directory-ds/active-directory-ds-getting-started-password-sync-synced-tenant.md",
            "redirect_url": "/azure/active-directory-domain-services/active-directory-ds-getting-started-password-sync-synced-tenant",
            "redirect_document_id": false
        },
        {
            "source_path": "articles/active-directory-ds/active-directory-ds-getting-started-vnet.md",
            "redirect_url": "/azure/active-directory-domain-services/active-directory-ds-getting-started-vnet",
            "redirect_document_id": false
        },
        {
            "source_path": "articles/active-directory-ds/active-directory-ds-getting-started.md",
            "redirect_url": "/azure/active-directory-domain-services/active-directory-ds-getting-started",
            "redirect_document_id": false
        },
        {
            "source_path": "articles/active-directory-ds/active-directory-ds-networking.md",
            "redirect_url": "/azure/active-directory-domain-services/active-directory-ds-networking",
            "redirect_document_id": false
        },
        {
            "source_path": "articles/active-directory-ds/active-directory-ds-overview.md",
            "redirect_url": "/azure/active-directory-domain-services/active-directory-ds-overview",
            "redirect_document_id": false
        },
        {
            "source_path": "articles/active-directory-ds/active-directory-ds-regions.md",
            "redirect_url": "/azure/active-directory-domain-services/active-directory-ds-regions",
            "redirect_document_id": false
        },
        {
            "source_path": "articles/active-directory-ds/active-directory-ds-synchronization.md",
            "redirect_url": "/azure/active-directory-domain-services/active-directory-ds-synchronization",
            "redirect_document_id": false
        },
        {
            "source_path": "articles/active-directory-ds/active-directory-ds-scenarios.md",
            "redirect_url": "/azure/active-directory-domain-services/active-directory-ds-scenarios",
            "redirect_document_id": false
        },
        {
            "source_path": "articles/active-directory-ds/active-directory-ds-troubleshooting.md",
            "redirect_url": "/azure/active-directory-domain-services/active-directory-ds-troubleshooting",
            "redirect_document_id": false
        },
        {
            "source_path": "articles/active-directory-b2c/active-directory-b2c-devquickstarts-web-dotnet.md",
            "redirect_url": "/azure/active-directory-b2c/active-directory-b2c-devquickstarts-web-dotnet-susi",
            "redirect_document_id": false
        },
        {
            "source_path": "articles/active-directory-b2c/active-directory-b2c-limitations.md",
            "redirect_url": "/azure/active-directory-b2c/active-directory-b2c-overview",
            "redirect_document_id": false
        },
        {
            "source_path": "articles/app-service-logic/app-service-logic-arm-provision.md",
            "redirect_url": "/azure/logic-apps/logic-apps-arm-provision",
            "redirect_document_id": false
        },
        {
            "source_path": "articles/app-service-logic/app-service-logic-author-definitions.md",
            "redirect_url": "/azure/logic-apps/logic-apps-author-definitions",
            "redirect_document_id": false
        },
        {
            "source_path": "articles/app-service-logic/app-service-logic-connector-azure-resource.md",
            "redirect_url": "/azure/logic-apps/logic-apps-arm-provision",
            "redirect_document_id": false
        },
        {
            "source_path": "articles/app-service-logic/app-service-logic-connector-file.md",
            "redirect_url": "/azure/logic-apps/logic-apps-using-file-connector",
            "redirect_document_id": false
        },
        {
            "source_path": "articles/app-service-logic/app-service-logic-azure-functions.md",
            "redirect_url": "/azure/logic-apps/logic-apps-azure-functions",
            "redirect_document_id": false
        },
        {
            "source_path": "articles/app-service-logic/app-service-logic-connector-http.md",
            "redirect_url": "/azure/connectors/connectors-native-http",
            "redirect_document_id": false
        },
        {
            "source_path": "articles/app-service-logic/app-service-logic-content-type.md",
            "redirect_url": "/azure/logic-apps/logic-apps-content-type",
            "redirect_document_id": false
        },
        {
            "source_path": "articles/app-service-logic/app-service-logic-create-deploy-template.md",
            "redirect_url": "/azure/logic-apps/logic-apps-create-deploy-template",
            "redirect_document_id": false
        },
        {
            "source_path": "articles/app-service-logic/app-service-logic-create-api-app.md",
            "redirect_url": "/azure/logic-apps/logic-apps-create-api-app",
            "redirect_document_id": false
        },
        {
            "source_path": "articles/app-service-logic/app-service-logic-create-a-logic-app.md",
            "redirect_url": "/azure/logic-apps/logic-apps-create-a-logic-app",
            "redirect_document_id": false
        },
        {
            "source_path": "articles/app-service-logic/app-service-logic-custom-hosted-api.md",
            "redirect_url": "/azure/logic-apps/logic-apps-custom-hosted-api",
            "redirect_document_id": false
        },
        {
            "source_path": "articles/app-service-logic/app-service-logic-deploy-from-vs.md",
            "redirect_url": "/azure/logic-apps/logic-apps-deploy-from-vs",
            "redirect_document_id": false
        },
        {
            "source_path": "articles/app-service-logic/app-service-logic-diagnosing-failures.md",
            "redirect_url": "/azure/logic-apps/logic-apps-diagnosing-failures",
            "redirect_document_id": false
        },
        {
            "source_path": "articles/app-service-logic/app-service-logic-enterprise-connector-sap-connector.md",
            "redirect_url": "/azure/logic-apps/logic-apps-using-sap-connector",
            "redirect_document_id": false
        },
        {
            "source_path": "articles/app-service-logic/app-service-logic-enterprise-integration-accounts.md",
            "redirect_url": "/azure/logic-apps/logic-apps-enterprise-integration-accounts",
            "redirect_document_id": false
        },
        {
            "source_path": "articles/app-service-logic/app-service-logic-enterprise-integration-as2-encode.md",
            "redirect_url": "/azure/logic-apps/logic-apps-enterprise-integration-as2-encode",
            "redirect_document_id": false
        },
        {
            "source_path": "articles/app-service-logic/app-service-logic-enterprise-integration-as2-decode.md",
            "redirect_url": "/azure/logic-apps/logic-apps-enterprise-integration-as2-decode",
            "redirect_document_id": false
        },
        {
            "source_path": "articles/app-service-logic/app-service-logic-enterprise-integration-agreements.md",
            "redirect_url": "/azure/logic-apps/logic-apps-enterprise-integration-agreements",
            "redirect_document_id": false
        },
        {
            "source_path": "articles/app-service-logic/app-service-logic-enterprise-integration-as2.md",
            "redirect_url": "/azure/logic-apps/logic-apps-enterprise-integration-as2",
            "redirect_document_id": false
        },
        {
            "source_path": "articles/app-service-logic/app-service-logic-enterprise-integration-b2b.md",
            "redirect_url": "/azure/logic-apps/logic-apps-enterprise-integration-b2b",
            "redirect_document_id": false
        },
        {
            "source_path": "articles/app-service-logic/app-service-logic-enterprise-integration-certificates.md",
            "redirect_url": "/azure/logic-apps/logic-apps-enterprise-integration-certificates",
            "redirect_document_id": false
        },
        {
            "source_path": "articles/app-service-logic/app-service-logic-enterprise-integration-create-integration-account.md",
            "redirect_url": "/azure/logic-apps/logic-apps-enterprise-integration-create-integration-account",
            "redirect_document_id": false
        },
        {
            "source_path": "articles/app-service-logic/app-service-logic-enterprise-integration-edifact-decode.md",
            "redirect_url": "/azure/logic-apps/logic-apps-enterprise-integration-edifact-decode",
            "redirect_document_id": false
        },
        {
            "source_path": "articles/app-service-logic/app-service-logic-enterprise-integration-edifact-encode.md",
            "redirect_url": "/azure/logic-apps/logic-apps-enterprise-integration-edifact-encode",
            "redirect_document_id": false
        },
        {
            "source_path": "articles/app-service-logic/app-service-logic-enterprise-integration-flatfile.md",
            "redirect_url": "/azure/logic-apps/logic-apps-enterprise-integration-flatfile",
            "redirect_document_id": false
        },
        {
            "source_path": "articles/app-service-logic/app-service-logic-enterprise-integration-edifact.md",
            "redirect_url": "/azure/logic-apps/logic-apps-enterprise-integration-edifact",
            "redirect_document_id": false
        },
        {
            "source_path": "articles/app-service-logic/app-service-logic-enterprise-integration-maps.md",
            "redirect_url": "/azure/logic-apps/logic-apps-enterprise-integration-maps",
            "redirect_document_id": false
        },
        {
            "source_path": "articles/app-service-logic/app-service-logic-enterprise-integration-overview.md",
            "redirect_url": "/azure/logic-apps/logic-apps-enterprise-integration-overview",
            "redirect_document_id": false
        },
        {
            "source_path": "articles/app-service-logic/app-service-logic-enterprise-integration-partners.md",
            "redirect_url": "/azure/logic-apps/logic-apps-enterprise-integration-partners",
            "redirect_document_id": false
        },
        {
            "source_path": "articles/app-service-logic/app-service-logic-enterprise-integration-schemas.md",
            "redirect_url": "/azure/logic-apps/logic-apps-enterprise-integration-schemas",
            "redirect_document_id": false
        },
        {
            "source_path": "articles/app-service-logic/app-service-logic-enterprise-integration-transform.md",
            "redirect_url": "/azure/logic-apps/logic-apps-enterprise-integration-transform",
            "redirect_document_id": false
        },
        {
            "source_path": "articles/app-service-logic/app-service-logic-enterprise-integration-x12-encode.md",
            "redirect_url": "/azure/logic-apps/logic-apps-enterprise-integration-x12-encode",
            "redirect_document_id": false
        },
        {
            "source_path": "articles/app-service-logic/app-service-logic-enterprise-integration-x12-decode.md",
            "redirect_url": "/azure/logic-apps/logic-apps-enterprise-integration-x12-decode",
            "redirect_document_id": false
        },
        {
            "source_path": "articles/app-service-logic/app-service-logic-enterprise-integration-x12.md",
            "redirect_url": "/azure/logic-apps/logic-apps-enterprise-integration-x12",
            "redirect_document_id": false
        },
        {
            "source_path": "articles/app-service-logic/app-service-logic-enterprise-integration-xml-validation.md",
            "redirect_url": "/azure/logic-apps/logic-apps-enterprise-integration-xml-validation",
            "redirect_document_id": false
        },
        {
            "source_path": "articles/app-service-logic/app-service-logic-enterprise-integration-xml.md",
            "redirect_url": "/azure/logic-apps/logic-apps-enterprise-integration-xml",
            "redirect_document_id": false
        },
        {
            "source_path": "articles/app-service-logic/app-service-logic-exception-handling.md",
            "redirect_url": "/azure/logic-apps/logic-apps-exception-handling",
            "redirect_document_id": false
        },
        {
            "source_path": "articles/app-service-logic/app-service-logic-examples-and-scenarios.md",
            "redirect_url": "/azure/logic-apps/logic-apps-examples-and-scenarios",
            "redirect_document_id": false
        },
        {
            "source_path": "articles/app-service-logic/app-service-logic-gateway-connection.md",
            "redirect_url": "/azure/logic-apps/logic-apps-gateway-connection",
            "redirect_document_id": false
        },
        {
            "source_path": "articles/app-service-logic/app-service-logic-http-endpoint.md",
            "redirect_url": "/azure/logic-apps/logic-apps-http-endpoint",
            "redirect_document_id": false
        },
        {
            "source_path": "articles/app-service-logic/app-service-logic-gateway-install.md",
            "redirect_url": "/azure/logic-apps/logic-apps-gateway-install",
            "redirect_document_id": false
        },
        {
            "source_path": "articles/app-service-logic/app-service-logic-enterprise-integration-metadata.md",
            "redirect_url": "/azure/logic-apps/logic-apps-enterprise-integration-metadata",
            "redirect_document_id": false
        },
        {
            "source_path": "articles/app-service-logic/app-service-logic-limits-and-config.md",
            "redirect_url": "/azure/logic-apps/logic-apps-limits-and-config",
            "redirect_document_id": false
        },
        {
            "source_path": "articles/app-service-logic/app-service-logic-loops-and-scopes.md",
            "redirect_url": "/azure/logic-apps/logic-apps-loops-and-scopes",
            "redirect_document_id": false
        },
        {
            "source_path": "articles/app-service-logic/app-service-logic-monitor-b2b-message.md",
            "redirect_url": "/azure/logic-apps/logic-apps-monitor-b2b-message",
            "redirect_document_id": false
        },
        {
            "source_path": "articles/app-service-logic/app-service-logic-manage-from-vs.md",
            "redirect_url": "/azure/logic-apps/logic-apps-manage-from-vs",
            "redirect_document_id": false
        },
        {
            "source_path": "articles/app-service-logic/app-service-logic-pricing.md",
            "redirect_url": "/azure/logic-apps/logic-apps-pricing",
            "redirect_document_id": false
        },
        {
            "source_path": "articles/app-service-logic/app-service-logic-scenario-error-and-exception-handling.md",
            "redirect_url": "/azure/logic-apps/logic-apps-scenario-error-and-exception-handling",
            "redirect_document_id": false
        },
        {
            "source_path": "articles/app-service-logic/app-service-logic-monitor-your-logic-apps.md",
            "redirect_url": "/azure/logic-apps/logic-apps-monitor-your-logic-apps",
            "redirect_document_id": false
        },
        {
            "source_path": "articles/app-service-logic/app-service-logic-schema-2016-04-01.md",
            "redirect_url": "/azure/logic-apps/logic-apps-schema-2016-04-01",
            "redirect_document_id": false
        },
        {
            "source_path": "articles/app-service-logic/app-service-logic-scenario-function-sb-trigger.md",
            "redirect_url": "/azure/logic-apps/logic-apps-scenario-function-sb-trigger",
            "redirect_document_id": false
        },
        {
            "source_path": "articles/app-service-logic/app-service-logic-securing-a-logic-app.md",
            "redirect_url": "/azure/logic-apps/logic-apps-securing-a-logic-app",
            "redirect_document_id": false
        },
        {
            "source_path": "articles/app-service-logic/app-service-logic-track-b2b-messages-omsportal-query-filter-control-number.md",
            "redirect_url": "/azure/logic-apps/logic-apps-track-b2b-messages-omsportal-query-filter-control-number",
            "redirect_document_id": false
        },
        {
            "source_path": "articles/app-service-logic/app-service-logic-track-integration-account-as2-tracking-shemas.md",
            "redirect_url": "/azure/logic-apps/logic-apps-track-integration-account-as2-tracking-schemas",
            "redirect_document_id": false
        },
        {
            "source_path": "articles/app-service-logic/app-service-logic-track-b2b-messages-omsportal.md",
            "redirect_url": "/azure/logic-apps/logic-apps-track-b2b-messages-omsportal",
            "redirect_document_id": false
        },
        {
            "source_path": "articles/app-service-logic/app-service-logic-track-integration-account-custom-tracking-shema.md",
            "redirect_url": "/azure/logic-apps/logic-apps-track-integration-account-custom-tracking-schema",
            "redirect_document_id": false
        },
        {
            "source_path": "articles/app-service-logic/app-service-logic-track-integration-account-x12-tracking-shemas.md",
            "redirect_url": "/azure/logic-apps/logic-apps-track-integration-account-x12-tracking-schema",
            "redirect_document_id": false
        },
        {
            "source_path": "articles/app-service-logic/app-service-logic-schema-2015-08-01.md",
            "redirect_url": "/azure/logic-apps/logic-apps-schema-2015-08-01",
            "redirect_document_id": false
        },
        {
            "source_path": "articles/app-service-logic/app-service-logic-use-file-connector.md",
            "redirect_url": "/azure/logic-apps/logic-apps-using-file-connector",
            "redirect_document_id": false
        },
        {
            "source_path": "articles/app-service-logic/app-service-logic-use-logic-app-features.md",
            "redirect_url": "/azure/logic-apps/logic-apps-use-logic-app-features",
            "redirect_document_id": false
        },
        {
            "source_path": "articles/app-service-logic/app-service-logic-use-logic-app-templates.md",
            "redirect_url": "/azure/logic-apps/logic-apps-use-logic-app-templates",
            "redirect_document_id": false
        },
        {
            "source_path": "articles/app-service-logic/app-service-logic-what-are-logic-apps.md",
            "redirect_url": "/azure/logic-apps/logic-apps-what-are-logic-apps",
            "redirect_document_id": false
        },
        {
            "source_path": "articles/app-service-logic/index.md",
            "redirect_url": "/azure/logic-apps/",
            "redirect_document_id": false
        },
        {
            "source_path": "articles/app-service-mobile/app-service-mobile-xamarin-forms-blob-storage.md",
            "redirect_url": "/azure/app-service-mobile",
            "redirect_document_id": false
        },
        {
            "source_path": "articles/application-gateway/application-gateway-webapplicationfirewall-overview.md",
            "redirect_url": "/azure/application-gateway/application-gateway-web-application-firewall-overview",
            "redirect_document_id": false
        },
        {
            "source_path": "articles/application-insights/app-insights-azure-diagnostics.md",
            "redirect_url": "/azure/monitoring-and-diagnostics/azure-diagnostics-configure-application-insights",
            "redirect_document_id": false
        },
        {
            "source_path": "articles/application-insights/app-insights-code-sample-export-telemetry-sql-database.md",
            "redirect_url": "/azure/application-insights/app-insights-code-sample-export-sql-stream-analytics",
            "redirect_document_id": false
        },
        {
            "source_path": "articles/application-insights/app-insights-code-samples.md",
            "redirect_url": "/azure/application-insights/app-insights-overview",
            "redirect_document_id": false
        },
        {
            "source_path": "articles/application-insights/app-insights-developer-analytics.md",
            "redirect_url": "/azure/application-insights/",
            "redirect_document_id": false
        },
        {
            "source_path": "articles/application-insights/app-insights-get-dev-support.md",
            "redirect_url": "/azure/application-insights/",
            "redirect_document_id": false
        },
        {
            "source_path": "articles/application-insights/app-insights-java-track-http-requests.md",
            "redirect_url": "/azure/application-insights/app-insights-java-get-started",
            "redirect_document_id": false
        },
        {
            "source_path": "articles/application-insights/app-insights-mobile-hockeyapp.md",
            "redirect_url": "/azure/application-insights/app-insights-hockeyapp-bridge-app",
            "redirect_document_id": false
        },
        {
            "source_path": "articles/application-insights/app-insights-migrate-azure-endpoint-tests.md",
            "redirect_url": "/azure/application-insights/app-insights-monitor-web-app-availability",
            "redirect_document_id": false
        },
        {
            "source_path": "articles/application-insights/app-insights-overview-usage.md",
            "redirect_url": "/azure/application-insights/app-insights-web-track-usage",
            "redirect_document_id": false
        },
        {
            "source_path": "articles/application-insights/app-insights-release-notes-windows.md",
            "redirect_url": "/azure/application-insights/",
            "redirect_document_id": false
        },
        {
            "source_path": "articles/application-insights/app-insights-search-diagnostic-logs.md",
            "redirect_url": "/azure/application-insights/app-insights-analytics-diagnostics",
            "redirect_document_id": false
        },
        {
            "source_path": "articles/application-insights/app-insights-web-track-usage.md",
            "redirect_url": "/azure/application-insights/app-insights-usage-overview",
            "redirect_document_id": false
        },
        {
            "source_path": "articles/azure-functions/functions-bindings-storage.md",
            "redirect_url": "/azure/azure-functions/functions-bindings-storage-blob",
            "redirect_document_id": false
        },
        {
            "source_path": "articles/azure-functions/functions-create-a-web-hook-or-api-function.md",
            "redirect_url": "/azure/azure-functions/functions-create-github-webhook-triggered-function",
            "redirect_document_id": false
        },
        {
            "source_path": "articles/azure-functions/functions-create-an-event-processing-function.md",
            "redirect_url": "/azure/azure-functions/functions-create-scheduled-function",
            "redirect_document_id": false
        },
        {
            "source_path": "articles/azure-functions/functions-create-first-azure-function-azure-portal.md",
            "redirect_url": "/azure/azure-functions/functions-create-first-azure-function",
            "redirect_document_id": false
        },
        {
            "source_path": "articles/automation/automation-sec-configure-azure-runas-account.md",
            "redirect_url": "/azure/automation/",
            "redirect_document_id": false
        },
        {
            "source_path": "articles/automation/automation-solution-startstopvm-graphical.md",
            "redirect_url": "https://docs.microsoft.com/azure/automation/automation-solution-vm-management",
            "redirect_document_id": false
        },
        {
            "source_path": "articles/automation/automation-solution-startstopvm-psworkflow.md",
            "redirect_url": "https://docs.microsoft.com/azure/automation/automation-solution-vm-management",
            "redirect_document_id": false
        },
        {
            "source_path": "articles/azure-portal/resource-group-portal.md",
            "redirect_url": "/azure/azure-resource-manager/resource-group-portal",
            "redirect_document_id": false
        },
        {
            "source_path": "articles/app-service-web/app-service-web-app-performance-test.md",
            "redirect_url": "https://www.visualstudio.com/docs/test/performance-testing/app-service-web-app-performance-test",
            "redirect_document_id": false
        },
        {
            "source_path": "articles/app-service-web/app-service-web-cli-continuous-deployment-github.md",
            "redirect_url": "/azure/app-service-web/scripts/app-service-cli-continuous-deployment-github",
            "redirect_document_id": false
        },
        {
            "source_path": "articles/app-service-web/app-service-web-cli-deploy-local-git.md",
            "redirect_url": "/azure/app-service-web/scripts/app-service-cli-deploy-local-git",
            "redirect_document_id": false
        },
        {
            "source_path": "articles/app-service-web/app-service-web-cli-deploy-staging-environment.md",
            "redirect_url": "/azure/app-service-web/scripts/app-service-cli-deploy-staging-environment",
            "redirect_document_id": false
        },
        {
            "source_path": "articles/app-service-web/app-service-web-debug-java-web-app-in-eclipse.md",
            "redirect_url": "/azure/azure-toolkit-for-eclipse",
            "redirect_document_id": false
        },
        {
            "source_path": "articles/app-service-web/app-service-web-debug-java-web-app-in-intellij.md",
            "redirect_url": "/azure/azure-toolkit-for-intelliJ",
            "redirect_document_id": false
        },
        {
            "source_path": "articles/app-service-web/app-service-web-get-started-cli-nodejs.md",
            "redirect_url": "/azure/app-service-web/app-service-web-get-started-html",
            "redirect_document_id": false
        },
        {
            "source_path": "articles/app-service-web/app-service-web-get-started-dotnet-cli-nodejs.md",
            "redirect_url": "/azure/app-service-web/app-service-web-get-started-dotnet",
            "redirect_document_id": false
        },
        {
            "source_path": "articles/app-service-web/app-service-web-get-started-html-cli-nodejs.md",
            "redirect_url": "/azure/app-service-web/app-service-web-get-started-html",
            "redirect_document_id": false
        },
        {
            "source_path": "articles/app-service-web/app-service-web-get-started-nodejs-cli-nodejs.md",
            "redirect_url": "/azure/app-service-web/app-service-web-get-started-nodejs",
            "redirect_document_id": false
        },
        {
            "source_path": "articles/app-service-web/app-service-web-get-started-php-cli-nodejs.md",
            "redirect_url": "/azure/app-service-web/app-service-web-get-started-php",
            "redirect_document_id": false
        },
        {
            "source_path": "articles/app-service-web/app-service-web-get-started-python-cli-nodejs.md",
            "redirect_url": "/azure/app-service-web/app-service-web-get-started-python",
            "redirect_document_id": false
        },
        {
            "source_path": "articles/app-service-web/app-service-web-get-started.md",
            "redirect_url": "/azure/app-service-web",
            "redirect_document_id": false
        },
        {
            "source_path": "articles/app-service-web/app-service-web-nodejs-get-started-cli-nodejs.md",
            "redirect_url": "/azure/app-service-web/app-service-web-get-started-nodejs",
            "redirect_document_id": false
        },
        {
            "source_path": "articles/app-service-web/app-service-web-nodejs-get-started.md",
            "redirect_url": "/azure/app-service-web/app-service-web-get-started-nodejs",
            "redirect_document_id": false
        },
        {
            "source_path": "articles/app-service-web/app-service-web-nodejs-sails-cli-nodejs.md",
            "redirect_url": "/azure/app-service-web/app-service-web-nodejs-sails",
            "redirect_document_id": false
        },
        {
            "source_path": "articles/app-service-web/app-service-web-php-get-started-cli-nodejs.md",
            "redirect_url": "/azure/app-service-web/app-service-web-get-started-php",
            "redirect_document_id": false
        },
        {
            "source_path": "articles/app-service-web/app-service-web-php-get-started.md",
            "redirect_url": "/azure/app-service-web/app-service-web-get-started-php",
            "redirect_document_id": false
        },
        {
            "source_path": "articles/app-service-web/cdn-websites-with-cdn.md",
            "redirect_url": "/azure/app-service-web/app-service-web-tutorial-content-delivery-network",
            "redirect_document_id": false
        },
        {
            "source_path": "articles/app-service-web/web-sites-configure-ssl-certificate.md",
            "redirect_url": "/azure/app-service-web/app-service-web-tutorial-custom-ssl",
            "redirect_document_id": false
        },
        {
            "source_path": "articles/app-service-web/web-sites-custom-domain-name.md",
            "redirect_url": "/azure/app-service-web/app-service-web-tutorial-custom-domain",
            "redirect_document_id": false
        },
        {
            "source_path": "articles/app-service-web/web-sites-dotnet-deploy-aspnet-mvc-app-membership-oauth-sql-database.md",
            "redirect_url": "/aspnet/core/security/authorization/secure-data",
            "redirect_document_id": false
        },
        {
            "source_path": "articles/app-service-web/web-sites-dotnet-get-started.md",
            "redirect_url": "/azure/app-service-web/app-service-web-get-started-dotnet",
            "redirect_document_id": false
        },
        {
            "source_path": "articles/app-service-web/web-sites-java-get-started.md",
            "redirect_url": "/azure/app-service-web/app-service-web-get-started-java",
            "redirect_document_id": false
        },
        {
            "source_path": "articles/app-service-web/web-sites-nodejs-develop-deploy-mac.md",
            "redirect_url": "/azure/app-service-web/app-service-web-get-started-nodejs",
            "redirect_document_id": false
        },
        {
            "source_path": "articles/app-service-web/web-sites-nodejs-use-webmatrix.md",
            "redirect_url": "https://www.microsoft.com/web/webmatrix/",
            "redirect_document_id": false
        },
        {
            "source_path": "articles/azure-stack/azure-stack-acs-differences-tp2.md",
            "redirect_url": "/azure/azure-stack/azure-stack-acs-differences",
            "redirect_document_id": false
        },
        {
            "source_path": "articles/azure-stack/azure-stack-connect-powershell.md",
            "redirect_url": "/azure/azure-stack/azure-stack-powershell-install",
            "redirect_document_id": false
        },
        {
            "source_path": "articles/azure-stack/azure-stack-create-vpn-connection-one-node-tp2.md",
            "redirect_url": "/azure/azure-stack/azure-stack-create-vpn-connection-one-node",
            "redirect_document_id": false
        },
        {
            "source_path": "articles/azure-stack/azure-stack-faq.md",
            "redirect_url": "/azure/azure-stack/azure-stack-asdk-release-notes",
            "redirect_document_id": false
        },
        {
            "source_path": "articles/azure-stack/azure-stack-first-scenarios.md",
            "redirect_url": "/azure/azure-stack/azure-stack-provision-vm",
            "redirect_document_id": false
        },
        {
            "source_path": "articles/azure-stack/azure-stack-understanding-dns-in-tp2.md",
            "redirect_url": "/azure/azure-stack/azure-stack-understanding-dns",
            "redirect_document_id": false
        },
        {
            "source_path": "articles/azure-stack/azure-stack-viewing-public-ip-address-consumption-in-tp2.md",
            "redirect_url": "/azure/azure-stack/azure-stack-viewing-public-ip-address-consumption",
            "redirect_document_id": false
        },
        {
            "source_path": "articles/azure-stack/azure-stack-webapps-add-worker-roles.md",
            "redirect_url": "/azure/azure-stack/azure-stack-app-service-add-worker-roles",
            "redirect_document_id": false
        },
        {
            "source_path": "articles/azure-stack/azure-stack-whats-new.md",
            "redirect_url": "/azure/azure-stack/azure-stack-asdk-release-notes",
            "redirect_document_id": false
        },
        {
            "source_path": "articles/azure-resource-manager/best-practices-resource-manager-security.md",
            "redirect_url": "/azure/best-practices-network-security",
            "redirect_document_id": false
        },
        {
            "source_path": "articles/azure-resource-manager/resource-group-link-resources.md",
            "redirect_url": "/rest/api/resources/resourcelinks",
            "redirect_document_id": false
        },
        {
            "source_path": "articles/azure-resource-manager/resource-manager-objects-as-parameters.md",
            "redirect_url": "/azure/architecture/building-blocks/extending-templates/objects-as-parameters",
            "redirect_document_id": false
        },
        {
            "source_path": "articles/azure-resource-manager/resource-manager-property-copy.md",
            "redirect_url": "/azure/azure-resource-manager/resource-group-create-multiple",
            "redirect_document_id": false
        },
        {
            "source_path": "articles/azure-resource-manager/resource-manager-resource-explorer.md",
            "redirect_url": "/azure/azure-resource-manager/resource-manager-rest-api",
            "redirect_document_id": false
        },
        {
            "source_path": "articles/azure-resource-manager/resource-manager-sequential-loop.md",
            "redirect_url": "/azure/azure-resource-manager/resource-group-create-multiple",
            "redirect_document_id": false
        },
        {
            "source_path": "articles/azure-resource-manager/resource-manager-template-keyvault-secret.md",
            "redirect_url": "/azure/templates/microsoft.keyvault/vaults",
            "redirect_document_id": false
        },
        {
            "source_path": "articles/azure-resource-manager/resource-manager-template-keyvault.md",
            "redirect_url": "/azure/templates/microsoft.keyvault/vaults",
            "redirect_document_id": false
        },
        {
            "source_path": "articles/azure-resource-manager/resource-manager-template-links.md",
            "redirect_url": "/rest/api/resources/resourcelinks",
            "redirect_document_id": false
        },
        {
            "source_path": "articles/azure-resource-manager/resource-manager-template-lock.md",
            "redirect_url": "/azure/templates/microsoft.authorization/locks",
            "redirect_document_id": false
        },
        {
            "source_path": "articles/azure-resource-manager/resource-manager-template-role.md",
            "redirect_url": "/azure/active-directory/active-directory-users-assign-role-azure-portal",
            "redirect_document_id": false
        },
        {
            "source_path": "articles/azure-resource-manager/resource-manager-template-storage.md",
            "redirect_url": "/azure/templates/microsoft.storage/storageaccounts",
            "redirect_document_id": false
        },
        {
            "source_path": "articles/azure-resource-manager/resource-manager-template-walkthrough.md",
            "redirect_url": "/azure/azure-resource-manager/resource-manager-create-first-template",
            "redirect_document_id": false
        },
        {
            "source_path": "articles/azure-resource-manager/resource-manager-troubleshoot-deployments-cli.md",
            "redirect_url": "/azure/azure-resource-manager/resource-manager-deployment-operations",
            "redirect_document_id": false
        },
        {
            "source_path": "articles/azure-resource-manager/resource-manager-troubleshoot-deployments-portal.md",
            "redirect_url": "/azure/azure-resource-manager/resource-manager-deployment-operations",
            "redirect_document_id": false
        },
        {
            "source_path": "articles/azure-resource-manager/resource-manager-troubleshoot-deployments-powershell.md",
            "redirect_url": "/azure/azure-resource-manager/resource-manager-deployment-operations",
            "redirect_document_id": false
        },
        {
            "source_path": "articles/azure-resource-manager/resource-manager-troubleshoot-deployments-rest.md",
            "redirect_url": "/azure/azure-resource-manager/resource-manager-deployment-operations",
            "redirect_document_id": false
        },
        {
            "source_path": "articles/azure-resource-manager/resource-manager-update.md",
            "redirect_url": "/azure/architecture/building-blocks/extending-templates/update-resource",
            "redirect_document_id": false
        },
        {
            "source_path": "articles/azure-resource-manager/resource-manager-vs-code.md",
            "redirect_url": "/azure/azure-resource-manager/resource-manager-create-first-template",
            "redirect_document_id": false
        },
        {
            "source_path": "articles/azure-resource-manager/solution-dev-test-environments.md",
            "redirect_url": "/azure/devtest-lab/devtest-lab-overview",
            "redirect_document_id": false
        },
        {
            "source_path": "articles/billing/billing-buy-sign-up-azure-subscription.md",
            "redirect_url": "https://azure.microsoft.com/pricing/",
            "redirect_document_id": false
        },
        {
            "source_path": "articles/cache/cache-dotnet-how-to-use-in-role.md",
            "redirect_url": "https://docs.microsoft.com/azure/redis-cache/cache-faq#in-role-cache",
            "redirect_document_id": false
        },
        {
            "source_path": "articles/cache/cache-dotnet-how-to-use-service.md",
            "redirect_url": "https://docs.microsoft.com/azure/redis-cache/cache-faq#managed-cache-service",
            "redirect_document_id": false
        },
        {
            "source_path": "articles/cache/index.md",
            "redirect_url": "https://docs.microsoft.com/azure/redis-cache/cache-faq#managed-cache-service",
            "redirect_document_id": false
        },
        {
            "source_path": "articles/cloud-services/cloud-services-nodejs-enable-remote-desktop.md",
            "redirect_url": "/azure/cloud-services/cloud-services-role-enable-remote-desktop-powershell",
            "redirect_document_id": false
        },
        {
            "source_path": "articles/connectors/index.md",
            "redirect_url": "/azure/connectors/apis-list",
            "redirect_document_id": false
        },
        {
            "source_path": "articles/cosmos-db/create-documentdb-dotnet-core.md",
            "redirect_url": "https://docs.microsoft.com/azure/cosmos-db/documentdb-dotnetcore-get-started",
            "redirect_document_id": false
        },
        {
            "source_path": "articles/cosmos-db/welcome-documentdb-customers.md",
            "redirect_url": "https://docs.microsoft.com/en-us/azure/cosmos-db/faq#moving-to-cosmos-db",
            "redirect_document_id": false
        },
        {
            "source_path": "articles/container-service/container-service-setup-ci-cd.md",
            "redirect_url": "https://marketplace.visualstudio.com/items?itemName=VSIDEDevOpsMSFT.ContinuousDeliveryToolsforVisualStudio",
            "redirect_document_id": false
        },
        {
            "source_path": "articles/data-lake-store/data-lake-store-get-started-cli.md",
            "redirect_url": "/azure/data-lake-store/data-lake-store-get-started-cli-2.0",
            "redirect_document_id": false
        },
        {
            "source_path": "articles/devtest-lab/devtest-lab-add-vm-with-artifacts.md",
            "redirect_url": "/articles/devtest-lab/devtest-lab-add-vm",
            "redirect_document_id": false
        },
        {
            "source_path": "articles/devtest-lab/devtest-lab-create-formulas.md",
            "redirect_url": "/azure/devtest-lab/devtest-lab-manage-formulas",
            "redirect_document_id": false
        },
        {
            "source_path": "articles/devtest-lab/devtest-lab-why.md",
            "redirect_url": "/azure/devtest-lab/devtest-lab-overview",
            "redirect_document_id": false
        },
        {
            "source_path": "articles/dns/dns-getstarted-create-dnszone-cli-nodejs.md",
            "redirect_url": "/azure/dns/dns-getstarted-cli-nodejs",
            "redirect_document_id": false
        },
        {
            "source_path": "articles/dns/dns-getstarted-create-dnszone-cli.md",
            "redirect_url": "/azure/dns/dns-getstarted-cli",
            "redirect_document_id": false
        },
        {
            "source_path": "articles/dns/dns-getstarted-create-dnszone-portal.md",
            "redirect_url": "/azure/dns/dns-getstarted-portal",
            "redirect_document_id": false
        },
        {
            "source_path": "articles/dns/dns-getstarted-create-dnszone.md",
            "redirect_url": "/azure/dns/dns-getstarted-powershell",
            "redirect_document_id": false
        },
        {
            "source_path": "articles/dns/dns-getstarted-create-recordset-cli-nodejs.md",
            "redirect_url": "/azure/dns/dns-getstarted-cli-nodejs",
            "redirect_document_id": false
        },
        {
            "source_path": "articles/dns/dns-getstarted-create-recordset-cli.md",
            "redirect_url": "/azure/dns/dns-getstarted-cli",
            "redirect_document_id": false
        },
        {
            "source_path": "articles/dns/dns-getstarted-create-recordset-portal.md",
            "redirect_url": "/azure/dns/dns-getstarted-portal",
            "redirect_document_id": false
        },
        {
            "source_path": "articles/dns/dns-getstarted-create-recordset.md",
            "redirect_url": "/azure/dns/dns-getstarted-powershell",
            "redirect_document_id": false
        },
        {
            "source_path": "articles/dns/dns-reverse-dns-record-operations-classic-ps.md",
            "redirect_url": "/azure/dns/dns-reverse-dns-for-azure-services",
            "redirect_document_id": false
        },
        {
            "source_path": "articles/dns/dns-reverse-dns-record-operations-cli-nodejs.md",
            "redirect_url": "/azure/dns/dns-reverse-dns-for-azure-services",
            "redirect_document_id": false
        },
        {
            "source_path": "articles/dns/dns-reverse-dns-record-operations-cli.md",
            "redirect_url": "/azure/dns/dns-reverse-dns-for-azure-services",
            "redirect_document_id": false
        },
        {
            "source_path": "articles/dns/dns-reverse-dns-record-operations-ps.md",
            "redirect_url": "/azure/dns/dns-reverse-dns-for-azure-services",
            "redirect_document_id": false
        },
        {
            "source_path": "articles/data-lake-analytics/data-lake-analytics-get-started-cli.md",
            "redirect_url": "/azure/data-lake-analytics/data-lake-analytics-get-started-cli2",
            "redirect_document_id": false
        },
        {
            "source_path": "articles/data-lake-analytics/data-lake-analytics-get-started-net-sdk.md",
            "redirect_url": "/azure/data-lake-analytics/data-lake-analytics-get-started-cli2",
            "redirect_document_id": false
        },
        {
            "source_path": "articles/data-lake-analytics/data-lake-analytics-get-started-python.md",
            "redirect_url": "/azure/data-lake-analytics/data-lake-analytics-get-started-cli2",
            "redirect_document_id": false
        },
        {
            "source_path": "articles/data-lake-analytics/data-lake-analytics-u-sql-combine-data-with-joins.md",
            "redirect_url": "/azure/data-lake-analytics/data-lake-analytics-u-sql-get-started",
            "redirect_document_id": false
        },
        {
            "source_path": "articles/data-lake-analytics/data-lake-analytics-u-sql-parameterize_scripts.md",
            "redirect_url": "/azure/data-lake-analytics/data-lake-analytics-u-sql-get-started",
            "redirect_document_id": false
        },
        {
            "source_path": "articles/data-lake-analytics/data-lake-analytics-use-interactive-tutorials.md",
            "redirect_url": "/azure/data-lake-analytics/data-lake-analytics-analyze-weblogs",
            "redirect_document_id": false
        },
        {
            "source_path": "articles/data-lake-analytics/data-lake-analytics-use-u-sql-catalog.md",
            "redirect_url": "/azure/data-lake-analytics/data-lake-analytics-u-sql-get-started",
            "redirect_document_id": false
        },
        {
            "source_path": "articles/data-lake-analytics/data-lake-analytics-use-window-functions.md",
            "redirect_url": "/azure/data-lake-analytics/data-lake-analytics-u-sql-get-started",
            "redirect_document_id": false
        },
        {
            "source_path": "articles/dotnet/index.md",
            "redirect_url": "/dotnet/azure/",
            "redirect_document_id": false
        },
        {
            "source_path": "articles/functions/functions-best-practices.md",
            "redirect_url": "/azure/azure-functions/functions-best-practices",
            "redirect_document_id": false
        },
        {
            "source_path": "articles/functions/functions-bindings-documentdb.md",
            "redirect_url": "/azure/azure-functions/functions-bindings-documentdb",
            "redirect_document_id": false
        },
        {
            "source_path": "articles/functions/functions-bindings-event-hubs.md",
            "redirect_url": "/azure/azure-functions/functions-bindings-event-hubs",
            "redirect_document_id": false
        },
        {
            "source_path": "articles/functions/functions-bindings-http-webhook.md",
            "redirect_url": "/azure/azure-functions/functions-bindings-http-webhook",
            "redirect_document_id": false
        },
        {
            "source_path": "articles/functions/functions-bindings-mobile-apps.md",
            "redirect_url": "/azure/azure-functions/functions-bindings-mobile-apps",
            "redirect_document_id": false
        },
        {
            "source_path": "articles/functions/functions-bindings-notification-hubs.md",
            "redirect_url": "/azure/azure-functions/functions-bindings-notification-hubs",
            "redirect_document_id": false
        },
        {
            "source_path": "articles/functions/functions-bindings-service-bus.md",
            "redirect_url": "/azure/azure-functions/functions-bindings-service-bus",
            "redirect_document_id": false
        },
        {
            "source_path": "articles/functions/functions-bindings-storage-blob.md",
            "redirect_url": "/azure/azure-functions/functions-bindings-storage-blob",
            "redirect_document_id": false
        },
        {
            "source_path": "articles/functions/functions-bindings-storage-queue.md",
            "redirect_url": "/azure/azure-functions/functions-bindings-storage-queue",
            "redirect_document_id": false
        },
        {
            "source_path": "articles/functions/functions-bindings-storage-table.md",
            "redirect_url": "/azure/azure-functions/functions-bindings-storage-table",
            "redirect_document_id": false
        },
        {
            "source_path": "articles/functions/functions-bindings-storage.md",
            "redirect_url": "/azure/azure-functions/functions-bindings-storage",
            "redirect_document_id": false
        },
        {
            "source_path": "articles/functions/functions-bindings-timer.md",
            "redirect_url": "/azure/azure-functions/functions-bindings-timer",
            "redirect_document_id": false
        },
        {
            "source_path": "articles/functions/functions-bindings-twilio.md",
            "redirect_url": "/azure/azure-functions/functions-bindings-twilio",
            "redirect_document_id": false
        },
        {
            "source_path": "articles/functions/functions-compare-logic-apps-ms-flow-webjobs.md",
            "redirect_url": "/azure/azure-functions/functions-compare-logic-apps-ms-flow-webjobs",
            "redirect_document_id": false
        },
        {
            "source_path": "articles/functions/functions-continuous-deployment.md",
            "redirect_url": "/azure/azure-functions/functions-continuous-deployment",
            "redirect_document_id": false
        },
        {
            "source_path": "articles/functions/functions-create-a-web-hook-or-api-function.md",
            "redirect_url": "/azure/azure-functions/functions-create-a-web-hook-or-api-function",
            "redirect_document_id": false
        },
        {
            "source_path": "articles/functions/functions-create-an-azure-connected-function.md",
            "redirect_url": "/azure/azure-functions/functions-create-an-azure-connected-function",
            "redirect_document_id": false
        },
        {
            "source_path": "articles/functions/functions-create-an-event-processing-function.md",
            "redirect_url": "/azure/azure-functions/functions-create-an-event-processing-function",
            "redirect_document_id": false
        },
        {
            "source_path": "articles/functions/functions-create-first-azure-function-azure-portal.md",
            "redirect_url": "/azure/azure-functions/functions-create-first-azure-function-azure-portal",
            "redirect_document_id": false
        },
        {
            "source_path": "articles/functions/functions-create-first-azure-function.md",
            "redirect_url": "/azure/azure-functions/functions-create-first-azure-function",
            "redirect_document_id": false
        },
        {
            "source_path": "articles/functions/functions-how-to-use-azure-function-app-settings.md",
            "redirect_url": "/azure/azure-functions/functions-how-to-use-azure-function-app-settings",
            "redirect_document_id": false
        },
        {
            "source_path": "articles/functions/functions-monitoring.md",
            "redirect_url": "/azure/azure-functions/functions-monitoring",
            "redirect_document_id": false
        },
        {
            "source_path": "articles/functions/functions-overview.md",
            "redirect_url": "/azure/azure-functions/functions-overview",
            "redirect_document_id": false
        },
        {
            "source_path": "articles/functions/functions-reference-csharp.md",
            "redirect_url": "/azure/azure-functions/functions-reference-csharp",
            "redirect_document_id": false
        },
        {
            "source_path": "articles/functions/functions-reference-fsharp.md",
            "redirect_url": "/azure/azure-functions/functions-reference-fsharp",
            "redirect_document_id": false
        },
        {
            "source_path": "articles/functions/functions-reference-node.md",
            "redirect_url": "/azure/azure-functions/functions-reference-node",
            "redirect_document_id": false
        },
        {
            "source_path": "articles/functions/functions-reference.md",
            "redirect_url": "/azure/azure-functions/functions-reference",
            "redirect_document_id": false
        },
        {
            "source_path": "articles/functions/functions-run-local.md",
            "redirect_url": "/azure/azure-functions/functions-run-local",
            "redirect_document_id": false
        },
        {
            "source_path": "articles/functions/functions-scale.md",
            "redirect_url": "/azure/azure-functions/functions-scale",
            "redirect_document_id": false
        },
        {
            "source_path": "articles/functions/functions-scenario-database-table-cleanup.md",
            "redirect_url": "/azure/azure-functions/functions-scenario-database-table-cleanup",
            "redirect_document_id": false
        },
        {
            "source_path": "articles/functions/functions-test-a-function.md",
            "redirect_url": "/azure/azure-functions/functions-test-a-function",
            "redirect_document_id": false
        },
        {
            "source_path": "articles/functions/functions-triggers-bindings.md",
            "redirect_url": "/azure/azure-functions/functions-triggers-bindings",
            "redirect_document_id": false
        },
        {
            "source_path": "articles/functions/index.md",
            "redirect_url": "/azure/azure-functions/index",
            "redirect_document_id": false
        },
        {
            "source_path": "articles/guidance/azure-for-aws-professionals.md",
            "redirect_url": "/azure/architecture/aws-professional",
            "redirect_document_id": false
        },
        {
            "source_path": "articles/guidance/guidance-architecture.md",
            "redirect_url": "/azure/architecture/reference-architectures",
            "redirect_document_id": false
        },
        {
            "source_path": "articles/guidance/guidance-azure-for-aws-professionals-service-map.md",
            "redirect_url": "/azure/architecture/aws-professional/services",
            "redirect_document_id": false
        },
        {
            "source_path": "articles/guidance/guidance-compute-multi-vm.md",
            "redirect_url": "/azure/architecture/reference-architectures/virtual-machines-windows/multi-vm",
            "redirect_document_id": false
        },
        {
            "source_path": "articles/guidance/guidance-compute-multiple-datacenters-linux.md",
            "redirect_url": "/azure/architecture/reference-architectures/virtual-machines-linux/multi-region-application",
            "redirect_document_id": false
        },
        {
            "source_path": "articles/guidance/guidance-compute-multiple-datacenters.md",
            "redirect_url": "/azure/architecture/reference-architectures/virtual-machines-windows/multi-region-application",
            "redirect_document_id": false
        },
        {
            "source_path": "articles/guidance/guidance-compute-n-tier-vm-linux.md",
            "redirect_url": "/azure/architecture/reference-architectures/virtual-machines-linux/n-tier",
            "redirect_document_id": false
        },
        {
            "source_path": "articles/guidance/guidance-compute-n-tier-vm.md",
            "redirect_url": "/azure/architecture/reference-architectures/virtual-machines-windows/n-tier",
            "redirect_document_id": false
        },
        {
            "source_path": "articles/guidance/guidance-compute-single-vm-linux.md",
            "redirect_url": "/azure/architecture/reference-architectures/virtual-machines-linux/single-vm",
            "redirect_document_id": false
        },
        {
            "source_path": "articles/guidance/guidance-compute-single-vm.md",
            "redirect_url": "/azure/architecture/reference-architectures/virtual-machines-windows/single-vm",
            "redirect_document_id": false
        },
        {
            "source_path": "articles/guidance/guidance-elasticsearch-configuring-resilience-and-recovery.md",
            "redirect_url": "/azure/architecture/elasticsearch/resilience-and-recovery",
            "redirect_document_id": false
        },
        {
            "source_path": "articles/guidance/guidance-elasticsearch-creating-performance-testing-environment.md",
            "redirect_url": "/azure/architecture/elasticsearch/performance-testing-environment",
            "redirect_document_id": false
        },
        {
            "source_path": "articles/guidance/guidance-elasticsearch-deploying-jmeter-junit-sampler.md",
            "redirect_url": "/azure/architecture/elasticsearch/jmeter-junit-sampler",
            "redirect_document_id": false
        },
        {
            "source_path": "articles/guidance/guidance-elasticsearch-implementing-jmeter-test-plan.md",
            "redirect_url": "/azure/architecture/elasticsearch/jmeter-test-plan",
            "redirect_document_id": false
        },
        {
            "source_path": "articles/guidance/guidance-elasticsearch-running-automated-performance-tests.md",
            "redirect_url": "/azure/architecture/elasticsearch/automated-performance-tests",
            "redirect_document_id": false
        },
        {
            "source_path": "articles/guidance/guidance-elasticsearch-running-automated-resilience-tests.md",
            "redirect_url": "/azure/architecture/elasticsearch/automated-resilience-tests",
            "redirect_document_id": false
        },
        {
            "source_path": "articles/guidance/guidance-elasticsearch-running-on-azure.md",
            "redirect_url": "/azure/architecture/elasticsearch",
            "redirect_document_id": false
        },
        {
            "source_path": "articles/guidance/guidance-elasticsearch-tuning-data-aggregation-and-query-performance.md",
            "redirect_url": "/azure/architecture/elasticsearch/data-aggregation-and-query-performance",
            "redirect_document_id": false
        },
        {
            "source_path": "articles/guidance/guidance-elasticsearch-tuning-data-ingestion-performance.md",
            "redirect_url": "/azure/architecture/elasticsearch/data-ingestion-performance",
            "redirect_document_id": false
        },
        {
            "source_path": "articles/guidance/guidance-elasticsearch.md",
            "redirect_url": "/azure/architecture/elasticsearch",
            "redirect_document_id": false
        },
        {
            "source_path": "articles/guidance/guidance-hybrid-network-expressroute-vpn-failover.md",
            "redirect_url": "/azure/architecture/reference-architectures/hybrid-networking/expressroute-vpn-failover",
            "redirect_document_id": false
        },
        {
            "source_path": "articles/guidance/guidance-hybrid-network-expressroute.md",
            "redirect_url": "/azure/architecture/reference-architectures/hybrid-networking/expressroute",
            "redirect_document_id": false
        },
        {
            "source_path": "articles/guidance/guidance-hybrid-network-vpn.md",
            "redirect_url": "/azure/architecture/reference-architectures/hybrid-networking/vpn",
            "redirect_document_id": false
        },
        {
            "source_path": "articles/guidance/guidance-iaas-ra-secure-vnet-dmz.md",
            "redirect_url": "/azure/architecture/reference-architectures/dmz/secure-vnet-dmz",
            "redirect_document_id": false
        },
        {
            "source_path": "articles/guidance/guidance-iaas-ra-secure-vnet-hybrid.md",
            "redirect_url": "/azure/architecture/reference-architectures/dmz/secure-vnet-hybrid",
            "redirect_document_id": false
        },
        {
            "source_path": "articles/guidance/guidance-identity-aad.md",
            "redirect_url": "/azure/architecture/reference-architectures/identity/azure-ad",
            "redirect_document_id": false
        },
        {
            "source_path": "articles/guidance/guidance-identity-adds-extend-domain.md",
            "redirect_url": "/azure/architecture/reference-architectures/identity/adds-extend-domain",
            "redirect_document_id": false
        },
        {
            "source_path": "articles/guidance/guidance-identity-adds-resource-forest.md",
            "redirect_url": "/azure/architecture/reference-architectures/identity/adds-forest",
            "redirect_document_id": false
        },
        {
            "source_path": "articles/guidance/guidance-identity-adfs.md",
            "redirect_url": "/azure/architecture/reference-architectures/identity/adfs",
            "redirect_document_id": false
        },
        {
            "source_path": "articles/guidance/guidance-multitenant-identity-adfs.md",
            "redirect_url": "/azure/architecture/multitenant-identity/adfs",
            "redirect_document_id": false
        },
        {
            "source_path": "articles/guidance/guidance-multitenant-identity-app-roles.md",
            "redirect_url": "/azure/architecture/multitenant-identity/app-roles",
            "redirect_document_id": false
        },
        {
            "source_path": "articles/guidance/guidance-multitenant-identity-authenticate.md",
            "redirect_url": "/azure/architecture/multitenant-identity/authenticate",
            "redirect_document_id": false
        },
        {
            "source_path": "articles/guidance/guidance-multitenant-identity-authorize.md",
            "redirect_url": "/azure/architecture/multitenant-identity/authorize",
            "redirect_document_id": false
        },
        {
            "source_path": "articles/guidance/guidance-multitenant-identity-claims.md",
            "redirect_url": "/azure/architecture/multitenant-identity/claims",
            "redirect_document_id": false
        },
        {
            "source_path": "articles/guidance/guidance-multitenant-identity-client-assertion.md",
            "redirect_url": "/azure/architecture/multitenant-identity/client-assertion",
            "redirect_document_id": false
        },
        {
            "source_path": "articles/guidance/guidance-multitenant-identity-intro.md",
            "redirect_url": "/azure/architecture/multitenant-identity",
            "redirect_document_id": false
        },
        {
            "source_path": "articles/guidance/guidance-multitenant-identity-keyvault.md",
            "redirect_url": "/azure/architecture/multitenant-identity/key-vault",
            "redirect_document_id": false
        },
        {
            "source_path": "articles/guidance/guidance-multitenant-identity-signup.md",
            "redirect_url": "/azure/architecture/multitenant-identity/signup",
            "redirect_document_id": false
        },
        {
            "source_path": "articles/guidance/guidance-multitenant-identity-tailspin.md",
            "redirect_url": "/azure/architecture/multitenant-identity/tailspin",
            "redirect_document_id": false
        },
        {
            "source_path": "articles/guidance/guidance-multitenant-identity-token-cache.md",
            "redirect_url": "/azure/architecture/multitenant-identity/token-cache",
            "redirect_document_id": false
        },
        {
            "source_path": "articles/guidance/guidance-multitenant-identity-web-api.md",
            "redirect_url": "/azure/architecture/multitenant-identity/web-api",
            "redirect_document_id": false
        },
        {
            "source_path": "articles/guidance/guidance-multitenant-identity.md",
            "redirect_url": "/azure/architecture/multitenant-identity",
            "redirect_document_id": false
        },
        {
            "source_path": "articles/guidance/guidance-naming-conventions.md",
            "redirect_url": "/azure/architecture/best-practices/naming-conventions",
            "redirect_document_id": false
        },
        {
            "source_path": "articles/guidance/guidance-nva-ha.md",
            "redirect_url": "/azure/architecture/reference-architectures/dmz/nva-ha",
            "redirect_document_id": false
        },
        {
            "source_path": "articles/guidance/guidance-ra-app-service.md",
            "redirect_url": "/azure/architecture/reference-architectures/managed-web-app",
            "redirect_document_id": false
        },
        {
            "source_path": "articles/guidance/guidance-ra-compute.md",
            "redirect_url": "/azure/architecture/reference-architectures/virtual-machines-windows",
            "redirect_document_id": false
        },
        {
            "source_path": "articles/guidance/guidance-ra-hybrid-networking.md",
            "redirect_url": "/azure/architecture/reference-architectures/hybrid-networking",
            "redirect_document_id": false
        },
        {
            "source_path": "articles/guidance/guidance-ra-identity.md",
            "redirect_url": "/azure/architecture/reference-architectures/identity",
            "redirect_document_id": false
        },
        {
            "source_path": "articles/guidance/guidance-ra-network-security.md",
            "redirect_url": "/azure/architecture/reference-architectures/dmz",
            "redirect_document_id": false
        },
        {
            "source_path": "articles/guidance/guidance-resiliency-checklist.md",
            "redirect_url": "/azure/architecture/checklist/resiliency",
            "redirect_document_id": false
        },
        {
            "source_path": "articles/guidance/guidance-resiliency-failure-mode-analysis.md",
            "redirect_url": "/azure/architecture/resiliency/failure-mode-analysis",
            "redirect_document_id": false
        },
        {
            "source_path": "articles/guidance/guidance-resiliency-overview.md",
            "redirect_url": "/azure/architecture/resiliency",
            "redirect_document_id": false
        },
        {
            "source_path": "articles/guidance/guidance-service-fabric-migrate-from-cloud-services.md",
            "redirect_url": "/azure/architecture/service-fabric/migrate-from-cloud-services",
            "redirect_document_id": false
        },
        {
            "source_path": "articles/guidance/guidance-web-apps-basic.md",
            "redirect_url": "/azure/architecture/reference-architectures/managed-web-app/basic-web-app",
            "redirect_document_id": false
        },
        {
            "source_path": "articles/guidance/guidance-web-apps-multi-region.md",
            "redirect_url": "/azure/architecture/reference-architectures/managed-web-app/multi-region-web-app",
            "redirect_document_id": false
        },
        {
            "source_path": "articles/guidance/guidance-web-apps-scalability.md",
            "redirect_url": "/azure/architecture/reference-architectures/managed-web-app/scalable-web-app",
            "redirect_document_id": false
        },
        {
            "source_path": "articles/guidance/guidance.md",
            "redirect_url": "/azure/architecture/",
            "redirect_document_id": false
        },
        {
            "source_path": "articles/guidance/index.md",
            "redirect_url": "/azure/architecture/",
            "redirect_document_id": false
        },
        {
            "source_path": "articles/guidance/cloud-design-patterns/cache-aside.md",
            "redirect_url": "/azure/architecture/patterns/cache-aside",
            "redirect_document_id": false
        },
        {
            "source_path": "articles/guidance/cloud-design-patterns/circuit-breaker.md",
            "redirect_url": "/azure/architecture/patterns/circuit-breaker",
            "redirect_document_id": false
        },
        {
            "source_path": "articles/guidance/cloud-design-patterns/command-and-query-responsibility-segregation-cqrs.md",
            "redirect_url": "/azure/architecture/patterns/cqrs",
            "redirect_document_id": false
        },
        {
            "source_path": "articles/guidance/cloud-design-patterns/compensating-transaction.md",
            "redirect_url": "/azure/architecture/patterns/compensating-transaction",
            "redirect_document_id": false
        },
        {
            "source_path": "articles/guidance/cloud-design-patterns/competing-consumers.md",
            "redirect_url": "/azure/architecture/patterns/competing-consumers",
            "redirect_document_id": false
        },
        {
            "source_path": "articles/guidance/cloud-design-patterns/compute-resource-consolidation.md",
            "redirect_url": "/azure/architecture/patterns/compute-resource-consolidation",
            "redirect_document_id": false
        },
        {
            "source_path": "articles/guidance/cloud-design-patterns/external-configuration-store.md",
            "redirect_url": "/azure/architecture/patterns/external-configuration-store",
            "redirect_document_id": false
        },
        {
            "source_path": "articles/guidance/cloud-design-patterns/event-sourcing.md",
            "redirect_url": "/azure/architecture/patterns/event-sourcing",
            "redirect_document_id": false
        },
        {
            "source_path": "articles/guidance/cloud-design-patterns/federated-identity.md",
            "redirect_url": "/azure/architecture/patterns/federated-identity",
            "redirect_document_id": false
        },
        {
            "source_path": "articles/guidance/cloud-design-patterns/gatekeeper.md",
            "redirect_url": "/azure/architecture/patterns/gatekeeper",
            "redirect_document_id": false
        },
        {
            "source_path": "articles/guidance/cloud-design-patterns/health-endpoint-monitoring.md",
            "redirect_url": "/azure/architecture/patterns/health-endpoint-monitoring",
            "redirect_document_id": false
        },
        {
            "source_path": "articles/guidance/cloud-design-patterns/index-table.md",
            "redirect_url": "/azure/architecture/patterns/index-table",
            "redirect_document_id": false
        },
        {
            "source_path": "articles/guidance/cloud-design-patterns/leader-election.md",
            "redirect_url": "/azure/architecture/patterns/leader-election",
            "redirect_document_id": false
        },
        {
            "source_path": "articles/guidance/cloud-design-patterns/materialized-view.md",
            "redirect_url": "/azure/architecture/patterns/materialized-view",
            "redirect_document_id": false
        },
        {
            "source_path": "articles/guidance/cloud-design-patterns/pipes-and-filters.md",
            "redirect_url": "/azure/architecture/patterns/pipes-and-filters",
            "redirect_document_id": false
        },
        {
            "source_path": "articles/guidance/cloud-design-patterns/priority-queue.md",
            "redirect_url": "/azure/architecture/patterns/priority-queue",
            "redirect_document_id": false
        },
        {
            "source_path": "articles/guidance/cloud-design-patterns/retry.md",
            "redirect_url": "/azure/architecture/patterns/retry",
            "redirect_document_id": false
        },
        {
            "source_path": "articles/guidance/cloud-design-patterns/queue-based-load-leveling.md",
            "redirect_url": "/azure/architecture/patterns/queue-based-load-leveling",
            "redirect_document_id": false
        },
        {
            "source_path": "articles/guidance/cloud-design-patterns/runtime-reconfiguration.md",
            "redirect_url": "/azure/architecture/patterns/runtime-reconfiguration",
            "redirect_document_id": false
        },
        {
            "source_path": "articles/guidance/cloud-design-patterns/scheduler-agent-supervisor.md",
            "redirect_url": "/azure/architecture/patterns/scheduler-agent-supervisor",
            "redirect_document_id": false
        },
        {
            "source_path": "articles/guidance/cloud-design-patterns/sharding.md",
            "redirect_url": "/azure/architecture/patterns/sharding",
            "redirect_document_id": false
        },
        {
            "source_path": "articles/guidance/cloud-design-patterns/static-content-hosting.md",
            "redirect_url": "/azure/architecture/patterns/static-content-hosting",
            "redirect_document_id": false
        },
        {
            "source_path": "articles/guidance/cloud-design-patterns/throttling.md",
            "redirect_url": "/azure/architecture/patterns/throttling",
            "redirect_document_id": false
        },
        {
            "source_path": "articles/guidance/cloud-design-patterns/valet-key.md",
            "redirect_url": "/azure/architecture/patterns/valet-key",
            "redirect_document_id": false
        },
        {
            "source_path": "articles/event-hubs/event-hubs-archive-overview.md",
            "redirect_url": "/azure/event-hubs/event-hubs-capture-overview",
            "redirect_document_id": false
        },
        {
            "source_path": "articles/event-hubs/event-hubs-archive-python.md",
            "redirect_url": "/azure/event-hubs/event-hubs-capture-python",
            "redirect_document_id": false
        },
        {
            "source_path": "articles/event-hubs/event-hubs-availability-and-support-faq.md",
            "redirect_url": "/azure/event-hubs/event-hubs-faq",
            "redirect_document_id": false
        },
        {
            "source_path": "articles/event-hubs/event-hubs-c-ephcs-getstarted.md",
            "redirect_url": "/azure/event-hubs/event-hubs-c-getstarted-send",
            "redirect_document_id": false
        },
        {
            "source_path": "articles/event-hubs/event-hubs-c-ephjava-getstarted.md",
            "redirect_url": "/azure/event-hubs/event-hubs-c-getstarted-send",
            "redirect_document_id": false
        },
        {
            "source_path": "articles/event-hubs/event-hubs-c-storm-getstarted.md",
            "redirect_url": "/azure/event-hubs/event-hubs-c-getstarted-send",
            "redirect_document_id": false
        },
        {
            "source_path": "articles/event-hubs/event-hubs-common-integrations.md",
            "redirect_url": "/azure/event-hubs/",
            "redirect_document_id": false
        },
        {
            "source_path": "articles/event-hubs/event-hubs-csharp-ephcs-getstarted.md",
            "redirect_url": "/azure/event-hubs/event-hubs-dotnet-standard-getstarted-send",
            "redirect_document_id": false
        },
        {
            "source_path": "articles/event-hubs/event-hubs-csharp-ephjava-getstarted.md",
            "redirect_url": "/azure/event-hubs/event-hubs-dotnet-standard-getstarted-send",
            "redirect_document_id": false
        },
        {
            "source_path": "articles/event-hubs/event-hubs-csharp-storm-getstarted.md",
            "redirect_url": "/azure/event-hubs/event-hubs-dotnet-standard-getstarted-send",
            "redirect_document_id": false
        },
        {
            "source_path": "articles/event-hubs/event-hubs-handling-errors-retry.md",
            "redirect_url": "/azure/event-hubs/",
            "redirect_document_id": false
        },
        {
            "source_path": "articles/event-hubs/event-hubs-java-ephcs-getstarted.md",
            "redirect_url": "/azure/event-hubs/event-hubs-java-get-started-send",
            "redirect_document_id": false
        },
        {
            "source_path": "articles/event-hubs/event-hubs-java-ephjava-getstarted.md",
            "redirect_url": "/azure/event-hubs/event-hubs-java-get-started-send",
            "redirect_document_id": false
        },
        {
            "source_path": "articles/event-hubs/event-hubs-java-storm-getstarted.md",
            "redirect_url": "/azure/event-hubs/event-hubs-java-get-started-send",
            "redirect_document_id": false
        },
        {
            "source_path": "articles/event-hubs/event-hubs-overview.md",
            "redirect_url": "/azure/event-hubs/event-hubs-what-is-event-hubs",
            "redirect_document_id": false
        },
        {
            "source_path": "articles/event-hubs/event-hubs-performance-scale.md",
            "redirect_url": "/azure/event-hubs/",
            "redirect_document_id": false
        },
        {
            "source_path": "articles/event-hubs/event-hubs-pulling-public-data.md",
            "redirect_url": "https://github.com/Azure-Samples/event-hubs-dotnet-importfromweb",
            "redirect_document_id": false
        },
        {
            "source_path": "articles/event-hubs/event-hubs-pulling-sql-data.md",
            "redirect_url": "https://github.com/Azure-Samples/event-hubs-dotnet-import-from-sql",
            "redirect_document_id": false
        },
        {
            "source_path": "articles/event-hubs/event-hubs-resource-manager-namespace-event-hub-enable-archive.md",
            "redirect_url": "/azure/event-hubs/event-hubs-resource-manager-namespace-event-hub-enable-capture",
            "redirect_document_id": false
        },
        {
            "source_path": "articles/event-hubs/event-hubs-sensors-notify-users.md",
            "redirect_url": "https://github.com/Azure-Samples/event-hubs-dotnet-user-notifications",
            "redirect_document_id": false
        },
        {
            "source_path": "articles/event-hubs/event-hubs-streaming-azure-diags-data.md",
            "redirect_url": "/azure/monitoring-and-diagnostics/azure-diagnostics-streaming-event-hubs",
            "redirect_document_id": false
        },
        {
            "source_path": "articles/data-factory/data-factory-sdks.md",
            "redirect_url": "https://azure.microsoft.com/services/data-factory/",
            "redirect_document_id": false
        },
        {
            "source_path": "articles/hdinsight/hdinsight-apache-spark-intellij-tool-debug-remotely.md",
            "redirect_url": "/azure/hdinsight/hdinsight-apache-spark-intellij-tool-debug-remotely-through-ssh",
            "redirect_document_id": false
        },
        {
            "source_path": "articles/hdinsight/hdinsight-apache-spark-use-zeppelin-notebook.md",
            "redirect_url": "/azure/hdinsight/hdinsight-apache-spark-zeppelin-notebook",
            "redirect_document_id": false
        },
        {
            "source_path": "articles/hdinsight/hdinsight-apache-storm-tutorial-get-started.md",
            "redirect_url": "/azure/hdinsight/hdinsight-apache-storm-tutorial-get-started-linux",
            "redirect_document_id": false
        },
        {
            "source_path": "articles/hdinsight/hdinsight-hadoop-create-windows-clusters-arm-templates.md",
            "redirect_url": "/azure/hdinsight/hdinsight-hadoop-create-linux-clusters-arm-templates",
            "redirect_document_id": false
        },
        {
            "source_path": "articles/hdinsight/hdinsight-hadoop-create-windows-clusters-cli.md",
            "redirect_url": "/azure/hdinsight/hdinsight-hadoop-create-linux-clusters-azure-cli",
            "redirect_document_id": false
        },
        {
            "source_path": "articles/hdinsight/hdinsight-hadoop-create-windows-clusters-dotnet-sdk.md",
            "redirect_url": "/azure/hdinsight/hdinsight-hadoop-create-linux-clusters-dotnet-sdk",
            "redirect_document_id": false
        },
        {
            "source_path": "articles/hdinsight/hdinsight-hadoop-create-windows-clusters-portal.md",
            "redirect_url": "/azure/hdinsight/hdinsight-hadoop-create-linux-clusters-portal",
            "redirect_document_id": false
        },
        {
            "source_path": "articles/hdinsight/hdinsight-hadoop-create-windows-clusters-powershell.md",
            "redirect_url": "/azure/hdinsight/hdinsight-hadoop-create-linux-clusters-azure-powershell",
            "redirect_document_id": false
        },
        {
            "source_path": "articles/hdinsight/hdinsight-hadoop-linux-use-ssh-windows.md",
            "redirect_url": "/azure/hdinsight/hdinsight-hadoop-linux-use-ssh-unix",
            "redirect_document_id": false
        },
        {
            "source_path": "articles/hdinsight/hdinsight-hadoop-mapreduce-scalding.md",
            "redirect_url": "/azure/hdinsight/hdinsight-use-mapreduce",
            "redirect_document_id": false
        },
        {
            "source_path": "articles/hdinsight/hdinsight-hadoop-r-scripts-linux.md",
            "redirect_url": "/azure/hdinsight/hdinsight-hadoop-r-server-get-started",
            "redirect_document_id": false
        },
        {
            "source_path": "articles/hdinsight/hdinsight-hadoop-spark-install.md",
            "redirect_url": "/azure/hdinsight/hdinsight-apache-spark-jupyter-spark-sql",
            "redirect_document_id": false
        },
        {
            "source_path": "articles/hdinsight/hdinsight-hadoop-tutorial-get-started-windows.md",
            "redirect_url": "/azure/hdinsight/hdinsight-hadoop-linux-tutorial-get-started",
            "redirect_document_id": false
        },
        {
            "source_path": "articles/hdinsight/hdinsight-hadoop-use-hive-ssh.md",
            "redirect_url": "/azure/hdinsight/hdinsight-hadoop-use-hive-beeline",
            "redirect_document_id": false
        },
        {
            "source_path": "articles/hdinsight/hdinsight-hbase-geo-replication.md",
            "redirect_url": "/azure/hdinsight/hdinsight-hbase-replication",
            "redirect_document_id": false
        },
        {
            "source_path": "articles/hdinsight/hdinsight-hbase-tutorial-get-started.md",
            "redirect_url": "/azure/hdinsight/hdinsight-hbase-tutorial-get-started-linux",
            "redirect_document_id": false
        },
        {
            "source_path": "articles/hdinsight/hdinsight-high-availability.md",
            "redirect_url": "/azure/hdinsight/hdinsight-high-availability-linux",
            "redirect_document_id": false
        },
        {
            "source_path": "articles/hdinsight/hdinsight-provision-clusters.md",
            "redirect_url": "/azure/hdinsight/hdinsight-hadoop-provision-linux-clusters",
            "redirect_document_id": false
        },
        {
            "source_path": "articles/documentdb/documentdb-automation-region-management.md",
            "redirect_url": "https://docs.microsoft.com/azure/cosmos-db/cli-samples",
            "redirect_document_id": false
        },
        {
            "source_path": "articles/documentdb/documentdb-automation-resource-manager-cli-nodejs.md",
            "redirect_url": "https://docs.microsoft.com/azure/cosmos-db/cli-samples",
            "redirect_document_id": false
        },
        {
            "source_path": "articles/documentdb/documentdb-automation-resource-manager-cli.md",
            "redirect_url": "https://docs.microsoft.com/azure/cosmos-db/cli-samples",
            "redirect_document_id": false
        },
        {
            "source_path": "articles/documentdb/documentdb-change-feed.md",
            "redirect_url": "https://docs.microsoft.com/azure/cosmos-db/change-feed",
            "redirect_document_id": false
        },
        {
            "source_path": "articles/documentdb/documentdb-change-notification.md",
            "redirect_url": "https://docs.microsoft.com/azure/cosmos-db/change-feed-hl7-fhir-logic-apps",
            "redirect_document_id": false
        },
        {
            "source_path": "articles/documentdb/documentdb-community.md",
            "redirect_url": "https://docs.microsoft.com/azure/cosmos-db/community",
            "redirect_document_id": false
        },
        {
            "source_path": "articles/documentdb/documentdb-connect-mongodb-account.md",
            "redirect_url": "https://docs.microsoft.com/azure/cosmos-db/connect-mongodb-account",
            "redirect_document_id": false
        },
        {
            "source_path": "articles/documentdb/documentdb-cpp-get-started.md",
            "redirect_url": "https://docs.microsoft.com/azure/cosmos-db/documentdb-cpp-get-started.md",
            "redirect_document_id": false
        },
        {
            "source_path": "articles/documentdb/documentdb-consistency-levels.md",
            "redirect_url": "https://docs.microsoft.com/azure/cosmos-db/consistency-levels",
            "redirect_document_id": false
        },
        {
            "source_path": "articles/documentdb/documentdb-create-account.md",
            "redirect_url": "https://aka.ms/acdbnetqa",
            "redirect_document_id": false
        },
        {
            "source_path": "articles/documentdb/documentdb-create-collection.md",
            "redirect_url": "https://docs.microsoft.com/azure/cosmos-db/create-documentdb-dotnet#create-collection",
            "redirect_document_id": false
        },
        {
            "source_path": "articles/documentdb/documentdb-create-database.md",
            "redirect_url": "https://docs.microsoft.com/azure/cosmos-db/create-documentdb-dotnet#create-collection",
            "redirect_document_id": false
        },
        {
            "source_path": "articles/documentdb/documentdb-create-documentdb-website.md",
            "redirect_url": "https://docs.microsoft.com/azure/cosmos-db/create-website",
            "redirect_document_id": false
        },
        {
            "source_path": "articles/documentdb/documentdb-create-mongodb-account.md",
            "redirect_url": "https://docs.microsoft.com/azure/cosmos-db/create-mongodb-dotnet#create-account",
            "redirect_document_id": false
        },
        {
            "source_path": "articles/documentdb/documentdb-distribute-data-globally.md",
            "redirect_url": "https://docs.microsoft.com/azure/cosmos-db/distribute-data-globally",
            "redirect_document_id": false
        },
        {
            "source_path": "articles/documentdb/documentdb-developing-with-multiple-regions.md",
            "redirect_url": "https://docs.microsoft.com/azure/cosmos-db/tutorial-global-distribution-documentdb",
            "redirect_document_id": false
        },
        {
            "source_path": "articles/documentdb/documentdb-dotnet-application.md",
            "redirect_url": "https://docs.microsoft.com/azure/cosmos-db/documentdb-dotnet-application",
            "redirect_document_id": false
        },
        {
            "source_path": "articles/documentdb/documentdb-dotnet-samples.md",
            "redirect_url": "https://docs.microsoft.com/azure/cosmos-db/documentdb-dotnet-samples",
            "redirect_document_id": false
        },
        {
            "source_path": "articles/documentdb/documentdb-dotnetcore-get-started.md",
            "redirect_url": "https://docs.microsoft.com/azure/cosmos-db/documentdb-dotnetcore-get-started",
            "redirect_document_id": false
        },
        {
            "source_path": "articles/documentdb/documentdb-faq.md",
            "redirect_url": "https://docs.microsoft.com/azure/cosmos-db/faq",
            "redirect_document_id": false
        },
        {
            "source_path": "articles/documentdb/documentdb-firewall-support.md",
            "redirect_url": "https://docs.microsoft.com/azure/cosmos-db/firewall-support",
            "redirect_document_id": false
        },
        {
            "source_path": "articles/documentdb/documentdb-geospatial.md",
            "redirect_url": "https://docs.microsoft.com/azure/cosmos-db/geospatial",
            "redirect_document_id": false
        },
        {
            "source_path": "articles/documentdb/documentdb-get-started-quickstart.md",
            "redirect_url": "https://docs.microsoft.com/azure/cosmos-db/create-documentdb-dotnet",
            "redirect_document_id": false
        },
        {
            "source_path": "articles/documentdb/documentdb-import-data.md",
            "redirect_url": "https://docs.microsoft.com/azure/cosmos-db/import-data",
            "redirect_document_id": false
        },
        {
            "source_path": "articles/documentdb/documentdb-get-started.md",
            "redirect_url": "https://docs.microsoft.com/azure/cosmos-db/documentdb-get-started",
            "redirect_document_id": false
        },
        {
            "source_path": "articles/documentdb/documentdb-increase-limits.md",
            "redirect_url": "https://docs.microsoft.com/azure/cosmos-db/request-units",
            "redirect_document_id": false
        },
        {
            "source_path": "articles/documentdb/documentdb-indexing-policies.md",
            "redirect_url": "https://docs.microsoft.com/azure/cosmos-db/indexing-policies",
            "redirect_document_id": false
        },
        {
            "source_path": "articles/documentdb/documentdb-indexing.md",
            "redirect_url": "https://docs.microsoft.com/azure/cosmos-db/indexing-policies",
            "redirect_document_id": false
        },
        {
            "source_path": "articles/documentdb/documentdb-introduction.md",
            "redirect_url": "https://docs.microsoft.com/azure/cosmos-db/documentdb-introduction",
            "redirect_document_id": false
        },
        {
            "source_path": "articles/documentdb/documentdb-java-application.md",
            "redirect_url": "https://docs.microsoft.com/azure/cosmos-db/documentdb-java-application",
            "redirect_document_id": false
        },
        {
            "source_path": "articles/documentdb/documentdb-java-get-started.md",
            "redirect_url": "https://docs.microsoft.com/azure/cosmos-db/documentdb-java-get-started",
            "redirect_document_id": false
        },
        {
            "source_path": "articles/documentdb/documentdb-key-value-store-cost.md",
            "redirect_url": "https://docs.microsoft.com/azure/cosmos-db/key-value-store-cost",
            "redirect_document_id": false
        },
        {
            "source_path": "articles/documentdb/documentdb-manage-account-with-powershell.md",
            "redirect_url": "https://docs.microsoft.com/azure/cosmos-db/manage-account-with-powershell",
            "redirect_document_id": false
        },
        {
            "source_path": "articles/documentdb/documentdb-limits.md",
            "redirect_url": "https://azure.microsoft.com/services/cosmos-db/",
            "redirect_document_id": false
        },
        {
            "source_path": "articles/documentdb/documentdb-manage-account.md",
            "redirect_url": "https://docs.microsoft.com/azure/cosmos-db/manage-account",
            "redirect_document_id": false
        },
        {
            "source_path": "articles/documentdb/documentdb-manage.md",
            "redirect_url": "https://docs.microsoft.com/azure/cosmos-db/manage-account",
            "redirect_document_id": false
        },
        {
            "source_path": "articles/documentdb/documentdb-mobile-apps-with-xamarin.md",
            "redirect_url": "https://docs.microsoft.com/azure/cosmos-db/mobile-apps-with-xamarin",
            "redirect_document_id": false
        },
        {
            "source_path": "articles/documentdb/documentdb-modeling-data.md",
            "redirect_url": "https://docs.microsoft.com/azure/cosmos-db/modeling-data",
            "redirect_document_id": false
        },
        {
            "source_path": "articles/documentdb/documentdb-mongodb-application.md",
            "redirect_url": "https://docs.microsoft.com/azure/cosmos-db/tutorial-develop-mongodb",
            "redirect_document_id": false
        },
        {
            "source_path": "articles/documentdb/documentdb-mongodb-migrate.md",
            "redirect_url": "https://docs.microsoft.com/azure/cosmos-db/mongodb-migrate",
            "redirect_document_id": false
        },
        {
            "source_path": "articles/documentdb/documentdb-mongodb-mongochef.md",
            "redirect_url": "https://docs.microsoft.com/azure/cosmos-db/mongodb-mongochef",
            "redirect_document_id": false
        },
        {
            "source_path": "articles/documentdb/documentdb-mongodb-robomongo.md",
            "redirect_url": "https://docs.microsoft.com/azure/cosmos-db/mongodb-robomongo",
            "redirect_document_id": false
        },
        {
            "source_path": "articles/documentdb/documentdb-mongodb-samples.md",
            "redirect_url": "https://docs.microsoft.com/azure/cosmos-db/mongodb-samples",
            "redirect_document_id": false
        },
        {
            "source_path": "articles/documentdb/documentdb-multi-region-writers.md",
            "redirect_url": "https://docs.microsoft.com/azure/cosmos-db/multi-region-writers",
            "redirect_document_id": false
        },
        {
            "source_path": "articles/documentdb/documentdb-monitor-accounts.md",
            "redirect_url": "https://docs.microsoft.com/azure/cosmos-db/monitor-accounts.md",
            "redirect_document_id": false
        },
        {
            "source_path": "articles/documentdb/documentdb-nodejs-application.md",
            "redirect_url": "https://docs.microsoft.com/azure/cosmos-db/documentdb-nodejs-application",
            "redirect_document_id": false
        },
        {
            "source_path": "articles/documentdb/documentdb-nodejs-get-started.md",
            "redirect_url": "https://docs.microsoft.com/azure/cosmos-db/documentdb-nodejs-get-started",
            "redirect_document_id": false
        },
        {
            "source_path": "articles/documentdb/documentdb-nodejs-samples.md",
            "redirect_url": "https://docs.microsoft.com/azure/cosmos-db/documentdb-nodejs-samples",
            "redirect_document_id": false
        },
        {
            "source_path": "articles/documentdb/documentdb-nosql-database-encryption-at-rest.md",
            "redirect_url": "https://docs.microsoft.com/azure/cosmos-db/database-encryption-at-rest",
            "redirect_document_id": false
        },
        {
            "source_path": "articles/documentdb/documentdb-nosql-database-security.md",
            "redirect_url": "https://docs.microsoft.com/azure/cosmos-db/database-security",
            "redirect_document_id": false
        },
        {
            "source_path": "articles/documentdb/documentdb-nosql-local-emulator.md",
            "redirect_url": "https://docs.microsoft.com/azure/cosmos-db/local-emulator",
            "redirect_document_id": false
        },
        {
            "source_path": "articles/documentdb/documentdb-nosql-odbc-driver.md",
            "redirect_url": "https://docs.microsoft.com/azure/cosmos-db/odbc-driver",
            "redirect_document_id": false
        },
        {
            "source_path": "articles/documentdb/documentdb-nosql-vs-sql.md",
            "redirect_url": "https://aka.ms/cosmosdb",
            "redirect_document_id": false
        },
        {
            "source_path": "articles/documentdb/documentdb-online-backup-and-restore.md",
            "redirect_url": "https://docs.microsoft.com/azure/cosmos-db/online-backup-and-restore",
            "redirect_document_id": false
        },
        {
            "source_path": "articles/documentdb/documentdb-orderby.md",
            "redirect_url": "https://azure.microsoft.com/services/cosmos-db/",
            "redirect_document_id": false
        },
        {
            "source_path": "articles/documentdb/documentdb-partition-data.md",
            "redirect_url": "https://docs.microsoft.com/azure/cosmos-db/partition-data",
            "redirect_document_id": false
        },
        {
            "source_path": "articles/documentdb/documentdb-performance-levels.md",
            "redirect_url": "https://docs.microsoft.com/azure/cosmos-db/performance-levels",
            "redirect_document_id": false
        },
        {
            "source_path": "articles/documentdb/documentdb-performance-testing.md",
            "redirect_url": "https://docs.microsoft.com/azure/cosmos-db/performance-testing",
            "redirect_document_id": false
        },
        {
            "source_path": "articles/documentdb/documentdb-portal-global-replication.md",
            "redirect_url": "https://docs.microsoft.com/azure/cosmos-db/tutorial-global-distribution-documentdb#portal",
            "redirect_document_id": false
        },
        {
            "source_path": "articles/documentdb/documentdb-performance-tips.md",
            "redirect_url": "https://docs.microsoft.com/azure/cosmos-db/performance-tips",
            "redirect_document_id": false
        },
        {
            "source_path": "articles/documentdb/documentdb-portal-troubleshooting.md",
            "redirect_url": "https://docs.microsoft.com/azure/documentdb/documentdb-manage-account",
            "redirect_document_id": false
        },
        {
            "source_path": "articles/documentdb/documentdb-powerbi-visualize.md",
            "redirect_url": "https://docs.microsoft.com/azure/cosmos-db/powerbi-visualize",
            "redirect_document_id": false
        },
        {
            "source_path": "articles/documentdb/documentdb-programming.md",
            "redirect_url": "https://docs.microsoft.com/azure/cosmos-db/programming",
            "redirect_document_id": false
        },
        {
            "source_path": "articles/documentdb/documentdb-protocol-mongodb.md",
            "redirect_url": "https://docs.microsoft.com/azure/cosmos-db/mongodb-introduction",
            "redirect_document_id": false
        },
        {
            "source_path": "articles/documentdb/documentdb-python-application.md",
            "redirect_url": "https://docs.microsoft.com/azure/cosmos-db/documentdb-python-application",
            "redirect_document_id": false
        },
        {
            "source_path": "articles/documentdb/documentdb-query-collections-query-explorer.md",
            "redirect_url": "https://docs.microsoft.com/en-us/azure/cosmos-db/create-documentdb-dotnet#add-sample-data",
            "redirect_document_id": false
        },
        {
            "source_path": "articles/documentdb/documentdb-python-samples.md",
            "redirect_url": "https://docs.microsoft.com/azure/cosmos-db/documentdb-python-samples",
            "redirect_document_id": false
        },
        {
            "source_path": "articles/documentdb/documentdb-regional-failovers.md",
            "redirect_url": "https://docs.microsoft.com/azure/cosmos-db/regional-failover",
            "redirect_document_id": false
        },
        {
            "source_path": "articles/documentdb/documentdb-request-units.md",
            "redirect_url": "https://docs.microsoft.com/azure/cosmos-db/request-units",
            "redirect_document_id": false
        },
        {
            "source_path": "articles/documentdb/documentdb-resources.md",
            "redirect_url": "https://docs.microsoft.com/azure/cosmos-db/documentdb-resources",
            "redirect_document_id": false
        },
        {
            "source_path": "articles/documentdb/documentdb-run-hadoop-with-hdinsight.md",
            "redirect_url": "https://docs.microsoft.com/azure/cosmos-db/run-hadoop-with-hdinsight",
            "redirect_document_id": false
        },
        {
            "source_path": "articles/documentdb/documentdb-sdk-dotnet-core.md",
            "redirect_url": "https://docs.microsoft.com/azure/cosmos-db/documentdb-sdk-dotnet-core",
            "redirect_document_id": false
        },
        {
            "source_path": "articles/documentdb/documentdb-sdk-dotnet.md",
            "redirect_url": "https://docs.microsoft.com/azure/cosmos-db/documentdb-sdk-dotnet",
            "redirect_document_id": false
        },
        {
            "source_path": "articles/documentdb/documentdb-sdk-java.md",
            "redirect_url": "https://docs.microsoft.com/azure/cosmos-db/documentdb-sdk-java",
            "redirect_document_id": false
        },
        {
            "source_path": "articles/documentdb/documentdb-sdk-node.md",
            "redirect_url": "https://docs.microsoft.com/azure/cosmos-db/documentdb-sdk-node",
            "redirect_document_id": false
        },
        {
            "source_path": "articles/documentdb/documentdb-sdk-python.md",
            "redirect_url": "https://docs.microsoft.com/azure/cosmos-db/documentdb-sdk-python",
            "redirect_document_id": false
        },
        {
            "source_path": "articles/documentdb/documentdb-search-indexer.md",
            "redirect_url": "https://docs.microsoft.com/azure/search/search-howto-index-documentdb",
            "redirect_document_id": false
        },
        {
            "source_path": "articles/documentdb/documentdb-secure-access-to-data.md",
            "redirect_url": "https://docs.microsoft.com/azure/cosmos-db/secure-access-to-data",
            "redirect_document_id": false
        },
        {
            "source_path": "articles/documentdb/documentdb-set-throughput.md",
            "redirect_url": "https://docs.microsoft.com/azure/cosmos-db/set-throughput",
            "redirect_document_id": false
        },
        {
            "source_path": "articles/documentdb/documentdb-sharding.md",
            "redirect_url": "https://docs.microsoft.com/azure/cosmos-db/partition-data",
            "redirect_document_id": false
        },
        {
            "source_path": "articles/documentdb/documentdb-social-media-apps.md",
            "redirect_url": "https://docs.microsoft.com/azure/cosmos-db/social-media-apps",
            "redirect_document_id": false
        },
        {
            "source_path": "articles/documentdb/documentdb-spark-connector.md",
            "redirect_url": "https://docs.microsoft.com/azure/cosmos-db/spark-connector",
            "redirect_document_id": false
        },
        {
            "source_path": "articles/documentdb/documentdb-sql-query-cheat-sheet.md",
            "redirect_url": "https://docs.microsoft.com/azure/cosmos-db/documentdb-sql-query-cheat-sheet",
            "redirect_document_id": false
        },
        {
            "source_path": "articles/documentdb/documentdb-sql-query.md",
            "redirect_url": "https://docs.microsoft.com/azure/cosmos-db/documentdb-sql-query",
            "redirect_document_id": false
        },
        {
            "source_path": "articles/documentdb/documentdb-supercharge-your-account.md",
            "redirect_url": "https://docs.microsoft.com/azure/cosmos-db/performance-levels",
            "redirect_document_id": false
        },
        {
            "source_path": "articles/documentdb/documentdb-use-cases.md",
            "redirect_url": "https://docs.microsoft.com/azure/cosmos-db/use-cases",
            "redirect_document_id": false
        },
        {
            "source_path": "articles/documentdb/documentdb-view-json-document-explorer.md",
            "redirect_url": "https://docs.microsoft.com/azure/cosmos-db/create-documentdb-dotnet",
            "redirect_document_id": false
        },
        {
            "source_path": "articles/documentdb/documentdb-time-to-live.md",
            "redirect_url": "https://docs.microsoft.com/azure/cosmos-db/time-to-live",
            "redirect_document_id": false
        },
        {
            "source_path": "articles/documentdb/documentdb-view-scripts.md",
            "redirect_url": "https://docs.microsoft.com/azure/cosmos-db/create-documentdb-dotnet#add-sample-data",
            "redirect_document_id": false
        },
        {
            "source_path": "articles/documentdb/documentdb-whitepaper-chappell.md",
            "redirect_url": "https://azure.microsoft.com/services/cosmos-db/",
            "redirect_document_id": false
        },
        {
            "source_path": "articles/documentdb/documentdb-working-with-dates.md",
            "redirect_url": "https://docs.microsoft.com/azure/cosmos-db/working-with-dates",
            "redirect_document_id": false
        },
        {
            "source_path": "articles/documentdb/fundamentals-data-management-nosql-chappell.md",
            "redirect_url": "https://azure.microsoft.com/services/cosmos-db/",
            "redirect_document_id": false
        },
        {
            "source_path": "articles/documentdb/index.md",
            "redirect_url": "https://azure.microsoft.com/blog/dear-documentdb-customers-welcome-to-azure-cosmos-db/",
            "redirect_document_id": false
        },
        {
            "source_path": "articles/log-analytics/log-analytics-configuration-assessment.md",
            "redirect_url": "/azure/log-analytics/log-analytics-add-solutions",
            "redirect_document_id": false
        },
        {
            "source_path": "articles/log-analytics/log-analytics-linux-agents.md",
            "redirect_url": "/azure/log-analytics/log-analytics-agent-linux",
            "redirect_document_id": false
        },
        {
            "source_path": "articles/log-analytics/log-analytics-proxy-firewall.md",
            "redirect_url": "/azure/log-analytics/log-analytics-windows-agents",
            "redirect_document_id": false
        },
        {
            "source_path": "articles/log-analytics/log-analytics-system-update.md",
            "redirect_url": "/azure/operations-management-suite/oms-solution-update-management",
            "redirect_document_id": false
        },
        {
            "source_path": "articles/machine-learning/machine-learning-apps-anomaly-detection.md",
            "redirect_url": "machine-learning-apps-anomaly-detection-api",
            "redirect_document_id": false
        },
        {
            "source_path": "articles/machine-learning/machine-learning-apps-text-analytics.md",
            "redirect_url": "../cognitive-services/cognitive-services-text-analytics-quick-start",
            "redirect_document_id": false
        },
        {
            "source_path": "articles/machine-learning/machine-learning-connect-to-azure-machine-learning-web-service.md",
            "redirect_url": "machine-learning-consume-web-services",
            "redirect_document_id": false
        },
        {
            "source_path": "articles/machine-learning/machine-learning-data-science-the-cortana-analytics-process.md",
            "redirect_url": "data-science-process-overview",
            "redirect_document_id": false
        },
        {
            "source_path": "articles/machine-learning/machine-learning-feature-selection-and-engineering.md",
            "redirect_url": "machine-learning-data-science-create-features",
            "redirect_document_id": false
        },
        {
            "source_path": "articles/machine-learning/machine-learning-marketplace-faq.md",
            "redirect_url": "https://gallery.cortanaintelligence.com/",
            "redirect_document_id": false
        },
        {
            "source_path": "articles/machine-learning/machine-learning-publish-web-service-to-azure-marketplace.md",
            "redirect_url": "machine-learning-gallery-experiments",
            "redirect_document_id": false
        },
        {
            "source_path": "articles/machine-learning/machine-learning-r-csharp-arima.md",
            "redirect_url": "https://gallery.cortanaintelligence.com/",
            "redirect_document_id": false
        },
        {
            "source_path": "articles/machine-learning/machine-learning-r-csharp-binary-classifier.md",
            "redirect_url": "https://gallery.cortanaintelligence.com/",
            "redirect_document_id": false
        },
        {
            "source_path": "articles/machine-learning/machine-learning-r-csharp-binomial-distribution.md",
            "redirect_url": "https://gallery.cortanaintelligence.com/",
            "redirect_document_id": false
        },
        {
            "source_path": "articles/machine-learning/machine-learning-r-csharp-cluster-model.md",
            "redirect_url": "https://gallery.cortanaintelligence.com/",
            "redirect_document_id": false
        },
        {
            "source_path": "articles/machine-learning/machine-learning-r-csharp-difference-in-two-proportions.md",
            "redirect_url": "https://gallery.cortanaintelligence.com/",
            "redirect_document_id": false
        },
        {
            "source_path": "articles/machine-learning/machine-learning-r-csharp-forecasting-exponential-smoothing.md",
            "redirect_url": "https://gallery.cortanaintelligence.com/",
            "redirect_document_id": false
        },
        {
            "source_path": "articles/machine-learning/machine-learning-r-csharp-lexicon-based-sentiment-analysis.md",
            "redirect_url": "https://gallery.cortanaintelligence.com/",
            "redirect_document_id": false
        },
        {
            "source_path": "articles/machine-learning/machine-learning-r-csharp-multivariate-linear-regression.md",
            "redirect_url": "https://gallery.cortanaintelligence.com/",
            "redirect_document_id": false
        },
        {
            "source_path": "articles/machine-learning/machine-learning-r-csharp-normal-distribution.md",
            "redirect_url": "https://gallery.cortanaintelligence.com/",
            "redirect_document_id": false
        },
        {
            "source_path": "articles/machine-learning/machine-learning-r-csharp-retail-demand-forecasting.md",
            "redirect_url": "https://gallery.cortanaintelligence.com/",
            "redirect_document_id": false
        },
        {
            "source_path": "articles/machine-learning/machine-learning-r-csharp-survival-analysis.md",
            "redirect_url": "https://gallery.cortanaintelligence.com/",
            "redirect_document_id": false
        },
        {
            "source_path": "articles/machine-learning/machine-learning-r-csharp-web-service-examples.md",
            "redirect_url": "https://gallery.cortanaintelligence.com/",
            "redirect_document_id": false
        },
        {
            "source_path": "articles/machine-learning/machine-learning-recommendation-api-documentation.md",
            "redirect_url": "machine-learning-datamarket-deprecation",
            "redirect_document_id": false
        },
        {
            "source_path": "articles/machine-learning/machine-learning-recommendation-api-faq.md",
            "redirect_url": "machine-learning-datamarket-deprecation",
            "redirect_document_id": false
        },
        {
            "source_path": "articles/machine-learning/machine-learning-recommendation-api-javascript-integration.md",
            "redirect_url": "machine-learning-datamarket-deprecation",
            "redirect_document_id": false
        },
        {
            "source_path": "articles/machine-learning/machine-learning-recommendation-api-quick-start-guide.md",
            "redirect_url": "machine-learning-datamarket-deprecation",
            "redirect_document_id": false
        },
        {
            "source_path": "articles/machine-learning/machine-learning-recommendation-api-sample-application.md",
            "redirect_url": "machine-learning-datamarket-deprecation",
            "redirect_document_id": false
        },
        {
            "source_path": "articles/machine-learning/machine-learning-webservice-deploy-a-web-service.md",
            "redirect_url": "machine-learning-publish-a-machine-learning-web-service",
            "redirect_document_id": false
        },
        {
            "source_path": "articles/monitoring-and-diagnostics/azure-diagnostics-versioning-history.md",
            "redirect_url": "/azure/monitoring-and-diagnostics/azure-diagnostics-schema",
            "redirect_document_id": false
        },
        {
            "source_path": "articles/monitoring-and-diagnostics/insights-debugging-with-events.md",
            "redirect_url": "/azure/azure-resource-manager/resource-group-audit",
            "redirect_document_id": false
        },
        {
            "source_path": "articles/monitoring-and-diagnostics/insights-receive-alert-notifications.md",
            "redirect_url": "/azure/monitoring-and-diagnostics/monitoring-overview-alerts",
            "redirect_document_id": false
        },
        {
            "source_path": "articles/monitoring-and-diagnostics/insights-service-health.md",
            "redirect_url": "/azure/monitoring-and-diagnostics/monitoring-service-notifications",
            "redirect_document_id": false
        },
        {
            "source_path": "articles/mobile-engagement/mobile-engagement-send-personalized-notifications.md",
            "redirect_url": "/azure/mobile-engagement/mobile-engagement-overview",
            "redirect_document_id": false
        },
        {
            "source_path": "articles/operations-management-suite/oms-security-web-baseline.md",
            "redirect_url": "https://www.microsoft.com/cloud-platform/security-and-compliance",
            "redirect_document_id": false
        },
        {
            "source_path": "articles/remoteapp/index.md",
            "redirect_url": "/azure/remoteapp/remoteapp-whatis",
            "redirect_document_id": false
        },
        {
            "source_path": "articles/mysql/reference-azure-cli.md",
            "redirect_url": "/cli/azure/mysql",
            "redirect_document_id": false
        },
        {
            "source_path": "articles/search/search-get-started-management-api.md",
            "redirect_url": "https://docs.microsoft.com/rest/api/searchmanagement/",
            "redirect_document_id": false
        },
        {
            "source_path": "articles/search/search-get-started-scoring-profiles.md",
            "redirect_url": "https://docs.microsoft.com/rest/api/searchservice/add-scoring-profiles-to-a-search-index",
            "redirect_document_id": false
        },
        {
            "source_path": "articles/service-bus-messaging/service-bus-amqp-apache.md",
            "redirect_url": "/azure/service-bus-messaging/service-bus-amqp-overview",
            "redirect_document_id": false
        },
        {
            "source_path": "articles/service-bus-messaging/service-bus-amqp-java.md",
            "redirect_url": "/azure/service-bus-messaging/service-bus-java-how-to-use-jms-api-amqp",
            "redirect_document_id": false
        },
        {
            "source_path": "articles/service-bus-messaging/service-bus-amqp-php.md",
            "redirect_url": "/azure/service-bus-messaging/service-bus-php-how-to-use-queues",
            "redirect_document_id": false
        },
        {
            "source_path": "articles/service-bus-messaging/service-bus-amqp-python.md",
            "redirect_url": "/azure/service-bus-messaging/service-bus-python-how-to-use-queues",
            "redirect_document_id": false
        },
        {
            "source_path": "articles/service-bus-messaging/service-bus-automation-manage.md",
            "redirect_url": "/azure/service-bus-messaging/service-bus-management-libraries",
            "redirect_document_id": false
        },
        {
            "source_path": "articles/service-bus-messaging/service-bus-brokered-tutorial-dotnet.md",
            "redirect_url": "/azure/service-bus-messaging/service-bus-dotnet-get-started-with-queues",
            "redirect_document_id": false
        },
        {
            "source_path": "articles/service-bus-messaging/service-bus-brokered-tutorial-rest.md",
            "redirect_url": "/azure/service-bus-messaging/service-bus-dotnet-get-started-with-queues",
            "redirect_document_id": false
        },
        {
            "source_path": "articles/service-bus-messaging/service-bus-dotnet-advanced-message-queuing.md",
            "redirect_url": "/azure/service-bus-messaging/service-bus-amqp-dotnet",
            "redirect_document_id": false
        },
        {
            "source_path": "articles/service-bus-messaging/service-bus-event-hubs-manage-with-ps.md",
            "redirect_url": "/azure/service-bus-messaging/service-bus-manage-with-ps",
            "redirect_document_id": false
        },
        {
            "source_path": "articles/service-bus-messaging/service-bus-java-amqp-overview.md",
            "redirect_url": "/azure/service-bus-messaging/service-bus-java-how-to-use-jms-api-amqp",
            "redirect_document_id": false
        },
        {
            "source_path": "articles/service-bus-messaging/service-bus-java-how-to-use-amqp.md",
            "redirect_url": "/azure/service-bus-messaging/service-bus-amqp-java",
            "redirect_document_id": false
        },
        {
            "source_path": "articles/service-bus-messaging/service-bus-partitioned-queues-and-topics-amqp-overview.md",
            "redirect_url": "/azure/service-bus-messaging/service-bus-amqp-protocol-guide",
            "redirect_document_id": false
        },
        {
            "source_path": "articles/service-bus-messaging/service-bus-powershell-how-to-provision.md",
            "redirect_url": "/azure/service-bus-messaging/service-bus-manage-with-ps",
            "redirect_document_id": false
        },
        {
            "source_path": "articles/service-bus-messaging/service-bus-sas-overview.md",
            "redirect_url": "/azure/service-bus-messaging/service-bus-sas",
            "redirect_document_id": false
        },
        {
            "source_path": "articles/service-bus-messaging/service-bus-shared-access-signature-authentication.md",
            "redirect_url": "/azure/service-bus-messaging/service-bus-sas",
            "redirect_document_id": false
        },
        {
            "source_path": "articles/sql-server-stretch-database/sql-server-stretch-database-backup.md",
            "redirect_url": "/sql/sql-server/stretch-database/backup-stretch-enabled-databases-stretch-database",
            "redirect_document_id": false
        },
        {
            "source_path": "articles/sql-server-stretch-database/sql-server-stretch-database-disable.md",
            "redirect_url": "/sql/sql-server/stretch-database/disable-stretch-database-and-bring-back-remote-data",
            "redirect_document_id": false
        },
        {
            "source_path": "articles/sql-server-stretch-database/sql-server-stretch-database-enable-database.md",
            "redirect_url": "/sql/sql-server/stretch-database/enable-stretch-database-for-a-database",
            "redirect_document_id": false
        },
        {
            "source_path": "articles/sql-server-stretch-database/sql-server-stretch-database-enable-table.md",
            "redirect_url": "/sql/sql-server/stretch-database/enable-stretch-database-for-a-table",
            "redirect_document_id": false
        },
        {
            "source_path": "articles/sql-server-stretch-database/sql-server-stretch-database-identify-databases.md",
            "redirect_url": "/sql/sql-server/stretch-database/stretch-database-databases-and-tables-stretch-database-advisor",
            "redirect_document_id": false
        },
        {
            "source_path": "articles/sql-server-stretch-database/sql-server-stretch-database-limitations.md",
            "redirect_url": "/sql/sql-server/stretch-database/limitations-for-stretch-database",
            "redirect_document_id": false
        },
        {
            "source_path": "articles/sql-server-stretch-database/sql-server-stretch-database-manage.md",
            "redirect_url": "/sql/sql-server/stretch-database/manage-and-troubleshoot-stretch-database",
            "redirect_document_id": false
        },
        {
            "source_path": "articles/sql-server-stretch-database/sql-server-stretch-database-overview.md",
            "redirect_url": "/sql/sql-server/stretch-database/stretch-database",
            "redirect_document_id": false
        },
        {
            "source_path": "articles/sql-server-stretch-database/sql-server-stretch-database-monitor.md",
            "redirect_url": "/sql/sql-server/stretch-database/monitor-and-troubleshoot-data-migration-stretch-database",
            "redirect_document_id": false
        },
        {
            "source_path": "articles/sql-server-stretch-database/sql-server-stretch-database-pause.md",
            "redirect_url": "/sql/sql-server/stretch-database/pause-and-resume-data-migration-stretch-database",
            "redirect_document_id": false
        },
        {
            "source_path": "articles/sql-server-stretch-database/sql-server-stretch-database-restore.md",
            "redirect_url": "/sql/sql-server/stretch-database/restore-stretch-enabled-databases-stretch-database",
            "redirect_document_id": false
        },
        {
            "source_path": "articles/sql-server-stretch-database/sql-server-stretch-database-predicate-function.md",
            "redirect_url": "/sql/sql-server/stretch-database/select-rows-to-migrate-by-using-a-filter-function-stretch-database",
            "redirect_document_id": false
        },
        {
            "source_path": "articles/sql-server-stretch-database/sql-server-stretch-database-wizard.md",
            "redirect_url": "/sql/sql-server/stretch-database/get-started-by-running-the-enable-database-for-stretch-wizard",
            "redirect_document_id": false
        },
        {
            "source_path": "articles/security/azure-security-data-classification.md",
            "redirect_url": "https://aka.ms/data-classification-cloud",
            "redirect_document_id": false
        },
        {
            "source_path": "articles/service-bus-relay/service-bus-dotnet-how-to-use-relay.md",
            "redirect_url": "/azure/service-bus-relay/relay-wcf-dotnet-get-started",
            "redirect_document_id": false
        },
        {
            "source_path": "articles/service-bus-relay/service-bus-relay-overview.md",
            "redirect_url": "/azure/service-bus-relay/relay-what-is-it",
            "redirect_document_id": false
        },
        {
            "source_path": "articles/service-bus-relay/service-bus-relay-port-settings.md",
            "redirect_url": "/azure/service-bus-relay/relay-port-settings",
            "redirect_document_id": false
        },
        {
            "source_path": "articles/service-bus-relay/service-bus-relay-samples.md",
            "redirect_url": "https://github.com/Azure/azure-relay/tree/master/samples",
            "redirect_document_id": false
        },
        {
            "source_path": "articles/storage/storage-troubleshoot-file-connection-problems.md",
            "redirect_url": "/azure/storage/storage-troubleshoot-windows-file-connection-problems",
            "redirect_document_id": false
        },
        {
            "source_path": "articles/sql-data-warehouse/sql-data-warehouse-get-started-load-with-azure-data-factory.md",
            "redirect_url": "/azure/sql-data-warehouse/sql-data-warehouse-load-with-data-factory",
            "redirect_document_id": false
        },
        {
            "source_path": "articles/sql-data-warehouse/sql-data-warehouse-load-from-azure-blob-storage-with-data-factory.md",
            "redirect_url": "/azure/sql-data-warehouse/sql-data-warehouse-load-with-data-factory",
            "redirect_document_id": false
        },
        {
            "source_path": "articles/sql-database/sql-database-auditing-get-started.md",
            "redirect_url": "/azure/sql-database/sql-database-auditing",
            "redirect_document_id": false
        },
        {
            "source_path": "articles/sql-database/sql-database-auditing-portal.md",
            "redirect_url": "/azure/sql-database/sql-database-auditing",
            "redirect_document_id": false
        },
        {
            "source_path": "articles/sql-database/sql-database-auditing-powershell.md",
            "redirect_url": "/azure/sql-database/sql-database-auditing",
            "redirect_document_id": false
        },
        {
            "source_path": "articles/sql-database/sql-database-auditing-rest.md",
            "redirect_url": "/azure/sql-database/sql-database-auditing",
            "redirect_document_id": false
        },
        {
            "source_path": "articles/sql-database/sql-database-build-multi-tenant-apps.md",
            "redirect_url": "/azure/sql-database/sql-database-design-patterns-multi-tenancy-saas-applications",
            "redirect_document_id": false
        },
        {
            "source_path": "articles/sql-database/sql-database-cloud-migrate-compatible-export-bacpac-sqlpackage.md",
            "redirect_url": "/azure/sql-database/sql-database-export",
            "redirect_document_id": false
        },
        {
            "source_path": "articles/sql-database/sql-database-cloud-migrate-compatible-export-bacpac-ssms.md",
            "redirect_url": "/azure/sql-database/sql-database-export",
            "redirect_document_id": false
        },
        {
            "source_path": "articles/sql-database/sql-database-cloud-migrate-compatible-import-bacpac-sqlpackage.md",
            "redirect_url": "/azure/sql-database/sql-database-import",
            "redirect_document_id": false
        },
        {
            "source_path": "articles/sql-database/sql-database-cloud-migrate-compatible-import-bacpac-ssms.md",
            "redirect_url": "/azure/sql-database/sql-database-import",
            "redirect_document_id": false
        },
        {
            "source_path": "articles/sql-database/sql-database-cloud-migrate-compatible-using-ssms-migration-wizard.md",
            "redirect_url": "/azure/sql-database/sql-database-cloud-migrate",
            "redirect_document_id": false
        },
        {
            "source_path": "articles/sql-database/sql-database-cloud-migrate-compatible-using-transactional-replication.md",
            "redirect_url": "/azure/sql-database/sql-database-cloud-migrate",
            "redirect_document_id": false
        },
        {
            "source_path": "articles/sql-database/sql-database-cloud-migrate-determine-compatibility-sqlpackage.md",
            "redirect_url": "/azure/sql-database/sql-database-cloud-migrate",
            "redirect_document_id": false
        },
        {
            "source_path": "articles/sql-database/sql-database-cloud-migrate-determine-compatibility-ssms.md",
            "redirect_url": "/azure/sql-database/sql-database-cloud-migrate",
            "redirect_document_id": false
        },
        {
            "source_path": "articles/sql-database/sql-database-cloud-migrate-export-bacpac-ssms.md",
            "redirect_url": "/azure/sql-database/sql-database-export",
            "redirect_document_id": false
        },
        {
            "source_path": "articles/sql-database/sql-database-cloud-migrate-fix-compatibility-issues-ssdt.md",
            "redirect_url": "/azure/sql-database/sql-database-cloud-migrate",
            "redirect_document_id": false
        },
        {
            "source_path": "articles/sql-database/sql-database-cloud-migrate-fix-compatibility-issues-ssms.md",
            "redirect_url": "/azure/sql-database/sql-database-cloud-migrate",
            "redirect_document_id": false
        },
        {
            "source_path": "articles/sql-database/sql-database-cloud-migrate-fix-compatibility-issues.md",
            "redirect_url": "/azure/sql-database/sql-database-cloud-migrate",
            "redirect_document_id": false
        },
        {
            "source_path": "articles/sql-database/sql-database-command-line-tools.md",
            "redirect_url": "/azure/sql-database/sql-database-manage-overview",
            "redirect_document_id": false
        },
        {
            "source_path": "articles/sql-database/sql-database-compatibility-level-query-performance-130.md",
            "redirect_url": "/sql/t-sql/statements/alter-database-transact-sql-compatibility-level",
            "redirect_document_id": false
        },
        {
            "source_path": "articles/sql-database/sql-database-configure-firewall-settings-powershell.md",
            "redirect_url": "/azure/sql-database/sql-database-firewall-configure",
            "redirect_document_id": false
        },
        {
            "source_path": "articles/sql-database/sql-database-configure-firewall-settings-rest.md",
            "redirect_url": "/azure/sql-database/sql-database-firewall-configure",
            "redirect_document_id": false
        },
        {
            "source_path": "articles/sql-database/sql-database-configure-firewall-settings-tsql.md",
            "redirect_url": "/azure/sql-database/sql-database-firewall-configure",
            "redirect_document_id": false
        },
        {
            "source_path": "articles/sql-database/sql-database-configure-firewall-settings.md",
            "redirect_url": "/azure/sql-database/sql-database-firewall-configure",
            "redirect_document_id": false
        },
        {
            "source_path": "articles/sql-database/sql-database-configure-long-term-retention.md",
            "redirect_url": "/azure/sql-database/sql-database-long-term-backup-retention-configure",
            "redirect_document_id": false
        },
        {
            "source_path": "articles/sql-database/sql-database-connect-query-dotnet.md",
            "redirect_url": "/azure/sql-database/sql-database-connect-query-dotnet-visual-studio",
            "redirect_document_id": false
        },
        {
            "source_path": "articles/sql-database/sql-database-connect-query.md",
            "redirect_url": "/azure/sql-database/sql-database-connect-query-vscode",
            "redirect_document_id": false
        },
        {
            "source_path": "articles/sql-database/sql-database-control-access-aad-authentication-get-started.md",
            "redirect_url": "/azure/sql-database/sql-database-aad-authentication-configure",
            "redirect_document_id": false
        },
        {
            "source_path": "articles/sql-database/sql-database-control-access-sql-authentication-get-started.md",
            "redirect_url": "/azure/sql-database/sql-database-security-tutorial",
            "redirect_document_id": false
        },
        {
            "source_path": "articles/sql-database/sql-database-copy-portal.md",
            "redirect_url": "/azure/sql-database/sql-database-copy",
            "redirect_document_id": false
        },
        {
            "source_path": "articles/sql-database/sql-database-copy-transact-sql.md",
            "redirect_url": "/azure/sql-database/sql-database-copy",
            "redirect_document_id": false
        },
        {
            "source_path": "articles/sql-database/sql-database-copy-powershell.md",
            "redirect_url": "/azure/sql-database/scripts/sql-database-copy-database-to-new-server-powershell",
            "redirect_document_id": false
        },
        {
            "source_path": "articles/sql-database/sql-database-create-databases.md",
            "redirect_url": "/azure/sql-database/sql-database-manage-single-databases-portal",
            "redirect_document_id": false
        },
        {
            "source_path": "articles/sql-database/sql-database-create-servers.md",
            "redirect_url": "/azure/sql-database/sql-database-manage-servers-portal",
            "redirect_document_id": false
        },
        {
            "source_path": "articles/sql-database/sql-database-develop-dotnet-simple.md",
            "redirect_url": "/azure/sql-database/sql-database-connect-query-dotnet",
            "redirect_document_id": false
        },
        {
            "source_path": "articles/sql-database/sql-database-develop-nodejs-simple.md",
            "redirect_url": "/azure/sql-database/sql-database-connect-query-nodejs",
            "redirect_document_id": false
        },
        {
            "source_path": "articles/sql-database/sql-database-develop-java-simple.md",
            "redirect_url": "/azure/sql-database/sql-database-connect-query-java",
            "redirect_document_id": false
        },
        {
            "source_path": "articles/sql-database/sql-database-develop-php-simple.md",
            "redirect_url": "/azure/sql-database/sql-database-conect-query-php",
            "redirect_document_id": false
        },
        {
            "source_path": "articles/sql-database/sql-database-develop-ruby-simple.md",
            "redirect_url": "/azure/sql-database/sql-database-connect-query-ruby",
            "redirect_document_id": false
        },
        {
            "source_path": "articles/sql-database/sql-database-develop-python-simple.md",
            "redirect_url": "/azure/sql-database/sql-database-connect-query-python",
            "redirect_document_id": false
        },
        {
            "source_path": "articles/sql-database/sql-database-elastic-pool-create-portal.md",
            "redirect_url": "/azure/sql-database/sql-database-elastic-pool-manage-portal",
            "redirect_document_id": false
        },
        {
            "source_path": "articles/sql-database/sql-database-elastic-pool-create-powershell.md",
            "redirect_url": "/azure/sql-database/sql-database-elastic-pool-manage-powershell",
            "redirect_document_id": false
        },
        {
            "source_path": "articles/sql-database/sql-database-elastic-pool-create-csharp.md",
            "redirect_url": "/azure/sql-database/sql-database-elastic-pool-manage-csharp",
            "redirect_document_id": false
        },
        {
            "source_path": "articles/sql-database/sql-database-elastic-pool-database-assessment-powershell.md",
            "redirect_url": "/azure/sql-database/sql-database-elastic-pool",
            "redirect_document_id": false
        },
        {
            "source_path": "articles/sql-database/sql-database-elastic-pool-manage-portal.md",
            "redirect_url": "/azure/sql-database/sql-database-elastic-pool",
            "redirect_document_id": false
        },
        {
            "source_path": "articles/sql-database/sql-database-elastic-pool-guidance.md",
            "redirect_url": "/azure/sql-database/sql-database-elastic-pool",
            "redirect_document_id": false
        },
        {
            "source_path": "articles/sql-database/sql-database-elastic-pool-manage-csharp.md",
            "redirect_url": "/azure/sql-database/sql-database-elastic-pool",
            "redirect_document_id": false
        },
        {
            "source_path": "articles/sql-database/sql-database-elastic-pool-manage-powershell.md",
            "redirect_url": "/azure/sql-database/sql-database-elastic-pool",
            "redirect_document_id": false
        },
        {
            "source_path": "articles/sql-database/sql-database-elastic-pool-manage-tsql.md",
            "redirect_url": "/azure/sql-database/sql-database-elastic-pool",
            "redirect_document_id": false
        },
        {
            "source_path": "articles/sql-database/sql-database-elastic-pool-price.md",
            "redirect_url": "/azure/sql-database/sql-database-faq",
            "redirect_document_id": false
        },
        {
            "source_path": "articles/sql-database/sql-database-explore-tutorials.md",
            "redirect_url": "/azure/sql-database/sql-database-get-started",
            "redirect_document_id": false
        },
        {
            "source_path": "articles/sql-database/sql-database-export-portal.md",
            "redirect_url": "/azure/sql-database/sql-database-export",
            "redirect_document_id": false
        },
        {
            "source_path": "articles/sql-database/sql-database-export-powershell.md",
            "redirect_url": "/azure/sql-database/sql-database-export",
            "redirect_document_id": false
        },
        {
            "source_path": "articles/sql-database/sql-database-export-sqlpackage.md",
            "redirect_url": "/azure/sql-database/sql-database-export",
            "redirect_document_id": false
        },
        {
            "source_path": "articles/sql-database/sql-database-export-ssms.md",
            "redirect_url": "/azure/sql-database/sql-database-export",
            "redirect_document_id": false
        },
        {
            "source_path": "articles/sql-database/sql-database-general-limitations.md",
            "redirect_url": "/azure/sql-database/sql-database-features",
            "redirect_document_id": false
        },
        {
            "source_path": "articles/sql-database/sql-database-geo-replication-failover-portal.md",
            "redirect_url": "/azure/sql-database/sql-database-geo-replication-portal",
            "redirect_document_id": false
        },
        {
            "source_path": "articles/sql-database/sql-database-geo-replication-failover-powershell.md",
            "redirect_url": "/azure/sql-database/scripts/sql-database-setup-geodr-and-failover-database-powershell",
            "redirect_document_id": false
        },
        {
            "source_path": "articles/sql-database/sql-database-geo-replication-powershell.md",
            "redirect_url": "/azure/sql-database/scripts/sql-database-setup-geodr-and-failover-database-powershell",
            "redirect_document_id": false
        },
        {
            "source_path": "articles/sql-database/sql-database-geo-restore-portal.md",
            "redirect_url": "/azure/sql-database/sql-database-restore-database-portal",
            "redirect_document_id": false
        },
        {
            "source_path": "articles/sql-database/sql-database-geo-restore-powershell.md",
            "redirect_url": "/azure/sql-database/scripts/sql-database-restore-database-powershell",
            "redirect_document_id": false
        },
        {
            "source_path": "articles/sql-database/sql-database-geo-restore.md",
            "redirect_url": "/azure/sql-database/sql-database-restore-database-portal",
            "redirect_document_id": false
        },
        {
            "source_path": "articles/sql-database/sql-database-get-started-backup-recovery-portal.md",
            "redirect_url": "/azure/sql-database/sql-database-sql-database-long-term-backup-retention-configure",
            "redirect_document_id": false
        },
        {
            "source_path": "articles/sql-database/sql-database-get-started-backup-recovery-powershell.md",
            "redirect_url": "/azure/sql-database/sql-database-sql-database-long-term-backup-retention-configure",
            "redirect_document_id": false
        },
        {
            "source_path": "articles/sql-database/sql-database-get-started-backup-recovery.md",
            "redirect_url": "/azure/sql-database/sql-database-get-started-backup-recovery-portal",
            "redirect_document_id": false
        },
        {
            "source_path": "articles/sql-database/sql-database-get-started-csharp.md",
            "redirect_url": "/azure/sql-database/sql-database-design-first-database-csharp",
            "redirect_document_id": false
        },
        {
            "source_path": "articles/sql-database/sql-database-get-started-elastic-pool.md",
            "redirect_url": "/azure/sql-database/sql-database-elastic-pool-manage-portal",
            "redirect_document_id": false
        },
        {
            "source_path": "articles/sql-database/sql-database-get-started-security.md",
            "redirect_url": "/azure/sql-database/sql-database-control-access-sql-authentication-get-started",
            "redirect_document_id": false
        },
        {
            "source_path": "articles/sql-database/sql-database-get-started.md",
            "redirect_url": "/azure/sql-database/sql-database-get-started-portal",
            "redirect_document_id": false
        },
        {
            "source_path": "articles/sql-database/sql-database-helps-secures-and-protects.md",
            "redirect_url": "/azure/sql-database/sql-database-security-overview",
            "redirect_document_id": false
        },
        {
            "source_path": "articles/sql-database/sql-database-import-portal.md",
            "redirect_url": "/azure/sql-database/sql-database-import",
            "redirect_document_id": false
        },
        {
            "source_path": "articles/sql-database/sql-database-import-powershell.md",
            "redirect_url": "/azure/sql-database/scripts/sql-database-import-from-bacpac-powershell",
            "redirect_document_id": false
        },
        {
            "source_path": "articles/sql-database/sql-database-import-sqlpackage.md",
            "redirect_url": "/azure/sql-database/sql-database-import",
            "redirect_document_id": false
        },
        {
            "source_path": "articles/sql-database/sql-database-learn-and-adapt.md",
            "redirect_url": "/azure/sql-database/sql-database-advisor",
            "redirect_document_id": false
        },
        {
            "source_path": "articles/sql-database/sql-database-long-term-retention-delete.md",
            "redirect_url": "/azure/sql-database/sql-database-long-term-backup-retention-configure",
            "redirect_document_id": false
        },
        {
            "source_path": "articles/sql-database/sql-database-manage-azure-ssms.md",
            "redirect_url": "/azure/sql-database/sql-database-manage-overview",
            "redirect_document_id": false
        },
        {
            "source_path": "articles/sql-database/sql-database-manage-long-term-backup-retention-portal.md",
            "redirect_url": "/azure/sql-database/sql-database-long-term-backup-retention-configure",
            "redirect_document_id": false
        },
        {
            "source_path": "articles/sql-database/sql-database-manage-long-term-backup-retention-powershell.md",
            "redirect_url": "/azure/sql-database/sql-database-long-term-backup-retention-configure",
            "redirect_document_id": false
        },
        {
            "source_path": "articles/sql-database/sql-database-manage-overview.md",
            "redirect_url": "/azure/sql-database/sql-database-servers-databases",
            "redirect_document_id": false
        },
        {
            "source_path": "articles/sql-database/sql-database-manage-portal.md",
            "redirect_url": "/azure/sql-database/sql-database-manage-overview",
            "redirect_document_id": false
        },
        {
            "source_path": "articles/sql-database/sql-database-manage-powershell.md",
            "redirect_url": "/azure/sql-database/sql-database-manage-overview",
            "redirect_document_id": false
        },
        {
            "source_path": "articles/sql-database/sql-database-manage-servers-portal.md",
            "redirect_url": "/azure/sql-database/sql-database-get-started",
            "redirect_document_id": false
        },
        {
            "source_path": "articles/sql-database/sql-database-manage-servers-powershell.md",
            "redirect_url": "/azure/sql-database/scripts/sql-database-create-and-configure-database-powershell",
            "redirect_document_id": false
        },
        {
            "source_path": "articles/sql-database/sql-database-manage-single-databases-portal.md",
            "redirect_url": "/azure/sql-database/sql-database-service-tiers",
            "redirect_document_id": false
        },
        {
            "source_path": "articles/sql-database/sql-database-manage-single-databases-powershell.md",
            "redirect_url": "/azure/sql-database/scripts/sql-database-create-and-configure-database-powershell",
            "redirect_document_id": false
        },
        {
            "source_path": "articles/sql-database/sql-database-manage-single-databases-tsql.md",
            "redirect_url": "https://docs.microsoft.com/sql/t-sql/statements/alter-database-azure-sql-database",
            "redirect_document_id": false
        },
        {
            "source_path": "articles/sql-database/sql-database-monitor-log-analytics-get-started.md",
            "redirect_url": "/azure/sql-database/sql-database-metrics-diag-logging",
            "redirect_document_id": false
        },
        {
            "source_path": "articles/sql-database/sql-database-overview.md",
            "redirect_url": "/azure/sql-database/sql-database-servers-databases",
            "redirect_document_id": false
        },
        {
            "source_path": "articles/sql-database/sql-database-point-in-time-restore-portal.md",
            "redirect_url": "/azure/sql-database/sql-database-recovery-using-backups",
            "redirect_document_id": false
        },
        {
            "source_path": "articles/sql-database/sql-database-point-in-time-restore.md",
            "redirect_url": "/azure/sql-database/sql-database-recovery-using-backups",
            "redirect_document_id": false
        },
        {
            "source_path": "articles/sql-database/sql-database-protect-data.md",
            "redirect_url": "/azure/sql-database/sql-database-security-overview",
            "redirect_document_id": false
        },
        {
            "source_path": "articles/sql-database/sql-database-restore-database-portal.md",
            "redirect_url": "/azure/sql-database/sql-database-recovery-using-backups",
            "redirect_document_id": false
        },
        {
            "source_path": "articles/sql-database/sql-database-restore-database-powershell.md",
            "redirect_url": "/azure/sql-database/scripts/sql-database-recovery-using-backups",
            "redirect_document_id": false
        },
        {
            "source_path": "articles/sql-database/sql-database-restore-deleted-database-portal.md",
            "redirect_url": "/azure/sql-database/sql-database-recovery-using-backups",
            "redirect_document_id": false
        },
        {
            "source_path": "articles/sql-database/sql-database-restore-deleted-database-powershell.md",
            "redirect_url": "/azure/sql-database/scripts/sql-database-recovery-using-backups",
            "redirect_document_id": false
        },
        {
            "source_path": "articles/sql-database/sql-database-restore-from-long-term-retention.md",
            "redirect_url": "/azure/sql-database/sql-database-long-term-backup-retention-configure",
            "redirect_document_id": false
        },
        {
            "source_path": "articles/sql-database/sql-database-scale-on-the-fly.md",
            "redirect_url": "/azure/sql-database/sql-database-service-tiers",
            "redirect_document_id": false
        },
        {
            "source_path": "articles/sql-database/sql-database-scale-up-powershell.md",
            "redirect_url": "/azure/sql-database/scripts/sql-database-manage-single-databases-powershell",
            "redirect_document_id": false
        },
        {
            "source_path": "articles/sql-database/sql-database-scale-up.md",
            "redirect_url": "/azure/sql-database/sql-database-manage-single-databases-portal",
            "redirect_document_id": false
        },
        {
            "source_path": "articles/sql-database/sql-database-security-guidelines.md",
            "redirect_url": "/azure/sql-database/sql-database-control-access",
            "redirect_document_id": false
        },
        {
            "source_path": "articles/sql-database/sql-database-security.md",
            "redirect_url": "/azure/sql-database/sql-database-security-overview",
            "redirect_document_id": false
        },
        {
            "source_path": "articles/sql-database/sql-database-server-overview.md",
            "redirect_url": "/azure/sql-database/sql-database-servers-databases",
            "redirect_document_id": false
        },
        {
            "source_path": "articles/sql-database/sql-database-service-tier-advisor.md",
            "redirect_url": "/azure/sql-database/sql-database-service-tiers",
            "redirect_document_id": false
        },
        {
            "source_path": "articles/sql-database/sql-database-solution-quick-starts.md",
            "redirect_url": "/azure/sql-database/sql-database-explore-tutorials",
            "redirect_document_id": false
        },
        {
            "source_path": "articles/sql-database/sql-database-threat-detection-get-started.md",
            "redirect_url": "/azure/sql-database/sql-database-threat-detection",
            "redirect_document_id": false
        },
        {
            "source_path": "articles/sql-database/sql-database-threat-detection-portal.md",
            "redirect_url": "/azure/sql-database/sql-database-threat-detection",
            "redirect_document_id": false
        },
        {
            "source_path": "articles/sql-database/sql-database-troubleshoot-backup-and-restore.md",
            "redirect_url": "/azure/sql-database/sql-database-recovery-using-backups",
            "redirect_document_id": false
        },
        {
            "source_path": "articles/sql-database/sql-database-troubleshoot-connection.md",
            "redirect_url": "/azure/sql-database/sql-database-troubleshoot-common-connection-issues",
            "redirect_document_id": false
        },
        {
            "source_path": "articles/sql-database/sql-database-troubleshoot-moving-data.md",
            "redirect_url": "/azure/sql-database/sql-database-faq",
            "redirect_document_id": false
        },
        {
            "source_path": "articles/sql-database/sql-database-troubleshoot-permissions.md",
            "redirect_url": "/azure/sql-database/sql-database-faq",
            "redirect_document_id": false
        },
        {
            "source_path": "articles/sql-database/sql-database-upgrade-server-portal.md",
            "redirect_url": "/azure/sql-database/sql-database-faq",
            "redirect_document_id": false
        },
        {
            "source_path": "articles/sql-database/sql-database-upgrade-server-powershell.md",
            "redirect_url": "/azure/sql-database/sql-database-faq",
            "redirect_document_id": false
        },
        {
            "source_path": "articles/sql-database/sql-database-v12-plan-prepare-upgrade.md",
            "redirect_url": "/azure/sql-database/sql-database-faq",
            "redirect_document_id": false
        },
        {
            "source_path": "articles/sql-database/sql-database-v12-whats-new.md",
            "redirect_url": "/azure/sql-database/sql-database-features",
            "redirect_document_id": false
        },
        {
            "source_path": "articles/sql-database/sql-database-view-backups-in-vault-portal.md",
            "redirect_url": "/azure/sql-database/sql-database-long-term-backup-retention-configure",
            "redirect_document_id": false
        },
        {
            "source_path": "articles/sql-database/sql-database-view-backups-in-vault-powershell.md",
            "redirect_url": "/azure/sql-database/sql-database-long-term-backup-retention-configure",
            "redirect_document_id": false
        },
        {
            "source_path": "articles/sql-database/sql-database-view-backups-in-vault.md",
            "redirect_url": "/azure/sql-database/sql-database-long-term-backup-retention-configure",
            "redirect_document_id": false
        },
        {
            "source_path": "articles/sql-database/sql-database-view-oldest-restore-point.md",
            "redirect_url": "/azure/sql-database/sql-database-recovery-using-backups",
            "redirect_document_id": false
        },
        {
            "source_path": "articles/sql-database/sql-database-view-update-database-settings.md",
            "redirect_url": "/azure/sql-database/sql-database-manage-single-databases-portal",
            "redirect_document_id": false
        },
        {
            "source_path": "articles/sql-database/sql-database-view-update-server-settings.md",
            "redirect_url": "/azure/sql-database/sql-database-manage-servers-portal",
            "redirect_document_id": false
        },
        {
            "source_path": "articles/sql-database/sql-database-web-business-sunset-faq.md",
            "redirect_url": "/azure/sql-database/sql-database-faq",
            "redirect_document_id": false
        },
        {
            "source_path": "articles/sql-database/sql-database-works-in-your-environment.md",
            "redirect_url": "/azure/sql-database/sql-database-develop-overview",
            "redirect_document_id": false
        },
        {
            "source_path": "articles/storsimple/storsimple-ova-backup.md",
            "redirect_url": "/azure/storsimple/storsimple-virtual-array-backup",
            "redirect_document_id": false
        },
        {
            "source_path": "articles/storsimple/storsimple-ova-change-device-admin-password.md",
            "redirect_url": "/azure/storsimple/storsimple-virtual-array-change-device-admin-password",
            "redirect_document_id": false
        },
        {
            "source_path": "articles/storsimple/storsimple-ova-configure-mpio-windows-server.md",
            "redirect_url": "/azure/storsimple/storsimple-virtual-array-configure-mpio-windows-server",
            "redirect_document_id": false
        },
        {
            "source_path": "articles/storsimple/storsimple-ova-deactivate-and-delete-device.md",
            "redirect_url": "/azure/storsimple/storsimple-virtual-array-deactivate-and-delete-device",
            "redirect_document_id": false
        },
        {
            "source_path": "articles/storsimple/storsimple-ova-deploy1-portal-prep.md",
            "redirect_url": "/azure/storsimple/storsimple-virtual-array-deploy1-portal-prep",
            "redirect_document_id": false
        },
        {
            "source_path": "articles/storsimple/storsimple-ova-deploy2-provision-hyperv.md",
            "redirect_url": "/azure/storsimple/storsimple-virtual-array-deploy2-provision-hyperv",
            "redirect_document_id": false
        },
        {
            "source_path": "articles/storsimple/storsimple-ova-deploy2-provision-vmware.md",
            "redirect_url": "/azure/storsimple/storsimple-virtual-array-deploy2-provision-vmware",
            "redirect_document_id": false
        },
        {
            "source_path": "articles/storsimple/storsimple-ova-deploy3-fs-setup.md",
            "redirect_url": "/azure/storsimple/storsimple-virtual-array-deploy3-fs-setup",
            "redirect_document_id": false
        },
        {
            "source_path": "articles/storsimple/storsimple-ova-deploy3-iscsi-setup.md",
            "redirect_url": "/azure/storsimple/storsimple-virtual-array-deploy3-iscsi-setup",
            "redirect_document_id": false
        },
        {
            "source_path": "articles/storsimple/storsimple-ova-failover-dr.md",
            "redirect_url": "/azure/storsimple/storsimple-virtual-array-failover-dr",
            "redirect_document_id": false
        },
        {
            "source_path": "articles/storsimple/storsimple-ova-manage-acrs.md",
            "redirect_url": "/azure/storsimple/storsimple-virtual-array-manage-acrs",
            "redirect_document_id": false
        },
        {
            "source_path": "articles/storsimple/storsimple-ova-manage-alerts.md",
            "redirect_url": "/azure/storsimple/storsimple-virtual-array-manage-alerts",
            "redirect_document_id": false
        },
        {
            "source_path": "articles/storsimple/storsimple-ova-manage-jobs.md",
            "redirect_url": "/azure/storsimple/storsimple-virtual-array-manage-jobs",
            "redirect_document_id": false
        },
        {
            "source_path": "articles/storsimple/storsimple-ova-manage-service.md",
            "redirect_url": "/azure/storsimple/storsimple-virtual-array-manage-service",
            "redirect_document_id": false
        },
        {
            "source_path": "articles/storsimple/storsimple-ova-manage-storage-accounts.md",
            "redirect_url": "/azure/storsimple/storsimple-virtual-array-manage-storage-accounts",
            "redirect_document_id": false
        },
        {
            "source_path": "articles/storsimple/storsimple-ova-manager-service-administration.md",
            "redirect_url": "/azure/storsimple/storsimple-virtual-array-manager-service-administration",
            "redirect_document_id": false
        },
        {
            "source_path": "articles/storsimple/storsimple-ova-restore.md",
            "redirect_url": "/azure/storsimple/storsimple-virtual-array-clone",
            "redirect_document_id": false
        },
        {
            "source_path": "articles/storsimple/storsimple-ova-service-dashboard.md",
            "redirect_url": "/azure/storsimple/storsimple-virtual-array-service-summary",
            "redirect_document_id": false
        },
        {
            "source_path": "articles/traffic-manager/disable-enable-or-delete-a-profile.md",
            "redirect_url": "/azure/traffic-manager/traffic-manager-manage-profiles",
            "redirect_document_id": false
        },
        {
            "source_path": "articles/traffic-manager/disable-or-enable-an-endpoint.md",
            "redirect_url": "/azure/traffic-manager/traffic-manager-manage-endpoints",
            "redirect_document_id": false
        },
        {
            "source_path": "articles/traffic-manager/traffic-manager-configure-failover-routing-method.md",
            "redirect_url": "/azure/traffic-manager/traffic-manager-configure-priority-routing-method",
            "redirect_document_id": false
        },
        {
            "source_path": "articles/traffic-manager/traffic-manager-configure-round-robin-routing-method.md",
            "redirect_url": "/azure/traffic-manager/traffic-manager-configure-weighted-routing-method",
            "redirect_document_id": false
        },
        {
            "source_path": "articles/traffic-manager/traffic-manager-configure-routing-method.md",
            "redirect_url": "/azure/traffic-manager/traffic-manager-configure-priority-routing-method",
            "redirect_document_id": false
        },
        {
            "source_path": "articles/traffic-manager/traffic-manager-endpoints.md",
            "redirect_url": "/azure/traffic-manager/traffic-manager-manage-endpoints",
            "redirect_document_id": false
        },
        {
            "source_path": "articles/traffic-manager/traffic-manager-how-traffic-manager-works.md",
            "redirect_url": "/azure/traffic-manager/traffic-manager-overview",
            "redirect_document_id": false
        },
        {
            "source_path": "articles/virtual-machine-scale-sets/virtual-machine-scale-sets-advanced-autoscale.md",
            "redirect_url": "/azure/monitoring-and-diagnostics/insights-advanced-autoscale-virtual-machine-scale-sets",
            "redirect_document_id": false
        },
        {
            "source_path": "articles/virtual-machine-scale-sets/virtual-machine-scale-sets-cli-quick-create-cli-nodejs.md",
            "redirect_url": "/azure/virtual-machine-scale-sets/virtual-machine-scale-sets-create",
            "redirect_document_id": false
        },
        {
            "source_path": "articles/virtual-machine-scale-sets/virtual-machine-scale-sets-cli-quick-create.md",
            "redirect_url": "/azure/virtual-machine-scale-sets/virtual-machine-scale-sets-create",
            "redirect_document_id": false
        },
        {
            "source_path": "articles/virtual-machine-scale-sets/virtual-machine-scale-sets-linux-create-cli-nodejs.md",
            "redirect_url": "/azure/virtual-machine-scale-sets/virtual-machine-scale-sets-create",
            "redirect_document_id": false
        },
        {
            "source_path": "articles/virtual-machine-scale-sets/virtual-machine-scale-sets-linux-create-cli.md",
            "redirect_url": "/azure/virtual-machine-scale-sets/virtual-machine-scale-sets-create",
            "redirect_document_id": false
        },
        {
            "source_path": "articles/virtual-machine-scale-sets/virtual-machine-scale-sets-windows-create.md",
            "redirect_url": "/azure/virtual-machine-scale-sets/virtual-machine-scale-sets-create",
            "redirect_document_id": false
        },
        {
            "source_path": "articles/vpn-gateway/virtual-networks-configure-vnet-to-vnet-connection.md",
            "redirect_url": "/azure/vpn-gateway/vpn-gateway-howto-vnet-vnet-portal-classic",
            "redirect_document_id": false
        },
        {
            "source_path": "articles/vpn-gateway/vpn-gateway-point-to-site-create.md",
            "redirect_url": "/azure/vpn-gateway/vpn-gateway-howto-point-to-site-classic-azure-portal",
            "redirect_document_id": false
        },
        {
            "source_path": "articles/virtual-network/virtual-network-accelerated-networking-portal.md",
            "redirect_url": "/azure/virtual-network/virtual-network-create-vm-accelerated-networking",
            "redirect_document_id": false
        },
        {
            "source_path": "articles/virtual-network/virtual-network-network-interface-overview.md",
            "redirect_url": "/azure/virtual-network/virtual-network-network-interface",
            "redirect_document_id": false
        },
        {
            "source_path": "articles/virtual-network/virtual-networks-create-vnet-classic-portal.md",
            "redirect_url": "/azure/virtual-network/virtual-networks-create-vnet-classic-pportal",
            "redirect_document_id": false
        },
        {
            "source_path": "articles/virtual-network/virtual-networks-create-vnetpeering-arm-portal.md",
            "redirect_url": "/azure/virtual-network/virtual-network-create-peering",
            "redirect_document_id": false
        },
        {
            "source_path": "articles/virtual-network/virtual-networks-manage-dns-in-vnet.md",
            "redirect_url": "/azure/virtual-network/virtual-networks-using-network-configuration-file",
            "redirect_document_id": false
        },
        {
            "source_path": "articles/virtual-network/virtual-networks-public-ip-within-vnet.md",
            "redirect_url": "/azure/virtual-network/virtual-network-manage-network",
            "redirect_document_id": false
        },
        {
            "source_path": "articles/stream-analytics/stream-analytics-get-started.md",
            "redirect_url": "/azure/stream-analytics/stream-analytics-real-time-fraud-detection",
            "redirect_document_id": false
        },
        {
            "source_path": "articles/logic-apps/logic-apps-enterprise-integration-accounts.md",
            "redirect_url": "/azure/logic-apps/logic-apps-enterprise-integration-create-integration-account",
            "redirect_document_id": false
        },
        {
            "source_path": "articles/backup/backup-azure-backup-ibiza-faq.md",
            "redirect_url": "/azure/backup/backup-azure-backup-faq",
            "redirect_document_id": false
        },
        {
            "source_path": "articles/app-service/api/index.md",
            "redirect_url": "/azure/app-service-api/",
            "redirect_document_id": false
        },
        {
            "source_path": "articles/app-service/mobile/index.md",
            "redirect_url": "/azure/app-service-mobile/",
            "redirect_document_id": false
        },
        {
            "source_path": "articles/app-service/web/index.md",
            "redirect_url": "/azure/app-service-web/",
            "redirect_document_id": false
        },
        {
            "source_path": "articles/cognitive-services/cognitive-services-text-analytics-quick-start.md",
            "redirect_url": "text-analytics/quick-start",
            "redirect_document_id": false
        },
        {
            "source_path": "articles/cognitive-services/Bing-News-Search/index.md",
            "redirect_url": "/azure/cognitive-services/Bing-News-Search/search-the-web",
            "redirect_document_id": false
        },
        {
            "source_path": "articles/cognitive-services/Bing-Spell-Check/index.md",
            "redirect_url": "/azure/cognitive-services/Bing-Spell-Check/proof-text",
            "redirect_document_id": false
        },
        {
            "source_path": "articles/cognitive-services/Bing-Video-Search/index.md",
            "redirect_url": "/azure/cognitive-services/Bing-Video-Search/search-the-web",
            "redirect_document_id": false
        },
        {
            "source_path": "articles/cognitive-services/Custom-Speech-Service/index.md",
            "redirect_url": "/azure/cognitive-services/Custom-Speech-Service/cognitive-services-custom-speech-home",
            "redirect_document_id": false
        },
        {
            "source_path": "articles/cognitive-services/Custom-Speech-Service/home.md",
            "redirect_url": "/azure/cognitive-services/custom-speech-service/cognitive-services-custom-speech-get-started",
            "redirect_document_id": false
        },
        {
            "source_path": "articles/cognitive-services/Bing-Autosuggest/index.md",
            "redirect_url": "/azure/cognitive-services/Bing-Autosuggest/get-suggested-search-terms",
            "redirect_document_id": false
        },
        {
            "source_path": "articles/cognitive-services/Bing-Image-Search/index.md",
            "redirect_url": "/azure/cognitive-services/Bing-Image-Search/search-the-web",
            "redirect_document_id": false
        },
        {
            "source_path": "articles/cognitive-services/Bing-Web-Search/index.md",
            "redirect_url": "/azure/cognitive-services/Bing-Web-Search/search-the-web",
            "redirect_document_id": false
        },
        {
            "source_path": "articles/cognitive-services/Content-Moderator/review-api-authentication.md",
            "redirect_url": "/azure/cognitive-services/content-moderator/review-api",
            "redirect_document_id": false
        },
        {
            "source_path": "articles/cognitive-services/LUIS/index.md",
            "redirect_url": "/azure/cognitive-services/LUIS/Home",
            "redirect_document_id": false
        },
        {
            "source_path": "articles/cognitive-services/video-indexer/home.md",
            "redirect_url": "/azure/cognitive-services/video-indexer/video-indexer-get-started",
            "redirect_document_id": false
        },
        {
            "source_path": "articles/iot-hub/iot-hub-adafruit-feather-m0-wifi-kit-arduino-lesson1-configure-your-device.md",
            "redirect_url": "/azure/iot-hub/iot-hub-adafruit-feather-m0-wifi-kit-arduino-get-started",
            "redirect_document_id": false
        },
        {
            "source_path": "articles/iot-hub/iot-hub-adafruit-feather-m0-wifi-kit-arduino-lesson1-deploy-blink-app.md",
            "redirect_url": "/azure/iot-hub/iot-hub-adafruit-feather-m0-wifi-kit-arduino-get-started",
            "redirect_document_id": false
        },
        {
            "source_path": "articles/iot-hub/iot-hub-adafruit-feather-m0-wifi-kit-arduino-lesson1-get-the-tools-mac.md",
            "redirect_url": "/azure/iot-hub/iot-hub-adafruit-feather-m0-wifi-kit-arduino-get-started",
            "redirect_document_id": false
        },
        {
            "source_path": "articles/iot-hub/iot-hub-adafruit-feather-m0-wifi-kit-arduino-lesson1-get-the-tools-ubuntu.md",
            "redirect_url": "/azure/iot-hub/iot-hub-adafruit-feather-m0-wifi-kit-arduino-get-started",
            "redirect_document_id": false
        },
        {
            "source_path": "articles/iot-hub/iot-hub-adafruit-feather-m0-wifi-kit-arduino-lesson1-get-the-tools-win32.md",
            "redirect_url": "/azure/iot-hub/iot-hub-adafruit-feather-m0-wifi-kit-arduino-get-started",
            "redirect_document_id": false
        },
        {
            "source_path": "articles/iot-hub/iot-hub-adafruit-feather-m0-wifi-kit-arduino-lesson2-get-azure-tools-mac.md",
            "redirect_url": "/azure/iot-hub/iot-hub-adafruit-feather-m0-wifi-kit-arduino-get-started",
            "redirect_document_id": false
        },
        {
            "source_path": "articles/iot-hub/iot-hub-adafruit-feather-m0-wifi-kit-arduino-lesson2-get-azure-tools-ubuntu.md",
            "redirect_url": "/azure/iot-hub/iot-hub-adafruit-feather-m0-wifi-kit-arduino-get-started",
            "redirect_document_id": false
        },
        {
            "source_path": "articles/iot-hub/iot-hub-adafruit-feather-m0-wifi-kit-arduino-lesson2-get-azure-tools-win32.md",
            "redirect_url": "/azure/iot-hub/iot-hub-adafruit-feather-m0-wifi-kit-arduino-get-started",
            "redirect_document_id": false
        },
        {
            "source_path": "articles/iot-hub/iot-hub-adafruit-feather-m0-wifi-kit-arduino-lesson2-prepare-azure-iot-hub.md",
            "redirect_url": "/azure/iot-hub/iot-hub-adafruit-feather-m0-wifi-kit-arduino-get-started",
            "redirect_document_id": false
        },
        {
            "source_path": "articles/iot-hub/iot-hub-adafruit-feather-m0-wifi-kit-arduino-lesson3-deploy-resource-manager-template.md",
            "redirect_url": "/azure/iot-hub/iot-hub-adafruit-feather-m0-wifi-kit-arduino-get-started",
            "redirect_document_id": false
        },
        {
            "source_path": "articles/iot-hub/iot-hub-adafruit-feather-m0-wifi-kit-arduino-lesson3-read-table-storage.md",
            "redirect_url": "/azure/iot-hub/iot-hub-adafruit-feather-m0-wifi-kit-arduino-get-started",
            "redirect_document_id": false
        },
        {
            "source_path": "articles/iot-hub/iot-hub-adafruit-feather-m0-wifi-kit-arduino-lesson3-run-azure-blink.md",
            "redirect_url": "/azure/iot-hub/iot-hub-adafruit-feather-m0-wifi-kit-arduino-get-started",
            "redirect_document_id": false
        },
        {
            "source_path": "articles/iot-hub/iot-hub-adafruit-feather-m0-wifi-kit-arduino-lesson4-change-led-behavior.md",
            "redirect_url": "/azure/iot-hub/iot-hub-adafruit-feather-m0-wifi-kit-arduino-get-started",
            "redirect_document_id": false
        },
        {
            "source_path": "articles/iot-hub/iot-hub-adafruit-feather-m0-wifi-kit-arduino-troubleshooting.md",
            "redirect_url": "/azure/iot-hub/iot-hub-adafruit-feather-m0-wifi-kit-arduino-get-started",
            "redirect_document_id": false
        },
        {
            "source_path": "articles/iot-hub/iot-hub-gateway-kit-c-get-started.md",
            "redirect_url": "/azure/iot-hub/iot-hub-gateway-kit-c-lesson1-set-up-nuc",
            "redirect_document_id": false
        },
        {
            "source_path": "articles/iot-hub/iot-hub-gateway-kit-c-lesson2-get-the-tools-mac.md",
            "redirect_url": "/azure/iot-hub/iot-hub-gateway-kit-c-lesson1-set-up-nuc",
            "redirect_document_id": false
        },
        {
            "source_path": "articles/iot-hub/iot-hub-gateway-kit-c-lesson2-get-the-tools-ubuntu.md",
            "redirect_url": "/azure/iot-hub/iot-hub-gateway-kit-c-lesson1-set-up-nuc",
            "redirect_document_id": false
        },
        {
            "source_path": "articles/iot-hub/iot-hub-gateway-kit-c-lesson2-get-the-tools-win32.md",
            "redirect_url": "/azure/iot-hub/iot-hub-gateway-kit-c-lesson1-set-up-nuc",
            "redirect_document_id": false
        },
        {
            "source_path": "articles/iot-hub/iot-hub-gateway-kit-c-lesson2-register-device.md",
            "redirect_url": "/azure/iot-hub/iot-hub-gateway-kit-c-lesson1-set-up-nuc",
            "redirect_document_id": false
        },
        {
            "source_path": "articles/iot-hub/iot-hub-gateway-kit-c-lesson3-configure-ble-app.md",
            "redirect_url": "/azure/iot-hub/iot-hub-gateway-kit-c-lesson1-set-up-nuc",
            "redirect_document_id": false
        },
        {
            "source_path": "articles/iot-hub/iot-hub-gateway-kit-c-lesson3-read-messages-from-hub.md",
            "redirect_url": "/azure/iot-hub/iot-hub-gateway-kit-c-lesson1-set-up-nuc",
            "redirect_document_id": false
        },
        {
            "source_path": "articles/iot-hub/iot-hub-gateway-kit-c-lesson4-deploy-resource-manager-template.md",
            "redirect_url": "/azure/iot-hub/iot-hub-gateway-kit-c-lesson1-set-up-nuc",
            "redirect_document_id": false
        },
        {
            "source_path": "articles/iot-hub/iot-hub-gateway-kit-c-lesson4-read-table-storage.md",
            "redirect_url": "/azure/iot-hub/iot-hub-gateway-kit-c-lesson1-set-up-nuc",
            "redirect_document_id": false
        },
        {
            "source_path": "articles/iot-hub/iot-hub-gateway-kit-c-lesson5-create-gateway-module.md",
            "redirect_url": "/azure/iot-hub/iot-hub-gateway-kit-c-lesson1-set-up-nuc",
            "redirect_document_id": false
        },
        {
            "source_path": "articles/iot-hub/iot-hub-gateway-kit-c-sim-get-started.md",
            "redirect_url": "/azure/iot-hub/iot-hub-gateway-kit-c-lesson1-set-up-nuc",
            "redirect_document_id": false
        },
        {
            "source_path": "articles/iot-hub/iot-hub-gateway-kit-c-sim-lesson1-set-up-nuc.md",
            "redirect_url": "/azure/iot-hub/iot-hub-gateway-kit-c-lesson1-set-up-nuc",
            "redirect_document_id": false
        },
        {
            "source_path": "articles/iot-hub/iot-hub-gateway-kit-c-sim-lesson2-get-the-tools-mac.md",
            "redirect_url": "/azure/iot-hub/iot-hub-gateway-kit-c-lesson1-set-up-nuc",
            "redirect_document_id": false
        },
        {
            "source_path": "articles/iot-hub/iot-hub-gateway-kit-c-sim-lesson2-get-the-tools-ubuntu.md",
            "redirect_url": "/azure/iot-hub/iot-hub-gateway-kit-c-lesson1-set-up-nuc",
            "redirect_document_id": false
        },
        {
            "source_path": "articles/iot-hub/iot-hub-gateway-kit-c-sim-lesson2-get-the-tools-win32.md",
            "redirect_url": "/azure/iot-hub/iot-hub-gateway-kit-c-lesson1-set-up-nuc",
            "redirect_document_id": false
        },
        {
            "source_path": "articles/iot-hub/iot-hub-gateway-kit-c-sim-lesson2-register-device.md",
            "redirect_url": "/azure/iot-hub/iot-hub-gateway-kit-c-lesson1-set-up-nuc",
            "redirect_document_id": false
        },
        {
            "source_path": "articles/iot-hub/iot-hub-gateway-kit-c-sim-lesson3-configure-simulated-device-app.md",
            "redirect_url": "/azure/iot-hub/iot-hub-gateway-kit-c-lesson1-set-up-nuc",
            "redirect_document_id": false
        },
        {
            "source_path": "articles/iot-hub/iot-hub-gateway-kit-c-sim-lesson3-read-messages-from-hub.md",
            "redirect_url": "/azure/iot-hub/iot-hub-gateway-kit-c-lesson1-set-up-nuc",
            "redirect_document_id": false
        },
        {
            "source_path": "articles/iot-hub/iot-hub-gateway-kit-c-sim-lesson4-deploy-resource-manager-template.md",
            "redirect_url": "/azure/iot-hub/iot-hub-gateway-kit-c-lesson1-set-up-nuc",
            "redirect_document_id": false
        },
        {
            "source_path": "articles/iot-hub/iot-hub-gateway-kit-c-sim-lesson4-read-table-storage.md",
            "redirect_url": "/azure/iot-hub/iot-hub-gateway-kit-c-lesson1-set-up-nuc",
            "redirect_document_id": false
        },
        {
            "source_path": "articles/iot-hub/iot-hub-gateway-sdk-physical-device.md",
            "redirect_url": "/azure/iot-hub/iot-hub-iot-edge-physical-device",
            "redirect_document_id": false
        },
        {
            "source_path": "articles/iot-hub/iot-hub-intel-edison-kit-c-lesson1-configure-your-device.md",
            "redirect_url": "/azure/iot-hub/iot-hub-intel-edison-kit-c-get-started",
            "redirect_document_id": false
        },
        {
            "source_path": "articles/iot-hub/iot-hub-intel-edison-kit-c-lesson1-deploy-blink-app.md",
            "redirect_url": "/azure/iot-hub/iot-hub-intel-edison-kit-c-get-started",
            "redirect_document_id": false
        },
        {
            "source_path": "articles/iot-hub/iot-hub-intel-edison-kit-c-lesson1-get-the-tools-mac.md",
            "redirect_url": "/azure/iot-hub/iot-hub-intel-edison-kit-c-get-started",
            "redirect_document_id": false
        },
        {
            "source_path": "articles/iot-hub/iot-hub-intel-edison-kit-c-lesson1-get-the-tools-ubuntu.md",
            "redirect_url": "/azure/iot-hub/iot-hub-intel-edison-kit-c-get-started",
            "redirect_document_id": false
        },
        {
            "source_path": "articles/iot-hub/iot-hub-intel-edison-kit-c-lesson1-get-the-tools-win32.md",
            "redirect_url": "/azure/iot-hub/iot-hub-intel-edison-kit-c-get-started",
            "redirect_document_id": false
        },
        {
            "source_path": "articles/iot-hub/iot-hub-intel-edison-kit-c-lesson2-get-azure-tools-mac.md",
            "redirect_url": "/azure/iot-hub/iot-hub-intel-edison-kit-c-get-started",
            "redirect_document_id": false
        },
        {
            "source_path": "articles/iot-hub/iot-hub-intel-edison-kit-c-lesson2-get-azure-tools-ubuntu.md",
            "redirect_url": "/azure/iot-hub/iot-hub-intel-edison-kit-c-get-started",
            "redirect_document_id": false
        },
        {
            "source_path": "articles/iot-hub/iot-hub-intel-edison-kit-c-lesson2-get-azure-tools-win32.md",
            "redirect_url": "/azure/iot-hub/iot-hub-intel-edison-kit-c-get-started",
            "redirect_document_id": false
        },
        {
            "source_path": "articles/iot-hub/iot-hub-intel-edison-kit-c-lesson3-deploy-resource-manager-template.md",
            "redirect_url": "/azure/iot-hub/iot-hub-intel-edison-kit-c-get-started",
            "redirect_document_id": false
        },
        {
            "source_path": "articles/iot-hub/iot-hub-intel-edison-kit-c-lesson3-read-table-storage.md",
            "redirect_url": "/azure/iot-hub/iot-hub-intel-edison-kit-c-get-started",
            "redirect_document_id": false
        },
        {
            "source_path": "articles/iot-hub/iot-hub-intel-edison-kit-c-lesson2-prepare-azure-iot-hub.md",
            "redirect_url": "/azure/iot-hub/iot-hub-intel-edison-kit-c-get-started",
            "redirect_document_id": false
        },
        {
            "source_path": "articles/iot-hub/iot-hub-intel-edison-kit-c-lesson3-run-azure-blink.md",
            "redirect_url": "/azure/iot-hub/iot-hub-intel-edison-kit-c-get-started",
            "redirect_document_id": false
        },
        {
            "source_path": "articles/iot-hub/iot-hub-intel-edison-kit-c-lesson4-change-led-behavior.md",
            "redirect_url": "/azure/iot-hub/iot-hub-intel-edison-kit-c-get-started",
            "redirect_document_id": false
        },
        {
            "source_path": "articles/iot-hub/iot-hub-intel-edison-kit-c-troubleshooting.md",
            "redirect_url": "/azure/iot-hub/iot-hub-intel-edison-kit-c-get-started",
            "redirect_document_id": false
        },
        {
            "source_path": "articles/iot-hub/iot-hub-intel-edison-kit-node-lesson1-configure-your-device.md",
            "redirect_url": "/azure/iot-hub/iot-hub-intel-edison-kit-node-get-started",
            "redirect_document_id": false
        },
        {
            "source_path": "articles/iot-hub/iot-hub-intel-edison-kit-node-lesson1-deploy-blink-app.md",
            "redirect_url": "/azure/iot-hub/iot-hub-intel-edison-kit-node-get-started",
            "redirect_document_id": false
        },
        {
            "source_path": "articles/iot-hub/iot-hub-intel-edison-kit-node-lesson1-get-the-tools-mac.md",
            "redirect_url": "/azure/iot-hub/iot-hub-intel-edison-kit-node-get-started",
            "redirect_document_id": false
        },
        {
            "source_path": "articles/iot-hub/iot-hub-intel-edison-kit-node-lesson1-get-the-tools-ubuntu.md",
            "redirect_url": "/azure/iot-hub/iot-hub-intel-edison-kit-node-get-started",
            "redirect_document_id": false
        },
        {
            "source_path": "articles/iot-hub/iot-hub-intel-edison-kit-node-lesson1-get-the-tools-win32.md",
            "redirect_url": "/azure/iot-hub/iot-hub-intel-edison-kit-node-get-started",
            "redirect_document_id": false
        },
        {
            "source_path": "articles/iot-hub/iot-hub-intel-edison-kit-node-lesson2-get-azure-tools-mac.md",
            "redirect_url": "/azure/iot-hub/iot-hub-intel-edison-kit-node-get-started",
            "redirect_document_id": false
        },
        {
            "source_path": "articles/iot-hub/iot-hub-intel-edison-kit-node-lesson2-get-azure-tools-ubuntu.md",
            "redirect_url": "/azure/iot-hub/iot-hub-intel-edison-kit-node-get-started",
            "redirect_document_id": false
        },
        {
            "source_path": "articles/iot-hub/iot-hub-intel-edison-kit-node-lesson2-prepare-azure-iot-hub.md",
            "redirect_url": "/azure/iot-hub/iot-hub-intel-edison-kit-node-get-started",
            "redirect_document_id": false
        },
        {
            "source_path": "articles/iot-hub/iot-hub-intel-edison-kit-node-lesson2-get-azure-tools-win32.md",
            "redirect_url": "/azure/iot-hub/iot-hub-intel-edison-kit-node-get-started",
            "redirect_document_id": false
        },
        {
            "source_path": "articles/iot-hub/iot-hub-intel-edison-kit-node-lesson3-deploy-resource-manager-template.md",
            "redirect_url": "/azure/iot-hub/iot-hub-intel-edison-kit-node-get-started",
            "redirect_document_id": false
        },
        {
            "source_path": "articles/iot-hub/iot-hub-intel-edison-kit-node-lesson3-read-table-storage.md",
            "redirect_url": "/azure/iot-hub/iot-hub-intel-edison-kit-node-get-started",
            "redirect_document_id": false
        },
        {
            "source_path": "articles/iot-hub/iot-hub-intel-edison-kit-node-lesson3-run-azure-blink.md",
            "redirect_url": "/azure/iot-hub/iot-hub-intel-edison-kit-node-get-started",
            "redirect_document_id": false
        },
        {
            "source_path": "articles/iot-hub/iot-hub-intel-edison-kit-node-lesson4-change-led-behavior.md",
            "redirect_url": "/azure/iot-hub/iot-hub-intel-edison-kit-node-get-started",
            "redirect_document_id": false
        },
        {
            "source_path": "articles/iot-hub/iot-hub-intel-edison-kit-node-troubleshooting.md",
            "redirect_url": "/azure/iot-hub/iot-hub-intel-edison-kit-node-get-started",
            "redirect_document_id": false
        },
        {
            "source_path": "articles/iot-hub/iot-hub-linux-gateway-sdk-get-started.md",
            "redirect_url": "/azure/iot-hub/iot-hub-linux-iot-edge-get-started",
            "redirect_document_id": false
        },
        {
            "source_path": "articles/iot-hub/iot-hub-linux-gateway-sdk-simulated-device.md",
            "redirect_url": "/azure/iot-hub/iot-hub-linux-iot-edge-simulated-device",
            "redirect_document_id": false
        },
        {
            "source_path": "articles/iot-hub/iot-hub-raspberry-pi-kit-c-lesson1-deploy-blink-app.md",
            "redirect_url": "/azure/iot-hub/iot-hub-raspberry-pi-kit-c-get-started",
            "redirect_document_id": false
        },
        {
            "source_path": "articles/iot-hub/iot-hub-raspberry-pi-kit-c-lesson1-configure-your-device.md",
            "redirect_url": "/azure/iot-hub/iot-hub-raspberry-pi-kit-c-get-started",
            "redirect_document_id": false
        },
        {
            "source_path": "articles/iot-hub/iot-hub-raspberry-pi-kit-c-lesson1-get-the-tools-mac.md",
            "redirect_url": "/azure/iot-hub/iot-hub-raspberry-pi-kit-c-get-started",
            "redirect_document_id": false
        },
        {
            "source_path": "articles/iot-hub/iot-hub-raspberry-pi-kit-c-lesson1-get-the-tools-ubuntu.md",
            "redirect_url": "/azure/iot-hub/iot-hub-raspberry-pi-kit-c-get-started",
            "redirect_document_id": false
        },
        {
            "source_path": "articles/iot-hub/iot-hub-raspberry-pi-kit-c-lesson1-get-the-tools-win32.md",
            "redirect_url": "/azure/iot-hub/iot-hub-raspberry-pi-kit-c-get-started",
            "redirect_document_id": false
        },
        {
            "source_path": "articles/iot-hub/iot-hub-raspberry-pi-kit-c-lesson2-get-azure-tools-mac.md",
            "redirect_url": "/azure/iot-hub/iot-hub-raspberry-pi-kit-c-get-started",
            "redirect_document_id": false
        },
        {
            "source_path": "articles/iot-hub/iot-hub-raspberry-pi-kit-c-lesson2-get-azure-tools-ubuntu.md",
            "redirect_url": "/azure/iot-hub/iot-hub-raspberry-pi-kit-c-get-started",
            "redirect_document_id": false
        },
        {
            "source_path": "articles/iot-hub/iot-hub-raspberry-pi-kit-c-lesson2-get-azure-tools-win32.md",
            "redirect_url": "/azure/iot-hub/iot-hub-raspberry-pi-kit-c-get-started",
            "redirect_document_id": false
        },
        {
            "source_path": "articles/iot-hub/iot-hub-raspberry-pi-kit-c-lesson2-prepare-azure-iot-hub.md",
            "redirect_url": "/azure/iot-hub/iot-hub-raspberry-pi-kit-c-get-started",
            "redirect_document_id": false
        },
        {
            "source_path": "articles/iot-hub/iot-hub-raspberry-pi-kit-c-lesson3-deploy-resource-manager-template.md",
            "redirect_url": "/azure/iot-hub/iot-hub-raspberry-pi-kit-c-get-started",
            "redirect_document_id": false
        },
        {
            "source_path": "articles/iot-hub/iot-hub-raspberry-pi-kit-c-lesson3-read-table-storage.md",
            "redirect_url": "/azure/iot-hub/iot-hub-raspberry-pi-kit-c-get-started",
            "redirect_document_id": false
        },
        {
            "source_path": "articles/iot-hub/iot-hub-raspberry-pi-kit-c-lesson4-change-led-behavior.md",
            "redirect_url": "/azure/iot-hub/iot-hub-raspberry-pi-kit-c-get-started",
            "redirect_document_id": false
        },
        {
            "source_path": "articles/iot-hub/iot-hub-raspberry-pi-kit-c-lesson3-run-azure-blink.md",
            "redirect_url": "/azure/iot-hub/iot-hub-raspberry-pi-kit-c-get-started",
            "redirect_document_id": false
        },
        {
            "source_path": "articles/iot-hub/iot-hub-raspberry-pi-kit-c-lesson4-send-cloud-to-device-messages.md",
            "redirect_url": "/azure/iot-hub/iot-hub-raspberry-pi-kit-c-get-started",
            "redirect_document_id": false
        },
        {
            "source_path": "articles/iot-hub/iot-hub-raspberry-pi-kit-c-troubleshooting.md",
            "redirect_url": "/azure/iot-hub/iot-hub-raspberry-pi-kit-c-get-started",
            "redirect_document_id": false
        },
        {
            "source_path": "articles/iot-hub/iot-hub-raspberry-pi-kit-node-get-started.experimental.md",
            "redirect_url": "/azure/iot-hub/iot-hub-raspberry-pi-kit-node-get-started",
            "redirect_document_id": false
        },
        {
            "source_path": "articles/iot-hub/iot-hub-raspberry-pi-kit-node-lesson1-configure-your-device.md",
            "redirect_url": "/azure/iot-hub/iot-hub-raspberry-pi-kit-node-get-started",
            "redirect_document_id": false
        },
        {
            "source_path": "articles/iot-hub/iot-hub-raspberry-pi-kit-node-lesson1-get-the-tools-mac.md",
            "redirect_url": "/azure/iot-hub/iot-hub-raspberry-pi-kit-node-get-started",
            "redirect_document_id": false
        },
        {
            "source_path": "articles/iot-hub/iot-hub-raspberry-pi-kit-node-lesson1-deploy-blink-app.md",
            "redirect_url": "/azure/iot-hub/iot-hub-raspberry-pi-kit-node-get-started",
            "redirect_document_id": false
        },
        {
            "source_path": "articles/iot-hub/iot-hub-raspberry-pi-kit-node-lesson1-get-the-tools-ubuntu.md",
            "redirect_url": "/azure/iot-hub/iot-hub-raspberry-pi-kit-node-get-started",
            "redirect_document_id": false
        },
        {
            "source_path": "articles/iot-suite/iot-suite-connecting-devices-mbed.md",
            "redirect_url": "/azure/iot-suite",
            "redirect_document_id": false
        },
        {
            "source_path": "articles/iot-hub/iot-hub-raspberry-pi-kit-node-lesson1-get-the-tools-win32.md",
            "redirect_url": "/azure/iot-hub/iot-hub-raspberry-pi-kit-node-get-started",
            "redirect_document_id": false
        },
        {
            "source_path": "articles/iot-hub/iot-hub-raspberry-pi-kit-node-lesson2-get-azure-tools-mac.md",
            "redirect_url": "/azure/iot-hub/iot-hub-raspberry-pi-kit-node-get-started",
            "redirect_document_id": false
        },
        {
            "source_path": "articles/iot-hub/iot-hub-raspberry-pi-kit-node-lesson2-get-azure-tools-ubuntu.md",
            "redirect_url": "/azure/iot-hub/iot-hub-raspberry-pi-kit-node-get-started",
            "redirect_document_id": false
        },
        {
            "source_path": "articles/iot-hub/iot-hub-raspberry-pi-kit-node-lesson2-get-azure-tools-win32.md",
            "redirect_url": "/azure/iot-hub/iot-hub-raspberry-pi-kit-node-get-started",
            "redirect_document_id": false
        },
        {
            "source_path": "articles/iot-hub/iot-hub-raspberry-pi-kit-node-lesson3-deploy-resource-manager-template.md",
            "redirect_url": "/azure/iot-hub/iot-hub-raspberry-pi-kit-node-get-started",
            "redirect_document_id": false
        },
        {
            "source_path": "articles/iot-hub/iot-hub-raspberry-pi-kit-node-lesson2-prepare-azure-iot-hub.md",
            "redirect_url": "/azure/iot-hub/iot-hub-raspberry-pi-kit-node-get-started",
            "redirect_document_id": false
        },
        {
            "source_path": "articles/iot-hub/iot-hub-raspberry-pi-kit-node-lesson3-read-table-storage.md",
            "redirect_url": "/azure/iot-hub/iot-hub-raspberry-pi-kit-node-get-started",
            "redirect_document_id": false
        },
        {
            "source_path": "articles/iot-hub/iot-hub-raspberry-pi-kit-node-lesson3-run-azure-blink.md",
            "redirect_url": "/azure/iot-hub/iot-hub-raspberry-pi-kit-node-get-started",
            "redirect_document_id": false
        },
        {
            "source_path": "articles/iot-hub/iot-hub-raspberry-pi-kit-node-lesson4-change-led-behavior.md",
            "redirect_url": "/azure/iot-hub/iot-hub-raspberry-pi-kit-node-get-started",
            "redirect_document_id": false
        },
        {
            "source_path": "articles/iot-hub/iot-hub-raspberry-pi-kit-node-lesson4-send-cloud-to-device-messages.md",
            "redirect_url": "/azure/iot-hub/iot-hub-raspberry-pi-kit-node-get-started",
            "redirect_document_id": false
        },
        {
            "source_path": "articles/iot-hub/iot-hub-raspberry-pi-kit-node-troubleshooting.md",
            "redirect_url": "/azure/iot-hub/iot-hub-raspberry-pi-kit-node-get-started",
            "redirect_document_id": false
        },
        {
            "source_path": "articles/iot-hub/iot-hub-windows-gateway-sdk-get-started.md",
            "redirect_url": "/azure/iot-hub/iot-hub-windows-iot-edge-get-started",
            "redirect_document_id": false
        },
        {
            "source_path": "articles/iot-hub/iot-hub-windows-gateway-sdk-simulated-device.md",
            "redirect_url": "/azure/iot-hub/iot-hub-windows-iot-edge-simulated-device",
            "redirect_document_id": false
        },
        {
            "source_path": "articles/marketplace/cloud-partner-portal/cloud-partner-portal-delete-an-offer.md",
            "redirect_url": "https://go.microsoft.com/fwlink/?linkid=847458",
            "redirect_document_id": false
        },
        {
            "source_path": "articles/marketplace/cloud-partner-portal/cloud-partner-portal-dev-center-accounts-registration.md",
            "redirect_url": "https://go.microsoft.com/fwlink/?linkid=847458",
            "redirect_document_id": false
        },
        {
            "source_path": "articles/marketplace/cloud-partner-portal/cloud-partner-portal-get-customer-leads.md",
            "redirect_url": "https://go.microsoft.com/fwlink/?linkid=847458",
            "redirect_document_id": false
        },
        {
            "source_path": "articles/marketplace/cloud-partner-portal/cloud-partner-portal-getting-started-with-the-cloud-partner-portal.md",
            "redirect_url": "https://go.microsoft.com/fwlink/?linkid=847458",
            "redirect_document_id": false
        },
        {
            "source_path": "articles/marketplace/cloud-partner-portal/cloud-partner-portal-how-to-migrate-to-the-new-cloud-partner-portal.md",
            "redirect_url": "https://go.microsoft.com/fwlink/?linkid=847458",
            "redirect_document_id": false
        },
        {
            "source_path": "articles/marketplace/cloud-partner-portal/cloud-partner-portal-lead-management-instructions-azure-table.md",
            "redirect_url": "https://go.microsoft.com/fwlink/?linkid=847458",
            "redirect_document_id": false
        },
        {
            "source_path": "articles/marketplace/cloud-partner-portal/cloud-partner-portal-lead-management-instructions-dynamics.md",
            "redirect_url": "https://go.microsoft.com/fwlink/?linkid=847458",
            "redirect_document_id": false
        },
        {
            "source_path": "articles/marketplace/cloud-partner-portal/cloud-partner-portal-lead-management-instructions-salesforce.md",
            "redirect_url": "https://go.microsoft.com/fwlink/?linkid=847458",
            "redirect_document_id": false
        },
        {
            "source_path": "articles/marketplace/cloud-partner-portal/cloud-partner-portal-lead-management-instructions-marketo.md",
            "redirect_url": "https://go.microsoft.com/fwlink/?linkid=847458",
            "redirect_document_id": false
        },
        {
            "source_path": "articles/marketplace/cloud-partner-portal/Cloud-partner-portal-make-offer-live-on-Azure-Marketplace.md",
            "redirect_url": "https://go.microsoft.com/fwlink/?linkid=847458",
            "redirect_document_id": false
        },
        {
            "source_path": "articles/marketplace/cloud-partner-portal/cloud-partner-portal-manage-publisher-profile.md",
            "redirect_url": "https://go.microsoft.com/fwlink/?linkid=847458",
            "redirect_document_id": false
        },
        {
            "source_path": "articles/marketplace/cloud-partner-portal/Cloud-partner-portal-products-that-can-get-published-via-portal.md",
            "redirect_url": "https://go.microsoft.com/fwlink/?linkid=847458",
            "redirect_document_id": false
        },
        {
            "source_path": "articles/marketplace/cloud-partner-portal/cloud-partner-portal-manage-users.md",
            "redirect_url": "https://go.microsoft.com/fwlink/?linkid=847458",
            "redirect_document_id": false
        },
        {
            "source_path": "articles/marketplace/cloud-partner-portal/cloud-partner-portal-publish-cortana-intelligence-app.md",
            "redirect_url": "https://go.microsoft.com/fwlink/?linkid=847458",
            "redirect_document_id": false
        },
        {
            "source_path": "articles/marketplace/cloud-partner-portal/cloud-partner-portal-publish-virtual-machine.md",
            "redirect_url": "https://go.microsoft.com/fwlink/?linkid=847458",
            "redirect_document_id": false
        },
        {
            "source_path": "articles/marketplace/cloud-partner-portal/cloud-partner-portal-support-for-cloud-partner-portal.md",
            "redirect_url": "https://go.microsoft.com/fwlink/?linkid=847458",
            "redirect_document_id": false
        },
        {
            "source_path": "articles/marketplace/cloud-partner-portal/cloud-partner-portal-update-existing-offer.md",
            "redirect_url": "https://go.microsoft.com/fwlink/?linkid=847458",
            "redirect_document_id": false
        },
        {
            "source_path": "articles/marketplace/cloud-partner-portal/cloud-partner-portal-what-is-the-cloud-partner-portal.md",
            "redirect_url": "https://go.microsoft.com/fwlink/?linkid=847458",
            "redirect_document_id": false
        },
        {
            "source_path": "articles/marketplace/cloud-partner-portal/index.md",
            "redirect_url": "https://go.microsoft.com/fwlink/?linkid=847458",
            "redirect_document_id": false
        },
        {
            "source_path": "articles/multi-factor-authentication/multi-factor-authentication-app-faq.md",
            "redirect_url": "./end-user/microsoft-authenticator-app-faq",
            "redirect_document_id": false
        },
        {
            "source_path": "articles/multi-factor-authentication/multi-factor-authentication-end-user-app-passwords.md",
            "redirect_url": "./end-user/multi-factor-authentication-end-user-app-passwords",
            "redirect_document_id": false
        },
        {
            "source_path": "articles/multi-factor-authentication/multi-factor-authentication-end-user-first-time.md",
            "redirect_url": "./end-user/multi-factor-authentication-end-user-first-time",
            "redirect_document_id": false
        },
        {
            "source_path": "articles/multi-factor-authentication/multi-factor-authentication-end-user-manage-settings.md",
            "redirect_url": "./end-user/multi-factor-authentication-end-user-manage-settings",
            "redirect_document_id": false
        },
        {
            "source_path": "articles/multi-factor-authentication/multi-factor-authentication-end-user-signin.md",
            "redirect_url": "./end-user/multi-factor-authentication-end-user-signin",
            "redirect_document_id": false
        },
        {
            "source_path": "articles/multi-factor-authentication/multi-factor-authentication-end-user-troubleshoot.md",
            "redirect_url": "./end-user/multi-factor-authentication-end-user-troubleshoot",
            "redirect_document_id": false
        },
        {
            "source_path": "articles/multi-factor-authentication/multi-factor-authentication-microsoft-authenticator.md",
            "redirect_url": "./end-user/microsoft-authenticator-app-how-to",
            "redirect_document_id": false
        },
        {
            "source_path": "articles/service-fabric/service-fabric-cluster-creation-via-visual-studio.md",
            "redirect_url": "/azure/service-fabric/service-fabric-cluster-creation-via-arm",
            "redirect_document_id": false
        },
        {
            "source_path": "articles/service-fabric/service-fabric-cluster-creation-with-windows-azure-vms.md",
            "redirect_url": "/azure/service-fabric/service-fabric-cluster-creation-via-arm",
            "redirect_document_id": false
        },
        {
            "source_path": "articles/service-fabric/service-fabric-diagnostic-collect-logs-without-an-agent.md",
            "redirect_url": "/azure/service-fabric/service-fabric-diagnostics-event-aggregation-eventflow",
            "redirect_document_id": false
        },
        {
            "source_path": "articles/service-fabric/service-fabric-diagnostic-how-to-use-elasticsearch.md",
            "redirect_url": "/azure/service-fabric/service-fabric-diagnostics-event-aggregation-eventflow",
            "redirect_document_id": false
        },
        {
            "source_path": "articles/service-fabric/service-fabric-diagnostics-troubleshoot-common-scenarios.md",
            "redirect_url": "/azure/service-fabric/service-fabric-diagnostics-overview",
            "redirect_document_id": false
        },
        {
            "source_path": "articles/service-fabric/service-fabric-reliable-services-communication-webapi.md",
            "redirect_url": "/azure/service-fabric/service-fabric-reliable-services-communication-aspnetcore",
            "redirect_document_id": false
        },
        {
            "source_path": "articles/service-fabric/service-fabric-reliable-services-platform-architecture.md",
            "redirect_url": "/azure/service-fabric/service-fabric-reliable-services-introduction",
            "redirect_document_id": false
        },
        {
            "source_path": "articles/service-fabric/service-fabric-rest-based-application-lifecycle-sample.md",
            "redirect_url": "/rest/api/servicefabric/",
            "redirect_document_id": false
        },
        {
            "source_path": "articles/service-fabric/service-fabric-use-data-loss-api.md",
            "redirect_url": "/azure/service-fabric/service-fabric-testability-overview",
            "redirect_document_id": false
        },
        {
            "source_path": "articles/site-recovery/site-recovery-architecture-vmware-to-azure.md",
            "redirect_url": "vmware-walkthrough-architecture",
            "redirect_document_id": false
        },
        {
            "source_path": "articles/site-recovery/site-recovery-best-practices.md",
            "redirect_url": "site-recovery-support-matrix-to-azure",
            "redirect_document_id": false
        },
        {
            "source_path": "articles/site-recovery/site-recovery-components.md",
            "redirect_url": "site-recovery-azure-to-azure-architecture",
            "redirect_document_id": false
        },
        {
            "source_path": "articles/site-recovery/site-recovery-hyper-v-azure-architecture.md",
            "redirect_url": "site-recovery-architecture-hyper-v-to-azure",
            "redirect_document_id": false
        },
        {
            "source_path": "articles/site-recovery/site-recovery-hyper-v-site-to-azure.md",
            "redirect_url": "hyper-v-site-walkthrough-overview",
            "redirect_document_id": false
        },
        {
            "source_path": "articles/site-recovery/site-recovery-physical-servers-to-azure.md",
            "redirect_url": "physical-walkthrough-overview",
            "redirect_document_id": false
        },
        {
            "source_path": "articles/site-recovery/site-recovery-support-matrix.md",
            "redirect_url": "site-recovery-support-matrix-to-azure",
            "redirect_document_id": false
        },
        {
            "source_path": "articles/site-recovery/site-recovery-vmware-to-azure-classic.md",
            "redirect_url": "site-recovery-vmware-to-azure",
            "redirect_document_id": false
        },
        {
            "source_path": "articles/site-recovery/site-recovery-vmware-to-azure.md",
            "redirect_url": "vmware-walkthrough-overview",
            "redirect_document_id": false
        },
        {
            "source_path": "articles/active-directory/active-directory-aadconnect-design-concepts.md",
            "redirect_url": "/azure/active-directory/connect/active-directory-aadconnect-design-concepts",
            "redirect_document_id": false
        },
        {
            "source_path": "articles/active-directory/active-directory-aadconnect-azure-adfs.md",
            "redirect_url": "/azure/active-directory/connect/active-directory-aadconnect-azure-adfs",
            "redirect_document_id": false
        },
        {
            "source_path": "articles/active-directory/active-directory-aadconnect-dirsync-deprecated.md",
            "redirect_url": "/azure/active-directory/connect/active-directory-aadconnect-dirsync-deprecated",
            "redirect_document_id": false
        },
        {
            "source_path": "articles/active-directory/active-directory-aadconnect-faq.md",
            "redirect_url": "/azure/active-directory/connect/active-directory-aadconnect-faq",
            "redirect_document_id": false
        },
        {
            "source_path": "articles/active-directory/active-directory-aadconnect-feature-automatic-upgrade.md",
            "redirect_url": "/azure/active-directory/connect/active-directory-aadconnect-feature-automatic-upgrade",
            "redirect_document_id": false
        },
        {
            "source_path": "articles/active-directory/active-directory-aadconnect-feature-preview.md",
            "redirect_url": "/azure/active-directory/connect/active-directory-aadconnect-feature-preview",
            "redirect_document_id": false
        },
        {
            "source_path": "articles/active-directory/active-directory-aadconnect-feature-device-writeback.md",
            "redirect_url": "/azure/active-directory/connect/active-directory-aadconnect-feature-device-writeback",
            "redirect_document_id": false
        },
        {
            "source_path": "articles/active-directory/active-directory-aadconnect-federation-compatibility.md",
            "redirect_url": "/azure/active-directory/connect/active-directory-aadconnect-federation-compatibility",
            "redirect_document_id": false
        },
        {
            "source_path": "articles/active-directory/active-directory-aadconnect-federation-management.md",
            "redirect_url": "/azure/active-directory/connect/active-directory-aadconnect-federation-management",
            "redirect_document_id": false
        },
        {
            "source_path": "articles/active-directory/active-directory-aadconnect-germany.md",
            "redirect_url": "/azure/active-directory/connect/active-directory-aadconnect-germany",
            "redirect_document_id": false
        },
        {
            "source_path": "articles/active-directory/active-directory-aadconnect-health-adds.md",
            "redirect_url": "/azure/active-directory/connect-health/active-directory-aadconnect-health-adds",
            "redirect_document_id": false
        },
        {
            "source_path": "articles/active-directory/active-directory-aadconnect-health-adfs.md",
            "redirect_url": "/azure/active-directory/connect-health/active-directory-aadconnect-health-adfs",
            "redirect_document_id": false
        },
        {
            "source_path": "articles/active-directory/active-directory-aadconnect-health-agent-install.md",
            "redirect_url": "/azure/active-directory/connect-health/active-directory-aadconnect-health-agent-install",
            "redirect_document_id": false
        },
        {
            "source_path": "articles/active-directory/active-directory-aadconnect-health-faq.md",
            "redirect_url": "/azure/active-directory/connect-health/active-directory-aadconnect-health-faq",
            "redirect_document_id": false
        },
        {
            "source_path": "articles/active-directory/active-directory-aadconnect-health-operations.md",
            "redirect_url": "/azure/active-directory/connect-health/active-directory-aadconnect-health-operations",
            "redirect_document_id": false
        },
        {
            "source_path": "articles/active-directory/active-directory-aadconnect-health-sync.md",
            "redirect_url": "/azure/active-directory/connect-health/active-directory-aadconnect-health-sync",
            "redirect_document_id": false
        },
        {
            "source_path": "articles/active-directory/active-directory-aadconnect-instances.md",
            "redirect_url": "/azure/active-directory/connect/active-directory-aadconnect-instances",
            "redirect_document_id": false
        },
        {
            "source_path": "articles/active-directory/active-directory-aadconnect-health.md",
            "redirect_url": "/azure/active-directory/connect-health/active-directory-aadconnect-health",
            "redirect_document_id": false
        },
        {
            "source_path": "articles/active-directory/active-directory-aadconnect-health-version-history.md",
            "redirect_url": "/azure/active-directory/connect-health/active-directory-aadconnect-health-version-history",
            "redirect_document_id": false
        },
        {
            "source_path": "articles/active-directory/active-directory-aadconnect-multiple-domains.md",
            "redirect_url": "/azure/active-directory/connect/active-directory-aadconnect-multiple-domains",
            "redirect_document_id": false
        },
        {
            "source_path": "articles/active-directory/active-directory-aadconnect-o365-certs.md",
            "redirect_url": "/azure/active-directory/connect/active-directory-aadconnect-o365-certs",
            "redirect_document_id": false
        },
        {
            "source_path": "articles/active-directory/active-directory-aadconnect-pass-through-authentication.md",
            "redirect_url": "/azure/active-directory/connect/active-directory-aadconnect-pass-through-authentication",
            "redirect_document_id": false
        },
        {
            "source_path": "articles/active-directory/active-directory-aadconnect-ports.md",
            "redirect_url": "/azure/active-directory/connect/active-directory-aadconnect-ports",
            "redirect_document_id": false
        },
        {
            "source_path": "articles/active-directory/active-directory-aadconnect-prerequisites.md",
            "redirect_url": "/azure/active-directory/connect/active-directory-aadconnect-prerequisites",
            "redirect_document_id": false
        },
        {
            "source_path": "articles/active-directory/active-directory-aadconnect-sso.md",
            "redirect_url": "/azure/active-directory/connect/active-directory-aadconnect-sso",
            "redirect_document_id": false
        },
        {
            "source_path": "articles/active-directory/active-directory-aadconnect-topologies.md",
            "redirect_url": "/azure/active-directory/connect/active-directory-aadconnect-topologies",
            "redirect_document_id": false
        },
        {
            "source_path": "articles/active-directory/active-directory-aadconnect-troubleshoot-connectivity.md",
            "redirect_url": "/azure/active-directory/connect/active-directory-aadconnect-troubleshoot-connectivity",
            "redirect_document_id": false
        },
        {
            "source_path": "articles/active-directory/active-directory-aadconnect-troubleshoot-sync-errors.md",
            "redirect_url": "/azure/active-directory/connect/active-directory-aadconnect-troubleshoot-sync-errors",
            "redirect_document_id": false
        },
        {
            "source_path": "articles/active-directory/active-directory-aadconnect-upgrade-previous-version.md",
            "redirect_url": "/azure/active-directory/connect/active-directory-aadconnect-upgrade-previous-version",
            "redirect_document_id": false
        },
        {
            "source_path": "articles/active-directory/active-directory-aadconnect-user-signin.md",
            "redirect_url": "/azure/active-directory/connect/active-directory-aadconnect-user-signin",
            "redirect_document_id": false
        },
        {
            "source_path": "articles/active-directory/active-directory-aadconnect-version-history.md",
            "redirect_url": "/azure/active-directory/connect/active-directory-aadconnect-version-history",
            "redirect_document_id": false
        },
        {
            "source_path": "articles/active-directory/active-directory-aadconnect-whats-next.md",
            "redirect_url": "/azure/active-directory/connect/active-directory-aadconnect-whats-next",
            "redirect_document_id": false
        },
        {
            "source_path": "articles/active-directory/active-directory-aadconnect.md",
            "redirect_url": "/azure/active-directory/connect/active-directory-aadconnect",
            "redirect_document_id": false
        },
        {
            "source_path": "articles/active-directory/active-directory-aadconnectfed-whatis.md",
            "redirect_url": "/azure/active-directory/connect/active-directory-aadconnectfed-whatis",
            "redirect_document_id": false
        },
        {
            "source_path": "articles/active-directory/active-directory-aadconnectsync-attributes-synchronized.md",
            "redirect_url": "/azure/active-directory/connect/active-directory-aadconnectsync-attributes-synchronized",
            "redirect_document_id": false
        },
        {
            "source_path": "articles/active-directory/active-directory-aadconnectsync-best-practices-changing-default-configuration.md",
            "redirect_url": "/azure/active-directory/connect/active-directory-aadconnectsync-best-practices-changing-default-configuration",
            "redirect_document_id": false
        },
        {
            "source_path": "articles/active-directory/active-directory-aadconnectsync-change-the-configuration.md",
            "redirect_url": "/azure/active-directory/connect/active-directory-aadconnectsync-change-the-configuration",
            "redirect_document_id": false
        },
        {
            "source_path": "articles/active-directory/active-directory-aadconnectsync-connector-domino.md",
            "redirect_url": "/azure/active-directory/connect/active-directory-aadconnectsync-connector-domino",
            "redirect_document_id": false
        },
        {
            "source_path": "articles/active-directory/active-directory-aadconnectsync-configure-filtering.md",
            "redirect_url": "/azure/active-directory/connect/active-directory-aadconnectsync-configure-filtering",
            "redirect_document_id": false
        },
        {
            "source_path": "articles/active-directory/active-directory-aadconnectsync-connector-genericldap.md",
            "redirect_url": "/azure/active-directory/connect/active-directory-aadconnectsync-connector-genericldap",
            "redirect_document_id": false
        },
        {
            "source_path": "articles/active-directory/active-directory-aadconnectsync-connector-genericsql-step-by-step.md",
            "redirect_url": "/azure/active-directory/connect/active-directory-aadconnectsync-connector-genericsql-step-by-step",
            "redirect_document_id": false
        },
        {
            "source_path": "articles/active-directory/active-directory-aadconnectsync-connector-powershell.md",
            "redirect_url": "/azure/active-directory/connect/active-directory-aadconnectsync-connector-powershell",
            "redirect_document_id": false
        },
        {
            "source_path": "articles/active-directory/active-directory-aadconnectsync-connector-genericsql.md",
            "redirect_url": "/azure/active-directory/connect/active-directory-aadconnectsync-connector-genericsql",
            "redirect_document_id": false
        },
        {
            "source_path": "articles/active-directory/active-directory-aadconnectsync-connector-version-history.md",
            "redirect_url": "/azure/active-directory/connect/active-directory-aadconnectsync-connector-version-history",
            "redirect_document_id": false
        },
        {
            "source_path": "articles/active-directory/active-directory-aadconnectsync-feature-directory-extensions.md",
            "redirect_url": "/azure/active-directory/connect/active-directory-aadconnectsync-feature-directory-extensions",
            "redirect_document_id": false
        },
        {
            "source_path": "articles/active-directory/active-directory-aadconnectsync-feature-prevent-accidental-deletes.md",
            "redirect_url": "/azure/active-directory/connect/active-directory-aadconnectsync-feature-prevent-accidental-deletes",
            "redirect_document_id": false
        },
        {
            "source_path": "articles/active-directory/active-directory-aadconnectsync-feature-scheduler.md",
            "redirect_url": "/azure/active-directory/connect/active-directory-aadconnectsync-feature-scheduler",
            "redirect_document_id": false
        },
        {
            "source_path": "articles/active-directory/active-directory-aadconnectsync-functions-reference.md",
            "redirect_url": "/azure/active-directory/connect/active-directory-aadconnectsync-functions-reference",
            "redirect_document_id": false
        },
        {
            "source_path": "articles/active-directory/active-directory-aadconnectsync-howto-azureadaccount.md",
            "redirect_url": "/azure/active-directory/connect/active-directory-aadconnectsync-howto-azureadaccount",
            "redirect_document_id": false
        },
        {
            "source_path": "articles/active-directory/active-directory-aadconnectsync-installation-wizard.md",
            "redirect_url": "/azure/active-directory/connect/active-directory-aadconnectsync-installation-wizard",
            "redirect_document_id": false
        },
        {
            "source_path": "articles/active-directory/active-directory-aadconnectsync-implement-password-synchronization.md",
            "redirect_url": "/azure/active-directory/connect/active-directory-aadconnectsync-implement-password-synchronization",
            "redirect_document_id": false
        },
        {
            "source_path": "articles/active-directory/active-directory-aadconnectsync-operations.md",
            "redirect_url": "/azure/active-directory/connect/active-directory-aadconnectsync-operations",
            "redirect_document_id": false
        },
        {
            "source_path": "articles/active-directory/active-directory-aadconnectsync-service-manager-ui-connectors.md",
            "redirect_url": "/azure/active-directory/connect/active-directory-aadconnectsync-service-manager-ui-connectors",
            "redirect_document_id": false
        },
        {
            "source_path": "articles/active-directory/active-directory-aadconnectsync-service-manager-ui-mvdesigner.md",
            "redirect_url": "/azure/active-directory/connect/active-directory-aadconnectsync-service-manager-ui-mvdesigner",
            "redirect_document_id": false
        },
        {
            "source_path": "articles/active-directory/active-directory-aadconnectsync-service-manager-ui-operations.md",
            "redirect_url": "/azure/active-directory/connect/active-directory-aadconnectsync-service-manager-ui-operations",
            "redirect_document_id": false
        },
        {
            "source_path": "articles/active-directory/active-directory-aadconnectsync-service-manager-ui.md",
            "redirect_url": "/azure/active-directory/connect/active-directory-aadconnectsync-service-manager-ui",
            "redirect_document_id": false
        },
        {
            "source_path": "articles/active-directory/active-directory-aadconnectsync-technical-concepts.md",
            "redirect_url": "/azure/active-directory/connect/active-directory-aadconnectsync-technical-concepts",
            "redirect_document_id": false
        },
        {
            "source_path": "articles/active-directory/active-directory-aadconnectsync-understanding-architecture.md",
            "redirect_url": "/azure/active-directory/connect/active-directory-aadconnectsync-understanding-architecture",
            "redirect_document_id": false
        },
        {
            "source_path": "articles/active-directory/active-directory-aadconnectsync-understanding-declarative-provisioning-expressions.md",
            "redirect_url": "/azure/active-directory/connect/active-directory-aadconnectsync-understanding-declarative-provisioning-expressions",
            "redirect_document_id": false
        },
        {
            "source_path": "articles/active-directory/active-directory-aadconnectsync-service-manager-ui-mvsearch.md",
            "redirect_url": "/azure/active-directory/connect/active-directory-aadconnectsync-service-manager-ui-mvsearch",
            "redirect_document_id": false
        },
        {
            "source_path": "articles/active-directory/active-directory-aadconnectsync-understanding-declarative-provisioning.md",
            "redirect_url": "/azure/active-directory/connect/active-directory-aadconnectsync-understanding-declarative-provisioning",
            "redirect_document_id": false
        },
        {
            "source_path": "articles/active-directory/active-directory-aadconnectsync-understanding-default-configuration.md",
            "redirect_url": "/azure/active-directory/connect/active-directory-aadconnectsync-understanding-default-configuration",
            "redirect_document_id": false
        },
        {
            "source_path": "articles/active-directory/active-directory-aadconnectsync-understanding-users-and-contacts.md",
            "redirect_url": "/azure/active-directory/connect/active-directory-aadconnectsync-understanding-users-and-contacts",
            "redirect_document_id": false
        },
        {
            "source_path": "articles/active-directory/active-directory-aadconnectsync-whatis.md",
            "redirect_url": "/azure/active-directory/connect/active-directory-aadconnectsync-whatis",
            "redirect_document_id": false
        },
        {
            "source_path": "articles/active-directory/active-directory-aadconnectsyncservice-duplicate-attribute-resiliency.md",
            "redirect_url": "/azure/active-directory/connect/active-directory-aadconnectsyncservice-duplicate-attribute-resiliency",
            "redirect_document_id": false
        },
        {
            "source_path": "articles/active-directory/active-directory-aadconnectsyncservice-features.md",
            "redirect_url": "/azure/active-directory/connect/active-directory-aadconnectsyncservice-features",
            "redirect_document_id": false
        },
        {
            "source_path": "articles/active-directory/active-directory-app-gallery-listing.md",
            "redirect_url": "/azure/active-directory/develop/active-directory-app-gallery-listing",
            "redirect_document_id": false
        },
        {
            "source_path": "articles/active-directory/active-directory-application-manifest.md",
            "redirect_url": "/azure/active-directory/develop/active-directory-application-manifest",
            "redirect_document_id": false
        },
        {
            "source_path": "articles/active-directory/active-directory-application-objects.md",
            "redirect_url": "/azure/active-directory/develop/active-directory-application-objects",
            "redirect_document_id": false
        },
        {
            "source_path": "articles/active-directory/active-directory-appmodel-v2-overview.md",
            "redirect_url": "/azure/active-directory/develop/active-directory-appmodel-v2-overview",
            "redirect_document_id": false
        },
        {
            "source_path": "articles/active-directory/active-directory-authentication-libraries.md",
            "redirect_url": "/azure/active-directory/develop/active-directory-authentication-libraries",
            "redirect_document_id": false
        },
        {
            "source_path": "articles/active-directory/active-directory-authentication-protocols.md",
            "redirect_url": "/azure/active-directory/develop/active-directory-authentication-protocols",
            "redirect_document_id": false
        },
        {
            "source_path": "articles/active-directory/active-directory-authentication-scenarios.md",
            "redirect_url": "/azure/active-directory/develop/active-directory-authentication-scenarios",
            "redirect_document_id": false
        },
        {
            "source_path": "articles/active-directory/active-directory-b2b-collaboration-overview.md",
            "redirect_url": "/azure/active-directory/active-directory-b2b-what-is-azure-ad-b2b",
            "redirect_document_id": false
        },
        {
            "source_path": "articles/active-directory/active-directory-b2b-compare-external-identities.md",
            "redirect_url": "/azure/active-directory/active-directory-b2b-compare-b2c",
            "redirect_document_id": false
        },
        {
            "source_path": "articles/active-directory/active-directory-b2b-current-preview-limitations.md",
            "redirect_url": "/azure/active-directory/active-directory-b2b-current-limitations",
            "redirect_document_id": false
        },
        {
            "source_path": "articles/active-directory/active-directory-b2b-detailed-walkthrough.md",
            "redirect_url": "/azure/active-directory/active-directory-b2b-what-is-azure-ad-b2b",
            "redirect_document_id": false
        },
        {
            "source_path": "articles/active-directory/active-directory-b2b-how-it-works.md",
            "redirect_url": "/azure/active-directory/active-directory-b2b-what-is-azure-ad-b2b",
            "redirect_document_id": false
        },
        {
            "source_path": "articles/active-directory/active-directory-b2b-references-csv-file-format.md",
            "redirect_url": "/azure/active-directory/active-directory-b2b-invitation-email",
            "redirect_document_id": false
        },
        {
            "source_path": "articles/active-directory/active-directory-b2b-references-external-user-object-attribute-changes.md",
            "redirect_url": "/azure/active-directory/active-directory-b2b-invitation-email",
            "redirect_document_id": false
        },
        {
            "source_path": "articles/active-directory/active-directory-b2b-references-external-user-token-format.md",
            "redirect_url": "/azure/active-directory/active-directory-b2b-invitation-email",
            "redirect_document_id": false
        },
        {
            "source_path": "articles/active-directory/active-directory-branding-guidelines.md",
            "redirect_url": "/azure/active-directory/develop/active-directory-branding-guidelines",
            "redirect_document_id": false
        },
        {
            "source_path": "articles/active-directory/active-directory-code-samples.md",
            "redirect_url": "/azure/active-directory/develop/active-directory-code-samples",
            "redirect_document_id": false
        },
        {
            "source_path": "articles/active-directory/active-directory-conditional-access-automatic-device-registration-faq.md",
            "redirect_url": "/azure/active-directory/active-directory-device-registration-faq",
            "redirect_document_id": false
        },
        {
            "source_path": "articles/active-directory/active-directory-conditional-access-automatic-device-registration-get-started.md",
            "redirect_url": "/azure/active-directory/active-directory-device-registration-get-started",
            "redirect_document_id": false
        },
        {
            "source_path": "articles/active-directory/active-directory-conditional-access-automatic-device-registration-troubleshoot-windows-legacy.md",
            "redirect_url": "/azure/active-directory/active-directory-device-registration-troubleshoot-windows-legacy",
            "redirect_document_id": false
        },
        {
            "source_path": "articles/active-directory/active-directory-conditional-access-automatic-device-registration-troubleshoot-windows.md",
            "redirect_url": "/azure/active-directory/active-directory-device-registration-troubleshoot-windows",
            "redirect_document_id": false
        },
        {
            "source_path": "articles/active-directory/active-directory-conditional-access-device-registration-overview.md",
            "redirect_url": "/azure/active-directory/active-directory-device-registration-overview",
            "redirect_document_id": false
        },
        {
            "source_path": "articles/active-directory/active-directory-dev-glossary.md",
            "redirect_url": "/azure/active-directory/develop/active-directory-dev-glossary",
            "redirect_document_id": false
        },
        {
            "source_path": "articles/active-directory/active-directory-dev-understanding-oauth2-implicit-grant.md",
            "redirect_url": "/azure/active-directory/develop/active-directory-dev-understanding-oauth2-implicit-grant",
            "redirect_document_id": false
        },
        {
            "source_path": "articles/active-directory/active-directory-developers-guide.md",
            "redirect_url": "/azure/active-directory/develop/active-directory-developers-guide",
            "redirect_document_id": false
        },
        {
            "source_path": "articles/active-directory/active-directory-devhowto-appsource-certified.md",
            "redirect_url": "/azure/active-directory/develop/active-directory-devhowto-appsource-certified",
            "redirect_document_id": false
        },
        {
            "source_path": "articles/active-directory/active-directory-devhowto-multi-tenant-overview.md",
            "redirect_url": "/azure/active-directory/develop/active-directory-devhowto-multi-tenant-overview",
            "redirect_document_id": false
        },
        {
            "source_path": "articles/active-directory/active-directory-device-registration.md",
            "redirect_url": "/azure/active-directory/active-directory-conditional-access-automatic-device-registration-setup",
            "redirect_document_id": false
        },
        {
            "source_path": "articles/active-directory/active-directory-devquickstarts-android.md",
            "redirect_url": "/azure/active-directory/develop/active-directory-devquickstarts-android",
            "redirect_document_id": false
        },
        {
            "source_path": "articles/active-directory/active-directory-devquickstarts-angular.md",
            "redirect_url": "/azure/active-directory/develop/active-directory-devquickstarts-angular",
            "redirect_document_id": false
        },
        {
            "source_path": "articles/active-directory/active-directory-devquickstarts-cordova.md",
            "redirect_url": "/azure/active-directory/develop/active-directory-devquickstarts-cordova",
            "redirect_document_id": false
        },
        {
            "source_path": "articles/active-directory/active-directory-devquickstarts-dotnet.md",
            "redirect_url": "/azure/active-directory/develop/active-directory-devquickstarts-dotnet",
            "redirect_document_id": false
        },
        {
            "source_path": "articles/active-directory/active-directory-devquickstarts-ios.md",
            "redirect_url": "/azure/active-directory/develop/active-directory-devquickstarts-ios",
            "redirect_document_id": false
        },
        {
            "source_path": "articles/active-directory/active-directory-devquickstarts-headless-java.md",
            "redirect_url": "/azure/active-directory/develop/active-directory-devquickstarts-headless-java",
            "redirect_document_id": false
        },
        {
            "source_path": "articles/active-directory/active-directory-devquickstarts-openidconnect-nodejs.md",
            "redirect_url": "/azure/active-directory/develop/active-directory-devquickstarts-openidconnect-nodejs",
            "redirect_document_id": false
        },
        {
            "source_path": "articles/active-directory/active-directory-devquickstarts-webapi-dotnet.md",
            "redirect_url": "/azure/active-directory/develop/active-directory-devquickstarts-webapi-dotnet",
            "redirect_document_id": false
        },
        {
            "source_path": "articles/active-directory/active-directory-devquickstarts-webapi-nodejs.md",
            "redirect_url": "/azure/active-directory/develop/active-directory-devquickstarts-webapi-nodejs",
            "redirect_document_id": false
        },
        {
            "source_path": "articles/active-directory/active-directory-devquickstarts-webapp-dotnet.md",
            "redirect_url": "/azure/active-directory/develop/active-directory-devquickstarts-webapp-dotnet",
            "redirect_document_id": false
        },
        {
            "source_path": "articles/active-directory/active-directory-devquickstarts-webapp-java.md",
            "redirect_url": "/azure/active-directory/develop/active-directory-devquickstarts-webapp-java",
            "redirect_document_id": false
        },
        {
            "source_path": "articles/active-directory/active-directory-devquickstarts-windowsstore.md",
            "redirect_url": "/azure/active-directory/develop/active-directory-devquickstarts-windowsstore",
            "redirect_document_id": false
        },
        {
            "source_path": "articles/active-directory/active-directory-devquickstarts-windowsphone.md",
            "redirect_url": "/azure/active-directory/develop/active-directory-devquickstarts-windowsphone",
            "redirect_document_id": false
        },
        {
            "source_path": "articles/active-directory/active-directory-devquickstarts-xamarin.md",
            "redirect_url": "/azure/active-directory/develop/active-directory-devquickstarts-xamarin",
            "redirect_document_id": false
        },
        {
            "source_path": "articles/active-directory/active-directory-federation-metadata.md",
            "redirect_url": "/azure/active-directory/develop/active-directory-federation-metadata",
            "redirect_document_id": false
        },
        {
            "source_path": "articles/active-directory/active-directory-graph-api-quickstart.md",
            "redirect_url": "/azure/active-directory/develop/active-directory-graph-api-quickstart",
            "redirect_document_id": false
        },
        {
            "source_path": "articles/active-directory/active-directory-conditional-access-automatic-device-registration.md",
            "redirect_url": "/azure/active-directory/active-directory-device-registration",
            "redirect_document_id": false
        },
        {
            "source_path": "articles/active-directory/active-directory-graph-api.md",
            "redirect_url": "/azure/active-directory/develop/active-directory-graph-api",
            "redirect_document_id": false
        },
        {
            "source_path": "articles/active-directory/active-directory-how-applications-are-added.md",
            "redirect_url": "/azure/active-directory/develop/active-directory-how-applications-are-added",
            "redirect_document_id": false
        },
        {
            "source_path": "articles/active-directory/active-directory-howto-tenant.md",
            "redirect_url": "/azure/active-directory/develop/active-directory-howto-tenant",
            "redirect_document_id": false
        },
        {
            "source_path": "articles/active-directory/active-directory-identity-protection-risk-events.md",
            "redirect_url": "/azure/active-directory/active-directory-reporting-risk-events",
            "redirect_document_id": false
        },
        {
            "source_path": "articles/active-directory/active-directory-identityprotection-risk-events-types.md",
            "redirect_url": "/azure/active-directory/active-directory-identity-protection-risk-events",
            "redirect_document_id": false
        },
        {
            "source_path": "articles/active-directory/active-directory-integrating-applications.md",
            "redirect_url": "/azure/active-directory/develop/active-directory-integrating-applications",
            "redirect_document_id": false
        },
        {
            "source_path": "articles/active-directory/active-directory-java-authenticate-users-access-control-eclipse.md",
            "redirect_url": "/azure/active-directory/develop/active-directory-java-authenticate-users-access-control-eclipse",
            "redirect_document_id": false
        },
        {
            "source_path": "articles/active-directory/active-directory-java-view-saml-returned-by-access-control.md",
            "redirect_url": "/azure/active-directory/develop/active-directory-java-view-saml-returned-by-access-control",
            "redirect_document_id": false
        },
        {
            "source_path": "articles/active-directory/active-directory-known-networks-azure-portal.md",
            "redirect_url": "/azure/active-directory/active-directory-named-locations",
            "redirect_document_id": false
        },
        {
            "source_path": "articles/active-directory/active-directory-manage-passwords.md",
            "redirect_url": "active-directory-passwords-update-your-own-password",
            "redirect_document_id": false
        },
        {
            "source_path": "articles/active-directory/active-directory-passwords-learn-more.md",
            "redirect_url": "active-directory-passwords-best-practices",
            "redirect_document_id": false
        },
        {
            "source_path": "articles/active-directory/active-directory-passwords-set-expiration-policy.md",
            "redirect_url": "active-directory-passwords-policy",
            "redirect_document_id": false
        },
        {
            "source_path": "articles/active-directory/active-directory-passwords.md",
            "redirect_url": "active-directory-passwords-update-your-own-password",
            "redirect_document_id": false
        },
        {
            "source_path": "articles/active-directory/active-directory-protocols-oauth-code.md",
            "redirect_url": "/azure/active-directory/develop/active-directory-protocols-oauth-code",
            "redirect_document_id": false
        },
        {
            "source_path": "articles/active-directory/active-directory-protocols-oauth-service-to-service.md",
            "redirect_url": "/azure/active-directory/develop/active-directory-protocols-oauth-service-to-service",
            "redirect_document_id": false
        },
        {
            "source_path": "articles/active-directory/active-directory-protocols-openid-connect-code.md",
            "redirect_url": "/azure/active-directory/develop/active-directory-protocols-openid-connect-code",
            "redirect_document_id": false
        },
        {
            "source_path": "articles/active-directory/active-directory-saas-bonusly-tutorial.md",
            "redirect_url": "active-directory-saas-bonus-tutorial",
            "redirect_document_id": false
        },
        {
            "source_path": "articles/active-directory/active-directory-saas-citrix-sharefile-tutorial.md",
            "redirect_url": "active-directory-saas-sharefile-tutorial",
            "redirect_document_id": false
        },
        {
            "source_path": "articles/active-directory/active-directory-saas-inbound-synchronization-tutorial.md",
            "redirect_url": "active-directory-saas-workday-inbound-tutorial",
            "redirect_document_id": false
        },
        {
            "source_path": "articles/active-directory/active-directory-saml-claims-customization.md",
            "redirect_url": "/azure/active-directory/develop/active-directory-saml-claims-customization",
            "redirect_document_id": false
        },
        {
            "source_path": "articles/active-directory/active-directory-saml-debugging.md",
            "redirect_url": "/azure/active-directory/develop/active-directory-saml-debugging",
            "redirect_document_id": false
        },
        {
            "source_path": "articles/active-directory/active-directory-signing-key-rollover.md",
            "redirect_url": "/azure/active-directory/develop/active-directory-signing-key-rollover",
            "redirect_document_id": false
        },
        {
            "source_path": "articles/active-directory/active-directory-single-sign-on-protocol-reference.md",
            "redirect_url": "/azure/active-directory/develop/active-directory-single-sign-on-protocol-reference",
            "redirect_document_id": false
        },
        {
            "source_path": "articles/active-directory/active-directory-single-sign-out-protocol-reference.md",
            "redirect_url": "/azure/active-directory/develop/active-directory-single-sign-out-protocol-reference",
            "redirect_document_id": false
        },
        {
            "source_path": "articles/active-directory/active-directory-sso-android.md",
            "redirect_url": "/azure/active-directory/develop/active-directory-sso-android",
            "redirect_document_id": false
        },
        {
            "source_path": "articles/active-directory/active-directory-sso-ios.md",
            "redirect_url": "/azure/active-directory/develop/active-directory-sso-ios",
            "redirect_document_id": false
        },
        {
            "source_path": "articles/active-directory/active-directory-token-and-claims.md",
            "redirect_url": "/azure/active-directory/develop/active-directory-token-and-claims",
            "redirect_document_id": false
        },
        {
            "source_path": "articles/active-directory/active-directory-users-create-external-azure-portal.md",
            "redirect_url": "/azure/active-directory/active-directory-b2b-what-is-azure-ad-b2b",
            "redirect_document_id": false
        },
        {
            "source_path": "articles/active-directory/active-directory-v2-app-registration.md",
            "redirect_url": "/azure/active-directory/develop/active-directory-v2-app-registration",
            "redirect_document_id": false
        },
        {
            "source_path": "articles/active-directory/active-directory-v2-compare.md",
            "redirect_url": "/azure/active-directory/develop/active-directory-v2-compare",
            "redirect_document_id": false
        },
        {
            "source_path": "articles/active-directory/active-directory-v2-devquickstarts-android.md",
            "redirect_url": "/azure/active-directory/develop/active-directory-v2-devquickstarts-android",
            "redirect_document_id": false
        },
        {
            "source_path": "articles/active-directory/active-directory-v2-devquickstarts-angular-dotnet.md",
            "redirect_url": "/azure/active-directory/develop/active-directory-v2-devquickstarts-angular-dotnet",
            "redirect_document_id": false
        },
        {
            "source_path": "articles/active-directory/active-directory-v2-devquickstarts-angular-node.md",
            "redirect_url": "/azure/active-directory/develop/active-directory-v2-devquickstarts-angular-node",
            "redirect_document_id": false
        },
        {
            "source_path": "articles/active-directory/active-directory-v2-devquickstarts-dotnet-api.md",
            "redirect_url": "/azure/active-directory/develop/active-directory-v2-devquickstarts-dotnet-api",
            "redirect_document_id": false
        },
        {
            "source_path": "articles/active-directory/active-directory-v2-devquickstarts-dotnet-web.md",
            "redirect_url": "/azure/active-directory/develop/active-directory-v2-devquickstarts-dotnet-web",
            "redirect_document_id": false
        },
        {
            "source_path": "articles/active-directory/active-directory-v2-devquickstarts-ios.md",
            "redirect_url": "/azure/active-directory/develop/active-directory-v2-devquickstarts-ios",
            "redirect_document_id": false
        },
        {
            "source_path": "articles/active-directory/active-directory-v2-devquickstarts-node-api.md",
            "redirect_url": "/azure/active-directory/develop/active-directory-v2-devquickstarts-node-api",
            "redirect_document_id": false
        },
        {
            "source_path": "articles/active-directory/active-directory-v2-devquickstarts-node-web.md",
            "redirect_url": "/azure/active-directory/develop/active-directory-v2-devquickstarts-node-web",
            "redirect_document_id": false
        },
        {
            "source_path": "articles/active-directory/active-directory-v2-devquickstarts-univ.md",
            "redirect_url": "/azure/active-directory/develop/active-directory-v2-devquickstarts-univ",
            "redirect_document_id": false
        },
        {
            "source_path": "articles/active-directory/active-directory-v2-devquickstarts-webapp-webapi-dotnet.md",
            "redirect_url": "/azure/active-directory/develop/active-directory-v2-devquickstarts-webapp-webapi-dotnet",
            "redirect_document_id": false
        },
        {
            "source_path": "articles/active-directory/active-directory-v2-devquickstarts-wpf.md",
            "redirect_url": "/azure/active-directory/develop/active-directory-v2-devquickstarts-wpf",
            "redirect_document_id": false
        },
        {
            "source_path": "articles/active-directory/active-directory-v2-flows.md",
            "redirect_url": "/azure/active-directory/develop/active-directory-v2-flows",
            "redirect_document_id": false
        },
        {
            "source_path": "articles/active-directory/active-directory-v2-libraries.md",
            "redirect_url": "/azure/active-directory/develop/active-directory-v2-libraries",
            "redirect_document_id": false
        },
        {
            "source_path": "articles/active-directory/active-directory-v2-limitations.md",
            "redirect_url": "/azure/active-directory/develop/active-directory-v2-limitations",
            "redirect_document_id": false
        },
        {
            "source_path": "articles/active-directory/active-directory-v2-preview-oidc-changes.md",
            "redirect_url": "/azure/active-directory/develop/active-directory-v2-preview-oidc-changes",
            "redirect_document_id": false
        },
        {
            "source_path": "articles/active-directory/active-directory-v2-protocols-implicit.md",
            "redirect_url": "/azure/active-directory/develop/active-directory-v2-protocols-implicit",
            "redirect_document_id": false
        },
        {
            "source_path": "articles/active-directory/active-directory-v2-protocols-oauth-client-creds.md",
            "redirect_url": "/azure/active-directory/develop/active-directory-v2-protocols-oauth-client-creds",
            "redirect_document_id": false
        },
        {
            "source_path": "articles/active-directory/active-directory-v2-protocols-oauth-code.md",
            "redirect_url": "/azure/active-directory/develop/active-directory-v2-protocols-oauth-code",
            "redirect_document_id": false
        },
        {
            "source_path": "articles/active-directory/active-directory-v2-protocols-oidc.md",
            "redirect_url": "/azure/active-directory/develop/active-directory-v2-protocols-oidc",
            "redirect_document_id": false
        },
        {
            "source_path": "articles/active-directory/active-directory-v2-protocols.md",
            "redirect_url": "/azure/active-directory/develop/active-directory-v2-protocols",
            "redirect_document_id": false
        },
        {
            "source_path": "articles/active-directory/active-directory-v2-registration-portal.md",
            "redirect_url": "/azure/active-directory/develop/active-directory-v2-registration-portal",
            "redirect_document_id": false
        },
        {
            "source_path": "articles/active-directory/active-directory-v2-scopes.md",
            "redirect_url": "/azure/active-directory/develop/active-directory-v2-scopes",
            "redirect_document_id": false
        },
        {
            "source_path": "articles/active-directory/active-directory-v2-tokens.md",
            "redirect_url": "/azure/active-directory/develop/active-directory-v2-tokens",
            "redirect_document_id": false
        },
        {
            "source_path": "articles/active-directory/vs-active-directory-dotnet-getting-started.md",
            "redirect_url": "/azure/active-directory/develop/vs-active-directory-dotnet-getting-started",
            "redirect_document_id": false
        },
        {
            "source_path": "articles/active-directory/vs-active-directory-dotnet-what-happened.md",
            "redirect_url": "/azure/active-directory/develop/vs-active-directory-dotnet-what-happened",
            "redirect_document_id": false
        },
        {
            "source_path": "articles/active-directory/vs-active-directory-error.md",
            "redirect_url": "/azure/active-directory/develop/vs-active-directory-error",
            "redirect_document_id": false
        },
        {
            "source_path": "articles/active-directory/vs-active-directory-webapi-getting-started.md",
            "redirect_url": "/azure/active-directory/develop/vs-active-directory-webapi-getting-started",
            "redirect_document_id": false
        },
        {
            "source_path": "articles/active-directory/vs-active-directory-webapi-what-happened.md",
            "redirect_url": "/azure/active-directory/develop/vs-active-directory-webapi-what-happened",
            "redirect_document_id": false
        },
        {
            "source_path": "articles/active-directory/connect-health/index.md",
            "redirect_url": "/azure/active-directory/connect-health/active-directory-aadconnect-health",
            "redirect_document_id": false
        },
        {
            "source_path": "articles/active-directory/connect/index.md",
            "redirect_url": "/azure/active-directory/connect/active-directory-aadconnect",
            "redirect_document_id": false
        },
        {
            "source_path": "articles/active-directory/develop/index.md",
            "redirect_url": "/azure/active-directory/develop/active-directory-developers-guide",
            "redirect_document_id": false
        },
        {
            "source_path": "articles/active-directory/develop/GuidedSetups/active-directory-mobileanddesktopapp-android-intro.md",
            "redirect_url": "active-directory-android",
            "redirect_document_id": false
        },
        {
            "source_path": "articles/active-directory/develop/GuidedSetups/active-directory-mobileanddesktopapp-windowsdesktop-intro.md",
            "redirect_url": "active-directory-windesktop",
            "redirect_document_id": false
        },
        {
            "source_path": "articles/active-directory/develop/GuidedSetups/active-directory-serversidewebapp-aspnetwebappowin-intro.md",
            "redirect_url": "active-directory-aspnetwebapp",
            "redirect_document_id": false
        },
        {
            "source_path": "articles/virtual-machines/virtual-machines-error-messages.md",
            "redirect_url": "/azure/virtual-machines/windows/error-messages",
            "redirect_document_id": false
        },
        {
            "source_path": "articles/virtual-machines/virtual-machines-linux-a8-a9-a10-a11-specs.md",
            "redirect_url": "/azure/virtual-machines/linux/a8-a9-a10-a11-specs",
            "redirect_document_id": false
        },
        {
            "source_path": "articles/virtual-machines/virtual-machines-linux-about-disks-vhds.md",
            "redirect_url": "/azure/storage/storage-about-disks-and-vhds-linux",
            "redirect_document_id": false
        },
        {
            "source_path": "articles/virtual-machines/virtual-machines-linux-about.md",
            "redirect_url": "/azure/virtual-machines/virtual-machines-linux-azure-overview?toc=%2fazure%2fvirtual-machines%2flinux%2ftoc.json",
            "redirect_document_id": false
        },
        {
            "source_path": "articles/virtual-machines/virtual-machines-linux-acu.md",
            "redirect_url": "/azure/virtual-machines/linux/acu",
            "redirect_document_id": false
        },
        {
            "source_path": "articles/virtual-machines/virtual-machines-linux-add-disk.md",
            "redirect_url": "/azure/virtual-machines/linux/add-disk",
            "redirect_document_id": false
        },
        {
            "source_path": "articles/virtual-machines/virtual-machines-linux-add-user.md",
            "redirect_url": "/azure/virtual-machines/linux/add-user",
            "redirect_document_id": false
        },
        {
            "source_path": "articles/virtual-machines/virtual-machines-linux-agent-user-guide.md",
            "redirect_url": "/azure/virtual-machines/linux/agent-user-guide",
            "redirect_document_id": false
        },
        {
            "source_path": "articles/virtual-machines/virtual-machines-linux-allocation-failure.md",
            "redirect_url": "/azure/virtual-machines/linux/allocation-failure",
            "redirect_document_id": false
        },
        {
            "source_path": "articles/virtual-machines/virtual-machines-linux-app-frameworks.md",
            "redirect_url": "/azure/virtual-machines/linux/app-frameworks",
            "redirect_document_id": false
        },
        {
            "source_path": "articles/virtual-machines/virtual-machines-linux-attach-disk-portal.md",
            "redirect_url": "/azure/virtual-machines/linux/attach-disk-portal",
            "redirect_document_id": false
        },
        {
            "source_path": "articles/virtual-machines/virtual-machines-linux-azure-dns.md",
            "redirect_url": "/azure/virtual-machines/linux/azure-dns",
            "redirect_document_id": false
        },
        {
            "source_path": "articles/virtual-machines/virtual-machines-linux-azure-overview.md",
            "redirect_url": "/azure/virtual-machines/linux/overview",
            "redirect_document_id": false
        },
        {
            "source_path": "articles/virtual-machines/virtual-machines-linux-azure-vm-network-overview.md",
            "redirect_url": "/azure/virtual-machines/linux/azure-vm-network-overview",
            "redirect_document_id": false
        },
        {
            "source_path": "articles/virtual-machines/virtual-machines-linux-azure-vm-storage-overview.md",
            "redirect_url": "/azure/virtual-machines/linux/azure-vm-storage-overview",
            "redirect_document_id": false
        },
        {
            "source_path": "articles/virtual-machines/virtual-machines-linux-capture-image-nodejs.md",
            "redirect_url": "/azure/virtual-machines/linux/capture-image-nodejs",
            "redirect_document_id": false
        },
        {
            "source_path": "articles/virtual-machines/virtual-machines-linux-capture-image.md",
            "redirect_url": "/azure/virtual-machines/linux/capture-image",
            "redirect_document_id": false
        },
        {
            "source_path": "articles/virtual-machines/virtual-machines-linux-change-vm-size-nodejs.md",
            "redirect_url": "/azure/virtual-machines/linux/change-vm-size-nodejs",
            "redirect_document_id": false
        },
        {
            "source_path": "articles/virtual-machines/virtual-machines-linux-change-vm-size.md",
            "redirect_url": "/azure/virtual-machines/linux/change-vm-size",
            "redirect_document_id": false
        },
        {
            "source_path": "articles/virtual-machines/virtual-machines-linux-classic-about-images.md",
            "redirect_url": "/azure/virtual-machines/linux/classic/about-images",
            "redirect_document_id": false
        },
        {
            "source_path": "articles/virtual-machines/virtual-machines-linux-classic-agents-and-extensions.md",
            "redirect_url": "/azure/virtual-machines/linux/classic/agents-and-extensions",
            "redirect_document_id": false
        },
        {
            "source_path": "articles/virtual-machines/virtual-machines-linux-classic-attach-disk.md",
            "redirect_url": "/azure/virtual-machines/linux/classic/attach-disk",
            "redirect_document_id": false
        },
        {
            "source_path": "articles/virtual-machines/virtual-machines-linux-classic-capture-image.md",
            "redirect_url": "/azure/virtual-machines/linux/classic/capture-image",
            "redirect_document_id": false
        },
        {
            "source_path": "articles/virtual-machines/virtual-machines-linux-classic-cassandra-nodejs.md",
            "redirect_url": "/azure/virtual-machines/linux/classic/cassandra-nodejs",
            "redirect_document_id": false
        },
        {
            "source_path": "articles/virtual-machines/virtual-machines-linux-classic-cli-use-docker.md",
            "redirect_url": "/azure/virtual-machines/linux/classic/cli-use-docker",
            "redirect_document_id": false
        },
        {
            "source_path": "articles/virtual-machines/virtual-machines-linux-classic-configure-availability.md",
            "redirect_url": "/azure/virtual-machines/linux/classic/configure-availability",
            "redirect_document_id": false
        },
        {
            "source_path": "articles/virtual-machines/virtual-machines-linux-classic-connect-vms.md",
            "redirect_url": "/azure/virtual-machines/linux/classic/connect-vms",
            "redirect_document_id": false
        },
        {
            "source_path": "articles/virtual-machines/virtual-machines-linux-classic-create-custom.md",
            "redirect_url": "/azure/virtual-machines/linux/classic/create-custom",
            "redirect_document_id": false
        },
        {
            "source_path": "articles/virtual-machines/virtual-machines-linux-classic-create-upload-vhd.md",
            "redirect_url": "/azure/virtual-machines/linux/classic/create-upload-vhd",
            "redirect_document_id": false
        },
        {
            "source_path": "articles/virtual-machines/virtual-machines-linux-classic-createportal.md",
            "redirect_url": "/azure/virtual-machines/linux/classic/createportal",
            "redirect_document_id": false
        },
        {
            "source_path": "articles/virtual-machines/virtual-machines-linux-classic-detach-disk.md",
            "redirect_url": "/azure/virtual-machines/linux/classic/detach-disk",
            "redirect_document_id": false
        },
        {
            "source_path": "articles/virtual-machines/virtual-machines-linux-classic-diagnostic-extension.md",
            "redirect_url": "/azure/virtual-machines/linux/classic/diagnostic-extension",
            "redirect_document_id": false
        },
        {
            "source_path": "articles/virtual-machines/virtual-machines-linux-classic-faq.md",
            "redirect_url": "/azure/virtual-machines/linux/classic/faq",
            "redirect_document_id": false
        },
        {
            "source_path": "articles/virtual-machines/virtual-machines-linux-classic-freebsd-create-upload-vhd.md",
            "redirect_url": "/azure/virtual-machines/linux/classic/freebsd-create-upload-vhd",
            "redirect_document_id": false
        },
        {
            "source_path": "articles/virtual-machines/virtual-machines-linux-classic-hpcpack-cluster-namd.md",
            "redirect_url": "/azure/virtual-machines/linux/classic/hpcpack-cluster-namd",
            "redirect_document_id": false
        },
        {
            "source_path": "articles/virtual-machines/virtual-machines-linux-classic-hpcpack-cluster-openfoam.md",
            "redirect_url": "/azure/virtual-machines/linux/classic/hpcpack-cluster-openfoam",
            "redirect_document_id": false
        },
        {
            "source_path": "articles/virtual-machines/virtual-machines-linux-classic-hpcpack-cluster-powershell-script.md",
            "redirect_url": "/azure/virtual-machines/linux/classic/hpcpack-cluster-powershell-script",
            "redirect_document_id": false
        },
        {
            "source_path": "articles/virtual-machines/virtual-machines-linux-classic-hpcpack-cluster-starccm.md",
            "redirect_url": "/azure/virtual-machines/linux/classic/hpcpack-cluster-starccm",
            "redirect_document_id": false
        },
        {
            "source_path": "articles/virtual-machines/virtual-machines-linux-classic-hpcpack-cluster.md",
            "redirect_url": "/azure/virtual-machines/linux/classic/hpcpack-cluster",
            "redirect_document_id": false
        },
        {
            "source_path": "articles/virtual-machines/virtual-machines-linux-classic-inject-custom-data.md",
            "redirect_url": "/azure/virtual-machines/linux/classic/inject-custom-data",
            "redirect_document_id": false
        },
        {
            "source_path": "articles/virtual-machines/virtual-machines-linux-classic-lamp-script.md",
            "redirect_url": "/azure/virtual-machines/linux/classic/lamp-script",
            "redirect_document_id": false
        },
        {
            "source_path": "articles/virtual-machines/virtual-machines-linux-classic-manage-extensions.md",
            "redirect_url": "/azure/virtual-machines/linux/classic/manage-extensions",
            "redirect_document_id": false
        },
        {
            "source_path": "articles/virtual-machines/virtual-machines-linux-classic-manage-visual-studio.md",
            "redirect_url": "/azure/virtual-machines/linux/classic/manage-visual-studio",
            "redirect_document_id": false
        },
        {
            "source_path": "articles/virtual-machines/virtual-machines-linux-classic-mariadb-mysql-cluster.md",
            "redirect_url": "/azure/virtual-machines/linux/classic/mariadb-mysql-cluster",
            "redirect_document_id": false
        },
        {
            "source_path": "articles/virtual-machines/virtual-machines-linux-classic-mysql-cluster.md",
            "redirect_url": "/azure/virtual-machines/linux/classic/mysql-cluster",
            "redirect_document_id": false
        },
        {
            "source_path": "articles/virtual-machines/virtual-machines-linux-classic-mysql-on-opensuse.md",
            "redirect_url": "/azure/virtual-machines/linux/classic/mysql-on-opensuse",
            "redirect_document_id": false
        },
        {
            "source_path": "articles/virtual-machines/virtual-machines-linux-classic-oracle-images.md",
            "redirect_url": "/azure/virtual-machines/linux/classic/oracle-images",
            "redirect_document_id": false
        },
        {
            "source_path": "articles/virtual-machines/virtual-machines-linux-classic-portal-use-docker.md",
            "redirect_url": "/azure/virtual-machines/linux/classic/portal-use-docker",
            "redirect_document_id": false
        },
        {
            "source_path": "articles/virtual-machines/virtual-machines-linux-classic-rdma-cluster.md",
            "redirect_url": "/azure/virtual-machines/linux/classic/rdma-cluster",
            "redirect_document_id": false
        },
        {
            "source_path": "articles/virtual-machines/virtual-machines-linux-classic-remote-desktop.md",
            "redirect_url": "/azure/virtual-machines/linux/classic/remote-desktop",
            "redirect_document_id": false
        },
        {
            "source_path": "articles/virtual-machines/virtual-machines-linux-classic-reset-access.md",
            "redirect_url": "/azure/virtual-machines/linux/classic/reset-access",
            "redirect_document_id": false
        },
        {
            "source_path": "articles/virtual-machines/virtual-machines-linux-classic-restart-resize-error-troubleshooting.md",
            "redirect_url": "/azure/virtual-machines/linux/classic/restart-resize-error-troubleshooting",
            "redirect_document_id": false
        },
        {
            "source_path": "articles/virtual-machines/virtual-machines-linux-classic-sap-get-started.md",
            "redirect_url": "/azure/virtual-machines/workloads/sap/sap-get-started-classic",
            "redirect_document_id": false
        },
        {
            "source_path": "articles/virtual-machines/virtual-machines-linux-classic-setup-endpoints.md",
            "redirect_url": "/azure/virtual-machines/linux/classic/setup-endpoints",
            "redirect_document_id": false
        },
        {
            "source_path": "articles/virtual-machines/virtual-machines-linux-classic-optimize-mysql.md",
            "redirect_url": "/azure/virtual-machines/linux/classic/optimize-mysql",
            "redirect_document_id": false
        },
        {
            "source_path": "articles/virtual-machines/virtual-machines-linux-classic-setup-tomcat.md",
            "redirect_url": "/azure/virtual-machines/linux/classic/setup-tomcat",
            "redirect_document_id": false
        },
        {
            "source_path": "articles/virtual-machines/virtual-machines-linux-classic-web-app-visual-studio.md",
            "redirect_url": "/azure/virtual-machines/linux/classic/web-app-visual-studio",
            "redirect_document_id": false
        },
        {
            "source_path": "articles/virtual-machines/virtual-machines-linux-cli-deploy-templates.md",
            "redirect_url": "/azure/virtual-machines/linux/cli-deploy-templates",
            "redirect_document_id": false
        },
        {
            "source_path": "articles/virtual-machines/virtual-machines-linux-classic-troubleshoot-deployment-new-vm.md",
            "redirect_url": "/azure/virtual-machines/linux/classic/troubleshoot-deployment-new-vm",
            "redirect_document_id": false
        },
        {
            "source_path": "articles/virtual-machines/virtual-machines-linux-cli-manage.md",
            "redirect_url": "/azure/virtual-machines/linux/cli-manage",
            "redirect_document_id": false
        },
        {
            "source_path": "articles/virtual-machines/virtual-machines-linux-cli-migration-classic-resource-manager.md",
            "redirect_url": "/azure/virtual-machines/linux/migration-classic-resource-manager-cli",
            "redirect_document_id": false
        },
        {
            "source_path": "articles/virtual-machines/virtual-machines-linux-cli-ps-findimage.md",
            "redirect_url": "/azure/virtual-machines/linux/cli-ps-findimage",
            "redirect_document_id": false
        },
        {
            "source_path": "articles/virtual-machines/virtual-machines-linux-cli-samples.md",
            "redirect_url": "/azure/virtual-machines/linux/cli-samples",
            "redirect_document_id": false
        },
        {
            "source_path": "articles/virtual-machines/virtual-machines-linux-cli-vmss-create.md",
            "redirect_url": "/azure/virtual-machine-scale-sets/virtual-machine-scale-sets-overview?toc=%2fazure%2fvirtual-machines%2flinux%2ftoc.json",
            "redirect_document_id": false
        },
        {
            "source_path": "articles/virtual-machines/virtual-machines-linux-cloudfoundry-get-started.md",
            "redirect_url": "/azure/virtual-machines/linux/cloudfoundry-get-started",
            "redirect_document_id": false
        },
        {
            "source_path": "articles/virtual-machines/virtual-machines-linux-compute-benchmark-scores.md",
            "redirect_url": "/azure/virtual-machines/linux/compute-benchmark-scores",
            "redirect_document_id": false
        },
        {
            "source_path": "articles/virtual-machines/virtual-machines-linux-configure-lvm.md",
            "redirect_url": "/azure/virtual-machines/linux/configure-lvm",
            "redirect_document_id": false
        },
        {
            "source_path": "articles/virtual-machines/virtual-machines-linux-configure-raid.md",
            "redirect_url": "/azure/virtual-machines/linux/configure-raid",
            "redirect_document_id": false
        },
        {
            "source_path": "articles/virtual-machines/virtual-machines-linux-configure-sshd-on-azure-linux-vms.md",
            "redirect_url": "/azure/virtual-machines/linux/configure-sshd-on-azure-linux-vms",
            "redirect_document_id": false
        },
        {
            "source_path": "articles/virtual-machines/virtual-machines-linux-containers.md",
            "redirect_url": "/azure/virtual-machines/linux/containers",
            "redirect_document_id": false
        },
        {
            "source_path": "articles/virtual-machines/virtual-machines-linux-convert-unmanaged-to-managed-disks.md",
            "redirect_url": "/azure/virtual-machines/linux/convert-unmanaged-to-managed-disks",
            "redirect_document_id": false
        },
        {
            "source_path": "articles/virtual-machines/virtual-machines-linux-copy-files-to-linux-vm-using-scp.md",
            "redirect_url": "/azure/virtual-machines/linux/copy-files-to-linux-vm-using-scp",
            "redirect_document_id": false
        },
        {
            "source_path": "articles/virtual-machines/virtual-machines-linux-copy-vm.md",
            "redirect_url": "/azure/virtual-machines/linux/copy-vm",
            "redirect_document_id": false
        },
        {
            "source_path": "articles/virtual-machines/virtual-machines-linux-copy-vm-nodejs.md",
            "redirect_url": "/azure/virtual-machines/linux/copy-vm-nodejs",
            "redirect_document_id": false
        },
        {
            "source_path": "articles/virtual-machines/virtual-machines-linux-create-aad-work-id.md",
            "redirect_url": "/azure/virtual-machines/linux/create-aad-work-id",
            "redirect_document_id": false
        },
        {
            "source_path": "articles/virtual-machines/virtual-machines-linux-create-cli-complete-nodejs.md",
            "redirect_url": "/azure/virtual-machines/linux/create-cli-complete-nodejs",
            "redirect_document_id": false
        },
        {
            "source_path": "articles/virtual-machines/virtual-machines-linux-create-cli-complete.md",
            "redirect_url": "/azure/virtual-machines/linux/create-cli-complete",
            "redirect_document_id": false
        },
        {
            "source_path": "articles/virtual-machines/virtual-machines-linux-create-lamp-stack-nodejs.md",
            "redirect_url": "/azure/virtual-machines/linux/create-lamp-stack-nodejs",
            "redirect_document_id": false
        },
        {
            "source_path": "articles/virtual-machines/virtual-machines-linux-create-lamp-stack.md",
            "redirect_url": "/azure/virtual-machines/linux/create-lamp-stack",
            "redirect_document_id": false
        },
        {
            "source_path": "articles/virtual-machines/virtual-machines-linux-create-ssh-keys-detailed.md",
            "redirect_url": "/azure/virtual-machines/linux/create-ssh-keys-detailed",
            "redirect_document_id": false
        },
        {
            "source_path": "articles/virtual-machines/virtual-machines-linux-create-ssh-secured-vm-from-template.md",
            "redirect_url": "/azure/virtual-machines/linux/create-ssh-secured-vm-from-template",
            "redirect_document_id": false
        },
        {
            "source_path": "articles/virtual-machines/virtual-machines-linux-create-upload-centos.md",
            "redirect_url": "/azure/virtual-machines/linux/create-upload-centos",
            "redirect_document_id": false
        },
        {
            "source_path": "articles/virtual-machines/virtual-machines-linux-create-upload-generic.md",
            "redirect_url": "/azure/virtual-machines/linux/create-upload-generic",
            "redirect_document_id": false
        },
        {
            "source_path": "articles/virtual-machines/virtual-machines-linux-create-upload-ubuntu.md",
            "redirect_url": "/azure/virtual-machines/linux/create-upload-ubuntu",
            "redirect_document_id": false
        },
        {
            "source_path": "articles/virtual-machines/virtual-machines-linux-creation-choices-nodejs.md",
            "redirect_url": "/azure/virtual-machines/linux/creation-choices-nodejs",
            "redirect_document_id": false
        },
        {
            "source_path": "articles/virtual-machines/virtual-machines-linux-creation-choices.md",
            "redirect_url": "/azure/virtual-machines/linux/creation-choices",
            "redirect_document_id": false
        },
        {
            "source_path": "articles/virtual-machines/virtual-machines-linux-debian-create-upload-vhd.md",
            "redirect_url": "/azure/virtual-machines/linux/debian-create-upload-vhd",
            "redirect_document_id": false
        },
        {
            "source_path": "articles/virtual-machines/virtual-machines-linux-deis-cluster.md",
            "redirect_url": "/azure/virtual-machines/linux/deis-cluster",
            "redirect_document_id": false
        },
        {
            "source_path": "articles/virtual-machines/virtual-machines-linux-deploy-linux-vm-into-existing-vnet-using-cli-nodejs.md",
            "redirect_url": "/azure/virtual-machines/linux/deploy-linux-vm-into-existing-vnet-using-cli-nodejs",
            "redirect_document_id": false
        },
        {
            "source_path": "articles/virtual-machines/virtual-machines-linux-deploy-linux-vm-into-existing-vnet-using-cli.md",
            "redirect_url": "/azure/virtual-machines/linux/deploy-linux-vm-into-existing-vnet-using-cli",
            "redirect_document_id": false
        },
        {
            "source_path": "articles/virtual-machines/virtual-machines-linux-deploy-linux-vm-into-existing-vnet-using-portal.md",
            "redirect_url": "/azure/virtual-machines/linux/deploy-linux-vm-into-existing-vnet-using-portal",
            "redirect_document_id": false
        },
        {
            "source_path": "articles/virtual-machines/virtual-machines-linux-detach-disk.md",
            "redirect_url": "/azure/virtual-machines/linux/detach-disk",
            "redirect_document_id": false
        },
        {
            "source_path": "articles/virtual-machines/virtual-machines-linux-detailed-troubleshoot-ssh-connection.md",
            "redirect_url": "/azure/virtual-machines/linux/detailed-troubleshoot-ssh-connection",
            "redirect_document_id": false
        },
        {
            "source_path": "articles/virtual-machines/virtual-machines-linux-docker-compose-quickstart.md",
            "redirect_url": "/azure/virtual-machines/linux/docker-compose-quickstart",
            "redirect_document_id": false
        },
        {
            "source_path": "articles/virtual-machines/virtual-machines-linux-docker-machine.md",
            "redirect_url": "/azure/virtual-machines/linux/docker-machine",
            "redirect_document_id": false
        },
        {
            "source_path": "articles/virtual-machines/virtual-machines-linux-docker-registry-in-blob-storage.md",
            "redirect_url": "/azure/container-registry/",
            "redirect_document_id": false
        },
        {
            "source_path": "articles/virtual-machines/virtual-machines-linux-docker-swarm.md",
            "redirect_url": "/azure/container-service/container-service-docker-swarm",
            "redirect_document_id": false
        },
        {
            "source_path": "articles/virtual-machines/virtual-machines-linux-dockerextension-nodejs.md",
            "redirect_url": "/azure/virtual-machines/linux/dockerextension-nodejs",
            "redirect_document_id": false
        },
        {
            "source_path": "articles/virtual-machines/virtual-machines-linux-dockerextension.md",
            "redirect_url": "/azure/virtual-machines/linux/dockerextension",
            "redirect_document_id": false
        },
        {
            "source_path": "articles/virtual-machines/virtual-machines-linux-dotnet-core-1-landing.md",
            "redirect_url": "/azure/virtual-machines/linux/dotnet-core-1-landing",
            "redirect_document_id": false
        },
        {
            "source_path": "articles/virtual-machines/virtual-machines-linux-dotnet-core-2-architecture.md",
            "redirect_url": "/azure/virtual-machines/linux/dotnet-core-2-architecture",
            "redirect_document_id": false
        },
        {
            "source_path": "articles/virtual-machines/virtual-machines-linux-dotnet-core-3-access-security.md",
            "redirect_url": "/azure/virtual-machines/linux/dotnet-core-3-access-security",
            "redirect_document_id": false
        },
        {
            "source_path": "articles/virtual-machines/virtual-machines-linux-dotnet-core-4-availability-scale.md",
            "redirect_url": "/azure/virtual-machines/linux/dotnet-core-4-availability-scale",
            "redirect_document_id": false
        },
        {
            "source_path": "articles/virtual-machines/virtual-machines-linux-dotnet-core-5-app-deployment.md",
            "redirect_url": "/azure/virtual-machines/linux/dotnet-core-5-app-deployment",
            "redirect_document_id": false
        },
        {
            "source_path": "articles/virtual-machines/virtual-machines-linux-encrypt-disks-nodejs.md",
            "redirect_url": "/azure/virtual-machines/linux/encrypt-disks-nodejs",
            "redirect_document_id": false
        },
        {
            "source_path": "articles/virtual-machines/virtual-machines-linux-encrypt-disks.md",
            "redirect_url": "/azure/virtual-machines/linux/encrypt-disks",
            "redirect_document_id": false
        },
        {
            "source_path": "articles/virtual-machines/virtual-machines-linux-endorsed-distros.md",
            "redirect_url": "/azure/virtual-machines/linux/endorsed-distros",
            "redirect_document_id": false
        },
        {
            "source_path": "articles/virtual-machines/virtual-machines-linux-endpoints-in-resource-manager.md",
            "redirect_url": "/azure/virtual-machines/linux/endpoints-in-resource-manager",
            "redirect_document_id": false
        },
        {
            "source_path": "articles/virtual-machines/virtual-machines-linux-expand-disks-nodejs.md",
            "redirect_url": "/azure/virtual-machines/linux/expand-disks-nodejs",
            "redirect_document_id": false
        },
        {
            "source_path": "articles/virtual-machines/virtual-machines-linux-expand-disks.md",
            "redirect_url": "/azure/virtual-machines/linux/expand-disks",
            "redirect_document_id": false
        },
        {
            "source_path": "articles/virtual-machines/virtual-machines-linux-extensions-authoring-templates.md",
            "redirect_url": "/azure/virtual-machines/linux/extensions-authoring-templates",
            "redirect_document_id": false
        },
        {
            "source_path": "articles/virtual-machines/virtual-machines-linux-extensions-configuration-samples.md",
            "redirect_url": "/azure/virtual-machines/linux/extensions-configuration-samples",
            "redirect_document_id": false
        },
        {
            "source_path": "articles/virtual-machines/virtual-machines-linux-extensions-customscript.md",
            "redirect_url": "/azure/virtual-machines/linux/extensions-customscript",
            "redirect_document_id": false
        },
        {
            "source_path": "articles/virtual-machines/virtual-machines-linux-extensions-features.md",
            "redirect_url": "/azure/virtual-machines/linux/extensions-features",
            "redirect_document_id": false
        },
        {
            "source_path": "articles/virtual-machines/virtual-machines-linux-extensions-nwa.md",
            "redirect_url": "/azure/virtual-machines/linux/extensions-nwa",
            "redirect_document_id": false
        },
        {
            "source_path": "articles/virtual-machines/virtual-machines-linux-extensions-oms.md",
            "redirect_url": "/articles/virtual-machines/linux/extensions-oms.md",
            "redirect_document_id": false
        },
        {
            "source_path": "articles/virtual-machines/virtual-machines-linux-extensions-troubleshoot.md",
            "redirect_url": "/azure/virtual-machines/linux/extensions-troubleshoot",
            "redirect_document_id": false
        },
        {
            "source_path": "articles/virtual-machines/virtual-machines-linux-freebsd-pf-nat.md",
            "redirect_url": "/azure/virtual-machines/linux/freebsd-pf-nat",
            "redirect_document_id": false
        },
        {
            "source_path": "articles/virtual-machines/virtual-machines-linux-faq.md",
            "redirect_url": "/azure/virtual-machines/linux/faq",
            "redirect_document_id": false
        },
        {
            "source_path": "articles/virtual-machines/virtual-machines-linux-hpcpack-cluster-options.md",
            "redirect_url": "/azure/virtual-machines/linux/hpcpack-cluster-options",
            "redirect_document_id": false
        },
        {
            "source_path": "articles/virtual-machines/virtual-machines-linux-impactful-maintenance.md",
            "redirect_url": "/azure/virtual-machines/linux/impactful-maintenance",
            "redirect_document_id": false
        },
        {
            "source_path": "articles/virtual-machines/virtual-machines-linux-infrastructure-example.md",
            "redirect_url": "/azure/virtual-machines/linux/infrastructure-example",
            "redirect_document_id": false
        },
        {
            "source_path": "articles/virtual-machines/virtual-machines-linux-infrastructure-availability-sets-guidelines.md",
            "redirect_url": "/azure/virtual-machines/linux/infrastructure-availability-sets-guidelines",
            "redirect_document_id": false
        },
        {
            "source_path": "articles/virtual-machines/virtual-machines-linux-infrastructure-naming-guidelines.md",
            "redirect_url": "/azure/virtual-machines/linux/infrastructure-naming-guidelines",
            "redirect_document_id": false
        },
        {
            "source_path": "articles/virtual-machines/virtual-machines-linux-infrastructure-networking-guidelines.md",
            "redirect_url": "/azure/virtual-machines/linux/infrastructure-networking-guidelines",
            "redirect_document_id": false
        },
        {
            "source_path": "articles/virtual-machines/virtual-machines-linux-infrastructure-resource-groups-guidelines.md",
            "redirect_url": "/azure/virtual-machines/linux/infrastructure-resource-groups-guidelines",
            "redirect_document_id": false
        },
        {
            "source_path": "articles/virtual-machines/virtual-machines-linux-infrastructure-storage-solutions-guidelines.md",
            "redirect_url": "/azure/virtual-machines/linux/infrastructure-storage-solutions-guidelines",
            "redirect_document_id": false
        },
        {
            "source_path": "articles/virtual-machines/virtual-machines-linux-infrastructure-subscription-accounts-guidelines.md",
            "redirect_url": "/azure/virtual-machines/linux/infrastructure-subscription-accounts-guidelines",
            "redirect_document_id": false
        },
        {
            "source_path": "articles/virtual-machines/virtual-machines-linux-infrastructure-virtual-machine-guidelines.md",
            "redirect_url": "/azure/virtual-machines/linux/infrastructure-virtual-machine-guidelines",
            "redirect_document_id": false
        },
        {
            "source_path": "articles/virtual-machines/virtual-machines-linux-install-mongodb-nodejs.md",
            "redirect_url": "/azure/virtual-machines/linux/install-mongodb-nodejs",
            "redirect_document_id": false
        },
        {
            "source_path": "articles/virtual-machines/virtual-machines-linux-install-mongodb.md",
            "redirect_url": "/azure/virtual-machines/linux/install-mongodb",
            "redirect_document_id": false
        },
        {
            "source_path": "articles/virtual-machines/virtual-machines-linux-intro-on-azure.md",
            "redirect_url": "/azure/virtual-machines/linux/intro-on-azure",
            "redirect_document_id": false
        },
        {
            "source_path": "articles/virtual-machines/virtual-machines-linux-jupyter-notebook.md",
            "redirect_url": "/azure/virtual-machines/linux/jupyter-notebook",
            "redirect_document_id": false
        },
        {
            "source_path": "articles/virtual-machines/virtual-machines-linux-join-redhat-linux-vm-to-azure-active-directory-domain-service.md",
            "redirect_url": "/azure/virtual-machines/linux/join-redhat-linux-vm-to-azure-active-directory-domain-service",
            "redirect_document_id": false
        },
        {
            "source_path": "articles/virtual-machines/virtual-machines-linux-key-vault-setup-cli-nodejs.md",
            "redirect_url": "/azure/virtual-machines/linux/key-vault-setup-cli-nodejs",
            "redirect_document_id": false
        },
        {
            "source_path": "articles/virtual-machines/virtual-machines-linux-key-vault-setup.md",
            "redirect_url": "/azure/virtual-machines/linux/key-vault-setup",
            "redirect_document_id": false
        },
        {
            "source_path": "articles/virtual-machines/virtual-machines-linux-load-balance.md",
            "redirect_url": "/azure/load-balancer/load-balancer-overview",
            "redirect_document_id": false
        },
        {
            "source_path": "articles/virtual-machines/virtual-machines-linux-mac-create-ssh-keys.experimental.md",
            "redirect_url": "/azure/virtual-machines/linux/mac-create-ssh-keys.experimental",
            "redirect_document_id": false
        },
        {
            "source_path": "articles/virtual-machines/virtual-machines-linux-mac-disable-ssh-password-usage.md",
            "redirect_url": "/azure/virtual-machines/linux/mac-disable-ssh-password-usage",
            "redirect_document_id": false
        },
        {
            "source_path": "articles/virtual-machines/virtual-machines-linux-mac-create-ssh-keys.md",
            "redirect_url": "/azure/virtual-machines/linux/mac-create-ssh-keys",
            "redirect_document_id": false
        },
        {
            "source_path": "articles/virtual-machines/virtual-machines-linux-manage-availability.md",
            "redirect_url": "/azure/virtual-machines/linux/manage-availability",
            "redirect_document_id": false
        },
        {
            "source_path": "articles/virtual-machines/virtual-machines-linux-maintenance-in-place.md",
            "redirect_url": "/azure/virtual-machines/linux/maintenance-in-place",
            "redirect_document_id": false
        },
        {
            "source_path": "articles/virtual-machines/virtual-machines-linux-migration-classic-resource-manager-deep-dive.md",
            "redirect_url": "/azure/virtual-machines/linux/migration-classic-resource-manager-deep-dive",
            "redirect_document_id": false
        },
        {
            "source_path": "articles/virtual-machines/virtual-machines-linux-mount-azure-file-storage-on-linux-using-smb-nodejs.md",
            "redirect_url": "/azure/virtual-machines/linux/mount-azure-file-storage-on-linux-using-smb-nodejs",
            "redirect_document_id": false
        },
        {
            "source_path": "articles/virtual-machines/virtual-machines-linux-mount-azure-file-storage-on-linux-using-smb.md",
            "redirect_url": "/azure/virtual-machines/linux/mount-azure-file-storage-on-linux-using-smb",
            "redirect_document_id": false
        },
        {
            "source_path": "articles/virtual-machines/virtual-machines-linux-move-vm.md",
            "redirect_url": "/azure/virtual-machines/linux/move-vm",
            "redirect_document_id": false
        },
        {
            "source_path": "articles/virtual-machines/virtual-machines-linux-multiple-nics-nodejs.md",
            "redirect_url": "/azure/virtual-machines/linux/multiple-nics-nodejs",
            "redirect_document_id": false
        },
        {
            "source_path": "articles/virtual-machines/virtual-machines-linux-multiple-nics.md",
            "redirect_url": "/azure/virtual-machines/linux/multiple-nics",
            "redirect_document_id": false
        },
        {
            "source_path": "articles/virtual-machines/virtual-machines-linux-mysql-install.md",
            "redirect_url": "/azure/virtual-machines/linux/mysql-install",
            "redirect_document_id": false
        },
        {
            "source_path": "articles/virtual-machines/virtual-machines-linux-n-series-driver-setup.md",
            "redirect_url": "/azure/virtual-machines/linux/n-series-driver-setup",
            "redirect_document_id": false
        },
        {
            "source_path": "articles/virtual-machines/virtual-machines-linux-nsg-quickstart-nodejs.md",
            "redirect_url": "/azure/virtual-machines/linux/nsg-quickstart-nodejs",
            "redirect_document_id": false
        },
        {
            "source_path": "articles/virtual-machines/virtual-machines-linux-nsg-quickstart.md",
            "redirect_url": "/azure/virtual-machines/linux/nsg-quickstart",
            "redirect_document_id": false
        },
        {
            "source_path": "articles/virtual-machines/virtual-machines-linux-opensource-links.md",
            "redirect_url": "/azure/virtual-machines/linux/opensource-links",
            "redirect_document_id": false
        },
        {
            "source_path": "articles/virtual-machines/virtual-machines-linux-optimization.md",
            "redirect_url": "/azure/virtual-machines/linux/optimization",
            "redirect_document_id": false
        },
        {
            "source_path": "articles/virtual-machines/virtual-machines-linux-oracle-create-upload-vhd.md",
            "redirect_url": "/azure/virtual-machines/linux/oracle-create-upload-vhd",
            "redirect_document_id": false
        },
        {
            "source_path": "articles/virtual-machines/virtual-machines-linux-planned-maintenance-schedule.md",
            "redirect_url": "/azure/virtual-machines/linux/planned-maintenance-schedule",
            "redirect_document_id": false
        },
        {
            "source_path": "articles/virtual-machines/virtual-machines-linux-planned-maintenance.md",
            "redirect_url": "/azure/virtual-machines/linux/planned-maintenance",
            "redirect_document_id": false
        },
        {
            "source_path": "articles/virtual-machines/virtual-machines-linux-portal-create-fqdn.md",
            "redirect_url": "/azure/virtual-machines/linux/portal-create-fqdn",
            "redirect_document_id": false
        },
        {
            "source_path": "articles/virtual-machines/virtual-machines-linux-policy.md",
            "redirect_url": "/azure/virtual-machines/linux/policy",
            "redirect_document_id": false
        },
        {
            "source_path": "articles/virtual-machines/virtual-machines-linux-postgresql-install.md",
            "redirect_url": "/azure/virtual-machines/linux/postgresql-install",
            "redirect_document_id": false
        },
        {
            "source_path": "articles/virtual-machines/virtual-machines-linux-powershell-samples.md",
            "redirect_url": "/azure/virtual-machines/linux/powershell-samples",
            "redirect_document_id": false
        },
        {
            "source_path": "articles/virtual-machines/virtual-machines-linux-prepare-oracle.md",
            "redirect_url": "/azure/virtual-machines/virtual-machines-linux-oracle-create-upload-vhd",
            "redirect_document_id": false
        },
        {
            "source_path": "articles/virtual-machines/virtual-machines-linux-python-django-web-app.md",
            "redirect_url": "/azure/virtual-machines/linux/python-django-web-app",
            "redirect_document_id": false
        },
        {
            "source_path": "articles/virtual-machines/virtual-machines-linux-quick-create-cli-nodejs.md",
            "redirect_url": "/azure/virtual-machines/linux/quick-create-cli-nodejs",
            "redirect_document_id": false
        },
        {
            "source_path": "articles/virtual-machines/virtual-machines-linux-quick-create-cli.md",
            "redirect_url": "/azure/virtual-machines/linux/quick-create-cli",
            "redirect_document_id": false
        },
        {
            "source_path": "articles/virtual-machines/virtual-machines-linux-quick-create-portal.md",
            "redirect_url": "/azure/virtual-machines/linux/quick-create-portal",
            "redirect_document_id": false
        },
        {
            "source_path": "articles/virtual-machines/virtual-machines-linux-quick-create-powershell.md",
            "redirect_url": "/azure/virtual-machines/linux/quick-create-powershell",
            "redirect_document_id": false
        },
        {
            "source_path": "articles/virtual-machines/virtual-machines-linux-redeploy-to-new-node.md",
            "redirect_url": "/azure/virtual-machines/linux/redeploy-to-new-node",
            "redirect_document_id": false
        },
        {
            "source_path": "articles/virtual-machines/virtual-machines-linux-redhat-create-upload-vhd.md",
            "redirect_url": "/azure/virtual-machines/linux/redhat-create-upload-vhd",
            "redirect_document_id": false
        },
        {
            "source_path": "articles/virtual-machines/virtual-machines-linux-regions-and-availability.md",
            "redirect_url": "/azure/virtual-machines/linux/regions-and-availability",
            "redirect_document_id": false
        },
        {
            "source_path": "articles/virtual-machines/virtual-machines-linux-restart-resize-error-troubleshooting.md",
            "redirect_url": "/azure/virtual-machines/linux/restart-resize-error-troubleshooting",
            "redirect_document_id": false
        },
        {
            "source_path": "articles/virtual-machines/virtual-machines-linux-sap-cal-s4h.md",
            "redirect_url": "/azure/virtual-machines/workloads/sap/cal-s4h",
            "redirect_document_id": false
        },
        {
            "source_path": "articles/virtual-machines/virtual-machines-linux-sap-dbms-guide.md",
            "redirect_url": "/azure/virtual-machines/workloads/sap/dbms-guide",
            "redirect_document_id": false
        },
        {
            "source_path": "articles/virtual-machines/virtual-machines-linux-sap-deployment-guide.md",
            "redirect_url": "/azure/virtual-machines/workloads/sap/deployment-guide",
            "redirect_document_id": false
        },
        {
            "source_path": "articles/virtual-machines/virtual-machines-linux-sap-get-started.md",
            "redirect_url": "/azure/virtual-machines/workloads/sap/get-started",
            "redirect_document_id": false
        },
        {
            "source_path": "articles/virtual-machines/virtual-machines-linux-sap-hana-get-started.md",
            "redirect_url": "/azure/virtual-machines/workloads/sap/hana-get-started",
            "redirect_document_id": false
        },
        {
            "source_path": "articles/virtual-machines/virtual-machines-linux-sap-on-suse-quickstart.md",
            "redirect_url": "/azure/virtual-machines/workloads/sap/suse-quickstart",
            "redirect_document_id": false
        },
        {
            "source_path": "articles/virtual-machines/virtual-machines-linux-sap-planning-guide.md",
            "redirect_url": "/azure/virtual-machines/workloads/sap/planning-guide",
            "redirect_document_id": false
        },
        {
            "source_path": "articles/virtual-machines/virtual-machines-linux-sizes-compute.md",
            "redirect_url": "/azure/virtual-machines/linux/sizes-compute",
            "redirect_document_id": false
        },
        {
            "source_path": "articles/virtual-machines/virtual-machines-linux-sizes-general.md",
            "redirect_url": "/azure/virtual-machines/linux/sizes-general",
            "redirect_document_id": false
        },
        {
            "source_path": "articles/virtual-machines/virtual-machines-linux-sizes-gpu.md",
            "redirect_url": "/azure/virtual-machines/linux/sizes-gpu",
            "redirect_document_id": false
        },
        {
            "source_path": "articles/virtual-machines/virtual-machines-linux-sizes-hpc.md",
            "redirect_url": "/azure/virtual-machines/linux/sizes-hpc",
            "redirect_document_id": false
        },
        {
            "source_path": "articles/virtual-machines/virtual-machines-linux-sizes-memory.md",
            "redirect_url": "/azure/virtual-machines/linux/sizes-memory",
            "redirect_document_id": false
        },
        {
            "source_path": "articles/virtual-machines/virtual-machines-linux-sizes-storage.md",
            "redirect_url": "/azure/virtual-machines/linux/sizes-storage",
            "redirect_document_id": false
        },
        {
            "source_path": "articles/virtual-machines/virtual-machines-linux-sizes.md",
            "redirect_url": "/azure/virtual-machines/linux/sizes",
            "redirect_document_id": false
        },
        {
            "source_path": "articles/virtual-machines/virtual-machines-linux-ssh-from-windows.md",
            "redirect_url": "/azure/virtual-machines/linux/ssh-from-windows",
            "redirect_document_id": false
        },
        {
            "source_path": "articles/virtual-machines/virtual-machines-linux-static-dns-name-resolution-for-linux-on-azure-nodejs.md",
            "redirect_url": "/azure/virtual-machines/linux/static-dns-name-resolution-for-linux-on-azure-nodejs",
            "redirect_document_id": false
        },
        {
            "source_path": "articles/virtual-machines/virtual-machines-linux-static-dns-name-resolution-for-linux-on-azure.md",
            "redirect_url": "/azure/virtual-machines/linux/static-dns-name-resolution-for-linux-on-azure",
            "redirect_document_id": false
        },
        {
            "source_path": "articles/virtual-machines/virtual-machines-linux-suse-create-upload-vhd.md",
            "redirect_url": "/azure/virtual-machines/linux/suse-create-upload-vhd",
            "redirect_document_id": false
        },
        {
            "source_path": "articles/virtual-machines/virtual-machines-linux-tag-nodejs.md",
            "redirect_url": "/azure/virtual-machines/linux/tag-nodejs",
            "redirect_document_id": false
        },
        {
            "source_path": "articles/virtual-machines/virtual-machines-linux-tag.md",
            "redirect_url": "/azure/virtual-machines/linux/tag",
            "redirect_document_id": false
        },
        {
            "source_path": "articles/virtual-machines/virtual-machines-linux-troubleshoot-app-connection.md",
            "redirect_url": "/azure/virtual-machines/linux/troubleshoot-app-connection",
            "redirect_document_id": false
        },
        {
            "source_path": "articles/virtual-machines/virtual-machines-linux-troubleshoot-deployment-new-vm.md",
            "redirect_url": "/azure/virtual-machines/linux/troubleshoot-deployment-new-vm",
            "redirect_document_id": false
        },
        {
            "source_path": "articles/virtual-machines/virtual-machines-linux-troubleshoot-recovery-disks-nodejs.md",
            "redirect_url": "/azure/virtual-machines/linux/troubleshoot-recovery-disks-nodejs",
            "redirect_document_id": false
        },
        {
            "source_path": "articles/virtual-machines/virtual-machines-linux-troubleshoot-recovery-disks-portal.md",
            "redirect_url": "/azure/virtual-machines/linux/troubleshoot-recovery-disks-portal",
            "redirect_document_id": false
        },
        {
            "source_path": "articles/virtual-machines/virtual-machines-linux-troubleshoot-recovery-disks.md",
            "redirect_url": "/azure/virtual-machines/linux/troubleshoot-recovery-disks",
            "redirect_document_id": false
        },
        {
            "source_path": "articles/virtual-machines/virtual-machines-linux-troubleshoot-ssh-connection.md",
            "redirect_url": "/azure/virtual-machines/linux/troubleshoot-ssh-connection",
            "redirect_document_id": false
        },
        {
            "source_path": "articles/virtual-machines/virtual-machines-linux-tutorial-load-balance-nodejs.md",
            "redirect_url": "/azure/virtual-machines/linux/tutorial-load-balance-nodejs",
            "redirect_document_id": false
        },
        {
            "source_path": "articles/virtual-machines/virtual-machines-linux-tutorial-manage-vm.md",
            "redirect_url": "/azure/virtual-machines/linux/tutorial-manage-vm",
            "redirect_document_id": false
        },
        {
            "source_path": "articles/virtual-machines/virtual-machines-linux-unique-vm-id.md",
            "redirect_url": "/azure/virtual-machines/linux/unique-vm-id",
            "redirect_document_id": false
        },
        {
            "source_path": "articles/virtual-machines/virtual-machines-linux-update-agent.md",
            "redirect_url": "/azure/virtual-machines/linux/update-agent",
            "redirect_document_id": false
        },
        {
            "source_path": "articles/virtual-machines/virtual-machines-linux-update-infrastructure-redhat.md",
            "redirect_url": "/azure/virtual-machines/linux/update-infrastructure-redhat",
            "redirect_document_id": false
        },
        {
            "source_path": "articles/virtual-machines/virtual-machines-linux-upload-vhd-nodejs.md",
            "redirect_url": "/azure/virtual-machines/linux/upload-vhd-nodejs",
            "redirect_document_id": false
        },
        {
            "source_path": "articles/virtual-machines/virtual-machines-linux-upload-vhd.md",
            "redirect_url": "/azure/virtual-machines/linux/upload-vhd",
            "redirect_document_id": false
        },
        {
            "source_path": "articles/virtual-machines/virtual-machines-linux-use-remote-desktop.md",
            "redirect_url": "/azure/virtual-machines/linux/use-remote-desktop",
            "redirect_document_id": false
        },
        {
            "source_path": "articles/virtual-machines/virtual-machines-linux-use-root-privileges.md",
            "redirect_url": "/azure/virtual-machines/linux/use-root-privileges",
            "redirect_document_id": false
        },
        {
            "source_path": "articles/virtual-machines/virtual-machines-linux-usernames.md",
            "redirect_url": "/azure/virtual-machines/linux/usernames",
            "redirect_document_id": false
        },
        {
            "source_path": "articles/virtual-machines/virtual-machines-linux-using-cloud-init-nodejs.md",
            "redirect_url": "/azure/virtual-machines/linux/using-cloud-init-nodejs",
            "redirect_document_id": false
        },
        {
            "source_path": "articles/virtual-machines/virtual-machines-linux-using-cloud-init.md",
            "redirect_url": "/azure/virtual-machines/linux/using-cloud-init",
            "redirect_document_id": false
        },
        {
            "source_path": "articles/virtual-machines/virtual-machines-linux-using-vmaccess-extension-nodejs.md",
            "redirect_url": "/azure/virtual-machines/linux/using-vmaccess-extension-nodejs",
            "redirect_document_id": false
        },
        {
            "source_path": "articles/virtual-machines/virtual-machines-linux-using-vmaccess-extension.md",
            "redirect_url": "/azure/virtual-machines/linux/using-vmaccess-extension",
            "redirect_document_id": false
        },
        {
            "source_path": "articles/virtual-machines/virtual-machines-linux-vertical-scaling-automation.md",
            "redirect_url": "/azure/virtual-machines/linux/vertical-scaling-automation",
            "redirect_document_id": false
        },
        {
            "source_path": "articles/virtual-machines/virtual-machines-linux-vm-monitoring.md",
            "redirect_url": "/azure/virtual-machines/linux/vm-monitoring",
            "redirect_document_id": false
        },
        {
            "source_path": "articles/virtual-machines/virtual-machines-windows-a8-a9-a10-a11-specs.md",
            "redirect_url": "/azure/virtual-machines/windows/a8-a9-a10-a11-specs",
            "redirect_document_id": false
        },
        {
            "source_path": "articles/virtual-machines/virtual-machines-windows-about-disks-vhds.md",
            "redirect_url": "/azure/storage/storage-about-disks-and-vhds-windows",
            "redirect_document_id": false
        },
        {
            "source_path": "articles/virtual-machines/virtual-machines-windows-about.md",
            "redirect_url": "/azure/virtual-machines/windows/overview",
            "redirect_document_id": false
        },
        {
            "source_path": "articles/virtual-machines/virtual-machines-windows-acu.md",
            "redirect_url": "/azure/virtual-machines/windows/acu",
            "redirect_document_id": false
        },
        {
            "source_path": "articles/virtual-machines/virtual-machines-windows-allocation-failure.md",
            "redirect_url": "/azure/virtual-machines/windows/allocation-failure",
            "redirect_document_id": false
        },
        {
            "source_path": "articles/virtual-machines/virtual-machines-windows-app-frameworks.md",
            "redirect_url": "/azure/virtual-machines/windows/app-frameworks",
            "redirect_document_id": false
        },
        {
            "source_path": "articles/virtual-machines/virtual-machines-windows-attach-disk-portal.md",
            "redirect_url": "/azure/virtual-machines/windows/attach-disk-portal",
            "redirect_document_id": false
        },
        {
            "source_path": "articles/virtual-machines/virtual-machines-windows-attach-disk-ps.md",
            "redirect_url": "/azure/virtual-machines/windows/attach-disk-ps",
            "redirect_document_id": false
        },
        {
            "source_path": "articles/virtual-machines/virtual-machines-windows-aws-to-azure.md",
            "redirect_url": "/azure/virtual-machines/windows/aws-to-azure",
            "redirect_document_id": false
        },
        {
            "source_path": "articles/virtual-machines/virtual-machines-windows-capture-image-resource.md",
            "redirect_url": "/azure/virtual-machines/windows/capture-image-resource",
            "redirect_document_id": false
        },
        {
            "source_path": "articles/virtual-machines/virtual-machines-windows-capture-image.md",
            "redirect_url": "/azure/virtual-machines/windows/capture-image",
            "redirect_document_id": false
        },
        {
            "source_path": "articles/virtual-machines/virtual-machines-windows-change-availability-set.md",
            "redirect_url": "/azure/virtual-machines/windows/change-availability-set",
            "redirect_document_id": false
        },
        {
            "source_path": "articles/virtual-machines/virtual-machines-windows-change-drive-letter.md",
            "redirect_url": "/azure/virtual-machines/windows/change-drive-letter",
            "redirect_document_id": false
        },
        {
            "source_path": "articles/virtual-machines/virtual-machines-windows-chef-automation.md",
            "redirect_url": "/azure/virtual-machines/windows/chef-automation",
            "redirect_document_id": false
        },
        {
            "source_path": "articles/virtual-machines/virtual-machines-windows-classic-about-images.md",
            "redirect_url": "/azure/virtual-machines/windows/classic/about-images",
            "redirect_document_id": false
        },
        {
            "source_path": "articles/virtual-machines/virtual-machines-windows-classic-agents-and-extensions.md",
            "redirect_url": "/azure/virtual-machines/windows/classic/agents-and-extensions",
            "redirect_document_id": false
        },
        {
            "source_path": "articles/virtual-machines/virtual-machines-windows-classic-attach-disk.md",
            "redirect_url": "/azure/virtual-machines/windows/classic/attach-disk",
            "redirect_document_id": false
        },
        {
            "source_path": "articles/virtual-machines/virtual-machines-windows-classic-capture-image.md",
            "redirect_url": "/azure/virtual-machines/windows/classic/capture-image",
            "redirect_document_id": false
        },
        {
            "source_path": "articles/virtual-machines/virtual-machines-windows-classic-configure-availability.md",
            "redirect_url": "/azure/virtual-machines/windows/classic/configure-availability",
            "redirect_document_id": false
        },
        {
            "source_path": "articles/virtual-machines/virtual-machines-windows-classic-configure-oracle-data-guard.md",
            "redirect_url": "/azure/virtual-machines/windows/classic/configure-oracle-data-guard",
            "redirect_document_id": false
        },
        {
            "source_path": "articles/virtual-machines/virtual-machines-windows-classic-configure-oracle-goldengate.md",
            "redirect_url": "/azure/virtual-machines/windows/classic/configure-oracle-goldengate",
            "redirect_document_id": false
        },
        {
            "source_path": "articles/virtual-machines/virtual-machines-windows-classic-connect-logon.md",
            "redirect_url": "/azure/virtual-machines/windows/classic/connect-logon",
            "redirect_document_id": false
        },
        {
            "source_path": "articles/virtual-machines/virtual-machines-windows-classic-connect-vms.md",
            "redirect_url": "/azure/virtual-machines/windows/classic/connect-vms",
            "redirect_document_id": false
        },
        {
            "source_path": "articles/virtual-machines/virtual-machines-windows-classic-create-powershell.md",
            "redirect_url": "/azure/virtual-machines/windows/classic/create-powershell",
            "redirect_document_id": false
        },
        {
            "source_path": "articles/virtual-machines/virtual-machines-windows-classic-createportal.md",
            "redirect_url": "/azure/virtual-machines/windows/classic/createportal",
            "redirect_document_id": false
        },
        {
            "source_path": "articles/virtual-machines/virtual-machines-windows-classic-createupload-vhd.md",
            "redirect_url": "/azure/virtual-machines/windows/classic/createupload-vhd",
            "redirect_document_id": false
        },
        {
            "source_path": "articles/virtual-machines/virtual-machines-windows-classic-detach-disk.md",
            "redirect_url": "/azure/virtual-machines/windows/classic/detach-disk",
            "redirect_document_id": false
        },
        {
            "source_path": "articles/virtual-machines/virtual-machines-windows-classic-extensions-customscript.md",
            "redirect_url": "/azure/virtual-machines/windows/classic/extensions-customscript",
            "redirect_document_id": false
        },
        {
            "source_path": "articles/virtual-machines/virtual-machines-windows-classic-faq.md",
            "redirect_url": "/azure/virtual-machines/windows/classic/faq",
            "redirect_document_id": false
        },
        {
            "source_path": "articles/virtual-machines/virtual-machines-windows-classic-hpcpack-cluster-node-autogrowshrink.md",
            "redirect_url": "/azure/virtual-machines/windows/classic/hpcpack-cluster-node-autogrowshrink",
            "redirect_document_id": false
        },
        {
            "source_path": "articles/virtual-machines/virtual-machines-windows-classic-hpcpack-cluster-node-burst.md",
            "redirect_url": "/azure/virtual-machines/windows/classic/hpcpack-cluster-node-burst",
            "redirect_document_id": false
        },
        {
            "source_path": "articles/virtual-machines/virtual-machines-windows-classic-hpcpack-cluster-node-manage.md",
            "redirect_url": "/azure/virtual-machines/windows/classic/hpcpack-cluster-node-manage",
            "redirect_document_id": false
        },
        {
            "source_path": "articles/virtual-machines/virtual-machines-windows-classic-hpcpack-cluster-powershell-script.md",
            "redirect_url": "/azure/virtual-machines/windows/classic/hpcpack-cluster-powershell-script",
            "redirect_document_id": false
        },
        {
            "source_path": "articles/virtual-machines/virtual-machines-windows-classic-hpcpack-rdma-cluster.md",
            "redirect_url": "/azure/virtual-machines/windows/classic/hpcpack-rdma-cluster",
            "redirect_document_id": false
        },
        {
            "source_path": "articles/virtual-machines/virtual-machines-windows-classic-inject-custom-data.md",
            "redirect_url": "/azure/virtual-machines/windows/classic/inject-custom-data",
            "redirect_document_id": false
        },
        {
            "source_path": "articles/virtual-machines/virtual-machines-windows-classic-install-mongodb.md",
            "redirect_url": "/azure/virtual-machines/windows/classic/install-mongodb",
            "redirect_document_id": false
        },
        {
            "source_path": "articles/virtual-machines/virtual-machines-windows-classic-install-symantec.md",
            "redirect_url": "/azure/virtual-machines/windows/classic/install-symantec",
            "redirect_document_id": false
        },
        {
            "source_path": "articles/virtual-machines/virtual-machines-windows-classic-install-trend.md",
            "redirect_url": "/azure/virtual-machines/windows/classic/install-trend",
            "redirect_document_id": false
        },
        {
            "source_path": "articles/virtual-machines/virtual-machines-windows-classic-java-run-compute-intensive-task.md",
            "redirect_url": "/azure/virtual-machines/windows/classic/java-run-compute-intensive-task",
            "redirect_document_id": false
        },
        {
            "source_path": "articles/virtual-machines/virtual-machines-windows-classic-java-run-tomcat-app-server.md",
            "redirect_url": "/azure/virtual-machines/windows/classic/java-run-tomcat-app-server",
            "redirect_document_id": false
        },
        {
            "source_path": "articles/virtual-machines/virtual-machines-windows-classic-manage-extensions.md",
            "redirect_url": "/azure/virtual-machines/windows/classic/manage-extensions",
            "redirect_document_id": false
        },
        {
            "source_path": "articles/virtual-machines/virtual-machines-windows-classic-manage-psh.md",
            "redirect_url": "/azure/virtual-machines/windows/classic/manage-psh",
            "redirect_document_id": false
        },
        {
            "source_path": "articles/virtual-machines/virtual-machines-windows-classic-manage-visual-studio.md",
            "redirect_url": "/azure/virtual-machines/windows/classic/manage-visual-studio",
            "redirect_document_id": false
        },
        {
            "source_path": "articles/virtual-machines/virtual-machines-windows-classic-oracle-considerations.md",
            "redirect_url": "/azure/virtual-machines/windows/classic/oracle-considerations",
            "redirect_document_id": false
        },
        {
            "source_path": "articles/virtual-machines/virtual-machines-windows-classic-oracle-images.md",
            "redirect_url": "/azure/virtual-machines/windows/classic/oracle-images",
            "redirect_document_id": false
        },
        {
            "source_path": "articles/virtual-machines/virtual-machines-windows-classic-portal-sql-alwayson-availability-groups.md",
            "redirect_url": "/azure/virtual-machines/windows/classic/portal-sql-alwayson-availability-groups",
            "redirect_document_id": false
        },
        {
            "source_path": "articles/virtual-machines/virtual-machines-windows-classic-ps-sql-bi.md",
            "redirect_url": "/azure/virtual-machines/windows/sqlclassic/virtual-machines-windows-classic-ps-sql-bi",
            "redirect_document_id": false
        },
        {
            "source_path": "articles/virtual-machines/virtual-machines-windows-classic-ps-sql-alwayson-availability-groups.md",
            "redirect_url": "/azure/virtual-machines/windows/classic/ps-sql-alwayson-availability-groups",
            "redirect_document_id": false
        },
        {
            "source_path": "articles/virtual-machines/virtual-machines-windows-classic-ps-sql-create.md",
            "redirect_url": "/azure/virtual-machines/windows/classic/ps-sql-create",
            "redirect_document_id": false
        },
        {
            "source_path": "articles/virtual-machines/virtual-machines-windows-classic-ps-sql-ext-listener.md",
            "redirect_url": "/azure/virtual-machines/windows/classic/ps-sql-ext-listener",
            "redirect_document_id": false
        },
        {
            "source_path": "articles/virtual-machines/virtual-machines-windows-classic-ps-sql-int-listener.md",
            "redirect_url": "/azure/virtual-machines/windows/classic/ps-sql-int-listener",
            "redirect_document_id": false
        },
        {
            "source_path": "articles/virtual-machines/virtual-machines-windows-classic-ps-sql-keyvault.md",
            "redirect_url": "/azure/virtual-machines/windows/classic/ps-sql-keyvault",
            "redirect_document_id": false
        },
        {
            "source_path": "articles/virtual-machines/virtual-machines-windows-classic-ps-sql-report.md",
            "redirect_url": "/azure/virtual-machines/windows/classic/ps-sql-report",
            "redirect_document_id": false
        },
        {
            "source_path": "articles/virtual-machines/virtual-machines-windows-classic-python-django-web-app.md",
            "redirect_url": "/azure/virtual-machines/windows/classic/python-django-web-app",
            "redirect_document_id": false
        },
        {
            "source_path": "articles/virtual-machines/virtual-machines-windows-classic-reset-rdp.md",
            "redirect_url": "/azure/virtual-machines/windows/classic/reset-rdp",
            "redirect_document_id": false
        },
        {
            "source_path": "articles/virtual-machines/virtual-machines-windows-classic-resize-vm.md",
            "redirect_url": "/azure/virtual-machines/windows/classic/resize-vm",
            "redirect_document_id": false
        },
        {
            "source_path": "articles/virtual-machines/virtual-machines-windows-classic-sap-get-started.md",
            "redirect_url": "/azure/virtual-machines/workloads/sap/get-started",
            "redirect_document_id": false
        },
        {
            "source_path": "articles/virtual-machines/virtual-machines-windows-classic-setup-endpoints.md",
            "redirect_url": "/azure/virtual-machines/windows/classic/setup-endpoints",
            "redirect_document_id": false
        },
        {
            "source_path": "articles/virtual-machines/virtual-machines-windows-classic-sql-automated-backup.md",
            "redirect_url": "/azure/virtual-machines/windows/classic/sql-automated-backup",
            "redirect_document_id": false
        },
        {
            "source_path": "articles/virtual-machines/virtual-machines-windows-classic-sql-connect.md",
            "redirect_url": "/azure/virtual-machines/windows/classic/sql-connect",
            "redirect_document_id": false
        },
        {
            "source_path": "articles/virtual-machines/virtual-machines-windows-classic-sql-automated-patching.md",
            "redirect_url": "/azure/virtual-machines/windows/classic/sql-automated-patching",
            "redirect_document_id": false
        },
        {
            "source_path": "articles/virtual-machines/virtual-machines-windows-classic-sql-onprem-availability.md",
            "redirect_url": "/azure/virtual-machines/windows/classic/sql-onprem-availability",
            "redirect_document_id": false
        },
        {
            "source_path": "articles/virtual-machines/virtual-machines-windows-classic-sql-server-agent-extension.md",
            "redirect_url": "/azure/virtual-machines/windows/classic/sql-server-agent-extension",
            "redirect_document_id": false
        },
        {
            "source_path": "articles/virtual-machines/virtual-machines-windows-classic-sql-server-premium-storage.md",
            "redirect_url": "/azure/virtual-machines/windows/classic/sql-server-premium-storage",
            "redirect_document_id": false
        },
        {
            "source_path": "articles/virtual-machines/virtual-machines-windows-classic-sql-server-reportviewer.md",
            "redirect_url": "/azure/virtual-machines/windows/classic/sql-server-reportviewer",
            "redirect_document_id": false
        },
        {
            "source_path": "articles/virtual-machines/virtual-machines-windows-classic-troubleshoot-deployment-new-vm.md",
            "redirect_url": "/azure/virtual-machines/windows/classic/troubleshoot-deployment-new-vm",
            "redirect_document_id": false
        },
        {
            "source_path": "articles/virtual-machines/virtual-machines-windows-classic-tutorial.md",
            "redirect_url": "/azure/virtual-machines/windows/classic/tutorial",
            "redirect_document_id": false
        },
        {
            "source_path": "articles/virtual-machines/virtual-machines-windows-classic-web-app-visual-studio.md",
            "redirect_url": "/azure/virtual-machines/windows/classic/web-app-visual-studio",
            "redirect_document_id": false
        },
        {
            "source_path": "articles/virtual-machines/virtual-machines-windows-cli-deploy-templates.md",
            "redirect_url": "/azure/virtual-machines/windows/cli-deploy-templates",
            "redirect_document_id": false
        },
        {
            "source_path": "articles/virtual-machines/virtual-machines-windows-cli-options.md",
            "redirect_url": "/azure/virtual-machines/windows/cli-options",
            "redirect_document_id": false
        },
        {
            "source_path": "articles/virtual-machines/virtual-machines-windows-cli-manage.md",
            "redirect_url": "/azure/virtual-machines/windows/cli-manage",
            "redirect_document_id": false
        },
        {
            "source_path": "articles/virtual-machines/virtual-machines-windows-cli-ps-findimage.md",
            "redirect_url": "/azure/virtual-machines/windows/cli-ps-findimage",
            "redirect_document_id": false
        },
        {
            "source_path": "articles/virtual-machines/virtual-machines-windows-cli-samples.md",
            "redirect_url": "/azure/virtual-machines/windows/cli-samples",
            "redirect_document_id": false
        },
        {
            "source_path": "articles/virtual-machines/virtual-machines-windows-client-images.md",
            "redirect_url": "/azure/virtual-machines/windows/client-images",
            "redirect_document_id": false
        },
        {
            "source_path": "articles/virtual-machines/virtual-machines-windows-compute-benchmark-scores.md",
            "redirect_url": "/azure/virtual-machines/windows/compute-benchmark-scores",
            "redirect_document_id": false
        },
        {
            "source_path": "articles/virtual-machines/virtual-machines-windows-connect-logon.md",
            "redirect_url": "/azure/virtual-machines/windows/connect-logon",
            "redirect_document_id": false
        },
        {
            "source_path": "articles/virtual-machines/virtual-machines-windows-convert-unmanaged-to-managed-disks.md",
            "redirect_url": "/azure/virtual-machines/windows/convert-unmanaged-to-managed-disks",
            "redirect_document_id": false
        },
        {
            "source_path": "articles/virtual-machines/virtual-machines-windows-containers.md",
            "redirect_url": "/azure/virtual-machines/windows/containers",
            "redirect_document_id": false
        },
        {
            "source_path": "articles/virtual-machines/virtual-machines-windows-create-aad-work-id.md",
            "redirect_url": "/azure/virtual-machines/windows/create-aad-work-id",
            "redirect_document_id": false
        },
        {
            "source_path": "articles/virtual-machines/virtual-machines-windows-create-availability-set.md",
            "redirect_url": "/azure/virtual-machines/windows/create-availability-set",
            "redirect_document_id": false
        },
        {
            "source_path": "articles/virtual-machines/virtual-machines-windows-create-managed-disk-ps.md",
            "redirect_url": "/azure/virtual-machines/windows/create-managed-disk-ps",
            "redirect_document_id": false
        },
        {
            "source_path": "articles/virtual-machines/virtual-machines-windows-create-vm-generalized-managed.md",
            "redirect_url": "/azure/virtual-machines/windows/create-vm-generalized-managed",
            "redirect_document_id": false
        },
        {
            "source_path": "articles/virtual-machines/virtual-machines-windows-create-vm-generalized.md",
            "redirect_url": "/azure/virtual-machines/windows/create-vm-generalized",
            "redirect_document_id": false
        },
        {
            "source_path": "articles/virtual-machines/virtual-machines-windows-create-vm-specialized.md",
            "redirect_url": "/azure/virtual-machines/windows/create-vm-specialized",
            "redirect_document_id": false
        },
        {
            "source_path": "articles/virtual-machines/virtual-machines-windows-creation-choices.md",
            "redirect_url": "/azure/virtual-machines/windows/creation-choices",
            "redirect_document_id": false
        },
        {
            "source_path": "articles/virtual-machines/virtual-machines-windows-csharp-manage.md",
            "redirect_url": "/azure/virtual-machines/windows/csharp",
            "redirect_document_id": false
        },
        {
            "source_path": "articles/virtual-machines/virtual-machines-windows-csharp-template.md",
            "redirect_url": "/azure/virtual-machines/windows/csharp-template",
            "redirect_document_id": false
        },
        {
            "source_path": "articles/virtual-machines/virtual-machines-windows-csharp.md",
            "redirect_url": "/azure/virtual-machines/windows/csharp",
            "redirect_document_id": false
        },
        {
            "source_path": "articles/virtual-machines/virtual-machines-windows-detach-disk.md",
            "redirect_url": "/azure/virtual-machines/windows/detach-disk",
            "redirect_document_id": false
        },
        {
            "source_path": "articles/virtual-machines/virtual-machines-windows-detailed-troubleshoot-rdp.md",
            "redirect_url": "/azure/virtual-machines/windows/detailed-troubleshoot-rdp",
            "redirect_document_id": false
        },
        {
            "source_path": "articles/virtual-machines/virtual-machines-windows-dotnet-core-1-landing.md",
            "redirect_url": "/azure/virtual-machines/windows/dotnet-core-1-landing",
            "redirect_document_id": false
        },
        {
            "source_path": "articles/virtual-machines/virtual-machines-windows-dotnet-core-2-architecture.md",
            "redirect_url": "/azure/virtual-machines/windows/dotnet-core-2-architecture",
            "redirect_document_id": false
        },
        {
            "source_path": "articles/virtual-machines/virtual-machines-windows-dotnet-core-3-access-security.md",
            "redirect_url": "/azure/virtual-machines/windows/dotnet-core-3-access-security",
            "redirect_document_id": false
        },
        {
            "source_path": "articles/virtual-machines/virtual-machines-windows-dotnet-core-5-app-deployment.md",
            "redirect_url": "/azure/virtual-machines/windows/dotnet-core-5-app-deployment",
            "redirect_document_id": false
        },
        {
            "source_path": "articles/virtual-machines/virtual-machines-windows-dotnet-core-4-availability-scale.md",
            "redirect_url": "/azure/virtual-machines/windows/dotnet-core-4-availability-scale",
            "redirect_document_id": false
        },
        {
            "source_path": "articles/virtual-machines/virtual-machines-windows-download-template.md",
            "redirect_url": "/azure/virtual-machines/windows/download-template",
            "redirect_document_id": false
        },
        {
            "source_path": "articles/virtual-machines/virtual-machines-windows-excel-cluster-hpcpack.md",
            "redirect_url": "/azure/virtual-machines/windows/excel-cluster-hpcpack",
            "redirect_document_id": false
        },
        {
            "source_path": "articles/virtual-machines/virtual-machines-windows-endpoints-in-resource-manager.md",
            "redirect_url": "/azure/virtual-machines/windows/endpoints-in-resource-manager",
            "redirect_document_id": false
        },
        {
            "source_path": "articles/virtual-machines/virtual-machines-windows-expand-os-disk.md",
            "redirect_url": "/azure/virtual-machines/windows/expand-os-disk",
            "redirect_document_id": false
        },
        {
            "source_path": "articles/virtual-machines/virtual-machines-windows-expand-data-disks.md",
            "redirect_url": "/azure/virtual-machines/windows/expand-data-disks",
            "redirect_document_id": false
        },
        {
            "source_path": "articles/virtual-machines/virtual-machines-windows-extensions-authoring-templates.md",
            "redirect_url": "/azure/virtual-machines/windows/extensions-authoring-templates",
            "redirect_document_id": false
        },
        {
            "source_path": "articles/virtual-machines/virtual-machines-windows-classic-mysql-2008r2.md",
            "redirect_url": "/azure/virtual-machines/windows/classic/mysql-2008r2",
            "redirect_document_id": false
        },
        {
            "source_path": "articles/virtual-machines/virtual-machines-windows-extensions-diagnostics-template.md",
            "redirect_url": "/azure/virtual-machines/windows/extensions-diagnostics-template",
            "redirect_document_id": false
        },
        {
            "source_path": "articles/virtual-machines/virtual-machines-windows-extensions-customscript.md",
            "redirect_url": "/azure/virtual-machines/windows/extensions-customscript",
            "redirect_document_id": false
        },
        {
            "source_path": "articles/virtual-machines/virtual-machines-windows-extensions-dsc-credentials.md",
            "redirect_url": "/azure/virtual-machines/windows/extensions-dsc-credentials",
            "redirect_document_id": false
        },
        {
            "source_path": "articles/virtual-machines/virtual-machines-windows-extensions-dsc-overview.md",
            "redirect_url": "/azure/virtual-machines/windows/extensions-dsc-overview",
            "redirect_document_id": false
        },
        {
            "source_path": "articles/virtual-machines/virtual-machines-windows-extensions-dsc-template.md",
            "redirect_url": "/azure/virtual-machines/windows/extensions-dsc-template",
            "redirect_document_id": false
        },
        {
            "source_path": "articles/virtual-machines/virtual-machines-windows-extensions-export-templates.md",
            "redirect_url": "/azure/virtual-machines/windows/extensions-export-templates",
            "redirect_document_id": false
        },
        {
            "source_path": "articles/virtual-machines/virtual-machines-windows-extensions-features.md",
            "redirect_url": "/azure/virtual-machines/windows/extensions-features",
            "redirect_document_id": false
        },
        {
            "source_path": "articles/virtual-machines/virtual-machines-windows-extensions-nwa.md",
            "redirect_url": "/azure/virtual-machines/windows/extensions-nwa",
            "redirect_document_id": false
        },
        {
            "source_path": "articles/virtual-machines/virtual-machines-windows-extensions-oms.md",
            "redirect_url": "/azure/virtual-machines/windows/extensions-oms",
            "redirect_document_id": false
        },
        {
            "source_path": "articles/virtual-machines/virtual-machines-windows-extensions-troubleshoot.md",
            "redirect_url": "/azure/virtual-machines/windows/extensions-troubleshoot",
            "redirect_document_id": false
        },
        {
            "source_path": "articles/virtual-machines/virtual-machines-windows-faq.md",
            "redirect_url": "/azure/virtual-machines/windows/faq",
            "redirect_document_id": false
        },
        {
            "source_path": "articles/virtual-machines/virtual-machines-windows-guidance-compute-single-vm.md",
            "redirect_url": "/azure/virtual-machines/windows/guidance-compute-single-vm",
            "redirect_document_id": false
        },
        {
            "source_path": "articles/virtual-machines/virtual-machines-windows-generalize-vhd.md",
            "redirect_url": "/azure/virtual-machines/windows/upload-generalized-managed",
            "redirect_document_id": false
        },
        {
            "source_path": "articles/virtual-machines/virtual-machines-windows-hero-role.md",
            "redirect_url": "/azure/virtual-machines/windows/hero-role",
            "redirect_document_id": false
        },
        {
            "source_path": "articles/virtual-machines/virtual-machines-windows-hero-tutorial.md",
            "redirect_url": "virtual-machines-windows-quick-create-portal",
            "redirect_document_id": false
        },
        {
            "source_path": "articles/virtual-machines/virtual-machines-windows-hpcpack-2016-cluster.md",
            "redirect_url": "/azure/virtual-machines/windows/hpcpack-2016-cluster",
            "redirect_document_id": false
        },
        {
            "source_path": "articles/virtual-machines/virtual-machines-windows-hpcpack-cluster-active-directory.md",
            "redirect_url": "/azure/virtual-machines/windows/hpcpack-cluster-active-directory",
            "redirect_document_id": false
        },
        {
            "source_path": "articles/virtual-machines/virtual-machines-windows-hpcpack-cluster-headnode.md",
            "redirect_url": "/azure/virtual-machines/windows/hpcpack-cluster-headnode",
            "redirect_document_id": false
        },
        {
            "source_path": "articles/virtual-machines/virtual-machines-windows-hpcpack-cluster-options.md",
            "redirect_url": "/azure/virtual-machines/windows/hpcpack-cluster-options",
            "redirect_document_id": false
        },
        {
            "source_path": "articles/virtual-machines/virtual-machines-windows-hpcpack-cluster-submit-jobs.md",
            "redirect_url": "/azure/virtual-machines/windows/hpcpack-cluster-submit-jobs",
            "redirect_document_id": false
        },
        {
            "source_path": "articles/virtual-machines/virtual-machines-windows-hybrid-use-benefit-licensing.md",
            "redirect_url": "/azure/virtual-machines/windows/hybrid-use-benefit-licensing",
            "redirect_document_id": false
        },
        {
            "source_path": "articles/virtual-machines/virtual-machines-windows-infrastructure-example.md",
            "redirect_url": "/azure/virtual-machines/windows/infrastructure-example",
            "redirect_document_id": false
        },
        {
            "source_path": "articles/virtual-machines/virtual-machines-windows-infrastructure-naming-guidelines.md",
            "redirect_url": "/azure/virtual-machines/windows/infrastructure-naming-guidelines",
            "redirect_document_id": false
        },
        {
            "source_path": "articles/virtual-machines/virtual-machines-windows-infrastructure-availability-sets-guidelines.md",
            "redirect_url": "/azure/virtual-machines/windows/infrastructure-availability-sets-guidelines",
            "redirect_document_id": false
        },
        {
            "source_path": "articles/virtual-machines/virtual-machines-windows-extensions-configuration-samples.md",
            "redirect_url": "/azure/virtual-machines/windows/extensions-configuration-samples",
            "redirect_document_id": false
        },
        {
            "source_path": "articles/virtual-machines/virtual-machines-windows-infrastructure-networking-guidelines.md",
            "redirect_url": "/azure/virtual-machines/windows/infrastructure-networking-guidelines",
            "redirect_document_id": false
        },
        {
            "source_path": "articles/virtual-machines/virtual-machines-windows-infrastructure-storage-solutions-guidelines.md",
            "redirect_url": "/azure/virtual-machines/windows/infrastructure-storage-solutions-guidelines",
            "redirect_document_id": false
        },
        {
            "source_path": "articles/virtual-machines/virtual-machines-windows-infrastructure-subscription-accounts-guidelines.md",
            "redirect_url": "/azure/virtual-machines/windows/infrastructure-subscription-accounts-guidelines",
            "redirect_document_id": false
        },
        {
            "source_path": "articles/virtual-machines/virtual-machines-windows-infrastructure-virtual-machine-guidelines.md",
            "redirect_url": "/azure/virtual-machines/windows/infrastructure-virtual-machine-guidelines",
            "redirect_document_id": false
        },
        {
            "source_path": "articles/virtual-machines/virtual-machines-windows-install-mongodb.md",
            "redirect_url": "/azure/virtual-machines/windows/install-mongodb",
            "redirect_document_id": false
        },
        {
            "source_path": "articles/virtual-machines/virtual-machines-windows-key-vault-setup.md",
            "redirect_url": "/azure/virtual-machines/windows/key-vault-setup",
            "redirect_document_id": false
        },
        {
            "source_path": "articles/virtual-machines/virtual-machines-windows-load-balance.md",
            "redirect_url": "/azure/virtual-machines/windows/load-balance",
            "redirect_document_id": false
        },
        {
            "source_path": "articles/virtual-machines/virtual-machines-windows-load-balanced-iis-tutorial.md",
            "redirect_url": "/azure/virtual-machines/windows/load-balanced-iis-tutorial",
            "redirect_document_id": false
        },
        {
            "source_path": "articles/virtual-machines/virtual-machines-windows-log-collector-extension.md",
            "redirect_url": "/azure/virtual-machines/windows/log-collector-extension",
            "redirect_document_id": false
        },
        {
            "source_path": "articles/virtual-machines/virtual-machines-windows-manage-availability.md",
            "redirect_url": "/azure/virtual-machines/windows/manage-availability",
            "redirect_document_id": false
        },
        {
            "source_path": "articles/virtual-machines/virtual-machines-windows-manage-using-azure-automation.md",
            "redirect_url": "/azure/virtual-machines/windows/manage-using-azure-automation",
            "redirect_document_id": false
        },
        {
            "source_path": "articles/virtual-machines/virtual-machines-windows-matlab-mdcs-cluster.md",
            "redirect_url": "/azure/virtual-machines/windows/matlab-mdcs-cluster",
            "redirect_document_id": false
        },
        {
            "source_path": "articles/virtual-machines/virtual-machines-windows-migrate-single-classic-to-resource-manager.md",
            "redirect_url": "/azure/virtual-machines/windows/migrate-single-classic-to-resource-manager",
            "redirect_document_id": false
        },
        {
            "source_path": "articles/virtual-machines/virtual-machines-windows-migrate-sql.md",
            "redirect_url": "/azure/virtual-machines/windows/sql/virtual-machines-windows-migrate-sql",
            "redirect_document_id": false
        },
        {
            "source_path": "articles/virtual-machines/virtual-machines-windows-infrastructure-resource-groups-guidelines.md",
            "redirect_url": "/azure/virtual-machines/windows/infrastructure-resource-groups-guidelines",
            "redirect_document_id": false
        },
        {
            "source_path": "articles/virtual-machines/virtual-machines-windows-migration-classic-resource-manager-deep-dive.md",
            "redirect_url": "/azure/virtual-machines/windows/migration-classic-resource-manager-deep-dive",
            "redirect_document_id": false
        },
        {
            "source_path": "articles/virtual-machines/virtual-machines-windows-move-vm.md",
            "redirect_url": "/azure/virtual-machines/windows/move-vm",
            "redirect_document_id": false
        },
        {
            "source_path": "articles/virtual-machines/virtual-machines-windows-migration-scripts.md",
            "redirect_url": "/azure/virtual-machines/windows/migration-classic-resource-manager-community-tools",
            "redirect_document_id": false
        },
        {
            "source_path": "articles/virtual-machines/virtual-machines-windows-migration-classic-resource-manager.md",
            "redirect_url": "/azure/virtual-machines/windows/migration-classic-resource-manager-overview",
            "redirect_document_id": false
        },
        {
            "source_path": "articles/virtual-machines/virtual-machines-windows-migrate-to-managed-disks.md",
            "redirect_url": "/azure/virtual-machines/windows/migrate-to-managed-disks",
            "redirect_document_id": false
        },
        {
            "source_path": "articles/virtual-machines/virtual-machines-windows-multiple-nics.md",
            "redirect_url": "/azure/virtual-machines/windows/multiple-nics",
            "redirect_document_id": false
        },
        {
            "source_path": "articles/virtual-machines/virtual-machines-windows-n-series-driver-setup.md",
            "redirect_url": "/azure/virtual-machines/windows/n-series-driver-setup",
            "redirect_document_id": false
        },
        {
            "source_path": "articles/virtual-machines/virtual-machines-windows-network-overview.md",
            "redirect_url": "/azure/virtual-machines/windows/network-overview",
            "redirect_document_id": false
        },
        {
            "source_path": "articles/virtual-machines/virtual-machines-windows-nsg-quickstart-portal.md",
            "redirect_url": "/azure/virtual-machines/windows/nsg-quickstart-portal",
            "redirect_document_id": false
        },
        {
            "source_path": "articles/virtual-machines/virtual-machines-windows-nsg-quickstart-powershell.md",
            "redirect_url": "/azure/virtual-machines/windows/nsg-quickstart-powershell",
            "redirect_document_id": false
        },
        {
            "source_path": "articles/virtual-machines/virtual-machines-windows-on-prem-to-azure.md",
            "redirect_url": "/azure/virtual-machines/windows/on-prem-to-azure",
            "redirect_document_id": false
        },
        {
            "source_path": "articles/virtual-machines/virtual-machines-windows-overview.md",
            "redirect_url": "/azure/virtual-machines/windows/overview",
            "redirect_document_id": false
        },
        {
            "source_path": "articles/virtual-machines/virtual-machines-windows-planned-maintenance-schedule.md",
            "redirect_url": "/azure/virtual-machines/windows/planned-maintenance-schedule",
            "redirect_document_id": false
        },
        {
            "source_path": "articles/virtual-machines/virtual-machines-windows-policy.md",
            "redirect_url": "/azure/virtual-machines/windows/policy",
            "redirect_document_id": false
        },
        {
            "source_path": "articles/virtual-machines/virtual-machines-windows-planned-maintenance.md",
            "redirect_url": "/azure/virtual-machines/windows/planned-maintenance",
            "redirect_document_id": false
        },
        {
            "source_path": "articles/virtual-machines/virtual-machines-windows-portal-create-fqdn.md",
            "redirect_url": "/azure/virtual-machines/windows/portal-create-fqdn",
            "redirect_document_id": false
        },
        {
            "source_path": "articles/virtual-machines/virtual-machines-windows-portal-sql-alwayson-availability-groups-manual.md",
            "redirect_url": "/azure/virtual-machines/windows/sql/virtual-machines-windows-portal-sql-availability-group-overview",
            "redirect_document_id": false
        },
        {
            "source_path": "articles/virtual-machines/virtual-machines-windows-portal-sql-alwayson-availability-groups.md",
            "redirect_url": "/azure/virtual-machines/windows/sql/virtual-machines-windows-portal-sql-alwayson-availability-groups",
            "redirect_document_id": false
        },
        {
            "source_path": "articles/virtual-machines/virtual-machines-windows-portal-sql-alwayson-int-listener.md",
            "redirect_url": "/azure/virtual-machines/windows/sql/virtual-machines-windows-portal-sql-alwayson-int-listener",
            "redirect_document_id": false
        },
        {
            "source_path": "articles/virtual-machines/virtual-machines-windows-portal-sql-availability-group-dr.md",
            "redirect_url": "/azure/virtual-machines/windows/sql/virtual-machines-windows-portal-sql-availability-group-dr",
            "redirect_document_id": false
        },
        {
            "source_path": "articles/virtual-machines/virtual-machines-windows-portal-sql-availability-group-overview.md",
            "redirect_url": "/azure/virtual-machines/windows/sql/virtual-machines-windows-portal-sql-availability-group-overview",
            "redirect_document_id": false
        },
        {
            "source_path": "articles/virtual-machines/virtual-machines-windows-portal-sql-availability-group-prereq.md",
            "redirect_url": "/azure/virtual-machines/windows/sql/virtual-machines-windows-portal-sql-availability-group-prereq",
            "redirect_document_id": false
        },
        {
            "source_path": "articles/virtual-machines/virtual-machines-windows-portal-sql-availability-group-tutorial.md",
            "redirect_url": "/azure/virtual-machines/windows/sql/virtual-machines-windows-portal-sql-availability-group-tutorial",
            "redirect_document_id": false
        },
        {
            "source_path": "articles/virtual-machines/virtual-machines-windows-portal-sql-ps-alwayson-int-listener.md",
            "redirect_url": "/azure/virtual-machines/windows/sql/virtual-machines-windows-portal-sql-ps-alwayson-int-listener",
            "redirect_document_id": false
        },
        {
            "source_path": "articles/virtual-machines/virtual-machines-windows-powershell-samples.md",
            "redirect_url": "/azure/virtual-machines/windows/powershell-samples",
            "redirect_document_id": false
        },
        {
            "source_path": "articles/virtual-machines/virtual-machines-windows-portal-sql-server-provision.md",
            "redirect_url": "/azure/virtual-machines/windows/sql/virtual-machines-windows-portal-sql-server-provision",
            "redirect_document_id": false
        },
        {
            "source_path": "articles/virtual-machines/virtual-machines-windows-prepare-for-upload-vhd-image.md",
            "redirect_url": "/azure/virtual-machines/windows/prepare-for-upload-vhd-image",
            "redirect_document_id": false
        },
        {
            "source_path": "articles/virtual-machines/virtual-machines-windows-ps-common-network-ref.md",
            "redirect_url": "/azure/virtual-machines/windows/ps-common-network-ref",
            "redirect_document_id": false
        },
        {
            "source_path": "articles/virtual-machines/virtual-machines-windows-ps-common-ref.md",
            "redirect_url": "/azure/virtual-machines/windows/ps-common-ref",
            "redirect_document_id": false
        },
        {
            "source_path": "articles/virtual-machines/virtual-machines-windows-ps-create.md",
            "redirect_url": "virtual-machines-windows-quick-create-powershell",
            "redirect_document_id": false
        },
        {
            "source_path": "articles/virtual-machines/virtual-machines-windows-ps-extensions-diagnostics.md",
            "redirect_url": "/azure/virtual-machines/windows/ps-extensions-diagnostics",
            "redirect_document_id": false
        },
        {
            "source_path": "articles/virtual-machines/virtual-machines-windows-ps-hybrid-cloud-test-env-sim.md",
            "redirect_url": "/azure/virtual-machines/windows/ps-hybrid-cloud-test-env-sim",
            "redirect_document_id": false
        },
        {
            "source_path": "articles/virtual-machines/virtual-machines-windows-ps-hybrid-cloud-test-env-lob.md",
            "redirect_url": "/azure/virtual-machines/windows/ps-hybrid-cloud-test-env-lob",
            "redirect_document_id": false
        },
        {
            "source_path": "articles/virtual-machines/virtual-machines-windows-ps-manage.md",
            "redirect_url": "/azure/virtual-machines/windows/tutorial-manage-vm",
            "redirect_document_id": false
        },
        {
            "source_path": "articles/virtual-machines/virtual-machines-windows-ps-migration-classic-resource-manager.md",
            "redirect_url": "/azure/virtual-machines/windows/migration-classic-resource-manager-ps",
            "redirect_document_id": false
        },
        {
            "source_path": "articles/virtual-machines/virtual-machines-windows-ps-sql-create.md",
            "redirect_url": "/azure/virtual-machines/windows/sql/virtual-machines-windows-ps-sql-create",
            "redirect_document_id": false
        },
        {
            "source_path": "articles/virtual-machines/virtual-machines-windows-ps-sql-keyvault.md",
            "redirect_url": "/azure/virtual-machines/windows/sql/virtual-machines-windows-ps-sql-keyvault",
            "redirect_document_id": false
        },
        {
            "source_path": "articles/virtual-machines/virtual-machines-windows-ps-template.md",
            "redirect_url": "/azure/virtual-machines/windows/ps-template",
            "redirect_document_id": false
        },
        {
            "source_path": "articles/virtual-machines/virtual-machines-windows-quick-create-cli.md",
            "redirect_url": "/azure/virtual-machines/windows/quick-create-cli",
            "redirect_document_id": false
        },
        {
            "source_path": "articles/virtual-machines/virtual-machines-windows-quick-create-portal.md",
            "redirect_url": "/azure/virtual-machines/windows/quick-create-portal",
            "redirect_document_id": false
        },
        {
            "source_path": "articles/virtual-machines/virtual-machines-windows-quick-create-powershell.md",
            "redirect_url": "/azure/virtual-machines/windows/quick-create-powershell",
            "redirect_document_id": false
        },
        {
            "source_path": "articles/virtual-machines/virtual-machines-windows-redeploy-to-new-node.md",
            "redirect_url": "/azure/virtual-machines/windows/redeploy-to-new-node",
            "redirect_document_id": false
        },
        {
            "source_path": "articles/virtual-machines/virtual-machines-windows-regions-and-availability.md",
            "redirect_url": "/azure/virtual-machines/windows/regions-and-availability",
            "redirect_document_id": false
        },
        {
            "source_path": "articles/virtual-machines/virtual-machines-windows-reset-local-password-without-agent.md",
            "redirect_url": "/azure/virtual-machines/windows/reset-local-password-without-agent",
            "redirect_document_id": false
        },
        {
            "source_path": "articles/virtual-machines/virtual-machines-windows-resize-vm.md",
            "redirect_url": "/azure/virtual-machines/windows/resize-vm",
            "redirect_document_id": false
        },
        {
            "source_path": "articles/virtual-machines/virtual-machines-windows-reset-rdp.md",
            "redirect_url": "/azure/virtual-machines/windows/reset-rdp",
            "redirect_document_id": false
        },
        {
            "source_path": "articles/virtual-machines/virtual-machines-windows-restart-resize-error-troubleshooting.md",
            "redirect_url": "/azure/virtual-machines/windows/restart-resize-error-troubleshooting",
            "redirect_document_id": false
        },
        {
            "source_path": "articles/virtual-machines/virtual-machines-windows-sap-cal-ides-erp6-ehp7-sp3-sql.md",
            "redirect_url": "/azure/virtual-machines/workloads/sap/cal-ides-erp6-erp7-sp3-sql",
            "redirect_document_id": false
        },
        {
            "source_path": "articles/virtual-machines/virtual-machines-windows-sap-dbms-guide.md",
            "redirect_url": "/azure/virtual-machines/workloads/sap/dbms-guide",
            "redirect_document_id": false
        },
        {
            "source_path": "articles/virtual-machines/virtual-machines-windows-sap-deployment-guide.md",
            "redirect_url": "/azure/virtual-machines/workloads/sap/deployment-guide",
            "redirect_document_id": false
        },
        {
            "source_path": "articles/virtual-machines/virtual-machines-windows-sap-get-started.md",
            "redirect_url": "/azure/virtual-machines/workloads/sap/get-started",
            "redirect_document_id": false
        },
        {
            "source_path": "articles/virtual-machines/virtual-machines-windows-sap-high-availability-guide.md",
            "redirect_url": "/azure/virtual-machines/workloads/sap/high-availability-guide",
            "redirect_document_id": false
        },
        {
            "source_path": "articles/virtual-machines/virtual-machines-windows-sap-high-availability-multi-sid.md",
            "redirect_url": "/azure/virtual-machines/workloads/sap/high-availability-multi-sid",
            "redirect_document_id": false
        },
        {
            "source_path": "articles/virtual-machines/virtual-machines-windows-sap-planning-guide.md",
            "redirect_url": "/azure/virtual-machines/workloads/sap/planning-guide",
            "redirect_document_id": false
        },
        {
            "source_path": "articles/virtual-machines/virtual-machines-windows-sharepoint-farm.md",
            "redirect_url": "/azure/virtual-machines/windows/sharepoint-farm",
            "redirect_document_id": false
        },
        {
            "source_path": "articles/virtual-machines/virtual-machines-windows-sizes-compute.md",
            "redirect_url": "/azure/virtual-machines/windows/sizes-compute",
            "redirect_document_id": false
        },
        {
            "source_path": "articles/virtual-machines/virtual-machines-windows-multiple-vms.md",
            "redirect_url": "/azure/virtual-machines/windows/multiple-vms",
            "redirect_document_id": false
        },
        {
            "source_path": "articles/virtual-machines/virtual-machines-windows-sizes-general.md",
            "redirect_url": "/azure/virtual-machines/windows/sizes-general",
            "redirect_document_id": false
        },
        {
            "source_path": "articles/virtual-machines/virtual-machines-windows-sizes-memory.md",
            "redirect_url": "/azure/virtual-machines/windows/sizes-memory",
            "redirect_document_id": false
        },
        {
            "source_path": "articles/virtual-machines/virtual-machines-windows-sizes-gpu.md",
            "redirect_url": "/azure/virtual-machines/windows/sizes-gpu",
            "redirect_document_id": false
        },
        {
            "source_path": "articles/virtual-machines/virtual-machines-windows-sizes-hpc.md",
            "redirect_url": "/azure/virtual-machines/windows/sizes-hpc",
            "redirect_document_id": false
        },
        {
            "source_path": "articles/virtual-machines/virtual-machines-windows-sizes.md",
            "redirect_url": "/azure/virtual-machines/windows/sizes",
            "redirect_document_id": false
        },
        {
            "source_path": "articles/virtual-machines/virtual-machines-windows-snapshot-copy-managed-disk.md",
            "redirect_url": "/azure/virtual-machines/windows/snapshot-copy-managed-disk",
            "redirect_document_id": false
        },
        {
            "source_path": "articles/virtual-machines/virtual-machines-windows-sql-automated-backup.md",
            "redirect_url": "/azure/virtual-machines/windows/sql/virtual-machines-windows-sql-automated-backup",
            "redirect_document_id": false
        },
        {
            "source_path": "articles/virtual-machines/virtual-machines-windows-sql-automated-patching.md",
            "redirect_url": "/azure/virtual-machines/windows/sql/virtual-machines-windows-sql-automated-patching",
            "redirect_document_id": false
        },
        {
            "source_path": "articles/virtual-machines/virtual-machines-windows-sql-connect.md",
            "redirect_url": "/azure/virtual-machines/windows/sql/virtual-machines-windows-sql-connect",
            "redirect_document_id": false
        },
        {
            "source_path": "articles/virtual-machines/virtual-machines-windows-sql-backup-recovery.md",
            "redirect_url": "/azure/virtual-machines/windows/sql/virtual-machines-windows-sql-backup-recovery",
            "redirect_document_id": false
        },
        {
            "source_path": "articles/virtual-machines/virtual-machines-windows-sql-high-availability-dr.md",
            "redirect_url": "/azure/virtual-machines/windows/sql/virtual-machines-windows-sql-high-availability-dr",
            "redirect_document_id": false
        },
        {
            "source_path": "articles/virtual-machines/virtual-machines-windows-sql-performance.md",
            "redirect_url": "/azure/virtual-machines/windows/sql/virtual-machines-windows-sql-performance",
            "redirect_document_id": false
        },
        {
            "source_path": "articles/virtual-machines/virtual-machines-windows-sql-security.md",
            "redirect_url": "/azure/virtual-machines/windows/sql/virtual-machines-windows-sql-security",
            "redirect_document_id": false
        },
        {
            "source_path": "articles/virtual-machines/virtual-machines-windows-sql-server-agent-extension.md",
            "redirect_url": "/azure/virtual-machines/windows/sql/virtual-machines-windows-sql-server-agent-extension",
            "redirect_document_id": false
        },
        {
            "source_path": "articles/virtual-machines/virtual-machines-windows-sql-server-app-patterns-dev-strategies.md",
            "redirect_url": "/azure/virtual-machines/windows/sql/virtual-machines-windows-sql-server-app-patterns-dev-strategies",
            "redirect_document_id": false
        },
        {
            "source_path": "articles/virtual-machines/virtual-machines-windows-sql-server-iaas-faq.md",
            "redirect_url": "/azure/virtual-machines/windows/sql/virtual-machines-windows-sql-server-iaas-faq",
            "redirect_document_id": false
        },
        {
            "source_path": "articles/virtual-machines/virtual-machines-windows-sql-server-iaas-overview.md",
            "redirect_url": "/azure/virtual-machines/windows/sql/virtual-machines-windows-sql-server-iaas-overview",
            "redirect_document_id": false
        },
        {
            "source_path": "articles/virtual-machines/virtual-machines-windows-sql-server-storage-configuration.md",
            "redirect_url": "/azure/virtual-machines/windows/sql/virtual-machines-windows-sql-server-storage-configuration",
            "redirect_document_id": false
        },
        {
            "source_path": "articles/virtual-machines/virtual-machines-windows-template-description.md",
            "redirect_url": "/azure/virtual-machines/windows/template-description",
            "redirect_document_id": false
        },
        {
            "source_path": "articles/virtual-machines/virtual-machines-windows-tag.md",
            "redirect_url": "/azure/virtual-machines/windows/tag",
            "redirect_document_id": false
        },
        {
            "source_path": "articles/virtual-machines/virtual-machines-windows-troubleshoot-app-connection.md",
            "redirect_url": "/azure/virtual-machines/windows/troubleshoot-app-connection",
            "redirect_document_id": false
        },
        {
            "source_path": "articles/virtual-machines/virtual-machines-windows-troubleshoot-recovery-disks-portal.md",
            "redirect_url": "/azure/virtual-machines/windows/troubleshoot-recovery-disks-portal",
            "redirect_document_id": false
        },
        {
            "source_path": "articles/virtual-machines/virtual-machines-windows-troubleshoot-rdp-connection.md",
            "redirect_url": "/azure/virtual-machines/windows/troubleshoot-rdp-connection",
            "redirect_document_id": false
        },
        {
            "source_path": "articles/virtual-machines/virtual-machines-windows-troubleshoot-deployment-new-vm.md",
            "redirect_url": "/azure/virtual-machines/windows/troubleshoot-deployment-new-vm",
            "redirect_document_id": false
        },
        {
            "source_path": "articles/virtual-machines/virtual-machines-windows-troubleshoot-recovery-disks.md",
            "redirect_url": "/azure/virtual-machines/windows/troubleshoot-recovery-disks",
            "redirect_document_id": false
        },
        {
            "source_path": "articles/virtual-machines/virtual-machines-windows-troubleshoot-specific-rdp-errors.md",
            "redirect_url": "/azure/virtual-machines/windows/troubleshoot-specific-rdp-errors",
            "redirect_document_id": false
        },
        {
            "source_path": "articles/virtual-machines/virtual-machines-windows-tutorial-manage-vm.md",
            "redirect_url": "/azure/virtual-machines/windows/tutorial-manage-vm",
            "redirect_document_id": false
        },
        {
            "source_path": "articles/virtual-machines/virtual-machines-windows-upload-generalized-managed.md",
            "redirect_url": "/azure/virtual-machines/windows/upload-generalized-managed",
            "redirect_document_id": false
        },
        {
            "source_path": "articles/virtual-machines/virtual-machines-windows-upload-image.md",
            "redirect_url": "/azure/virtual-machines/windows/upload-image",
            "redirect_document_id": false
        },
        {
            "source_path": "articles/virtual-machines/virtual-machines-windows-upload-specialized.md",
            "redirect_url": "/azure/virtual-machines/windows/upload-specialized",
            "redirect_document_id": false
        },
        {
            "source_path": "articles/virtual-machines/virtual-machines-windows-vertical-scaling-automation.md",
            "redirect_url": "/azure/virtual-machines/windows/vertical-scaling-automation",
            "redirect_document_id": false
        },
        {
            "source_path": "articles/virtual-machines/virtual-machines-windows-use-storage-sql-server-backup-restore.md",
            "redirect_url": "/azure/virtual-machines/windows/sql/virtual-machines-windows-use-storage-sql-server-backup-restore",
            "redirect_document_id": false
        },
        {
            "source_path": "articles/virtual-machines/virtual-machines-windows-vhd-copy.md",
            "redirect_url": "/azure/virtual-machines/windows/vhd-copy",
            "redirect_document_id": false
        },
        {
            "source_path": "articles/virtual-machines/virtual-machines-windows-vmss-powershell-creating.md",
            "redirect_url": "/azure/virtual-machines/windows/vmss-powershell-creating",
            "redirect_document_id": false
        },
        {
            "source_path": "articles/virtual-machines/virtual-machines-windows-winrm.md",
            "redirect_url": "/azure/virtual-machines/windows/winrm",
            "redirect_document_id": false
        },
        {
            "source_path": "articles/virtual-machines/linux/a8-a9-a10-a11-specs.md",
            "redirect_url": "/azure/virtual-machines/linux/sizes-hpc",
            "redirect_document_id": false
        },
        {
            "source_path": "articles/virtual-machines/linux/sap-hana-overview-architecture.md",
            "redirect_url": "/azure/virtual-machines/workloads/sap/hana-overview-architecture",
            "redirect_document_id": false
        },
        {
            "source_path": "articles/virtual-machines/linux/sap-hana-overview-high-availability-disaster-recovery.md",
            "redirect_url": "/azure/virtual-machines/workloads/sap/hana-overview-high-availability-disaster-recovery",
            "redirect_document_id": false
        },
        {
            "source_path": "articles/virtual-machines/linux/sap-hana-overview-infrastructure-connectivity.md",
            "redirect_url": "/azure/virtual-machines/workloads/sap/hana-overview-infrastructure-connectivity",
            "redirect_document_id": false
        },
        {
            "source_path": "articles/virtual-machines/linux/sap-hana-overview-sap-hana-installation.md",
            "redirect_url": "/azure/virtual-machines/workloads/sap/hana-installation",
            "redirect_document_id": false
        },
        {
            "source_path": "articles/virtual-machines/linux/sap-hana-overview-troubleshooting-monitoring.md",
            "redirect_url": "/azure/virtual-machines/workloads/sap/troubleshooting-monitoring",
            "redirect_document_id": false
        },
        {
            "source_path": "articles/virtual-machines/linux/tutorial-load-balance-nodejs.md",
            "redirect_url": "/azure/virtual-machines/linux/tutorial-load-balancer",
            "redirect_document_id": false
        },
        {
            "source_path": "articles/virtual-machines/linux/classic/diagnostic-extension.md",
            "redirect_url": "/azure/virtual-machines/linux/diagnostic-extension.md",
            "redirect_document_id": false
        },
        {
            "source_path": "articles/virtual-machines/workloads/sap/sap-cal-ides-erp6-ehp7-sp3-sql.md",
            "redirect_url": "/azure/virtual-machines/workloads/sap/cal-ides-erp6-erp7-sp3-sql",
            "redirect_document_id": false
        },
        {
            "source_path": "articles/virtual-machines/windows/about.md",
            "redirect_url": "/azure/virtual-machines/windows/overview",
            "redirect_document_id": false
        },
        {
            "source_path": "articles/virtual-machines/windows/capture-image.md",
            "redirect_url": "/azure/virtual-machines/windows/sa-copy-generalized",
            "redirect_document_id": false
        },
        {
            "source_path": "articles/virtual-machines/windows/create-vm-generalized.md",
            "redirect_url": "/azure/virtual-machines/windows/sa-copy-generalized",
            "redirect_document_id": false
        },
        {
            "source_path": "articles/virtual-machines/windows/csharp-manage.md",
            "redirect_url": "/azure/virtual-machines/windows/csharp",
            "redirect_document_id": false
        },
        {
            "source_path": "articles/virtual-machines/windows/generalize-vhd.md",
            "redirect_url": "/azure/virtual-machines/windows/upload-generalized-managed",
            "redirect_document_id": false
        },
        {
            "source_path": "articles/virtual-machines/windows/sap-cal-ides-erp6-ehp7-sp3-sql.md",
            "redirect_url": "/azure/virtual-machines/workloads/sap/sap-cal-ides-erp6-ehp7-sp3-sql.md",
            "redirect_document_id": false
        },
        {
            "source_path": "articles/virtual-machines/windows/sap-high-availability-guide.md",
            "redirect_url": "/azure/virtual-machines/workloads/sap/sap-high-availability-guide.md",
            "redirect_document_id": false
        },
        {
            "source_path": "articles/virtual-machines/windows/sap-high-availability-multi-sid.md",
            "redirect_url": "/azure/virtual-machines/workloads/sap/sap-high-availability-multi-sid.md",
            "redirect_document_id": false
        },
        {
            "source_path": "articles/virtual-machines/windows/classic/configure-oracle-data-guard.md",
            "redirect_url": "/azure/virtual-machines/workloads/oracle/configuring-oracle-dataguard",
            "redirect_document_id": false
        },
        {
            "source_path": "articles/virtual-machines/windows/classic/configure-oracle-goldengate.md",
            "redirect_url": "/azure/virtual-machines/workloads/oracle/configure-oracle-golden-gate",
            "redirect_document_id": false
        },
        {
            "source_path": "articles/virtual-machines/windows/classic/oracle-considerations.md",
            "redirect_url": "/azure/virtual-machines/workloads/oracle/oracle-considerations",
            "redirect_document_id": false
        },
        {
            "source_path": "articles/virtual-machines/windows/classic/oracle-images.md",
            "redirect_url": "/azure/virtual-machines/workloads/oracle/oracle-considerations",
            "redirect_document_id": false
        },
        {
            "source_path": "articles/virtual-machines/windows/classic/portal-sql-alwayson-availability-groups.md",
            "redirect_url": "/azure/virtual-machines/windows/sqlclassic/virtual-machines-windows-classic-portal-sql-alwayson-availability-groups",
            "redirect_document_id": false
        },
        {
            "source_path": "articles/virtual-machines/windows/classic/ps-sql-alwayson-availability-groups.md",
            "redirect_url": "/azure/virtual-machines/windows/sqlclassic/virtual-machines-windows-classic-ps-sql-alwayson-availability-groups",
            "redirect_document_id": false
        },
        {
            "source_path": "articles/virtual-machines/windows/classic/ps-sql-bi.md",
            "redirect_url": "/azure/virtual-machines/windows/sqlclassic/virtual-machines-windows-classic-ps-sql-bi",
            "redirect_document_id": false
        },
        {
            "source_path": "articles/virtual-machines/windows/classic/ps-sql-create.md",
            "redirect_url": "/azure/virtual-machines/windows/sqlclassic/virtual-machines-windows-classic-ps-sql-create",
            "redirect_document_id": false
        },
        {
            "source_path": "articles/virtual-machines/windows/classic/ps-sql-ext-listener.md",
            "redirect_url": "/azure/virtual-machines/windows/sqlclassic/virtual-machines-windows-classic-ps-sql-ext-listener",
            "redirect_document_id": false
        },
        {
            "source_path": "articles/virtual-machines/windows/classic/ps-sql-int-listener.md",
            "redirect_url": "/azure/virtual-machines/windows/sqlclassic/virtual-machines-windows-classic-ps-sql-int-listener",
            "redirect_document_id": false
        },
        {
            "source_path": "articles/virtual-machines/windows/classic/ps-sql-keyvault.md",
            "redirect_url": "/azure/virtual-machines/windows/sqlclassic/virtual-machines-windows-classic-ps-sql-keyvault",
            "redirect_document_id": false
        },
        {
            "source_path": "articles/virtual-machines/windows/classic/ps-sql-report.md",
            "redirect_url": "/azure/virtual-machines/windows/sqlclassic/virtual-machines-windows-classic-ps-sql-report",
            "redirect_document_id": false
        },
        {
            "source_path": "articles/virtual-machines/windows/classic/sql-automated-backup.md",
            "redirect_url": "/azure/virtual-machines/windows/sqlclassic/virtual-machines-windows-classic-sql-automated-backup",
            "redirect_document_id": false
        },
        {
            "source_path": "articles/virtual-machines/windows/classic/sql-automated-patching.md",
            "redirect_url": "/azure/virtual-machines/windows/sqlclassic/virtual-machines-windows-classic-sql-automated-patching",
            "redirect_document_id": false
        },
        {
            "source_path": "articles/virtual-machines/windows/classic/sql-connect.md",
            "redirect_url": "/azure/virtual-machines/windows/sqlclassic/virtual-machines-windows-classic-sql-connect",
            "redirect_document_id": false
        },
        {
            "source_path": "articles/virtual-machines/windows/classic/sql-onprem-availability.md",
            "redirect_url": "/azure/virtual-machines/windows/sqlclassic/virtual-machines-windows-classic-sql-onprem-availability",
            "redirect_document_id": false
        },
        {
            "source_path": "articles/virtual-machines/windows/classic/sql-server-agent-extension.md",
            "redirect_url": "/azure/virtual-machines/windows/sqlclassic/virtual-machines-windows-classic-sql-server-agent-extension",
            "redirect_document_id": false
        },
        {
            "source_path": "articles/virtual-machines/windows/classic/sql-server-premium-storage.md",
            "redirect_url": "/azure/virtual-machines/windows/sqlclassic/virtual-machines-windows-classic-sql-server-premium-storage",
            "redirect_document_id": false
        },
        {
            "source_path": "articles/virtual-machines/windows/classic/sql-server-reportviewer.md",
            "redirect_url": "/azure/virtual-machines/windows/sqlclassic/virtual-machines-windows-classic-sql-server-reportviewer",
            "redirect_document_id": false
        },
        {
            "source_path": "articles/virtual-machines/windows/sql/virtual-machines-windows-portal-sql-alwayson-availability-groups-manual.md",
            "redirect_url": "/azure/virtual-machines/windows/sql/virtual-machines-windows-portal-sql-availability-group-overview",
            "redirect_document_id": false
        },
        {
            "source_path": "articles/media-services/media-services-rest-connect-programmatically.md",
            "redirect_url": "/azure/media-services/media-services-use-aad-auth-to-access-ams-api",
            "redirect_document_id": false
        },
        {
            "source_path": "articles/media-services/media-services-dotnet-connect-programmatically.md",
            "redirect_url": "/azure/media-services/media-services-use-aad-auth-to-access-ams-api",
            "redirect_document_id": false
        },
        {
            "source_path": "articles/active-directory/fundamentals-identity.md",
            "redirect_url": "/azure/active-directory/identity-fundamentals",
            "redirect_document_id": false
        },
        {
            "source_path": "articles/active-directory/active-directory-editions.md",
            "redirect_url": "/azure/active-directory/active-directory-whatis",
            "redirect_document_id": false
        },
        {
            "source_path": "articles/active-directory/active-directory-saas-linkedinlookup-tutorial.md",
            "redirect_url": "/azure/active-directory/active-directory-saas-tutorial-list",
            "redirect_document_id": false
        },
        {
            "source_path": "articles/active-directory/active-directory-saas-linkedinlookup-provisioning-tutorial.md",
            "redirect_url": "/azure/active-directory/active-directory-saas-tutorial-list",
            "redirect_document_id": false
        },
        {
            "source_path": "articles/active-directory/active-directory-reporting-guide-classic-portal.md",
            "redirect_url": "/azure/active-directory/active-directory-reporting-azure-portal",
            "redirect_document_id": false
        },
        {
<<<<<<< HEAD
            "source_path": "articles/cloud-services/cloud-services-continuous-delivery-use-vso.md",
            "redirect_url": "/azure/cloud-services/cloud-services-dotnet-continuous-delivery",
            "redirect_document_id": false
        },
        {
            "source_path": "articles/cloud-services/cloud-services-continuous-delivery-use-vso-git.md",
            "redirect_url": "/azure/cloud-services/cloud-services-dotnet-continuous-delivery",
            "redirect_document_id": false
        }

=======
            "source_path": "articles/monitoring-and-diagnostics/insights-how-to-use-diagnostics.md",
            "redirect_url": "/azure/monitoring-and-diagnostics/monitoring-get-started",
            "redirect_document_id": false
        },
        {   "source_path": "articles/active-directory/active-directory-reporting-irregular-sign-in-activity.md",
            "redirect_url": "/azure/active-directory/active-directory-reporting-migration",
            "redirect_document_id": false
        },
        {
            "source_path": "articles/active-directory/active-directory-reporting-sign-ins-after-multiple-failures.md",
            "redirect_url": "/azure/active-directory/active-directory-reporting-migration",
            "redirect_document_id": false
        },
        {
            "source_path": "articles/active-directory/active-directory-reporting-sign-ins-from-ip-addresses-with-suspicious-activity.md",
            "redirect_url": "/azure/active-directory/active-directory-reporting-migration",
            "redirect_document_id": false
        },
        {
            "source_path": "articles/active-directory/active-directory-reporting-sign-ins-from-multiple-geographies.md",
            "redirect_url": "/azure/active-directory/active-directory-reporting-migration",
            "redirect_document_id": false
        },
        {
            "source_path": "articles/active-directory/active-directory-reporting-sign-ins-from-possibly-infected-devices.md",
            "redirect_url": "/azure/active-directory/active-directory-reporting-migration",
            "redirect_document_id": false
        },    
        {
            "source_path": "articles/active-directory/active-directory-reporting-sign-ins-from-unknown-sources.md",
            "redirect_url": "/azure/active-directory/active-directory-reporting-migration",
            "redirect_document_id": false
        },        
        {
            "source_path": "articles/active-directory/active-directory-reporting-users-with-anomalous-sign-in-activity.md",
            "redirect_url": "/azure/active-directory/active-directory-reporting-migration",
            "redirect_document_id": false
        },            
        {
            "source_path": "articles/active-directory/active-directory-reporting-latencies.md",
            "redirect_url": "/azure/active-directory/active-directory-reporting-latencies-azure-portal",
            "redirect_document_id": false
        },                
        {
            "source_path": "articles/active-directory/active-directory-reporting-audit-events.md",
            "redirect_url": "/azure/active-directory/active-directory-reporting-activity-audit-logs",
            "redirect_document_id": false
        },                    
        {
            "source_path": "articles/active-directory/active-directory-reporting-api-prerequisites.md",
            "redirect_url": "/azure/active-directory/active-directory-reporting-api-prerequisites-azure-portal",
            "redirect_document_id": false
        },                        
        {
            "source_path": "articles/active-directory/active-directory-reporting-api-getting-started.md",
            "redirect_url": "/azure/active-directory/active-directory-reporting-api-getting-started-azure-portal",
            "redirect_document_id": false
        },                            
        {
            "source_path": "articles/active-directory/active-directory-known-networks.md",
            "redirect_url": "/azure/active-directory/active-directory-named-locations",
            "redirect_document_id": false
        },                                
        {
            "source_path": "articles/active-directory/active-directory-reporting-getting-started.md",
            "redirect_url": "/azure/active-directory/active-directory-reporting-azure-portal",
            "redirect_document_id": false
        },                                    
        {
            "source_path": "articles/active-directory/active-directory-view-access-usage-reports.md",
            "redirect_url": "/azure/active-directory/active-directory-reporting-azure-portal",
            "redirect_document_id": false
        },                                        
        {
            "source_path": "articles/active-directory/active-directory-reporting-guide.md",
            "redirect_url": "/azure/active-directory/active-directory-reporting-azure-portal",
            "redirect_document_id": false
        }                                           
>>>>>>> 836dae45
    ]
}<|MERGE_RESOLUTION|>--- conflicted
+++ resolved
@@ -8226,7 +8226,6 @@
             "redirect_document_id": false
         },
         {
-<<<<<<< HEAD
             "source_path": "articles/cloud-services/cloud-services-continuous-delivery-use-vso.md",
             "redirect_url": "/azure/cloud-services/cloud-services-dotnet-continuous-delivery",
             "redirect_document_id": false
@@ -8235,9 +8234,8 @@
             "source_path": "articles/cloud-services/cloud-services-continuous-delivery-use-vso-git.md",
             "redirect_url": "/azure/cloud-services/cloud-services-dotnet-continuous-delivery",
             "redirect_document_id": false
-        }
-
-=======
+        },
+        {
             "source_path": "articles/monitoring-and-diagnostics/insights-how-to-use-diagnostics.md",
             "redirect_url": "/azure/monitoring-and-diagnostics/monitoring-get-started",
             "redirect_document_id": false
@@ -8316,6 +8314,5 @@
             "redirect_url": "/azure/active-directory/active-directory-reporting-azure-portal",
             "redirect_document_id": false
         }                                           
->>>>>>> 836dae45
     ]
 }