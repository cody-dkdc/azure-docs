--- conflicted
+++ resolved
@@ -8395,20 +8395,12 @@
             "redirect_url": "/azure/service-fabric/service-fabric-get-started-containers",
             "redirect_document_id": false
         },
-<<<<<<< HEAD
 	    {
-=======
-        {
->>>>>>> a65e3c5b
             "source_path": "articles/sql-data-warehouse/sql-data-warehouse-load-from-sql-server-with-azcopy.md",
             "redirect_url": "/azure/sql-data-warehouse/sql-data-warehouse-overview-load",
             "redirect_document_id": false
         },
-<<<<<<< HEAD
 	    {
-=======
-        {
->>>>>>> a65e3c5b
             "source_path": "articles/application-insights/app-insights-analytics-reference.md",
             "redirect_url": "https://docs.loganalytics.io/",
             "redirect_document_id": false
