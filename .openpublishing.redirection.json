--- conflicted
+++ resolved
@@ -8384,9 +8384,6 @@
             "source_path": "articles/service-fabric/service-fabric-diagnostics-how-to-setup-lad.md",
             "redirect_url": "/azure/service-fabric/service-fabric-diagnostics-event-aggregation-lad",
             "redirect_document_id": false
-<<<<<<< HEAD
-        }                                               
-=======
         },
         {
             "source_path": "articles/storage/storage-cannot-delete-storage-account-container-vhd.md",
@@ -9164,6 +9161,5 @@
             "redirect_document_id": false
         }    
     
->>>>>>> 60c1ab78
     ]
 }