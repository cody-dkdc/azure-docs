<properties umbracoNaviHide="0" pageTitle="Provisioning a SQL Server Virtual Machine on Windows Azure" metaKeywords="Windows Azure , cloud service, configure cloud service" metaDescription="Windows Tutorials." linkid="manage-windows-how-to-guide-storage-accounts" urlDisplayName="How to: storage accounts" headerExpose="" footerExpose="" disqusComments="1" />

# Provisioning a SQL Server Virtual Machine on Windows Azure #

<div chunk="../../Shared/Chunks/disclaimer.md" />

The Windows Azure virtual machine gallery provides Windows Azure virtual machine images of Microsoft Windows Server 2008 R2, Service Pack 1 (64-bit) with a complete 64-bit installation of SQL Server. You can select one of the virtual machine images from the gallery and with a few clicks you can provision the virtual machine to your Windows Azure environment.

To upload your own virtual machine image instead of using an image from the gallery, see [Creating and Uploading a Virtual Hard Drive that Contains the Windows Server Operating System](../upload-a-vhd/).

In this tutorial you will:

- [Connect to the Windows Azure management portal and provision a virtual machine from the gallery](#Provision)
- [Open the virtual machine using Remote Desktop and complete setup](#RemoteDesktop)
- [Complete configuration steps to connect to the virtual machine using SQL Server Management Studio on another computer](#SSMS)
- [Optional next steps](#Optional)

<h2 id="Provision">Connect to the Windows Azure management portal and provision a virtual machine from the gallery</h2>

1. Log in to the [Windows Azure (Preview) Management Portal](http://manage.windowsazure.com) using your account. If you do not have a Windows Azure account, visit [Windows Azure 3 Month free trial](http://www.windowsazure.com/en-us/pricing/free-trial/).
	![Connect to Portal] [Image1]
2. On the Windows Azure Management Portal, at the bottom left of the web page, click **+NEW**, click **VIRTUAL MACHINE**, and then click **FROM GALLERY**.

	![Open the gallery] [Image2]

3. Select a virtual machine image containing SQL Server, and then click the next arrow at the bottom right of the page. For information about licensing, see [License Mobility Through Software Assurance](http://www.microsoft.com/licensing/software-assurance/license-mobility.aspx).

    <div class="dev-callout"> 
    <b>Note</b> 
    <p>The evaluation edition is available for testing but cannot be upgraded to a per-hour paid edition.</p> 
    </div>

	![Open the gallery] [Image3]


4. On the **VM Configuration** page, provide the following information:
- Provide a **VIRTUAL MACHINE NAME**.
- Leave the **NEW USER NAME** box as Administrator.
- In the **NEW PASSWORD** box, type a strong password. [Strong Passwords](http://msdn.microsoft.com/en-us/library/ms161962.aspx)
- In the **CONFIRM PASSWORD** box, retype the password.
- Select the appropriate **SIZE** from the drop down list. 

    <div class="dev-callout"> 
    <b>Note</b> 
    <p>Considerations related to size:
	<ul>
		<li>Medium is the smallest size recommended for production workloads.</li> 
		<li>Select Large or Extra Large when using SQL Server Enterprise Edition.</li>
		<li>The size selected limits the number of disks you can configure. (Extra Small &lt;= 1, Small &lt;= 2, Medium &lt;= 4, Large &lt;= 8, Extra Large &lt;= 16)</li></ul>
    </p> 
    </div>

   Click the next arrow in the bottom left (->) to continue.

	![VM Configuration] [Image4]



5. On **VM Mode** page, provide the following information:
- Select **Standalone Virtual Machine**.
- In the **DNS NAME** box, provide the first portion of a DNS name of your choice, so that it completes a name in the format **TESTNAME.cloudapp.net** 
- In the **REGION/AFFINITY GROUP/VIRTUAL NETWORK** box, select a region where this virtual image will be hosted.

   Click the next arrow to continue.

	![VM Mode] [Image5]

6. On the **VM Options** page:
- In the **AVAILABILITY SET** box, select **(none)**. 
- Read and accept the legal terms.

	![VM Options] [Image6]

7. Click the check mark in the bottom right corner to continue.

8. Wait while Windows Azure prepares your virtual machine. Expect the virtual machine status to proceed through:

- Starting (Provisioning)
- Stopped
- Starting (Provisioning)
- Running (Provisioning)
- Running

	![VM Options] [Image7]

<h2 id="RemoteDesktop">Open the virtual machine using Remote Desktop and complete setup</h2>

<<<<<<< HEAD
1. When provisionion completes, click on the name of your virtual machine to go to the DASHBOARD page. At the bottom of the page, click **Connect**.
=======
1. When provisioning completes, click on the name of your virtual machine to go to the DASHBOARD page. At the bottom of the page, click **Connect**.
>>>>>>> 318e78ae

	![Select Dashboard Page] [Image5b]
2. Choose to open the rpd file using the Windows Remote Desktop program (`%windir%\system32\mstsc.exe`).

	![Click Open] [Image8]
3. At the **Windows Security** dialog box, provide the password for the **Administrator** account that you specified in an earlier step. (You might be asked to verify the credentials of the virtual machine.)

4. The first time you log on to this virtual machine, several processes may need to complete, including setup of your desktop, Windows updates, and completion of the Windows initial configuration tasks (sysprep). After Windows sysprep completes, SQL Server setup  completes configuration tasks. These tasks make cause a short delay while they complete. `SELECT @@SERVERNAME` may not return the correct name until SQL Server setup completes.

Once you are connected to the virtual machine with Windows Remote Desktop, the virtual machine works much like any other computer. Connect to the default instance of SQL Server with SQL Server Management Studio (running on the virtual machine) in the normal way. 

<h2 id="SSMS">Complete Configuration steps to connect to the virtual machine Using SQL Server Management Studio on another computer</h2>

Before you can connect to the instance of SQL Server from the internet, you must complete the following tasks as described in the sections that follow:

- [Create a TCP endpoint for the virtual machine](#Endpoint)
- [Open TCP ports in the Windows firewall](#FW)
- [Configure SQL Server to listen on the TCP protocol](#TCP)
- [Configure SQL Server for mixed mode authentication](#Mixed)
- [Create SQL Server authentication logins](#Logins)
- [Determine the DNS name of the virtual machine](#DNS)
- [Connect to the Database Engine from another computer](#Connect)

The connection path is summarized by the following diagram:

![Connecting to a SQL Server virtual machine][Image8b]

<h3 id="Endpoint">Create a TCP endpoint for the virtual machine</h3>

<<<<<<< HEAD
The virtual machine must have an endpoint to listen for incoming TCP communication. This  Windows Azure configuration step, directs incoming TCP port traffic to a TCP port that is accessable to the virtual machine.
=======
The virtual machine must have an endpoint to listen for incoming TCP communication. This Windows Azure configuration step, directs incoming TCP port traffic to a TCP port that is accessible to the virtual machine.
>>>>>>> 318e78ae

1. On the Windows Azure Management Portal, click on **VIRTUAL MACHINES**.

	![Select VM] [Image26]

2. Click on your newly created virtual machine. Information about your virtual machine is presented.

	![Click the VM] [Image27]

3. Near the top of the page, select the **ENDPOINTS** page, and then at the bottom of the page, click **ADD ENDPOINT**.

	![Click ADD ENDPOINT] [Image28]

4. On the **Add Endpoint to Virtual Machine** page, click **Add Endpoint**, and then click the Next arrow to continue.

	![Click Add endpoint] [Image29]
<<<<<<< HEAD

5. On the **New Endpoint Details** page, provide the following information.

- In the **NAME** box, provide a name for the endpoint.
- In the **PROTOCOL** box, select **TCP**.
- In the **PUBLIC PORT** box, type **1433** or a number of your choice. This is the TCP port receiveing incoming TCP traffic. SQL Server typically uses TCP port 1433 which is the default port used by Management Studio. Since it is often a target for malicious users, many organizations select a differnt port number.
- In the **PRIVATE PORT** box, type **1433**. You may select another number if you wish. 

	![Endpoint screen] [Image30]

7. Click the check mark to continue. The endpoint is created.

	![VM with Endpoint] [Image31]

=======

5. On the **New Endpoint Details** page, provide the following information.

- In the **NAME** box, provide a name for the endpoint.
- In the **PROTOCOL** box, select **TCP**.
- In the **PUBLIC PORT** box, type **1433** or a number of your choice. This is the TCP port receiving incoming TCP traffic. SQL Server typically uses TCP port 1433 which is the default port used by Management Studio. Since it is often a target for malicious users, many organizations select a different port number.
- In the **PRIVATE PORT** box, type **1433**. You may select another number if you wish. 

	![Endpoint screen] [Image30]

6. Click the check mark to continue. The endpoint is created.

	![VM with Endpoint] [Image31]

>>>>>>> 318e78ae
<h3 id="FW">Open TCP ports in the Windows firewall for the default instance of the Database Engine</h3>

1. On the Start menu, click **Run**, type **WF.msc**, and then click **OK**.


    ![Start the Firewall Program] [Image12]
2. In the **Windows Firewall with Advanced Security**, in the left pane, right-click **Inbound Rules**, and then click **New Rule** in the action pane.

    ![New Rule] [Image13]

3. In the **Rule Type** dialog box, select **Port**, and then click **Next**.

4. In the **Protocol and Ports** dialog box, select **TCP**. Select **Specific local ports**, and then type the port number of the instance of the Database Engine (**1433** for the default instance or your choice for the private port in the endpoint step). 

    ![TCP Port 1433] [Image14]

5. Click **Next**.

6. In the **Action** dialog box, select **Allow the connection**, and then click **Next**.

    **Security Note:** Selecting **Allow the connection if it is secure** can provide additional security. Select this option if you want to configure additional security options in your environment.

    ![Allow Connections] [Image15]

7. In the **Profile** dialog box, select **Public**, and then click **Next**. 

    **Security Note:**  Selecting **Public** allows access over the internet. Whenever possible, select a more restrictive profile.

    ![Public Profile] [Image16]

8. In the **Name** dialog box, type a name and description for this rule, and then click **Finish**.

    ![Rule Name] [Image17]

Open additional ports for other components as needed. For more information, see [Configuring the Windows Firewall to Allow SQL Server Access](http://msdn.microsoft.com/en-us/library/cc646023.aspx).


<h3 id="TCP">Configure SQL Server to listen on the TCP protocol</h3>

This step might already be complete.

1. While connected to the virtual machine by using Remote Desktop, on the Start menu, click **All Programs**, click **Microsoft SQL Server** *version*, click **Configuration Tools**, and then click **SQL Server Configuration Manager**.

    ![Open SSCM] [Image9]

2. In SQL Server Configuration Manager, in the console pane, expand **SQL Server Network Configuration**.

3. In the console pane, click **Protocols for _instance name_**. (The default instance is **Protocols for MSSQLSERVER**.)

4. In the details pane, right-click TCP, and then click **Enable** .

    ![Enable TCP] [Image10]

5. In the console pane, click **SQL Server Services**. (Restarting the Database Engine can be postponed until completion of the next step.)

6. In the details pane, right-click **SQL Server (_instance name_)** (the default instance is **SQL Server (MSSQLSERVER)**), and then click **Restart**, to stop and restart the instance of SQL Server. 

    ![Restart Database Engine] [Image11]

7. Close SQL Server Configuration Manager.

For more information about enabling protocols for the SQL Server Database Engine, see [Enable or Disable a Server Network Protocol](http://msdn.microsoft.com/en-us/library/ms191294.aspx).

<h3 id="Mixed">Configure SQL Server for mixed mode authentication</h3>

The SQL Server Database Engine cannot use Windows Authentication without domain environment. To connect to the Database Engine from another computer, configure SQL Server for mixed mode authentication. Mixed mode authentication allows both SQL Server Authentication and Windows Authentication. (Configuring mixed mode authentication might not be necessary if you have configured a Windows Azure Virtual Network. For more information about Windows Azure Virtual Network, see [Overview of Windows Azure Virtual Network](http://go.microsoft.com/fwlink/?LinkId=251117).)

1. While connected to the virtual machine by using Remote Desktop, on the Start menu, click **All Programs**, click **Microsoft SQL Server _version_**, and then click **SQL Server Management Studio**. 

    ![Start SSMS] [Image18]

The first time you open Management Studio it must create the users Management Studio environment. This may take a few moments.

2. When opening, Management Studio presents the **Connect to Server** dialog box. In the **Server name** box, type the name of the virtual machine to connect to the Database Engine  with the Object Explorer. (Instead of the virtual machine name you can also use **(local)** or a single period as the **Server name**. Select **Windows Authentication**, and leave **_your_VM_name_\Administrator** in the **User name** box. Click **Connect**.

    ![Connect to Server] [Image19]

3. In SQL Server Management Studio Object Explorer, right-click the name of the instance of SQL Server (the virtual machine name), and then click **Properties**.

    ![Server Properties] [Image20]

4. On the **Security** page, under **Server authentication**, select **SQL Server and Windows Authentication mode**, and then click **OK**.

    ![Select Authentication Mode] [Image21]

5. In the SQL Server Management Studio dialog box, click **OK** to acknowledge the requirement to restart SQL Server.

6. In Object Explorer, right-click your server, and then click **Restart**. (If SQL Server Agent is running, it must also be restarted.)

    ![Restart] [Image22]

7. In the SQL Server Management Studio dialog box, click **Yes** to agree that you want to restart SQL Server.

<h3 id="Logins">Create SQL Server authentication logins</h3>

To connect to the Database Engine from another computer you must create at least one SQL Server authentication login.

1. In SQL Server Management Studio Object Explorer, expand the folder of the server instance in which you want to create the new login.

2. Right-click the **Security** folder, point to **New**, and select **Login…**.

    ![New Login] [Image23]

3. In the **Login – New** dialog box, on the **General** page, enter the name of the new user in the **Login name** box.

4. Select **SQL Server authentication**.

5. In the **Password** box, enter a password for the new user. Enter that password again into the **Confirm Password** box.

6. To enforce password policy options for complexity and enforcement, select **Enforce password policy** (recommended). This is a default option when SQL Server authentication is selected.

7. To enforce password policy options for expiration, select **Enforce password expiration** (recommended). Enforce password policy must be selected to enable this checkbox. This is a default option when SQL Server authentication is selected.

8. To force the user to create a new password after the first time the login is used, select **User must change password at next login** (Recommended if this login is for someone else to use. If the login is for your own use, do not select this option.) Enforce password expiration must be selected to enable this checkbox. This is a default option when SQL Server authentication is selected. 

9. From the **Default database** list, select a default database for the login. **master** is the default for this option. If you have not yet created a user database, leave this set to **master**.

10. In the **Default language** list, leave **default** as the value.
    
    ![Login Properties] [Image24]

11. If this is the first login you are creating, you may want to designate this login as a SQL Server administrator. If so, on the **Server Roles** page, check **sysadmin**. 

    **Security Note:** Members of the sysadmin fixed server role have complete control of the Database Engine. You should carefully restrict membership in this role.

    ![sysadmin] [Image25]

12. Click OK.

For more information about SQL Server logins, see [Create a Login](http://msdn.microsoft.com/en-us/library/aa337562.aspx).



<h3 id="DNS">Determine the DNS name of the virtual machine</h3>

To connect to the SQL Server Database Engine from another computer you must know the Domain Name System (DNS) name of the virtual machine. (This is the name the internet uses to identify the virtual machine. You can use the IP address, but the ip address might change when Windows Azure moves resources for redundancy or maintenance. The DNS name will be stable because it can be redirected to a new IP address.)  

1. In the Windows Azure Management Portal (or from the previous step), select **VIRTUAL MACHINES**. 

2. On the **VM INSTANCES** page, in the **DNS NAME** column, find and copy the DNS name for the virtual machine which appears preceded by **http://**. (The user interface might not display the entire name, but you can right-click on it, and select copy.)

    ![DNS Name] [Image32]

### Connect to the Database Engine from another computer ###
 
1. On a computer connected to the internet, open SQL Server Management Studio.

<<<<<<< HEAD
2. In the **Connect to Server** or **Connect to Database Engine** dialog box, in the **Server name** box, enter the DNS name of the virtual machine (determined in the previous task). The format is probably similar to **TESTVM.windowsazure.net**. (Do not include http://) If you selected a port number other than 1433 as the public port number for the endpoint, include a comman and the endpoint after the DNS name, in the format *DNSName,portnumber* such as **TESTVM.windowsazure.net,55124** )
=======
2. In the **Connect to Server** or **Connect to Database Engine** dialog box, in the **Server name** box, enter the DNS name of the virtual machine (determined in the previous task). The format is probably similar to **TESTVM.windowsazure.net**. (Do not include http://) If you selected a port number other than 1433 as the public port number for the endpoint, include a comma and the endpoint after the DNS name, in the format *DNSName,portnumber* such as **TESTVM.windowsazure.net,55124** )
>>>>>>> 318e78ae

3. In the **Authentication** box, select **SQL Server Authentication**.

4. In the **Login** box, type the name of a login that you created in an earlier task.

5. In the **Password** box, type the password of the login that you create in an earlier task.

6. Click **Connect**.

    ![Connect using SSMS] [Image33]

### Connecting to the Database Engine from your application ###

If you can connect to an instance of SQL Server running on a Windows Azure virtual machine by using Management Studio, you should be able to connect by using a connection string similar to the following.

	connectionString="Server=<DNS_Name>;Integrated Security=false;User ID=<login_name>;Password=<your_password>;"providerName="System.Data.SqlClient"


#### Additional Resources ####

- [How to Troubleshoot Connecting to the SQL Server Database Engine](http://social.technet.microsoft.com/wiki/contents/articles/how-to-troubleshoot-connecting-to-the-sql-server-database-engine.aspx)

<h2 id="Optional">Optional Next Steps</h2>

### Migrate an existing database ###

Your existing database can be moved to this new instance of the Database Engine by using any of the following methods.

- Copy a database backup file to the virtual machine and then restore the database. For more information, see [Back Up and Restore of SQL Server Databases](http://msdn.microsoft.com/en-us/library/ms187048(SQL.90).aspx).
- By using a data-tier application (DAC). Either deploy a data-tier application with just the database schema or import a database along with the database data by using a BACPAC file. For more information, see [Deploy a Data-tier Application](http://msdn.microsoft.com/en-us/library/ee210569.aspx), [Import a BACPAC File to Create a New User Database](http://msdn.microsoft.com/en-us/library/hh710052.aspx), and [How to Use Data-Tier Application Import and Export with SQL Azure (en-US)](http://social.technet.microsoft.com/wiki/contents/articles/2639.how-to-use-data-tier-application-import-and-export-with-sql-azure-en-us.aspx).
- Copy the **mdf**, **ndf**, and **ldf** files to a folder on the virtual machine, and then attach the database. For more information, see [Attach a Database](http://msdn.microsoft.com/en-us/library/ms190209.aspx).
- Create scripts of the source database, and execute the scripts on this new instance of SQL Server. For more information, see [Generate and Publish Scripts Wizard](http://msdn.microsoft.com/en-us/library/bb895179.aspx).
- By using [Copy Database Wizard](http://msdn.microsoft.com/en-us/library/ms188664.aspx) in Management Studio.

**Copy files to a virtual machine**

Small files (database backups or DACPAC files) can be copied to the virtual machine using copy/paste while connected using remote desktop. To transfer large files select one of the following options.

- Upload the file to BLOB storage in the same datacenter as the virtual machine, and then RDP to the virtual machine and download the file from BLOB storage. For more information, see [Windows Azure Storage](../../fundamentals/cloud-storage/).

- Transfer files to a file system share after configuring a Windows Azure Virtual Network. For more information, see [Overview of Windows Azure Virtual Network](http://go.microsoft.com/fwlink/?LinkId=251117). 

- Transfer the file using FTP. There are multiple steps to using FTP, including configuring IIS, configuring an account in FTP, configuring a certificate for SSL, etc. For more information about FTP, see the Windows documentation for the [FTP Publishing Service](http://www.iis.net/download/FTP).

- Use a web browser to download a database from the Internet, such as downloading Adventure Works from codeplex [Download an AdventureWorks database](http://msftdbprodsamples.codeplex.com/).

For more information about migrating a database to Windows Azure, see [Guide to Migrating Existing applications and Databases to Windows Azure](http://go.microsoft.com/fwlink/?LinkId=249158).

### Turn off write caching ###

For best performance, the Database Engine requires write caching to be OFF for both data and operating system disks. OFF is the default setting for data disks, for both read and write operations. However, ON is the default write caching setting for the operating system disk. New users who are evaluating performance on a simple single disk system should configure write caching to be OFF for the operating system disk. Use PowerShell and the **Set-AzureOSDisk** cmdlet. For instructions on configuring write caching, see [How to Use PowerShell for Windows Azure](http://go.microsoft.com/fwlink/?LinkId=254236), and [Set-AzureOSDisk](http://msdnstage/en-us/library/jj152847). For setting the write caching of a data disk, see [Set-AzureDataDisk](http://msdnstage/en-us/library/jj152851).

### Create database users ###

To have access to a user database, logins that are not members of the sysadmin fixed server role must be mapped to database user. To do this you must create a database user. For more information about database users, see [Create a Database User](http://msdn.microsoft.com/en-us/library/aa337562.aspx).

### Adding additional instances of the Database Engine ###

The SQL Server setup media is saved on the virtual machine in the C:\SqlServer_11.0_Full directory. Run setup from this directory to perform any setup actions including add or remove features, add a new instance, repair the instance, etc.


###Links to additional information###

* [Getting started with SQL Server on a Windows Azure virtual machine](http://go.microsoft.com/fwlink/p/?LinkID=242213) 
* [Running SQL Server in Windows Azure Virtual Machine - Performance Guidelines for Preview](http://go.microsoft.com/fwlink/?LinkID=254744)
* [Migrating with Windows Azure Virtual Machines](http://msdn.microsoft.com/en-us/library/windowsazure/jj156159)
<<<<<<< HEAD
=======
* [Best Practices for Running SQL Server in Windows Azure Virtual Machine](http://social.technet.microsoft.com/wiki/contents/articles/11578.best-practices-for-running-sql-server-in-windows-azure-virtual-machine-en-us.aspx)
>>>>>>> 318e78ae
* [How to Attach a Data Disk to a Virtual Machine](http://www.windowsazure.com/en-us/manage/windows/how-to-guides/attach-a-disk/)
* To change the size of a VM, see [Set-AzureVMSize](http://msdn.microsoft.com/en-us/library/windowsazure/jj152814)
* [SQL Server in Windows Azure Virtual Machine Early Adoption Cook Book](http://social.technet.microsoft.com/wiki/contents/articles/11554.sql-server-in-windows-azure-virtual-machine-early-adoption-cook-book-en-us.aspx)
* [Migrating Data-Centric Applications to Windows Azure](http://msdn.microsoft.com/en-us/library/windowsazure/jj156154)
* [How to guides for Windows virtual machines](http://www.windowsazure.com/en-us/manage/windows/how-to-guides/)
* [Support policy for Microsoft SQL Server products that are running in a hardware virtualization environment](http://support.microsoft.com/kb/956893)
* [Pricing Details](https://www.windowsazure.com/en-us/pricing/details/)
* [Pricing Calculator](http://www.windowsazure.com/en-us/pricing/calculator/?scenario=virtual-machines)
* [Windows Azure Storage Service Level Agreement](http://www.microsoft.com/en-us/download/details.aspx?displaylang=en&id=6656)


[Image1]: ../media/1Login.png
[Image2]: ../media/2select-gallery.png
[Image3]: ../media/3Select-Image.png
[Image4]: ../media/4VM-Config.png
[Image5]: ../media/5VM-Mode.png
[Image5b]: ../media/5VM-Connect.png
[Image6]: ../media/6VM-Options.png
[Image7]: ../media/7VM-Provisioning.png
[Image8]: ../media/8VM-Connect.png
<<<<<<< HEAD
[Image8b]: ../media/SQLVMConnectionsOnAzure.png
=======
[Image8b]: ../media/SQLVMConnectionsOnAzure.GIF
>>>>>>> 318e78ae
[Image9]: ../media/9Click-SSCM.png
[Image10]: ../media/10Enable-TCP.png
[Image11]: ../media/11Restart.png
[Image12]: ../media/12Open-WF.png
[Image13]: ../media/13New-FW-Rule.png
[Image14]: ../media/14Port-1433.png
[Image15]: ../media/15Allow-Connection.png
[Image16]: ../media/16Public-Profile.png
[Image17]: ../media/17Rule-Name.png
[Image18]: ../media/18Start-SSMS.png
[Image19]: ../media/19Connect-to-Server.png
[Image20]: ../media/20Server-Properties.png
[Image21]: ../media/21Mixed-Mode.png
[Image22]: ../media/22Restart2.png
[Image23]: ../media/23New-Login.png
[Image24]: ../media/24Test-Login.png
[Image25]: ../media/25sysadmin.png

[Image26]: ../media/26Select-your-VM.png
[Image27]: ../media/27VM-Connect.png
[Image28]: ../media/28Add-Endpoint.png
[Image29]: ../media/29Add-Endpoint-to-VM.png
[Image30]: ../media/30Endpoint-Details.png
[Image31]: ../media/31VM-Connect.png

[Image32]: ../media/32DNS-Name.png
[Image33]: ../media/33Connect-SSMS.png<|MERGE_RESOLUTION|>--- conflicted
+++ resolved
@@ -85,11 +85,7 @@
 
 <h2 id="RemoteDesktop">Open the virtual machine using Remote Desktop and complete setup</h2>
 
-<<<<<<< HEAD
-1. When provisionion completes, click on the name of your virtual machine to go to the DASHBOARD page. At the bottom of the page, click **Connect**.
-=======
 1. When provisioning completes, click on the name of your virtual machine to go to the DASHBOARD page. At the bottom of the page, click **Connect**.
->>>>>>> 318e78ae
 
 	![Select Dashboard Page] [Image5b]
 2. Choose to open the rpd file using the Windows Remote Desktop program (`%windir%\system32\mstsc.exe`).
@@ -119,11 +115,7 @@
 
 <h3 id="Endpoint">Create a TCP endpoint for the virtual machine</h3>
 
-<<<<<<< HEAD
-The virtual machine must have an endpoint to listen for incoming TCP communication. This  Windows Azure configuration step, directs incoming TCP port traffic to a TCP port that is accessable to the virtual machine.
-=======
 The virtual machine must have an endpoint to listen for incoming TCP communication. This Windows Azure configuration step, directs incoming TCP port traffic to a TCP port that is accessible to the virtual machine.
->>>>>>> 318e78ae
 
 1. On the Windows Azure Management Portal, click on **VIRTUAL MACHINES**.
 
@@ -140,22 +132,6 @@
 4. On the **Add Endpoint to Virtual Machine** page, click **Add Endpoint**, and then click the Next arrow to continue.
 
 	![Click Add endpoint] [Image29]
-<<<<<<< HEAD
-
-5. On the **New Endpoint Details** page, provide the following information.
-
-- In the **NAME** box, provide a name for the endpoint.
-- In the **PROTOCOL** box, select **TCP**.
-- In the **PUBLIC PORT** box, type **1433** or a number of your choice. This is the TCP port receiveing incoming TCP traffic. SQL Server typically uses TCP port 1433 which is the default port used by Management Studio. Since it is often a target for malicious users, many organizations select a differnt port number.
-- In the **PRIVATE PORT** box, type **1433**. You may select another number if you wish. 
-
-	![Endpoint screen] [Image30]
-
-7. Click the check mark to continue. The endpoint is created.
-
-	![VM with Endpoint] [Image31]
-
-=======
 
 5. On the **New Endpoint Details** page, provide the following information.
 
@@ -170,7 +146,6 @@
 
 	![VM with Endpoint] [Image31]
 
->>>>>>> 318e78ae
 <h3 id="FW">Open TCP ports in the Windows firewall for the default instance of the Database Engine</h3>
 
 1. On the Start menu, click **Run**, type **WF.msc**, and then click **OK**.
@@ -318,11 +293,7 @@
  
 1. On a computer connected to the internet, open SQL Server Management Studio.
 
-<<<<<<< HEAD
-2. In the **Connect to Server** or **Connect to Database Engine** dialog box, in the **Server name** box, enter the DNS name of the virtual machine (determined in the previous task). The format is probably similar to **TESTVM.windowsazure.net**. (Do not include http://) If you selected a port number other than 1433 as the public port number for the endpoint, include a comman and the endpoint after the DNS name, in the format *DNSName,portnumber* such as **TESTVM.windowsazure.net,55124** )
-=======
 2. In the **Connect to Server** or **Connect to Database Engine** dialog box, in the **Server name** box, enter the DNS name of the virtual machine (determined in the previous task). The format is probably similar to **TESTVM.windowsazure.net**. (Do not include http://) If you selected a port number other than 1433 as the public port number for the endpoint, include a comma and the endpoint after the DNS name, in the format *DNSName,portnumber* such as **TESTVM.windowsazure.net,55124** )
->>>>>>> 318e78ae
 
 3. In the **Authentication** box, select **SQL Server Authentication**.
 
@@ -389,10 +360,7 @@
 * [Getting started with SQL Server on a Windows Azure virtual machine](http://go.microsoft.com/fwlink/p/?LinkID=242213) 
 * [Running SQL Server in Windows Azure Virtual Machine - Performance Guidelines for Preview](http://go.microsoft.com/fwlink/?LinkID=254744)
 * [Migrating with Windows Azure Virtual Machines](http://msdn.microsoft.com/en-us/library/windowsazure/jj156159)
-<<<<<<< HEAD
-=======
 * [Best Practices for Running SQL Server in Windows Azure Virtual Machine](http://social.technet.microsoft.com/wiki/contents/articles/11578.best-practices-for-running-sql-server-in-windows-azure-virtual-machine-en-us.aspx)
->>>>>>> 318e78ae
 * [How to Attach a Data Disk to a Virtual Machine](http://www.windowsazure.com/en-us/manage/windows/how-to-guides/attach-a-disk/)
 * To change the size of a VM, see [Set-AzureVMSize](http://msdn.microsoft.com/en-us/library/windowsazure/jj152814)
 * [SQL Server in Windows Azure Virtual Machine Early Adoption Cook Book](http://social.technet.microsoft.com/wiki/contents/articles/11554.sql-server-in-windows-azure-virtual-machine-early-adoption-cook-book-en-us.aspx)
@@ -413,11 +381,7 @@
 [Image6]: ../media/6VM-Options.png
 [Image7]: ../media/7VM-Provisioning.png
 [Image8]: ../media/8VM-Connect.png
-<<<<<<< HEAD
-[Image8b]: ../media/SQLVMConnectionsOnAzure.png
-=======
 [Image8b]: ../media/SQLVMConnectionsOnAzure.GIF
->>>>>>> 318e78ae
 [Image9]: ../media/9Click-SSCM.png
 [Image10]: ../media/10Enable-TCP.png
 [Image11]: ../media/11Restart.png
