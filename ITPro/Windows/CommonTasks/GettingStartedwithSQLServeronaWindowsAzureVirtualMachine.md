--- conflicted
+++ resolved
@@ -4,13 +4,9 @@
 
 # Getting started with SQL Server on a Windows Azure virtual machine
 
-<<<<<<< HEAD
-The Windows Azure virtual machine gallery provides Windows Azure virtual machine images of Microsoft Windows Server 2008 R2, Service Pack 1 (64-bit) with  a complete 64-bit installation of SQL Server. A version of this virtual machine is available with SQL Server 2012 Evaluation (64-bit). This topic describes the virtual machine that is installed from the library, and provides links to additional configuration tasks. Many of the additional tasks are described in a step-by-step tutorial on installing a virtual machine and connecting to SQL Server. To review the tutorial, see [Provision a SQL Server virtual machine on Windows Azure](http://go.microsoft.com/fwlink/p/?LinkId=248281). For most up-to-date comprehensive information, see [SQL Server in Windows Azure Virtual Machines](http://msdn.microsoft.com/en-us/library/windowsazure/jj823132.aspx).
-=======
 This topic has been moved to a [new location]((http://go.microsoft.com/fwlink/?LinkId=294720)) in the library. 
 
 For information on how to create a SQL Server virtual machine by using the platform-provided image, see [Provision a SQL Server virtual machine on Windows Azure](http://go.microsoft.com/fwlink/p/?LinkId=248281). 
->>>>>>> 6b19f931
 
 For most up-to-date comprehensive information on using SQL Server in Windows Azure Virtual Machines, see [SQL Server in Windows Azure Virtual Machines](http://go.microsoft.com/fwlink/?LinkId=294719) in the library.
 
