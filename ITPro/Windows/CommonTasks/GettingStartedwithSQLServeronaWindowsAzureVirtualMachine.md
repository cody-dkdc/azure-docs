--- conflicted
+++ resolved
@@ -14,9 +14,6 @@
 - [Next steps](#Next)
 - [Links to additional information](#Links)
 
-<<<<<<< HEAD
-<h2><a id="About"></a>About this virtual machine image</h2>
-=======
 <p></p>
 
 <div class="dev-callout"> 
@@ -26,7 +23,6 @@
 
 
 <h2 id="About">About this virtual machine image</h2>
->>>>>>> 76f7d7c9
 
 ###Windows Server 2008 R2
 
@@ -69,7 +65,7 @@
 - The Database Engine memory is set to dynamic memory configuration. Contained database authentication is off. The default language is English. Cross-database ownership chaining is off. For more settings, examine the instance of SQL Server.
 - Additional installations of SQL Server can be installed on the virtual machine, but they might require a PID (Product ID code).
 
-<h2><a id="Connect"></a>How to Connect To this Instance of SQL Server</h2>
+<h2 id="Connect">How to Connect To this Instance of SQL Server</h2>
 
 ### Connect from Management Studio running on this VM
 
@@ -114,7 +110,7 @@
 AlwaysOn availability groups are currently supported in Windows Azure Virtual Machine Preview Release without Listeners. An availability group that has one or more replicas in Windows Azure Virtual Machines cannot have a listener. Before adding a replica on a Windows Azure Virtual Machine to an on-premises availability group, drop the availability group listener. If the availability group has a listener, a failover to the replica on the Windows Azure Virtual Machine will fail. For more information about configuring AlwaysOn Availability Groups, see [SQL Server High Availability and Disaster Recovery in Windows Azure Virtual Machines](http://msdn.microsoft.com/en-us/library/windowsazure/jj870962.aspx).
 
 
-<h2><a id="Next"></a>Next steps</h2>
+<h2 id="Next">Next steps</h2>
 
 ### Migrating an existing database
 Your existing database can be moved to this new instance of the Database Engine by using any of the following methods.
@@ -161,7 +157,7 @@
 
 [How to migrate SQL Server database files and schema between virtual machines in Windows Azure](http://msdn.microsoft.com/en-us/library/windowsazure/jj898505.aspx)
 
-<h2><a id="Links"></a>Links to additional information</h2>
+<h2 id="Links">Links to additional information</h2>
 
 * [SQL Server in Windows Azure Virtual Machines](http://msdn.microsoft.com/en-us/library/windowsazure/jj823132.aspx)
 * [Provision a SQL Server virtual machine on Windows Azure](http://go.microsoft.com/fwlink/p/?LinkId=248281)
