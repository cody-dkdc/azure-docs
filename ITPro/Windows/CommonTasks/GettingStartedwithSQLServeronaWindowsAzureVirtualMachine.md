<<<<<<< HEAD
# Getting started with SQL Server on a Windows Azure virtual machine
=======
<properties umbracoNaviHide="0" pageTitle="Getting Started with SQL Server on a Windows Azure Virtual Machine" metaKeywords="Windows Azure cloud services, cloud service, configure cloud service" metaDescription="Windows Tutorials." linkid="manage-windows-how-to-guide-storage-accounts" urlDisplayName="How to: storage accounts" headerExpose="" footerExpose="" disqusComments="1" />


# Getting Started with SQL Server on a Windows Azure Virtual Machine
>>>>>>> f3fd82f2


<div chunk="../../../Shared/Chunks/disclaimer.md" />


The Windows Azure virtual machine gallery provides Windows Azure virtual machine images of Microsoft Windows Server 2008 R2, Service Pack 1 (64-bit) with  a complete 64-bit installation of SQL Server. A version of this virtual machine is available with SQL Server 2012 Evaluation (64-bit).

<div class="dev-callout"> 
<strong>Note</strong> 
<p>The evaluation edition is available for testing but cannot be upgraded to a per-hour  paid edition.</p> 
</div>

## About this virtual machine image

###Windows Server 2008 R2

- Remote Desktop is enabled for the Administrator account.
- Windows Update is enabled.
- The Windows local Administrator account is the only user on the virtual machine is the only member of the local **Administrators** group.
- The virtual machine is a member of a workgroup named WORKGROUP.
- The **Guest** account is not enabled.
- The **Windows Firewall with Advanced Security** (c:\Windows\System32\WF.msc) is turned on.
- .NET Framework version 4 is installed.
- The size of the virtual machine is specified during provisioning.
    - Medium is the smallest size recommended for normal workloads. 
    - Select Large or Extra Large when using SQL Server Enterprise Edition. 
    - The size selected limits the number of disks you can configure. (Extra Small &lt;= 1, Small &lt;= 2, Medium &lt;= 4, Large &lt;= 8, Extra Large &lt;= 16) 


###SQL Server

This SQL Server installation contains the following components.

* Database Engine
* Analysis Services
* Integration Services
* Reporting Services (configured in Native mode)
* AlwaysOn Availability Groups are available in SQL Server 2012 but need additional configuration before they can be used.
* Replication
* Full-Text and Semantic Extractions for Search (Semantic Extractions in SQL Server 2012 only)
* Data Quality Services (SQL Server 2012 only)
* Master Data Services (SQL Server 2012 only), but requires additional configuration and components (including IIS).
* PowerPivot for SharePoint is available (SQL Server 2012 only), but requires additional configuration and components (including SharePoint).
* Distributed Replay Client is available (SQL Server 2012 only), but not installed. To run setup, see **Adding Additional Instances of the Database Engine** later in this topic.
* All tools, including SQL Server Management Studio, SQL Server Configuration Manager, and the Business Intelligence Development Studio.
* Client Tools Connectivity, Client Tools SDK, and SQL Client Connectivity SDK.
* SQL Server Books Online (SQL Server 2008 R2 only)

### Database Engine configuration

- Contains a default (unnamed) instance of the SQL Server Database Engine, listening only on the shared memory protocol.
- The Database Engine is configured to use Windows Authentication only. 
- The Windows Azure user who installed the virtual machine is initially the only member of the SQL Server **sysadmin** fixed server role.
- The Database Engine memory is set to dynamic memory configuration. Contained database authentication is off. The default language is English. Cross-database ownership chaining is off. For more settings, examine the instance of SQL Server.
- Additional installations of SQL Server can be installed on the virtual machine, but they might require a PID (Product ID code).

## How to Connect To this Instance of SQL Server

### Connect from Management Studio running on this VM

In the Management Studio **Connect to server** dialog box, enter the of the virtual computer in the **Server name** box. For more information, see [Tutorial: Getting Started with the Database Engine](http://msdn.microsoft.com/en-us/library/ms345318.aspx).

### Connect from the Internet by using Management Studio

Additional configuration of SQL Server, the virtual machine, and Windows Azure is required to connect to SQL Server over the internet. For more information, see [Provision a SQL Server Virtual Machine on Windows Azure](http://go.microsoft.com/fwlink/?LinkId=251117).
 
### Connect from Management Studio running on another computer using Windows Azure Virtual Network

Windows Azure Virtual Network allows a virtual machine hosted on Windows Azure to interact more easily with your private network. There are multiple steps to properly configure the Windows Azure Virtual Network settings. Some configurations create optimal performance. Others are optimized for cost. For more information about Windows Azure Virtual Network, see [Overview of Windows Azure Virtual Network](http://go.microsoft.com/fwlink/?LinkId=251117).

- Configure a Windows Azure Virtual Network.

- Enable remote access by using SQL Server Configuration Manager to enable either the TCP or named pipes protocol and restart the Database Engine.

- Open TCP port 1433 in the Windows firewall for the default instance of the Database Engine. Open additional ports for other components as needed. For more information, see [Configuring the Windows Firewall to Allow SQL Server Access](http://msdn.microsoft.com/en-us/library/cc646023.aspx). 

Additional links to be determined.
 
### Connect from your application running on another computer

Provide a connection string similar to
	
	&lt;add name ="connection" connectionString ="Data Source=VM_Name;Integrated Security=true;" providerName ="System.Data.SqlClient"/&gt;

where VM_Name is the name you provided for this virtual machine during setup.

## Next steps

### Migrating an existing database
Your existing database can be moved to this new instance of the Database Engine by using any of the following methods.

- Restore a database backup.
- Copy the mdf, ldf, and ndf files to a folder on this virtual machine, and then attach the database.
- Create scripts of the source database, and execute the scripts on this new instance of SQL Server.
- By using Copy Database Wizard in Management Studio.

For more information about migrating a database to SQL Server on a Windows Azure virtual machine, see [Guide to Migrating Existing applications and Databases to Windows Azure](http://go.microsoft.com/fwlink/?LinkId=249158) and migration steps near the end of [Provision a SQL Server virtual machine on Windows Azure](http://go.microsoft.com/fwlink/?LinkId=251117).

### Turn off write caching

For best performance, the Database Engine requires write caching to be OFF for both data and operating system disks. OFF is the default setting for data disks, for both read and write operations. However, ON is the default write caching setting for the operating system disk. New users who are evaluating performance on a simple single disk system should configure write caching to be OFF for the operating system disk. For instructions on configuring write caching, see [How to Use PowerShell for Windows Azure](http://go.microsoft.com/fwlink/?LinkId=254236).

### Create new logins and users

Create new Windows users, SQL Server Windows Authentication logins, and database users as you would any on-premises database. If you intend to use SQL Server Authentication you must configure the Database Engine for mixed mode authentication. The sa account is currently disabled. For information about how to change the authentication mode and enable the sa account, see [Change Server Authentication Mode](http://msdn.microsoft.com/en-us/library/ms188670.aspx).

### Add additional instances of the Database Engine

The SQL Server setup media is saved on the virtual machine in the **C:\SQLServer\_&lt;version&gt;\_Full** directory. Run setup from this directory to perform any setup actions including add or remove features, add a new instance, repair the instance, etc.

## Additional information

* For a tutorial on installing a virtual machine and connecting to SQL Server, see [Provision a SQL Server virtual machine on Windows Azure](http://go.microsoft.com/fwlink/?LinkId=248281).<|MERGE_RESOLUTION|>--- conflicted
+++ resolved
@@ -1,15 +1,8 @@
-<<<<<<< HEAD
-# Getting started with SQL Server on a Windows Azure virtual machine
-=======
 <properties umbracoNaviHide="0" pageTitle="Getting Started with SQL Server on a Windows Azure Virtual Machine" metaKeywords="Windows Azure cloud services, cloud service, configure cloud service" metaDescription="Windows Tutorials." linkid="manage-windows-how-to-guide-storage-accounts" urlDisplayName="How to: storage accounts" headerExpose="" footerExpose="" disqusComments="1" />
 
-
 # Getting Started with SQL Server on a Windows Azure Virtual Machine
->>>>>>> f3fd82f2
-
 
 <div chunk="../../../Shared/Chunks/disclaimer.md" />
-
 
 The Windows Azure virtual machine gallery provides Windows Azure virtual machine images of Microsoft Windows Server 2008 R2, Service Pack 1 (64-bit) with  a complete 64-bit installation of SQL Server. A version of this virtual machine is available with SQL Server 2012 Evaluation (64-bit).
 
