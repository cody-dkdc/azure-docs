<properties umbracoNaviHide="0" pageTitle="Common tasks" metaKeywords="Windows Azure , configure cloud service" metaDescription="Windows Tutorials." linkid="manage-windows-how-to-guide-storage-accounts" urlDisplayName="How to: storage accounts" headerExpose="" footerExpose="" disqusComments="1" />
#Common tasks for Windows virtual machines

<div chunk="../../Shared/Chunks/disclaimer.md" />

###[Provisioning a SQL Server Virtual Machine on Windows Azure](/en-us/manage/windows/common-tasks/install-sql-server/)

Learn how to provision a virtual machine from the gallery, connect to the virtual machine using Remote Desktop Connection and complete Setup. Then complete configuration steps to connect to the virtual machine using SQL Server Management Studio on another computer.

###[Getting Started with SQL Server on a Windows Azure Virtual Machine](/en-us/manage/windows/common-tasks/sql-server-on-a-vm/)

Learn how to use an image from the Windows Azure virtual machine gallery. You will use images of images of Microsoft Windows Server 2008 R2, Service Pack 1 (64-bit) with  a complete 64-bit installation of SQL Server. A version of this virtual machine is available with SQL Server 2012 Evaluation (64-bit).

###[Creating and Uploading a Virtual Hard Disk that Contains the Windows Server Operating System](/en-us/manage/windows/common-tasks/upload-a-vhd/)
 
Learn how to install the Hyper-V role on your server, create the image, and then upload the image to Windows Azure. 

<<<<<<< HEAD
###[Install MongoDB on a virtual machine running Windows Server 2008 R2 in Windows Azure](/en-us/manage/windows/common-tasks/install-mongodb/)

=======
##[Install MongoDB on a virtual machine running Windows Server 2008 R2 in Windows Azure](/en-us/manage/windows/common-tasks/install-mongodb/)
>>>>>>> e87afde9

Learn how to use the Windows Azure (Preview) Management Portal to create a Windows Server 2008 R2 SP1 virtual machine from the gallery. Next connect to the virtual machine using Remote Desktop, and then install MongoDB on the virtual machine.


<|MERGE_RESOLUTION|>--- conflicted
+++ resolved
@@ -15,12 +15,7 @@
  
 Learn how to install the Hyper-V role on your server, create the image, and then upload the image to Windows Azure. 
 
-<<<<<<< HEAD
 ###[Install MongoDB on a virtual machine running Windows Server 2008 R2 in Windows Azure](/en-us/manage/windows/common-tasks/install-mongodb/)
-
-=======
-##[Install MongoDB on a virtual machine running Windows Server 2008 R2 in Windows Azure](/en-us/manage/windows/common-tasks/install-mongodb/)
->>>>>>> e87afde9
 
 Learn how to use the Windows Azure (Preview) Management Portal to create a Windows Server 2008 R2 SP1 virtual machine from the gallery. Next connect to the virtual machine using Remote Desktop, and then install MongoDB on the virtual machine.
 
