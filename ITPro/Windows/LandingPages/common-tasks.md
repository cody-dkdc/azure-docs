<properties umbracoNaviHide="0" pageTitle="Common tasks" metaKeywords="Windows Azure , configure cloud service" metaDescription="Windows Tutorials." linkid="manage-windows-how-to-guide-storage-accounts" urlDisplayName="How to: storage accounts" headerExpose="" footerExpose="" disqusComments="1" />
#Common tasks for Windows virtual machines

<div chunk="../../Shared/Chunks/disclaimer.md" />

###[Provisioning a SQL Server Virtual Machine on Windows Azure](/en-us/manage/windows/common-tasks/install-sql-server/)

Learn how to provision a virtual machine from the gallery, connect to the virtual machine using Remote Desktop Connection and complete Setup. Then complete configuration steps to connect to the virtual machine using SQL Server Management Studio on another computer.

###[Getting Started with SQL Server on a Windows Azure Virtual Machine](/en-us/manage/windows/common-tasks/sql-server-on-a-vm/)

Learn how to use an image from the Windows Azure virtual machine gallery. You will use images of images of Microsoft Windows Server 2008 R2, Service Pack 1 (64-bit) with  a complete 64-bit installation of SQL Server. A version of this virtual machine is available with SQL Server 2012 Evaluation (64-bit).

###[Creating and Uploading a Virtual Hard Disk that Contains the Windows Server Operating System](/en-us/manage/windows/common-tasks/upload-a-vhd/)
 
Learn how to install the Hyper-V role on your server, create the image, and then upload the image to Windows Azure. 

<<<<<<< HEAD
##[Install MongoDB on a virtual machine running Windows Server 2008 R2 in Windows Azure](/en-us/manage/windows/common-tasks/install-mongodb/)
=======
###[Install MongoDB on a virtual machine running Windows Server 2008 R2 in #Windows Azure](/en-us/manage/windows/common-tasks/install-mongodb/)
>>>>>>> 6d9996b1

Learn how to use the Windows Azure (Preview) Management Portal to create a Windows Server 2008 R2 SP1 virtual machine from the gallery. Next connect to the virtual machine using Remote Desktop, and then install MongoDB on the virtual machine.


<|MERGE_RESOLUTION|>--- conflicted
+++ resolved
@@ -15,11 +15,8 @@
  
 Learn how to install the Hyper-V role on your server, create the image, and then upload the image to Windows Azure. 
 
-<<<<<<< HEAD
-##[Install MongoDB on a virtual machine running Windows Server 2008 R2 in Windows Azure](/en-us/manage/windows/common-tasks/install-mongodb/)
-=======
-###[Install MongoDB on a virtual machine running Windows Server 2008 R2 in #Windows Azure](/en-us/manage/windows/common-tasks/install-mongodb/)
->>>>>>> 6d9996b1
+###[Install MongoDB on a virtual machine running Windows Server 2008 R2 in Windows Azure](/en-us/manage/windows/common-tasks/install-mongodb/)
+
 
 Learn how to use the Windows Azure (Preview) Management Portal to create a Windows Server 2008 R2 SP1 virtual machine from the gallery. Next connect to the virtual machine using Remote Desktop, and then install MongoDB on the virtual machine.
 
