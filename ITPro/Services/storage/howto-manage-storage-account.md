--- conflicted
+++ resolved
@@ -19,11 +19,7 @@
 
 ### To turn geo-replication on or off for a storage account ###
 
-<<<<<<< HEAD
-1. In the [Windows (Preview) Management Portal](http://manage.windowsazure.com), click **Storage**, and then click the name of the storage account to open the dashboard.
-=======
 1. In the [Windows Azure Preview Management Portal](https://manage.windowsazure.com), click **Storage**, and then click the name of the storage account to open the dashboard.
->>>>>>> 318e78ae
 
 2. Click **Configure**.
 
@@ -87,10 +83,7 @@
 	</p>
 </div>
 
-<<<<<<< HEAD
-=======
 
->>>>>>> 318e78ae
 1. In the [Management Portal](http://manage.windowsazure.com), click **Storage**.
 
 2. Click anywhere in the storage account entry except the name, and then click **Delete**.
