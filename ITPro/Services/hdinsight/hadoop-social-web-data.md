--- conflicted
+++ resolved
@@ -1,10 +1,7 @@
-﻿<properties linkid="manage-services-hdinsight-howto-hadoop-social-data" urlDisplayName="Hadoop Social Web Data" pageTitle="Hadoop social web data (.NET) - Windows Azure tutorial" metaKeywords="Azure Twitter Hadoop, Azure Hive query, Azure data Excel, Azure data analysis" metaDescription="A tutorial that teaches you to query and analyze data from Twitter using Apache Hadoop-based Services for Windows Azure and a Hive query in Excel." metaCanonical="" disqusComments="1" umbracoNaviHide="1" writer="wenming"/>
-
-<<<<<<< HEAD
+<properties linkid="manage-services-hdinsight-howto-hadoop-social-data" urlDisplayName="Hadoop Social Web Data" pageTitle="Hadoop social web data (.NET) - Windows Azure tutorial" metaKeywords="Azure Twitter Hadoop, Azure Hive query, Azure data Excel, Azure data analysis" metaDescription="A tutorial that teaches you to query and analyze data from Twitter using Apache Hadoop-based Services for Windows Azure and a Hive query in Excel." metaCanonical="" disqusComments="1" umbracoNaviHide="1" writer="wenming"/>
+
 <div chunk="../chunks/hdinsight-left-nav.md" />
 
-=======
->>>>>>> 37065b7b
 # Analyzing Twitter Movie Data with Hive 
 
 In this tutorial you will query, explore, and analyze data from twitter using Apache™ Hadoop™-based Services for Windows Azure and a Hive query in Excel. Social web sites are one of the major driving forces for Big Data adoption. Public APIs provided by sites like Twitter are a useful source of data for analyzing and understanding popular trends.  
