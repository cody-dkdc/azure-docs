<properties linkid="manage-services-hdinsight-version" urlDisplayName="HDInsight Hadoop Version" pageTitle="What version of Hadoop is in Windows Azure HDInsight?" metaKeywords="hdinsight, hadoop, hdinsight hadoop, hadoop azure" metaDescription="HDInsight supports multiple Hadoop cluster versions deployable at any time. See the Hadoop and HortonWorks Data Platform (HDP) distribution versions supported." umbracoNaviHide="0" disqusComments="1" writer="sburgess" editor="mollybos" manager="paulettm" />


#What version of Hadoop is in Windows Azure HDInsight?

HDInsight supports multiple Hadoop cluster versions that can be deployed at any time. Each version choice provisions a specific version of the HortonWorks Data Platform (HDP) distribution and a set of components that are contained within that distribution.

##HDInsight versions

###Cluster version 2.1

HDInsight supports multiple Hadoop cluster versions that can be deployed at any time. Each version choice provisions a specific version of the HortonWorks Data Platform (HDP) distribution and a set of components that are contained within that distribution.

##HDInsight Versions

The default cluster version used by [Windows Azure HDInsight](http://go.microsoft.com/fwlink/?LinkID=285601) is 2.1. It is based on the Hortonworks Data Platform version 1.3.0 and provides Hadoop services with the component versions itemized in the following table:

<table border="1">
<tr><th>Component</th><th>Version</th></tr>
<tr><td>Apache Hadoop</td><td>1.2.0</td></tr>
<tr><td>Apache Hive</td><td>0.11.0</td></tr>
<tr><td>Apache Pig</td><td>0.11</td></tr>
<tr><td>Apache Sqoop</td><td>1.4.3</td></tr>
<tr><td>Apache Oozie</td><td>3.2.2</td></tr>
<tr><td>Apache HCatalog</td><td>Merged with Hive</td></tr>
<tr><td>Apache Templeton</td><td>Merged with Hive</td></tr>
<tr><td>Ambari</td><td>API v1.0</td></tr>
</table><br/>

###Cluster version 1.6

[Windows Azure HDInsight](http://go.microsoft.com/fwlink/?LinkID=285601) cluster version 1.6 is also available. It is based on the Hortonworks Data Platform version 1.1.0 and provides Hadoop services with the component versions itemized in the following table:

<table border="1">
<tr><th>Component</th><th>Version</th></tr>
<tr><td>Apache Hadoop</td><td>1.0.3</td></tr>
<tr><td>Apache Hive</td><td>0.9.0</td></tr>
<tr><td>Apache Pig</td><td>0.9.3</td></tr>
<tr><td>Apache Sqoop</td><td>1.4.2</td></tr>
<tr><td>Apache Oozie</td><td>3.2.0</td></tr>
<tr><td>Apache HCatalog</td><td>0.4.1</td></tr>
<tr><td>Apache Templeton</td><td>0.1.4</td></tr>
<tr><td>SQL Server JDBC Driver</td><td>3.0</td></tr>
</table><br/>


<<<<<<< HEAD
## Selecting a version when provisioning an HDInsight cluster

When creating a cluster through the HDInsight PowerShell Cmdlets or the HDInsight .NET SDK you can choose a version using the “Version” parameter.
=======
## Select a version when provisioning an HDInsight cluster

When creating a cluster through the HDInsight PowerShell Cmdlets or the HDInsight .NET SDK, you can choose a version using the “Version” parameter.
>>>>>>> d9c30182

If you use the **Quick Create** option, you will get the 2.1 version. If you use the **Custom Create** option from the Windows Azure Portal, you can choose the version of the cluster you will deploy from the HDInsight Version drop-down on the **Cluster Details** page.

![HDI.Versioning.VersionScreen][image-hdi-versioning-versionscreen]


<<<<<<< HEAD
## Supported Versions ##

The following table lists all versions of HDInsight, the release dates and when the deprecation date is know shows the data when the HDInsight version will be deprecated.

<table border="1">
<tr><th>HDInsight Version</th><th><a href="http://go.microsoft.com/fwlink/?LinkID=286746">HDP Version</a></th><th>Release Date</th></tr>
=======
## Supported versions ##

The following table lists the versions of HDInsight currently available, the corresponding Hortonworks Data Platform (HDP) versions that they use, and their release dates. When known, their deprecation dates will also be provided.

<table border="1">
<tr><th>HDInsight version</th><th><a href="http://go.microsoft.com/fwlink/?LinkID=286746">HDP version</a></th><th>Release date</th></tr>
>>>>>>> d9c30182
<tr><td>HDI 1.6</td><td>HDP 1.1</td><td>10/28/2013</td></tr>
<tr><td>HDI 2.1</td><td>HDP 1.3</td><td>10/28/2013</td></tr>
</table>

### A note on support for each version 
<<<<<<< HEAD
A “Support Window” refers to the period of time an HDInsight Cluster version is supported by Microsoft Customer Support and bound by this SLA.  An HDInsight Cluster is outside the Support Window if its version has a Support Expiration Date past the current date.  A list of supported HDInsight Cluster versions may be found in the table above.  The Support Expiration Date for a given HDInsight version (denoted as version X) is calculated as the later of:  

- Formula 1:  add 180 days to the date HDInsight version X was released
- Formula 2: add 90 days to the date HDInsight version X+1 (the subsequent version after X) is made available in the Windows Azure management portal.

**Additional Notes on versioning**	

The SQL Server JDBC Driver is used internally by HDInsight and is not used for external operations. If you wish to connect to HDInsight using ODBC, please use the Microsoft Hive ODBC driver. For more information on using Hive ODBC, [Connect Excel to HDInsight with the Microsoft Hive ODBC Driver][connect-excel-with-hive-ODBC].
=======
A “Support Window” refers to the period of time an HDInsight cluster version is supported by Microsoft Customer Support and bound by this SLA.  An HDInsight cluster is outside the Support Window if its version has a Support Expiration Date past the current date.  A list of supported HDInsight cluster versions may be found in the table above.  The Support Expiration Date for a given HDInsight version (denoted as version X) is calculated as the later of:  

- Formula 1:  Add 180 days to the date HDInsight version X was released
- Formula 2: Add 90 days to the date HDInsight version X+1 (the subsequent version after X) is made available in the Windows Azure Management Portal.

**Additional notes on versioning**	

* The SQL Server JDBC Driver is used internally by HDInsight and is not used for external operations. If you wish to connect to HDInsight using ODBC, please use the Microsoft Hive ODBC driver. For more information on using Hive ODBC, [Connect Excel to HDInsight with the Microsoft Hive ODBC Driver][connect-excel-with-hive-ODBC].

* The default Hadoop distribution in Windows Azure HDInsight version 2.1 is based on the [Hortonworks Data Platform 1.3.0][hdp-1-3-0]. 
>>>>>>> d9c30182

* The Hadoop distribution in Windows Azure HDInsight version 1.6 is based on the [Hortonworks Data Platform 1.1.0][hdp-1-1-0]. 

* The component versions associated with HDInsight cluster versions may change in future updates to HDInsight. One way to determine the available components and to verify which versions are being used for a cluster is to login to a cluster using remote desktop and examine the contents of the “C:\apps\dist\” directory directly.

<<<<<<< HEAD
The component versions associated with HDInsight cluster versions may change in future updates to the HDInsight service. One way to determine the available components and to verify which versions are being used for a cluster is to login to a cluster using remote desktop and examine the contents of the "C:\apps\dist\" directory directly.

=======
>>>>>>> d9c30182
[image-hdi-versioning-versionscreen]: ../media/HDI.Versioning.VersionScreen.png

[connect-excel-with-hive-ODBC]: /en-us/manage/services/hdinsight/connect-excel-with-hive-ODBC/

[hdp-1-3-0]: http://docs.hortonworks.com/HDPDocuments/HDP1/HDP-1.3.0/bk_releasenotes_hdp_1.x/content/ch_relnotes-hdp1.3.0_1.html

[hdp-1-1-0]: http://docs.hortonworks.com/HDPDocuments/HDP1/HDP-Win-1.1/bk_releasenotes_HDP-Win/content/ch_relnotes-hdp-win-1.1.0_1.html
<|MERGE_RESOLUTION|>--- conflicted
+++ resolved
@@ -8,10 +8,6 @@
 ##HDInsight versions
 
 ###Cluster version 2.1
-
-HDInsight supports multiple Hadoop cluster versions that can be deployed at any time. Each version choice provisions a specific version of the HortonWorks Data Platform (HDP) distribution and a set of components that are contained within that distribution.
-
-##HDInsight Versions
 
 The default cluster version used by [Windows Azure HDInsight](http://go.microsoft.com/fwlink/?LinkID=285601) is 2.1. It is based on the Hortonworks Data Platform version 1.3.0 and provides Hadoop services with the component versions itemized in the following table:
 
@@ -44,51 +40,26 @@
 </table><br/>
 
 
-<<<<<<< HEAD
-## Selecting a version when provisioning an HDInsight cluster
-
-When creating a cluster through the HDInsight PowerShell Cmdlets or the HDInsight .NET SDK you can choose a version using the “Version” parameter.
-=======
 ## Select a version when provisioning an HDInsight cluster
 
 When creating a cluster through the HDInsight PowerShell Cmdlets or the HDInsight .NET SDK, you can choose a version using the “Version” parameter.
->>>>>>> d9c30182
 
 If you use the **Quick Create** option, you will get the 2.1 version. If you use the **Custom Create** option from the Windows Azure Portal, you can choose the version of the cluster you will deploy from the HDInsight Version drop-down on the **Cluster Details** page.
 
 ![HDI.Versioning.VersionScreen][image-hdi-versioning-versionscreen]
 
 
-<<<<<<< HEAD
-## Supported Versions ##
-
-The following table lists all versions of HDInsight, the release dates and when the deprecation date is know shows the data when the HDInsight version will be deprecated.
-
-<table border="1">
-<tr><th>HDInsight Version</th><th><a href="http://go.microsoft.com/fwlink/?LinkID=286746">HDP Version</a></th><th>Release Date</th></tr>
-=======
 ## Supported versions ##
 
 The following table lists the versions of HDInsight currently available, the corresponding Hortonworks Data Platform (HDP) versions that they use, and their release dates. When known, their deprecation dates will also be provided.
 
 <table border="1">
 <tr><th>HDInsight version</th><th><a href="http://go.microsoft.com/fwlink/?LinkID=286746">HDP version</a></th><th>Release date</th></tr>
->>>>>>> d9c30182
 <tr><td>HDI 1.6</td><td>HDP 1.1</td><td>10/28/2013</td></tr>
 <tr><td>HDI 2.1</td><td>HDP 1.3</td><td>10/28/2013</td></tr>
 </table>
 
 ### A note on support for each version 
-<<<<<<< HEAD
-A “Support Window” refers to the period of time an HDInsight Cluster version is supported by Microsoft Customer Support and bound by this SLA.  An HDInsight Cluster is outside the Support Window if its version has a Support Expiration Date past the current date.  A list of supported HDInsight Cluster versions may be found in the table above.  The Support Expiration Date for a given HDInsight version (denoted as version X) is calculated as the later of:  
-
-- Formula 1:  add 180 days to the date HDInsight version X was released
-- Formula 2: add 90 days to the date HDInsight version X+1 (the subsequent version after X) is made available in the Windows Azure management portal.
-
-**Additional Notes on versioning**	
-
-The SQL Server JDBC Driver is used internally by HDInsight and is not used for external operations. If you wish to connect to HDInsight using ODBC, please use the Microsoft Hive ODBC driver. For more information on using Hive ODBC, [Connect Excel to HDInsight with the Microsoft Hive ODBC Driver][connect-excel-with-hive-ODBC].
-=======
 A “Support Window” refers to the period of time an HDInsight cluster version is supported by Microsoft Customer Support and bound by this SLA.  An HDInsight cluster is outside the Support Window if its version has a Support Expiration Date past the current date.  A list of supported HDInsight cluster versions may be found in the table above.  The Support Expiration Date for a given HDInsight version (denoted as version X) is calculated as the later of:  
 
 - Formula 1:  Add 180 days to the date HDInsight version X was released
@@ -99,17 +70,11 @@
 * The SQL Server JDBC Driver is used internally by HDInsight and is not used for external operations. If you wish to connect to HDInsight using ODBC, please use the Microsoft Hive ODBC driver. For more information on using Hive ODBC, [Connect Excel to HDInsight with the Microsoft Hive ODBC Driver][connect-excel-with-hive-ODBC].
 
 * The default Hadoop distribution in Windows Azure HDInsight version 2.1 is based on the [Hortonworks Data Platform 1.3.0][hdp-1-3-0]. 
->>>>>>> d9c30182
 
 * The Hadoop distribution in Windows Azure HDInsight version 1.6 is based on the [Hortonworks Data Platform 1.1.0][hdp-1-1-0]. 
 
 * The component versions associated with HDInsight cluster versions may change in future updates to HDInsight. One way to determine the available components and to verify which versions are being used for a cluster is to login to a cluster using remote desktop and examine the contents of the “C:\apps\dist\” directory directly.
 
-<<<<<<< HEAD
-The component versions associated with HDInsight cluster versions may change in future updates to the HDInsight service. One way to determine the available components and to verify which versions are being used for a cluster is to login to a cluster using remote desktop and examine the contents of the "C:\apps\dist\" directory directly.
-
-=======
->>>>>>> d9c30182
 [image-hdi-versioning-versionscreen]: ../media/HDI.Versioning.VersionScreen.png
 
 [connect-excel-with-hive-ODBC]: /en-us/manage/services/hdinsight/connect-excel-with-hive-ODBC/
