#Windows Azure command-line tool for Mac and Linux#

This tool provides functionality for creating, deploying, and managing virtual machines, web sites, and Windows Azure Mobile Services from Mac and Linux desktops. This functionality is similar to that provided by the Windows PowerShell cmdlets that are installed with the Windows Azure SDKs for .NET, Node.JS, and PHP.

To install the tool on a Mac, download and run the [Windows Azure SDK installer](http://go.microsoft.com/fwlink/?LinkId=252249).

To install the tool on Linux, install the latest version of Node.JS and then use NPM to install:

    npm install azure-cli -g

Optional parameters are shown in square brackets (for example, [parameter]). All other parameters are required.

In addition to command-specific optional parameters documented here, there are three optional parameters that can be used to display detailed output such as request options and status codes. The -v parameter provides verbose output, and the -vv parameter provides even more detailed verbose output. The --json option will output the result in raw json format.

**Table of Contents:**

* [Manage your account information and publish settings](#Manage_your_account_information_and_publish_settings)
* [Commands to manage your Windows Azure virtual machines](#Commands_to_manage_your_Azure_virtual_machines)
* [Commands to manage your Windows Azure virtual machine endpoints](#Commands_to_manage_your_Azure_virtual_machine_endpoints)
* [Commands to manage your Windows Azure virtual machine images](#Commands_to_manage_your_Azure_virtual_machine_images)
* [Commands to manage your Windows Azure virtual machine data disks](#Commands_to_manage_your_Azure_virtual_machine_data_disks)
* [Commands to manage your Windows Azure cloud services](#Commands_to_manage_your_Azure_cloud_services)
* [Commands to manage your Windows Azure certificates](#Commands_to_manage_your_Azure_certificates)
* [Commands to manage your websites](#Commands_to_manage_your_web_sites)
* [Commands to manage Windows Azure Mobile Services](#Commands_to_manage_mobile_services)
* [Manage tool local settings](#Manage_tool_local_settings)

##<a id="Manage_your_account_information_and_publish_settings"></a>Manage your account information and publish settings

Your Windows Azure subscription information is used by the tool to connect to your account. This information can be obtained from the Windows Azure portal in a publish settings file as described here. The publish settings file can then be imported as a persistent local config setting that the tool will use for subsequent operations. You only need to import your publish settings once.

**account download [options]**

This command launches a browser to download your .publishsettings file from the Windows Azure portal.

	~$ azure account download
	info:   Executing command account download
	info:   Launching browser to https://windows.azure.com/download/publishprofile.aspx
	help:   Save the downloaded file, then execute the command
	help:   account import <file>
	info:   account download command OK

**account import [options] &lt;file>**

This command imports a publishsettings file or certificate so that it can be used by the tool going forward.

	~$ azure account import publishsettings.publishsettings
	info:   Importing publish settings file publishsettings.publishsettings
	info:   Found subscription: 3-Month Free Trial
	info:   Found subscription: Pay-As-You-Go
	info:   Setting default subscription to: 3-Month Free Trial
	warn:   The 'publishsettings.publishsettings' file contains sensitive information.
	warn:   Remember to delete it now that it has been imported.
	info:   Account publish settings imported successfully

Note: The publishsettings file can contain details (that is, subscription name and ID) about more than one subscription. When you import the publishsettings file, the first subscription is used as the default description. To use a different subscription, run the following command.

	~$ azure config set subscription <other-subscription-id>

**account clear [options]**

This command removes the stored publish settings that have been imported. Use this command if you're finished using the tool on this machine and want to assure that the tool cannot be used with your account going forward.

	~$ azure account clear
	Clearing account info.
	info:   OK

**account affinity-group list [options]**

This command lists your Windows Azure affinity groups.

Affinity groups can be set when a group of virtual machines spans multiple physical machines. The affinity group specifies that the physical machines should be as close to each other as possible, to reduce network latency.
 
	~$ azure account affinity-group list
	+ Fetching affinity groups
	data:   Name                                  Label   Location
	data:   ------------------------------------  ------  --------
	data:   535EBAED-BF8B-4B18-A2E9-8755FB9D733F  opentec  West US
	info:   account affinity-group list command OK

##<a id="Commands_to_manage_your_Azure_virtual_machines"></a>Commands to manage your Windows Azure virtual machines

The following diagram shows how Windows Azure virtual machines are hosted in the production deployment environment of a Windows Azure cloud service.
 
<<<<<<< HEAD
![Azure Technical Diagram](../media/architecturediagram.jpg)
=======
![Azure Technical Diagram](images/Azure Technical Diagram.jpg?raw=true)	
>>>>>>> ced8dfa8

**create-new** creates the drive in blob storage (that is, e:\ in the diagram); **attach** attaches an already created but unattached disk to a virtual machine.

**vm create &lt;dns-prefix> &lt;image> &lt;userName> [password] [optional parameters]**

This command creates a new Windows Azure virtual machine. By default, each virtual machine is created in its own cloud service; however, you can specify that a virtual machine should be added to an existing cloud service through use of the -c option as documented here.

Note that the vm create command, like the Windows Azure portal, only creates virtual machines in the production deployment environment. There is currently no option for creating a virtual machine in the staging deployment environment of a cloud service. Note that a Windows Azure storage account is created by this command if one does not already exist for your subscription.

When you create a new virtual machine, you will need to specify the physical location (that is, data center) where the virtual machine will reside. You can specify a location through the --location parameter, or you can specify an affinity group through the --affinity-group parameter. If neither is provided, you are prompted to provide one from a list of valid locations.

The supplied password must be 8-123 characters long and meet the password complexity requirements of the operating system that you are using for this virtual machine.

If you anticipate the need to use SSH to manage a deployed Linux virtual machine (as is usually the case), you must enable SSH via the -s option when you create the virtual machine. It is not possible enable SSH after the virtual machine has been created.

Windows virtual machines can enable RDP later by adding port 3389 as an endpoint.

The following optional parameters are supported for this command:

**-c, --connect** create the virtual machine inside an already created deployment in a hosting service. If -vmname is not used with this option, the name of the new virtual machine will be generated automatically.<br />
**-n, --vm-name** Specify the name of the virtual machine. This parameter takes hosting service name by default. If -vmname is not specified, the name for the new virtual machine is generated as &lt;service-name>&lt;id>, where &lt;id> is the number of existing virtual machines in the service plus 1 For example, if you use this command to add a new virtual machine to a hosting service MyService that has one existing virtual machine, the new virtual machine is named MyService2.<br /> 
**-u --blob-url** Specify the blob storage URL from which to create the virtual machine system disk. <br />
**-z, --vm-size** Specify the size of the virtual machine. Valid values are "extrasmall", "small", "medium", "large", "extralarge". The default value is "small". <br />
**-r, --rdp [port]** Adds RDP connectivity to a Windows virtual machine. <br />
**-e, --ssh [port]** Adds SSH connectivity to a Linux virtual machine. This option can be used only when the virtual machine is created. <br />
**-s, --subscription &lt;id>** specifies the subscription id to be used. <br />
**-l, --location** specifies the location (for example, "North Central US"). <br />
**-a, --affinity-group** specifies the affinity group.<br />
**-w, --virtual-network-name** Specify the virtual network on which to add the new vitual machine. Virtual networks can be set up and managed from the Windows Azure portal.<br />
**-b, --subnet-names** Specifies the subnet names to assign the virtual machine.

In this example, MSFT__Win2K8R2SP1-120514-1520-141205-01-en-us-30GB is an image provided by the platform. For more information about operating system images, see vm image list.

	~$ azure vm create my-vm-name MSFT__Windows-Server-2008-R2-SP1.11-29-2011 username --location "Western US" -r
	info:   Executing command vm create
	Enter VM 'my-vm-name' password: ************                                     
	info:   vm create command OK

**vm create-from &lt;dns-prefix> &lt;role-file>**

This command creates a new Windows Azure virtual machine from a JSON role file.

	~$ azure vm create-from example.json
	info:   OK

**vm list [options]**

This command lists Windows Azure virtual machines. The -json option specifies that the results are returned in raw JSON format. 

	~$ azure vm list
	info:   Executing command vm list
	data:   DNS Name                          VM Name      Status                  
	data:   --------------------------------  -----------  ---------
	data:   my-vm-name.cloudapp-preview.net        my-vm        ReadyRole
	info:   vm list command OK

**vm location list [options]**

This command lists all available Windows Azure account locations.

	~$ azure vm location list
	info:   Executing command vm location list
	data:   Name                   Display Name                                    
	data:   ---------------------  ------------
	data:   Windows Azure Preview  West US     
	info:   account location list command OK

**vm show [options] &lt;name>**

This command shows details about a Windows Azure virtual machine. The -json option specifies that the results are returned in raw JSON format. 

	~$ azure vm show my-vm
	info:   Executing command vm show
	data:   {                                                                      
	data:       InstanceSize: 'Small',
	data:       InstanceStatus: 'ReadyRole',
	data:       DataDisks: [],
	data:       IPAddress: '10.26.192.206',
	data:       DNSName: 'my-vm.cloudapp.net',
	data:       InstanceStateDetails: {},
	data:       VMName: 'my-vm',
	data:       Network: {
	data:           Endpoints: [
	data:               {
	data:                   Protocol: 'tcp',
	data:                   Vip: '65.52.250.250',
	data:                   Port: '63238' ,
	data:                   LocalPort: '3389',
	data:                   Name: 'RemoteDesktop'
	data:               }
	data:           ]
	data:       },
	data:       Image: 'MSFT__Windows-Server-2008-R2-SP1.11-29-2011',
	data:       OSVersion: 'WA-GUEST-OS-1.18_201203-01'
	data:   } 
	info:   vm show command OK

**vm delete [options] &lt;name>**

This command deletes a Windows Azure virtual machine. By default, this command does not delete the Windows Azure blob from which the the operating system disk and the data disk are created. To delete the blob as well as the virtual machine on which it is based, specify the -b option.

	~$ azure vm delete my-vm 
	info:   Executing command vm delete
	info:   vm delete command OK

**vm start [options] &lt;name>**

This command starts a Windows Azure virtual machine.

	~$ azure vm start my-vm
	info:   Executing command vm start
	info:   vm start command OK

**vm restart [options] &lt;name>**

This command restarts a Windows Azure virtual machine.

	~$ azure vm restart my-vm
	info:   Executing command vm restart
	info:   vm restart command OK

**vm shutdown [options] &lt;name>**

This command shuts down a Windows Azure virtual machine.

```
~$ azure vm shutdown my-vm
info:   Executing command vm shutdown
info:   vm shutdown command OK  
```

**vm capture &lt;vm-name> &lt;target-image-name>**

This command captures a Windows Azure virtual machine image.

A virtual machine image cannot be captured while the virtual machine state unless the virtual machine state is Stopped .

	~$ azure.cmd vm capture my-vm mycaptureimagename --delete
	info:   Executing command vm capture
	+ Fetching VMs
	+ Capturing VM
	info:   vm capture command OK

##<a id="Commands_to_manage_your_Azure_virtual_machine_endpoints"></a>Commands to manage your Windows Azure virtual machine endpoints

The following diagram shows the architecture of a typical deployment of multiple instances of a virtual machine. Note that in this example port 3389 is open on each virtual machine (for RDP access), and there is also an internal IP address (for example, 168.55.11.1) on each virtual machine that is used by the load balancer to route traffic to the virtual machine. This internal IP address can also be used for communication between virtual machines.

![Windows Azure Network Diagram](../media/networkdiagram.jpg)
 
External requests to virtual machines go through a load balancer. Because of this, requests cannot be specified against a particular virtual machine on deployments with multiple virtual machines. For deployments with multiple virtual machines, port mapping must be configured between the virtual machines (vm-port) and the load balancer (lb-port).

**vm endpoint create &lt;vm-name> &lt;lb-port> [vm-port]**

This command creates a virtual machine endpoint.

	~$ azure vm endpoint create my-vm 8888 8888
	azure vm endpoint create my-vm 8888 8888
	info:   Executing command vm endpoint create
	+ Fetching VM
	+ Reading network configuration
	+ Updating network configuration
	info:   vm endpoint create command OK

**vm endpoint delete &lt;vm-name> &lt;lb-port>**

This command deletes a virtual machine endpoint.

	~$ azure vm endpoint delete my-vm 8888
	azure vm endpoint delete my-vm 8888
	info:   Executing command vm endpoint delete
	+ Fetching VM
	+ Reading network configuration
	+ Updating network configuration
	info:   vm endpoint delete command OK

**vm endpoint list &lt;vm-name>**

This command lists all virtual machine endpoints. The -json option specifies that the results are returned in raw JSON format. 

	~$ azure vm endpoint list my-linux-vm
	data:   Name  External Port  Local Port                                        
	data:   ----  -------------  ----------
	data:   ssh   22             22

<span id="Commands_to_manage_your_Azure_virtual_machine_images"></span>
##Commands to manage your Windows Azure virtual machine images

Virtual machine images are captures of already configured virtual machines that can be replicated as required.

**vm image list [options]**

This command gets a list of virtual machine images. There are three types of images: images created by Microsoft, which are prefixed with "MSFT", images created by third parties, which are usually prefixed with the name of the vendor, and images you create. To create images, you can either capture an existing virtual machine or create an image from a custom .vhd uploaded to blob storage. For more information about using a custom .vhd, see vm image create.
The -json option specifies that the results are returned in raw JSON format. 

	~$ azure vm image list
	data:   Name                                                                   Category   OS
	data:   ---------------------------------------------------------------------  ---------  -------
	data:   CANONICAL__Canonical-Ubuntu-12-04-20120519-2012-05-19-en-us-30GB.vhd   Canonical  Linux
	data:   MSFT__Windows-Server-2008-R2-SP1.11-29-2011                            Microsoft  Windows
	data:   MSFT__Windows-Server-2008-R2-SP1-with-SQL-Server-2012-Eval.11-29-2011  Microsoft  Windows
	data:   MSFT__Windows-Server-8-Beta.en-us.30GB.2012-03-22                      Microsoft  Windows
	data:   MSFT__Windows-Server-8-Beta.2-17-2012                                  Microsoft  Windows
	data:   MSFT__Windows-Server-2008-R2-SP1.en-us.30GB.2012-3-22                  Microsoft  Windows
	data:   OpenLogic__OpenLogic-CentOS-62-20120509-en-us-30GB.vhd                 OpenLogic  Linux
	data:   SUSE__SUSE-Linux-Enterprise-Server-11SP2-20120521-en-us-30GB.vhd       SUSE       Linux
	data:   SUSE__OpenSUSE64121-03192012-en-us-15GB.vhd                            SUSE       Linux
	data:   WIN2K8-R2-WINRM                                                        User       Windows
	info:   vm image list command OK   

**vm image show [options] &lt;name>**

This command shows the details of of a virtual machine image.

	~$ azure vm image show MSFT__Windows-Server-2008-R2-SP1.11-29-2011
	+ Fetching VM image
	info:   Executing command vm image show
	data:   {                                                                      
	data:       Label: 'Windows Server 2008 R2 SP1, Nov 2011',
	data:       Name: 'MSFT__Windows-Server-2008-R2-SP1.11-29-2011',
	data:       Description: 'Microsoft Windows Server 2008 R2 SP1',
	data:       @: { xmlns: 'http://schemas.microsoft.com/windowsazure', xmlns:i: 'http://www.w3.org/2001/XMLSchema-instance' },
	data:       Category: 'Microsoft',
	data:       OS: 'Windows',
	data:       Eula: 'http://www.microsoft.com',
	data:       LogicalSizeInGB: '30'
	data:   }
	info:   vm image show command OK 

**vm image delete [options] &lt;name>**

This command deletes a virtual machine image.

	~$ azure vm image delete my-vm-image
	info:   Executing command vm image delete
	info:   VM image deleted: my-vm-image                                         
	info:   vm image delete command OK

**vm image create &lt;name> [source-path]**

This command creates a virtual machine image. Your custom .vhd files are uploaded to blob storage, and then the virtual machine image is created from there. You then use this virtual machine image to create a virtual machine. The Location and OS parameters are required.

Some systems impose per-process file descriptor limits. If this limit is exceeded, the tool displays a file descriptor limit error. You can run the command again using the -p &lt;number> parameter to reduce the maximum number of parallel uploads. The default maximum number of parallel uploads is 96.

	~$ azure vm image create mytestimage ./Sample.vhd -o windows -l "West US"
	info:   Executing command vm image create
	+ Retrieving storage accounts
	info:   VHD size : 13 MB
	info:   Uploading 13312.5 KB
	Requested:100.0% Completed:100.0% Running: 105 Time:    8s Speed:  1721 KB/s
	info:   http://myaccount.blob.core.azure.com/vm-images/Sample.vhd is uploaded successfully
	info:   vm image create command OK

<span id="Commands_to_manage_your_Azure_virtual_machine_data_disks"></span>
##Commands to manage your Windows Azure virtual machine data disks
Data disks are .vhd files in blob storage that can be used by a virtual machine. For more information about how data disks are deployed to blob storage, see the Windows Azure technical diagram shown earlier. 

The commands for attaching data disks (azure vm disk attach and azure vm disk attach-new) assign a Logical Unit Number (LUN) to the attached data disk, as required by the SCSI protocol. The first data disk attached to a virtual machine is assigned LUN 0, the next is assigned LUN 1, and so on.

When you detach a data disk with the azure vm disk detach command, use the &lt;lun&gt; parameter to indicate which disk to detach. Note that you should always detach data disks in reverse order, starting with the highest-numbered LUN that has been assigned. The Linux SCSI layer does not support detaching a lower-numbered LUN while a higher-numbered LUN is still attached. For example, you should not detach LUN 0 if LUN 1 is still attached.

**vm disk show [options] &lt;name>**

This command shows details about a Windows Azure disk.

	~$ azure vm disk show anucentos-anucentos-0-20120524070008
	info:   Executing command vm disk show
	data:   AttachedTo DeploymentName "mycentos"
	data:   AttachedTo HostedServiceName "myanucentos"
	data:   AttachedTo RoleName "myanucentos"
	data:   OS "Linux"
	data:   Location "Windows Azure Preview"
	data:   LogicalDiskSizeInGB "30"
	data:   MediaLink "http://mystorageaccount.blob.core.azure-preview.com/vhd-store/mycentos-cb39b8223b01f95c.vhd"
	data:   Name "mycentos-mycentos-0-20120524070008"
	data:   SourceImageName "OpenLogic__OpenLogic-CentOS-62-20120509-en-us-30GB.vhd"
	info:   vm disk show command OK

**vm disk list [options] [vm-name]**

This command lists Windows Azure disks, or disks attached to a specified virtual machine. if it is run with a virtual machine name parameter, it returns all disks attached to the virtual machine. Lun 1 is created with the virtual machine, and any other listed disks are attached separately.

	~$ azure vm disk list mycentos
	info:   Executing command vm disk list
	data:   Lun  Size(GB)  Blob-Name
	data:   ---  --------  --------------------------------
	data:   1    30        mycentos-cb39b8223b01f95c.vhd
	data:   2    10        mycentos-e3f0d717950bb78d.vhd
	info:   vm disk list command OK                                               

Executing this command without a virtual machine name parameter returns all disks.

	~$ azure vm disk list 
	data:   Name                                        OS
	data:   ------------------------------------------  -------
	data:   mycentos-mycentos-0-20120524070008          Linux
	data:   mycentos-mycentos-2-20120525055052
	data:   mywindows-winvm-20120522223119              Windows
	info:   vm disk list command OK

**vm disk delete [options] &lt;name>**

This command deletes a Windows Azure disk from a personal repository. The disk must be detached from the virtual machine before it is deleted.

	~$ azure vm disk delete mycentos-mycentos-2-20120525055052
	info:   Executing command vm disk delete
	info:   Disk deleted: mycentos-mycentos-2-20120525055052                  
	info:   vm disk delete command OK

**vm disk create &lt;name> [source-path]**

This command uploads and registers a Windows Azure disk. --blob-url, --location, or --affinity-group must be specified. If you use this command with [source-path], the .vhd file specified is uploaded and a new image is created. You can then attach this image to a virtual machine by using vm disk attach.

Some systems impose per-process file descriptor limits. If this limit is exceeded, the tool displays a file descriptor limit error. You can run the command again using the -p &lt;number> parameter to reduce the maximum number of parallel uploads. The default maximum number of parallel uploads is 96. 

	~$ azure vm disk create my-data-disk ~/test.vhd --location "Western US"
	info:   Executing command vm disk create
	info:   VHD size : 10 MB                                                       
	info:   Uploading 10240.5 KB
	Requested:100.0% Completed:100.0% Running:  81 Time:   11s Speed:   952 KB/s 
	info:   http://account.blob.core.azure.com/disks/test.vhd is uploaded successfully
	info:   vm disk create command OK

**vm disk attach &lt;vm-name> &lt;disk-image-name>**

This command attaches an existing disk in blob storage to an existing virtual machine deployed in a cloud service.

	~$ azure vm disk attach my-vm my-vm-my-vm-2-201242418259
	info:   Executing command vm disk attach
	info:   vm disk attach command OK

**vm disk attach-new &lt;vm-name> &lt;size-in-gb> [blob-url]**

This command attaches a data disk to a Windows Azure virtual machine. In this example, 20 is the size of the new disk, in gigabytes, to be attached. You can optionally use a blob URL as the last argument to explicitly specify the target blob to create. If you do not specify a blob URL, a blob object will be automatically generated.

	~$ azure vm disk attach-new nick-test36 20 http://nghinazz.blob.core.azure-preview.com/vhds/vmdisk1.vhd
	info:   Executing command vm disk attach-new
	info:   vm disk attach-new command OK  

**vm disk detach &lt;vm-name> &lt;lun>**

This command detaches a data disk attached to a Windows Azure virtual machine. &lt;lun> identifies the disk to be detached. To get a list of disks associated with a disk before you detach it, use vm disk-list &lt;vm-name>.

	~$ azure vm disk detach my-vm 2
	info:   Executing command vm disk detach
	info:   vm disk detach command OK

<span id="Commands_to_manage_your_Azure_cloud_services"></span>
##Commands to manage your Windows Azure cloud services

Windows Azure cloud services are applications and services hosted on web roles and worker roles. The following commands can be used to manage Windows Azure cloud services.

**service list [options]**

This command lists Windows Azure cloud services.

	~$ azure service list
	info:   Executing command service list
	data:   Name         Status                                                    
	data:   -----------  -------
	data:   service1     Created
	data:   service2     Created
	info:   service list command OK

**service delete [options] &lt;name>**

This command deletes a Windows Azure cloud service.

	~$ azure cloud-service delete myservice
	info:   Executing command cloud-service delete myservice 
	info:   cloud-service delete command OK

<span id="Commands_to_manage_your_Azure_certificates"></span>
##Commands to manage your Windows Azure certificates

Windows Azure certificates are cerificates (that is, SSL certificates) connected to your Windows Azure account.

**service cert list [options]**

This command lists Windows Azure certificates.

	~$ azure service cert list
	info:   Executing command service cert list
	+ Fetching cloud services                                                      
	+ Fetching certificates                                                        
	data:   Service   Thumbprint                                Algorithm
	data:   --------  ----------------------------------------  ---------
	data:   myservice  262DBF95B5E61375FA27F1E74AC7D9EAE842916C  sha1     
	info:   service cert list command OK

**service cert create &lt;dns-prefix> &lt;file> [password]**

This command uploads a certificate. Leave the password prompt blank for certificates that are not password protected.

	~$ azure service cert create nghinazz ~/publishSet.pfx
	info:   Executing command service cert create
	Cert password: 
	+ Creating certificate                                                         
	info:   service cert create command OK

**service cert delete [options] &lt;thumbprint>**

This command deletes a certificate.

	~$ azure service cert delete 262DBF95B5E61375FA27F1E74AC7D9EAE842916C
	info:   Executing command service cert delete
	+ Deleting certificate                                                         
	info:   nghinazz : cert deleted
	info:   service cert delete command OK

<span id="Commands_to_manage_your_web_sites"></span>
##Commands to manage your websites

A Windows Azure website is a web configuration accessible by URI. Websites are hosted in virtual machines, but you do not need to think about the details of creating and deploying the virtual machine yourself. Those details are handled for you by Windows Azure.

**site list [options]**

This command lists your websites.

	~$ azure site list
	info:   Executing command site list
	data:   Name            State    Host names                                        
	data:   --------------  -------  --------------------------------------------------
	data:   mongosite       Running  mongosite.antdf0.antares.windows.net     
	data:   myphpsite       Running  myphpsite.antdf0.antares.windows.net     
	data:   mydrupalsite36  Running  mydrupalsite36.antdf0.antares.windows.net
	info:   site list command OK

**site create [options] [name]**

This command creates a new website and local directory. Note that the site name must be unique. You cannot create a site with the same DNS name as an existing site.

	~$ azure site create mysite
	info:   Executing command site create
	info:   Using location northeuropewebspace
	info:   Creating a new web site
	info:   Created website at  mysite.antdf0.antares.windows.net
	info:   Initializing repository
	info:   Repository initialized
	info:   site create command OK

**site portal [options] [name]**

This command opens the portal in a browser so you can manage your websites.

	~$ azure site portal mysite
	info:   Executing command site portal
	info:   Launching browser to https://windows.azure.net/#Workspaces/WebsiteExtension/Website/mysite/dashboard
	info:   site portal command OK

**site browse [options] [name]**

This command opens your website in a browser.

	~$ azure site browse mysite
	info:   Executing command site browse
	info:   Launching browser to http://mysite.antdf0.antares-test.windows-int.net
	info:   site browse command OK

**site show [options] [name]**

This command shows details for a website.

	~$ azure site show mysite
	info:   Executing command site show
	info:   Showing details for site
	data:   Site AdminEnabled true
	data:   Site HostNames mysite.antdf0.antares-test.windows-int.net
	data:   Site Name mysite
	data:   Site Owner 00060000814EDDEE
	data:   Site RepositorySiteName mysite
	data:   Site SelfLink https://s1.api.antdf0.antares.windows.net:454/subscriptions/444e62ff-4c5f-4116-a695-5c803ed584a5/webspaces/northeuropewebspace/sites/mysite
	data:   Site State Running
	data:   Site UsageState Normal
	data:   Site WebSpace northeuropewebspace
	data:   Config AppSettings
	data:   Config ConnectionStrings
	data:   Config DefaultDocuments 0=Default.htm, 1=Default.asp, 2=index.htm, 3=index.html, 4=iisstart.htm, 5=default.aspx, 6=index.php, 7=hostingstart.aspx
	data:   Config DetailedErrorLoggingEnabled false
	data:   Config HttpLoggingEnabled false
	data:   Config Metadata
	data:   Config NetFrameworkVersion v4.0
	data:   Config NumberOfWorkers 1
	data:   Config PhpVersion 5.3
	data:   Config PublishingPassword rJ}[Er2v[Y]q16B6vTD]n$[C2z}Z.pvgLfRcLnAp%ax]xstiLny};o@vmMAote@d
	data:   Config RequestTracingEnabled false
	data:   Repository https://mysite.scm.antdf0.antares-test.windows-int.net/
	info:   site show command OK

**site delete [options] [name]**

This command deletes a website.

	~$ azure site delete mysite
	info:   Executing command site delete
	info:   Deleting site mysite
	info:   Site mysite has been deleted
	info:   site delete command OK

**site start [options] [name]**

This command starts a website.

	~$ azure site start mysite
	info:   Executing command site start
	info:   Starting site mysite
	info:   Site mysite has been started
	info:   site start command OK

**site stop [options] [name]**

This command stops a website.

	~$ azure site stop mysite
	info:   Executing command site stop
	info:   Stopping site mysite
	info:   Site mysite has been stopped
	info:   site stop command OK

<span id="Commands_to_manage_mobile_services"></span>
##Commands to manage Windows Azure Mobile Services
Windows Azure Mobile Services brings together a set of Windows Azure services that enable backend capabilities for your apps. Mobile Services commands are divided into the following categories:

+ [Commands to manage mobile service instances](#Mobile_Services)
+ [Commands to manage mobile service configuration](#Mobile_Configuration)
+ [Commands to manage mobile service tables](#Mobile_Tables)

The following options apply to most Mobile Services commands:

+ **-h** or **--help**: Display output usage information.
+ **-s `<id>`** or **--subscription `<id>`**: Use a specific subscription, specified as `<id>`.
+ **-v** or **--verbose**: Write verbose output.
+ **--json**: Write JSON output.

<span id="Mobile_Services"></span>
###Commands to manage mobile service instances

**mobile locations [options]**

This command lists Mobile Services geographic locations.

	~$ azure mobile locations
	info:    Executing command mobile locations
	info:    East US (default)
	info:    West US		
	info:    North Europe

**mobile create [options] [servicename] [sqlAdminUsername] [sqlAdminPassword]**

This command creates a mobile service along with a SQL Database and server.

	~$ azure mobile create todolist your_login_name Secure$Password
	info:    Executing command mobile create
	+ Creating mobile service
	info:    Overall application state: Healthy
	info:    Mobile service (todolist) state: ProvisionConfigured
	info:    SQL database (todolist_db) state: Provisioned
	info:    SQL server (e96ean1c6v) state: ProvisionConfigured
	info:    mobile create command OK

This command supports the following additional options:

+ **-r `<sqlServer>`**  or **--sqlServer `<sqlServer>`**:  Use an existing SQL Database server, specified as `<sqlServer>`.
+ **-d `<sqlDb>`** or **--sqlDb `<sqlDb>`**: Use existing SQL database, specified as `<sqlDb>`.
+ **-l `<location>`** or **--location `<location>`**: Create the service in a specific location, specified as `<location>`. Run azure mobile locations to get available locations.	
+ **--sqlLocation `<location>`**: Create the SQL server in a specific `<location>`; defaults to the location of the mobile service.

**mobile delete [options] [servicename]**

This command deletes a mobile service along with its SQL Database and server.

	~$ azure mobile delete todolist -a -q
	info:    Executing command mobile delete
	data:    Mobile service todolist
	data:    SQL database todolistAwrhcL60azo1C401
	data:    SQL server fh1kvbc7la
	+ Deleting mobile service
	info:    Deleted mobile service
	+ Deleting SQL server
	info:    Deleted SQL server
	+ Deleting mobile application
	info:    Deleted mobile application
	info:    mobile delete command OK

This command supports the following additional options:

+ **-d** or **--deleteData**: Delete all data from this mobile service from the database.
+ **-a** or **--deleteAll**: Delete the SQL Database and server.
+ **-q or **--quiet**: Do not prompt for confirmation. Use this option in automated scripts.

**mobile list [options]**

This command lists your mobile services.

	~$ azure mobile list
	info:    Executing command mobile list
	data:    Name          State  URL
	data:    ------------  -----  --------------------------------------
	data:    todolist      Ready  https://todolist.azure-mobile.net/
	data:    mymobileapp   Ready  https://mymobileapp.azure-mobile.net/
	info:    mobile list command OK

**mobile show [options] [servicename]**

This command displays details about a mobile service.

	~$ azure mobile show todolist
	info:    Executing command mobile show
	+ Getting information
	info:    Mobile application
	data:    status Healthy
	data:    Mobile service name todolist
	data:    Mobile service status ProvisionConfigured
	data:    SQL database name todolistAwrhcL60azo1C401
	data:    SQL database status Linked
	data:    SQL server name fh1kvbc7la
	data:    SQL server status Linked
	info:    Mobile service
	data:    name todolist
	data:    state Ready
	data:    applicationUrl https://todolist.azure-mobile.net/
	data:    applicationKey XXXXXXXXXXXXXXXXXXXXXXXXXXXXXX
	data:    masterKey XXXXXXXXXXXXXXXXXXXXXXXXXXXXXX
	data:    webspace WESTUSWEBSPACE
	data:    region West US
	data:    tables TodoItem
	info:    mobile show command OK	

**mobile restart [options] [servicename]**

This command restarts a mobile service instance.

	~$ azure mobile restart todolist
	info:    Executing command mobile restart
	+ Restarting mobile service
	info:    Service was restarted.
	info:    mobile restart command OK

**mobile log [options] [servicename]**

This command returns mobile service logs, filtering out all log types but `error`.

	~$ azure mobile log todolist -t error
	info:    Executing command mobile log
	data:
	data:    timeCreated 2013-01-07T16:04:43.351Z
	data:    type error
	data:    source /scheduler/TestingLogs.js
	data:    message This is an error.
	data:
	info:    mobile log command OK

This command supports the following additional options:

+ **-r `<query>`** or **--query `<query>`**: Executes the specified log query.
+ **-t `<type>`** or **--type `<type>`**:  Filter the returned logs by entry `<type>`, whicih can be `information`, `warning`, or `error`.
+ **-k `<skip>`** or **--skip `<skip>`**: Skips the number of rows specified by `<skip>`.
+ **-p `<top>`** or **--top `<top>`**: Returns a specific number of rows, specified by `<top>`.

Note that the **--query** parameter takes precedence over **--type**, **--skip**, and **--top**.

**mobile key regenerate [options] [servicename] [type]**

This command regenerates the mobile service application key.

	~$ azure mobile key regenerate todolist application
	info:    Executing command mobile key regenerate
	info:    New application key is SmLorAWVfslMcOKWSsuJvuzdJkfUpt40
	info:    mobile key regenerate command OK

Key types are `master` and `application`.

<div class="dev-callout"><b>Note</b>
   <p>When you regenerate keys, clients that use the old key may be unable to access your mobile service. When you regenerate the application key, you should update your app with the new key value. </p>
</div> 

<span id="Mobile_Configuration"></span>
###Commands to manage mobile service configuration

**mobile config list [options] [servicename]**

This command lists configuration options for a mobile service.

	~$ azure mobile config list todolist
	info:    Executing command mobile config list
	+ Getting mobile service configuration
	data:    dynamicSchemaEnabled true
	data:    microsoftAccountClientSecret Not configured
	data:    microsoftAccountClientId Not configured
	data:    microsoftAccountPackageSID Not configured
	data:    facebookClientId Not configured
	data:    facebookClientSecret Not configured
	data:    twitterClientId Not configured
	data:    twitterClientSecret Not configured
	data:    googleClientId Not configured
	data:    googleClientSecret Not configured
	data:    apnsMode none
	data:    apnsPassword Not configured
	data:    apnsCertifcate Not configured
	info:    mobile config list command OK

**mobile config get [options] <servicename> <key>**

This command gets a specific configuration option for a mobile service, in this case dynamic schema.

	~$ azure mobile config get todolist dynamicSchemaEnabled
	info:    Executing command mobile config get
	data:    dynamicSchemaEnabled true
	info:    mobile config get command OK

**mobile config set [options] <servicename> <key> [value]**

This command sets a specific configuration option for a mobile service, in this case dynamic schema.

	~$ azure mobile config set todolist dynamicSchemaEnabled false
	info:    Executing command mobile config set
	info:    mobile config set command OK

<span id="Mobile_Tables"></span>
###Commands to manage mobile service tables

**mobile table list [options] [servicename]**

This command lists all tables in your mobile service.

	~$azure mobile table list todolist
	info:    Executing command mobile table list
	data:    Name      Indexes  Rows
	data:    --------  -------  ----
	data:    Channel   1        0
	data:    TodoItem  1        0
	info:    mobile table list command OK

**mobile table show [options] [servicename] [tablename]**

This command shows returns details about a specific table.

	~$azure mobile table show todolist
	info:    Executing command mobile table show
	+ Getting table information
	info:    Table statistics:
	data:    Number of records 0
	info:    Table operations:
	data:    Operation  Script       Permissions
	data:    ---------  -----------  -----------
	data:    insert     1900 bytes   user
	data:    read       Not defined  user
	data:    update     Not defined  user
	data:    delete     Not defined  user
	info:    Table columns:
	data:    Name  Type           Indexed
	data:    ----  -------------  -------
	data:    id    bigint(MSSQL)  Yes
	info:    mobile table show command OK

**mobile table create [options] [servicename] [tablename]**

This command creates a table.

	~$azure mobile table create todolist Channels
	info:    Executing command mobile table create
	+ Creating table
	info:    mobile table create command OK

**mobile table update [options] [servicename] [tablename]**

This command changes delete permissions on a table to administrators only.

	~$azure mobile table update todolist Channels -p delete=admin
	info:    Executing command mobile table update
	+ Updating permissions
	info:    Updated permissions
	info:    mobile table update command OK

This command supports the following additional options:

+ **-p `<permissions>`** or **--permissions `<permissions>`**: Comma-delimited list of `<operation>`=`<permission>` pairs
+ **--deleteColumn `<columns>`**: Comma-delimited list of columns to delete, as `<columns>`.
+ **-q** or **--quiet**: Deletes columns without prompting for confirmation.
+ **--addIndex `<columns>`**: Comma-delimited list of columns to include in the index.
+ **--deleteIndex `<columns>`**: Comma-delimited list of columns to exclude from the index.

**mobile table delete [options] [servicename] [tablename]**

This command deletes a table.

	~$azure mobile table delete todolist Channels
	info:    Executing command mobile table delete
	Do you really want to delete the table (yes/no): yes
	+ Deleting table
	info:    mobile table delete command OK

Specify the -q parameter to delete the table without confirmation. Do this to prevent blocking of automation scripts.

**mobile data read [options] [servicename] [tablename] [query]**

This command reads data from a table.

	~$azure mobile read todolist TodoItem

This command supports the following additional options:

+ **-k `<skip>`** or **--skip `<skip>`**: Skips the number of rows specified by `<skip>`.
+ **-t `<top>`** or **--top `<top>`**: Returns a specific number of rows, specified by `<top>`.
+ **-l** or **--list**: Returns data in a list format.

<!--###Commands to manage table scripts
Ran out of time...

-->

<span id="Manage_tool_local_settings"></span>
##Manage tool local settings

Local settings are your subscription ID and Default Storage Account Name.

**config list [options]**

This command displays config settings.

	~$ azure config list
	info:   Displaying config settings
	data:   Setting                Value                               
	data:   ---------------------  ------------------------------------
	data:   subscription           32-digit-subscription-key
	data:   defaultStorageAccount  name

**config set [options] &lt;name>,&lt;value>**

This command changes a config setting.

	~$ azure config set defaultStorageAccount myname
	info:   Setting 'defaultStorageAccount' to value 'myname'
	info:   Changes saved.<|MERGE_RESOLUTION|>--- conflicted
+++ resolved
@@ -82,11 +82,7 @@
 
 The following diagram shows how Windows Azure virtual machines are hosted in the production deployment environment of a Windows Azure cloud service.
  
-<<<<<<< HEAD
 ![Azure Technical Diagram](../media/architecturediagram.jpg)
-=======
-![Azure Technical Diagram](images/Azure Technical Diagram.jpg?raw=true)	
->>>>>>> ced8dfa8
 
 **create-new** creates the drive in blob storage (that is, e:\ in the diagram); **attach** attaches an already created but unattached disk to a virtual machine.
 
