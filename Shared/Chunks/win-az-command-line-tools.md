--- conflicted
+++ resolved
@@ -485,14 +485,9 @@
 	info:   service cert delete command OK
 
 <span id="Commands_to_manage_your_web_sites"></span>
-<<<<<<< HEAD
 
 ##Commands to manage your web sites
 A Windows Azure web site is a web configuration accessible by URI. Web sites are hosted in virtual machines, but you do not need to think about the details of creating and deploying the virtual machine yourself. Those details are handled for you by Windows Azure.
-=======
-##Commands to manage your websites
-A Windows Azure website is a web configuration accessible by URI. Websites are hosted in virtual machines, but you do not need to think about the details of creating and deploying the virtual machine yourself. Those details are handled for you by Windows Azure.
->>>>>>> 12ee581b
 
 **site list [options]**
 
