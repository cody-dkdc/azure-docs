# Best Practices for Performance in Windows Azure Applications  #

This guide provides prescriptive guidance on the best practices and techniques that should be followed to optimize Windows Azure application performance. 

Note that there are many advantages to using Windows Azure: performance is only one of them. The recommendations in this paper focus primarily on performance. There are other scenarios where performance is not as critical: for example, you may wish to take advantage of off-loading physical hardware management to Windows Azure, or the “pay as you go” feature may be particularly attractive. This paper does not attempt to evaluate scenarios where performance is a lesser priority. 

## Overview ##
 Performance can be defined as [“the amount of useful work accomplished… compared to the time and resources used."](http://go.microsoft.com/fwlink/?LinkId=252650) 


The definition has two sides to it: metrics and resources. Performance metrics are numbers that must be achieved in order to satisfy business requirements. They include things like response time, throughput, availability, etc. Performance also includes the level of resource usage required to reach a given level of performance metrics. Since cost is almost always a business requirement, and resources cost money, performance implies using resources as efficiently as possible. 

### Proof of Concept Performance Testing ###

Full end-to-end performance testing is a critical step during application design and deployment. Windows Azure applications consist of many parts, which may include custom-built components as well as those provided by Microsoft. Microsoft cannot performance test every possible combination of these components. Therefore, fully and properly performance testing your application is a critical step of any deployment. 

You should build a proof of concept of your application as soon as possible and conduct a performance and load test to validate application architecture, to make sure that your application meets performance requirements in terms of scalability and latency. It is extremely important to validate your initial architecture and assumptions. You don’t want to find out that your application is unable to sustain the expected load when it goes live! Visual Studio provides facilities for carrying out load testing, described in [Visual Studio Load Test in Windows Azure Overview](http://go.microsoft.com/fwlink/?LinkId=252657). 

### What’s Different about Performance in Windows Azure ###

The most dramatic performance improvements achievable in Windows Azure applications come from the scaling out and partitioning of resources. Building scalable applications in Windows Azure requires leveraging the scale-out of resources by their physical partitioning: SQL databases, storage, compute nodes, etc. This partitioning enables parallel execution of application tasks, and is thus the basis for high performance, because Windows Azure has the resources of an entire data center available, and handles the physical partitioning for you. To achieve this level of overall performance requires the use of proper scale-out design patterns. 


Paradoxically, while achieving this high performance for the application as a whole, each individual operation is less performant in Windows Azure than its on-premise equivalent, because of increased network latency, increased reliability due to fail-over operations etc. But parallelism, enabled by the proper use of partitioning resources, more than makes up for the individual performance shortfall. 

### Required Design Activities ###

Some performance factors change depending on your application scenario. The next chapter deals with these things: scaling and partitioning of resources, locating data appropriately, and optimizing use of Windows Azure services. 


The chapter after that deals with performance factors that pertain to any Windows Azure application: network latency, transient connections, etc. 

## Designing for Performance in a Cloud Environment ##

You must consider the following scenario-dependent areas when designing a Windows Azure application, or migrating an on-premises application to Windows Azure: 

- Resource scale out and partitioning: this is the fundamental mechanism for achieving parallelism, and thus high performance. 
* Data architecture: what kind of data storage to use for the different parts of your application’s data 
* Individual Windows Azure Service Optimizations 

Windows Azure gains its maximum performance advantage from being able to scale out and partition resources, which enables massive parallelization of activities. This is pretty obvious when thinking about a massive Windows Azure SQL database, but it is also true of any resource that can become a bottleneck. 

Windows Azure offers the following choices for data storage, and making the correct choice has a big impact on performance: 

* Windows Azure SQL database 
* Windows Azure Caching 
* Windows Azure table storage 
* Windows Azure blob storage 
* Windows Azure Drives 
* Windows Azure queues 
* Windows Azure Service Bus Brokered Messaging 
* “Big Data” storage solutions such as Hadoop 

Since specifics vary, we will discuss how to do these in terms of the following scenarios: 

* Windows Azure Cloud Service using a SQL database 
* Windows Azure Cloud Service heavily using storage queues 
* Windows Azure Web Site using MySQL as a backend database 
* “Big Data” applications 
* Applications using a MySQL backend database 

### Scenario: SQL Database in a Cloud Service ###

The two key design activities are: 

* Locating data appropriately: this means moving some relational data into Windows Azure Blobs, or Windows Azure Tables when appropriate. 
* Ensuring maximum scalability: this means deciding whether, and how to partition your data, and whether to do so by using the Federations feature, or a custom sharding method. 

#### Data Architecture: Moving Data out of a SQL Database ####

Some data which often resides in an on-premises SQL Server should be moved elsewhere in Windows Azure. 

##### Moving Data into Windows Azure Blobs ####

Blob data such as images or documents should not be stored in a SQL database, but in Windows Azure Blob storage. Although such data is often stored in on-premises SQL Server, in the cloud it is much cheaper to use Blob Storage. Typically you would replace foreign keys that pointed to the blob data with Blob Storage identifiers, to maintain the ability to retrieve the blob data, and queries that referenced the data would require modification. 

##### Moving SQL Tables into Table Storage #####

In deciding whether to use Windows Azure Table Storage, you must look at cost and performance. Table Storage is much more economical than the same data stored in a SQL database. However you must carefully consider to what extent the data makes use of SQL’s relational features such as joins, filtering, queries, etc. If the data makes little use of such features then it is a good candidate for storage in a Windows Azure Table. 

One common design pattern where you can consider Table Storage involves a table with many rows, such as the Customers table in the common AdventureWorks sample database, where a number of columns are not used by a majority of Customers, but only by a small subset of Customers. It is a common design pattern to split the columns off into a second table (perhaps named CustomerMiscellany), with an optional 1-to-0 relationship between Customer and the second table. You could consider moving the second table to Table Storage. You would have to assess whether the size of the table, and the access patterns, made this cost-effective. 

For more discussion of Table Storage, see: 

* [Azure Table Storage Performance Considerations](http://go.microsoft.com/fwlink/?LinkId=252663). 
* [SQL Database and Windows Azure Table Storage](http://go.microsoft.com/fwlink/?LinkId=252664) 
* [Improving Performance by Batching Azure Table Storage Inserts](http://go.microsoft.com/fwlink/?LinkID=252665), which discusses some performance results. 
* [SQL Database Performance and Elasticity Guide](http://go.microsoft.com/fwlink/?LinkId=221876) 

#### Data Partitioning ####

One of the most frequently partitioned resources is data. If you are creating a Windows Azure Cloud Service, then you should consider the use of SQL Database’s built-in sharding available via Federations. 

Be sure to build a proof of concept to determine that Federations provides the needed partitioning for your application. If SQL Database Federations does not meet your scalability requirements, there are numerous examples of “do-it-yourself” partitioning that you can research. 

<<<<<<< HEAD
##### Federations Limitations and Scalability Tradeoffs #####

It is important to understand that use of Federations involves trade-offs in exchange for the scalability that you gain. 

Federations is easiest to implement for new development, and for existing applications with databases that contain a relatively small number of tables, because Federations requires changes to the database schema as well as corresponding changes to the application layer (for example, Entity Framework code) described below. When you have a large existing database with hundreds of tables, you may decide the required changes are too extensive. 

Your “proof of concept” application must validate Federation scalability: when you partition a group of tables, rows that contain a key within a specified range occupy one of a number of Federation members, each of which is a separate database. If your partitioning scheme requires 20 partitions, for example, you should performance test your application with that amount of partitioning. If your performance requirements are not achieved, you can consider “do-it-yourself” partitioning, several examples of which are described later.

Another major trade off is that the transaction model becomes that of “eventual consistency”, because each Federation member is a separate database, and SQL Database does not support cross-database joins. 

One consequence of this is that if you need to do a fan-out query that crosses federation member boundaries (for example, get all Orders made this month), you will need to use logic in the application layer to support it. This blog post describes the basics of doing this: [Introduction to Fan-out Queries for Federations in SQL Database (Part 1): Scalable Queries over Multiple Federation Members, MapReduce Style!](http://go.microsoft.com/fwlink/?LinkID=252667) 


Another limitation to consider is hybrid applications where you have portions of the database located in the cloud, and part on premises. If the federated part of the data exists in both places, then you will have to maintain two versions of the application code, since Federations is not implemented on premises. 

##### SQL Federations #####
=======
##### Design Tasks for SQL Federations #####
>>>>>>> fb8cec02

For an overview of SQL Database Federations, see [Federations in SQL Database]( http://go.microsoft.com/fwlink/?LinkId=252668). 

Federating for scalability requires some modifications to your already well-designed database schema. There are two major issues: 

* What to federate on 

* Where to place non-federated tables. 

In order to decide what to federate on, you need to examine your database schema and identify aggregations of related tables. An aggregate is a set of tables, all of which are related by 1-to-many relationships through their foreign keys, except for the root of the aggregate. 

For example, in the well-known AdventureWorks sample database, one possible aggregate is the set {Customer, Order, OrderLine, and possibly a few more}. Another possible aggregate is {Supplier, Product, OrderLine, Order}. 

Each aggregate is a candidate for federating. You must evaluate where you expect growth in size, and also examine your application’s work load: queries that “align well” with the federating scheme, i.e. which don’t require data from more than one federation member, will run well. Those that don’t align well will require logic in the application layer, because SQL Database does not currently support cross-database joins. 

To see an example of a design analysis that examines the AdventureWorks database in order to federate it, and shows you step-by-step the considerations involved in the design, see [Scale-First Approach to Database Design with Federations: Part 1 – Picking Federations and Picking the Federation Key](http://go.microsoft.com/fwlink/?LinkId=252671). 

Once you decide which tables to federate, you must add the primary key of the aggregate root table as a column to each of the related tables. 

After deciding what tables to federate on, another issue is the location of reference tables, as well as other database objects. There is a thorough discussion of this subject at [Scale-First Approach to Database Design with Federations: Part 2 – Annotating and Deploying Schema for Federations](http://go.microsoft.com/fwlink/?LinkId=252672). Doing more advanced queries is described in [Part 2]( http://go.microsoft.com/fwlink/?LinkId=252673). 

##### Prerequisite: Good Database Design

If your application uses a relational database, then good database design is always a prerequisite for creating a performant application. There is an immense body of material describing how to design effective SQL Server or Windows Azure SQL Database schemas. Several references on SQL database schema design are: 

* [Database Design and Modeling Fundamentals]( http://go.microsoft.com/fwlink/?LinkId=252675) 
* [Stairway to Database Design](http://go.microsoft.com/fwlink/?LinkId=252676) 
* [Database Design](http://go.microsoft.com/fwlink/?LinkId=252677) 

Use of SQL Database Federations in a Windows Azure Cloud Service requires some modification of classic design principles. However, most things true of good design for an on-premises SQL Server database are a necessary starting point for converting to SQL Database Federations. If you are considering changing an application that uses a SQL database over to use Federations, validate the existing schema design. Implementing Federations assumes that the original database is well-designed. 


##### Do-It-Yourself Partitioning #####

There are a number of samples that show ways of partitioning data. If you decide not to use Federations to partition your SQL Database instance, you must choose a method of partitioning that is appropriate to your application. Here are some examples: 

* A comprehensive account written before the release of Federations is [How to Shard with SQL Database](http://go.microsoft.com/fwlink/?LinkId=252678). 
* [SQL Server and SQL Database Shard Library]( http://go.microsoft.com/fwlink/?LinkId=252679) 

##### Partitioning Other Resources #####

You can partition other resources besides SQL Database. For example you might wish to partition application servers and dedicate them to specific databases. Let’s assume your application contained N app servers, and also N databases. If each app server is allowed to access each database, that will consume N squared database connections which in some cases may hit a hard Windows Azure limit. But if you restrict each app server to only a few databases, then you will significantly reduce the number of connections used. 

Depending on your application you may be able to apply similar reasoning to other resources. 


#### Caching ####

The Windows Azure Caching Service provides distributed elastic memory for caching things like ASP.net session state, or commonly referenced values from SQL Database reference tables. Because the objects are in distributed memory, there is a considerable performance gain possible. Because Windows Azure handles the caching infrastructure, there is little development cost in implementing it. 

Plan to provide enough caching capacity so that you can cache frequently accessed objects. In SQL Database there are frequently reference tables used to convert numeric codes into longer descriptive character strings. These tables often include data such as Country and City names, valid Postal Code values, names of Departments within your company, etc. For smaller tables it may make sense to store the entire table in cache, for others you might only store the most frequently used values. The performance gain comes in multi-join queries that involve this data: for each value that is found in the cache, several disk accesses are saved. A good introduction and discussion of performance and caching in Windows Azure is [Introducing the Windows Azure Caching Service](http://go.microsoft.com/fwlink/?LinkId=252680). A more recent blog post on the subject is at [Windows #Azure Caching Performance Considerations](http://go.microsoft.com/fwlink/?LinkId=252681). 

#### Scenario: Using Queuing in Windows Azure Applications ####

An example of this scenario is using StreamInsight to populate queues with messages that will be processed later. 

Windows Azure Queues are used to pass messages, temporally decouple subsystems, and to provide load balancing and load leveling. 

Windows Azure has two alternative queue technologies: Windows Azure Storage Queues, and Service Bus. 

Windows Azure Storage Queues provide features such as large queue size, progress tracking, and more. Service Bus provides features such as publish/subscribe, full integration with Windows Communication Foundation (“WCF”), automatic duplicate detection, guaranteed first-in first-out (“FIFO”) delivery, and more. 

For a more complete and detailed comparison of the two technologies, see [Windows Azure Queues and Windows Azure Service Bus Queues – Compared and Contrasted]( http://go.microsoft.com/fwlink/?LinkId=252682). 

For a discussion of Service Bus performance, see [Best Practices for Performance Improvements Using Service Bus Brokered Messaging](http://go.microsoft.com/fwlink/?LinkID=252683). 

#### Scenario: “Big Data” Applications ####

“Big Data” is often found as a by-product of another system or application. Examples include: 

* Web logs 

* Other diagnostic, audit, and monitoring files 

* Oil company seismic logs 

* Click-data and other information left by people traversing the Internet 

“Big Data” can be identified by the following criteria: 

* Size (typically, hundreds of terabytes or larger) 

* Type: non-relational, variable schema, files in a file system 

The data is generally not suited for processing in a relational database. 

There are four major kinds of non-SQL data storage: 

* Key-value 

* Document 

* Graph 

* Column-Family 

Windows Azure provides direct support for Hadoop, and also enables use of other technologies. For information about Hadoop on Windows Azure, see: 

* [Apache Hadoop-based Services for Windows Azure](http://go.microsoft.com/fwlink/?LinkId=252726) 
* [Big Data](http://go.microsoft.com/fwlink/?LinkId=252727) 
* [Big Data Hadoop Preview Comes to Windows Azure]( http://go.microsoft.com/fwlink/?LinkId=252728) 

For some discussion of issues involved with various noSQL storage methods, see: 

* [Getting Acquainted with NoSQL on Windows Azure](http://go.microsoft.com/fwlink/?LinkId=252729) 
* [AggregateOrientedDatabase](http://go.microsoft.com/fwlink/?LinkID=252731)
* [PolyglotPersistence](http://go.microsoft.com/fwlink/?LinkId=252732) 

#### Other Windows Azure Individual Service Performance Optimizations ####

Many of the individual Windows Azure services have features and settings that can impact performance significantly, and so must be analyzed. 

##### Windows Azure Drives #####

You can simulate an existing application’s hard drive usage by a Windows Azure Drive, which is backed by a Windows Blob and is thus persistent across individual machine failure. 

##### Local Storage #####

Although it isn’t persistent across machine failure, it can be used to hold frequently accessed information, or to hold intermediate results that will be used elsewhere. This is cost effective since there is no charge for its use. 

##### Windows Azure Access Control Service (ACS) #####

The two main factors affecting ACS resource usage, and thus performance, are the token size, and encryption. Further discussion is at [ACS Performance Guidelines](http://go.microsoft.com/fwlink/?LinkId=252747). 

##### Serialization #####

Serialization is not an obvious part of performance optimization, but reducing network traffic can be significant, in some application scenarios. For an example of how serialization sizes can vary depending on the protocol, see the reductions demonstrated in [Windows Azure Web Applications and Serialization]( http://go.microsoft.com/fwlink/?LinkId=252749). 

If the amount of data being moved is a performance issue, then use the smallest available serialization available. In the event that serialization performance isn’t sufficient, consider using custom or non-Microsoft third party serialization formats. As always, proof of concept testing is key. 


### Windows Azure Web Sites using mySQL ###

The following links provide performance advice for MySQL: 

* Searching on *performance* at [http://mysql.com]( http://go.microsoft.com/fwlink/?LinkId=252775) turns up many resources. 
* The forums at[ http://forums.mysql.com/list.php?24]( http://go.microsoft.com/fwlink/?LinkId=252776) are other resources to consult. 



## Designing for Shared Systems ##

Windows Azure is designed to run multiple concurrent applications, replicated for fail-over on multiple machines. This affects application performance in a number of ways: 

* Transient connections 

* Resource throttles that limit maximum usage 

* Network latency 

* Physical location of services 

These considerations apply to all application architectures, because they are determined by the physical infrastructure of Windows Azure data centers. For detailed discussion, see the [SQL Database Performance and Elasticity Guide](http://go.microsoft.com/fwlink/?LinkID=252666). 

### Network latency ###

Windows Azure is a service-based platform of shared resources, and this means that two types of latencies or interruptions regularly occur. The first is the time taken to make a request and receive a response over the internet. Since those requests and responses can travel through any number of routers before they return to the client, timeouts and disconnections are more frequent than in local, fixed networks. The second is the time it takes for a shared-resource system like Windows Azure to create backup versions of data for durability and to replace and reroute requests to any removed instances. These latencies and failures are important to understand how to compensate to achieve any performance requirements in the application. Load testing at a real-world level will give you more information about the latencies that you see. 

Take into account that there probably will be more, since the cloud data center is likely physically further away than your on-premises server. 

### Physical location of services ###

If possible, co-locate different nodes or application layers within the same data center. Otherwise network latency and cost will be greater. 

For example, locate the web application in the same data center as the SQL Database instance that it accesses, rather than in a different data center, or on-premises. 

### Transient connections ###

Your application MUST be able to handle dropped connections. Dropped connections are inevitable and intrinsic to the cloud architecture (e.g. ops like replacing a dead node, splitting a Federation member in SQL Database, etc). The best framework for doing this right now is [The Transient Fault Handling Application Block](http://go.microsoft.com/fwlink/?LinkID=236901). 

### Throttling ###

In the service world, resources can be very granular and you pay only for what you use. However, for all resources there is a minimum guarantee of size, speed, or throughput – important if you need more than a certain size database, for example – but also in some cases are outer limits to a service that is important. Because Windows Azure applications run in a shared environment with other applications, Windows Azure applies a number of resource throttles that you must take into account. If you exceed the throttle limit for a resource, a further request for that resource will result in an exception. 

### Physical Capacity ###

One necessary piece of performance planning is capacity planning: if you fail to provide enough storage of various kinds, your application may fail to run at all. Likewise inadequate memory or processor capacity can dramatically slow the execution of your application. 


Windows Azure dramatically reduces the effort involved in capacity planning because many old activities – particularly obtaining and provisioning computers -- have changed dramatically. In Windows Azure, capacity planning no longer focuses on the physical elements of computing, but instead works at a higher level of abstraction, asking rather, how many of the following are needed: 

* Compute nodes 
* Blob storage 
* Table storage 
* Queues etc. 

And because of Windows Azure’s scalability, the initial capacity decisions are not cast in stone: it is relatively easy to scale up (or down) Windows Azure resources. Even so, it is important to do accurate capacity planning, since that will ensure that when the application goes live there is not a period of trial and error regarding capacity. 

For applications whose resource needs fluctuate dramatically over time, consider using [The Autoscaling Application Block](http://go.microsoft.com/fwlink/?LinkId=252873). This Block allows you to set rules for the scaling up and down of role instances. There are two kinds of rules defined: 

* Constraint rules, which set maximum/minimum number of instances by time of day 

* Reactive rules which take effect when some condition such as CPU usage % occurs 

You can also define custom rules. For more information, see [The Autoscaling Application Block](http://go.microsoft.com/fwlink/?LinkId=252873). 



Capacity planning is an entire specialty of its own, and this paper assumes that you have already done it. For a detailed discussion of capacity planning in Windows Azure, see [Capacity Planning for Service Bus Queues and Topics](http://go.microsoft.com/fwlink/?LinkId=252875).



## Performance Monitoring and Tuning at Runtime ##

Even the most careful design cannot guarantee zero performance problems at run-time, so it is necessary to monitor application performance on an on-going basis, to verify that it is achieving the required performance metrics, and to correct situations in which it fails to achieve those metrics. Even well designed applications are subject to unanticipated events such as exponential growth in usage or possible changes to the run-time environment, which can result in performance problems where tuning is required. Often identifying and resolving bottlenecks is a significant part of the process. 


Being able to trouble shoot performance problems at runtime requires up-front work to build in logging and proper exception handling, so that trouble-shooting can be done whenever problems may arise. For a comprehensive treatment of this area, see [Troubleshooting Best Practices for Developing Windows Azure Applications](http://go.microsoft.com/fwlink/?LinkID=252876). 

There are tools available for monitoring the on-going performance of every Windows Azure service. In addition logging facilities should be built into applications that provide detailed information needed for trouble-shooting and resolving performance issues. 

### SQL Database ###

Note that the SQL Profiler is not currently available in Windows Azure. There are several work-arounds to gain the needed performance information.One alternative during development is to do initial testing in an on-premises version of the database, where SQL Profiler is available. 

You can also use the SET STATISTICS Transact-SQL command, and use SQL Server Management Studio to view the execution plan generated by a query, since coding efficient queries is a key to performance. For a detailed discussion, and a step-by-step explanation of how to do this, see [Gaining Performance Insight into SQL Database](http://go.microsoft.com/fwlink/?LinkId=252877). Another interesting approach is at Analyze performance between [SQL Database and SQL Server on premise](http://go.microsoft.com/fwlink/?LinkId=252878). 

Two topics about Dynamic Management Views are: 

* [Monitoring SQL Database Using Dynamic Management Views](http://go.microsoft.com/fwlink/?LinkId=236195) 
* [Useful DMV’s for SQL Database to analyze if you miss SQL Profiler](http://go.microsoft.com/fwlink/?LinkId=252879) 

### Analysis Resources and Tools ###

A number of third-party non-Microsoft tools are available for analyzing Windows Azure performance: 

- [Cerebrata](http://go.microsoft.com/fwlink/?LinkId=252880) 
- [SQL Server and SQL Database Performance Testing: Enzo SQL Baseline](http://enzosqlbaseline.codeplex.com/) 

Other Resources 

* [SQL Database Performance and Elasticity Guide](http://go.microsoft.com/fwlink/?LinkID=252666) 
* [SQL Database](http://go.microsoft.com/fwlink/?LinkId=246930) 
* [Storage](http://go.microsoft.com/fwlink/?LinkId=246933) 
* [Networking]( http://go.microsoft.com/fwlink/?LinkId=252882) 
* [Service Bus]( http://go.microsoft.com/fwlink/?LinkId=246934) 
* [Windows Azure Planning – A Post-decision Guide to Integrate Windows Azure in Your Environment]( http://go.microsoft.com/fwlink/?LinkId=252884) <|MERGE_RESOLUTION|>--- conflicted
+++ resolved
@@ -93,7 +93,6 @@
 
 Be sure to build a proof of concept to determine that Federations provides the needed partitioning for your application. If SQL Database Federations does not meet your scalability requirements, there are numerous examples of “do-it-yourself” partitioning that you can research. 
 
-<<<<<<< HEAD
 ##### Federations Limitations and Scalability Tradeoffs #####
 
 It is important to understand that use of Federations involves trade-offs in exchange for the scalability that you gain. 
@@ -110,9 +109,6 @@
 Another limitation to consider is hybrid applications where you have portions of the database located in the cloud, and part on premises. If the federated part of the data exists in both places, then you will have to maintain two versions of the application code, since Federations is not implemented on premises. 
 
 ##### SQL Federations #####
-=======
-##### Design Tasks for SQL Federations #####
->>>>>>> fb8cec02
 
 For an overview of SQL Database Federations, see [Federations in SQL Database]( http://go.microsoft.com/fwlink/?LinkId=252668). 
 
