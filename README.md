## Microsoft Open Source Code of Conduct

This project has adopted the [Microsoft Open Source Code of Conduct](https://opensource.microsoft.com/codeofconduct/).
For more information see the [Code of Conduct FAQ](https://opensource.microsoft.com/codeofconduct/faq/) or contact [opencode@microsoft.com](mailto:opencode@microsoft.com) with any additional questions or comments.

## Contribute to Azure technical documentation
We welcome contributions from our community as well as from employees working in core Azure product units. How you contribute depends on who you are:

* **Community - minor updates**: If you are contributing minor updates out of the goodness of your heart, you can find the article in this repository, or visit the article on [https://docs.microsoft.com/azure](https://docs.microsoft.com/azure) and click the **Edit** link in the article that goes to the GitHub source for the article. Then, just use the GitHub UI to make your updates. Or, you are welcome to fork the repository and submit updates from your fork.

* **Community - new articles + major changes**: If you're part of the Azure community and you want to create a new article or submit major changes, you need to work with an employee to help bring that new content in through a combination of work in the public and private repository. To start the collaboration, please create an issue in our public repository. Follow the instructions provided in the issue template.

* **Employees**: If you are a technical writer, program manager, or developer from the product team for an Azure service and it's your job to contribute to or author technical articles, you should use the private repository (https://github.com/MicrosoftDocs/azure-docs-pr).

## About your contributions to Azure content
### Minor corrections
Minor corrections or clarifications you submit for documentation and code examples in this repo are covered by the [docs.microsoft.com Terms of Use](https://docs.microsoft.com/legal/termsofuse).

### Larger submissions
If you submit a pull request with new or significant changes to documentation and code examples, we'll send a comment in GitHub asking you to submit an online Contribution License Agreement (CLA) if you are not an employee of Microsoft. We need you to complete the online form before we can accept your pull request.

## Tools and setup
Community contributors can use the GitHub UI or fork the repo to contribute. Employees should visit [the internal contributor's guide](https://review.docs.microsoft.com/en-us/help/contribute/?branch=master) for more information about how to contribute to the technical documentation set.

## Repository organization
The content in the azure-docs repository follows the organization of documentation on https://docs.microsoft.com/azure. This repository contains two root folders:

### \articles
The *\articles* folder contains the documentation articles formatted as markdown files with an *.md* extension. Articles are typically grouped by Azure service.

The *\articles* folder contains the *\media* folder for root directory article media files, inside which are subfolders with the images for each article.  The service folders contain a separate media folder for the articles within each service folder. The article image folders are named identically to the article file, minus the *.md* file extension.

### \includes
You can create reusable content sections to be included in one or more articles. 

## How to use markdown to format your topic
<<<<<<< HEAD
All the articles in this repository use GitHub flavored markdown.  Here's a list of resources.

* [Markdown basics](https://help.github.com/articles/markdown-basics/)
* [Printable markdown cheatsheet](https://guides.github.com/pdfs/markdown-cheatsheet-online.pdf)

=======
All the articles in this repository use GitHub flavored markdown. If you are not familiar with markdown, see [Markdown basics](https://help.github.com/articles/markdown-basics/).
>>>>>>> edd2f95b

## Labels
In the public azure-docs repository, automated labels are assigned to pull requests to help us manage the pull request workflow and to help let you know what's going on with your pull request:

* **Change sent to author**: The author has been notified of the pending pull request.
* **ready-to-merge**: Ready for review by our pull request review team.

<|MERGE_RESOLUTION|>--- conflicted
+++ resolved
@@ -34,15 +34,11 @@
 You can create reusable content sections to be included in one or more articles. 
 
 ## How to use markdown to format your topic
-<<<<<<< HEAD
-All the articles in this repository use GitHub flavored markdown.  Here's a list of resources.
+All the articles in this repository use GitHub flavored markdown. If you are not familiar with markdown, see [Markdown basics](https://help.github.com/articles/markdown-basics/).
 
 * [Markdown basics](https://help.github.com/articles/markdown-basics/)
 * [Printable markdown cheatsheet](https://guides.github.com/pdfs/markdown-cheatsheet-online.pdf)
 
-=======
-All the articles in this repository use GitHub flavored markdown. If you are not familiar with markdown, see [Markdown basics](https://help.github.com/articles/markdown-basics/).
->>>>>>> edd2f95b
 
 ## Labels
 In the public azure-docs repository, automated labels are assigned to pull requests to help us manage the pull request workflow and to help let you know what's going on with your pull request:
