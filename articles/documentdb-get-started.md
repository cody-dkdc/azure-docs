<properties title="Get started with a DocumentDB account" pageTitle="Get started with a DocumentDB account | Azure" description="Learn how to create and configure an Azure DocumentDB account, create databases, create collections, and store JSON documents within the account." metaKeywords="NoSQL, DocumentDB,  database, document-orientated database, JSON, getting started"   services="documentdb" solutions="data-management" documentationCenter=""  authors="bradsev" manager="paulettm" editor="cgronlun" scriptId="" />

<tags ms.service="documentdb" ms.workload="data-services" ms.tgt_pltfrm="na" ms.devlang="na" ms.topic="article" ms.date="08/20/2014" ms.author="bradsev" />

#Get started with a DocumentDB account  

This guide shows you how to get started using **Azure DocumentDB (Preview)**.  The samples are written in C# code and use the DocumentDB .NET SDK.  The scenarios covered include creating and configuring a DocumentDB account, creating databases, creating collections and storing JSON documents within the account.  For more information on using Azure DocumentDB, refer to the Next Steps section.  

In order to use this getting started guide, you must have a DocumentDB account and the access key (either primary or secondary) of the account. For more information, see:  

-	[Create a Document DB Account][documentdb-create-account]

##Table of contents
-	[Connect to a DocumentDB Account][]
-	[Create a database][]
-	[Create a collection][]
-	[Create documents][]
-	[Query DocumentDB Resources][]
-	[Next steps][]  

##<a id="Connect"></a>Connect to a DocumentDB Account
There are various SDKs and APIs available to programmatically work with DocumentDB.  The samples below are shown in C# code and use the DocumentDB .NET SDK.  

We'll start by creating a DocumentClient in order to establish a connection to our DocumentDB account.   We'll need the following references in our C# application:  

    using Microsoft.Azure.Documents.Client;
    using Microsoft.Azure.Documents.Linq;
    using Microsoft.Azure.Documents;  
 
A DocumentClient can be instantiated using the DocumentDB account endpoint and either the primary or secondary access key associated with the account.  

The DocumentDB account endpoint and keys can be obtained from the Azure management preview portal blade for your DocumentDB account. 

![][1]
 
>Note that the DocumentDB access keys available from the Keys blade grant administrative access to your DocumentDB account and of the resources in it.  DocumentDB also supports the use of resource keys that allow clients to read, write and delete resources in the DocumentDB account according to the permissions you've granted, without the need for an account key.    

Create the client using code like the following example.  

    private static string endpointUrl = "<your endpoint URI>";
    private static string authorizationKey = "<your key>";
    
    //Create a new instance of the DocumentClient
    var client = new DocumentClient(new Uri(endpointUrl), authorizationKey);  

**Warning:** Never store credentials in source code. To keep this sample simple, they are shown in the source code. See [Windows Azure Web Sites: How Application Strings and Connection Strings Work](http://azure.microsoft.com/blog/2013/07/17/windows-azure-web-sites-how-application-strings-and-connection-strings-work/) for information on how to store credentials.  

Now that you know how to connect to a DocumentDB account and create an instance of DocumentClient, let's take a look at working with DocumentDB resources.  

##<a id="CreateDB"></a>Create a database
Using the .NET SDK, a DocumentDB database can be created via the CreateDatabaseAsync method of a DocumentClient.  

    //Create a Database
	 Database database = await client.CreateDatabaseAsync(
 		new Database
 		{
 		Id = "FamilyRegistry"
 		});



##<a id="CreateColl"></a>Create a collection  

Using the .NET SDK, a DocumentDB collection can be created via the CreateDocumentCollectionAsync method of a DocumentClient.  The database created in the previous step has a number of properties, one of which is the SelfLink property.  With that information, we can now create a collection.  

    	//Create a document collection 
	documentCollection = new DocumentCollection
		{
			Id = "FamilyCollection"
		};
<<<<<<< HEAD

		documentCollection = await client.CreateDocumentCollectionAsync(database.SelfLink,documentCollection); 
=======
		
	documentCollection = await client.CreateDocumentCollectionAsync(database.SelfLink,documentCollection); 
>>>>>>> 9279089d

    
##<a id="CreateDoc"></a>Create documents	
Using the .NET SDK, a DocumentDB document can be created via the CreateDocumentAsync method of a DocumentClient.  The collection created in the previous step has a number of properties, one of which is the DocumentsLink property.  With that information, we can now insert 1 or more documents.  For the purposes of this example, we'll assume that we have a Family class that describes the attributes of a family such as name, gender and age.  

	private static async Task CreateDocuments(string 	colSelfLink)
	{
		Family AndersonFamily = new Family
        {
            Id = "AndersenFamily",
            LastName = "Andersen",
            Parents =  new Parent[] {
                new Parent { FirstName = "Thomas" },
                new Parent { FirstName = "Mary Kay"}
            },
            Children = new Child[] {
                new Child
                { 
                    FirstName = "Henriette Thaulow", 
                    Gender = "female", 
                    Grade = 5, 
                    Pets = new [] {
                        new Pet { GivenName = "Fluffy" } 
                    }
                } 
            },
            Address = new Address { State = "WA", County = "King", City = "Seattle" },
            IsRegistered = true
        };

        await client.CreateDocumentAsync(colSelfLink, AndersonFamily);

        Family WakefieldFamily = new Family
        {
            Id = "WakefieldFamily",
            Parents = new [] {
                new Parent { FamilyName= "Wakefield", FirstName= "Robin" },
                new Parent { FamilyName= "Miller", FirstName= "Ben" }
            },
            Children = new Child[] {
                new Child
                {
                    FamilyName= "Merriam", 
                    FirstName= "Jesse", 
                    Gender= "female", 
                    Grade= 8,
                    Pets= new Pet[] {
                        new Pet { GivenName= "Goofy" },
                        new Pet { GivenName= "Shadow" }
                    }
                },
                new Child
                {
                    FamilyName= "Miller", 
                    FirstName= "Lisa", 
                    Gender= "female", 
                    Grade= 1
                }
            },
            Address = new Address { State = "NY", County = "Manhattan", City = "NY" },
            IsRegistered = false
        };

        await client.CreateDocumentAsync(colSelfLink, WakefieldFamily);
}   
 

##<a id="Query"></a>Query DocumentDB Resources
DocumentDB supports rich queries against the JSON documents stored in each collection.  The sample code below shows various queries - using both DocumentDB SQL syntax as well as LINQ - that we can run against the documents we inserted in the previous step.  

	//
	//Querying the documents using DocumentDB SQL for the Andersen family
	//
	foreach (var family in client.CreateDocumentQuery(collectionLink, 
    "SELECT * FROM Families f WHERE f.id = \"AndersenFamily\""))
	{
    Console.WriteLine("\tRead {0} from SQL", family);
	}

	//
	//Querying the documents using LINQ for the Andersen family
	//
	foreach (var family in (
    	from f in client.CreateDocumentQuery(collectionLink)
    	where f.Id == "AndersenFamily"
    	select f))
	{
   	 Console.WriteLine("\tRead {0} from LINQ", family);
	}

	//
	//Querying the documents using LINQ lambdas for the Andersen family
	//
	foreach (var family in client.CreateDocumentQuery(collectionLink)
    .Where(f => f.Id == "AndersenFamily")
    .Select(f => f))
	{
    	Console.WriteLine("\tRead {0} from LINQ query", family);
	}

	//
	//DocumentDB SQL -  using <> interchangably with != for "not equals"
	//
	families = client.CreateDocumentQuery<Family>(colSelfLink, "SELECT * FROM Families f WHERE f.id <> 'AndersenFamily'");

	//   
	// LINQ - combine equality and inequality
	//
	families = from f in client.CreateDocumentQuery<Family>(colSelfLink)
           where f.Id == "Wakefield" && f.Address.City != "NY"
           select f; 
	


##<a id="NextSteps"></a>Next steps
-	Learn how to [monitor a DocumentDB account](http://go.microsoft.com/fwlink/p/?LinkId=402378).
-	For details on the programming model, see the Development section on the [DocumentDB documentation page](http://go.microsoft.com/fwlink/p/?LinkID=402319 )


[Connect to a DocumentDB Account]: #Connect
[Create a database]: #CreateDB
[Create a collection]: #CreateColl
[Create documents]: #CreateDoc
[Query DocumentDB Resources]: #Query
[Next steps]: #NextSteps
[doc-landing-page]: ../documentation/services/documentdb/
[documentdb-create-account]: ../documentdb-create-account/
[documentdb-manage]: ../documentdb-manage/

[1]: ./media/documentdb-get-started/gs1.png<|MERGE_RESOLUTION|>--- conflicted
+++ resolved
@@ -68,13 +68,8 @@
 		{
 			Id = "FamilyCollection"
 		};
-<<<<<<< HEAD
-
-		documentCollection = await client.CreateDocumentCollectionAsync(database.SelfLink,documentCollection); 
-=======
-		
+	
 	documentCollection = await client.CreateDocumentCollectionAsync(database.SelfLink,documentCollection); 
->>>>>>> 9279089d
 
     
 ##<a id="CreateDoc"></a>Create documents	
