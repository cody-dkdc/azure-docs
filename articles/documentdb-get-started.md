--- conflicted
+++ resolved
@@ -6,11 +6,7 @@
 
 This guide shows you how to get started using [**Microsoft Azure DocumentDB (Preview)**](https://portal.azure.com/#gallery/Microsoft.DocumentDB) and the DocumentDB .NET SDK. DocumentDB is a NoSQL document database service, which has a number of APIs and SDKs available. The code samples in this article are written in C# and use the [DocumentDB .NET SDK](http://go.microsoft.com/fwlink/p/?linkid=402989), which is packaged and distributed as a NuGet package. 
 
-<<<<<<< HEAD
-The scenarios covered in this article include creating and configuring a DocumentDB account, creating databases, creating collections, and storing JSON documents within the account. Each of these samples are part of a complete solution available on [GitHub](https://github.com/Azure/azure-documentdb-net/tree/master/tutorials/get-started). You can [download the solution](#GetSolution) to view the sample code in context, or you can just review the samples in this article.
-=======
-The scenarios covered in this article include creating and configuring a DocumentDB account, creating databases, creating collections, and storing JSON documents within the account. Each of these samples are part of a complete solution available on [GitHub](https://github.com/Azure/azure-documentdb-net/tree/master/tutorials/get-started).
->>>>>>> e8e59648
+The scenarios covered in this article include creating and configuring a DocumentDB account, creating databases, creating collections, and storing JSON documents within the account. Each of these samples are part of a complete solution available on [GitHub](https://github.com/Azure/azure-documentdb-net/tree/master/tutorials/get-started). You can [download the solution](#GetSolution) to view the sample code in context, or you can just review the samples in this article.
 
 ##Table of contents
 
@@ -191,7 +187,7 @@
     {
         Console.WriteLine(item);
     }
-
+	
 ##<a id="GetSolution"></a>Get the complete solution
 To build the GetStarted solution that contains all the samples in this article, you will need the following:
 
