<properties 
	pageTitle="Download the Azure SDK for Java" 
	description="Learn how to download the Azure SDK for Java, with sample code provided for Maven projects and basic installation steps for the Azure Tookit for Eclipse." 
	services="" 
	documentationCenter="java" 
	authors="rmcmurray" 
	manager="wpickett" 
	editor=""/>

<tags 
	ms.service="multiple" 
	ms.workload="na" 
	ms.tgt_pltfrm="multiple" 
	ms.devlang="Java" 
	ms.topic="article" 
<<<<<<< HEAD
	ms.date="03/04/2016" 
=======
	ms.date="03/09/2016" 
>>>>>>> c4ea2467
	ms.author="robmcm"/>

# Download the Azure SDK for Java

This article contains instructions for downloading and installing the Azure Libraries for Java.

**Note:** The Azure Libraries for Java are distributed under the [Apache License, Version 2.0][license].

## Azure Libraries for Java - Manual Download

To manually install the Azure Libraries for Java, click <http://go.microsoft.com/fwlink/?LinkId=690320> to download a ZIP file which contains all of the libraries and all dependencies.

Once you have downloaded the zip file to your computer, extract the contents and use one of the following options to add the JAR files to your project:

* Import the JAR files into your Java project in Eclipse.

* Configure the **Build Path** for your Java project in Eclipse to include the path to the JAR files.

For detailed information on setting up build paths in Eclipse, see the [Java Build Path] article at the Eclipse website.

**Note:** See the license.txt and ThirdPartyNotices.txt file file inside the ZIP for license and other information.

## Azure Libraries for Java - Building with Maven

### Step 1 - Set up your project to use Maven for build

To create Maven projects in Eclipse which use the Azure libraries for Java, following the instructions in the [Getting Started with Azure Management Libraries for Java][maven-getting-started] article. 

### Step 2 - Configure your Maven settings with the requisite dependencies

Once your project has been configured to use Maven for build, you can add the the requisite dependencies to your pom.xml file using syntax like the following example. Note that you do not need to add every dependency that is listed in the following example; you only need to add the specific dependencies which your project requires.

> [AZURE.NOTE] Within each `<version>` element in the following sample, replace the "n.n.n" placeholders in this example with valid version numbers, which can be obtained from the [Azure Libraries Repository on Maven].

    <dependency>
        <groupId>com.microsoft.azure</groupId>
        <artifactId>azure-svc-mgmt</artifactId>
        <version>n.n.n</version>
    </dependency>
    <dependency>
        <groupId>com.microsoft.azure</groupId>
        <artifactId>azure-svc-mgmt-compute</artifactId>
        <version>n.n.n</version>
    </dependency>
    <dependency>
        <groupId>com.microsoft.azure</groupId>
        <artifactId>azure-svc-mgmt-network</artifactId>
        <version>n.n.n</version>
    </dependency>
    <dependency>
        <groupId>com.microsoft.azure</groupId>
        <artifactId>azure-svc-mgmt-sql</artifactId>
        <version>n.n.n</version>
    </dependency>
    <dependency>
        <groupId>com.microsoft.azure</groupId>
        <artifactId>azure-svc-mgmt-storage</artifactId>
        <version>n.n.n</version>
    </dependency>
    <dependency>
        <groupId>com.microsoft.azure</groupId>
        <artifactId>azure-svc-mgmt-websites</artifactId>
        <version>n.n.n</version>
    </dependency>
    <dependency>
        <groupId>com.microsoft.azure</groupId>
        <artifactId>azure-svc-mgmt-media</artifactId>
        <version>n.n.n</version>
    </dependency>
    <dependency>
        <groupId>com.microsoft.azure</groupId>
        <artifactId>azure-servicebus</artifactId>
        <version>n.n.n</version>
    </dependency>
    <dependency>
        <groupId>com.microsoft.azure</groupId>
        <artifactId>azure-serviceruntime</artifactId>
        <version>n.n.n</version>
    </dependency>

## Installing the Azure Toolkit for Eclipse

This section contains basic instructions for installing the Azure Toolkit for Eclipse; for detailed instructions, see [Installing the Azure Toolkit for Eclipse].

### Prerequisites

1. Windows operting systems listed in the [What's New in the Azure Toolkit for Eclipse] article.
1. Macintosh or Linux operting systems listed in the [What's New in the Azure Toolkit for Eclipse] article.
1. Eclipse IDE for Java EE Developers, Indigo or later. This can be downloaded from <http://www.eclipse.org/downloads/>.

### Basic Installation steps

1. In Eclipse, from the **Help** menu, select **Install New Software**.
1. Enter the site location <http://dl.microsoft.com/eclipse> and press **Enter**.
1. Select the items to be installed and click **Finish**.

The Azure Toolkit for Eclipse uses the latest version of the Azure SDK. This can be downloaded using the Web Platform Installer (WebPI) at <http://go.microsoft.com/fwlink/?LinkID=252838>. However, if you don't have it installed, when you create your first Azure deployment project, the Azure Toolkit for Eclipse will automatically install the appropriate version of the Azure SDK.

## See Also

[Azure Toolkit for Eclipse]

[Installing the Azure Toolkit for Eclipse] 

[Creating a Hello World Application for Azure in Eclipse]

For more information about using Azure with Java, see the [Azure Java Developer Center].

<!-- URL List -->

[Azure Java Developer Center]: http://go.microsoft.com/fwlink/?LinkID=699547
[Azure Libraries Repository on Maven]: http://go.microsoft.com/fwlink/?LinkID=286274
[Azure Toolkit for Eclipse]: http://go.microsoft.com/fwlink/?LinkID=699529
[Creating a Hello World Application for Azure in Eclipse]: http://go.microsoft.com/fwlink/?LinkID=699533
[Installing the Azure Toolkit for Eclipse]: http://go.microsoft.com/fwlink/?LinkId=699546
[Java Build Path]: http://help.eclipse.org/luna/index.jsp?topic=%2Forg.eclipse.jdt.doc.user%2Freference%2Fref-properties-build-path.htm
[license]: http://www.apache.org/licenses/LICENSE-2.0.html
[maven-getting-started]: http://go.microsoft.com/fwlink/?LinkID=622998
[zip-download]: http://go.microsoft.com/fwlink/?LinkId=690320
[What's New in the Azure Toolkit for Eclipse]: http://go.microsoft.com/fwlink/?LinkId=690333<|MERGE_RESOLUTION|>--- conflicted
+++ resolved
@@ -13,11 +13,7 @@
 	ms.tgt_pltfrm="multiple" 
 	ms.devlang="Java" 
 	ms.topic="article" 
-<<<<<<< HEAD
-	ms.date="03/04/2016" 
-=======
 	ms.date="03/09/2016" 
->>>>>>> c4ea2467
 	ms.author="robmcm"/>
 
 # Download the Azure SDK for Java
