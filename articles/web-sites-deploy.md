<<<<<<< HEAD
<properties linkid="manage-services-how-to-deploy-websites" pageTitle="How to deploy an Azure Web Site" metaKeywords="Azure deploy publish web site" description="Learn what methods are available for deploying content to an Azure Web Site." metaCanonical="" services="web-sites" documentationCenter="" title="How to Deploy an Azure Web Site" authors="tdykstra" solutions="" manager="wpickett" editor="mollybos" />

#How to Deploy an Azure Web Site 

You have many options for deploying your own content to an Azure Web site. This topic provides a brief overview of each option and links to more information.

* [Deploying from a cloud-hosted source control system](#cloud)
	* Visual Studio Online (VSO)
	* Repository web sites using Git
	* Repository web sites using Mercurial
    * Dropbox
* [Deploying from an IDE](#ide)
	* Visual Studio
	* WebMatrix
* [Deploying by using an FTP utility](#ftp)
* [Deploying from an on-premises source control system](#onpremises)
	* Team Foundation Server (TFS)
	* On-premises Git or Mercurial repositories
* [Using command-line tools and the Azure REST management API](#commandline)
	* MSBuild
	* FTP scripts
	* Windows PowerShell
	* .NET management API
	* Cross-platform command line (xpat-cli)
	* Web Deploy command line


##<a name="cloud"></a>Deploying from a cloud-hosted source control system

The best way to deploy a web site is to set up a [continuous delivery workflow](http://www.asp.net/aspnet/overview/developing-apps-with-windows-azure/building-real-world-cloud-apps-with-windows-azure/continuous-integration-and-continuous-delivery) integrated with your [source control system](http://asp.net/aspnet/overview/developing-apps-with-windows-azure/building-real-world-cloud-apps-with-windows-azure/source-control). Automation not only makes the development process more efficient but also can make your backup and restore processes more manageable and reliable. 

If you don't have source control set up yet, the easiest way to get started is to use a cloud-hosted source control system.

###<a name="vso"></a>Visual Studio Online (VSO)

[Visual Studio Online](http://www.asp.net/aspnet/overview/developing-apps-with-windows-azure/building-real-world-cloud-apps-with-windows-azure/source-control#gittfs) (formerly Team Foundation Service) is Microsoft's cloud-based solution for source control and team collaboration. The service is free for a team of up to 5 developers. You can set up VSO to do continuous delivery to an Azure Web Site, and your repository can use either [Git or TFVC](http://www.asp.net/aspnet/overview/developing-apps-with-windows-azure/building-real-world-cloud-apps-with-windows-azure/source-control#gittfs).

For more information, see the following resources:

* [Deliver to Azure Continuously using VSO and TFVC](http://www.visualstudio.com/en-us/learn/continuous-delivery-in-vs). Brief step-by-step tutorial that shows how to set up continuous delivery from VSO to an Azure Web Site, using TFVC. TFVC is the centralized source control option in VSO, as opposed to Git, which is the distributed source control option.
* [Continuous delivery to Azure using VSO and TFVC](/en-us/documentation/articles/cloud-services-continuous-delivery-use-vso/). Similar to the previous tutorial, but this one also goes through the steps for signing up for a VSO account and checking in a project to source control.
* [Continuous delivery to Azure using Visual Studio Online and Git](http://azure.microsoft.com/en-us/documentation/articles/cloud-services-continuous-delivery-use-vso-git/). Similar to the previous tutorial but uses Git instead of TFVC.

###<a name="git"></a>Repository web sites using Git

[Git](http://www.asp.net/aspnet/overview/developing-apps-with-windows-azure/building-real-world-cloud-apps-with-windows-azure/source-control#gittfs) is a popular distributed source control system. Azure has built-in features that make it easy to automate deployment to an Azure Web Site from popular web-based repository sites that store Git repositories, including [GitHub](http://www.github.com), [CodePlex](http://www.codeplex.com/), and [BitBucket](https://bitbucket.org/). An advantage of using Git to deploy is that it's relatively easy to roll back to an earlier deployment if that ever becomes necessary. 

For more information, see the following resources:

* [Publishing from Source Control to Azure Web Sites](/en-us/documentation/articles/web-sites-publish-source-control/). How to use Git to publish directly from your local computer to an Azure Web Site (in Azure, this method of publishing is called Local Git). Also shows how to enable continuous deployment of Git repositories from GitHub, CodePlex, or BitBucket.
* [Deploying to Web Sites with GitHub using Kudu](/en-us/documentation/videos/deploying-to-azure-from-github/). Video by Scott Hanselman and David Ebbo that shows how to deploy a web site directly from GitHub to an Azure Web Site.
* [Azure Forum for Git, Mercurial, and DropBox](http://social.msdn.microsoft.com/Forums/windowsazure/en-US/home?forum=azuregit).

###<a name="mercurial"></a>Repository web sites using Mercurial

If you use [Mercurial](http://mercurial.selenic.com/) as your source control system and store your repository in [CodePlex](http://www.codeplex.com/) or [BitBucket](https://bitbucket.org/), you can use built-in features in Azure Web Sites to automatically deploy your content.

For information about how to deploy using Mercurial, see the following resources:

* [Publishing from Source Control to Azure Web Sites](/en-us/documentation/articles/web-sites-publish-source-control/). Although this tutorial shows how to publish a Git repository, the process for Mercurial repositories hosted in CodePlex or BitBucket is similar.
* [Azure Forum for Git, Mercurial, and DropBox](http://social.msdn.microsoft.com/Forums/windowsazure/en-US/home?forum=azuregit).

###<a name="dropbox"></a>DropBox

[DropBox](https://www.dropbox.com/) is not a source control system, but if you store your source code in DropBox you can automate deployment from your DropBox account.

* [Deploy To Windows Azure Using Dropbox](http://blogs.msdn.com/b/windowsazure/archive/2013/03/19/new-deploy-to-windows-azure-web-sites-from-dropbox.aspx). How to use the Azure Management Portal to set up DropBox deployment.
* [DropBox and Azure Web Sites](http://channel9.msdn.com/Series/Windows-Azure-Web-Sites-Tutorials/Dropbox-Deployment-to-Windows-Azure-Web-Sites). This video walks through the process of connecting a DropBox folder to an Azure Web Site, and shows how quickly you can get a web site up and running or maintain it using simple drag-and-drop deployment.
* [Azure Forum for Git, Mercurial, and DropBox](http://social.msdn.microsoft.com/Forums/windowsazure/en-US/home?forum=azuregit).







##<a name="ide"></a>Deploying from an IDE

[Visual Studio](http://www.visualstudio.com/en-us/downloads/download-visual-studio-vs.aspx) and [WebMatrix](http://www.microsoft.com/web/webmatrix/) are Microsoft IDEs (integrated development environments) that you can use for web development. Both provide built-in features that make it easy to deploy to Azure Web Sites.  Both can use [Web Deploy](http://www.iis.net/downloads/microsoft/web-deploy) to automate additional deployment-related tasks such as database deployment and connection string changes. Both can also deploy by using [FTP or FTPS](http://en.wikipedia.org/wiki/File_Transfer_Protocol)). 

WebMatrix is quick to install and easy to learn, but Visual Studio offers many more features for working with Azure Web Sites. From within the Visual Studio IDE you can create, stop, start, and delete Azure Web Sites, you can view logs as they are created in real-time, you can debug remotely, and much more. Visual Studio also integrates with source control systems such as [Visual Studio Online](#vso), [Team Foundation Server](#tfs), and [Git repositories](#git).

###<a name="vs"></a>Visual Studio

For information about how to deploy to Azure Web Sites from Visual Studio, see the following resources:

* [Get started with Azure and ASP.NET](/en-us/develop/net/tutorials/get-started/). How to create and deploy a simple ASP.NET MVC web project by using Visual Studio and Web Deploy.
* [Deploy a Secure ASP.NET MVC 5 app with Membership, OAuth, and SQL Database to an Azure Web Site](/en-us/develop/net/tutorials/web-site-with-sql-database/). How to create and deploy an ASP.NET MVC web project with a SQL database, by using Visual Studio, Web Deploy, and Entity Framework Code First Migrations.
* [Web Deployment Overview for Visual Studio and ASP.NET](http://msdn.microsoft.com/en-us/library/dd394698.aspx). A basic introduction to web deployment using Visual Studio. Dated but includes information that is still relevant, including an overview of options for deploying a database along with the web application and a list of additional deployment tasks you might have to do or manually configure Visual Studio to do for you. This topic is about deployment in general, not just about deployment to Azure Web Sites.
* [ASP.NET Web Deployment using Visual Studio](http://www.asp.net/mvc/tutorials/deployment/visual-studio-web-deployment/introduction). A 12-part tutorial series that covers a more complete range of deployment tasks than the others in this list. 
* [Deploying an ASP.NET Website to Azure in Visual Studio 2012 from a Git Repository directly](http://www.dotnetcurry.com/ShowArticle.aspx?ID=881). Explains how to deploy an ASP.NET web project in Visual Studio, using the Git plug-in to commit the code to Git and connecting Azure to the Git repository.

###<a name="webmatrix"></a>WebMatrix

For information about how to deploy to Azure Web Sites from WebMatrix, see the following resources:

* [Develop and deploy a web site with Microsoft WebMatrix](http://www.windowsazure.com/en-us/documentation/articles/web-sites-dotnet-using-webmatrix/). How to create a simple ASP.NET web site by using a WebMatrix template and deploy it to an Azure Web Site by using WebMatrix and Web Deploy.
* [Build and deploy a Node.js web site to Azure using WebMatrix](http://www.windowsazure.com/en-us/documentation/articles/web-sites-nodejs-use-webmatrix/).
* [Create and deploy a PHP-MySQL Azure Web Site using WebMatrix](http://www.windowsazure.com/en-us/documentation/articles/web-sites-php-mysql-use-webmatrix/).
* [WebMatrix 3: Integrated Git and Deployment to Azure](http://www.codeproject.com/Articles/577581/Webmatrixplus3-3aplusIntegratedplusGitplusandplusD). How to use WebMatrix to deploy from a Git source control repository.








##<a name="ftp"></a>Deploying by using an FTP utility

Regardless of what IDE you use, you can also deploy content to your site by using [FTP](http://en.wikipedia.org/wiki/File_Transfer_Protocol) to copy files. It's easy to create FTP credentials for an Azure Web Site, and you can use them in any application that works with FTP, including browsers such as Internet Explorer and full-featured free utilities such as [FileZilla](https://filezilla-project.org/).  Azure Web Sites also support the more secure FTPS protocol. 

Although it's easy to copy your web site's files to Azure using FTP utilities, they don't automatically take care of or coordinate related deployment tasks such as deploying a database or changing connection strings. Also, many FTP tools don't compare source and destination files in order to skip copying files that haven't changed. For large sites, always copying all files can result in long deployment times even for minor updates since all files are always copied.

For more information, see the following resources:

* [Create a PHP-MySQL Azure Web Site and Deploy Using FTP](/en-us/documentation/articles/web-sites-php-mysql-deploy-use-ftp/). 
* [How to Manage Web Sites](http://www.windowsazure.com/en-us/documentation/articles/web-sites-manage/). Includes additional information not included in the PHP tutorial about how to set FTP credentials. See the comments at the bottom of the page for information missing in the document itself about how to get the credentials.








##<a name="onpremises"></a>Deploying from an on-premises source control system

If you are using TFS, Git, or Mercurial in an on-premises (not cloud-hosted) repository, you can deploy directly from your repository to Azure Web Sites.

###<a name="tfs"></a>Team Foundation Server (TFS)

Team Foundation Server is Microsoft's on-premises solution for source control and team collaboration. You can set up TFS to do continuous delivery to an Azure Web Site.

For more information, see the following resource:

* [Continuous Delivery for Cloud Services in Azure](/en-us/develop/net/common-tasks/continuous-delivery/). This document is for an Azure Cloud Service, but some of its content is relevant to Web Sites.

###<a name="gitmercurial"></a>On-premises Git or Mercurial repositories

In Azure you can enter the URL of any repository that uses Git or Mercurial in order to deploy from that location. You can also directly push from a local Git repository to an Azure Web Site. 

For more information, see the following resources:

* [Publishing from Source Control to Azure Web Sites](/en-us/documentation/articles/web-sites-publish-source-control/). How to use Git to publish directly from your local computer to an Azure Web Site (in Azure, this method of publishing is called Local Git). Also shows how to enable continuous deployment of Git repositories from GitHub, CodePlex, or BitBucket.
* [Publishing to Azure Web Sites from any git/hg repo](http://blog.davidebbo.com/2013/04/publishing-to-azure-web-sites-from-any.html). Blog by David Ebbo that explains the "External Repository" feature in Azure Web Sites.
* [Azure Forum for Git, Mercurial, and DropBox](http://social.msdn.microsoft.com/Forums/windowsazure/en-US/home?forum=azuregit).
* [Deploying TWO websites to Azure from one Git Repository](http://www.hanselman.com/blog/DeployingTWOWebsitesToWindowsAzureFromOneGitRepository.aspx). Blog post by Scott Hanselman.











##<a name="commandline"></a> Using command-line tools and the Azure REST management API

It's always best to automate your development workflow, but if you can't do that directly in your source control system, you can set it up manually by using command-line tools. This generally involves the use of more than one tool or framework, as deployment often involves performing site management functions as well as copying content.

Azure simplifies site management tasks that you might have to do for deployment by providing a REST management API and several frameworks that make it easier to work with the API.

###<a name=msbuild></a>MSBuild

If you use the [Visual Studio IDE](#vs) for development, you can use [MSBuild](http://msbuildbook.com/) to automate anything you can do in your IDE. You can configure MSBuild to use either [Web Deploy](#webdeploy) or [FTP/FTPS](#ftp) to copy files. Web Deploy can also automate many other deployment-related tasks, such as deploying databases.

For more information about command-line deployment using MSBuild, see the following resources:

* [ASP.NET Web Deployment using Visual Studio: Command Line Deployment](http://www.asp.net/mvc/tutorials/deployment/visual-studio-web-deployment/command-line-deployment). Tenth in a series of tutorials about deployment to Azure using Visual Studio. Shows how to use the command line to deploy after setting up publish profiles in Visual Studio.
* [Inside the Microsoft Build Engine: Using MSBuild and Team Foundation Build](http://msbuildbook.com/). Hard-copy book that includes chapters on how to use MSBuild for deployment.

###<a name="ftp2"></a>FTP scripts

It's easy to create [FTP/FTPS](http://en.wikipedia.org/wiki/File_Transfer_Protocol) credentials for an Azure Web Site, and you can then use those credentials with FTP batch scripts.

For more information, see the following resource:

* [Using FTP Batch Scripts](http://support.microsoft.com/kb/96269).

###<a name="powershell"></a>Windows PowerShell

You can perform MSBuild or FTP deployment functions from [Windows PowerShell](http://msdn.microsoft.com/en-us/library/dd835506.aspx). If you do that, you can also use a collection of Windows PowerShell cmdlets that make the Azure REST management API easy to call.

For more information, see the following resource:

* [Building Real-World Cloud Apps with Azure - Automate Everything](http://asp.net/aspnet/overview/developing-apps-with-windows-azure/building-real-world-cloud-apps-with-windows-azure/automate-everything). E-book chapter that explains how the sample application shown in the e-book uses Windows PowerShell scripts to create an Azure test environment and deploy to it. See the [Resources](http://asp.net/aspnet/overview/developing-apps-with-windows-azure/building-real-world-cloud-apps-with-windows-azure/automate-everything#resources) section for links to additional Azure PowerShell documentation.

###<a name="api"></a>.NET management API

You can write C# code to perform MSBuild or FTP functions for deployment. If you do that, you can access the Azure management REST API to perform site management functions.

For more information, see the following resource:

* [Automating everything with the Azure Management Libraries and .NET](http://www.hanselman.com/blog/PennyPinchingInTheCloudAutomatingEverythingWithTheWindowsAzureManagementLibrariesAndNET.aspx). Introduction to the .NET management API and links to more documentation.

###<a name="cli"></a>Cross-platform command line (xpat-cli)

You can use the command line in Mac or Linux machines to deploy by using FTP. If you do that, you can also access the Azure REST management API using the Azure cross-platform command-line interface (xpat-cli). The xpat-cli can also be used on Windows machines.

For more information, see the following resource:

* [Command line tools](/en-us/downloads/#cmd-line-tools). Portal page in WindowsAzure.com for command line tool information.

###<a name="webdeploy"></a>Web Deploy command line

[Web Deploy](http://www.iis.net/downloads/microsoft/web-deploy) is Microsoft software for deployment to IIS that not only provides intelligent file sync features but also can perform or coordinate many other deployment-related tasks that can't be automated when you use FTP. For example, Web Deploy can deploy a new database or database updates along with your web site. Web Deploy can also minimize the time required to update an existing site since it can intelligently copy only changed files. Microsoft WebMatrix, Visual Studio, Visual Studio Online, and Team Foundation Server have support for Web Deploy built-in, but you can also use Web Deploy directly from the command line to automate deployment. Web Deploy commands are very powerful but the learning curve can be steep.

For more information, see the following resource:

* [Web Deployment Tool](http://technet.microsoft.com/en-us/library/dd568996). Official documentation on the Microsoft TechNet site. Dated but still a good place to start.
* [Using Web Deploy](http://www.iis.net/learn/publish/using-web-deploy). Official documentation on the Microsoft IIS.NET site. Also dated but a good place to start.
* [StackOverflow](http://www.stackoverflow.com). The best place to go for more current information about how to use Web Deploy from the command line.
* [ASP.NET Web Deployment using Visual Studio: Command Line Deployment](http://www.asp.net/mvc/tutorials/deployment/visual-studio-web-deployment/command-line-deployment). MSBuild is the build engine used by Visual Studio, and it can also be used from the command line to deploy web applications to Azure Web Sites. This tutorial is part of a series that is mainly about Visual Studio deployment.








##<a name="nextsteps"></a>Next Steps

In some scenarios you might want to be able to easily switch back and forth between a staging and a production version of your web site. You can do this with the Azure Web Sites staged deployment feature. For more information, see [Staged Deployment on Microsoft Azure Web Sites](/en-us/documentation/articles/web-sites-staged-publishing/).

Having a backup and restore plan in place is an important part of any deployment workflow. For information about the Azure Web Sites backup and restore feature, see [Azure Web Sites Backups](/en-us/documentation/articles/web-sites-backup/).  

For information about other deployment topics, see the Deploy section in [Azure Web Sites Documentation](/en-us/documentation/services/web-sites/).

=======
<properties linkid="manage-services-how-to-deploy-websites" pageTitle="How to deploy an Azure Web Site" metaKeywords="Azure deploy publish web site" description="Learn what methods are available for deploying content to an Azure Web Site." metaCanonical="" services="web-sites" documentationCenter="" title="How to Deploy an Azure Web Site" authors="tdykstra" solutions="" manager="wpickett" editor="mollybos" />

#How to Deploy an Azure Web Site

You have many options for deploying your own content to an Azure Web site. This topic provides a brief overview of each option and links to more information.

* [Deploying from a cloud-hosted source control system](#cloud)
	* Visual Studio Online (VSO)
	* Repository web sites using Git
	* Repository web sites using Mercurial
	* Dropbox
* [Deploying from an IDE](#ide)
	* Visual Studio
	* WebMatrix
* [Deploying by using an FTP utility](#ftp)
* [Deploying from an on-premises source control system](#onpremises)
	* Team Foundation Server (TFS)
	* On-premises Git or Mercurial repositories
* [Using command-line tools and the Azure REST management API](#commandline)
	* MSBuild
	* FTP scripts
	* Windows PowerShell
	* .NET management API
	* Cross-platform command line (xpat-cli)
	* Web Deploy command line


##<a name="cloud"></a>Deploying from a cloud-hosted source control system

The best way to deploy a web site is to set up a [continuous delivery workflow](http://www.asp.net/aspnet/overview/developing-apps-with-windows-azure/building-real-world-cloud-apps-with-windows-azure/continuous-integration-and-continuous-delivery) integrated with your [source control system](http://asp.net/aspnet/overview/developing-apps-with-windows-azure/building-real-world-cloud-apps-with-windows-azure/source-control). Automation not only makes the development process more efficient but also can make your backup and restore processes more manageable and reliable. 

If you don't have source control set up yet, the easiest way to get started is to use a cloud-hosted source control system.

###<a name="vso"></a>Visual Studio Online (VSO)

[Visual Studio Online](http://www.asp.net/aspnet/overview/developing-apps-with-windows-azure/building-real-world-cloud-apps-with-windows-azure/source-control#gittfs) (formerly Team Foundation Service) is Microsoft's cloud-based solution for source control and team collaboration. The service is free for a team of up to 5 developers. You can set up VSO to do continuous delivery to an Azure Web Site, and your repository can use either [Git or TFVC](http://www.asp.net/aspnet/overview/developing-apps-with-windows-azure/building-real-world-cloud-apps-with-windows-azure/source-control#gittfs).

For more information, see the following resources:

* [Deliver to Azure Continuously using VSO and TFVC](http://www.visualstudio.com/en-us/learn/continuous-delivery-in-vs). Brief step-by-step tutorial that shows how to set up continuous delivery from VSO to an Azure Web Site, using TFVC. TFVC is the centralized source control option in VSO, as opposed to Git, which is the distributed source control option.
* [Continuous delivery to Azure using VSO and TFVC](/en-us/documentation/articles/cloud-services-continuous-delivery-use-vso/). Similar to the previous tutorial, but this one also goes through the steps for signing up for a VSO account and checking in a project to source control.
* [Continuous delivery to Azure using Visual Studio Online and Git](http://azure.microsoft.com/en-us/documentation/articles/cloud-services-continuous-delivery-use-vso-git/). Similar to the previous tutorial but uses Git instead of TFVC.

###<a name="git"></a>Repository web sites using Git

[Git](http://www.asp.net/aspnet/overview/developing-apps-with-windows-azure/building-real-world-cloud-apps-with-windows-azure/source-control#gittfs) is a popular distributed source control system. Azure has built-in features that make it easy to automate deployment to an Azure Web Site from popular web-based repository sites that store Git repositories, including [GitHub](http://www.github.com), [CodePlex](http://www.codeplex.com/), and [BitBucket](https://bitbucket.org/). An advantage of using Git to deploy is that it's relatively easy to roll back to an earlier deployment if that ever becomes necessary. 

For more information, see the following resources:

* [Publishing from Source Control to Azure Web Sites](/en-us/documentation/articles/web-sites-publish-source-control/). How to use Git to publish directly from your local computer to an Azure Web Site (in Azure, this method of publishing is called Local Git). Also shows how to enable continuous deployment of Git repositories from GitHub, CodePlex, or BitBucket.
* [Deploying to Web Sites with GitHub using Kudu](/en-us/documentation/videos/deploying-to-azure-from-github/). Video by Scott Hanselman and David Ebbo that shows how to deploy a web site directly from GitHub to an Azure Web Site.
* [Azure Forum for Git, Mercurial, and Dropbox](http://social.msdn.microsoft.com/Forums/windowsazure/en-US/home?forum=azuregit).

###<a name="mercurial"></a>Repository web sites using Mercurial

If you use [Mercurial](http://mercurial.selenic.com/) as your source control system and store your repository in [CodePlex](http://www.codeplex.com/) or [BitBucket](https://bitbucket.org/), you can use built-in features in Azure Web Sites to automatically deploy your content.

For information about how to deploy using Mercurial, see the following resources:

* [Publishing from Source Control to Azure Web Sites](/en-us/documentation/articles/web-sites-publish-source-control/). Although this tutorial shows how to publish a Git repository, the process for Mercurial repositories hosted in CodePlex or BitBucket is similar.
* [Azure Forum for Git, Mercurial, and Dropbox](http://social.msdn.microsoft.com/Forums/windowsazure/en-US/home?forum=azuregit).

###<a name="dropbox"></a>Dropbox

[Dropbox](https://www.dropbox.com/) is not a source control system, but if you store your source code in Dropbox you can automate deployment from your Dropbox account.

* [Deploy To Windows Azure Using Dropbox](http://blogs.msdn.com/b/windowsazure/archive/2013/03/19/new-deploy-to-windows-azure-web-sites-from-dropbox.aspx). How to use the Azure Management Portal to set up Dropbox deployment.
* [Dropbox and Azure Web Sites](http://channel9.msdn.com/Series/Windows-Azure-Web-Sites-Tutorials/Dropbox-Deployment-to-Windows-Azure-Web-Sites). This video walks through the process of connecting a Dropbox folder to an Azure Web Site, and shows how quickly you can get a web site up and running or maintain it using simple drag-and-drop deployment.
* [Azure Forum for Git, Mercurial, and Dropbox](http://social.msdn.microsoft.com/Forums/windowsazure/en-US/home?forum=azuregit).







##<a name="ide"></a>Deploying from an IDE

[Visual Studio](http://www.visualstudio.com/en-us/downloads/download-visual-studio-vs.aspx) and [WebMatrix](http://www.microsoft.com/web/webmatrix/) are Microsoft IDEs (integrated development environments) that you can use for web development. Both provide built-in features that make it easy to deploy to Azure Web Sites.  Both can use [Web Deploy](http://www.iis.net/downloads/microsoft/web-deploy) to automate additional deployment-related tasks such as database deployment and connection string changes. Both can also deploy by using [FTP or FTPS](http://en.wikipedia.org/wiki/File_Transfer_Protocol)). 

WebMatrix is quick to install and easy to learn, but Visual Studio offers many more features for working with Azure Web Sites. From within the Visual Studio IDE you can create, stop, start, and delete Azure Web Sites, you can view logs as they are created in real-time, you can debug remotely, and much more. Visual Studio also integrates with source control systems such as [Visual Studio Online](#vso), [Team Foundation Server](#tfs), and [Git repositories](#git).

###<a name="vs"></a>Visual Studio

For information about how to deploy to Azure Web Sites from Visual Studio, see the following resources:

* [Get started with Azure and ASP.NET](/en-us/develop/net/tutorials/get-started/). How to create and deploy a simple ASP.NET MVC web project by using Visual Studio and Web Deploy.
* [Deploy a Secure ASP.NET MVC 5 app with Membership, OAuth, and SQL Database to an Azure Web Site](/en-us/develop/net/tutorials/web-site-with-sql-database/). How to create and deploy an ASP.NET MVC web project with a SQL database, by using Visual Studio, Web Deploy, and Entity Framework Code First Migrations.
* [Web Deployment Overview for Visual Studio and ASP.NET](http://msdn.microsoft.com/en-us/library/dd394698.aspx). A basic introduction to web deployment using Visual Studio. Dated but includes information that is still relevant, including an overview of options for deploying a database along with the web application and a list of additional deployment tasks you might have to do or manually configure Visual Studio to do for you. This topic is about deployment in general, not just about deployment to Azure Web Sites.
* [ASP.NET Web Deployment using Visual Studio](http://www.asp.net/mvc/tutorials/deployment/visual-studio-web-deployment/introduction). A 12-part tutorial series that covers a more complete range of deployment tasks than the others in this list. 
* [Deploying an ASP.NET Website to Azure in Visual Studio 2012 from a Git Repository directly](http://www.dotnetcurry.com/ShowArticle.aspx?ID=881). Explains how to deploy an ASP.NET web project in Visual Studio, using the Git plug-in to commit the code to Git and connecting Azure to the Git repository.

###<a name="webmatrix"></a>WebMatrix

For information about how to deploy to Azure Web Sites from WebMatrix, see the following resources:

* [Develop and deploy a web site with Microsoft WebMatrix](http://www.windowsazure.com/en-us/documentation/articles/web-sites-dotnet-using-webmatrix/). How to create a simple ASP.NET web site by using a WebMatrix template and deploy it to an Azure Web Site by using WebMatrix and Web Deploy.
* [Build and deploy a Node.js web site to Azure using WebMatrix](http://www.windowsazure.com/en-us/documentation/articles/web-sites-nodejs-use-webmatrix/).
* [Create and deploy a PHP-MySQL Azure Web Site using WebMatrix](http://www.windowsazure.com/en-us/documentation/articles/web-sites-php-mysql-use-webmatrix/).
* [WebMatrix 3: Integrated Git and Deployment to Azure](http://www.codeproject.com/Articles/577581/Webmatrixplus3-3aplusIntegratedplusGitplusandplusD). How to use WebMatrix to deploy from a Git source control repository.








##<a name="ftp"></a>Deploying by using an FTP utility

Regardless of what IDE you use, you can also deploy content to your site by using [FTP](http://en.wikipedia.org/wiki/File_Transfer_Protocol) to copy files. It's easy to create FTP credentials for an Azure Web Site, and you can use them in any application that works with FTP, including browsers such as Internet Explorer and full-featured free utilities such as [FileZilla](https://filezilla-project.org/).  Azure Web Sites also support the more secure FTPS protocol. 

Although it's easy to copy your web site's files to Azure using FTP utilities, they don't automatically take care of or coordinate related deployment tasks such as deploying a database or changing connection strings. Also, many FTP tools don't compare source and destination files in order to skip copying files that haven't changed. For large sites, always copying all files can result in long deployment times even for minor updates since all files are always copied.

For more information, see the following resources:

* [Create a PHP-MySQL Azure Web Site and Deploy Using FTP](/en-us/documentation/articles/web-sites-php-mysql-deploy-use-ftp/). 
* [How to Manage Web Sites](http://www.windowsazure.com/en-us/documentation/articles/web-sites-manage/). Includes additional information not included in the PHP tutorial about how to set FTP credentials. See the comments at the bottom of the page for information missing in the document itself about how to get the credentials.








##<a name="onpremises"></a>Deploying from an on-premises source control system

If you are using TFS, Git, or Mercurial in an on-premises (not cloud-hosted) repository, you can deploy directly from your repository to Azure Web Sites.

###<a name="tfs"></a>Team Foundation Server (TFS)

Team Foundation Server is Microsoft's on-premises solution for source control and team collaboration. You can set up TFS to do continuous delivery to an Azure Web Site.

For more information, see the following resource:

* [Continuous Delivery for Cloud Services in Azure](/en-us/develop/net/common-tasks/continuous-delivery/). This document is for an Azure Cloud Service, but some of its content is relevant to Web Sites.

###<a name="gitmercurial"></a>On-premises Git or Mercurial repositories

In Azure you can enter the URL of any repository that uses Git or Mercurial in order to deploy from that location. You can also directly push from a local Git repository to an Azure Web Site. 

For more information, see the following resources:

* [Publishing from Source Control to Azure Web Sites](/en-us/documentation/articles/web-sites-publish-source-control/). How to use Git to publish directly from your local computer to an Azure Web Site (in Azure, this method of publishing is called Local Git). Also shows how to enable continuous deployment of Git repositories from GitHub, CodePlex, or BitBucket.
* [Publishing to Azure Web Sites from any git/hg repo](http://blog.davidebbo.com/2013/04/publishing-to-azure-web-sites-from-any.html). Blog by David Ebbo that explains the "External Repository" feature in Azure Web Sites.
* [Azure Forum for Git, Mercurial, and Dropbox](http://social.msdn.microsoft.com/Forums/windowsazure/en-US/home?forum=azuregit).
* [Deploying TWO websites to Azure from one Git Repository](http://www.hanselman.com/blog/DeployingTWOWebsitesToWindowsAzureFromOneGitRepository.aspx). Blog post by Scott Hanselman.











##<a name="commandline"></a> Using command-line tools and the Azure REST management API

It's always best to automate your development workflow, but if you can't do that directly in your source control system, you can set it up manually by using command-line tools. This generally involves the use of more than one tool or framework, as deployment often involves performing site management functions as well as copying content.

Azure simplifies site management tasks that you might have to do for deployment by providing a REST management API and several frameworks that make it easier to work with the API.

###<a name=msbuild></a>MSBuild

If you use the [Visual Studio IDE](#vs) for development, you can use [MSBuild](http://msbuildbook.com/) to automate anything you can do in your IDE. You can configure MSBuild to use either [Web Deploy](#webdeploy) or [FTP/FTPS](#ftp) to copy files. Web Deploy can also automate many other deployment-related tasks, such as deploying databases.

For more information about command-line deployment using MSBuild, see the following resources:

* [ASP.NET Web Deployment using Visual Studio: Command Line Deployment](http://www.asp.net/mvc/tutorials/deployment/visual-studio-web-deployment/command-line-deployment). Tenth in a series of tutorials about deployment to Azure using Visual Studio. Shows how to use the command line to deploy after setting up publish profiles in Visual Studio.
* [Inside the Microsoft Build Engine: Using MSBuild and Team Foundation Build](http://msbuildbook.com/). Hard-copy book that includes chapters on how to use MSBuild for deployment.

###<a name="ftp2"></a>FTP scripts

It's easy to create [FTP/FTPS](http://en.wikipedia.org/wiki/File_Transfer_Protocol) credentials for an Azure Web Site, and you can then use those credentials with FTP batch scripts.

For more information, see the following resource:

* [Using FTP Batch Scripts](http://support.microsoft.com/kb/96269).

###<a name="powershell"></a>Windows PowerShell

You can perform MSBuild or FTP deployment functions from [Windows PowerShell](http://msdn.microsoft.com/en-us/library/dd835506.aspx). If you do that, you can also use a collection of Windows PowerShell cmdlets that make the Azure REST management API easy to call.

For more information, see the following resource:

* [Building Real-World Cloud Apps with Azure - Automate Everything](http://asp.net/aspnet/overview/developing-apps-with-windows-azure/building-real-world-cloud-apps-with-windows-azure/automate-everything). E-book chapter that explains how the sample application shown in the e-book uses Windows PowerShell scripts to create an Azure test environment and deploy to it. See the [Resources](http://asp.net/aspnet/overview/developing-apps-with-windows-azure/building-real-world-cloud-apps-with-windows-azure/automate-everything#resources) section for links to additional Azure PowerShell documentation.

###<a name="api"></a>.NET management API

You can write C# code to perform MSBuild or FTP functions for deployment. If you do that, you can access the Azure management REST API to perform site management functions.

For more information, see the following resource:

* [Automating everything with the Azure Management Libraries and .NET](http://www.hanselman.com/blog/PennyPinchingInTheCloudAutomatingEverythingWithTheWindowsAzureManagementLibrariesAndNET.aspx). Introduction to the .NET management API and links to more documentation.

###<a name="cli"></a>Cross-platform command line (xpat-cli)

You can use the command line in Mac or Linux machines to deploy by using FTP. If you do that, you can also access the Azure REST management API using the Azure cross-platform command-line interface (xpat-cli). The xpat-cli can also be used on Windows machines.

For more information, see the following resource:

* [Command line tools](/en-us/downloads/#cmd-line-tools). Portal page in WindowsAzure.com for command line tool information.

###<a name="webdeploy"></a>Web Deploy command line

[Web Deploy](http://www.iis.net/downloads/microsoft/web-deploy) is Microsoft software for deployment to IIS that not only provides intelligent file sync features but also can perform or coordinate many other deployment-related tasks that can't be automated when you use FTP. For example, Web Deploy can deploy a new database or database updates along with your web site. Web Deploy can also minimize the time required to update an existing site since it can intelligently copy only changed files. Microsoft WebMatrix, Visual Studio, Visual Studio Online, and Team Foundation Server have support for Web Deploy built-in, but you can also use Web Deploy directly from the command line to automate deployment. Web Deploy commands are very powerful but the learning curve can be steep.

For more information, see the following resource:

* [Web Deployment Tool](http://technet.microsoft.com/en-us/library/dd568996). Official documentation on the Microsoft TechNet site. Dated but still a good place to start.
* [Using Web Deploy](http://www.iis.net/learn/publish/using-web-deploy). Official documentation on the Microsoft IIS.NET site. Also dated but a good place to start.
* [StackOverflow](http://www.stackoverflow.com). The best place to go for more current information about how to use Web Deploy from the command line.
* [ASP.NET Web Deployment using Visual Studio: Command Line Deployment](http://www.asp.net/mvc/tutorials/deployment/visual-studio-web-deployment/command-line-deployment). MSBuild is the build engine used by Visual Studio, and it can also be used from the command line to deploy web applications to Azure Web Sites. This tutorial is part of a series that is mainly about Visual Studio deployment.








##<a name="nextsteps"></a>Next Steps

In some scenarios you might want to be able to easily switch back and forth between a staging and a production version of your web site. You can do this with the Azure Web Sites staged deployment feature. For more information, see [Staged Deployment on Microsoft Azure Web Sites](/en-us/documentation/articles/web-sites-staged-publishing/).

Having a backup and restore plan in place is an important part of any deployment workflow. For information about the Azure Web Sites backup and restore feature, see [Azure Web Sites Backups](/en-us/documentation/articles/web-sites-backup/).  

For information about other deployment topics, see the Deploy section in [Azure Web Sites Documentation](/en-us/documentation/services/web-sites/).
>>>>>>> ff13ae3e
<|MERGE_RESOLUTION|>--- conflicted
+++ resolved
@@ -1,237 +1,3 @@
-<<<<<<< HEAD
-<properties linkid="manage-services-how-to-deploy-websites" pageTitle="How to deploy an Azure Web Site" metaKeywords="Azure deploy publish web site" description="Learn what methods are available for deploying content to an Azure Web Site." metaCanonical="" services="web-sites" documentationCenter="" title="How to Deploy an Azure Web Site" authors="tdykstra" solutions="" manager="wpickett" editor="mollybos" />
-
-#How to Deploy an Azure Web Site 
-
-You have many options for deploying your own content to an Azure Web site. This topic provides a brief overview of each option and links to more information.
-
-* [Deploying from a cloud-hosted source control system](#cloud)
-	* Visual Studio Online (VSO)
-	* Repository web sites using Git
-	* Repository web sites using Mercurial
-    * Dropbox
-* [Deploying from an IDE](#ide)
-	* Visual Studio
-	* WebMatrix
-* [Deploying by using an FTP utility](#ftp)
-* [Deploying from an on-premises source control system](#onpremises)
-	* Team Foundation Server (TFS)
-	* On-premises Git or Mercurial repositories
-* [Using command-line tools and the Azure REST management API](#commandline)
-	* MSBuild
-	* FTP scripts
-	* Windows PowerShell
-	* .NET management API
-	* Cross-platform command line (xpat-cli)
-	* Web Deploy command line
-
-
-##<a name="cloud"></a>Deploying from a cloud-hosted source control system
-
-The best way to deploy a web site is to set up a [continuous delivery workflow](http://www.asp.net/aspnet/overview/developing-apps-with-windows-azure/building-real-world-cloud-apps-with-windows-azure/continuous-integration-and-continuous-delivery) integrated with your [source control system](http://asp.net/aspnet/overview/developing-apps-with-windows-azure/building-real-world-cloud-apps-with-windows-azure/source-control). Automation not only makes the development process more efficient but also can make your backup and restore processes more manageable and reliable. 
-
-If you don't have source control set up yet, the easiest way to get started is to use a cloud-hosted source control system.
-
-###<a name="vso"></a>Visual Studio Online (VSO)
-
-[Visual Studio Online](http://www.asp.net/aspnet/overview/developing-apps-with-windows-azure/building-real-world-cloud-apps-with-windows-azure/source-control#gittfs) (formerly Team Foundation Service) is Microsoft's cloud-based solution for source control and team collaboration. The service is free for a team of up to 5 developers. You can set up VSO to do continuous delivery to an Azure Web Site, and your repository can use either [Git or TFVC](http://www.asp.net/aspnet/overview/developing-apps-with-windows-azure/building-real-world-cloud-apps-with-windows-azure/source-control#gittfs).
-
-For more information, see the following resources:
-
-* [Deliver to Azure Continuously using VSO and TFVC](http://www.visualstudio.com/en-us/learn/continuous-delivery-in-vs). Brief step-by-step tutorial that shows how to set up continuous delivery from VSO to an Azure Web Site, using TFVC. TFVC is the centralized source control option in VSO, as opposed to Git, which is the distributed source control option.
-* [Continuous delivery to Azure using VSO and TFVC](/en-us/documentation/articles/cloud-services-continuous-delivery-use-vso/). Similar to the previous tutorial, but this one also goes through the steps for signing up for a VSO account and checking in a project to source control.
-* [Continuous delivery to Azure using Visual Studio Online and Git](http://azure.microsoft.com/en-us/documentation/articles/cloud-services-continuous-delivery-use-vso-git/). Similar to the previous tutorial but uses Git instead of TFVC.
-
-###<a name="git"></a>Repository web sites using Git
-
-[Git](http://www.asp.net/aspnet/overview/developing-apps-with-windows-azure/building-real-world-cloud-apps-with-windows-azure/source-control#gittfs) is a popular distributed source control system. Azure has built-in features that make it easy to automate deployment to an Azure Web Site from popular web-based repository sites that store Git repositories, including [GitHub](http://www.github.com), [CodePlex](http://www.codeplex.com/), and [BitBucket](https://bitbucket.org/). An advantage of using Git to deploy is that it's relatively easy to roll back to an earlier deployment if that ever becomes necessary. 
-
-For more information, see the following resources:
-
-* [Publishing from Source Control to Azure Web Sites](/en-us/documentation/articles/web-sites-publish-source-control/). How to use Git to publish directly from your local computer to an Azure Web Site (in Azure, this method of publishing is called Local Git). Also shows how to enable continuous deployment of Git repositories from GitHub, CodePlex, or BitBucket.
-* [Deploying to Web Sites with GitHub using Kudu](/en-us/documentation/videos/deploying-to-azure-from-github/). Video by Scott Hanselman and David Ebbo that shows how to deploy a web site directly from GitHub to an Azure Web Site.
-* [Azure Forum for Git, Mercurial, and DropBox](http://social.msdn.microsoft.com/Forums/windowsazure/en-US/home?forum=azuregit).
-
-###<a name="mercurial"></a>Repository web sites using Mercurial
-
-If you use [Mercurial](http://mercurial.selenic.com/) as your source control system and store your repository in [CodePlex](http://www.codeplex.com/) or [BitBucket](https://bitbucket.org/), you can use built-in features in Azure Web Sites to automatically deploy your content.
-
-For information about how to deploy using Mercurial, see the following resources:
-
-* [Publishing from Source Control to Azure Web Sites](/en-us/documentation/articles/web-sites-publish-source-control/). Although this tutorial shows how to publish a Git repository, the process for Mercurial repositories hosted in CodePlex or BitBucket is similar.
-* [Azure Forum for Git, Mercurial, and DropBox](http://social.msdn.microsoft.com/Forums/windowsazure/en-US/home?forum=azuregit).
-
-###<a name="dropbox"></a>DropBox
-
-[DropBox](https://www.dropbox.com/) is not a source control system, but if you store your source code in DropBox you can automate deployment from your DropBox account.
-
-* [Deploy To Windows Azure Using Dropbox](http://blogs.msdn.com/b/windowsazure/archive/2013/03/19/new-deploy-to-windows-azure-web-sites-from-dropbox.aspx). How to use the Azure Management Portal to set up DropBox deployment.
-* [DropBox and Azure Web Sites](http://channel9.msdn.com/Series/Windows-Azure-Web-Sites-Tutorials/Dropbox-Deployment-to-Windows-Azure-Web-Sites). This video walks through the process of connecting a DropBox folder to an Azure Web Site, and shows how quickly you can get a web site up and running or maintain it using simple drag-and-drop deployment.
-* [Azure Forum for Git, Mercurial, and DropBox](http://social.msdn.microsoft.com/Forums/windowsazure/en-US/home?forum=azuregit).
-
-
-
-
-
-
-
-##<a name="ide"></a>Deploying from an IDE
-
-[Visual Studio](http://www.visualstudio.com/en-us/downloads/download-visual-studio-vs.aspx) and [WebMatrix](http://www.microsoft.com/web/webmatrix/) are Microsoft IDEs (integrated development environments) that you can use for web development. Both provide built-in features that make it easy to deploy to Azure Web Sites.  Both can use [Web Deploy](http://www.iis.net/downloads/microsoft/web-deploy) to automate additional deployment-related tasks such as database deployment and connection string changes. Both can also deploy by using [FTP or FTPS](http://en.wikipedia.org/wiki/File_Transfer_Protocol)). 
-
-WebMatrix is quick to install and easy to learn, but Visual Studio offers many more features for working with Azure Web Sites. From within the Visual Studio IDE you can create, stop, start, and delete Azure Web Sites, you can view logs as they are created in real-time, you can debug remotely, and much more. Visual Studio also integrates with source control systems such as [Visual Studio Online](#vso), [Team Foundation Server](#tfs), and [Git repositories](#git).
-
-###<a name="vs"></a>Visual Studio
-
-For information about how to deploy to Azure Web Sites from Visual Studio, see the following resources:
-
-* [Get started with Azure and ASP.NET](/en-us/develop/net/tutorials/get-started/). How to create and deploy a simple ASP.NET MVC web project by using Visual Studio and Web Deploy.
-* [Deploy a Secure ASP.NET MVC 5 app with Membership, OAuth, and SQL Database to an Azure Web Site](/en-us/develop/net/tutorials/web-site-with-sql-database/). How to create and deploy an ASP.NET MVC web project with a SQL database, by using Visual Studio, Web Deploy, and Entity Framework Code First Migrations.
-* [Web Deployment Overview for Visual Studio and ASP.NET](http://msdn.microsoft.com/en-us/library/dd394698.aspx). A basic introduction to web deployment using Visual Studio. Dated but includes information that is still relevant, including an overview of options for deploying a database along with the web application and a list of additional deployment tasks you might have to do or manually configure Visual Studio to do for you. This topic is about deployment in general, not just about deployment to Azure Web Sites.
-* [ASP.NET Web Deployment using Visual Studio](http://www.asp.net/mvc/tutorials/deployment/visual-studio-web-deployment/introduction). A 12-part tutorial series that covers a more complete range of deployment tasks than the others in this list. 
-* [Deploying an ASP.NET Website to Azure in Visual Studio 2012 from a Git Repository directly](http://www.dotnetcurry.com/ShowArticle.aspx?ID=881). Explains how to deploy an ASP.NET web project in Visual Studio, using the Git plug-in to commit the code to Git and connecting Azure to the Git repository.
-
-###<a name="webmatrix"></a>WebMatrix
-
-For information about how to deploy to Azure Web Sites from WebMatrix, see the following resources:
-
-* [Develop and deploy a web site with Microsoft WebMatrix](http://www.windowsazure.com/en-us/documentation/articles/web-sites-dotnet-using-webmatrix/). How to create a simple ASP.NET web site by using a WebMatrix template and deploy it to an Azure Web Site by using WebMatrix and Web Deploy.
-* [Build and deploy a Node.js web site to Azure using WebMatrix](http://www.windowsazure.com/en-us/documentation/articles/web-sites-nodejs-use-webmatrix/).
-* [Create and deploy a PHP-MySQL Azure Web Site using WebMatrix](http://www.windowsazure.com/en-us/documentation/articles/web-sites-php-mysql-use-webmatrix/).
-* [WebMatrix 3: Integrated Git and Deployment to Azure](http://www.codeproject.com/Articles/577581/Webmatrixplus3-3aplusIntegratedplusGitplusandplusD). How to use WebMatrix to deploy from a Git source control repository.
-
-
-
-
-
-
-
-
-##<a name="ftp"></a>Deploying by using an FTP utility
-
-Regardless of what IDE you use, you can also deploy content to your site by using [FTP](http://en.wikipedia.org/wiki/File_Transfer_Protocol) to copy files. It's easy to create FTP credentials for an Azure Web Site, and you can use them in any application that works with FTP, including browsers such as Internet Explorer and full-featured free utilities such as [FileZilla](https://filezilla-project.org/).  Azure Web Sites also support the more secure FTPS protocol. 
-
-Although it's easy to copy your web site's files to Azure using FTP utilities, they don't automatically take care of or coordinate related deployment tasks such as deploying a database or changing connection strings. Also, many FTP tools don't compare source and destination files in order to skip copying files that haven't changed. For large sites, always copying all files can result in long deployment times even for minor updates since all files are always copied.
-
-For more information, see the following resources:
-
-* [Create a PHP-MySQL Azure Web Site and Deploy Using FTP](/en-us/documentation/articles/web-sites-php-mysql-deploy-use-ftp/). 
-* [How to Manage Web Sites](http://www.windowsazure.com/en-us/documentation/articles/web-sites-manage/). Includes additional information not included in the PHP tutorial about how to set FTP credentials. See the comments at the bottom of the page for information missing in the document itself about how to get the credentials.
-
-
-
-
-
-
-
-
-##<a name="onpremises"></a>Deploying from an on-premises source control system
-
-If you are using TFS, Git, or Mercurial in an on-premises (not cloud-hosted) repository, you can deploy directly from your repository to Azure Web Sites.
-
-###<a name="tfs"></a>Team Foundation Server (TFS)
-
-Team Foundation Server is Microsoft's on-premises solution for source control and team collaboration. You can set up TFS to do continuous delivery to an Azure Web Site.
-
-For more information, see the following resource:
-
-* [Continuous Delivery for Cloud Services in Azure](/en-us/develop/net/common-tasks/continuous-delivery/). This document is for an Azure Cloud Service, but some of its content is relevant to Web Sites.
-
-###<a name="gitmercurial"></a>On-premises Git or Mercurial repositories
-
-In Azure you can enter the URL of any repository that uses Git or Mercurial in order to deploy from that location. You can also directly push from a local Git repository to an Azure Web Site. 
-
-For more information, see the following resources:
-
-* [Publishing from Source Control to Azure Web Sites](/en-us/documentation/articles/web-sites-publish-source-control/). How to use Git to publish directly from your local computer to an Azure Web Site (in Azure, this method of publishing is called Local Git). Also shows how to enable continuous deployment of Git repositories from GitHub, CodePlex, or BitBucket.
-* [Publishing to Azure Web Sites from any git/hg repo](http://blog.davidebbo.com/2013/04/publishing-to-azure-web-sites-from-any.html). Blog by David Ebbo that explains the "External Repository" feature in Azure Web Sites.
-* [Azure Forum for Git, Mercurial, and DropBox](http://social.msdn.microsoft.com/Forums/windowsazure/en-US/home?forum=azuregit).
-* [Deploying TWO websites to Azure from one Git Repository](http://www.hanselman.com/blog/DeployingTWOWebsitesToWindowsAzureFromOneGitRepository.aspx). Blog post by Scott Hanselman.
-
-
-
-
-
-
-
-
-
-
-
-##<a name="commandline"></a> Using command-line tools and the Azure REST management API
-
-It's always best to automate your development workflow, but if you can't do that directly in your source control system, you can set it up manually by using command-line tools. This generally involves the use of more than one tool or framework, as deployment often involves performing site management functions as well as copying content.
-
-Azure simplifies site management tasks that you might have to do for deployment by providing a REST management API and several frameworks that make it easier to work with the API.
-
-###<a name=msbuild></a>MSBuild
-
-If you use the [Visual Studio IDE](#vs) for development, you can use [MSBuild](http://msbuildbook.com/) to automate anything you can do in your IDE. You can configure MSBuild to use either [Web Deploy](#webdeploy) or [FTP/FTPS](#ftp) to copy files. Web Deploy can also automate many other deployment-related tasks, such as deploying databases.
-
-For more information about command-line deployment using MSBuild, see the following resources:
-
-* [ASP.NET Web Deployment using Visual Studio: Command Line Deployment](http://www.asp.net/mvc/tutorials/deployment/visual-studio-web-deployment/command-line-deployment). Tenth in a series of tutorials about deployment to Azure using Visual Studio. Shows how to use the command line to deploy after setting up publish profiles in Visual Studio.
-* [Inside the Microsoft Build Engine: Using MSBuild and Team Foundation Build](http://msbuildbook.com/). Hard-copy book that includes chapters on how to use MSBuild for deployment.
-
-###<a name="ftp2"></a>FTP scripts
-
-It's easy to create [FTP/FTPS](http://en.wikipedia.org/wiki/File_Transfer_Protocol) credentials for an Azure Web Site, and you can then use those credentials with FTP batch scripts.
-
-For more information, see the following resource:
-
-* [Using FTP Batch Scripts](http://support.microsoft.com/kb/96269).
-
-###<a name="powershell"></a>Windows PowerShell
-
-You can perform MSBuild or FTP deployment functions from [Windows PowerShell](http://msdn.microsoft.com/en-us/library/dd835506.aspx). If you do that, you can also use a collection of Windows PowerShell cmdlets that make the Azure REST management API easy to call.
-
-For more information, see the following resource:
-
-* [Building Real-World Cloud Apps with Azure - Automate Everything](http://asp.net/aspnet/overview/developing-apps-with-windows-azure/building-real-world-cloud-apps-with-windows-azure/automate-everything). E-book chapter that explains how the sample application shown in the e-book uses Windows PowerShell scripts to create an Azure test environment and deploy to it. See the [Resources](http://asp.net/aspnet/overview/developing-apps-with-windows-azure/building-real-world-cloud-apps-with-windows-azure/automate-everything#resources) section for links to additional Azure PowerShell documentation.
-
-###<a name="api"></a>.NET management API
-
-You can write C# code to perform MSBuild or FTP functions for deployment. If you do that, you can access the Azure management REST API to perform site management functions.
-
-For more information, see the following resource:
-
-* [Automating everything with the Azure Management Libraries and .NET](http://www.hanselman.com/blog/PennyPinchingInTheCloudAutomatingEverythingWithTheWindowsAzureManagementLibrariesAndNET.aspx). Introduction to the .NET management API and links to more documentation.
-
-###<a name="cli"></a>Cross-platform command line (xpat-cli)
-
-You can use the command line in Mac or Linux machines to deploy by using FTP. If you do that, you can also access the Azure REST management API using the Azure cross-platform command-line interface (xpat-cli). The xpat-cli can also be used on Windows machines.
-
-For more information, see the following resource:
-
-* [Command line tools](/en-us/downloads/#cmd-line-tools). Portal page in WindowsAzure.com for command line tool information.
-
-###<a name="webdeploy"></a>Web Deploy command line
-
-[Web Deploy](http://www.iis.net/downloads/microsoft/web-deploy) is Microsoft software for deployment to IIS that not only provides intelligent file sync features but also can perform or coordinate many other deployment-related tasks that can't be automated when you use FTP. For example, Web Deploy can deploy a new database or database updates along with your web site. Web Deploy can also minimize the time required to update an existing site since it can intelligently copy only changed files. Microsoft WebMatrix, Visual Studio, Visual Studio Online, and Team Foundation Server have support for Web Deploy built-in, but you can also use Web Deploy directly from the command line to automate deployment. Web Deploy commands are very powerful but the learning curve can be steep.
-
-For more information, see the following resource:
-
-* [Web Deployment Tool](http://technet.microsoft.com/en-us/library/dd568996). Official documentation on the Microsoft TechNet site. Dated but still a good place to start.
-* [Using Web Deploy](http://www.iis.net/learn/publish/using-web-deploy). Official documentation on the Microsoft IIS.NET site. Also dated but a good place to start.
-* [StackOverflow](http://www.stackoverflow.com). The best place to go for more current information about how to use Web Deploy from the command line.
-* [ASP.NET Web Deployment using Visual Studio: Command Line Deployment](http://www.asp.net/mvc/tutorials/deployment/visual-studio-web-deployment/command-line-deployment). MSBuild is the build engine used by Visual Studio, and it can also be used from the command line to deploy web applications to Azure Web Sites. This tutorial is part of a series that is mainly about Visual Studio deployment.
-
-
-
-
-
-
-
-
-##<a name="nextsteps"></a>Next Steps
-
-In some scenarios you might want to be able to easily switch back and forth between a staging and a production version of your web site. You can do this with the Azure Web Sites staged deployment feature. For more information, see [Staged Deployment on Microsoft Azure Web Sites](/en-us/documentation/articles/web-sites-staged-publishing/).
-
-Having a backup and restore plan in place is an important part of any deployment workflow. For information about the Azure Web Sites backup and restore feature, see [Azure Web Sites Backups](/en-us/documentation/articles/web-sites-backup/).  
-
-For information about other deployment topics, see the Deploy section in [Azure Web Sites Documentation](/en-us/documentation/services/web-sites/).
-
-=======
 <properties linkid="manage-services-how-to-deploy-websites" pageTitle="How to deploy an Azure Web Site" metaKeywords="Azure deploy publish web site" description="Learn what methods are available for deploying content to an Azure Web Site." metaCanonical="" services="web-sites" documentationCenter="" title="How to Deploy an Azure Web Site" authors="tdykstra" solutions="" manager="wpickett" editor="mollybos" />
 
 #How to Deploy an Azure Web Site
@@ -449,18 +215,10 @@
 * [StackOverflow](http://www.stackoverflow.com). The best place to go for more current information about how to use Web Deploy from the command line.
 * [ASP.NET Web Deployment using Visual Studio: Command Line Deployment](http://www.asp.net/mvc/tutorials/deployment/visual-studio-web-deployment/command-line-deployment). MSBuild is the build engine used by Visual Studio, and it can also be used from the command line to deploy web applications to Azure Web Sites. This tutorial is part of a series that is mainly about Visual Studio deployment.
 
-
-
-
-
-
-
-
 ##<a name="nextsteps"></a>Next Steps
 
 In some scenarios you might want to be able to easily switch back and forth between a staging and a production version of your web site. You can do this with the Azure Web Sites staged deployment feature. For more information, see [Staged Deployment on Microsoft Azure Web Sites](/en-us/documentation/articles/web-sites-staged-publishing/).
 
 Having a backup and restore plan in place is an important part of any deployment workflow. For information about the Azure Web Sites backup and restore feature, see [Azure Web Sites Backups](/en-us/documentation/articles/web-sites-backup/).  
 
-For information about other deployment topics, see the Deploy section in [Azure Web Sites Documentation](/en-us/documentation/services/web-sites/).
->>>>>>> ff13ae3e
+For information about other deployment topics, see the Deploy section in [Azure Web Sites Documentation](/en-us/documentation/services/web-sites/).