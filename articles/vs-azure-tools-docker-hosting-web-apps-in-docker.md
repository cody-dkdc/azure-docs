---
title: Deploy an ASP.NET Core Linux Docker container to a remote Docker host | Microsoft Docs
description: Learn how to use Visual Studio Tools for Docker to deploy an ASP.NET Core web app to a Docker container running on an Azure Docker Host Linux VM
services: azure-container-service
documentationcenter: .net
author: mlearned
manager: douge
editor: ''

ms.assetid: e5e81c5e-dd18-4d5a-a24d-a932036e78b9
ms.service: azure-container-service
ms.devlang: dotnet
ms.topic: article
ms.tgt_pltfrm: NA
ms.workload: NA
ms.date: 06/08/2016
ms.author: mlearned

---
# Deploy an ASP.NET container to a remote Docker host
## Overview
Docker is a lightweight container engine, similar in some ways to a virtual machine, which you can use to host applications and services.
This tutorial walks you through using the [Visual Studio Tools for Docker](https://docs.microsoft.com/en-us/dotnet/articles/core/docker/visual-studio-tools-for-docker) extension
to deploy an ASP.NET Core app to a Docker host on Azure using PowerShell.

## Prerequisites
The following is required to complete this tutorial:

* Create an Azure Docker Host VM as described in [How to use docker-machine with Azure](virtual-machines/linux/docker-machine.md?toc=%2fazure%2fvirtual-machines%2flinux%2ftoc.json)
<<<<<<< HEAD
* Install [Visual Studio 2015 Update 3](https://go.microsoft.com/fwlink/?LinkId=691129)
* [Microsoft ASP.NET Core 1.0 SDK](https://go.microsoft.com/fwlink/?LinkID=809122)
* Install [Visual Studio 2015 Tools for Docker - Preview](http://aka.ms/DockerToolsForVS)
=======
* Install the latest version of [Visual Studio](https://www.visualstudio.com/downloads/)
* Download the [Microsoft ASP.NET Core 1.0 SDK](https://go.microsoft.com/fwlink/?LinkID=809122)
* Install [Docker for Windows](https://docs.docker.com/docker-for-windows/install/)
>>>>>>> a42dbad0

## 1. Create an ASP.NET Core web app
The following steps guide you through creating a basic ASP.NET Core app that will be used in this tutorial.

[!INCLUDE [create-aspnet5-app](../includes/create-aspnet5-app.md)]

## 2. Add Docker support
[!INCLUDE [create-aspnet5-app](../includes/vs-azure-tools-docker-add-docker-support.md)]

## 3. Use the DockerTask.ps1 PowerShell Script
1. Open a PowerShell prompt to the root directory of your project. 
   
   ```
   PS C:\Src\WebApplication1>
   ```
2. Validate the remote host is running. You should see state = Running 
   
   ```
   docker-machine ls
   NAME         ACTIVE   DRIVER   STATE     URL                        SWARM   DOCKER    ERRORS
   MyDockerHost -        azure    Running   tcp://xxx.xxx.xxx.xxx:2376         v1.10.3
   ```
   
3. Build the app using the -Build parameter
   
   ```
   PS C:\Src\WebApplication1> .\Docker\DockerTask.ps1 -Build -Environment Release -Machine mydockerhost
   ```  

   > ```
   > PS C:\Src\WebApplication1> .\Docker\DockerTask.ps1 -Build -Environment Release 
   > ```  
   > 
   > 
4. Run the app, using the -Run parameter
   
   ```
   PS C:\Src\WebApplication1> .\Docker\DockerTask.ps1 -Run -Environment Release -Machine mydockerhost
   ```
   
   > ```
   > PS C:\Src\WebApplication1> .\Docker\DockerTask.ps1 -Run -Environment Release 
   > ```
   > 
   > 
   
   Once docker completes, you should see results similar to the following:
   
   ![View your app][3]

[0]:./media/vs-azure-tools-docker-hosting-web-apps-in-docker/docker-props-in-solution-explorer.png
[1]:./media/vs-azure-tools-docker-hosting-web-apps-in-docker/change-docker-machine-name.png
[2]:./media/vs-azure-tools-docker-hosting-web-apps-in-docker/launch-application.png
[3]:./media/vs-azure-tools-docker-hosting-web-apps-in-docker/view-application.png<|MERGE_RESOLUTION|>--- conflicted
+++ resolved
@@ -27,15 +27,9 @@
 The following is required to complete this tutorial:
 
 * Create an Azure Docker Host VM as described in [How to use docker-machine with Azure](virtual-machines/linux/docker-machine.md?toc=%2fazure%2fvirtual-machines%2flinux%2ftoc.json)
-<<<<<<< HEAD
-* Install [Visual Studio 2015 Update 3](https://go.microsoft.com/fwlink/?LinkId=691129)
-* [Microsoft ASP.NET Core 1.0 SDK](https://go.microsoft.com/fwlink/?LinkID=809122)
-* Install [Visual Studio 2015 Tools for Docker - Preview](http://aka.ms/DockerToolsForVS)
-=======
 * Install the latest version of [Visual Studio](https://www.visualstudio.com/downloads/)
 * Download the [Microsoft ASP.NET Core 1.0 SDK](https://go.microsoft.com/fwlink/?LinkID=809122)
 * Install [Docker for Windows](https://docs.docker.com/docker-for-windows/install/)
->>>>>>> a42dbad0
 
 ## 1. Create an ASP.NET Core web app
 The following steps guide you through creating a basic ASP.NET Core app that will be used in this tutorial.
