<<<<<<< HEAD
<properties
	pageTitle="Manage Access to Azure Storage Resources"
	description="Learn about the different ways you can manage access to Azure Storage Resources."
	services="storage"
	documentationCenter=""
	authors="micurd" 
	manager="jahogg"
	editor=""/>

<tags
	ms.service="storage"
	ms.workload="storage"
	ms.tgt_pltfrm="na"
	ms.devlang="na"
	ms.topic="article"
	ms.date="02/20/2015"
	ms.author="micurd"/>
=======
<properties 
	pageTitle="Manage Access to Azure Storage Resources | Microsoft Azure" 
	description="Learn how to manage how users access your Azure Storage resources." 
	services="storage" 
	documentationCenter="" 
	authors="micurd" 
	manager="jahogg" 
	editor=""/>

<tags 
	ms.service="storage" 
	ms.workload="storage" 
	ms.tgt_pltfrm="na" 
	ms.devlang="na" 
	ms.topic="article" 
	ms.date="02/20/2015" 
	ms.author="micurd;tamram"/>
>>>>>>> 16f5e705810cb61755b20850b41d3a13fb8df2ab

# Manage Access to Azure Storage Resources

## Overview

By default, only the owner of the storage account may access storage resources within that account. If your service or application needs to make these resources available to other clients without sharing your access key, you have the following options for permitting access:

- You can set a container's permissions to permit anonymous read access to the container and its blobs. This is not allowed for tables or queues.

- You can expose a resource via a shared access signature, which enables you to delegate restricted access to a container, blob, table or queue resource by specifying the interval for which the resources are available and the permissions that a client will have to it.

- You can use a stored access policy to manage shared access signatures for a container or its blobs, for a queue, or for a table. The stored access policy gives you an additional measure of control over your shared access signatures and also provides a straightforward means to revoke them.

## Restrict Access to Containers and Blobs

By default, a container and any blobs within it may be accessed only by the owner of the storage account. If you want to give anonymous users read permissions to a container and its blobs, you can set the container permissions to allow public access. Anonymous users can read blobs within a publicly accessible container without authenticating the request.

Containers provide the following options for managing container access:

- **Full public read access:** Container and blob data can be read via anonymous request. Clients can enumerate blobs within the container via anonymous request, but cannot enumerate containers within the storage account.

- **Public read access for blobs only:** Blob data within this container can be read via anonymous request, but container data is not available. Clients cannot enumerate blobs within the container via anonymous request.

- **No public read access:** Container and blob data can be read by the account owner only.

>[AZURE.NOTE]If your service requires that you exercise more granular control over blob resources, or if you wish to provide permissions for operations other than read operations, you can use a Shared Access Signature to make a resource accessible to users.

### Features Available to Anonymous Users
The following table shows which operations may be called by anonymous users when a container's ACL is set to allow public access.

| REST Operation                                         | Permission with full public read access | Permission with public read access for blobs only |
|--------------------------------------------------------|-----------------------------------------|---------------------------------------------------|
| List Containers                                        | Owner only                              | Owner only                                        |
| Create Container                                       | Owner only                              | Owner only                                        |
| Get Container Properties                               | All                                     | Owner only                                        |
| Get Container Metadata                                 | All                                     | Owner only                                        |
| Set Container Metadata                                 | Owner only                              | Owner only                                        |
| Get Container ACL                                      | Owner only                              | Owner only                                        |
| Set Container ACL                                      | Owner only                              | Owner only                                        |
| Delete Container                                       | Owner only                              | Owner only                                        |
| List Blobs                                             | All                                     | Owner only                                        |
| Put Blob                                               | Owner only                              | Owner only                                        |
| Get Blob                                               | All                                     | All                                               |
| Get Blob Properties                                    | All                                     | All                                               |
| Set Blob Properties                                    | Owner only                              | Owner only                                        |
| Get Blob Metadata                                      | All                                     | All                                               |
| Set Blob Metadata                                      | Owner only                              | Owner only                                        |
| Put Block                                              | Owner only                              | Owner only                                        |
| Get Block List (committed blocks only)                 | All                                     | All                                               |
| Get Block List (uncommitted blocks only or all blocks) | Owner only                              | Owner only                                        |
| Put Block List                                         | Owner only                              | Owner only                                        |
| Delete Blob                                            | Owner only                              | Owner only                                        |
| Copy Blob                                              | Owner only                              | Owner only                                        |
| Snapshot Blob                                          | Owner only                              | Owner only                                        |
| Lease Blob                                             | Owner only                              | Owner only                                        |
| Put Page                                               | Owner only                              | Owner only                                        |
| Get Page Ranges                                        | All                                     | All                                                  |

## Create and Use a Shared Access Signature
A shared access signature is a URI that grants restricted access rights to containers, blobs, queues, and tables for a specific time interval. By providing a client with a shared access signature, you can enable them to access resources in your storage account without sharing your account key with them.

>[AZURE.NOTE] For an in-depth conceptual overview and tutorial on shared access signatures, see [Shared Access Signatures](storage-dotnet-shared-access-signature-part-1.md).

Supported operations using shared access signatures include:

- Reading and writing page or block blob content, block lists, properties, and metadata

- Deleting, leasing, and creating a snapshot of a blob

- Listing the blobs within a container

- Adding, removing, updating, and deleting queue messages (in Storage Client Library 2.0 and newer)

- Getting queue metadata, including the message count (in Storage Client Library 2.0 and newer)

- Querying, adding, updating, deleting, and upserting table entities (in Storage Client Library 2.0 and newer)

The shared access signature URI query parameters incorporate all of the information necessary to grant controlled access to a storage resource. The URI query parameters specify the time interval over which the shared access signature is valid, the permissions that it grants, the resource that is to be made available, and the signature that the storage services should use to authenticate the request.

Additionally, the shared access signature URI can reference a stored access policy that provides an additional level of control over a set of signatures, including the ability to modify or revoke access to the resource if necessary.

For information on the URI format of a shared access signature, see [Delegating Access with a Shared Access Signature](https://msdn.microsoft.com/library/ee395415.aspx).

### Secure use of Shared Access Signatures
A shared access signature grants access to the resource specified by the URI's granted permissions. You should always use HTTPS to construct a shared access signature URI. Using HTTP with shared access signatures can make your storage account vulnerable to malicious use.

If a shared access signature grants access that is not intended for the general public, then it should be constructed with the fewest possible permissions. In addition, a shared access signature should be distributed securely to clients over a secure connection, should be associated with a stored access policy for the purpose of revocation, and should specify the shortest possible lifetime for the signature.

>[AZURE.NOTE] A shared access signature URI is associated with the account key used to create the signature, and the associated stored access policy (if any). If no stored access policy is specified, the only way to revoke a shared access signature is to change the account key.

### Creating a Shared Access Signature
The following code example creates an access policy on a container and then generates a shared access signature for the container. This shared access signature can then be given to clients:

    // The connection string for the storage account.  Modify for your account.
    string storageConnectionString =
       "DefaultEndpointsProtocol=https;" +
       "AccountName=myaccount;" +
       "AccountKey=<account-key>";

    // As an alternative, you can retrieve storage account information from an app.config file.
    // This is one way to store and retrieve a connection string if you are
    // writing an application that will run locally, rather than in Microsoft Azure.

    // string storageConnectionString = ConfigurationManager.AppSettings["StorageAccountConnectionString"];

    // Create the storage account with the connection string.
    CloudStorageAccount storageAccount = CloudStorageAccount.Parse(storageConnectionString);

    // Create the blob client object.
    CloudBlobClient blobClient = storageAccount.CreateCloudBlobClient();

    // Get a reference to the container for which shared access signature will be created.
    CloudBlobContainer container = blobClient.GetContainerReference("mycontainer");
    container.CreateIfNotExists();

    // Create blob container permissions, consisting of a shared access policy
    // and a public access setting.
    BlobContainerPermissions blobPermissions = new BlobContainerPermissions();

    // The shared access policy provides
    // read/write access to the container for 10 hours.
    blobPermissions.SharedAccessPolicies.Add("mypolicy", new SharedAccessBlobPolicy()
    {
       // To ensure SAS is valid immediately, don’t set start time.
       // This way, you can avoid failures caused by small clock differences.
       SharedAccessExpiryTime = DateTime.UtcNow.AddHours(10),
       Permissions = SharedAccessBlobPermissions.Write |
      SharedAccessBlobPermissions.Read
    });

    // The public access setting explicitly specifies that
    // the container is private, so that it can't be accessed anonymously.
    blobPermissions.PublicAccess = BlobContainerPublicAccessType.Off;

    // Set the permission policy on the container.
    container.SetPermissions(blobPermissions);

    // Get the shared access signature to share with users.
    string sasToken =
       container.GetSharedAccessSignature(new SharedAccessBlobPolicy(), "mypolicy");

### Using a Shared Access Signature
A client who receives a shared access signature can use it from their code to construct an object of type [StorageCredentials](https://msdn.microsoft.com/library/microsoft.windowsazure.storage.auth.storagecredentials.aspx). Those credentials can then be used to construct a [CloudStorageAccount](https://msdn.microsoft.com/library/microsoft.windowsazure.storage.cloudstorageaccount.aspx) or a [CloudBlobClient](https://msdn.microsoft.com/library/microsoft.windowsazure.storage.blob.cloudblobclient.aspx) object for working with the resource, as shown in this example:

    Uri blobUri = new Uri("https://myaccount.blob.core.windows.net/mycontainer/myblob.txt");

    // Create credentials with the SAS token. The SAS token was created in previous example.
    StorageCredentials credentials = new StorageCredentials(sasToken);

    // Create a new blob.
    CloudBlockBlob blob = new CloudBlockBlob(blobUri, credentials);

    // Upload the blob.
    // If the blob does not yet exist, it will be created.
    // If the blob does exist, its existing content will be overwritten.
    using (var fileStream = System.IO.File.OpenRead(@"c:\Test\myblob.txt"))
    {
    blob.UploadFromStream(fileStream);
    }

## Use a Stored Access Policy
A stored access policy provides an additional level of control over shared access signatures on the server side. Establishing a stored access policy serves to group shared access signatures and to provide additional restrictions for signatures that are bound by the policy. You can use a stored access policy to change the start time, expiry time, or permissions for a signature, or to revoke it after it has been issued.

A stored access policy gives you greater control over shared access signatures you have released. Instead of specifying the signature's lifetime and permissions on the URL, you can specify these parameters within the stored access policy stored on the blob, container, queue, or table that is being shared. To change these parameters for one or more signatures, you can modify the stored access policy, rather than reissuing the signatures. You can also quickly revoke the signature by modifying the stored access policy.

For example, suppose you have issued a shared access signature that's associated with a stored access policy. If you've specified the expiry time within the stored access policy, you can modify the access policy to extend the life of the signature, without having to reissue a new signature.

Best practices recommend specifying a stored access policy for any signed resource for which you are issuing a shared access signature, as the stored policy can be used to modify or revoke the signature after it has been issued. If you don't specify a stored policy, it's recommended that you limit the lifetime of your signature in order to minimize any risk to your storage account resources.

### Associating a Shared Access Signature with a Stored Access Policy
A stored access policy includes a name up to 64 characters long that is unique within the container, queue, or table. To associate a shared access signature with a stored access policy, you specify this identifier when creating the shared access signature. On the shared access signature URI, the *signedidentifier* field specifies the identifier for the stored access policy.

A container, queue, or table can include up to 5 stored access policies. Each policy can be used by any number of shared access signatures.

>[AZURE.NOTE]When you establish a stored access policy on a container, queue, or table, it may take up to 30 seconds to take effect. During this interval, a shared access signature that is associated with the stored access policy will fail with status code 403 (Forbidden), until the access policy becomes active.

### Specifying Access Policy Parameters for a Shared Access Policy
The stored access policy can specify the following access policy parameters for the signatures with which it's associated:

- Start time

- Expiry time

- Permissions

Depending on how you want to control access to your storage resource, you can specify all of these parameters within the stored access policy, and omit them from the URL for the shared access signature. Doing so permits you to modify the associated signature's behavior at any time, as well as to revoke it. Or you can specify one or more of the access policy parameters within the stored access policy, and the others on the URL. Finally, you can specify all of the parameters on the URL. In this case, you can use the stored access policy to revoke the signature, but not to modify its behavior.

Together the shared access signature and the stored access policy must include all fields required to authenticate the signature. If any required fields are missing, the request will fail with status code 403 (Forbidden). Likewise, if a field is specified both in the shared access signature URL and in the stored access policy, the request will fail with status code 403 (Bad Request). See Create and Use a Shared Access Signature for more information about the fields that comprise the signature.

### Modifying or Revoking a Stored Access Policy

To revoke access to shared access signatures that use the same stored access policy, remove the stored policy from the storage resource by overwriting the stored policy list with a new list that does not contain the policy name. To change access settings of a stored access policy, overwrite the stored policy list with a new list that contains a policy of the same name that has new access control details.<|MERGE_RESOLUTION|>--- conflicted
+++ resolved
@@ -1,22 +1,3 @@
-<<<<<<< HEAD
-<properties
-	pageTitle="Manage Access to Azure Storage Resources"
-	description="Learn about the different ways you can manage access to Azure Storage Resources."
-	services="storage"
-	documentationCenter=""
-	authors="micurd" 
-	manager="jahogg"
-	editor=""/>
-
-<tags
-	ms.service="storage"
-	ms.workload="storage"
-	ms.tgt_pltfrm="na"
-	ms.devlang="na"
-	ms.topic="article"
-	ms.date="02/20/2015"
-	ms.author="micurd"/>
-=======
 <properties 
 	pageTitle="Manage Access to Azure Storage Resources | Microsoft Azure" 
 	description="Learn how to manage how users access your Azure Storage resources." 
@@ -34,7 +15,6 @@
 	ms.topic="article" 
 	ms.date="02/20/2015" 
 	ms.author="micurd;tamram"/>
->>>>>>> 16f5e705810cb61755b20850b41d3a13fb8df2ab
 
 # Manage Access to Azure Storage Resources
 
@@ -60,7 +40,7 @@
 
 - **No public read access:** Container and blob data can be read by the account owner only.
 
->[AZURE.NOTE]If your service requires that you exercise more granular control over blob resources, or if you wish to provide permissions for operations other than read operations, you can use a Shared Access Signature to make a resource accessible to users.
+>[AZURE.NOTE]If your service requires that you exercise more granular control over blob resources, or if you wish to provide permissions for operations other than read operations, you can use a Shared Access Signature to make a resource accessible to users. 
 
 ### Features Available to Anonymous Users
 The following table shows which operations may be called by anonymous users when a container's ACL is set to allow public access.
@@ -114,7 +94,7 @@
 
 The shared access signature URI query parameters incorporate all of the information necessary to grant controlled access to a storage resource. The URI query parameters specify the time interval over which the shared access signature is valid, the permissions that it grants, the resource that is to be made available, and the signature that the storage services should use to authenticate the request.
 
-Additionally, the shared access signature URI can reference a stored access policy that provides an additional level of control over a set of signatures, including the ability to modify or revoke access to the resource if necessary.
+Additionally, the shared access signature URI can reference a stored access policy that provides an additional level of control over a set of signatures, including the ability to modify or revoke access to the resource if necessary. 
 
 For information on the URI format of a shared access signature, see [Delegating Access with a Shared Access Signature](https://msdn.microsoft.com/library/ee395415.aspx).
 
@@ -123,7 +103,7 @@
 
 If a shared access signature grants access that is not intended for the general public, then it should be constructed with the fewest possible permissions. In addition, a shared access signature should be distributed securely to clients over a secure connection, should be associated with a stored access policy for the purpose of revocation, and should specify the shortest possible lifetime for the signature.
 
->[AZURE.NOTE] A shared access signature URI is associated with the account key used to create the signature, and the associated stored access policy (if any). If no stored access policy is specified, the only way to revoke a shared access signature is to change the account key.
+>[AZURE.NOTE] A shared access signature URI is associated with the account key used to create the signature, and the associated stored access policy (if any). If no stored access policy is specified, the only way to revoke a shared access signature is to change the account key. 
 
 ### Creating a Shared Access Signature
 The following code example creates an access policy on a container and then generates a shared access signature for the container. This shared access signature can then be given to clients:
@@ -133,28 +113,28 @@
        "DefaultEndpointsProtocol=https;" +
        "AccountName=myaccount;" +
        "AccountKey=<account-key>";
-
-    // As an alternative, you can retrieve storage account information from an app.config file.
-    // This is one way to store and retrieve a connection string if you are
+    
+    // As an alternative, you can retrieve storage account information from an app.config file. 
+    // This is one way to store and retrieve a connection string if you are 
     // writing an application that will run locally, rather than in Microsoft Azure.
-
+    
     // string storageConnectionString = ConfigurationManager.AppSettings["StorageAccountConnectionString"];
-
+    
     // Create the storage account with the connection string.
     CloudStorageAccount storageAccount = CloudStorageAccount.Parse(storageConnectionString);
-
+       
     // Create the blob client object.
     CloudBlobClient blobClient = storageAccount.CreateCloudBlobClient();
-
+    
     // Get a reference to the container for which shared access signature will be created.
     CloudBlobContainer container = blobClient.GetContainerReference("mycontainer");
     container.CreateIfNotExists();
-
-    // Create blob container permissions, consisting of a shared access policy
-    // and a public access setting.
+    
+    // Create blob container permissions, consisting of a shared access policy 
+    // and a public access setting. 
     BlobContainerPermissions blobPermissions = new BlobContainerPermissions();
-
-    // The shared access policy provides
+    
+    // The shared access policy provides 
     // read/write access to the container for 10 hours.
     blobPermissions.SharedAccessPolicies.Add("mypolicy", new SharedAccessBlobPolicy()
     {
@@ -164,14 +144,14 @@
        Permissions = SharedAccessBlobPermissions.Write |
       SharedAccessBlobPermissions.Read
     });
-
-    // The public access setting explicitly specifies that
+    
+    // The public access setting explicitly specifies that 
     // the container is private, so that it can't be accessed anonymously.
     blobPermissions.PublicAccess = BlobContainerPublicAccessType.Off;
-
+    
     // Set the permission policy on the container.
     container.SetPermissions(blobPermissions);
-
+    
     // Get the shared access signature to share with users.
     string sasToken =
        container.GetSharedAccessSignature(new SharedAccessBlobPolicy(), "mypolicy");
@@ -180,15 +160,15 @@
 A client who receives a shared access signature can use it from their code to construct an object of type [StorageCredentials](https://msdn.microsoft.com/library/microsoft.windowsazure.storage.auth.storagecredentials.aspx). Those credentials can then be used to construct a [CloudStorageAccount](https://msdn.microsoft.com/library/microsoft.windowsazure.storage.cloudstorageaccount.aspx) or a [CloudBlobClient](https://msdn.microsoft.com/library/microsoft.windowsazure.storage.blob.cloudblobclient.aspx) object for working with the resource, as shown in this example:
 
     Uri blobUri = new Uri("https://myaccount.blob.core.windows.net/mycontainer/myblob.txt");
-
+    
     // Create credentials with the SAS token. The SAS token was created in previous example.
     StorageCredentials credentials = new StorageCredentials(sasToken);
-
+    
     // Create a new blob.
     CloudBlockBlob blob = new CloudBlockBlob(blobUri, credentials);
-
-    // Upload the blob.
-    // If the blob does not yet exist, it will be created.
+    
+    // Upload the blob. 
+    // If the blob does not yet exist, it will be created. 
     // If the blob does exist, its existing content will be overwritten.
     using (var fileStream = System.IO.File.OpenRead(@"c:\Test\myblob.txt"))
     {
@@ -202,7 +182,7 @@
 
 For example, suppose you have issued a shared access signature that's associated with a stored access policy. If you've specified the expiry time within the stored access policy, you can modify the access policy to extend the life of the signature, without having to reissue a new signature.
 
-Best practices recommend specifying a stored access policy for any signed resource for which you are issuing a shared access signature, as the stored policy can be used to modify or revoke the signature after it has been issued. If you don't specify a stored policy, it's recommended that you limit the lifetime of your signature in order to minimize any risk to your storage account resources.
+Best practices recommend specifying a stored access policy for any signed resource for which you are issuing a shared access signature, as the stored policy can be used to modify or revoke the signature after it has been issued. If you don't specify a stored policy, it's recommended that you limit the lifetime of your signature in order to minimize any risk to your storage account resources. 
 
 ### Associating a Shared Access Signature with a Stored Access Policy
 A stored access policy includes a name up to 64 characters long that is unique within the container, queue, or table. To associate a shared access signature with a stored access policy, you specify this identifier when creating the shared access signature. On the shared access signature URI, the *signedidentifier* field specifies the identifier for the stored access policy.
