--- conflicted
+++ resolved
@@ -12,33 +12,13 @@
 	ms.tgt_pltfrm="ibiza"
 	ms.devlang="multiple"
 	ms.topic="article" 
-<<<<<<< HEAD
-	ms.date="03/13/2016"
-=======
 	ms.date="04/25/2016"
->>>>>>> e75a547e
 	ms.author="awills"/>
 
 # Navigation and Dashboards in the Application Insights portal
 
 After you have [set up Application Insights on your project](app-insights-overview.md), telemetry data about your app's performance and usage will appear in your project's Application Insights resource in the [Azure portal](https://portal.azure.com).
 
-<<<<<<< HEAD
-## The dashboard
-
-When you sign in to the [Azure portal](https://portal.azure.com), you first get to the dashboard. You can customize it or put it into full screen mode. 
-
-The dashboard is particularly useful for monitoring a solution made up of multiple applications, no matter where they're hosted. And if you have Azure components such as Stream Analytics as part of your system, you can add their monitoring charts to the dashboard too.
-
-![A customized dashboard.](./media/app-insights-dashboards/30.png)
-
-1. Click the top corner anytime to get back to the dashboard.
-2. **+ New** creates a new resource. An [Application Insights resource](app-insights-create-new-resource.md) is a place to store and analyze telemetry from your app.
-3. The navigation bar opens your existing resources.
-4. Edit and create dashboards using the dashboard toolbar. You can [create different dashboards](#dashboards) for different applications.
-
-=======
->>>>>>> e75a547e
 ## Find your telemetry
 
 Sign in to the [Azure portal](https://portal.azure.com) and browse to the Application Insights resource that you created for your app.
@@ -49,11 +29,6 @@
 The contents depend on the type of your app, and can be customized.
 
 
-<<<<<<< HEAD
-
-
-=======
->>>>>>> e75a547e
 ## The app overview blade
 
 The overview blade (page) for your app shows a summary of the key diagnostic metrics of your app, and is a gateway to the other features of the portal.
@@ -78,66 +53,8 @@
 
 ## Dashboards
 
-<<<<<<< HEAD
-The Azure portal dashboard is the home page you see when you first sign in to [the portal](https://portal.azure.com). On it, you can bring together charts and tiles (groups of charts) from multiple resources. 
-
-If you have a system made up of several components - for example, a web app, a backend server, and perhaps some Azure services - you can show the key performance indicators of all the components on one screen. 
-
-If you have more than one application, you can create and switch between several dashboards.
-
-![Click Edit. Drag tiles and charts. Add tiles from the gallery. Then click Done.](./media/app-insights-dashboards/30.png)
-
-When you're looking at a blade or chart that's particularly interesting, you can pin it to the dashboard. You'll see it next time you return there.
-
-![To pin a chart, hover over it and then click "..." in the header.](./media/app-insights-dashboards/33.png)
-
-You can save more than one dashboard and switch between them. When you pin a chart or blade, they're added to the current dashboard.
-
-![To switch between dashboards, click Dashboard and select a saved dashboard. To create and save a new dashboard, click New. To rearrange, click Edit.](./media/app-insights-dashboards/32.png)
-
-For example, you might have one dashboard for displaying full screen in the team room, and another for general development.
-
-
-On the dashboard, a blade appears as a tile: click it to go to the blade. A chart replicates the chart in its original location.
-
-
-![](./media/app-insights-dashboards/35.png)
-
-
-## Metrics blades
-
-When you click through from the overview blade to get more detail, you're in Metrics Explorer (even if it has a more specific title).
-
-You can also use the Metrics Explorer button to create a new blade, which you can edit and then save.
-
-
-![On the Overview blade, click Metrics](./media/app-insights-dashboards/16-metrics.png)
-
-### Editing charts and grids
-
-To add a new chart to the blade:
-
-![In Metrics Explorer, choose Add Chart](./media/app-insights-dashboards/04-add.png)
-
-Select an existing or new chart to edit what it shows:
-
-![Select one or more metrics](./media/app-insights-dashboards/08-select.png)
-
-You can display more than one metric on a chart, though there are restrictions about the combinations that can be displayed together. As soon as you choose one metric, some of the others are disabled. 
-
-If you coded [custom metrics](app-insights-api-custom-events-metrics.md#track-metric) into your app (calls to TrackMetric, and metrics attached to TrackEvent calls) they will be listed here.
-
-### Segment your data
-
-Select a chart or grid, switch on grouping and pick a property to group by:
-
-![Select Grouping On, then set select a property in Group By](./media/app-insights-dashboards/15-segment.png)
-
-If you coded custom metrics into your app and they include [property values](app-insights-api-custom-events-metrics.md#properties), you'll be able to select the property in the list.
-=======
 The first thing you see after you sign in to the [Microsoft Azure portal](https://portal.azure.com) is a dashboard. Here you can bring together the charts that are most important to you across all your Azure resources, including telemetry from [Visual Studio Application Insights](app-insights-overview.md).
  
->>>>>>> e75a547e
 
 ![A customized dashboard.](./media/app-insights-dashboards/30.png)
 
@@ -148,45 +65,7 @@
 
 ## Add to a dashboard
 
-<<<<<<< HEAD
-
-## Time range
-
-You can change the Time range covered by the charts or grids on any blade.
-
-![Open the overview blade of your application in the Azure portal](./media/app-insights-dashboards/03-range.png)
-
-
-If you're expecting some data that hasn't appeared yet, click Refresh. Charts refresh themselves at intervals, but the intervals are longer for larger time ranges. In release mode, it can take a while for data to come through the analysis pipeline onto a chart.
-
-To zoom into part of a chart, drag over it and then click the magnifier symbol:
-
-![Drag across part of a chart.](./media/app-insights-dashboards/12-drag.png)
-
-
-
-## Granularity and point values
-
-Hover your mouse over the chart to display the values of the metrics at that point.
-
-![Hover the mouse over a chart](./media/app-insights-dashboards/02-focus.png)
-
-The value of the metric at a particular point is aggregated over the preceding sampling interval. 
-
-The sampling interval or "granularity" is shown at the top of the blade. 
-
-![The header of a blade.](./media/app-insights-dashboards/11-grain.png)
-
-You can adjust the granularity in the Time range blade:
-
-![The header of a blade.](./media/app-insights-dashboards/grain.png)
-
-The granularities available depend on the time range you select. The explicit granularities are alternatives to the "automatic" granularity for the time range. 
-
-## Search
-=======
 When you're looking at a blade or set of charts that's particularly interesting, you can pin a copy of it to the dashboard. You'll see it next time you return there.
->>>>>>> e75a547e
 
 ![To pin a chart, hover over it and then click "..." in the header.](./media/app-insights-dashboards/33.png)
 
@@ -234,10 +113,3 @@
 
 
 
-## Analytics
-
-[Analytics](app-insights-analytics.md) is the advanced search feature with which you can diagnose and understand performance questions about your app.
-
-![Analytics example](./media/app-insights-dashboards/025.png)
-
-Click the Analytics tile to see it.