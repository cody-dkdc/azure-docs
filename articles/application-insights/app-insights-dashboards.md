<properties
	pageTitle="Using the Application Insights portal"
	description="Metrics, search, dashboards and settings in the Application Insights portal."
	services="application-insights"
    documentationCenter=""
	authors="alancameronwills"
	manager="douge"/>

<tags
	ms.service="application-insights"
	ms.workload="tbd"
	ms.tgt_pltfrm="ibiza"
	ms.devlang="multiple"
	ms.topic="article" 
	ms.date="07/30/2016"
	ms.author="awills"/>

# Navigation and Dashboards in the Application Insights portal

After you have [set up Application Insights on your project](app-insights-overview.md), telemetry data about your app's performance and usage will appear in your project's Application Insights resource in the [Azure portal](https://portal.azure.com).

<<<<<<< HEAD
## The dashboard

When you sign in to the [Azure portal](https://portal.azure.com), you first get to the dashboard. You can customize it or put it into full screen mode. 

The dashboard is particularly useful for monitoring a solution made up of multiple applications, no matter where they're hosted. And if you have Azure components such as Stream Analytics as part of your system, you can add their monitoring charts to the dashboard too.

![A customized dashboard.](./media/app-insights-dashboards/30.png)

1. Click the top corner anytime to get back to the dashboard.
2. **+ New** creates a new resource. An [Application Insights resource](app-insights-create-new-resource.md) is a place to store and analyze telemetry from your app.
3. The navigation bar opens your existing resources.
4. Edit and create dashboards using the dashboard toolbar.

=======
>>>>>>> c186bb0b
## Find your telemetry

Sign in to the [Azure portal](https://portal.azure.com) and browse to the Application Insights resource that you created for your app.

![Click Browse, select Application Insights, then your app.](./media/app-insights-dashboards/00-start.png)

The overview page gives you some basic telemetry, plus links to more.
The contents depend on the type of your app, and can be customized.


## The app overview blade

The overview blade (page) for your app shows a summary of the key diagnostic metrics of your app, and is a gateway to the other features of the portal.

Click:

* **Any chart or tile** to see more detail about what's displayed on the chart.
* **Settings** to get to predefined blades of other metrics, as well as configuration pages.
* [**Metrics Explorer**](app-insights-metrics-explorer.md) to create metrics pages of your own choice.
* [**Search**](app-insights-diagnostic-search.md) to investigate specific instances of events such as requests, exceptions, or log traces.
* [**Analytics**](app-insights-analytics.md) for powerful queries over your telemetry.
* [**Live Stream**](app-insights-metrics-explorer.md#live-stream) for a fixed set of near-instant metrics, useful when deploying a new build or debugging.


![Major routes to view your telemetry](./media/app-insights-dashboards/010-oview.png)


### Customize the overview blade 

Choose what you want to see on the overview. In Customize, you can insert section titles, drag tiles and charts around, remove items, and add new tiles and charts from the gallery.

![Click Edit. Drag tiles and charts. Add tiles from the gallery. Then click Done.](./media/app-insights-dashboards/020-customize.png)

## Dashboards

The first thing you see after you sign in to the [Microsoft Azure portal](https://portal.azure.com) is a dashboard. Here you can bring together the charts that are most important to you across all your Azure resources, including telemetry from [Visual Studio Application Insights](app-insights-overview.md).
 

![A customized dashboard.](./media/app-insights-dashboards/31.png)


1. Edit, create, and share dashboards using the dashboard toolbar.
2. Return to the current dashboard, or switch to other recent views.
3. Switch dashboards.
4. Create, edit, and share dashboards.
5. Hover over a tile and then use its top bar to move, customize, or remove it.

## Add to a dashboard

When you're looking at a blade or set of charts that's particularly interesting, you can pin a copy of it to the dashboard. You'll see it next time you return there.

![To pin a chart, hover over it and then click "..." in the header.](./media/app-insights-dashboards/33.png)

1. Pin chart to dashboard. A copy of the chart appears on the dashboard.
2. Pin the whole blade to the dashboard - it appears on the dashboard as a tile that you can click through.
3. Click the top left corner to return to the current dashboard. Then you can use the drop-down menu to return to the current view.

Notice that charts are grouped into tiles: a tile can contain more than one chart. You pin the whole tile to the dashboard.

### Analytics charts

You can also [pin Analytics](app-insights-analytics-using.md#pin-to-dashboard) charts to a [shared](#share-dashboards-with-your-team) dashboard. This allows you to add charts of any arbitrary query alongside the standard metrics.

## Adjust a tile on the dashboard

Once a tile is on the dashboard, you can adjust it.

![Hover over a chart in order to edit it.](./media/app-insights-dashboards/36.png)

1. Add a chart to the tile. 
2. Set the metric, group-by dimension and style (table, graph) of a chart.
3. Set the timespan and filter properties for the charts on the tile. You can set the chart's own timespan, or inherit from the timespan of the dashboard.
4. Set tile title.

Tiles pinned from metric explorer blades have more editing options than tiles pinned from an Overview blade.

The original tile that you pinned isn't affected by your edits.


## Switch between dashboards

You can save more than one dashboard and switch between them. When you pin a chart or blade, they're added to the current dashboard.

![To switch between dashboards, click Dashboard and select a saved dashboard. To create and save a new dashboard, click New. To rearrange, click Edit.](./media/app-insights-dashboards/32.png)

For example, you might have one dashboard for displaying full screen in the team room, and another for general development.


On the dashboard, a blade appears as a tile: click it to go to the blade. A chart replicates the chart in its original location.

![Click a tile to open the blade it represents](./media/app-insights-dashboards/35.png)


## Share dashboards with your team

When you've created a dashboard, you can share it with other users.

![In the dashboard header, click Share](./media/app-insights-dashboards/41.png)

Learn about [Roles and access control](app-insights-resources-roles-access-control.md).

## Settings

The Settings button on the overview blade is not only about configuration, but also provides a way into several types of chart.

* **Audit logs** - Review alerts and actions that have been performed on your app resource.
* [New support request](app-insights-get-dev-support.md) - Options for help with any aspect of Azure. For Application Insights, you can also get help by using the smiley button at top right of the window.
* [Application map](app-insights-dependencies.md#application-map) - Active map showing the components of your application, derived from the dependency information.
* [Live Metrics Stream](app-insights-metrics-explorer.md#live-metrics-stream) - Key metrics with a latency of about 1s, for monitoring a new release.
* **Failures** - Failed requests, failed dependency calls, and exceptions. [Editable metrics blade](app-insights-metrics-explorer.md).
* **Performance** - Response time, dependency response times. [Editable metrics blade](app-insights-metrics-explorer.md).
* [Servers](app-insights-web-monitor-performance.md) - Performance counters. Available if you [install Status Monitor](app-insights-monitor-performance-live-website-now.md).
* **Browser** - Page view and AJAX performance. Available if you [instrument your web pages](app-insights-javascript.md).
* **Usage** - Page view, user, and session counts. Available if you [instrument your web pages](app-insights-javascript.md).
* **Getting started** - inline tutorial.
* **Properties** - instrumentation key, subscription and resource id.
* [Availability](app-insights-monitor-web-app-availability.md) - web test configuration and results.
* [Alerts](app-insights-alerts.md) - metric alert configuration.
* [Continuous export](app-insights-export-telemetry.md) - configure export of telemetry to Azure storage.
* [Performance testing](app-insights-monitor-web-app-availability.md#performance-tests) - set up a synthetic load on your website.
* [Quota and pricing](app-insights-pricing.md) and [ingestion sampling](app-insights-sampling.md).
* **API Access** - currently used to create [release annotations](app-insights-annotations.md) and for the Data Access API.
* [**Work Items**](app-insights-diagnostic-search.md#create-work-item) - connect to a work tracking system so that you can create bugs while inspecting telemetry.
* [**Users**](app-insights-resources-roles-access-control.md) - Manage who has access to your app resource.
* [**Roles**](app-insights-resources-roles-access-control.md) - manage what users can do.
* [**Tags**](..\resource-group-using-tags.md) - organize Azure resources.
* [**Locks**](..\resource-group-lock-resources.md) - lock Azure resources
* [**Export template**](app-insights-powershell.md) - export a definition of the Azure resource so that you can use it as a template to create new resources.

## What's next?

||
|---|---
|[Metrics explorer](app-insights-metrics-explorer.md)<br/>Filter and segment metrics|![Search example](./media/app-insights-dashboards/64.png)
|[Diagnostic search](app-insights-diagnostic-search.md)<br/>Find and inspect events, related events, and create bugs |![Search example](./media/app-insights-dashboards/61.png)
|[Analytics](app-insights-analytics.md)<br/>Powerful query language| ![Search example](./media/app-insights-dashboards/63.png)




<|MERGE_RESOLUTION|>--- conflicted
+++ resolved
@@ -19,22 +19,6 @@
 
 After you have [set up Application Insights on your project](app-insights-overview.md), telemetry data about your app's performance and usage will appear in your project's Application Insights resource in the [Azure portal](https://portal.azure.com).
 
-<<<<<<< HEAD
-## The dashboard
-
-When you sign in to the [Azure portal](https://portal.azure.com), you first get to the dashboard. You can customize it or put it into full screen mode. 
-
-The dashboard is particularly useful for monitoring a solution made up of multiple applications, no matter where they're hosted. And if you have Azure components such as Stream Analytics as part of your system, you can add their monitoring charts to the dashboard too.
-
-![A customized dashboard.](./media/app-insights-dashboards/30.png)
-
-1. Click the top corner anytime to get back to the dashboard.
-2. **+ New** creates a new resource. An [Application Insights resource](app-insights-create-new-resource.md) is a place to store and analyze telemetry from your app.
-3. The navigation bar opens your existing resources.
-4. Edit and create dashboards using the dashboard toolbar.
-
-=======
->>>>>>> c186bb0b
 ## Find your telemetry
 
 Sign in to the [Azure portal](https://portal.azure.com) and browse to the Application Insights resource that you created for your app.
