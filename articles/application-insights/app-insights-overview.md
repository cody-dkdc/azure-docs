--- conflicted
+++ resolved
@@ -12,14 +12,8 @@
 ms.tgt_pltfrm: ibiza
 ms.devlang: na
 ms.topic: get-started-article
-<<<<<<< HEAD
-ms.date: 02/07/2017
+ms.date: 05/14/2017
 ms.author: cfreeman
-=======
-ms.date: 05/14/2017
-ms.author: awills
->>>>>>> bb7c0427
-
 ---
 # What is Application Insights?
 Application Insights is an extensible Application Performance Management (APM) service for web developers on multiple platforms. Use it to monitor your live web application. It will automatically detect performance anomalies. It includes powerful analytics tools to help you diagnose issues and to understand what users actually do with your app.  It's designed to help you continuously improve  performance and usability. It works for apps on a wide variety of platforms including .NET, Node.js and J2EE, hosted on-premises or in the cloud. It  integrates with your devOps process, and has connection points to a variety of development tools.
