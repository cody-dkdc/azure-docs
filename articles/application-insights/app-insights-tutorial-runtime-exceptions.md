--- conflicted
+++ resolved
@@ -97,7 +97,6 @@
 
 9. Click **Analyze impact** to open Application Insights Analytics.  It's populated with several queries that provide details on failed requests such as impacted users, browsers, and regions.<br><br>![Analytics](media/app-insights-tutorial-runtime-exceptions/analytics.png)<br>
 
-<<<<<<< HEAD
 ## Add work item
 If you connect Application Insights to a tracking system such as Azure DevOps or GitHub, you can create a work item directly from Application Insights.
 
@@ -107,8 +106,6 @@
 
 	![New Work Item](media/app-insights-tutorial-runtime-exceptions/new-work-item.png)
 
-=======
->>>>>>> 7e4fb504
 ## Next steps
 Now that you've learned how to identify run-time exceptions, advance to the next tutorial to learn how to identify and diagnose performance issues.
 
