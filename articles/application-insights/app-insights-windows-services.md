--- conflicted
+++ resolved
@@ -16,14 +16,9 @@
 ms.author: cfreeman
 
 ---
-<<<<<<< HEAD
-# Manually configure Application Insights for ASP.NET applications
-[Application Insights](app-insights-overview.md) is an extensible tool for web developers to monitor the performance and usage of your live application. You can manually configure it to monitor Windows server, worker roles, and other ASP.NET applications. For web apps, manual configuration is an alternative to the [automatic set-up](app-insights-asp-net.md) offered by Visual Studio.
-=======
 # Manually configure Application Insights for .NET applications
 
 You can configure [Application Insights](app-insights-overview.md) to monitor a wide variety of applications or application roles, components, or microservices. For web apps and services, Visual Studio offers [one-step configuration](app-insights-asp-net.md). For other types of .NET application, such as backend server roles or desktop applications, you can configure Application Insights manually.
->>>>>>> a42dbad0
 
 ![Example performance monitoring charts](./media/app-insights-windows-services/10-perf.png)
 
@@ -64,20 +59,10 @@
 ## <a name="sdk"></a>3. Install the Application Insights package in your application
 Installing and configuring the Application Insights package varies depending on the platform you're working on. 
 
-<<<<<<< HEAD
-## <a name="sdk"></a>2. Install the Application Insights package in your application
-Installing and configuring the Application Insights package varies depending on the platform you're working on. For ASP.NET apps, it's easy.
-
-1. In Visual Studio, edit the NuGet packages of your web app project.
-   
-    ![Right-click the project and select Manage Nuget Packages](./media/app-insights-windows-services/03-nuget.png)
-2. Install Application Insights package for Windows server apps.
-=======
 1. In Visual Studio, right-click your project and choose **Manage Nuget Packages**.
    
     ![Right-click the project and select Manage Nuget Packages](./media/app-insights-windows-services/03-nuget.png)
 2. Install the Application Insights package for Windows server apps, "Microsoft.ApplicationInsights.WindowsServer."
->>>>>>> a42dbad0
    
     ![Search for "Application Insights"](./media/app-insights-windows-services/04-ai-nuget.png)
    
@@ -89,11 +74,7 @@
    
     Yes. Choose "Microsoft.ApplicationInsights" if you only want to use the API to send your own telemetry. The Windows Server package includes the API plus a number of other packages such as performance counter collection and dependency monitoring. 
 
-<<<<<<< HEAD
-#### To upgrade to future package versions
-=======
 ### To upgrade to future package versions
->>>>>>> a42dbad0
 We release a new version of the SDK from time to time.
 
 To upgrade to a [new release of the package](https://github.com/Microsoft/ApplicationInsights-dotnet-server/releases/), open NuGet package manager again and filter on installed packages. Select **Microsoft.ApplicationInsights.WindowsServer** and choose **Upgrade**.
