<properties 
	pageTitle="Application Insights for Windows desktop apps and services" 
	description="Analyze usage and performance of your Windows desktop app with Application Insights." 
	services="application-insights" 
    documentationCenter="windows"
	authors="alancameronwills" 
	manager="douge"/>

<tags 
	ms.service="application-insights" 
	ms.workload="tbd" 
	ms.tgt_pltfrm="ibiza" 
	ms.devlang="na" 
	ms.topic="article" 
<<<<<<< HEAD
	ms.date="09/07/2015" 
=======
	ms.date="11/05/2015" 
>>>>>>> 08be3281
	ms.author="awills"/>

# Application Insights on Windows Desktop apps, services and worker roles

*Application Insights is in preview.*

[AZURE.INCLUDE [app-insights-selector-get-started](../../includes/app-insights-selector-get-started.md)]

Application Insights lets you monitor your deployed application for usage and performance.

<<<<<<< HEAD
All Windows applications - including desktop apps, background services, and worker roles - can use the Application Insights core SDK to send telemetry to Application Insights. You can also add Application Insights SDK to a class library project.

The core SDK just provides an API: unlike the Web or device SDKs, it doesn't include any modules that collect data automatically, so you have to write code to send your own telemetry. Some of the other packages such as the performance counter collector will also work in a desktop app.
=======
All Windows applications - including desktop apps, background services, and worker roles - can use the Application Insights SDK to send telemetry to Application Insights. You can also add Application Insights SDK to a class library project.

You can choose which standard data collectors you want to use (for example to monitor performance counters or dependency calls), or just use the Core API and write your own telemetry.
>>>>>>> 08be3281


## <a name="add"></a> Create an Application Insights resource


1.  In the [Azure portal][portal], create a new Application Insights resource. For application type, choose Windows Store app. 

    ![Click New, Application Insights](./media/app-insights-windows-desktop/01-new.png)

    (Your choice of application type sets the content of the Overview blade and the properties available in [metric explorer][metrics].)

2.  Take a copy of the Instrumentation Key.

    ![Click Properties, select the key, and press ctrl+C](./media/app-insights-windows-desktop/02-props.png)

## <a name="sdk"></a>Install the SDK in your application


1. In Visual Studio, edit the NuGet packages of your desktop app project.

    ![Right-click the project and select Manage Nuget Packages](./media/app-insights-windows-desktop/03-nuget.png)

<<<<<<< HEAD
2. Install the Application Insights Core API package: Microsoft.ApplicationInsights.
=======
2. Install the Application Insights Windows Server package: Microsoft.ApplicationInsights.WindowsServer

    ![Search for "Application Insights"](./media/app-insights-windows-desktop/04-ai-nuget.png)
>>>>>>> 08be3281

    *Can I use other packages?*

<<<<<<< HEAD
    *Can I use other packages?*

    Yes, you can install other packages such as the performance counter or dependency  collector packages if you want to use their modules. Microsoft.ApplicationInsights.Web includes several such packages. If you want to use the [log or trace collector packages](app-insights-asp-net-trace-logs.md), start with the web server package.

    (But don't use Microsoft.ApplicationInsights.Windows: that is intended for Windows Store apps.)

3. Set your InstrumentationKey.

    * If you only installed the core API package Microsoft.ApplicationInsights, you must set the key in code, for example in main(): 

     `TelemetryConfiguration.Active.InstrumentationKey = "`*your key*`";`

    * If you installed one of the other packages, you can either set the key using code, or set it in ApplicationInsights.config:
 
     `<InstrumentationKey>`*your key*`</InstrumentationKey>`


=======
    Yes. Choose the Core API (Microsoft.ApplicationInsights) if you only want to use the API to send your own telemetry. The Windows Server package automatically includes the Core API plus a number of other packages such as performance counter collection and dependency monitoring. 

    (But don't use Microsoft.ApplicationInsights.Windows: that is intended for Windows Store apps.)

3. Set your InstrumentationKey.

    * If you only installed the core API package Microsoft.ApplicationInsights, you must set the key in code, for example in main(): 

    `TelemetryConfiguration.Active.InstrumentationKey = "` *your key* `";` 

    If you installed one of the other packages, you can either set the key using code, or set it in ApplicationInsights.config:
 
    `<InstrumentationKey>`*your key*`</InstrumentationKey>` 

    If you use ApplicationInsights.config, make sure its properties in Solution Explorer are set to **Build Action = Content, Copy to Output Directory = Copy**.
>>>>>>> 08be3281

## <a name="telemetry"></a>Insert telemetry calls

Create a `TelemetryClient` instance and then [use it to send telemetry][api].


For example, in a Windows Forms application, you could write:

```C#

    public partial class Form1 : Form
    {
        private TelemetryClient tc = new TelemetryClient();
        ...
        private void Form1_Load(object sender, EventArgs e)
        {
            // Alternative to setting ikey in config file:
            tc.InstrumentationKey = "key copied from portal";

            // Set session data:
            tc.Context.User.Id = Environment.GetUserName();
            tc.Context.Session.Id = Guid.NewGuid().ToString();
            tc.Context.Device.OperatingSystem = Environment.OSVersion.ToString();

            // Log a page view:
            tc.TrackPageView("Form1");
            ...
        }

        protected override void OnClosing(CancelEventArgs e)
        {
            stop = true;
            if (tc != null)
            {
                tc.Flush(); // only for desktop apps

                // Allow time for flushing:
                System.Threading.Thread.Sleep(1000);
            }
            base.OnClosing(e);
        }

```

Use any of the [Application Insights API][api] to send telemetry. If you're using the core API, no telemetry is sent automatically. Typically you'd use:

* `TrackPageView(pageName)` on switching forms, pages, or tabs
* `TrackEvent(eventName)` for other user actions
* `TrackMetric(name, value)` in a background task to send regular reports of metrics not attached to specific events.
* `TrackTrace(logEvent)` for [diagnostic logging][diagnostic]
* `TrackException(exception)` in catch clauses
<<<<<<< HEAD
* `Flush()` to make sure all telemetry is sent before closing the app. Use this only if you are just using the core API (Microsoft.ApplicationInsights). The web and device SDKs implement this behavior automatically. (If your app runs in contexts where the internet is not always available, see also [Persistence Channel](#persistence-channel).)
=======
* `Flush()` to make sure all telemetry is sent before closing the app. Use this only if you are just using the core API (Microsoft.ApplicationInsights). The web SDKs implement this behavior automatically. (If your app runs in contexts where the internet is not always available, see also [Persistence Channel](#persistence-channel).)
>>>>>>> 08be3281


#### Context initializers

To see counts of users and sessions you can set the values on each `TelemetryClient` instance. Alternatively, you can use a context initializer to perform this addition for all clients:

```C#

    class UserSessionInitializer: IContextInitializer
    {
        public void Initialize(TelemetryContext context)
        {
            context.User.Id = Environment.UserName;
            context.Session.Id = Guid.NewGuid().ToString();
        }
    }

    static class Program
    {
        ...
        static void Main()
        {
            TelemetryConfiguration.Active.ContextInitializers.Add(
                new UserSessionInitializer());
            ...

```



## <a name="run"></a>Run your project

[Run your application with F5](http://msdn.microsoft.com/library/windows/apps/bg161304.aspx) and use it, so as to generate some telemetry. 

In Visual Studio, you'll see a count of the events that have been sent.

![](./media/app-insights-windows-desktop/appinsights-09eventcount.png)



## <a name="monitor"></a>See monitor data

Return to your application blade in the Azure portal.

The first events will appear in [Diagnostic Search](app-insights-diagnostic-search.md). 

Click Refresh after a few seconds if you're expecting more data.

If you used TrackMetric or the measurements parameter of TrackEvent, open [Metric Explorer][metrics] and open the Filters blade. You should see your metrics there, but they can sometimes take a while to get through the pipeline, so you might have to close the Filters blade, wait a while and then refresh.



## Persistence Channel 

If your app runs where the internet connection is not always available or slow, consider using the persistence channel instead of the default in-memory channel. 

<<<<<<< HEAD
The default in-memory channel loses any telemetry that has not been sent by the time the app closes. Although you can use `Flush()` to attempt to send any data remaining in the buffer, it will time out if there is no internet connection, and delay the app in shutting down.
=======
The default in-memory channel loses any telemetry that has not been sent by the time the app closes. Although you can use `Flush()` to attempt to send any data remaining in the buffer, it will still lose data if there is a no internet connection, or if the app shuts down before transmission is complete.
>>>>>>> 08be3281

By contrast, the persistence channel buffers telemetry in a file, before sending it to the portal. `Flush()` ensures that data is stored in the file. If any data is not sent by the time the app closes, it will remain in the file. When the app restarts, the data will be sent then, if there is an internet connection. Data will accumulate in the file for as long as is necessary until a connection is available. 

### To use the persistence channel

1. Import the NuGet package [Microsoft.ApplicationInsights.PersistenceChannel](https://www.nuget.org/packages/Microsoft.ApplicationInsights.PersistenceChannel).
2. Include this code in your app, in a suitable initialization location:
 
    ```C# 

      using Microsoft.ApplicationInsights.Channel;
      using Microsoft.ApplicationInsights.Extensibility;
      ...

      // Set up 
      TelemetryConfiguration.Active.InstrumentationKey = "YOUR INSTRUMENTATION KEY";
 
      TelemetryConfiguration.Active.TelemetryChannel = new PersistenceChannel();
    
    ``` 
3. Use `telemetryClient.Flush()` before your app closes, to make sure data is either sent to the portal or saved to the file.

<<<<<<< HEAD
=======
    Note that Flush() is synchronous for the persistence channel, but asynchronous for other channels.

>>>>>>> 08be3281
 
The persistence channel is optimized for devices scenarios, where the number of events produced by application is relatively small and the connection is often unreliable. This channel will write events to the disk into reliable storage first and then attempt to send it. 

#### Example

Let’s say you want to monitor unhandled exceptions. You subscribe to the `UnhandledException` event. In the callback, you include a call to Flush to make sure that  the telemetry will be persisted.
 
```C# 

AppDomain.CurrentDomain.UnhandledException += CurrentDomain_UnhandledException; 
 
... 
 
private void CurrentDomain_UnhandledException(object sender, UnhandledExceptionEventArgs e) 
{ 
    ExceptionTelemetry excTelemetry = new ExceptionTelemetry((Exception)e.ExceptionObject); 
    excTelemetry.SeverityLevel = SeverityLevel.Critical; 
    excTelemetry.HandledAt = ExceptionHandledAt.Unhandled; 
 
    telemetryClient.TrackException(excTelemetry); 
 
    telemetryClient.Flush(); 
} 

``` 

When the app shuts down, you'll see a file in `%LocalAppData%\Microsoft\ApplicationInsights\`, which contains the compressed events. 
 
Next time you start this application, the channel will pick up this file and deliver telemetry to the Application Insights if it can.

#### Test example

```C#

using Microsoft.ApplicationInsights;
using Microsoft.ApplicationInsights.Channel;
using Microsoft.ApplicationInsights.Extensibility;

namespace ConsoleApplication1
{
    class Program
    {
        static void Main(string[] args)
        {
            // Send data from the last time the app ran
            System.Threading.Thread.Sleep(5 * 1000);

            // Set up persistence channel

            TelemetryConfiguration.Active.InstrumentationKey = "YOUR KEY";
            TelemetryConfiguration.Active.TelemetryChannel = new PersistenceChannel();

            // Send some data

            var telemetry = new TelemetryClient();

            for (var i = 0; i < 100; i++)
            {
                var e1 = new Microsoft.ApplicationInsights.DataContracts.EventTelemetry("persistenceTest");
                e1.Properties["i"] = "" + i;
                telemetry.TrackEvent(e1);
            }

            // Make sure it's persisted before we close
            telemetry.Flush();
        }
    }
}

```


The code of the persistence channel is on [github](https://github.com/Microsoft/ApplicationInsights-dotnet/tree/master/src/TelemetryChannels/PersistenceChannel). 


## <a name="usage"></a>Next Steps

[Track usage of your app][knowUsers]

[Capture and search diagnostic logs][diagnostic]

[Troubleshooting][qna]




<!--Link references-->

[diagnostic]: app-insights-diagnostic-search.md
[metrics]: app-insights-metrics-explorer.md
[portal]: http://portal.azure.com/
[qna]: app-insights-troubleshoot-faq.md
[knowUsers]: app-insights-overview-usage.md
[api]: app-insights-api-custom-events-metrics.md
[CoreNuGet]: https://www.nuget.org/packages/Microsoft.ApplicationInsights
 
<|MERGE_RESOLUTION|>--- conflicted
+++ resolved
@@ -1,345 +1,300 @@
-<properties 
-	pageTitle="Application Insights for Windows desktop apps and services" 
-	description="Analyze usage and performance of your Windows desktop app with Application Insights." 
-	services="application-insights" 
-    documentationCenter="windows"
-	authors="alancameronwills" 
-	manager="douge"/>
-
-<tags 
-	ms.service="application-insights" 
-	ms.workload="tbd" 
-	ms.tgt_pltfrm="ibiza" 
-	ms.devlang="na" 
-	ms.topic="article" 
-<<<<<<< HEAD
-	ms.date="09/07/2015" 
-=======
-	ms.date="11/05/2015" 
->>>>>>> 08be3281
-	ms.author="awills"/>
-
-# Application Insights on Windows Desktop apps, services and worker roles
-
-*Application Insights is in preview.*
-
-[AZURE.INCLUDE [app-insights-selector-get-started](../../includes/app-insights-selector-get-started.md)]
-
-Application Insights lets you monitor your deployed application for usage and performance.
-
-<<<<<<< HEAD
-All Windows applications - including desktop apps, background services, and worker roles - can use the Application Insights core SDK to send telemetry to Application Insights. You can also add Application Insights SDK to a class library project.
-
-The core SDK just provides an API: unlike the Web or device SDKs, it doesn't include any modules that collect data automatically, so you have to write code to send your own telemetry. Some of the other packages such as the performance counter collector will also work in a desktop app.
-=======
-All Windows applications - including desktop apps, background services, and worker roles - can use the Application Insights SDK to send telemetry to Application Insights. You can also add Application Insights SDK to a class library project.
-
-You can choose which standard data collectors you want to use (for example to monitor performance counters or dependency calls), or just use the Core API and write your own telemetry.
->>>>>>> 08be3281
-
-
-## <a name="add"></a> Create an Application Insights resource
-
-
-1.  In the [Azure portal][portal], create a new Application Insights resource. For application type, choose Windows Store app. 
-
-    ![Click New, Application Insights](./media/app-insights-windows-desktop/01-new.png)
-
-    (Your choice of application type sets the content of the Overview blade and the properties available in [metric explorer][metrics].)
-
-2.  Take a copy of the Instrumentation Key.
-
-    ![Click Properties, select the key, and press ctrl+C](./media/app-insights-windows-desktop/02-props.png)
-
-## <a name="sdk"></a>Install the SDK in your application
-
-
-1. In Visual Studio, edit the NuGet packages of your desktop app project.
-
-    ![Right-click the project and select Manage Nuget Packages](./media/app-insights-windows-desktop/03-nuget.png)
-
-<<<<<<< HEAD
-2. Install the Application Insights Core API package: Microsoft.ApplicationInsights.
-=======
-2. Install the Application Insights Windows Server package: Microsoft.ApplicationInsights.WindowsServer
-
-    ![Search for "Application Insights"](./media/app-insights-windows-desktop/04-ai-nuget.png)
->>>>>>> 08be3281
-
-    *Can I use other packages?*
-
-<<<<<<< HEAD
-    *Can I use other packages?*
-
-    Yes, you can install other packages such as the performance counter or dependency  collector packages if you want to use their modules. Microsoft.ApplicationInsights.Web includes several such packages. If you want to use the [log or trace collector packages](app-insights-asp-net-trace-logs.md), start with the web server package.
-
-    (But don't use Microsoft.ApplicationInsights.Windows: that is intended for Windows Store apps.)
-
-3. Set your InstrumentationKey.
-
-    * If you only installed the core API package Microsoft.ApplicationInsights, you must set the key in code, for example in main(): 
-
-     `TelemetryConfiguration.Active.InstrumentationKey = "`*your key*`";`
-
-    * If you installed one of the other packages, you can either set the key using code, or set it in ApplicationInsights.config:
- 
-     `<InstrumentationKey>`*your key*`</InstrumentationKey>`
-
-
-=======
-    Yes. Choose the Core API (Microsoft.ApplicationInsights) if you only want to use the API to send your own telemetry. The Windows Server package automatically includes the Core API plus a number of other packages such as performance counter collection and dependency monitoring. 
-
-    (But don't use Microsoft.ApplicationInsights.Windows: that is intended for Windows Store apps.)
-
-3. Set your InstrumentationKey.
-
-    * If you only installed the core API package Microsoft.ApplicationInsights, you must set the key in code, for example in main(): 
-
-    `TelemetryConfiguration.Active.InstrumentationKey = "` *your key* `";` 
-
-    If you installed one of the other packages, you can either set the key using code, or set it in ApplicationInsights.config:
- 
-    `<InstrumentationKey>`*your key*`</InstrumentationKey>` 
-
-    If you use ApplicationInsights.config, make sure its properties in Solution Explorer are set to **Build Action = Content, Copy to Output Directory = Copy**.
->>>>>>> 08be3281
-
-## <a name="telemetry"></a>Insert telemetry calls
-
-Create a `TelemetryClient` instance and then [use it to send telemetry][api].
-
-
-For example, in a Windows Forms application, you could write:
-
-```C#
-
-    public partial class Form1 : Form
-    {
-        private TelemetryClient tc = new TelemetryClient();
-        ...
-        private void Form1_Load(object sender, EventArgs e)
-        {
-            // Alternative to setting ikey in config file:
-            tc.InstrumentationKey = "key copied from portal";
-
-            // Set session data:
-            tc.Context.User.Id = Environment.GetUserName();
-            tc.Context.Session.Id = Guid.NewGuid().ToString();
-            tc.Context.Device.OperatingSystem = Environment.OSVersion.ToString();
-
-            // Log a page view:
-            tc.TrackPageView("Form1");
-            ...
-        }
-
-        protected override void OnClosing(CancelEventArgs e)
-        {
-            stop = true;
-            if (tc != null)
-            {
-                tc.Flush(); // only for desktop apps
-
-                // Allow time for flushing:
-                System.Threading.Thread.Sleep(1000);
-            }
-            base.OnClosing(e);
-        }
-
-```
-
-Use any of the [Application Insights API][api] to send telemetry. If you're using the core API, no telemetry is sent automatically. Typically you'd use:
-
-* `TrackPageView(pageName)` on switching forms, pages, or tabs
-* `TrackEvent(eventName)` for other user actions
-* `TrackMetric(name, value)` in a background task to send regular reports of metrics not attached to specific events.
-* `TrackTrace(logEvent)` for [diagnostic logging][diagnostic]
-* `TrackException(exception)` in catch clauses
-<<<<<<< HEAD
-* `Flush()` to make sure all telemetry is sent before closing the app. Use this only if you are just using the core API (Microsoft.ApplicationInsights). The web and device SDKs implement this behavior automatically. (If your app runs in contexts where the internet is not always available, see also [Persistence Channel](#persistence-channel).)
-=======
-* `Flush()` to make sure all telemetry is sent before closing the app. Use this only if you are just using the core API (Microsoft.ApplicationInsights). The web SDKs implement this behavior automatically. (If your app runs in contexts where the internet is not always available, see also [Persistence Channel](#persistence-channel).)
->>>>>>> 08be3281
-
-
-#### Context initializers
-
-To see counts of users and sessions you can set the values on each `TelemetryClient` instance. Alternatively, you can use a context initializer to perform this addition for all clients:
-
-```C#
-
-    class UserSessionInitializer: IContextInitializer
-    {
-        public void Initialize(TelemetryContext context)
-        {
-            context.User.Id = Environment.UserName;
-            context.Session.Id = Guid.NewGuid().ToString();
-        }
-    }
-
-    static class Program
-    {
-        ...
-        static void Main()
-        {
-            TelemetryConfiguration.Active.ContextInitializers.Add(
-                new UserSessionInitializer());
-            ...
-
-```
-
-
-
-## <a name="run"></a>Run your project
-
-[Run your application with F5](http://msdn.microsoft.com/library/windows/apps/bg161304.aspx) and use it, so as to generate some telemetry. 
-
-In Visual Studio, you'll see a count of the events that have been sent.
-
-![](./media/app-insights-windows-desktop/appinsights-09eventcount.png)
-
-
-
-## <a name="monitor"></a>See monitor data
-
-Return to your application blade in the Azure portal.
-
-The first events will appear in [Diagnostic Search](app-insights-diagnostic-search.md). 
-
-Click Refresh after a few seconds if you're expecting more data.
-
-If you used TrackMetric or the measurements parameter of TrackEvent, open [Metric Explorer][metrics] and open the Filters blade. You should see your metrics there, but they can sometimes take a while to get through the pipeline, so you might have to close the Filters blade, wait a while and then refresh.
-
-
-
-## Persistence Channel 
-
-If your app runs where the internet connection is not always available or slow, consider using the persistence channel instead of the default in-memory channel. 
-
-<<<<<<< HEAD
-The default in-memory channel loses any telemetry that has not been sent by the time the app closes. Although you can use `Flush()` to attempt to send any data remaining in the buffer, it will time out if there is no internet connection, and delay the app in shutting down.
-=======
-The default in-memory channel loses any telemetry that has not been sent by the time the app closes. Although you can use `Flush()` to attempt to send any data remaining in the buffer, it will still lose data if there is a no internet connection, or if the app shuts down before transmission is complete.
->>>>>>> 08be3281
-
-By contrast, the persistence channel buffers telemetry in a file, before sending it to the portal. `Flush()` ensures that data is stored in the file. If any data is not sent by the time the app closes, it will remain in the file. When the app restarts, the data will be sent then, if there is an internet connection. Data will accumulate in the file for as long as is necessary until a connection is available. 
-
-### To use the persistence channel
-
-1. Import the NuGet package [Microsoft.ApplicationInsights.PersistenceChannel](https://www.nuget.org/packages/Microsoft.ApplicationInsights.PersistenceChannel).
-2. Include this code in your app, in a suitable initialization location:
- 
-    ```C# 
-
-      using Microsoft.ApplicationInsights.Channel;
-      using Microsoft.ApplicationInsights.Extensibility;
-      ...
-
-      // Set up 
-      TelemetryConfiguration.Active.InstrumentationKey = "YOUR INSTRUMENTATION KEY";
- 
-      TelemetryConfiguration.Active.TelemetryChannel = new PersistenceChannel();
-    
-    ``` 
-3. Use `telemetryClient.Flush()` before your app closes, to make sure data is either sent to the portal or saved to the file.
-
-<<<<<<< HEAD
-=======
-    Note that Flush() is synchronous for the persistence channel, but asynchronous for other channels.
-
->>>>>>> 08be3281
- 
-The persistence channel is optimized for devices scenarios, where the number of events produced by application is relatively small and the connection is often unreliable. This channel will write events to the disk into reliable storage first and then attempt to send it. 
-
-#### Example
-
-Let’s say you want to monitor unhandled exceptions. You subscribe to the `UnhandledException` event. In the callback, you include a call to Flush to make sure that  the telemetry will be persisted.
- 
-```C# 
-
-AppDomain.CurrentDomain.UnhandledException += CurrentDomain_UnhandledException; 
- 
-... 
- 
-private void CurrentDomain_UnhandledException(object sender, UnhandledExceptionEventArgs e) 
-{ 
-    ExceptionTelemetry excTelemetry = new ExceptionTelemetry((Exception)e.ExceptionObject); 
-    excTelemetry.SeverityLevel = SeverityLevel.Critical; 
-    excTelemetry.HandledAt = ExceptionHandledAt.Unhandled; 
- 
-    telemetryClient.TrackException(excTelemetry); 
- 
-    telemetryClient.Flush(); 
-} 
-
-``` 
-
-When the app shuts down, you'll see a file in `%LocalAppData%\Microsoft\ApplicationInsights\`, which contains the compressed events. 
- 
-Next time you start this application, the channel will pick up this file and deliver telemetry to the Application Insights if it can.
-
-#### Test example
-
-```C#
-
-using Microsoft.ApplicationInsights;
-using Microsoft.ApplicationInsights.Channel;
-using Microsoft.ApplicationInsights.Extensibility;
-
-namespace ConsoleApplication1
-{
-    class Program
-    {
-        static void Main(string[] args)
-        {
-            // Send data from the last time the app ran
-            System.Threading.Thread.Sleep(5 * 1000);
-
-            // Set up persistence channel
-
-            TelemetryConfiguration.Active.InstrumentationKey = "YOUR KEY";
-            TelemetryConfiguration.Active.TelemetryChannel = new PersistenceChannel();
-
-            // Send some data
-
-            var telemetry = new TelemetryClient();
-
-            for (var i = 0; i < 100; i++)
-            {
-                var e1 = new Microsoft.ApplicationInsights.DataContracts.EventTelemetry("persistenceTest");
-                e1.Properties["i"] = "" + i;
-                telemetry.TrackEvent(e1);
-            }
-
-            // Make sure it's persisted before we close
-            telemetry.Flush();
-        }
-    }
-}
-
-```
-
-
-The code of the persistence channel is on [github](https://github.com/Microsoft/ApplicationInsights-dotnet/tree/master/src/TelemetryChannels/PersistenceChannel). 
-
-
-## <a name="usage"></a>Next Steps
-
-[Track usage of your app][knowUsers]
-
-[Capture and search diagnostic logs][diagnostic]
-
-[Troubleshooting][qna]
-
-
-
-
-<!--Link references-->
-
-[diagnostic]: app-insights-diagnostic-search.md
-[metrics]: app-insights-metrics-explorer.md
-[portal]: http://portal.azure.com/
-[qna]: app-insights-troubleshoot-faq.md
-[knowUsers]: app-insights-overview-usage.md
-[api]: app-insights-api-custom-events-metrics.md
-[CoreNuGet]: https://www.nuget.org/packages/Microsoft.ApplicationInsights
- 
+<properties 
+	pageTitle="Application Insights for Windows desktop apps and services" 
+	description="Analyze usage and performance of your Windows desktop app with Application Insights." 
+	services="application-insights" 
+    documentationCenter="windows"
+	authors="alancameronwills" 
+	manager="douge"/>
+
+<tags 
+	ms.service="application-insights" 
+	ms.workload="tbd" 
+	ms.tgt_pltfrm="ibiza" 
+	ms.devlang="na" 
+	ms.topic="article" 
+	ms.date="11/05/2015" 
+	ms.author="awills"/>
+
+# Application Insights on Windows Desktop apps, services and worker roles
+
+*Application Insights is in preview.*
+
+[AZURE.INCLUDE [app-insights-selector-get-started](../../includes/app-insights-selector-get-started.md)]
+
+Application Insights lets you monitor your deployed application for usage and performance.
+
+All Windows applications - including desktop apps, background services, and worker roles - can use the Application Insights SDK to send telemetry to Application Insights. You can also add Application Insights SDK to a class library project.
+
+You can choose which standard data collectors you want to use (for example to monitor performance counters or dependency calls), or just use the Core API and write your own telemetry.
+
+
+## <a name="add"></a> Create an Application Insights resource
+
+
+1.  In the [Azure portal][portal], create a new Application Insights resource. For application type, choose Windows Store app. 
+
+    ![Click New, Application Insights](./media/app-insights-windows-desktop/01-new.png)
+
+    (Your choice of application type sets the content of the Overview blade and the properties available in [metric explorer][metrics].)
+
+2.  Take a copy of the Instrumentation Key.
+
+    ![Click Properties, select the key, and press ctrl+C](./media/app-insights-windows-desktop/02-props.png)
+
+## <a name="sdk"></a>Install the SDK in your application
+
+
+1. In Visual Studio, edit the NuGet packages of your desktop app project.
+
+    ![Right-click the project and select Manage Nuget Packages](./media/app-insights-windows-desktop/03-nuget.png)
+
+2. Install the Application Insights Windows Server package: Microsoft.ApplicationInsights.WindowsServer
+
+    ![Search for "Application Insights"](./media/app-insights-windows-desktop/04-ai-nuget.png)
+
+    *Can I use other packages?*
+
+    Yes. Choose the Core API (Microsoft.ApplicationInsights) if you only want to use the API to send your own telemetry. The Windows Server package automatically includes the Core API plus a number of other packages such as performance counter collection and dependency monitoring. 
+
+    (But don't use Microsoft.ApplicationInsights.Windows: that is intended for Windows Store apps.)
+
+3. Set your InstrumentationKey.
+
+    * If you only installed the core API package Microsoft.ApplicationInsights, you must set the key in code, for example in main(): 
+
+    `TelemetryConfiguration.Active.InstrumentationKey = "` *your key* `";` 
+
+    If you installed one of the other packages, you can either set the key using code, or set it in ApplicationInsights.config:
+ 
+    `<InstrumentationKey>`*your key*`</InstrumentationKey>` 
+
+    If you use ApplicationInsights.config, make sure its properties in Solution Explorer are set to **Build Action = Content, Copy to Output Directory = Copy**.
+
+## <a name="telemetry"></a>Insert telemetry calls
+
+Create a `TelemetryClient` instance and then [use it to send telemetry][api].
+
+
+For example, in a Windows Forms application, you could write:
+
+```C#
+
+    public partial class Form1 : Form
+    {
+        private TelemetryClient tc = new TelemetryClient();
+        ...
+        private void Form1_Load(object sender, EventArgs e)
+        {
+            // Alternative to setting ikey in config file:
+            tc.InstrumentationKey = "key copied from portal";
+
+            // Set session data:
+            tc.Context.User.Id = Environment.GetUserName();
+            tc.Context.Session.Id = Guid.NewGuid().ToString();
+            tc.Context.Device.OperatingSystem = Environment.OSVersion.ToString();
+
+            // Log a page view:
+            tc.TrackPageView("Form1");
+            ...
+        }
+
+        protected override void OnClosing(CancelEventArgs e)
+        {
+            stop = true;
+            if (tc != null)
+            {
+                tc.Flush(); // only for desktop apps
+
+                // Allow time for flushing:
+                System.Threading.Thread.Sleep(1000);
+            }
+            base.OnClosing(e);
+        }
+
+```
+
+Use any of the [Application Insights API][api] to send telemetry. If you're using the core API, no telemetry is sent automatically. Typically you'd use:
+
+* `TrackPageView(pageName)` on switching forms, pages, or tabs
+* `TrackEvent(eventName)` for other user actions
+* `TrackMetric(name, value)` in a background task to send regular reports of metrics not attached to specific events.
+* `TrackTrace(logEvent)` for [diagnostic logging][diagnostic]
+* `TrackException(exception)` in catch clauses
+* `Flush()` to make sure all telemetry is sent before closing the app. Use this only if you are just using the core API (Microsoft.ApplicationInsights). The web SDKs implement this behavior automatically. (If your app runs in contexts where the internet is not always available, see also [Persistence Channel](#persistence-channel).)
+
+
+#### Context initializers
+
+To see counts of users and sessions you can set the values on each `TelemetryClient` instance. Alternatively, you can use a context initializer to perform this addition for all clients:
+
+```C#
+
+    class UserSessionInitializer: IContextInitializer
+    {
+        public void Initialize(TelemetryContext context)
+        {
+            context.User.Id = Environment.UserName;
+            context.Session.Id = Guid.NewGuid().ToString();
+        }
+    }
+
+    static class Program
+    {
+        ...
+        static void Main()
+        {
+            TelemetryConfiguration.Active.ContextInitializers.Add(
+                new UserSessionInitializer());
+            ...
+
+```
+
+
+
+## <a name="run"></a>Run your project
+
+[Run your application with F5](http://msdn.microsoft.com/library/windows/apps/bg161304.aspx) and use it, so as to generate some telemetry. 
+
+In Visual Studio, you'll see a count of the events that have been sent.
+
+![](./media/app-insights-windows-desktop/appinsights-09eventcount.png)
+
+
+
+## <a name="monitor"></a>See monitor data
+
+Return to your application blade in the Azure portal.
+
+The first events will appear in [Diagnostic Search](app-insights-diagnostic-search.md). 
+
+Click Refresh after a few seconds if you're expecting more data.
+
+If you used TrackMetric or the measurements parameter of TrackEvent, open [Metric Explorer][metrics] and open the Filters blade. You should see your metrics there, but they can sometimes take a while to get through the pipeline, so you might have to close the Filters blade, wait a while and then refresh.
+
+
+
+## Persistence Channel 
+
+If your app runs where the internet connection is not always available or slow, consider using the persistence channel instead of the default in-memory channel. 
+
+The default in-memory channel loses any telemetry that has not been sent by the time the app closes. Although you can use `Flush()` to attempt to send any data remaining in the buffer, it will still lose data if there is a no internet connection, or if the app shuts down before transmission is complete.
+
+By contrast, the persistence channel buffers telemetry in a file, before sending it to the portal. `Flush()` ensures that data is stored in the file. If any data is not sent by the time the app closes, it will remain in the file. When the app restarts, the data will be sent then, if there is an internet connection. Data will accumulate in the file for as long as is necessary until a connection is available. 
+
+### To use the persistence channel
+
+1. Import the NuGet package [Microsoft.ApplicationInsights.PersistenceChannel](https://www.nuget.org/packages/Microsoft.ApplicationInsights.PersistenceChannel).
+2. Include this code in your app, in a suitable initialization location:
+ 
+    ```C# 
+
+      using Microsoft.ApplicationInsights.Channel;
+      using Microsoft.ApplicationInsights.Extensibility;
+      ...
+
+      // Set up 
+      TelemetryConfiguration.Active.InstrumentationKey = "YOUR INSTRUMENTATION KEY";
+ 
+      TelemetryConfiguration.Active.TelemetryChannel = new PersistenceChannel();
+    
+    ``` 
+3. Use `telemetryClient.Flush()` before your app closes, to make sure data is either sent to the portal or saved to the file.
+
+    Note that Flush() is synchronous for the persistence channel, but asynchronous for other channels.
+
+ 
+The persistence channel is optimized for devices scenarios, where the number of events produced by application is relatively small and the connection is often unreliable. This channel will write events to the disk into reliable storage first and then attempt to send it. 
+
+#### Example
+
+Let’s say you want to monitor unhandled exceptions. You subscribe to the `UnhandledException` event. In the callback, you include a call to Flush to make sure that  the telemetry will be persisted.
+ 
+```C# 
+
+AppDomain.CurrentDomain.UnhandledException += CurrentDomain_UnhandledException; 
+ 
+... 
+ 
+private void CurrentDomain_UnhandledException(object sender, UnhandledExceptionEventArgs e) 
+{ 
+    ExceptionTelemetry excTelemetry = new ExceptionTelemetry((Exception)e.ExceptionObject); 
+    excTelemetry.SeverityLevel = SeverityLevel.Critical; 
+    excTelemetry.HandledAt = ExceptionHandledAt.Unhandled; 
+ 
+    telemetryClient.TrackException(excTelemetry); 
+ 
+    telemetryClient.Flush(); 
+} 
+
+``` 
+
+When the app shuts down, you'll see a file in `%LocalAppData%\Microsoft\ApplicationInsights\`, which contains the compressed events. 
+ 
+Next time you start this application, the channel will pick up this file and deliver telemetry to the Application Insights if it can.
+
+#### Test example
+
+```C#
+
+using Microsoft.ApplicationInsights;
+using Microsoft.ApplicationInsights.Channel;
+using Microsoft.ApplicationInsights.Extensibility;
+
+namespace ConsoleApplication1
+{
+    class Program
+    {
+        static void Main(string[] args)
+        {
+            // Send data from the last time the app ran
+            System.Threading.Thread.Sleep(5 * 1000);
+
+            // Set up persistence channel
+
+            TelemetryConfiguration.Active.InstrumentationKey = "YOUR KEY";
+            TelemetryConfiguration.Active.TelemetryChannel = new PersistenceChannel();
+
+            // Send some data
+
+            var telemetry = new TelemetryClient();
+
+            for (var i = 0; i < 100; i++)
+            {
+                var e1 = new Microsoft.ApplicationInsights.DataContracts.EventTelemetry("persistenceTest");
+                e1.Properties["i"] = "" + i;
+                telemetry.TrackEvent(e1);
+            }
+
+            // Make sure it's persisted before we close
+            telemetry.Flush();
+        }
+    }
+}
+
+```
+
+
+The code of the persistence channel is on [github](https://github.com/Microsoft/ApplicationInsights-dotnet/tree/master/src/TelemetryChannels/PersistenceChannel). 
+
+
+## <a name="usage"></a>Next Steps
+
+[Track usage of your app][knowUsers]
+
+[Capture and search diagnostic logs][diagnostic]
+
+[Troubleshooting][qna]
+
+
+
+
+<!--Link references-->
+
+[diagnostic]: app-insights-diagnostic-search.md
+[metrics]: app-insights-metrics-explorer.md
+[portal]: http://portal.azure.com/
+[qna]: app-insights-troubleshoot-faq.md
+[knowUsers]: app-insights-overview-usage.md
+[api]: app-insights-api-custom-events-metrics.md
+[CoreNuGet]: https://www.nuget.org/packages/Microsoft.ApplicationInsights
+ 