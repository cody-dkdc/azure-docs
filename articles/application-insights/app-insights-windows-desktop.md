<properties 
	pageTitle="Monitoring usage and performance for Windows desktop apps" 
	description="Analyze usage and performance of your Windows desktop app with HockeyApp and Application Insights." 
	services="application-insights" 
    documentationCenter="windows"
	authors="alancameronwills" 
	manager="douge"/>

<tags 
	ms.service="application-insights" 
	ms.workload="tbd" 
	ms.tgt_pltfrm="ibiza" 
	ms.devlang="na" 
	ms.topic="article" 
<<<<<<< HEAD
	ms.date="03/31/2016" 
=======
	ms.date="04/27/2016" 
>>>>>>> c186bb0b
	ms.author="awills"/>

# Monitoring usage and performance in Windows Desktop apps

*Application Insights is in preview.*

[Visual Studio Application Insights](app-insights-get-started.md) and [HockeyApp](https://hockeyapp.net) let you monitor your deployed application for usage and performance.

> [AZURE.IMPORTANT] We recommend [HockeyApp](https://hockeyapp.net) to distribute and monitor desktop and device apps. With HockeyApp, you can manage distribution, live testing, and user feedback, as well as monitor usage and crash reports. 

> Although telemetry can be sent to Application Insights from a desktop application, this is chiefly useful for debugging and experimental purposes.


## To send telemetry to Application Insights from a Windows application

<<<<<<< HEAD
## <a name="add"></a> Create an Application Insights resource


1.  In the [Azure portal][portal], create a new Application Insights resource. For application type, choose ASP.NET app. 

    ![Click New, Application Insights](./media/app-insights-windows-desktop/01-new.png)

    (You can choose a different application type if you want - it sets the content of the Overview blade and the properties available in [metric explorer][metrics].)

2.  Take a copy of the Instrumentation Key. Find the key in the Essentials drop-down of the new resource you just created.

    ![Click Essentials, select the key, and press ctrl+C](./media/app-insights-windows-desktop/02-props.png)

## <a name="sdk"></a>Install the SDK in your application


1. In Visual Studio, edit the NuGet packages of your desktop app project.

    ![Right-click the project and select Manage Nuget Packages](./media/app-insights-windows-desktop/03-nuget.png)

2. Install the Application Insights Windows Server package: Microsoft.ApplicationInsights.WindowsServer

    ![Search for "Application Insights"](./media/app-insights-windows-desktop/04-ai-nuget.png)

    *Can I use other packages?*

    Yes. Choose the Core API (Microsoft.ApplicationInsights) if you only want to use the API to send your own telemetry. The Windows Server package automatically includes the Core API plus a number of other packages such as performance counter collection and dependency monitoring. 

    (But don't use Microsoft.ApplicationInsights.Windows: that is intended for Windows Store apps.)

3. Set your InstrumentationKey.

    * If you only installed the core API package Microsoft.ApplicationInsights, you must set the key in code, for example in main(): 
=======
1. In the [Azure portal](https://portal.azure.com), create a new Application Insights resource. For application type, choose ASP.NET app.
2. Take a copy of the Instrumentation Key. Find the key in the Essentials drop-down of the new resource you just created. Close the Application Map or scroll left to the overview blade for the resource.
3. In Visual Studio, edit the NuGet packages of your app project, and add Microsoft.ApplicationInsights.WindowsServer. (Or choose Microsoft.ApplicationInsights if you just want the bare API, without the standard telemetry collection modules.)
4. Set the instrumentation key either in your code:
>>>>>>> c186bb0b

    `TelemetryConfiguration.Active.InstrumentationKey = "` *your key* `";` 

    or in ApplicationInsights.config (if you installed one of the standard telemetry packages):
 
    `<InstrumentationKey>`*your key*`</InstrumentationKey>` 

    If you use ApplicationInsights.config, make sure its properties in Solution Explorer are set to **Build Action = Content, Copy to Output Directory = Copy**.
5. [Use the API](app-insights-api-custom-events-metrics.md) to send telemetry.
6. Run your app, and see the telemetry in the resource you created in the Azure Portal.

## <a name="telemetry"></a>Example code

```C#

    public partial class Form1 : Form
    {
        private TelemetryClient tc = new TelemetryClient();
        ...
        private void Form1_Load(object sender, EventArgs e)
        {
            // Alternative to setting ikey in config file:
            tc.InstrumentationKey = "key copied from portal";

            // Set session data:
            tc.Context.User.Id = Environment.UserName;
            tc.Context.Session.Id = Guid.NewGuid().ToString();
            tc.Context.Device.OperatingSystem = Environment.OSVersion.ToString();

            // Log a page view:
            tc.TrackPageView("Form1");
            ...
        }

        protected override void OnClosing(CancelEventArgs e)
        {
            stop = true;
            if (tc != null)
            {
                tc.Flush(); // only for desktop apps

                // Allow time for flushing:
                System.Threading.Thread.Sleep(1000);
            }
            base.OnClosing(e);
        }

```


 
<|MERGE_RESOLUTION|>--- conflicted
+++ resolved
@@ -1,125 +1,85 @@
-<properties 
-	pageTitle="Monitoring usage and performance for Windows desktop apps" 
-	description="Analyze usage and performance of your Windows desktop app with HockeyApp and Application Insights." 
-	services="application-insights" 
-    documentationCenter="windows"
-	authors="alancameronwills" 
-	manager="douge"/>
-
-<tags 
-	ms.service="application-insights" 
-	ms.workload="tbd" 
-	ms.tgt_pltfrm="ibiza" 
-	ms.devlang="na" 
-	ms.topic="article" 
-<<<<<<< HEAD
-	ms.date="03/31/2016" 
-=======
-	ms.date="04/27/2016" 
->>>>>>> c186bb0b
-	ms.author="awills"/>
-
-# Monitoring usage and performance in Windows Desktop apps
-
-*Application Insights is in preview.*
-
-[Visual Studio Application Insights](app-insights-get-started.md) and [HockeyApp](https://hockeyapp.net) let you monitor your deployed application for usage and performance.
-
-> [AZURE.IMPORTANT] We recommend [HockeyApp](https://hockeyapp.net) to distribute and monitor desktop and device apps. With HockeyApp, you can manage distribution, live testing, and user feedback, as well as monitor usage and crash reports. 
-
-> Although telemetry can be sent to Application Insights from a desktop application, this is chiefly useful for debugging and experimental purposes.
-
-
-## To send telemetry to Application Insights from a Windows application
-
-<<<<<<< HEAD
-## <a name="add"></a> Create an Application Insights resource
-
-
-1.  In the [Azure portal][portal], create a new Application Insights resource. For application type, choose ASP.NET app. 
-
-    ![Click New, Application Insights](./media/app-insights-windows-desktop/01-new.png)
-
-    (You can choose a different application type if you want - it sets the content of the Overview blade and the properties available in [metric explorer][metrics].)
-
-2.  Take a copy of the Instrumentation Key. Find the key in the Essentials drop-down of the new resource you just created.
-
-    ![Click Essentials, select the key, and press ctrl+C](./media/app-insights-windows-desktop/02-props.png)
-
-## <a name="sdk"></a>Install the SDK in your application
-
-
-1. In Visual Studio, edit the NuGet packages of your desktop app project.
-
-    ![Right-click the project and select Manage Nuget Packages](./media/app-insights-windows-desktop/03-nuget.png)
-
-2. Install the Application Insights Windows Server package: Microsoft.ApplicationInsights.WindowsServer
-
-    ![Search for "Application Insights"](./media/app-insights-windows-desktop/04-ai-nuget.png)
-
-    *Can I use other packages?*
-
-    Yes. Choose the Core API (Microsoft.ApplicationInsights) if you only want to use the API to send your own telemetry. The Windows Server package automatically includes the Core API plus a number of other packages such as performance counter collection and dependency monitoring. 
-
-    (But don't use Microsoft.ApplicationInsights.Windows: that is intended for Windows Store apps.)
-
-3. Set your InstrumentationKey.
-
-    * If you only installed the core API package Microsoft.ApplicationInsights, you must set the key in code, for example in main(): 
-=======
-1. In the [Azure portal](https://portal.azure.com), create a new Application Insights resource. For application type, choose ASP.NET app.
-2. Take a copy of the Instrumentation Key. Find the key in the Essentials drop-down of the new resource you just created. Close the Application Map or scroll left to the overview blade for the resource.
-3. In Visual Studio, edit the NuGet packages of your app project, and add Microsoft.ApplicationInsights.WindowsServer. (Or choose Microsoft.ApplicationInsights if you just want the bare API, without the standard telemetry collection modules.)
-4. Set the instrumentation key either in your code:
->>>>>>> c186bb0b
-
-    `TelemetryConfiguration.Active.InstrumentationKey = "` *your key* `";` 
-
-    or in ApplicationInsights.config (if you installed one of the standard telemetry packages):
- 
-    `<InstrumentationKey>`*your key*`</InstrumentationKey>` 
-
-    If you use ApplicationInsights.config, make sure its properties in Solution Explorer are set to **Build Action = Content, Copy to Output Directory = Copy**.
-5. [Use the API](app-insights-api-custom-events-metrics.md) to send telemetry.
-6. Run your app, and see the telemetry in the resource you created in the Azure Portal.
-
-## <a name="telemetry"></a>Example code
-
-```C#
-
-    public partial class Form1 : Form
-    {
-        private TelemetryClient tc = new TelemetryClient();
-        ...
-        private void Form1_Load(object sender, EventArgs e)
-        {
-            // Alternative to setting ikey in config file:
-            tc.InstrumentationKey = "key copied from portal";
-
-            // Set session data:
-            tc.Context.User.Id = Environment.UserName;
-            tc.Context.Session.Id = Guid.NewGuid().ToString();
-            tc.Context.Device.OperatingSystem = Environment.OSVersion.ToString();
-
-            // Log a page view:
-            tc.TrackPageView("Form1");
-            ...
-        }
-
-        protected override void OnClosing(CancelEventArgs e)
-        {
-            stop = true;
-            if (tc != null)
-            {
-                tc.Flush(); // only for desktop apps
-
-                // Allow time for flushing:
-                System.Threading.Thread.Sleep(1000);
-            }
-            base.OnClosing(e);
-        }
-
-```
-
-
- 
+<properties 
+	pageTitle="Monitoring usage and performance for Windows desktop apps" 
+	description="Analyze usage and performance of your Windows desktop app with HockeyApp and Application Insights." 
+	services="application-insights" 
+    documentationCenter="windows"
+	authors="alancameronwills" 
+	manager="douge"/>
+
+<tags 
+	ms.service="application-insights" 
+	ms.workload="tbd" 
+	ms.tgt_pltfrm="ibiza" 
+	ms.devlang="na" 
+	ms.topic="article" 
+	ms.date="04/27/2016" 
+	ms.author="awills"/>
+
+# Monitoring usage and performance in Windows Desktop apps
+
+*Application Insights is in preview.*
+
+[Visual Studio Application Insights](app-insights-get-started.md) and [HockeyApp](https://hockeyapp.net) let you monitor your deployed application for usage and performance.
+
+> [AZURE.IMPORTANT] We recommend [HockeyApp](https://hockeyapp.net) to distribute and monitor desktop and device apps. With HockeyApp, you can manage distribution, live testing, and user feedback, as well as monitor usage and crash reports. 
+
+> Although telemetry can be sent to Application Insights from a desktop application, this is chiefly useful for debugging and experimental purposes.
+
+
+## To send telemetry to Application Insights from a Windows application
+
+1. In the [Azure portal](https://portal.azure.com), create a new Application Insights resource. For application type, choose ASP.NET app.
+2. Take a copy of the Instrumentation Key. Find the key in the Essentials drop-down of the new resource you just created. Close the Application Map or scroll left to the overview blade for the resource.
+3. In Visual Studio, edit the NuGet packages of your app project, and add Microsoft.ApplicationInsights.WindowsServer. (Or choose Microsoft.ApplicationInsights if you just want the bare API, without the standard telemetry collection modules.)
+4. Set the instrumentation key either in your code:
+
+    `TelemetryConfiguration.Active.InstrumentationKey = "` *your key* `";` 
+
+    or in ApplicationInsights.config (if you installed one of the standard telemetry packages):
+ 
+    `<InstrumentationKey>`*your key*`</InstrumentationKey>` 
+
+    If you use ApplicationInsights.config, make sure its properties in Solution Explorer are set to **Build Action = Content, Copy to Output Directory = Copy**.
+5. [Use the API](app-insights-api-custom-events-metrics.md) to send telemetry.
+6. Run your app, and see the telemetry in the resource you created in the Azure Portal.
+
+## <a name="telemetry"></a>Example code
+
+```C#
+
+    public partial class Form1 : Form
+    {
+        private TelemetryClient tc = new TelemetryClient();
+        ...
+        private void Form1_Load(object sender, EventArgs e)
+        {
+            // Alternative to setting ikey in config file:
+            tc.InstrumentationKey = "key copied from portal";
+
+            // Set session data:
+            tc.Context.User.Id = Environment.UserName;
+            tc.Context.Session.Id = Guid.NewGuid().ToString();
+            tc.Context.Device.OperatingSystem = Environment.OSVersion.ToString();
+
+            // Log a page view:
+            tc.TrackPageView("Form1");
+            ...
+        }
+
+        protected override void OnClosing(CancelEventArgs e)
+        {
+            stop = true;
+            if (tc != null)
+            {
+                tc.Flush(); // only for desktop apps
+
+                // Allow time for flushing:
+                System.Threading.Thread.Sleep(1000);
+            }
+            base.OnClosing(e);
+        }
+
+```
+
+
+ 