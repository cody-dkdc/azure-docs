<<<<<<< HEAD
---
title: Enable Azure Application Insights Profiler on Azure Compute resources | Microsoft Docs
=======
﻿---
title: Enable Azure Application Insights Profiler on a Cloud Services resource | Microsoft Docs
>>>>>>> b60141d5
description: Learn how to set up the profiler on an ASP.NET application hosted by an Azure Cloud Services resource.
services: application-insights
documentationcenter: ''
author: CFreemanwa
manager: carmonm
ms.service: application-insights
ms.workload: tbd
ms.tgt_pltfrm: ibiza
ms.devlang: na
ms.topic: article
ms.date: 07/25/2017
ms.author: bwren

---

# Enable Application Insights Profiler on an Azure Cloud Services resource

This walkthrough demonstrates how to enable Azure Application Insights Profiler on an ASP.NET application hosted by an Azure Cloud Services resource. The examples include support for Azure Virtual Machines, virtual machine scale sets, and Azure Service Fabric. The examples all rely on templates that support the Azure Resource Manager deployment model. For more information about the deployment model, review [Azure Resource Manager vs. classic deployment: Understand deployment models and the state of your resources](/azure-resource-manager/resource-manager-deployment-model).

## Overview

The following diagram illustrates how the profiler works for Azure Cloud Services resources. It uses an Azure virtual machine as an example.

![Overview](./media/enable-profiler-compute/overview.png)
To collect information for processing and display on the Azure portal, you must install the Diagnostics Agent component for the Azure Cloud Services resources. The rest of the walkthrough provides guidance on how to install and configure the Diagnostics Agent to enable Application Insights Profiler.

## Prerequisites for the walkthrough

* A deployment Resource Manager template that installs the profiler agents on the VMs ([WindowsVirtualMachine.json](https://github.com/Azure/azure-docs-json-samples/blob/master/application-insights/WindowsVirtualMachine.json)) or scale sets ([WindowsVirtualMachineScaleSet.json](https://github.com/Azure/azure-docs-json-samples/blob/master/application-insights/WindowsVirtualMachineScaleSet.json)).

* An Application Insights instance enabled for profiling. For instructions, see [Enable the profile](https://docs.microsoft.com/en-us/azure/application-insights/app-insights-profiler#enable-the-profiler).

* .NET Framework 4.6.1 or later installed on the target Azure Cloud Services resource.

## Create a resource group in your Azure subscription
The following example demonstrates how to create a resource group by using a PowerShell script:

```
New-AzureRmResourceGroup -Name "Replace_With_Resource_Group_Name" -Location "Replace_With_Resource_Group_Location"
```

## Create an Application Insights resource in the resource group
On the **Application Insights** blade, enter the information for your resource, as shown in this example: 

![Application Insights blade](./media/enable-profiler-compute/createai.png)

## Apply an Application Insights instrumentation key in the Azure Resource Manager template

1. If you haven't downloaded the template yet, download it from [GitHub](https://github.com/Azure/azure-docs-json-samples/blob/master/application-insights/WindowsVirtualMachine.json).

2. Find the Application Insights key.
   
   ![Location of the key](./media/enable-profiler-compute/copyaikey.png)

3. Replace the template value.
   
   ![Value replaced in the template](./media/enable-profiler-compute/copyaikeytotemplate.png)

## Create an Azure VM to host the web application
1. Create a secure string to save the password.

   ```
   $password = ConvertTo-SecureString -String "Replace_With_Your_Password" -AsPlainText -Force
   ```

2. Deploy the Azure Resource Manager template.

   Change the directory in the PowerShell console to the folder that contains your Resource Manager template. To deploy the template, run the following command:

   ```
   New-AzureRmResourceGroupDeployment -ResourceGroupName "Replace_With_Resource_Group_Name" -TemplateFile .\WindowsVirtualMachine.json -adminUsername "Replace_With_your_user_name" -adminPassword $password -dnsNameForPublicIP "Replace_WIth_your_DNS_Name" -Verbose
   ```

After the script runs successfully, you should find a VM named **MyWindowsVM** in your resource group.

## Configure Web Deploy on the VM
Make sure that Web Deploy is enabled on your VM so you can publish your web application from Visual Studio.

To install Web Deploy on a VM manually via WebPI, see [Installing and Configuring Web Deploy on IIS 8.0 or Later](https://docs.microsoft.com/en-us/iis/install/installing-publishing-technologies/installing-and-configuring-web-deploy-on-iis-80-or-later). For an example of how to automate installing Web Deploy by using an Azure Resource Manager template, see
[Create, configure, and deploy a web application to an Azure VM](https://azure.microsoft.com/en-us/resources/templates/201-web-app-vm-dsc/).

If you are deploying an ASP.NET MVC application, go to Server Manager, select **Add Roles and Features** > **Web Server (IIS)** > **Web Server** > **Application Development**, and enable ASP.NET 4.5 on your server.

![Add ASP.NET](./media/enable-profiler-compute/addaspnet45.png)

## Install the Azure Application Insights SDK for your project
1. Open your ASP.NET web application in Visual Studio.

2. Right-click the project and select **Add** > **Connected Services**.

3. Select **Application Insights**.

4. Follow the instructions on the page. Select the Application Insights resource that you created earlier.

5. Select the **Register** button.


## Publish the project to an Azure VM
There are several ways to publish an application to an Azure VM. One way is to use Visual Studio 2017.

1. Right-click the project and select **Publish**.

2. Select **Microsoft Azure Virtual Machines** as the publish target and follow the steps.

   ![Publish-FromVS](./media/enable-profiler-compute/publishtoVM.png)

3. Run a load test against your application. You should see results on the Application Insights instance portal webpage.


## Enable the profiler

1. Go to your Application Insights **Performance** blade and click on **Profiler** in the top right corner to configure it.

   ![Configure Profiler button](./media/enable-profiler-compute/PerformanceTriageViewPofilerButton.png)

2. Select **Enable Profiler**.

   ![Enable Profiler button](./media/enable-profiler-compute/enableprofiler2.png)


## Add a performance test to your application
Follow these steps so we can collect some sample data to be displayed in Application Insights Profiler:

1. Browse to the Application Insights resource that you created earlier. 

2. Go to the **Availability** blade and add a performance test that sends web requests to your application URL. 

   ![Add performance test](./media/enable-profiler-compute/AvailabilityTest.png)

## View your performance data

1. Wait 10-15 minutes for the profiler to collect and analyze the data. 

2. Go to the **Performance** blade in your Application Insights resource and view how your application is performing when it's under load. Focus on the slow operation of interest with enough usage, by sorting operational grid by the Count column. Observe which duration ranges have profiler traces by looking at the Profiler lane above the duration distribution. Note that the longer you monitor your application the more traces profiler will collect, and thus more of the distribution will be covered in the rich code-level examples supported by the profiler traces. 

   ![Profiler traces in Performance triage view](./media/enable-profiler-compute/PerformanceTriageViewProfilerTraces.png)

	You can zoom-in to the duration range of interest, such as the third spike around 95th percentile. This will constrain the number of samples and profiler traces in the Take Action buttons. 

	![Zoom into duration range](./media/enable-profiler-compute/DurationRangeZoomedTo95th.png)

	Now click on the **Profiler traces** button to open Profiler with the appropriate trace.

3. Select the icon under **Examples** to open the **Trace View** blade.

   ![Opening the Trace View blade](./media/enable-profiler-compute/traceview.png)


## Work with an existing template

1. Locate the Azure Diagnostics resource declaration in your deployment template.
   
   If you don't have a declaration, you can create one that resembles the declaration in the following example. You can update the template from the [Azure Resource Explorer website](https://resources.azure.com).

2. Change the publisher from `Microsoft.Azure.Diagnostics` to `AIP.Diagnostics.Test`.

3. For `typeHandlerVersion`, use `0.0`.

4. Make sure that `autoUpgradeMinorVersion` is set to `true`.

5. Add the new `ApplicationInsightsProfiler` sink instance in the `WadCfg` settings object, as shown in the following example:

```
"resources": [
        {
          "type": "extensions",
          "name": "Microsoft.Insights.VMDiagnosticsSettings",
          "apiVersion": "2016-03-30",
          "properties": {
            "publisher": "AIP.Diagnostics.Test",
            "type": "IaaSDiagnostics",
            "typeHandlerVersion": "0.0",
            "autoUpgradeMinorVersion": true,
            "settings": {
              "WadCfg": {
                "SinksConfig": {
                  "Sink": [
                    {
                      "name": "Give a descriptive short name. E.g.: MyApplicationInsightsProfilerSink",
                      "ApplicationInsightsProfiler": "Enter the Application Insights instance instrumentation key guid here"
                    }
                  ]
                },
                "DiagnosticMonitorConfiguration": {
                    ...
                }
                ...
              }
              ...
            }
            ...
          }
          ...
]
```

## Enable the profiler on virtual machine scale sets
To see how to enable the profiler, download the [WindowsVirtualMachineScaleSet.json](https://github.com/Azure/azure-docs-json-samples/blob/master/application-insights/WindowsVirtualMachineScaleSet.json) template. Apply the same changes in a VM template to the diagnostics extension resource for the virtual machine scale set.

Make sure that each instance in the scale set has access to the internet. The Profiler Agent can then send the collected samples to Application Insights for display and analysis.

## Enable the profiler on Service Fabric applications
1. Provision the Service Fabric cluster to have the Azure Diagnostics extension that installs the Profiler Agent.

2. Install the Application Insights SDK in the project and configure the Application Insights key.

3. Add application code to instrument telemetry.

### Provision the Service Fabric cluster to have the Azure Diagnostics extension that installs the Profiler Agent
A Service Fabric cluster can be secure or non-secure. You can set one gateway cluster to be non-secure so it doesn't require a certificate for access. Clusters that host business logic and data should be secure. You can enable the profiler on both secure and non-secure Service Fabric clusters. This walkthrough uses a non-secure cluster as an example to explain what changes are required to enable the profiler. You can provision a secure cluster in the same way.

1. Download [ServiceFabricCluster.json](https://github.com/Azure/azure-docs-json-samples/blob/master/application-insights/ServiceFabricCluster.json). As you did for VMs and virtual machine scale sets, replace `Application_Insights_Key` with your Application Insights key:

   ```
   "publisher": "AIP.Diagnostics.Test",
                 "settings": {
                   "WadCfg": {
                     "SinksConfig": {
                       "Sink": [
                         {
                           "name": "MyApplicationInsightsProfilerSinkVMSS",
                           "ApplicationInsightsProfiler": "[Application_Insights_Key]"
                         }
                       ]
                     },
   ```

2. Deploy the template by using a PowerShell script:

   ```
   Login-AzureRmAccount
   New-AzureRmResourceGroup -Name [Your_Resource_Group_Name] -Location [Your_Resource_Group_Location] -Verbose -Force
   New-AzureRmResourceGroupDeployment -Name [Choose_An_Arbitrary_Name] -ResourceGroupName [Your_Resource_Group_Name] -TemplateFile [Path_To_Your_Template]

   ```

### Install the Application Insights SDK in the project and configure the Application Insights key
Install the Application Insights SDK from the [NuGet package](https://www.nuget.org/packages/Microsoft.ApplicationInsights.Web/). Make sure that you install a stable version, 2.3 or later. 

For information about configuring Application Insights in your projects, see [Using Service Fabric with Application Insights](https://github.com/Azure-Samples/service-fabric-dotnet-getting-started/blob/dev/appinsights/ApplicationInsights.md).

### Add application code to instrument telemetry
1. For any piece of code that you want to instrument, add a using statement around it. 

   In the following  example, the `RunAsync` method is doing some work, and the `telemetryClient` class captures the telemetry after it starts. The event needs a unique name across the application.

   ```
   protected override async Task RunAsync(CancellationToken cancellationToken)
       {
           // TODO: Replace the following sample code with your own logic
           //       or remove this RunAsync override if it's not needed in your service.

           while (true)
           {
               using( var operation = telemetryClient.StartOperation<RequestTelemetry>("[Insert_Event_Unique_Name]"))
               {
                   cancellationToken.ThrowIfCancellationRequested();

                   ++this.iterations;

                   ServiceEventSource.Current.ServiceMessage(this.Context, "Working-{0}", this.iterations);

                   await Task.Delay(TimeSpan.FromSeconds(1), cancellationToken);
               }

           }
       }
   ```

2. Deploy your application to the Service Fabric cluster. Wait for the app to run for 10 minutes. For better effect, you can run a load test on the app. Go to the Application Insights portal's **Performance** blade, and you should see examples of profiling traces appear.

<!---
Commenting out these sections for now
## Enable the Profiler on Cloud Services applications
[TODO]
## Enable the Profiler on classic Azure Virtual Machines
[TODO]
## Enable the Profiler on on-premise servers
[TODO]
--->

## Next steps

- Find help with troubleshooting profiler issues in [Profiler troubleshooting](app-insights-profiler.md#troubleshooting).

- Read more about the profiler in [Application Insights Profiler](app-insights-profiler.md).<|MERGE_RESOLUTION|>--- conflicted
+++ resolved
@@ -1,10 +1,5 @@
-<<<<<<< HEAD
 ---
 title: Enable Azure Application Insights Profiler on Azure Compute resources | Microsoft Docs
-=======
-﻿---
-title: Enable Azure Application Insights Profiler on a Cloud Services resource | Microsoft Docs
->>>>>>> b60141d5
 description: Learn how to set up the profiler on an ASP.NET application hosted by an Azure Cloud Services resource.
 services: application-insights
 documentationcenter: ''
