--- conflicted
+++ resolved
@@ -110,7 +110,7 @@
 
 
 ## Enable the profiler
-<<<<<<< HEAD
+
 1. Go to your Application Insights **Performance** blade and click on **Profiler** in the top right corner to configure it.
 
    ![Configure Profiler button](./media/enable-profiler-compute/PerformanceTriageViewPofilerButton.png)
@@ -118,15 +118,7 @@
 2. Select **Enable Profiler**.
 
    ![Enable Profiler button](./media/enable-profiler-compute/enableprofiler2.png)
-=======
-1. Go to your Application Insights **Performance** blade and select **Configure**.
-   
-   ![Configure icon](./media/enable-profiler-compute/enableprofiler1.png)
- 
-2. Select **Enable Profiler**.
-   
-   ![Enable Profiler icon](./media/enable-profiler-compute/enableprofiler2.png)
->>>>>>> d866b79b
+
 
 ## Add a performance test to your application
 Follow these steps so we can collect some sample data to be displayed in Application Insights Profiler:
