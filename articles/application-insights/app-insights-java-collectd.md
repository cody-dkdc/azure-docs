<properties 
	pageTitle="collectd: perf stats for Java on Unix in Application Insights" 
	description="Extended monitoring of your Java website with the CollectD plug-in for Application Insights" 
	services="application-insights" 
    documentationCenter="java"
	authors="alancameronwills" 
	manager="douge"/>

<tags 
	ms.service="application-insights" 
	ms.workload="tbd" 
	ms.tgt_pltfrm="ibiza" 
	ms.devlang="na" 
	ms.topic="article" 
<<<<<<< HEAD
	ms.date="10/21/2015" 
=======
	ms.date="11/03/2015" 
>>>>>>> e21c384c
	ms.author="awills"/>
 
# collectd: Unix performance metrics in Application Insights

*Application Insights is in Preview.*

To explore Unix system performance metrics in [Application Insights](app-insights-overview.md), install [collectd](http://collectd.org/), together with its Application Insights plug-in. This open-source solution gathers a variety of system and network statistics.

Typically you'll use collectd if you have already [instrumented your Java web service with Application Insights][java], so that you have more data to help you to enhance your app's performance or diagnose problems. 

![Sample charts](./media/app-insights-java-collectd/sample.png)

## Get your instrumentation key

In the [Microsoft Azure portal](http://portal.azure.com), open the [Application Insights](start) resource where you want the data to appear. (Or [create a new resource](app-insights-create-new-resource.md).)

Take a copy of the instrumentation key, which identifies the resource.

![Browse all, open your resource, and then in the Esssentials drop-down, select and copy the Instrumentation Key](./media/app-insights-java-collectd/02-props.png)



## Install collectd and the plug-in

On your Unix server machine(s):

1. Install [collectd](http://collectd.org/) version 5.4.0 or later.
2. Download the [Application Insights collectd writer plugin](https://azuredownloads.blob.core.windows.net/applicationinsights/sdk.html). Note the version number.
3. Copy the plugin JAR into `/usr/share/collectd/java`.
3. Edit `/etc/collectd/collectd.conf`:
 * Ensure that [the Java plugin](https://collectd.org/wiki/index.php/Plugin:Java) is enabled.
 * Update the JVMArg for the java.class.path to include the following JAR. Update the version number to match the one you downloaded:
  * `/usr/share/collectd/java/applicationinsights-collectd-0.9.4.jar`
 * Add this snippet, using the Instrumentation Key from your resource:

```

     LoadPlugin "com.microsoft.applicationinsights.collectd.ApplicationInsightsWriter"
     <Plugin ApplicationInsightsWriter>
        InstrumentationKey "Your key"
     </Plugin>
```

Here's part of a sample configuration file:

    ...
    # collectd plugins
    LoadPlugin cpu
    LoadPlugin disk
    LoadPlugin load
    ...

    # Enable Java Plugin
    LoadPlugin "java"

    # Configure Java Plugin
    <Plugin "java">
      JVMArg "-verbose:jni"
      JVMArg "-Djava.class.path=/usr/share/collectd/java/applicationinsights-collectd-0.9.4.jar:/usr/share/collectd/java/collectd-api.jar"

      # Enabling Application Insights plugin
      LoadPlugin "com.microsoft.applicationinsights.collectd.ApplicationInsightsWriter"
                
      # Configuring Application Insights plugin
      <Plugin ApplicationInsightsWriter>
        InstrumentationKey "12345678-1234-1234-1234-123456781234"
      </Plugin>

      # Other plugin configurations ...
      ...
    </Plugin>
.   ...

Configure other [collectd plugins](https://collectd.org/wiki/index.php/Table_of_Plugins), which can collect a variety of data from different sources.

Restart collectd according to its [manual](https://collectd.org/wiki/index.php/First_steps).

## View the data in Application Insights

In your Application Insights resource, open [Metrics Explorer and add charts][metrics], selecting the metrics you want to see from the Custom category.

![](./media/app-insights-java-collectd/result.png)

By default, the metrics are aggregated across all host machines from which the metrics were collected. To view the metrics per host, in the Chart details blade, turn on Grouping and then choose to group by CollectD-Host.


## To exclude upload of specific statistics

By default, the Application Insights plugin will send all the data collected by all the enabled collectd 'read' plugins. 

To exclude data from specific plugins or data sources:

* Edit the configuration file. 
* In `<Plugin ApplicationInsightsWriter>`, add directive lines like this:

Directive | Effect
---|---
`Exclude disk` | Exclude all data collected by the `disk` plugin
`Exclude disk:read,write` | Exclude the sources named `read` and `write` from the `disk` plugin.

Separate directives with a newline.


## Problems?

*I don't see data in the portal*

* Open [Search][diagnostic] to see if the raw events have arrived. Sometimes they take longer to appear in metrics explorer.
* Enable tracing in the Application Insights plugin. Add this line within `<Plugin ApplicationInsightsWriter>`:
 *  `SDKLogger true`
* Open a terminal and start collectd in verbose mode, to see any issues it is reporting:
 * `sudo collectd -f`




<!--Link references-->

[api]: app-insights-api-custom-events-metrics.md
[apiexceptions]: app-insights-api-custom-events-metrics.md#track-exception
[availability]: app-insights-monitor-web-app-availability.md
[diagnostic]: app-insights-diagnostic-search.md
[eclipse]: app-insights-java-eclipse.md
[java]: app-insights-java-get-started.md
[javalogs]: app-insights-java-trace-logs.md
[metrics]: app-insights-metrics-explorer.md
[usage]: app-insights-web-track-usage.md

 <|MERGE_RESOLUTION|>--- conflicted
+++ resolved
@@ -12,11 +12,7 @@
 	ms.tgt_pltfrm="ibiza" 
 	ms.devlang="na" 
 	ms.topic="article" 
-<<<<<<< HEAD
-	ms.date="10/21/2015" 
-=======
 	ms.date="11/03/2015" 
->>>>>>> e21c384c
 	ms.author="awills"/>
  
 # collectd: Unix performance metrics in Application Insights
