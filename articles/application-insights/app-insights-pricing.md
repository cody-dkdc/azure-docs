--- conflicted
+++ resolved
@@ -12,11 +12,7 @@
 ms.tgt_pltfrm: ibiza
 ms.devlang: na
 ms.topic: article
-<<<<<<< HEAD
-ms.date: 12/14/2016
-=======
 ms.date: 01/13/2017
->>>>>>> e8cfaf0d
 ms.author: awills
 
 ---
@@ -29,42 +25,7 @@
 
 There are two pricing plans. The default plan is called Basic. You can opt for the Enterprise plan, which has a daily charge, but enables certain additional features such as [continuous export](app-insights-export-telemetry.md).
 
-<<<<<<< HEAD
-
-## The pricing plans
-
-
-[See the pricing plan][pricing] for current charges.
-
-### Basic plan
-
-**Basic** is the default plan. 
-
-* Use this plan unless you want features such as [Continuous Export](app-insights-export-telemetry.md) or [Log Analytics connector](https://go.microsoft.com/fwlink/?LinkId=833039&clcid=0x409). These aren't available in the Basic plan.
-* In the Basic plan, you are charged per GB of telemetry received at the Application Insights portal.
-* Your first 1 GB for each app is free, so if you're just experimenting or developing, you're unlikely to have to pay.
-
-### Enterprise plan
-
-* In the Enterprise plan, your app can use all the features of Application Insights. 
-* You pay per node that is sending telemetry for any apps in the Enterprise plan. 
- * A *node* is a physical or virtual server machine, or a Platform-as-a-Service role instance, that hosts your app.
- * Development machines and client browsers and devices are not included in this count. 
- * If your app has several components that send telemetry, such as a web service and a back-end worker, they will be counted separately.
-* Across a subscription, your charges are per node, not per app. If you have five nodes sending telemetry for 12 apps, then the charge is for five nodes.
-* Although charges are quoted per month, you're charged only for any hour in which a node sends telemetry from an app. The hourly charge is the quoted monthly charge / 744. If your app scales to use more servers at a 
-* For each node that sends telemetry (from one or more Enterprise apps) in any hour, you get a quota of telemetry. This is accumulated over the day and across all Enterprise apps in your Azure subscription. At the end of each day (midnight UTC), a charge is made for any telemetry that your Enterprise apps have sent beyond the accumulated quota. 
-* Quota is not carried over from one day to the next.
-
-
-### Multi-step web tests
-
-There's an additional charge for [**Multi-step web tests**](app-insights-monitor-web-app-availability.md#multi-step-web-tests). This refers to web tests that perform a sequence of actions. 
-
-There is no separate charge for 'ping tests' of a single page. Telemetry from both ping tests and multi-step tests is charged along with other telemetry from your app.
-=======
 If you have questions about how pricing works for Application Insights, feel free to post a question in our [forum](https://social.msdn.microsoft.com/Forums/en-US/home?forum=ApplicationInsights). 
->>>>>>> e8cfaf0d
 
 ## The pricing plans
 
@@ -189,11 +150,7 @@
     | summarize 100/avg(itemCount) by bin(timestamp, 1h) 
     | render areachart 
 
-<<<<<<< HEAD
-In each retained record, `itemCount` indicates the number of original records that it represents, equal to 1 + the number of  previous discarded records. 
-=======
 In each retained record, `itemCount` indicates the number of original records that it represents, equal to 1 + the number of previous discarded records. 
->>>>>>> e8cfaf0d
 
 
 ## Transition from the old pricing tiers
