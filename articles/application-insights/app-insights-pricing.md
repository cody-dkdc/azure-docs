--- conflicted
+++ resolved
@@ -126,11 +126,7 @@
 
 Instead, use  [Sampling](app-insights-sampling.md) to tune the data volume to the level you'd like, and use the daily cap only as a "last resort" in case your application starts sending much higher volumes of telemetery unexpectedly. 
 
-<<<<<<< HEAD
-To change the daily cap, open **Features+pricing**, **Data management**.
-=======
 To change the daily cap, in the Configure section of your Application Insihgts resource, click **Data volume management** then **Daily Cap**.
->>>>>>> a42dbad0
 
 ![Adjusting the daily telemetry volume cap](./media/app-insights-pricing/daily-cap.png) 
 
