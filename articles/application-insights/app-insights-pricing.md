--- conflicted
+++ resolved
@@ -1,8 +1,4 @@
-<<<<<<< HEAD
----
-=======
 ﻿---
->>>>>>> 7e950a10
 title: Manage pricing and data volume for Azure Application Insights | Microsoft Docs
 description: Manage telemetry volumes and monitor costs in Application Insights.
 services: application-insights
