--- conflicted
+++ resolved
@@ -144,8 +144,6 @@
         href: app-insights-proactive-failure-diagnostics.md
       - name: Performance anomalies
         href: app-insights-proactive-performance-diagnostics.md
-<<<<<<< HEAD
-=======
       - name: Trace degradation
         href: app-insights-proactive-trace-severity.md
       - name: Exception volume
@@ -156,7 +154,6 @@
         href: app-insights-proactive-low-utilization-cloud-resources.md
       - name: Security detection
         href: app-insights-proactive-application-security-detection-pack.md
->>>>>>> a1a0d163
     - name: Create a resource
       href: app-insights-create-new-resource.md
   - name: Analyze
