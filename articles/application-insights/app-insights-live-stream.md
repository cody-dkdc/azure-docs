---
title: Custom Live Metrics and Diagnostics in Azure Application Insights | Microsoft Docs
description: Monitor your web app in real time, with custom metrics and diagnose issues with a live feed of failures, traces and events.
services: application-insights
documentationcenter: ''
author: alancameronwills
manager: carmonm

ms.assetid: 1f471176-38f3-40b3-bc6d-3f47d0cbaaa2
ms.service: application-insights
ms.workload: tbd
ms.tgt_pltfrm: ibiza
ms.devlang: na
ms.topic: article
ms.date: 05/10/2017
<<<<<<< HEAD
ms.author: cfreeman
=======
ms.author: awills
>>>>>>> bb7c0427

---

# Custom Live Metrics and Events: Monitor & Diagnose with 1-second latency 
Live Metrics Stream shows you your [Application Insights](app-insights-overview.md) metrics and events with a near-real-time latency of one second. This instant monitoring helps to reduce Mean Time To Detect and Diagnose, and help you meet SLAs. You can:
* Monitor custom KPIs live: Experiment with filters, slicing & dicing your existing Application Insights telemetry to get the most relevant KPIs instantly from the portal. No code or config changes, or deployments necessary. Any custom metrics or measurements you may be sending are available as well.
* Live Detect and Diagnose: See request and dependency failures as they happen along with detailed exception traces. Filter out any known issues to focus on real/new ones.
* Live Debugging: Repro an issue and see all related telemetry live, with custom filtering down to a specific session ID (or with any custom attributes) that identifies the repro interaction. Collect information from any/all servers to get a head start into fixing the issue.
* Instantly see how your resource consumption reacts to load: Monitor *any* windows performance counter live, as you run load tests, or monitor production to act before anything is adversely affected. No config changes, or deployments required.
* Validate a fix being released. Ensure update to your service is going well as it happens. Validate that the failure you fixed no longer happen.
* Easily identify a server that is having issues, and filter all the KPI/live feed to just that server.

Live Metrics & Events Stream data is free: it doesn't add to your bill. The data is streamed from your servers on-demand when you open the portal experience. The data persists only for as long as it's on the chart, and is then discarded. The full functionality is available for ASP.NET classic applications, and .NET core applications only have a fixed set of live metrics and sample failures currently. We are getting all supported SDKs up to par for the latest live streaming capabilities. 

We collect the live stream from your application instances before any sampling, or any custom TelemetryProcessors are applied. 

![Live Metrics Stream video](./media/app-insights-live-stream/youtube.png) [Live Metrics Stream video](https://www.youtube.com/watch?v=zqfHf1Oi5PY)

Access live metrics & events by clicking either the option in the left, or the button on the Overview blade:

![In the Overview blade, click Live Stream](./media/app-insights-live-stream/live-stream-2.png)

## Custom Live KPI
You can monitor custom KPI live by applying arbitrary filters on any Application Insights telemetry from the portal. Click the filter control that shows when you mouse-over any of the charts. The following chart is plotting a custom Request count KPI with filters on URL and Duration attributes. Validate your filters with the Stream Preview section that shows a live feed of telemetry that matches the criteria you have specified at any point in time. 

![Custom Request KPI](./media/app-insights-live-stream/live-stream-filteredMetric.png)

You can monitor a value different from Count. The options depend on the type of stream, which could be any Application Insights telemetry: requests, dependencies, exceptions, traces, events, or metrics. It can be your own [custom measurement](app-insights-api-custom-events-metrics.md#properties):

![Value Options](./media/app-insights-live-stream/live-stream-valueoptions.png)

In addition to Application Insights telemetry, you can also monitor any Windows performance counter by selecting that from the stream options, and providing the name of the performance counter.

Live metrics are aggregated at two points: locally on each server, and then across all servers. You can change the default at either by selecting other options in the respective drop-downs.

## Sample Telemetry: Custom Live Diagnostic Events
By default, the live feed of events shows samples of failed requests and dependency calls, exceptions, events, and traces. Click the filter icon to see the applied criteria at any point in time. 

![Default live feed](./media/app-insights-live-stream/live-stream-eventsdefault.png)

As with metrics, you can specify any arbitrary criteria to any of the Application Insights telemetry types. In this example, we are selecting specific request failures, traces, and events. We are also selecting all exceptions and dependency failures.

![Custom live feed](./media/app-insights-live-stream/live-stream-events.png)

Note: Currently, for Exception message-based criteria, use the outermost exception message. In the preceding example, to filter out the benign exception with inner exception message (follows the "<--" delimiter) "The client disconnected." use a message not-contains "Error reading request content" criteria.

See the details of an item in the live feed by clicking it. You can pause the feed either by clicking **Pause** or simply scrolling down, or clicking an item. Live feed will resume after you scroll back to the top, or by clicking the counter of items collected while it was paused.

![Sampled live failures](./media/app-insights-live-stream/live-metrics-eventdetail.png)

## Filter by server instance

If you want to monitor a particular server role instance, you can filter by server.

![Sampled live failures](./media/app-insights-live-stream/live-stream-filter.png)

## SDK Requirements
Custom Live Metrics Stream is available with version 2.4.0-beta2 or newer of [Application Insights SDK for web](https://www.nuget.org/packages/Microsoft.ApplicationInsights.Web/). Remember to select "Include Prerelease" option from NuGet package manager.

## Authenticated Channel
The custom filters criteria you specify are sent back to the Live Metrics component in the Application Insights SDK. The filters could potentially contain sensitive information such as customerIDs. You can make the channel secure with a secret API key in addition to the instrumentation key.
### Create an API Key

![Create api key](./media/app-insights-live-stream/live-metrics-apikeycreate.png)

### Add API key to Configuration
In the applicationinsights.config file, add the AuthenticationApiKey to the QuickPulseTelemetryModule:
``` XML

<Add Type="Microsoft.ApplicationInsights.Extensibility.PerfCounterCollector.QuickPulse.QuickPulseTelemetryModule, Microsoft.AI.PerfCounterCollector">
      <AuthenticationApiKey>YOUR-API-KEY-HERE</AuthenticationApiKey>
</Add> 

```
Or in code, set it on the QuickPulseTelemetryModule:

``` C#

    module.AuthenticationApiKey = "YOUR-API-KEY-HERE";

```

However, if you recognize and trust all the connected servers, you can try the custom filters without the authenticated channel. This option is available for six months. This override is required once every new session, or when a new server comes online.

![Live Metrics Auth options](./media/app-insights-live-stream/live-stream-auth.png)

>[!NOTE]
>We strongly recommend that you set up the authenticated channel before entering potentially sensitive information like CustomerID in the filter criteria.
>

## Troubleshooting

No data? If your application is in a protected network: Live Metrics Stream uses a different IP addresses than other Application Insights telemetry. Make sure [those IP addresses](app-insights-ip-addresses.md) are open in your firewall.



## Next steps
* [Monitoring usage with Application Insights](app-insights-web-track-usage.md)
* [Using Diagnostic Search](app-insights-diagnostic-search.md)
<|MERGE_RESOLUTION|>--- conflicted
+++ resolved
@@ -13,12 +13,7 @@
 ms.devlang: na
 ms.topic: article
 ms.date: 05/10/2017
-<<<<<<< HEAD
 ms.author: cfreeman
-=======
-ms.author: awills
->>>>>>> bb7c0427
-
 ---
 
 # Custom Live Metrics and Events: Monitor & Diagnose with 1-second latency 
