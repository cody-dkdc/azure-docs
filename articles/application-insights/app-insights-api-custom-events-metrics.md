--- conflicted
+++ resolved
@@ -3,11 +3,7 @@
 description: Insert a few lines of code in your device or desktop app, webpage, or service, to track usage and diagnose issues.
 services: application-insights
 documentationcenter: ''
-<<<<<<< HEAD
-author: alancameronwills
-=======
 author: CFreemanwa
->>>>>>> a42dbad0
 manager: carmonm
 
 ms.assetid: 80400495-c67b-4468-a92e-abf49793a54d
@@ -16,13 +12,8 @@
 ms.tgt_pltfrm: ibiza
 ms.devlang: multiple
 ms.topic: article
-<<<<<<< HEAD
-ms.date: 03/31/2017
-ms.author: awills
-=======
 ms.date: 05/17/2017
 ms.author: cfreeman
->>>>>>> a42dbad0
 
 ---
 # Application Insights API for custom events and metrics
@@ -37,11 +28,7 @@
 | --- | --- |
 | [`TrackPageView`](#page-views) |Pages, screens, blades, or forms. |
 | [`TrackEvent`](#trackevent) |User actions and other events. Used to track user behavior or to monitor performance. |
-<<<<<<< HEAD
-| [`TrackMetric`](#send-metrics) |Performance measurements such as queue lengths not related to specific events. |
-=======
 | [`TrackMetric`](#trackmetric) |Performance measurements such as queue lengths not related to specific events. |
->>>>>>> a42dbad0
 | [`TrackException`](#trackexception) |Logging exceptions for diagnosis. Trace where they occur in relation to other events and examine stack traces. |
 | [`TrackRequest`](#trackrequest) |Logging the frequency and duration of server requests for performance analysis. |
 | [`TrackTrace`](#tracktrace) |Diagnostic log messages. You can also capture third-party logs. |
@@ -125,22 +112,16 @@
 
 ![Open Filters, expand Event name, and select one or more values](./media/app-insights-api-custom-events-metrics/06-filter.png)
 
-<<<<<<< HEAD
-
-## Send metrics
+### Custom events in Analytics
+
+The telemetry is available in the `customEvents` table in [Application Insights Analytics](app-insights-analytics.md). Each row represents a call to `trackEvent(..)` in your app. 
+
+If [sampling](app-insights-sampling.md) is in operation, the itemCount property will show a value greater than 1. For example itemCount==10 means that of 10 calls to trackEvent(), the sampling process only transmitted one of them. To get a correct count of custom events, you should use therefore use code such as `customEvent | summarize sum(itemCount)`.
+
+
+## TrackMetric
 
 Application Insights can chart metrics that are not attached to particular events. For example, you could monitor a queue length at regular intervals. With metrics, the individual measurements are of less interest than the variations and trends, and so statistical charts are useful.
-=======
-### Custom events in Analytics
-
-The telemetry is available in the `customEvents` table in [Application Insights Analytics](app-insights-analytics.md). Each row represents a call to `trackEvent(..)` in your app. 
-
-If [sampling](app-insights-sampling.md) is in operation, the itemCount property will show a value greater than 1. For example itemCount==10 means that of 10 calls to trackEvent(), the sampling process only transmitted one of them. To get a correct count of custom events, you should use therefore use code such as `customEvent | summarize sum(itemCount)`.
-
-
-## TrackMetric
-
-Application Insights can chart metrics that are not attached to particular events. For example, you could monitor a queue length at regular intervals. With metrics, the individual measurements are of less interest than the variations and trends, and so statistical charts are useful.
 
 In order to send metrics to Application Insights, you can use the `TrackMetric(..)` API. There are two ways to send a metric: 
 
@@ -153,20 +134,9 @@
 #### Single values
 
 To send a single metric value:
->>>>>>> a42dbad0
-
-There are two ways to send metrics:
-
-* **MetricManager** is recommended as a convenient way to send metrics while reducing bandwidth. It aggregates your metrics in your app, sending the aggregated statistics to the portal at intervals of one minute. MetricManager is available from version 2.4 of the Application Insights SDK for ASP.NET.
-* **TrackMetric** sends metric statistics to the portal. You can either send single metric values, or perform your own aggregation and use TrackMetric to send the statistics.
-
-### MetricManager
-
-<<<<<<< HEAD
-(Application Insights for ASP.NET v2.4.0+)
-
-Create an instance of MetricManager and then use it as a factory for metrics:
-=======
+
+*JavaScript*
+
  ```Javascript
      appInsights.trackMetric("queueLength", 42.0);
  ```
@@ -184,48 +154,9 @@
 
 It is recommended to aggregate metrics before sending them from your app, to reduce bandwidth, cost and to improve performance.
 Here is an example of aggregating code:
->>>>>>> a42dbad0
-
-*C#*
-```C#
-    // Initially:
-    var manager = new Microsoft.ApplicationInsights.Extensibility.MetricManager(telemetryClient);
-
-<<<<<<< HEAD
-    // For each metric that you want to use:
-    var metric1 = mgr.CreateMetric("m1", dimensions);
-
-    // Each time you want to record a measurement:
-    metric1.Track(value);
-
-```
-
-`dimensions` is an optional string dictionary. Use it if you want to attach [properties](#properties) to your metric so that you can segment by different property values. 
-
-### TrackMetric
-
-TrackMetric is the basic method for sending aggregated metrics. 
-
-To send a single metric value:
-
-*JavaScript*
-
- ```Javascript
-     appInsights.trackMetric("queueLength", 42.0);
- ```
-
-*C#, Java*
-
-```C#
-    var sample = new MetricTelemetry();
-    sample.Name = "metric name";
-    sample.Value = 42.3;
-    telemetryClient.TrackMetric(sample);
-```
-
-However, it is recommended to aggregate metrics before sending them from your app, to reduce bandwidth.
-If you are using the latest version of the SDK for ASP.NET, you can use [`MetricManager`](#metricmanager) to do this. Otherwise, here is an example of aggregating code:
-=======
+
+*C#*
+
 ```C#
 using System;
 using System.Threading;
@@ -293,64 +224,9 @@
         private bool _isDisposed = false;
         private MetricAggregator _aggregator = null;
         private readonly TelemetryClient _telemetryClient;
->>>>>>> a42dbad0
 
         public string Name { get; }
 
-<<<<<<< HEAD
-```C#
-    /// Accepts metric values and sends the aggregated values at 1-minute intervals.
-    class MetricAggregator
-    {
-        private List<double> measurements = new List<double>();
-        private string name;
-        private TelemetryClient telemetryClient;
-        private BackgroundWorker thread;
-        private Boolean stop = false;
-        public void TrackMetric (double value)
-        {
-            lock (this)
-            {
-                measurements.Add(value);
-            }
-        }
-        public MetricTelemetry Aggregate()
-        {
-            lock (this)
-            {
-                var sample = new MetricTelemetry();
-                sample.Name = "metric name";
-                sample.Count = measurements.Count;
-                sample.Max = measurements.Max();
-                sample.Min = measurements.Min();
-                sample.Sum = measurements.Sum();
-                var mean = sample.Sum / measurements.Count;
-                sample.StandardDeviation = Math.Sqrt(measurements.Sum(v => { var diff = v - mean; return diff * diff; }) / measurements.Count);
-                sample.Timestamp = DateTime.Now;
-                measurements.Clear();
-                return sample;
-            }
-        }
-        public MetricAggregator(string Name)
-        {
-            name = Name;
-            thread = new BackgroundWorker();
-            thread.DoWork += (o, e) => {
-                while (!stop)
-                {
-                    Thread.Sleep(60000); // 1 minute
-                    telemetryClient.TrackMetric(this.Aggregate());
-                }
-            };
-            thread.RunWorkerAsync();
-        }
-    }
-```
-### Custom metrics in Metrics Explorer
-
-To see the results, open Metrics Explorer and add a new chart. Edit the chart to show your metric.
-
-=======
         public Metric(string name, TelemetryClient telemetryClient)
         {
             this.Name = name ?? "null";
@@ -425,7 +301,6 @@
 
 To see the results, open Metrics Explorer and add a new chart. Edit the chart to show your metric.
 
->>>>>>> a42dbad0
 > [!NOTE]
 > Your custom metric might take several minutes to appear in the list of available metrics.
 >
@@ -434,18 +309,9 @@
 
 ### Custom metrics in Analytics
 
-<<<<<<< HEAD
-The telemetry is available in the customMetrics table. Each row represents a call to trackMetric() in your app. Therefore, if you have used MetricManager or your own aggregation code, each row will not represent a single measurement. 
-
-* `valueSum` - This is the sum of the measurements. To get the mean value, divide by `valueCount`.
-* `valueCount` - The number of measurements that were aggregated into this trackMetric call.
-
-
-=======
 The telemetry is available in the `customMetrics` table in [Application Insights Analytics](app-insights-analytics.md). Each row represents a call to `trackMetric(..)` in your app.
 * `valueSum` - This is the sum of the measurements. To get the mean value, divide by `valueCount`.
 * `valueCount` - The number of measurements that were aggregated into this `trackMetric(..)` call.
->>>>>>> a42dbad0
 
 ## Page views
 In a device or webpage app, page view telemetry is sent by default when each screen or page is loaded. But you can change that to track page views at additional or different times. For example, in an app that displays tabs or blades, you might want to track a page whenever the user opens a new blade.
@@ -498,8 +364,6 @@
 
 In [Analytics](app-insights-analytics.md) two tables show data from browser operations:
 
-<<<<<<< HEAD
-=======
 * The `pageViews` table contains data about the URL and page title
 * The `browserTimings` table contains data about client performance, such as the time taken to process the incoming data
 
@@ -526,7 +390,6 @@
 
 You can also call it yourself if you want to simulate requests in a context where you don't have the web service module running.
 
->>>>>>> a42dbad0
 However, the recommended way to send request telemetry is where the request acts as an <a href="#operation-context">operation context</a>.
 
 ## Operation context
