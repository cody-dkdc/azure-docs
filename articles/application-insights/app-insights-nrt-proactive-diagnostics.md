--- conflicted
+++ resolved
@@ -81,11 +81,7 @@
 
 ## Configure alerts 
 
-<<<<<<< HEAD
-Open the Alerts page. The Proactive Diagnostics is included along with any alerts that you have set manually, and you can see whether it is currently in the alert state.
-=======
 Open the Alerts page. Proactive Diagnostics is included along with any alerts that you have set manually, and you can see whether it is currently in the alert state.
->>>>>>> 731a0de2
 
 ![On the Overview page, click Alerts tile. Or on any Metrics page, click Alerts button.](./media/app-insights-nrt-proactive-diagnostics/021.png)
 
@@ -93,11 +89,7 @@
 
 ![Configuration](./media/app-insights-nrt-proactive-diagnostics/031.png)
 
-<<<<<<< HEAD
-Notice that you can disable the Proactive Diagnostics, but you can't delete it (or create another one).
-=======
 Notice that you can disable Proactive Diagnostics, but you can't delete it (or create another one).
->>>>>>> 731a0de2
 
 
 ## What's the difference ...
