--- conflicted
+++ resolved
@@ -1,228 +1,224 @@
-<properties 
-	pageTitle="Continuous export of telemetry from Application Insights" 
-	description="Export diagnostic and usage data to storage in Microsoft Azure, and download it from there." 
-	services="application-insights" 
-    documentationCenter=""
-	authors="alancameronwills" 
-	manager="douge"/>
-
-<tags 
-	ms.service="application-insights" 
-	ms.workload="tbd" 
-	ms.tgt_pltfrm="ibiza" 
-	ms.devlang="na" 
-	ms.topic="article" 
-<<<<<<< HEAD
-	ms.date="03/06/2016" 
-=======
-	ms.date="03/10/2016" 
->>>>>>> c4ea2467
-	ms.author="awills"/>
- 
-# Export telemetry from Application Insights
-
-Want to do some customised analysis on your telemetry? Or maybe you'd like an email alert on events with specific properties? Continuous Export is ideal for this. The events you see in the Application Insights portal can be exported to storage in Microsoft Azure in JSON format. From there you can download your data and write whatever code you need to process it.  
-
-Continuous Export is available in the free trial period and on the [Standard and Premium pricing plans](https://azure.microsoft.com/pricing/details/application-insights/).
-
->[AZURE.NOTE] If you're looking to [explore your data in Power BI](http://blogs.msdn.com/b/powerbi/archive/2015/11/04/explore-your-application-insights-data-with-power-bi.aspx), you can do that without using Continuous Export.
->
->And if you just want to do a [one-off export](app-insights-metrics-explorer.md#export-to-excel) of what you see on a metrics or search blade, click Export at the top of the blade. 
-
-
-## Create a storage account
-
-If you don't already have a "classic" storage account, create one now.
-
-
-1. Create a storage account in your subscription in the [Azure portal](https://portal.azure.com).
-
-    ![In Azure portal, choose New, Data, Storage](./media/app-insights-export-telemetry/030.png)
-
-2. Create a container.
-
-    ![In the new storage, select Containers, click the Containers tile, and then Add](./media/app-insights-export-telemetry/040.png)
-
-## <a name="setup"></a> Set up Continuous Export
-
-On your application's Overview blade in the Application Insights portal, open Continuous Export: 
-
-![Scroll down and click Continuous Export](./media/app-insights-export-telemetry/01-export.png)
-
-Add an export, and choose an [Azure storage account](../storage/storage-introduction.md) where you want to put the data:
-
-![Click Add, Export Destination, Storage account, and then either create a new store or choose an existing store](./media/app-insights-export-telemetry/02-add.png)
-
-Choose the event types you'd like to export:
-
-![Click Choose event types](./media/app-insights-export-telemetry/03-types.png)
-
-
-Once you've created your export, it starts going. (You only get data that arrives after you create the export.) 
-
-There can be a delay of about an hour before data appears in the blob.
-
-If you want to change the event types later, just edit the export:
-
-![Click Choose event types](./media/app-insights-export-telemetry/05-edit.png)
-
-To stop the stream, click Disable. When you click Enable again, the stream will restart with new data. You won't get the data that arrived in the portal while export was disabled.
-
-To stop the stream permanently, delete the export. Doing so doesn't delete your data from storage.
-
-#### Can't add or change an export?
-
-* To add or change exports, you need Owner, Contributor or Application Insights Contributor access rights. [Learn about roles][roles].
-
-## <a name="analyze"></a> What events do you get?
-
-The exported data is the raw telemetry we receive from your application, except that we add location data which we calculate from the client IP address. 
-
-Other calculated metrics are not included. For example, we don't export average CPU utilisation, but we do export the raw telemetry from which the average is computed.
-
-The data also includes the results of any [availability web tests](app-insights-monitor-web-app-availability.md) you have set up. 
-
-> [AZURE.NOTE] **Sampling.** If your application sends a lot of data and you are using the Application Insights SDK for ASP.NET version 2.0.0-beta3 or later, the adaptive sampling feature may operate and send only a percentage of your telemetry. [Learn more about sampling.](app-insights-sampling.md)
-
-## <a name="get"></a> Inspect the data
-
-You can inspect the storage directly in the portal. Click **Browse**, select your storage account, and then open **Containers**.
-
-To inspect Azure storage in Visual Studio, open **View**, **Cloud Explorer**. (If you don't have that menu command, you need to install the Azure SDK: Open the **New Project** dialog, expand Visual C#/Cloud and choose **Get Microsoft Azure SDK for .NET**.)
-
-When you open your blob store, you'll see a container with a set of blob files. The URI of each file derived from your Application Insights resource name, its instrumentation key, telemetry-type/date/time. (The resource name is all lowercase, and the instrumentation key omits dashes.)
-
-![Inspect the blob store with a suitable tool](./media/app-insights-export-telemetry/04-data.png)
-
-The date and time are UTC and are when the telemetry was deposited in the store - not the time it was generated. So if you write code to download the data, it can move linearly through the data.
-
-Here's the form of the path:
-
-
-    $"{applicationName}_{instrumentationKey}/{type}/{blobDeliveryTimeUtc:yyyy-MM-dd}/{ blobDeliveryTimeUtc:HH}/{blobId}_{blobCreationTimeUtc:yyyyMMdd_HHmmss}.blob"
-  
-Where 
-
--	`blobCreationTimeUtc` is time when blob was created in the internal staging storage
--	`blobDeliveryTimeUtc` is the time when blob is copied to the export destination storage
-
-
-
-## <a name="format"></a> Data format
-
-* Each blob is a text file that contains multiple '\n'-separated rows.
-* Each row is an unformatted JSON document. If you want to sit and stare at it, open it in Visual Studio and choose Edit, Advanced, Format File:
-
-![View the telemetry with a suitable tool](./media/app-insights-export-telemetry/06-json.png)
-
-Time durations are in ticks, where 10 000 ticks = 1ms. For example, these values show a time of 10ms to send a request from the browser, 30ms to receive it, and 1.8s to process the page in the browser:
-
-	"sendRequest": {"value": 10000.0},
-	"receiveRequest": {"value": 30000.0},
-	"clientProcess": {"value": 17970000.0}
-
-[Detailed data model reference for the property types and values.](app-insights-export-data-model.md)
-
-## Processing the data
-
-On a small scale, you can write some code to pull apart your data, read it into a spreadsheet, and so on. For example:
-
-    private IEnumerable<T> DeserializeMany<T>(string folderName)
-    {
-      var files = Directory.EnumerateFiles(folderName, "*.blob", SearchOption.AllDirectories);
-      foreach (var file in files)
-      {
-         using (var fileReader = File.OpenText(file))
-         {
-            string fileContent = fileReader.ReadToEnd();
-            IEnumerable<string> entities = fileContent.Split('\n').Where(s => !string.IsNullOrWhiteSpace(s));
-            foreach (var entity in entities)
-            {
-                yield return JsonConvert.DeserializeObject<T>(entity);
-            }
-         }
-      }
-    }
-
-For a larger code sample, see [using a worker role][exportasa].
-
-
-
-## <a name="delete"></a>Delete your old data
-Please note that you are responsible for managing your storage capacity and deleting the old data if necessary. 
-
-## If you regenerate your storage key...
-
-If you change the key to your storage, continuous export will stop working. You'll see a notification in your Azure account. 
-
-Open the Continuous Export blade and edit your export. Edit the Export Destination, but just leave the same storage selected. Click OK to confirm.
-
-![Edit the continuous export, open and close thee export destination.](./media/app-insights-export-telemetry/07-resetstore.png)
-
-The continuous export will restart.
-
-## Export samples
-
-
-* [Export to SQL using a worker role][exportcode]
-* [Export to SQL using Stream Analytics][exportasa]
-* [Export to Power BI using Stream Analytics](app-insights-export-power-bi.md)
- * Note that this isn't the standard way to use Power BI. There's [an adaptor](http://blogs.msdn.com/b/powerbi/archive/2015/11/04/explore-your-application-insights-data-with-power-bi.aspx) which doesn't require Continuous Export.
-
-
-On larger scales, consider [HDInsight](https://azure.microsoft.com/services/hdinsight/) - Hadoop clusters in the cloud. HDInsight provides a variety of technologies for managing and analyzing big data.
-
-
-
-## Q & A
-
-* *But all I want is a one-time download of a chart.*  
- 
-    Yes, you can do that. At the top of the blade, click [Export Data](app-insights-metrics-explorer.md#export-to-excel).
-
-* *I set up an export, but there's no data in my store.*
-
-    Did Application Insights receive any telemetry from your app since you set up the export? You'll only receive new data.
-
-* *I tried to set up an export, but was denied access*
-
-    If the account is owned by your organization, you have to be a member of the owners or contributors groups.
-
-
-* *Can I export straight to my own on-premises store?* 
-
-    No, sorry. Our export engine currently only works with Azure storage at this time.  
-
-* *Is there any limit to the amount of data you put in my store?* 
-
-    No. We'll keep pushing data in until you delete the export. We'll stop if we hit the outer limits for blob storage, but that's pretty huge. It's up to you to control how much storage you use.  
-
-* *How many blobs should I see in the storage?*
-
- * For every data type you selected to export, a new blob is created every minute (if data is available). 
- * In addition, for applications with high traffic, additional partition units are allocated. In this case each unit creates a blob every minute.
-
-
-* *I regenerated the key to my storage or changed the name of the container, and now the export doesn't work.*
-
-    Edit the export and open the export destination blade. Leave the same storage selected as before, and click OK to confirm. Export will restart. If the change was within the past few days, you won't lose data.
-
-* *Can I pause the export?*
-
-    Yes. Click Disable.
-
-## Code samples
-
-* [Stream Application Insights to Power BI](app-insights-export-power-bi.md)
-* [Parse exported JSON using a worker role][exportcode]
-* [Export to SQL using Stream Analytics][exportasa]
-
-* [Detailed data model reference for the property types and values.](app-insights-export-data-model.md)
-
-<!--Link references-->
-
-[exportcode]: app-insights-code-sample-export-telemetry-sql-database.md
-[exportasa]: app-insights-code-sample-export-sql-stream-analytics.md
-[roles]: app-insights-resources-roles-access-control.md
-
- 
+<properties 
+	pageTitle="Continuous export of telemetry from Application Insights" 
+	description="Export diagnostic and usage data to storage in Microsoft Azure, and download it from there." 
+	services="application-insights" 
+    documentationCenter=""
+	authors="alancameronwills" 
+	manager="douge"/>
+
+<tags 
+	ms.service="application-insights" 
+	ms.workload="tbd" 
+	ms.tgt_pltfrm="ibiza" 
+	ms.devlang="na" 
+	ms.topic="article" 
+	ms.date="03/10/2016" 
+	ms.author="awills"/>
+ 
+# Export telemetry from Application Insights
+
+Want to do some customised analysis on your telemetry? Or maybe you'd like an email alert on events with specific properties? Continuous Export is ideal for this. The events you see in the Application Insights portal can be exported to storage in Microsoft Azure in JSON format. From there you can download your data and write whatever code you need to process it.  
+
+Continuous Export is available in the free trial period and on the [Standard and Premium pricing plans](https://azure.microsoft.com/pricing/details/application-insights/).
+
+>[AZURE.NOTE] If you're looking to [explore your data in Power BI](http://blogs.msdn.com/b/powerbi/archive/2015/11/04/explore-your-application-insights-data-with-power-bi.aspx), you can do that without using Continuous Export.
+>
+>And if you just want to do a [one-off export](app-insights-metrics-explorer.md#export-to-excel) of what you see on a metrics or search blade, click Export at the top of the blade. 
+
+
+## Create a storage account
+
+If you don't already have a "classic" storage account, create one now.
+
+
+1. Create a storage account in your subscription in the [Azure portal](https://portal.azure.com).
+
+    ![In Azure portal, choose New, Data, Storage](./media/app-insights-export-telemetry/030.png)
+
+2. Create a container.
+
+    ![In the new storage, select Containers, click the Containers tile, and then Add](./media/app-insights-export-telemetry/040.png)
+
+## <a name="setup"></a> Set up Continuous Export
+
+On your application's Overview blade in the Application Insights portal, open Continuous Export: 
+
+![Scroll down and click Continuous Export](./media/app-insights-export-telemetry/01-export.png)
+
+Add an export, and choose an [Azure storage account](../storage/storage-introduction.md) where you want to put the data:
+
+![Click Add, Export Destination, Storage account, and then either create a new store or choose an existing store](./media/app-insights-export-telemetry/02-add.png)
+
+Choose the event types you'd like to export:
+
+![Click Choose event types](./media/app-insights-export-telemetry/03-types.png)
+
+
+Once you've created your export, it starts going. (You only get data that arrives after you create the export.) 
+
+There can be a delay of about an hour before data appears in the blob.
+
+If you want to change the event types later, just edit the export:
+
+![Click Choose event types](./media/app-insights-export-telemetry/05-edit.png)
+
+To stop the stream, click Disable. When you click Enable again, the stream will restart with new data. You won't get the data that arrived in the portal while export was disabled.
+
+To stop the stream permanently, delete the export. Doing so doesn't delete your data from storage.
+
+#### Can't add or change an export?
+
+* To add or change exports, you need Owner, Contributor or Application Insights Contributor access rights. [Learn about roles][roles].
+
+## <a name="analyze"></a> What events do you get?
+
+The exported data is the raw telemetry we receive from your application, except that we add location data which we calculate from the client IP address. 
+
+Other calculated metrics are not included. For example, we don't export average CPU utilisation, but we do export the raw telemetry from which the average is computed.
+
+The data also includes the results of any [availability web tests](app-insights-monitor-web-app-availability.md) you have set up. 
+
+> [AZURE.NOTE] **Sampling.** If your application sends a lot of data and you are using the Application Insights SDK for ASP.NET version 2.0.0-beta3 or later, the adaptive sampling feature may operate and send only a percentage of your telemetry. [Learn more about sampling.](app-insights-sampling.md)
+
+## <a name="get"></a> Inspect the data
+
+You can inspect the storage directly in the portal. Click **Browse**, select your storage account, and then open **Containers**.
+
+To inspect Azure storage in Visual Studio, open **View**, **Cloud Explorer**. (If you don't have that menu command, you need to install the Azure SDK: Open the **New Project** dialog, expand Visual C#/Cloud and choose **Get Microsoft Azure SDK for .NET**.)
+
+When you open your blob store, you'll see a container with a set of blob files. The URI of each file derived from your Application Insights resource name, its instrumentation key, telemetry-type/date/time. (The resource name is all lowercase, and the instrumentation key omits dashes.)
+
+![Inspect the blob store with a suitable tool](./media/app-insights-export-telemetry/04-data.png)
+
+The date and time are UTC and are when the telemetry was deposited in the store - not the time it was generated. So if you write code to download the data, it can move linearly through the data.
+
+Here's the form of the path:
+
+
+    $"{applicationName}_{instrumentationKey}/{type}/{blobDeliveryTimeUtc:yyyy-MM-dd}/{ blobDeliveryTimeUtc:HH}/{blobId}_{blobCreationTimeUtc:yyyyMMdd_HHmmss}.blob"
+  
+Where 
+
+-	`blobCreationTimeUtc` is time when blob was created in the internal staging storage
+-	`blobDeliveryTimeUtc` is the time when blob is copied to the export destination storage
+
+
+
+## <a name="format"></a> Data format
+
+* Each blob is a text file that contains multiple '\n'-separated rows.
+* Each row is an unformatted JSON document. If you want to sit and stare at it, open it in Visual Studio and choose Edit, Advanced, Format File:
+
+![View the telemetry with a suitable tool](./media/app-insights-export-telemetry/06-json.png)
+
+Time durations are in ticks, where 10 000 ticks = 1ms. For example, these values show a time of 10ms to send a request from the browser, 30ms to receive it, and 1.8s to process the page in the browser:
+
+	"sendRequest": {"value": 10000.0},
+	"receiveRequest": {"value": 30000.0},
+	"clientProcess": {"value": 17970000.0}
+
+[Detailed data model reference for the property types and values.](app-insights-export-data-model.md)
+
+## Processing the data
+
+On a small scale, you can write some code to pull apart your data, read it into a spreadsheet, and so on. For example:
+
+    private IEnumerable<T> DeserializeMany<T>(string folderName)
+    {
+      var files = Directory.EnumerateFiles(folderName, "*.blob", SearchOption.AllDirectories);
+      foreach (var file in files)
+      {
+         using (var fileReader = File.OpenText(file))
+         {
+            string fileContent = fileReader.ReadToEnd();
+            IEnumerable<string> entities = fileContent.Split('\n').Where(s => !string.IsNullOrWhiteSpace(s));
+            foreach (var entity in entities)
+            {
+                yield return JsonConvert.DeserializeObject<T>(entity);
+            }
+         }
+      }
+    }
+
+For a larger code sample, see [using a worker role][exportasa].
+
+
+
+## <a name="delete"></a>Delete your old data
+Please note that you are responsible for managing your storage capacity and deleting the old data if necessary. 
+
+## If you regenerate your storage key...
+
+If you change the key to your storage, continuous export will stop working. You'll see a notification in your Azure account. 
+
+Open the Continuous Export blade and edit your export. Edit the Export Destination, but just leave the same storage selected. Click OK to confirm.
+
+![Edit the continuous export, open and close thee export destination.](./media/app-insights-export-telemetry/07-resetstore.png)
+
+The continuous export will restart.
+
+## Export samples
+
+
+* [Export to SQL using a worker role][exportcode]
+* [Export to SQL using Stream Analytics][exportasa]
+* [Export to Power BI using Stream Analytics](app-insights-export-power-bi.md)
+ * Note that this isn't the standard way to use Power BI. There's [an adaptor](http://blogs.msdn.com/b/powerbi/archive/2015/11/04/explore-your-application-insights-data-with-power-bi.aspx) which doesn't require Continuous Export.
+
+
+On larger scales, consider [HDInsight](https://azure.microsoft.com/services/hdinsight/) - Hadoop clusters in the cloud. HDInsight provides a variety of technologies for managing and analyzing big data.
+
+
+
+## Q & A
+
+* *But all I want is a one-time download of a chart.*  
+ 
+    Yes, you can do that. At the top of the blade, click [Export Data](app-insights-metrics-explorer.md#export-to-excel).
+
+* *I set up an export, but there's no data in my store.*
+
+    Did Application Insights receive any telemetry from your app since you set up the export? You'll only receive new data.
+
+* *I tried to set up an export, but was denied access*
+
+    If the account is owned by your organization, you have to be a member of the owners or contributors groups.
+
+
+* *Can I export straight to my own on-premises store?* 
+
+    No, sorry. Our export engine currently only works with Azure storage at this time.  
+
+* *Is there any limit to the amount of data you put in my store?* 
+
+    No. We'll keep pushing data in until you delete the export. We'll stop if we hit the outer limits for blob storage, but that's pretty huge. It's up to you to control how much storage you use.  
+
+* *How many blobs should I see in the storage?*
+
+ * For every data type you selected to export, a new blob is created every minute (if data is available). 
+ * In addition, for applications with high traffic, additional partition units are allocated. In this case each unit creates a blob every minute.
+
+
+* *I regenerated the key to my storage or changed the name of the container, and now the export doesn't work.*
+
+    Edit the export and open the export destination blade. Leave the same storage selected as before, and click OK to confirm. Export will restart. If the change was within the past few days, you won't lose data.
+
+* *Can I pause the export?*
+
+    Yes. Click Disable.
+
+## Code samples
+
+* [Stream Application Insights to Power BI](app-insights-export-power-bi.md)
+* [Parse exported JSON using a worker role][exportcode]
+* [Export to SQL using Stream Analytics][exportasa]
+
+* [Detailed data model reference for the property types and values.](app-insights-export-data-model.md)
+
+<!--Link references-->
+
+[exportcode]: app-insights-code-sample-export-telemetry-sql-database.md
+[exportasa]: app-insights-code-sample-export-sql-stream-analytics.md
+[roles]: app-insights-resources-roles-access-control.md
+
+ 