--- conflicted
+++ resolved
@@ -24,17 +24,12 @@
 Before you set up continuous export, there are some alternatives you might want to consider:
 
 * [The Export button](app-insights-metrics-explorer.md#export-to-excel) at the top of a metrics or search blade lets you transfer tables and charts to an Excel spreadsheet. 
-<<<<<<< HEAD
-* [Analytics](app-insights-analytics.md) provides a powerful query  language for telemetry, and also can export results.
-* If you're looking to [explore your data in Power BI](http://blogs.msdn.com/b/powerbi/archive/2015/11/04/explore-your-application-insights-data-with-power-bi.aspx), you can do that without using Continuous Export.
-* [Data access REST API](https://dev.applicationinsights.io/) lets you access your telemetry programmatically. 
-=======
+
 * [Analytics](app-insights-analytics.md) provides a powerful query language for telemetry, and also can export results.
 * If you're looking to [explore your data in Power BI](app-insights-export-power-bi.md), you can do that without using Continuous Export.
-* The [Data Access API](https://dev.applicationinsights.io/) lets you write code to query your app's telemetry.
+* The [Data access REST API](https://dev.applicationinsights.io/) lets you access your telemetry programmatically. 
 
 After Continuous Export copies your data to storage (where it can stay for as long as you like), it's still available in Application Insights for the usual [retention period](app-insights-data-retention-privacy.md). 
->>>>>>> 3e818e3b
 
 ## Create a storage account
 If you don't already have a "classic" storage account, create one now.
