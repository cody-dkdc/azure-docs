--- conflicted
+++ resolved
@@ -1,266 +1,261 @@
-<properties
-	pageTitle="Detect, Triage, Diagnose"
-	description="Analyse crashes and detect  and diagnose performance issues in your applications"
-	authors="alancameronwills"
-	services="application-insights"
-    documentationCenter=""
-	manager="douge"/>
-
-<tags
-	ms.service="application-insights"
-	ms.workload="tbd"
-	ms.tgt_pltfrm="ibiza"
+<properties
+	pageTitle="Detect, Triage, Diagnose"
+	description="Analyse crashes and detect  and diagnose performance issues in your applications"
+	authors="alancameronwills"
+	services="application-insights"
+    documentationCenter=""
+	manager="douge"/>
+
+<tags
+	ms.service="application-insights"
+	ms.workload="tbd"
+	ms.tgt_pltfrm="ibiza"
 	ms.devlang="na"
-<<<<<<< HEAD
-	ms.topic="get-started-article" 
+	ms.topic="article" 
 	ms.date="08/04/2015"
-=======
-	ms.topic="article" 
-	ms.date="04/02/2015"
->>>>>>> d7ea68f7
-	ms.author="awills"/>
-
-# Detect, Triage and Diagnose with Application Insights
-
-*Application Insights is in preview.*
-
-
-After you've published your application, Application Insights helps you make sure it's running OK and performing well. If there's a problem, you want to know about it soon, and then you want to know what to do about it.
-
-* *"A couple of days ago, we deployed a 'minor' hotfix. We didn't run a broad test pass, but unfortunately some unexpected change got merged into the payload, causing incompatibility between the front and back ends. Immediately, server exceptions surged, our alert fired, and we were made aware of the situation. A few clicks away on the Application Insights portal, we got enough information from exception callstacks to narrow down the problem. We rolled back immediately and limited the damage. Application Insights has made this part of the devops cycle very easy and actionable."*
-
-We can think of this part of the devops cycle as a pipeline:
-
-![Detect-Triage-Diagnose](./media/app-insights-detect-triage-diagnose/01-pipe1.png)
-
-
-Once you've diagnosed the problem, you know where to focus your efforts - whether it's debugging your code, allocating more memory, or following up with a dependency. Finally, you can check that your fix has worked:
-
-
-
-![Repair-Validate](./media/app-insights-detect-triage-diagnose/02-pipe2.png)
-
-
-Let's see how Application Insights works at each stage of the pipeline.
-
-Application Insights works for devices apps and web applications. In this walkthrough, we'll focus on a web application. We'll follow the OBS team in Fabrikam Bank, who are responsible for the online banking system. They have added Application Insights to their web projects.  
-
-
-![Example bank web site](./media/app-insights-detect-triage-diagnose/03-bank.png)
-
-
-
-## Detect poor availability
-
-
-Marcela Markova is a test specialist on the OBS team, and takes the lead on monitoring online performance. She sets up several [web tests][availability]:
-
-* A single-URL test for the main landing page for the app, http://fabrikambank.com/onlinebanking/. She sets criteria of HTTP code 200 and text 'Welcome!'. If this test fails, there's something seriously wrong with the network or the servers, or maybe a deployment issue. (Or someone has changed the Welcome! message on the page without letting her know.)
-
-
-* A deeper multi-step test, which logs in and gets a current account listing, checking a few key details on each page. This test verifies that the link to the accounts database is working. She uses a fictitious customer id: a few of them are maintained for test purposes.
-
-
-With these tests set up, Marcela is confident that the team will quickly know about any outage.  
-
-
-Failures show up as red dots on the web test chart:
-
-![Display of web tests that have run over the preceding period](./media/app-insights-detect-triage-diagnose/04-webtests.png)
-
-
-But more importantly, an alert about any failure will be emailed to the development team. In that way, they know about it before nearly all of the customers.
-
-
-## Monitor performance metrics
-
-
-On the overview page in Application Insights, there's a chart that shows a variety of [key metrics][perf].
-
-![Various metrics](./media/app-insights-detect-triage-diagnose/05-perfMetrics.png)
-
-Browser page load time is derived from telemetry sent directly from web pages. Server response time, server request count and failed request count are all measured in the web server and sent to Application Insights from there.
-
-
-The Failed Request count indicates cases where users have seen an error - typically following an exception thrown in the code. Maybe they see a message saying "Sorry we couldn't update your details right now" or, at absolute embarrassing worst, a stack dump on the user's screen, courtesy of the web server.
-
-
-Marcela likes to look at these charts from time to time. The absence of failed requests is encouraging, although when she changes the range of the chart to cover the past week, occasional failures appear. This is an acceptable level in a busy server.  But if there is a sudden jump in failures, or in some of the other metrics such as server response time, Marcela wants to know about it immediately. It might indicate an unforeseen problem caused by a code release, or a failure in a dependency such as a database, or maybe an ungraceful reaction to a high load of requests.
-
-#### Alerts
-
-So she sets two [alerts][metrics]: one for response times greater than a typical threshold, and another for a rate of failed requests greater than the current background.
-
-
-Together with the availability alert, these give her confidence that she'll know about it as soon as anything unusual happens.  
-
-
-It's also possible to set alerts on a wide variety of other metrics. For example, you can receive emails if the exception count becomes high, or the available memory goes low, or if there is a peak in client requests.
-
-
-
-![Add alert blade](./media/app-insights-detect-triage-diagnose/07-alerts.png)
-
-
-
-
-## Detecting exceptions
-
-
-With a little bit of setup, [exceptions](app-insights-asp-net-exceptions.md) are reported to Application Insights automatically. They can also be captured explicitly by inserting calls to [TrackException()](app-insights-api-custom-events-metrics.md#track-exception) into the code:  
-
-    var telemetry = new TelemetryClient();
-    ...
-    try
-    { ...
-    }
-    catch (Exception ex)
-    {
-       // Set up some properties:
-       var properties = new Dictionary <string, string>
-         {{"Game", currentGame.Name}};
-
-       var measurements = new Dictionary <string, double>
-         {{"Users", currentGame.Users.Count}};
-
-       // Send the exception telemetry:
-       telemetry.TrackException(ex, properties, measurements);
-    }
-
-
-The Fabrikam Bank team has evolved the practice of always sending telemetry on an exception, unless there's an obvious recovery.  
-
-In fact, their strategy is even broader than that: They send telemetry in every case where the customer is frustrated in what they wanted to do, whether it corresponds to an exception in the code or not. For example, if the external inter-bank transfer system returns a "can't complete this transaction" message for some operational reason (no fault of the customer) then they track that event.
-
-    var successCode = AttemptTransfer(transferAmount, ...);
-    if (successCode < 0)
-    {
-       var properties = new Dictionary <string, string>
-            {{ "Code", returnCode, ... }};
-       var measurements = new Dictionary <string, double>
-         {{"Value", transferAmount}};
-       telemetry.TrackEvent("transfer failed", properties, measurements);
-    }
-
-TrackException is used to report exceptions because it sends a copy of the stack; TrackEvent is used to report other events. You can attach any properties that might be useful in diagnosis.
-
-Exceptions and events show up in the [Diagnostic Search][diagnostic] blade. You can drill into them to see the additional properties and stack trace.
-
-![In Diagnostic Search, use filters to show particular types of data](./media/app-insights-detect-triage-diagnose/appinsights-333facets.png)
-
-## Monitoring user activity
-
-When response time is consistently good and there are few exceptions, the dev team can think about how to improve the users' experience, and how to encourage more users to achieve the desired goals.
-
-
-For example, a typical user journey through the web site has a clear 'funnel': Many customers look at the rates of different types of loan; some of them fill in the quotation form; and of those who get a quotation, a few go ahead and take out the loan.
-
-![](./media/app-insights-detect-triage-diagnose/12-funnel.png)
-
-By considering where the greatest numbers of customers drop out, the business can work out how to get more users through to the bottom of the funnel. In some cases there might be a user experience (UX) failure - for example, the 'next' button is hard to find, or the instructions aren't obvious. More likely, there are more significant business reasons for drop-outs: maybe the loan rates are too high.
-
-Whatever the reasons, the data helps the team work out what users are doing. More tracking calls can be inserted to work out more detail. TrackEvent() can be used to count any user actions, from the fine detail of individual button clicks to significant achievements such as paying off a loan.
-
-The team is getting used to having information about user activity. Nowadays, whenever they design a new feature, they work out how they will get feedback about its usage. They design tracking calls into the feature from the start. They use the feedback to improve the feature in each development cycle.
-
-
-## Proactive monitoring  
-
-
-Marcela doesn't just sit around waiting for alerts. Soon after every redeployment, she takes a look at [response times][perf] - both the overall figure and the table of slowest requests, as well as exception counts.  
-
-
-
-![Response time graph and grid of server response times.](./media/app-insights-detect-triage-diagnose/09-dependencies.png)
-
-She can assess the performance effect of every deployment, typically comparing each week with the last. If there's a sudden worsening, she raises that with the relevant developers.
-
-
-## Triage
-
-
-Triage - assessing the severity and extent of a problem - is the first step after detection. Should we call out the team at midnight? Or can it be left until the next convenient gap in the backlog? There are some key questions in triage.
-
-
-How much is it happening? The charts on the Overview blade give some perspective to a problem. For example, the Fabrikam application generated four web test alerts one night. Looking at the chart in the morning, the team could see that there were indeed some red dots, though still most of the tests were green. Drilling into the availability chart, it was clear that all of these intermittent problems were from one test location. This was obviously a network issue affecting only one route, and would most likely clear itself.  
-
-
-By contrast, a dramatic and stable rise in the graph of exception counts or response times is obviously something to panic about.
-
-
-A useful triage tactic is Try It Yourself. If you run into the same problem, you know it's real.
-
-
-What fraction of users are affected? To obtain a rough answer, divide the failure rate by the session count.
-
-
-![Charts of failed requests and sessions](./media/app-insights-detect-triage-diagnose/10-failureRate.png)
-
-In the case of slow response, compare the table of slowest-responding requests with the usage frequency of each page.
-
-
-How important is the blocked scenario? If this is a functional problem blocking a particular user story, does it matter much? If customers can't pay their bills, this is serious; if they can't change their screen color preferences, maybe it can wait. The detail of the event or exception, or the identity of the slow page, tells you where customers are having trouble.
-
-
-## Diagnosis
-
-
-Diagnosis isn't quite the same as debugging. Before you start tracing through the code, you should have a rough idea of why, where and when the issue is occurring.
-
-
-**When does it happen?** The historical view provided by the event and metric charts makes it easy to correlate effects with possible causes. If there are intermittent peaks in response time or exception rates, look at the request count: if it peaks at the same time, then it looks like a resource problem. Do you need to assign more CPU or memory? Or is it a dependency that can't manage the load?
-
-
-**Is it us?**  If you have a sudden drop in performance of a particular type of request - for example when the customer wants an account statement - then there's a possibility it might be an external subsystem rather than your web application. In Metrics Explorer, select the Dependency Failure rate and Dependency Duration rates and compare their histories over the past few hours or days with the problem you detected. If there are correlating changes, then an external subsystem might be to blame.  
-
-
-![Charts of dependency failure and duration of calls to dependencies](./media/app-insights-detect-triage-diagnose/11-dependencies.png)
-
-Some slow dependency issues are geolocation problems. Fabrikam Bank uses Azure virtual machines, and discovered that they had inadvertently located their web server and account server in different countries. A dramatic improvement was brought about by migrating one of them.
-
-
-**What did we do?** If the issue doesn't appear to be in a dependency, and if it wasn't always there, it's probably caused by a recent change. The historical perspective provided by the metric and event charts makes it easy to correlate any sudden changes with deployments. That narrows down the search for the problem.
-
-
-**What's going on?** Some problems occur only rarely and can be difficult to track down by testing offline. All we can do is to try to capture the bug when it occurs live. You can inspect the stack dumps in exception reports. In addition, you can write tracing calls, either with your favourite logging framework or with TrackTrace() or TrackEvent().  
-
-
-Fabrikam had an intermittent problem with inter-account transfers, but only with certain account types. To understand better what was happening, they inserted TrackTrace() calls at key points in the code, attaching the account type as a property to each call. That made it easy to filter out just those traces in Diagnostic Search. They also attached parameter values as properties and measures to the trace calls.
-
-
-## Dealing with it
-
-
-Once you've diagnosed the issue, you can make a plan to fix it. Maybe you need to roll back a recent change, or maybe you can just go ahead and fix it. Once the fix is done, Application Insights will tell you whether you succeeded.  
-
-
-Fabrikam Bank's development team take a more structured approach to performance measurement than they used to before they used Application Insights.
-
-* They set performance targets in terms of specific measures in the Application Insights overview page.
-
-* They design performance measures into the application from the start, such as the metrics that measure user progress through 'funnels.'  
-
-
-
-
-## Usage
-
-Application Insights can also be used to learn what users do with an app. Once it's running smoothly, the team would like to know which features are the most popular, what users like or have difficulty with, and how often they come back. That will help them prioritize their upcoming work. And they can plan to measure the success of each feature as part of the development cycle. [Read more][usage].
-
-## Your applications
-
-So that's how one team use Application Insights not just to fix individual issues, but to improve their development lifecycle. I hope it has given you some ideas about how Application Insights can help you improve the performance of your own applications.
-
-## Video
-
-[AZURE.VIDEO performance-monitoring-application-insights]
-
-<!--Link references-->
-
-[api]: app-insights-api-custom-events-metrics.md
-[availability]: app-insights-monitor-web-app-availability.md
-[diagnostic]: app-insights-diagnostic-search.md
-[metrics]: app-insights-metrics-explorer.md
-[perf]: app-insights-web-monitor-performance.md
-[usage]: app-insights-web-track-usage.md
- 
+	ms.author="awills"/>
+
+# Detect, Triage and Diagnose with Application Insights
+
+*Application Insights is in preview.*
+
+
+After you've published your application, Application Insights helps you make sure it's running OK and performing well. If there's a problem, you want to know about it soon, and then you want to know what to do about it.
+
+* *"A couple of days ago, we deployed a 'minor' hotfix. We didn't run a broad test pass, but unfortunately some unexpected change got merged into the payload, causing incompatibility between the front and back ends. Immediately, server exceptions surged, our alert fired, and we were made aware of the situation. A few clicks away on the Application Insights portal, we got enough information from exception callstacks to narrow down the problem. We rolled back immediately and limited the damage. Application Insights has made this part of the devops cycle very easy and actionable."*
+
+We can think of this part of the devops cycle as a pipeline:
+
+![Detect-Triage-Diagnose](./media/app-insights-detect-triage-diagnose/01-pipe1.png)
+
+
+Once you've diagnosed the problem, you know where to focus your efforts - whether it's debugging your code, allocating more memory, or following up with a dependency. Finally, you can check that your fix has worked:
+
+
+
+![Repair-Validate](./media/app-insights-detect-triage-diagnose/02-pipe2.png)
+
+
+Let's see how Application Insights works at each stage of the pipeline.
+
+Application Insights works for devices apps and web applications. In this walkthrough, we'll focus on a web application. We'll follow the OBS team in Fabrikam Bank, who are responsible for the online banking system. They have added Application Insights to their web projects.  
+
+
+![Example bank web site](./media/app-insights-detect-triage-diagnose/03-bank.png)
+
+
+
+## Detect poor availability
+
+
+Marcela Markova is a test specialist on the OBS team, and takes the lead on monitoring online performance. She sets up several [web tests][availability]:
+
+* A single-URL test for the main landing page for the app, http://fabrikambank.com/onlinebanking/. She sets criteria of HTTP code 200 and text 'Welcome!'. If this test fails, there's something seriously wrong with the network or the servers, or maybe a deployment issue. (Or someone has changed the Welcome! message on the page without letting her know.)
+
+
+* A deeper multi-step test, which logs in and gets a current account listing, checking a few key details on each page. This test verifies that the link to the accounts database is working. She uses a fictitious customer id: a few of them are maintained for test purposes.
+
+
+With these tests set up, Marcela is confident that the team will quickly know about any outage.  
+
+
+Failures show up as red dots on the web test chart:
+
+![Display of web tests that have run over the preceding period](./media/app-insights-detect-triage-diagnose/04-webtests.png)
+
+
+But more importantly, an alert about any failure will be emailed to the development team. In that way, they know about it before nearly all of the customers.
+
+
+## Monitor performance metrics
+
+
+On the overview page in Application Insights, there's a chart that shows a variety of [key metrics][perf].
+
+![Various metrics](./media/app-insights-detect-triage-diagnose/05-perfMetrics.png)
+
+Browser page load time is derived from telemetry sent directly from web pages. Server response time, server request count and failed request count are all measured in the web server and sent to Application Insights from there.
+
+
+The Failed Request count indicates cases where users have seen an error - typically following an exception thrown in the code. Maybe they see a message saying "Sorry we couldn't update your details right now" or, at absolute embarrassing worst, a stack dump on the user's screen, courtesy of the web server.
+
+
+Marcela likes to look at these charts from time to time. The absence of failed requests is encouraging, although when she changes the range of the chart to cover the past week, occasional failures appear. This is an acceptable level in a busy server.  But if there is a sudden jump in failures, or in some of the other metrics such as server response time, Marcela wants to know about it immediately. It might indicate an unforeseen problem caused by a code release, or a failure in a dependency such as a database, or maybe an ungraceful reaction to a high load of requests.
+
+#### Alerts
+
+So she sets two [alerts][metrics]: one for response times greater than a typical threshold, and another for a rate of failed requests greater than the current background.
+
+
+Together with the availability alert, these give her confidence that she'll know about it as soon as anything unusual happens.  
+
+
+It's also possible to set alerts on a wide variety of other metrics. For example, you can receive emails if the exception count becomes high, or the available memory goes low, or if there is a peak in client requests.
+
+
+
+![Add alert blade](./media/app-insights-detect-triage-diagnose/07-alerts.png)
+
+
+
+
+## Detecting exceptions
+
+
+With a little bit of setup, [exceptions](app-insights-asp-net-exceptions.md) are reported to Application Insights automatically. They can also be captured explicitly by inserting calls to [TrackException()](app-insights-api-custom-events-metrics.md#track-exception) into the code:  
+
+    var telemetry = new TelemetryClient();
+    ...
+    try
+    { ...
+    }
+    catch (Exception ex)
+    {
+       // Set up some properties:
+       var properties = new Dictionary <string, string>
+         {{"Game", currentGame.Name}};
+
+       var measurements = new Dictionary <string, double>
+         {{"Users", currentGame.Users.Count}};
+
+       // Send the exception telemetry:
+       telemetry.TrackException(ex, properties, measurements);
+    }
+
+
+The Fabrikam Bank team has evolved the practice of always sending telemetry on an exception, unless there's an obvious recovery.  
+
+In fact, their strategy is even broader than that: They send telemetry in every case where the customer is frustrated in what they wanted to do, whether it corresponds to an exception in the code or not. For example, if the external inter-bank transfer system returns a "can't complete this transaction" message for some operational reason (no fault of the customer) then they track that event.
+
+    var successCode = AttemptTransfer(transferAmount, ...);
+    if (successCode < 0)
+    {
+       var properties = new Dictionary <string, string>
+            {{ "Code", returnCode, ... }};
+       var measurements = new Dictionary <string, double>
+         {{"Value", transferAmount}};
+       telemetry.TrackEvent("transfer failed", properties, measurements);
+    }
+
+TrackException is used to report exceptions because it sends a copy of the stack; TrackEvent is used to report other events. You can attach any properties that might be useful in diagnosis.
+
+Exceptions and events show up in the [Diagnostic Search][diagnostic] blade. You can drill into them to see the additional properties and stack trace.
+
+![In Diagnostic Search, use filters to show particular types of data](./media/app-insights-detect-triage-diagnose/appinsights-333facets.png)
+
+## Monitoring user activity
+
+When response time is consistently good and there are few exceptions, the dev team can think about how to improve the users' experience, and how to encourage more users to achieve the desired goals.
+
+
+For example, a typical user journey through the web site has a clear 'funnel': Many customers look at the rates of different types of loan; some of them fill in the quotation form; and of those who get a quotation, a few go ahead and take out the loan.
+
+![](./media/app-insights-detect-triage-diagnose/12-funnel.png)
+
+By considering where the greatest numbers of customers drop out, the business can work out how to get more users through to the bottom of the funnel. In some cases there might be a user experience (UX) failure - for example, the 'next' button is hard to find, or the instructions aren't obvious. More likely, there are more significant business reasons for drop-outs: maybe the loan rates are too high.
+
+Whatever the reasons, the data helps the team work out what users are doing. More tracking calls can be inserted to work out more detail. TrackEvent() can be used to count any user actions, from the fine detail of individual button clicks to significant achievements such as paying off a loan.
+
+The team is getting used to having information about user activity. Nowadays, whenever they design a new feature, they work out how they will get feedback about its usage. They design tracking calls into the feature from the start. They use the feedback to improve the feature in each development cycle.
+
+
+## Proactive monitoring  
+
+
+Marcela doesn't just sit around waiting for alerts. Soon after every redeployment, she takes a look at [response times][perf] - both the overall figure and the table of slowest requests, as well as exception counts.  
+
+
+
+![Response time graph and grid of server response times.](./media/app-insights-detect-triage-diagnose/09-dependencies.png)
+
+She can assess the performance effect of every deployment, typically comparing each week with the last. If there's a sudden worsening, she raises that with the relevant developers.
+
+
+## Triage
+
+
+Triage - assessing the severity and extent of a problem - is the first step after detection. Should we call out the team at midnight? Or can it be left until the next convenient gap in the backlog? There are some key questions in triage.
+
+
+How much is it happening? The charts on the Overview blade give some perspective to a problem. For example, the Fabrikam application generated four web test alerts one night. Looking at the chart in the morning, the team could see that there were indeed some red dots, though still most of the tests were green. Drilling into the availability chart, it was clear that all of these intermittent problems were from one test location. This was obviously a network issue affecting only one route, and would most likely clear itself.  
+
+
+By contrast, a dramatic and stable rise in the graph of exception counts or response times is obviously something to panic about.
+
+
+A useful triage tactic is Try It Yourself. If you run into the same problem, you know it's real.
+
+
+What fraction of users are affected? To obtain a rough answer, divide the failure rate by the session count.
+
+
+![Charts of failed requests and sessions](./media/app-insights-detect-triage-diagnose/10-failureRate.png)
+
+In the case of slow response, compare the table of slowest-responding requests with the usage frequency of each page.
+
+
+How important is the blocked scenario? If this is a functional problem blocking a particular user story, does it matter much? If customers can't pay their bills, this is serious; if they can't change their screen color preferences, maybe it can wait. The detail of the event or exception, or the identity of the slow page, tells you where customers are having trouble.
+
+
+## Diagnosis
+
+
+Diagnosis isn't quite the same as debugging. Before you start tracing through the code, you should have a rough idea of why, where and when the issue is occurring.
+
+
+**When does it happen?** The historical view provided by the event and metric charts makes it easy to correlate effects with possible causes. If there are intermittent peaks in response time or exception rates, look at the request count: if it peaks at the same time, then it looks like a resource problem. Do you need to assign more CPU or memory? Or is it a dependency that can't manage the load?
+
+
+**Is it us?**  If you have a sudden drop in performance of a particular type of request - for example when the customer wants an account statement - then there's a possibility it might be an external subsystem rather than your web application. In Metrics Explorer, select the Dependency Failure rate and Dependency Duration rates and compare their histories over the past few hours or days with the problem you detected. If there are correlating changes, then an external subsystem might be to blame.  
+
+
+![Charts of dependency failure and duration of calls to dependencies](./media/app-insights-detect-triage-diagnose/11-dependencies.png)
+
+Some slow dependency issues are geolocation problems. Fabrikam Bank uses Azure virtual machines, and discovered that they had inadvertently located their web server and account server in different countries. A dramatic improvement was brought about by migrating one of them.
+
+
+**What did we do?** If the issue doesn't appear to be in a dependency, and if it wasn't always there, it's probably caused by a recent change. The historical perspective provided by the metric and event charts makes it easy to correlate any sudden changes with deployments. That narrows down the search for the problem.
+
+
+**What's going on?** Some problems occur only rarely and can be difficult to track down by testing offline. All we can do is to try to capture the bug when it occurs live. You can inspect the stack dumps in exception reports. In addition, you can write tracing calls, either with your favourite logging framework or with TrackTrace() or TrackEvent().  
+
+
+Fabrikam had an intermittent problem with inter-account transfers, but only with certain account types. To understand better what was happening, they inserted TrackTrace() calls at key points in the code, attaching the account type as a property to each call. That made it easy to filter out just those traces in Diagnostic Search. They also attached parameter values as properties and measures to the trace calls.
+
+
+## Dealing with it
+
+
+Once you've diagnosed the issue, you can make a plan to fix it. Maybe you need to roll back a recent change, or maybe you can just go ahead and fix it. Once the fix is done, Application Insights will tell you whether you succeeded.  
+
+
+Fabrikam Bank's development team take a more structured approach to performance measurement than they used to before they used Application Insights.
+
+* They set performance targets in terms of specific measures in the Application Insights overview page.
+
+* They design performance measures into the application from the start, such as the metrics that measure user progress through 'funnels.'  
+
+
+
+
+## Usage
+
+Application Insights can also be used to learn what users do with an app. Once it's running smoothly, the team would like to know which features are the most popular, what users like or have difficulty with, and how often they come back. That will help them prioritize their upcoming work. And they can plan to measure the success of each feature as part of the development cycle. [Read more][usage].
+
+## Your applications
+
+So that's how one team use Application Insights not just to fix individual issues, but to improve their development lifecycle. I hope it has given you some ideas about how Application Insights can help you improve the performance of your own applications.
+
+## Video
+
+[AZURE.VIDEO performance-monitoring-application-insights]
+
+<!--Link references-->
+
+[api]: app-insights-api-custom-events-metrics.md
+[availability]: app-insights-monitor-web-app-availability.md
+[diagnostic]: app-insights-diagnostic-search.md
+[metrics]: app-insights-metrics-explorer.md
+[perf]: app-insights-web-monitor-performance.md
+[usage]: app-insights-web-track-usage.md
+ 