<<<<<<< HEAD
---
=======
﻿---
>>>>>>> 7e950a10
title: Overview of Azure Application Insights for DevOps | Microsoft Docs
description: Learn how to use Application Insights in a Dev Ops environment.
author: CFreemanwa
services: application-insights
documentationcenter: ''
manager: carmonm

ms.assetid: 6ccab5d4-34c4-4303-9d3b-a0f1b11e6651
ms.service: application-insights
ms.workload: tbd
ms.tgt_pltfrm: ibiza
ms.devlang: na
ms.topic: article
ms.date: 06/26/2017
<<<<<<< HEAD
ms.author: cfreeman
=======
ms.author: bwren
>>>>>>> 7e950a10

---
# Overview of Application Insights for DevOps

With [Application Insights](app-insights-overview.md), you can quickly find out how your app is performing and being used when it's live. If there's a problem, it lets you know about it, helps you assess the impact, and helps you determine the cause.

Here's an account from a team that develops web applications:

* *"A couple of days ago, we deployed a 'minor' hotfix. We didn't run a broad test pass, but unfortunately some unexpected change got merged into the payload, causing incompatibility between the front and back ends. Immediately, server exceptions surged, our alert fired, and we were made aware of the situation. A few clicks away on the Application Insights portal, we got enough information from exception callstacks to narrow down the problem. We rolled back immediately and limited the damage. Application Insights has made this part of the devops cycle very easy and actionable."*

In this article we follow a team in Fabrikam Bank that develops the online banking system (OBS) to see how they use Application Insights to quickly respond to customers and make updates.  

The team works on a DevOps cycle depicted in the following illustration:

![DevOps cycle](./media/app-insights-detect-triage-diagnose/00-devcycle.png)

Requirements feed into their development backlog (task list). They work in short sprints, which often deliver working software - usually in the form of improvements and extensions to the existing application. The live app is frequently updated with new features. While it's live, the team monitors it for performance and usage with the help of Application Insights. This APM data feeds back into their development backlog.

The team uses Application Insights to monitor the live web application closely for:

* Performance. They want to understand how response times vary with request count; how much CPU, network, disk, and other resources are being used; and where the bottlenecks are.
* Failures. If there are exceptions or failed requests, or if a performance counter goes outside its comfortable range, the team needs to know rapidly so that they can take action.
* Usage. Whenever a new feature is released, the team want to know to what extent it is used, and whether users have any difficulties with it.

Let's focus on the feedback part of the cycle:

![Detect-Triage-Diagnose](./media/app-insights-detect-triage-diagnose/01-pipe1.png)

## Detect poor availability
Marcela Markova is a senior developer on the OBS team, and takes the lead on monitoring online performance. She sets up several [availability tests](app-insights-monitor-web-app-availability.md):

* A single-URL test for the main landing page for the app, http://fabrikambank.com/onlinebanking/. She sets criteria of HTTP code 200 and text 'Welcome!'. If this test fails, there's something seriously wrong with the network or the servers, or maybe a deployment issue. (Or someone has changed the Welcome! message on the page without letting her know.)
* A deeper multi-step test, which logs in and gets a current account listing, checking a few key details on each page. This test verifies that the link to the accounts database is working. She uses a fictitious customer id: a few of them are maintained for test purposes.

With these tests set up, Marcela is confident that the team will quickly know about any outage.  

Failures show up as red dots on the web test chart:

![Display of web tests that have run over the preceding period](./media/app-insights-detect-triage-diagnose/04-webtests.png)

But more importantly, an alert about any failure is emailed to the development team. In that way, they know about it before nearly all the customers.

## Monitor Performance
On the overview page in Application Insights, there's a chart that shows a variety of [key metrics](app-insights-web-monitor-performance.md).

![Various metrics](./media/app-insights-detect-triage-diagnose/05-perfMetrics.png)

Browser page load time is derived from telemetry sent directly from web pages. Server response time, server request count, and failed request count are all measured in the web server and sent to Application Insights from there.

Marcela is slightly concerned with the server response graph. This graph shows the average time between when the server receives an HTTP request from a user's browser, and when it returns the response. It isn't unusual to see a variation in this chart, as load on the system varies. But in this case, there seems to be a correlation between small rises in the count of requests, and big rises in the response time. That could indicate that the system is operating just at its limits.

She opens the Servers charts:

![Various metrics](./media/app-insights-detect-triage-diagnose/06.png)

There seems to be no sign of resource limitation there, so maybe the bumps in the server response charts are just a coincidence.

## Set alerts to meet goals
Nevertheless, she'd like to keep an eye on the response times. If they go too high, she wants to know about it immediately.

So she sets an [alert](app-insights-metrics-explorer.md), for response times greater than a typical threshold. This gives her confidence that she'll know about it if response times are slow.

![Add alert blade](./media/app-insights-detect-triage-diagnose/07-alerts.png)

Alerts can be set on a wide variety of other metrics. For example, you can receive emails if the exception count becomes high, or the available memory goes low, or if there is a peak in client requests.

## Stay informed with Smart Detection Alerts
Next day, an alert email does arrive from Application Insights. But when she opens it, she finds it isn't the response time alert that she set. Instead, it tells her there's been a sudden rise in failed requests - that is, requests that have returned failure codes of 500 or more.

Failed requests are where users have seen an error - typically following an exception thrown in the code. Maybe they see a message saying "Sorry we couldn't update your details right now." Or, at absolute embarrassing worst, a stack dump appears on the user's screen, courtesy of the web server.

This alert is a surprise, because the last time she looked at it, the failed request count was encouragingly low. A small number of failures is to be expected in a busy server.

It was also a bit of a surprise for her because she didn't have to configure this alert. Application Insights include Smart Detection. It automatically adjusts to your app's usual failure pattern, and "gets used to" failures on a particular page, or under high load, or linked to other metrics. It raises the alarm only if there's a rise above what it comes to expect.

![proactive diagnostics email](./media/app-insights-detect-triage-diagnose/21.png)

This is a very useful email. It doesn't just raise an alarm. It does a lot of the triage and diagnostic work, too.

It shows how many customers are affected, and which web pages or operations. Marcela can decide whether she needs to get the whole team working on this as a fire drill, or whether it can be ignored until next week.

The email also shows that a particular exception occurred, and - even more interesting - that the failure is associated with failed calls to a particular database. This explains why the fault suddenly appeared even though Marcela's team has not deployed any updates recently.

Marcella pings the leader of the database team based on this email. She learns that they released a hot fix in the past half hour; and Oops, maybe there might have been a minor schema change....

So the problem is on the way to being fixed, even before investigating logs, and within 15 minutes of it arising. However, Marcela clicks the link to open Application Insights. It opens straight onto a failed request, and she can see the
failed database call in the associated list of dependency calls.

![failed request](./media/app-insights-detect-triage-diagnose/23.png)

## Detect exceptions
With a little bit of setup, [exceptions](app-insights-asp-net-exceptions.md) are reported to Application Insights automatically. They can also be captured explicitly by inserting calls to [TrackException()](app-insights-api-custom-events-metrics.md#trackexception) into the code:  

    var telemetry = new TelemetryClient();
    ...
    try
    { ...
    }
    catch (Exception ex)
    {
       // Set up some properties:
       var properties = new Dictionary <string, string>
         {{"Game", currentGame.Name}};

       var measurements = new Dictionary <string, double>
         {{"Users", currentGame.Users.Count}};

       // Send the exception telemetry:
       telemetry.TrackException(ex, properties, measurements);
    }


The Fabrikam Bank team has evolved the practice of always sending telemetry on an exception, unless there's an obvious recovery.  

In fact, their strategy is even broader than that: They send telemetry in every case where the customer is frustrated in what they wanted to do, whether it corresponds to an exception in the code or not. For example, if the external inter-bank transfer system returns a "can't complete this transaction" message for some operational reason (no fault of the customer) then they track that event.

    var successCode = AttemptTransfer(transferAmount, ...);
    if (successCode < 0)
    {
       var properties = new Dictionary <string, string>
            {{ "Code", returnCode, ... }};
       var measurements = new Dictionary <string, double>
         {{"Value", transferAmount}};
       telemetry.TrackEvent("transfer failed", properties, measurements);
    }

TrackException is used to report exceptions because it sends a copy of the stack. TrackEvent is used to report other events. You can attach any properties that might be useful in diagnosis.

Exceptions and events show up in the [Diagnostic Search](app-insights-diagnostic-search.md) blade. You can drill into them to see the additional properties and stack trace.

![In Diagnostic Search, use filters to show particular types of data](./media/app-insights-detect-triage-diagnose/appinsights-333facets.png)


## Monitor proactively
Marcela doesn't just sit around waiting for alerts. Soon after every redeployment, she takes a look at [response times](app-insights-web-monitor-performance.md) - both the overall figure and the table of slowest requests, as well as exception counts.  

![Response time graph and grid of server response times.](./media/app-insights-detect-triage-diagnose/09-dependencies.png)

She can assess the performance effect of every deployment, typically comparing each week with the last. If there's a sudden worsening, she raises that with the relevant developers.

## Triage issues
Triage - assessing the severity and extent of a problem - is the first step after detection. Should we call out the team at midnight? Or can it be left until the next convenient gap in the backlog? There are some key questions in triage.

How often is it happening? The charts on the Overview blade give some perspective to a problem. For example, the Fabrikam application generated four web test alerts one night. Looking at the chart in the morning, the team could see that there were indeed some red dots, though still most of the tests were green. Drilling into the availability chart, it was clear that all of these intermittent problems were from one test location. This was obviously a network issue affecting only one route, and would most likely clear itself.  

By contrast, a dramatic and stable rise in the graph of exception counts or response times is obviously something to panic about.

A useful triage tactic is Try It Yourself. If you run into the same problem, you know it's real.

What fraction of users are affected? To obtain a rough answer, divide the failure rate by the session count.

![Charts of failed requests and sessions](./media/app-insights-detect-triage-diagnose/10-failureRate.png)

When there are slow responses, compare the table of slowest-responding requests with the usage frequency of each page.

How important is the blocked scenario? If this is a functional problem blocking a particular user story, does it matter much? If customers can't pay their bills, this is serious; if they can't change their screen color preferences, maybe it can wait. The detail of the event or exception, or the identity of the slow page, tells you where customers are having trouble.

## Diagnose issues
Diagnosis isn't quite the same as debugging. Before you start tracing through the code, you should have a rough idea of why, where and when the issue is occurring.

**When does it happen?** The historical view provided by the event and metric charts makes it easy to correlate effects with possible causes. If there are intermittent peaks in response time or exception rates, look at the request count: if it peaks at the same time, then it looks like a resource problem. Do you need to assign more CPU or memory? Or is it a dependency that can't manage the load?

**Is it us?**  If you have a sudden drop in performance of a particular type of request - for example when the customer wants an account statement - then there's a possibility it might be an external subsystem rather than your web application. In Metrics Explorer, select the Dependency Failure rate and Dependency Duration rates and compare their histories over the past few hours or days with the problem you detected. If there are correlating changes, then an external subsystem might be to blame.  

![Charts of dependency failure and duration of calls to dependencies](./media/app-insights-detect-triage-diagnose/11-dependencies.png)

Some slow dependency issues are geolocation problems. Fabrikam Bank uses Azure virtual machines, and discovered that they had inadvertently located their web server and account server in different countries. A dramatic improvement was brought about by migrating one of them.

**What did we do?** If the issue doesn't appear to be in a dependency, and if it wasn't always there, it's probably caused by a recent change. The historical perspective provided by the metric and event charts makes it easy to correlate any sudden changes with deployments. That narrows down the search for the problem.

**What's going on?** Some problems occur only rarely and can be difficult to track down by testing offline. All we can do is to try to capture the bug when it occurs live. You can inspect the stack dumps in exception reports. In addition, you can write tracing calls, either with your favorite logging framework or with TrackTrace() or TrackEvent().  

Fabrikam had an intermittent problem with inter-account transfers, but only with certain account types. To understand better what was happening, they inserted TrackTrace() calls at key points in the code, attaching the account type as a property to each call. That made it easy to filter out just those traces in Diagnostic Search. They also attached parameter values as properties and measures to the trace calls.

## Respond to discovered issues
Once you've diagnosed the issue, you can make a plan to fix it. Maybe you need to roll back a recent change, or maybe you can just go ahead and fix it. Once the fix is done, Application Insights tells you whether you succeeded.  

Fabrikam Bank's development team take a more structured approach to performance measurement than they used to before they used Application Insights.

* They set performance targets in terms of specific measures in the Application Insights overview page.
* They design performance measures into the application from the start, such as the metrics that measure user progress through 'funnels.'  


## Monitor user activity
When response time is consistently good and there are few exceptions, the dev team can move on to usability. They can think about how to improve the users' experience, and how to encourage more users to achieve the desired goals.

Application Insights can also be used to learn what users do with an app. Once it's running smoothly, the team would like to know which features are the most popular, what users like or have difficulty with, and how often they come back. That will help them prioritize their upcoming work. And they can plan to measure the success of each feature as part of the development cycle. 

For example, a typical user journey through the web site has a clear "funnel." Many customers look at the rates of different types of loan. A smaller number go on to fill in the quotation form. Of those who get a quotation, a few go ahead and take out the loan.

![Page view counts](./media/app-insights-detect-triage-diagnose/12-funnel.png)

By considering where the greatest numbers of customers drop out, the business can work out how to get more users through to the bottom of the funnel. In some cases, there might be a user experience (UX) failure - for example, the 'next' button is hard to find, or the instructions aren't obvious. More likely, there are more significant business reasons for drop-outs: maybe the loan rates are too high.

Whatever the reasons, the data helps the team work out what users are doing. More tracking calls can be inserted to work out more detail. TrackEvent() can be used to count any user actions, from the fine detail of individual button clicks, to significant achievements such as paying off a loan.

The team is getting used to having information about user activity. Nowadays, whenever they design a new feature, they work out how they will get feedback about its usage. They design tracking calls into the feature from the start. They use the feedback to improve the feature in each development cycle.

[Read more about tracking usage](app-insights-usage-overview.md).

## Apply the DevOps cycle
So that's how one team use Application Insights not just to fix individual issues, but to improve their development lifecycle. I hope it has given you some ideas about how Application Insights can help you with application performance management in your own applications.

## Video

> [!VIDEO https://channel9.msdn.com/events/Connect/2016/112/player]

## Next steps
You can get started in several ways, depending on the characteristics of your application. Pick what suits you best:

* [ASP.NET web application](app-insights-asp-net.md)
* [Java web application](app-insights-java-get-started.md)
* [Node.js web application](app-insights-nodejs.md)
* Already deployed apps, hosted on [IIS](app-insights-monitor-web-app-availability.md), [J2EE](app-insights-java-live.md), or [Azure](app-insights-azure.md).
* [Web pages](app-insights-javascript.md) - Single Page App or ordinary web page - use this on its own or in addition to any of the server options.
* [Availability tests](app-insights-monitor-web-app-availability.md) to test your app from the public internet.<|MERGE_RESOLUTION|>--- conflicted
+++ resolved
@@ -1,8 +1,4 @@
-<<<<<<< HEAD
----
-=======
 ﻿---
->>>>>>> 7e950a10
 title: Overview of Azure Application Insights for DevOps | Microsoft Docs
 description: Learn how to use Application Insights in a Dev Ops environment.
 author: CFreemanwa
@@ -17,11 +13,7 @@
 ms.devlang: na
 ms.topic: article
 ms.date: 06/26/2017
-<<<<<<< HEAD
-ms.author: cfreeman
-=======
 ms.author: bwren
->>>>>>> 7e950a10
 
 ---
 # Overview of Application Insights for DevOps
