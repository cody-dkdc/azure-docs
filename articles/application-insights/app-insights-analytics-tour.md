--- conflicted
+++ resolved
@@ -12,11 +12,7 @@
 ms.tgt_pltfrm: ibiza
 ms.devlang: na
 ms.topic: article
-<<<<<<< HEAD
 ms.date: 11/16/2016
-=======
-ms.date: 11/15/2016
->>>>>>> 3e818e3b
 ms.author: awills
 
 ---
@@ -498,7 +494,15 @@
 
 ```
 
-<<<<<<< HEAD
+To verify whether a custom dimension is of a particular type:
+
+```AIQL
+
+    customEvents
+    | extend p1 = customDimensions.p1,
+      iff(notnull(todouble(customMeasurements.m1)), ...
+```
+
 ## Dashboards
 You can pin your results to a dashboard in order to bring together all your most important charts and tables.
 
@@ -523,17 +527,7 @@
 ```
 
 To import a table, open **Settings**, **Data sources** and follow the instructions to add a source. Use this definition to upload tables.
-=======
-To verify whether a custom dimension is of a particular type:
-
-```AIQL
-
-    customEvents
-    | extend p1 = customDimensions.p1,
-      iff(notnull(todouble(customMeasurements.m1)), ...
-```
-
->>>>>>> 3e818e3b
+
 
 ## Tables
 The stream of telemetry received from your app is accessible through several tables. The schema of properties available for each table is visible at the left of the window.
