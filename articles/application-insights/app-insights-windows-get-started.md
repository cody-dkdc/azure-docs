<properties 
	pageTitle="Application Insights for Windows Phone and Store apps" 
	description="Analyze usage and performance of your Windows device app with Application Insights." 
	services="application-insights" 
    documentationCenter="windows"
	authors="alancameronwills" 
	manager="douge"/>

<tags 
	ms.service="application-insights" 
	ms.workload="tbd" 
	ms.tgt_pltfrm="ibiza" 
	ms.devlang="na" 
	ms.topic="article" 
	ms.date="06/16/2015" 
	ms.author="awills"/>

# Application Insights for Windows Phone and Store apps

*Application Insights is in preview.*

[AZURE.INCLUDE [app-insights-selector-get-started](../../includes/app-insights-selector-get-started.md)]

Visual Studio Application Insights lets you monitor your published application for:

* [**Usage**][windowsUsage] - Learn how many users you have and what they are doing with your app.
* [**Crashes**][windowsCrash] - Get diagnostic reports of crashes and understand their impact on users.

![](./media/app-insights-windows-get-started/appinsights-d018-oview.png)

For many application types, [Visual Studio can add Application Insights to your app](#ide) almost without you noticing. But since you're reading this to get a better understanding of what's going on, we'll take you through the steps manually.

You'll need:

* A subscription to [Microsoft Azure][azure].
* Visual Studio 2013 or later.

## 1. Create an Application Insights resource 

In the [Azure portal][portal], create a new Application Insights resource.

![Choose New, Developer Services, Application Insights](./media/app-insights-windows-get-started/01-new.png)

A [resource][roles] in Azure is an instance of a service. This resource is where telemetry from your app will be analyzed and presented to you.

#### Copy the Instrumentation Key

The key identifies the resource. You'll need it soon, to configure the SDK to send the data to the resource.

![Open the Essentials drop-down drawer and select the instrumentation key](./media/app-insights-windows-get-started/02-props.png)


## 2. Add the Application Insights SDK to your apps

In Visual Studio, add the appropriate SDK to your project.

If it's a Windows Universal app, repeat the steps for both the Windows Phone project and the Windows project.

1. Right-click the project in Solution Explorer and choose **Manage NuGet Packages**.

    ![](./media/app-insights-windows-get-started/03-nuget.png)

2. Search for "Application Insights".

    ![](./media/app-insights-windows-get-started/04-ai-nuget.png)

3. Pick **Application Insights for Windows Applications**

4. Add the following initilization code. It is recommended to add this code to the `App()` constructor. If this initialization is not done in the app constructor, you may miss intiial auto collection of pageviews.  

Example 1:  

	C#
	WindowsAppInitializer.InitializeAsync("PLACE YOUR COPIED IKEY HERE");

<<<<<<< HEAD
    public App()
    {
       // Initialize Application Insights - substitute your own iKey:
       WindowsAppInitializer.InitializeAsync("00000000-0000-0000-0000-000000000000");
            
       this.InitializeComponent();
       this.Suspending += OnSuspending;
    }

    ```
=======
Example 2:
>>>>>>> 87536567

	public App()
	{
	   // Substitute your instrumentation key:
	
	   WindowsAppInitializer.InitializeAsync("00000000-0000-0000-0000-000000000000");
	
	   this.InitializeComponent();
	   this.Suspending += OnSuspending;
	}  

**Windows Universal apps**: Repeat the steps for both the Phone and the Store project. [Example of a Windows 8.1 Universal app](https://github.com/Microsoft/ApplicationInsights-Home/tree/master/Samples/Windows%208.1%20Universal).

## <a name="network"></a>3. Enable network access for your app

If your app doesn't already [request outgoing network access](https://msdn.microsoft.com/library/windows/apps/hh452752.aspx), you'll have to add that to its manifest as a [required capability](https://msdn.microsoft.com/library/windows/apps/br211477.aspx).

## <a name="run"></a>4. Run your project

[Run your application with F5](http://msdn.microsoft.com/library/windows/apps/bg161304.aspx) and use it, so as to generate some telemetry. 

In Visual Studio, you'll see a count of the events that have been received.

![](./media/app-insights-windows-get-started/appinsights-09eventcount.png)

In debug mode, telemetry is sent as soon as it's generated. In release mode, telemetry is stored on the device and sent only when the app resumes.


## <a name="monitor"></a>5. See monitor data

Open Application Insights from your project.

![Right-click your project and open the Azure portal](./media/app-insights-windows-get-started/appinsights-04-openPortal.png)


At first, you'll just see one or two points. For example:

![Click through to more data](./media/app-insights-windows-get-started/appinsights-26-devices-01.png)

Click Refresh after a few seconds if you're expecting more data.

Click any chart to see more detail. 


## <a name="deploy"></a>5. Publish your application to Store

[Publish your application](http://dev.windows.com/publish) and watch the data accumulate as users download and use it.

## Customize your telemetry

#### Choosing the collectors

Application Insights SDK Includes several collectors, which collect different types of data from your app automatically. By default, they are all active. But you can choose which collectors to initialize in the app constructor:

    WindowsAppInitializer.InitializeAsync( "00000000-0000-0000-0000-000000000000",
       WindowsCollectors.Metadata
       | WindowsCollectors.PageView
       | WindowsCollectors.Session 
       | WindowsCollectors.UnhandledException);

#### Send your own telemetry data

Use the [API][api] to send events, metrics and diagnostic data to Application Insights. In summary:

```C#

 var tc = new TelemetryClient(); // Call once per thread

 // Send a user action or goal:
 tc.TrackEvent("Win Game");

 // Send a metric:
 tc.TrackMetric("Queue Length", q.Length);

 // Provide properties by which you can filter events:
 var properties = new Dictionary{"game", game.Name};

 // Provide metrics associated with an event:
 var measurements = new Dictionary{"score", game.score};

 tc.TrackEvent("Win Game", properties, measurements);

```

For more detail, see [Custom Events and Metrics][api].

## What's next?

* [Detect and diagnose crashes in your app][windowsCrash]
* [Learn about metrics][metrics]
* [Learn about diagnostic search][diagnostic]


## <a name="ide"></a>Automated setup

If you prefer to let Visual Studio perform the setup steps, you can do that with Windows Phone, Windows Store, and many other types of apps.

###<a name="new"></a> If you're creating a new Windows app project ...

Select Application Insights in the New Project dialog. 

If you're asked to sign in, use the credentials for your Azure account (which is separate from your Visual Studio Online account).

![](./media/app-insights-windows-get-started/appinsights-d21-new.png)


###<a name="existing"></a> Or if it's an existing project ...

Add Application Insights from Solution Explorer.


![](./media/app-insights-windows-get-started/appinsights-d22-add.png)

## To upgrade to a new release of the SDK

When a [new SDK version is released](app-insights-release-notes-windows.md):
* Right-click your project and choose Manage NuGet Packages. 
* Select the installed Application Insights packages and choose Action: Upgrade.


## <a name="usage"></a>Next Steps


[Detect and diagnose crashes in your app][windowsCrash]

[Capture and search diagnostic logs][diagnostic]


[Track usage of your app][windowsUsage]

[Use the API to send custom telemetry][api]

[Troubleshooting][qna]



<!--Link references-->

[api]: app-insights-api-custom-events-metrics.md
[azure]: ../insights-perf-analytics.md
[diagnostic]: app-insights-diagnostic-search.md
[metrics]: app-insights-metrics-explorer.md
[portal]: http://portal.azure.com/
[qna]: app-insights-troubleshoot-faq.md
[roles]: app-insights-resources-roles-access-control.md
[windowsCrash]: app-insights-windows-crashes.md
[windowsUsage]: app-insights-windows-usage.md

 <|MERGE_RESOLUTION|>--- conflicted
+++ resolved
@@ -68,12 +68,8 @@
 
 4. Add the following initilization code. It is recommended to add this code to the `App()` constructor. If this initialization is not done in the app constructor, you may miss intiial auto collection of pageviews.  
 
-Example 1:  
-
-	C#
-	WindowsAppInitializer.InitializeAsync("PLACE YOUR COPIED IKEY HERE");
-
-<<<<<<< HEAD
+```C#
+
     public App()
     {
        // Initialize Application Insights - substitute your own iKey:
@@ -83,20 +79,8 @@
        this.Suspending += OnSuspending;
     }
 
-    ```
-=======
-Example 2:
->>>>>>> 87536567
-
-	public App()
-	{
-	   // Substitute your instrumentation key:
-	
-	   WindowsAppInitializer.InitializeAsync("00000000-0000-0000-0000-000000000000");
-	
-	   this.InitializeComponent();
-	   this.Suspending += OnSuspending;
-	}  
+```
+  
 
 **Windows Universal apps**: Repeat the steps for both the Phone and the Store project. [Example of a Windows 8.1 Universal app](https://github.com/Microsoft/ApplicationInsights-Home/tree/master/Samples/Windows%208.1%20Universal).
 
