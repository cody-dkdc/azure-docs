--- conflicted
+++ resolved
@@ -1,214 +1,210 @@
-<properties
-	pageTitle="Analytics for Windows Phone and Store apps | Microsoft Azure"
-	description="Analyze usage and performance of your Windows device app."
-	services="application-insights"
-    documentationCenter="windows"
-	authors="alancameronwills"
-	manager="douge"/>
-
-<tags
-	ms.service="application-insights"
-	ms.workload="tbd"
-	ms.tgt_pltfrm="ibiza"
-	ms.devlang="na"
-	ms.topic="get-started-article"
-<<<<<<< HEAD
-	ms.date="02/03/2016"
-=======
-	ms.date="02/19/2016"
->>>>>>> abb96edc
-	ms.author="awills"/>
-
-# Analytics for Windows Phone and Store apps
-
-Microsoft provides two solutions for device devOps: [HockeyApp](http://hockeyapp.net/) for client side analytics; and [Application Insights](app-insights-overview.md) for the server side.
-
-[HockeyApp](http://hockeyapp.net/) is our Mobile DevOps solution for iOS, OS X, Android or Windows device apps, as well as cross platform apps based on Xamarin, Cordova, and Unity. With it, you can distribute builds to beta testers, collect crash data, and get user metrics and feedback. It’s integrated with Visual Studio Team Services enabling easy build deployments and work item integration. 
-
-Go to:
-
-* [HockeyApp](http://support.hockeyapp.net/kb)
-* [HockeyApp Blog](http://hockeyapp.net/blog/)
-* Join [Hockeyapp Preseason](http://hockeyapp.net/preseason/) to get early releases.
-
-If your app has a server side, use [Application Insights](app-insights-overview.md) to monitor the web server side of your app on [ASP.NET](app-insights-asp-net.md) or [J2EE](app-insights-java-get-started.md). 
-
-## Application Insights SDK for your Windows devices
-
-Although we recommend HockeyApp, there's also an older version of the Application Insights SDK that you can use to monitor [crashes][windowsCrash] and [usage][windowsUsage] on your Windows device apps. 
-
-Please note that support for the older device SDK will be phased out.
-
-![](./media/app-insights-windows-get-started/appinsights-d018-oview.png)
-
-
-To install the older SDK, you'll need:
-
-* A subscription to [Microsoft Azure][azure].
-* Visual Studio 2013 or later.
-
-
-### 1. Get an Application Insights resource 
-
-In the [Azure portal][portal], create an Application Insights resource. 
-
-Create a new resource:
-
-![Choose New, Developer Services, Application Insights](./media/app-insights-windows-get-started/01-new.png)
-
-A [resource][roles] in Azure is an instance of a service. This resource is where telemetry from your app will be analyzed and presented to you.
-
-#### Copy the Instrumentation Key
-
-The key identifies the resource. You'll need it soon, to configure the SDK to send the data to the resource.
-
-![Open the Essentials drop-down drawer and select the instrumentation key](./media/app-insights-windows-get-started/02-props.png)
-
-
-### 2. Add the Application Insights SDK to your apps
-
-In Visual Studio, add the appropriate SDK to your project.
-
-
-* If it's a C++ app, use the [C++ SDK](https://github.com/Microsoft/ApplicationInsights-CPP) instead of the NuGet package illustrated below.
-
-If it's a Windows Universal app, repeat the steps below for both the Windows Phone project and the Windows project.
-
-1. Right-click the project in Solution Explorer and choose **Manage NuGet Packages**.
-
-    ![](./media/app-insights-windows-get-started/03-nuget.png)
-
-2. Search for "Application Insights".
-
-    ![](./media/app-insights-windows-get-started/04-ai-nuget.png)
-
-3. Pick **Application Insights for Windows Applications**
-
-4. Add an ApplicationInsights.config file to the root of your project and insert the instrumentation key copied from the portal. A sample xml for this config file is shown below. 
-
-	```xml
-
-		<?xml version="1.0" encoding="utf-8" ?>
-		<ApplicationInsights>
-			<InstrumentationKey>YOUR COPIED INSTRUMENTATION KEY</InstrumentationKey>
-		</ApplicationInsights>
-	```
-
-    Set the properties of the ApplicationInsights.config file: **Build Action** == **Content** and **Copy to Output Directory** == **Copy always**.
-	
-	![](./media/app-insights-windows-get-started/AIConfigFileSettings.png)
-
-5. Add the following initialization code. It is best to add this code to the `App()` constructor. If you do it somewhere else, you might miss auto collection of the first pageviews.  
-
-```C#
-
-	public App()
-	{
-	   // Add this initilization line. 
-	   WindowsAppInitializer.InitializeAsync();
-	
-	   this.InitializeComponent();
-	   this.Suspending += OnSuspending;
-	}  
-```
-
-**Windows Universal apps**: Repeat the steps for both the Phone and the Store project. [Example of a Windows 8.1 Universal app](https://github.com/Microsoft/ApplicationInsights-Home/tree/master/Samples/Windows%208.1%20Universal).
-
-### <a name="network"></a>3. Enable network access for your app
-
-If your app doesn't already [request outgoing network access](https://msdn.microsoft.com/library/windows/apps/hh452752.aspx), you'll have to add that to its manifest as a [required capability](https://msdn.microsoft.com/library/windows/apps/br211477.aspx).
-
-### <a name="run"></a>4. Run your project
-
-[Run your application with F5](http://msdn.microsoft.com/library/windows/apps/bg161304.aspx) and use it, so as to generate some telemetry. 
-
-In Visual Studio, you'll see a count of the events that have been received.
-
-![](./media/app-insights-windows-get-started/appinsights-09eventcount.png)
-
-In debug mode, telemetry is sent as soon as it's generated. In release mode, telemetry is stored on the device and sent only when the app resumes.
-
-
-### <a name="monitor"></a>5. See monitor data
-
-Open Application Insights from your project.
-
-![Right-click your project and open the Azure portal](./media/app-insights-windows-get-started/appinsights-04-openPortal.png)
-
-
-At first, you'll just see one or two points. For example:
-
-![Click through to more data](./media/app-insights-windows-get-started/appinsights-26-devices-01.png)
-
-Click Refresh after a few seconds if you're expecting more data.
-
-Click any chart to see more detail. 
-
-
-### <a name="deploy"></a>5. Publish your application to Store
-
-[Publish your application](http://dev.windows.com/publish) and watch the data accumulate as users download and use it.
-
-### Customize your telemetry
-
-#### Choosing the collectors
-
-Application Insights SDK Includes several collectors, which collect different types of data from your app automatically. By default, they are all active. But you can choose which collectors to initialize in the app constructor:
-
-    WindowsAppInitializer.InitializeAsync( "00000000-0000-0000-0000-000000000000",
-       WindowsCollectors.Metadata
-       | WindowsCollectors.PageView
-       | WindowsCollectors.Session 
-       | WindowsCollectors.UnhandledException);
-
-#### Send your own telemetry data
-
-Use the [API][api] to send events, metrics and diagnostic data to Application Insights. In summary:
-
-```C#
-
- var tc = new TelemetryClient(); // Call once per thread
-
- // Send a user action or goal:
- tc.TrackEvent("Win Game");
-
- // Send a metric:
- tc.TrackMetric("Queue Length", q.Length);
-
- // Provide properties by which you can filter events:
- var properties = new Dictionary{"game", game.Name};
-
- // Provide metrics associated with an event:
- var measurements = new Dictionary{"score", game.score};
-
- tc.TrackEvent("Win Game", properties, measurements);
-
-```
-
-For more detail, see [Custom Events and Metrics][api].
-
-## What's next?
-
-* [Detect and diagnose crashes in your app][windowsCrash]
-* [Learn about metrics][metrics]
-* [Learn about diagnostic search][diagnostic]
-* [Track usage of your app][windowsUsage]
-* [Use the API to send custom telemetry][api]
-* [Troubleshooting][qna]
-
-* [Use HockeyApp for crash analytics, beta distribution and feedback on your app](http://hockeyapp.net/)
-
-
-
-
-<!--Link references-->
-
-[api]: app-insights-api-custom-events-metrics.md
-[azure]: ../insights-perf-analytics.md
-[diagnostic]: app-insights-diagnostic-search.md
-[metrics]: app-insights-metrics-explorer.md
-[portal]: http://portal.azure.com/
-[qna]: app-insights-troubleshoot-faq.md
-[roles]: app-insights-resources-roles-access-control.md
-[windowsCrash]: app-insights-windows-crashes.md
-[windowsUsage]: app-insights-windows-usage.md
+<properties
+	pageTitle="Analytics for Windows Phone and Store apps | Microsoft Azure"
+	description="Analyze usage and performance of your Windows device app."
+	services="application-insights"
+    documentationCenter="windows"
+	authors="alancameronwills"
+	manager="douge"/>
+
+<tags
+	ms.service="application-insights"
+	ms.workload="tbd"
+	ms.tgt_pltfrm="ibiza"
+	ms.devlang="na"
+	ms.topic="get-started-article"
+	ms.date="02/19/2016"
+	ms.author="awills"/>
+
+# Analytics for Windows Phone and Store apps
+
+Microsoft provides two solutions for device devOps: [HockeyApp](http://hockeyapp.net/) for client side analytics; and [Application Insights](app-insights-overview.md) for the server side.
+
+[HockeyApp](http://hockeyapp.net/) is our Mobile DevOps solution for iOS, OS X, Android or Windows device apps, as well as cross platform apps based on Xamarin, Cordova, and Unity. With it, you can distribute builds to beta testers, collect crash data, and get user metrics and feedback. It’s integrated with Visual Studio Team Services enabling easy build deployments and work item integration. 
+
+Go to:
+
+* [HockeyApp](http://support.hockeyapp.net/kb)
+* [HockeyApp Blog](http://hockeyapp.net/blog/)
+* Join [Hockeyapp Preseason](http://hockeyapp.net/preseason/) to get early releases.
+
+If your app has a server side, use [Application Insights](app-insights-overview.md) to monitor the web server side of your app on [ASP.NET](app-insights-asp-net.md) or [J2EE](app-insights-java-get-started.md). 
+
+## Application Insights SDK for your Windows devices
+
+Although we recommend HockeyApp, there's also an older version of the Application Insights SDK that you can use to monitor [crashes][windowsCrash] and [usage][windowsUsage] on your Windows device apps. 
+
+Please note that support for the older device SDK will be phased out.
+
+![](./media/app-insights-windows-get-started/appinsights-d018-oview.png)
+
+
+To install the older SDK, you'll need:
+
+* A subscription to [Microsoft Azure][azure].
+* Visual Studio 2013 or later.
+
+
+### 1. Get an Application Insights resource 
+
+In the [Azure portal][portal], create an Application Insights resource. 
+
+Create a new resource:
+
+![Choose New, Developer Services, Application Insights](./media/app-insights-windows-get-started/01-new.png)
+
+A [resource][roles] in Azure is an instance of a service. This resource is where telemetry from your app will be analyzed and presented to you.
+
+#### Copy the Instrumentation Key
+
+The key identifies the resource. You'll need it soon, to configure the SDK to send the data to the resource.
+
+![Open the Essentials drop-down drawer and select the instrumentation key](./media/app-insights-windows-get-started/02-props.png)
+
+
+### 2. Add the Application Insights SDK to your apps
+
+In Visual Studio, add the appropriate SDK to your project.
+
+
+* If it's a C++ app, use the [C++ SDK](https://github.com/Microsoft/ApplicationInsights-CPP) instead of the NuGet package illustrated below.
+
+If it's a Windows Universal app, repeat the steps below for both the Windows Phone project and the Windows project.
+
+1. Right-click the project in Solution Explorer and choose **Manage NuGet Packages**.
+
+    ![](./media/app-insights-windows-get-started/03-nuget.png)
+
+2. Search for "Application Insights".
+
+    ![](./media/app-insights-windows-get-started/04-ai-nuget.png)
+
+3. Pick **Application Insights for Windows Applications**
+
+4. Add an ApplicationInsights.config file to the root of your project and insert the instrumentation key copied from the portal. A sample xml for this config file is shown below. 
+
+	```xml
+
+		<?xml version="1.0" encoding="utf-8" ?>
+		<ApplicationInsights>
+			<InstrumentationKey>YOUR COPIED INSTRUMENTATION KEY</InstrumentationKey>
+		</ApplicationInsights>
+	```
+
+    Set the properties of the ApplicationInsights.config file: **Build Action** == **Content** and **Copy to Output Directory** == **Copy always**.
+	
+	![](./media/app-insights-windows-get-started/AIConfigFileSettings.png)
+
+5. Add the following initialization code. It is best to add this code to the `App()` constructor. If you do it somewhere else, you might miss auto collection of the first pageviews.  
+
+```C#
+
+	public App()
+	{
+	   // Add this initilization line. 
+	   WindowsAppInitializer.InitializeAsync();
+	
+	   this.InitializeComponent();
+	   this.Suspending += OnSuspending;
+	}  
+```
+
+**Windows Universal apps**: Repeat the steps for both the Phone and the Store project. [Example of a Windows 8.1 Universal app](https://github.com/Microsoft/ApplicationInsights-Home/tree/master/Samples/Windows%208.1%20Universal).
+
+### <a name="network"></a>3. Enable network access for your app
+
+If your app doesn't already [request outgoing network access](https://msdn.microsoft.com/library/windows/apps/hh452752.aspx), you'll have to add that to its manifest as a [required capability](https://msdn.microsoft.com/library/windows/apps/br211477.aspx).
+
+### <a name="run"></a>4. Run your project
+
+[Run your application with F5](http://msdn.microsoft.com/library/windows/apps/bg161304.aspx) and use it, so as to generate some telemetry. 
+
+In Visual Studio, you'll see a count of the events that have been received.
+
+![](./media/app-insights-windows-get-started/appinsights-09eventcount.png)
+
+In debug mode, telemetry is sent as soon as it's generated. In release mode, telemetry is stored on the device and sent only when the app resumes.
+
+
+### <a name="monitor"></a>5. See monitor data
+
+Open Application Insights from your project.
+
+![Right-click your project and open the Azure portal](./media/app-insights-windows-get-started/appinsights-04-openPortal.png)
+
+
+At first, you'll just see one or two points. For example:
+
+![Click through to more data](./media/app-insights-windows-get-started/appinsights-26-devices-01.png)
+
+Click Refresh after a few seconds if you're expecting more data.
+
+Click any chart to see more detail. 
+
+
+### <a name="deploy"></a>5. Publish your application to Store
+
+[Publish your application](http://dev.windows.com/publish) and watch the data accumulate as users download and use it.
+
+### Customize your telemetry
+
+#### Choosing the collectors
+
+Application Insights SDK Includes several collectors, which collect different types of data from your app automatically. By default, they are all active. But you can choose which collectors to initialize in the app constructor:
+
+    WindowsAppInitializer.InitializeAsync( "00000000-0000-0000-0000-000000000000",
+       WindowsCollectors.Metadata
+       | WindowsCollectors.PageView
+       | WindowsCollectors.Session 
+       | WindowsCollectors.UnhandledException);
+
+#### Send your own telemetry data
+
+Use the [API][api] to send events, metrics and diagnostic data to Application Insights. In summary:
+
+```C#
+
+ var tc = new TelemetryClient(); // Call once per thread
+
+ // Send a user action or goal:
+ tc.TrackEvent("Win Game");
+
+ // Send a metric:
+ tc.TrackMetric("Queue Length", q.Length);
+
+ // Provide properties by which you can filter events:
+ var properties = new Dictionary{"game", game.Name};
+
+ // Provide metrics associated with an event:
+ var measurements = new Dictionary{"score", game.score};
+
+ tc.TrackEvent("Win Game", properties, measurements);
+
+```
+
+For more detail, see [Custom Events and Metrics][api].
+
+## What's next?
+
+* [Detect and diagnose crashes in your app][windowsCrash]
+* [Learn about metrics][metrics]
+* [Learn about diagnostic search][diagnostic]
+* [Track usage of your app][windowsUsage]
+* [Use the API to send custom telemetry][api]
+* [Troubleshooting][qna]
+
+* [Use HockeyApp for crash analytics, beta distribution and feedback on your app](http://hockeyapp.net/)
+
+
+
+
+<!--Link references-->
+
+[api]: app-insights-api-custom-events-metrics.md
+[azure]: ../insights-perf-analytics.md
+[diagnostic]: app-insights-diagnostic-search.md
+[metrics]: app-insights-metrics-explorer.md
+[portal]: http://portal.azure.com/
+[qna]: app-insights-troubleshoot-faq.md
+[roles]: app-insights-resources-roles-access-control.md
+[windowsCrash]: app-insights-windows-crashes.md
+[windowsUsage]: app-insights-windows-usage.md