---
title: Monitor availability and responsiveness of any web site | Microsoft Docs
description: Set up web tests in Application Insights. Get alerts if a website becomes unavailable or responds slowly.
services: application-insights
documentationcenter: ''
author: lgayhardt
manager: carmonm
ms.assetid: 46dc13b4-eb2e-4142-a21c-94a156f760ee
ms.service: application-insights
ms.workload: tbd
ms.tgt_pltfrm: ibiza
ms.topic: conceptual
ms.date: 11/20/2018
ms.reviewer: sdash
<<<<<<< HEAD
ms.author: lagayhar

=======
ms.author: mbullwin
>>>>>>> cecaec47
---
# Monitor availability and responsiveness of any web site
After you've deployed your web app or web site to any server, you can set up tests to monitor its availability and responsiveness. [Azure Application Insights](app-insights-overview.md) sends web requests to your application at regular intervals from points around the world. It alerts you if your application doesn't respond, or responds slowly.

You can set up availability tests for any HTTP or HTTPS endpoint that is accessible from the public internet. You don't have to add anything to the web site you're testing. It doesn't even have to be your site: you could test a REST API service on which you depend.

There are two types of availability tests:

* [URL ping test](#create): a simple test that you can create in the Azure portal.
* [Multi-step web test](#multi-step-web-tests): which you create in Visual Studio Enterprise and upload to the portal.

You can create up to 100 availability tests per application resource.


## <a name="create"></a>Open a resource for your availability test reports

**If you have already configured Application Insights** for your web app, open its Application Insights resource in the [Azure portal](https://portal.azure.com).

**Or, if you want to see your reports in a new resource,** go to the [Azure portal](https://portal.azure.com), and create an Application Insights resource.

![Create a resource > Developer Tools > Application Insights](./media/app-insights-monitor-web-app-availability/1create_resource_appinsight.png)

Click **All resources** to open the Overview blade for the new resource.

## <a name="setup"></a>Create a URL ping test
Open the Availability blade and add a test.

![Fill at least the URL of your website](./media/app-insights-monitor-web-app-availability/2addtest_url.png)

* **The URL** can be any web page you want to test, but it must be visible from the public internet. The URL can include a query string. So, for example, you can exercise your database a little. If the URL resolves to a redirect, we follow it up to 10 redirects.
* **Parse dependent requests**: If this option is checked, the test requests images, scripts, style files, and other files that are part of the web page under test. The recorded response time includes the time taken to get these files. The test fails if all these resources cannot be successfully downloaded within the timeout for the whole test. If the option is not checked, the test only requests the file at the URL you specified.

* **Enable retries**:  If this option is checked, when the test fails, it is retried after a short interval. A failure is reported only if three successive attempts fail. Subsequent tests are then performed at the usual test frequency. Retry is temporarily suspended until the next success. This rule is applied independently at each test location. We recommend this option. On average, about 80% of failures disappear on retry.

* **Test frequency**: Sets how often the test is run from each test location. With a default frequency of five minutes and five test locations, your site is tested on average every minute.

* **Test locations** are the places from where our servers send web requests to your URL. Our minimum number of recommended test locations is five in order to insure that you can distinguish problems in your website from network issues. You can select up to 16 locations.

> [!NOTE]
> * We strongly recommend testing from multiple locations with a minimum of five locations. This is to prevent false alarms that may result from transient issues with a specific location. In addition we have found that the optimal configuration is to have the number of test locations be equal to the alert location threshold + 2. 
> * Enabling the "Parse dependent requests" option results in a stricter check. The test could fail for cases which may not be noticeable when manually browsing the site.

* **Success criteria**:

    **Test timeout**: Decrease this value to be alerted about slow responses. The test is counted as a failure if the responses from your site have not been received within this period. If you selected **Parse dependent requests**, then all the images, style files, scripts, and other dependent resources must have been received within this period.

    **HTTP response**: The returned status code that is counted as a success. 200 is the code that indicates that a normal web page has been returned.

    **Content match**: a string, like "Welcome!" We test that an exact case-sensitive match occurs in every response. It must be a plain string, without wildcards. Don't forget that if your page content changes you might have to update it.

* **Alert location threshold**: We recommend a minimum of 3/5 locations. The optimal relationship between alert location threshold and the number of test locations is **alert location threshold** = **number of test locations** - 2, with a minimum of five test locations.

## Multi-step web tests
You can monitor a scenario that involves a sequence of URLs. For example, if you are monitoring a sales website, you can test that adding items to the shopping cart works correctly.

> [!NOTE]
> There is a charge for multi-step web tests. [Pricing scheme](https://azure.microsoft.com/pricing/details/application-insights/).
> 

To create a multi-step test, you record the scenario by using Visual Studio Enterprise, and then upload the recording to Application Insights. Application Insights replays the scenario at intervals and verifies the responses.

> [!NOTE]
> * You can't use coded functions or loops in your tests. The test must be contained completely in the .webtest script. However, you can use standard plugins.
> * Only English characters are supported in the multi-step web tests. If you use Visual Studio in other languages, please update the web test definition file to translate/exclude non-English characters.
>

#### 1. Record a scenario
Use Visual Studio Enterprise to record a web session.

1. Create a Web performance test project.

    ![In Visual Studio Enterprise edition, create a project from the Web Performance and Load Test template.](./media/app-insights-monitor-web-app-availability/3addtest_web.png)

 * *Don't see the Web Performance and Load Test template?* - Close Visual Studio Enterprise. Open **Visual Studio Installer** to modify your Visual Studio Enterprise installation. Under **Individual Components**, select **Web Performance and load testing tools**.

2. Open the .webtest file and start recording.

    ![Open the .webtest file and click Record.](./media/app-insights-monitor-web-app-availability/appinsights-71webtest-multi-vs-start.png)
3. Do the user actions you want to simulate in your test: open your website, add a product to the cart, and so on. Then stop your test.

    ![The web test recorder runs in Internet Explorer.](./media/app-insights-monitor-web-app-availability/appinsights-71webtest-multi-vs-record.png)

    Don't make a long scenario. There's a limit of 100 steps and 2 minutes.
4. Edit the test to:

   * Add validations to check the received text and response codes.
   * Remove any superfluous interactions. You could also remove dependent requests for pictures or to ad or tracking sites.

     Remember that you can only edit the test script - you can't add custom code or call other web tests. Don't insert loops in the test. You can use standard web test plug-ins.
5. Run the test in Visual Studio to make sure it works.

    The web test runner opens a web browser and repeats the actions you recorded. Make sure it works as you expect.

    ![In Visual Studio, open the .webtest file and click Run.](./media/app-insights-monitor-web-app-availability/appinsights-71webtest-multi-vs-run.png)

#### 2. Upload the web test to Application Insights
1. In the Application Insights portal on the Availability blade add test.

    ![On the availability blade, choose Add test.](./media/app-insights-monitor-web-app-availability/3addtest_web.png)
2. Select multi-step test, and upload the .webtest file.

    Set the test locations, frequency, and alert parameters in the same way as for ping tests.

### Plugging time and random numbers into your multi-step test
Suppose you're testing a tool that gets time-dependent data such as stocks from an external feed. When you record your web test, you have to use specific times, but you set them as parameters of the test, StartTime and EndTime.

![A web test with parameters.](./media/app-insights-monitor-web-app-availability/appinsights-72webtest-parameters.png)

When you run the test, you'd like EndTime always to be the present time, and StartTime should be 15 minutes ago.

Web Test Plug-ins provide the way to do parameterize times.

1. Add a web test plug-in for each variable parameter value you want. In the web test toolbar, choose **Add Web Test Plugin**.

    ![Choose Add Web Test Plugin and select a type.](./media/app-insights-monitor-web-app-availability/appinsights-72webtest-plugins.png)

    In this example, we use two instances of the Date Time Plug-in. One instance is for "15 minutes ago" and another for "now."
2. Open the properties of each plug-in. Give it a name and set it to use the current time. For one of them, set Add Minutes = -15.

    ![Set name, Use Current Time, and Add Minutes.](./media/app-insights-monitor-web-app-availability/appinsights-72webtest-plugin-parameters.png)
3. In the web test parameters, use {{plug-in name}} to reference a plug-in name.

    ![In the test parameter, use {{plug-in name}}.](./media/app-insights-monitor-web-app-availability/appinsights-72webtest-plugin-name.png)

Now, upload your test to the portal. It uses the dynamic values on every run of the test.


## <a name="monitor"></a>See your availability test results

After a few minutes, click **Refresh** to see test results. 

![Scatterplot on detail blade](./media/app-insights-monitor-web-app-availability/4refresh.png)

The scatterplot shows samples of the test results that have diagnostic test-step detail in them. The test engine stores diagnostic detail for tests that have failures. For successful tests, diagnostic details are stored for a subset of the executions. Hover over any of the green/red dots to see the test timestamp, test duration, location, and test name. Click through any dot in the scatter plot to see the details of the test result.  

Select a particular test, location, or reduce the time period to see more results around the time period of interest. Use Search Explorer to see results from all executions, or use Analytics queries to run custom reports on this data.

In addition to the raw results, there are two Availability metrics in Metrics Explorer: 

1. Availability: Percentage of the tests that were successful, across all test executions. 
2. Test Duration: Average test duration across all test executions.

You can apply filters on the test name, location to analyze trends of a particular test and/or location.

## <a name="edit"></a> Inspect and edit tests

From the details tab, on a specific test select the ellipsis (3 dots) on the far left to edit, temporarily disable, delete or download web test. 

Select View test details from a specific test to see its scatterplot and specific test location details.

![View test details,Edit and Disable a web test](./media/app-insights-monitor-web-app-availability/5viewdetails.png)
![Disable a web test](./media/app-insights-monitor-web-app-availability/6disable.png)
![Edit test](./media/app-insights-monitor-web-app-availability/8edittest.png)

You might want to disable availability tests or the alert rules associated with them while you are performing maintenance on your service.

## <a name="failures"></a>If you see failures
Click a red dot.

![Click a red dot](./media/app-insights-monitor-web-app-availability/open-instance-3.png)

From an availability test result, you can see the transaction details across all components. Here you can:

* Inspect the response received from your server.
* Diagnose failure with correlated server side telemetry collected while processing the failed availability test.
* Log an issue or work item in Git or Azure Boards to track the problem. The bug will contain a link to this event.
* Open the web test result in Visual Studio.

Learn more about the end to end transaction diagnostics experience [here](app-insights-transaction-diagnostics.md).

Click on the exception row to see the details of the server side exception that caused the synthetic availability test to fail. You can also get the [debug snapshot](app-insights-snapshot-debugger.md) for richer code level diagnostics.

![Server side diagnostics](./media/app-insights-monitor-web-app-availability/open-instance-4.png)

## <a name="alerts"></a> Availability Alerts
You can have the following types of alert rules on Availability data using the classic alerts experience:
1. X out of Y locations reporting failures in a time period
2. Aggregate availability percentage drops under a threshold
3. Average test duration increases beyond a threshold

### Alert on X out of Y locations reporting failures
The X out of Y locations alert rule is enabled by default in the [new unified alerts experience](https://docs.microsoft.com/azure/monitoring-and-diagnostics/monitoring-overview-unified-alerts), when you create a new availability test. You can opt-out by selecting the "classic" option or choosing to disable the alert rule.

![Create experience](./media/app-insights-monitor-web-app-availability/appinsights-71webtestUpload.png)

**Important**: With the [new unified alerts](https://docs.microsoft.com/azure/monitoring-and-diagnostics/monitoring-overview-unified-alerts), the alert rule severity and notification preferences with [action groups](https://docs.microsoft.com/azure/monitoring-and-diagnostics/monitoring-action-groups) **must be** configured in the alerts experience. Without the following steps, you will only receive in-portal notifications. 

1. After saving the availability test, click on the new test name to go to its details. Click on "edit alert"
![Edit after save](./media/app-insights-monitor-web-app-availability/editaftersave.png)

2. Set the desired severity level, rule description and most importantly - the action group that has the notification preferences you would like to use for this alert rule.
![Edit after save](./media/app-insights-monitor-web-app-availability/setactiongroup.png)


> [!NOTE]
> * Configure the action groups to receive notifications when the alert triggers by following the steps above. Without this step, you will only receive in-portal notifications when the rule triggers.
>

### Alert on availability metrics
Using the [new unified alerts](https://docs.microsoft.com/azure/monitoring-and-diagnostics/monitoring-overview-unified-alerts), you can alert on segmented aggregate availability and test duration metrics as well:

1. Select an Application Insights resource in the Metrics experience, and select an Availability metric:
    ![Availability metrics selection](./media/app-insights-monitor-web-app-availability/selectmetric.png)

2. Configure alerts option from the menu will take you to the new experience where you can select specific tests or locations to set up alert rule on. You can also configure the action groups for this alert rule here.
    ![Availability alerts configuration](./media/app-insights-monitor-web-app-availability/availabilitymetricalert.png)

### Alert on custom analytics queries
Using the [new unified alerts](https://docs.microsoft.com/azure/monitoring-and-diagnostics/monitoring-overview-unified-alerts), you can alert on [custom log queries](https://docs.microsoft.com/azure/monitoring-and-diagnostics/monitor-alerts-unified-log). With custom queries, you can alert on any arbitrary condition that helps you get the most reliable signal of availability issues. This is also particularly applicable, if you are sending custom availability results using the TrackAvailability SDK. 

> [!Tip]
> * The metrics on availability data include any custom availability results you may be submitting by calling our TrackAvailability SDK. You can use the alerting on metrics support to alert on custom availability results.
>

## Dealing with sign-in
If your users sign in to your app, you have various options for simulating sign-in so that you can test pages behind the sign-in. The approach you use depends on the type of security provided by the app.

In all cases, you should create an account in your application just for the purpose of testing. If possible, restrict the permissions of this test account so that there's no possibility of the web tests affecting real users.

### Simple username and password
Record a web test in the usual way. Delete cookies first.

### SAML authentication
Use the SAML plugin that is available for web tests.

### Client secret
If your app has a sign-in route that involves a client secret, use that route. Azure Active Directory (AAD) is an example of a service that provides a client secret sign-in. In AAD, the client secret is the App Key.

Here's a sample web test of an Azure web app using an app key:

![Client secret sample](./media/app-insights-monitor-web-app-availability/110.png)

1. Get token from AAD using client secret (AppKey).
2. Extract bearer token from response.
3. Call API using bearer token in the authorization header.

Make sure that the web test is an actual client - that is, it has its own app in AAD - and use its clientId + appkey. Your service under test also has its own app in AAD: the appID URI of this app is reflected in the web test in the “resource” field.

### Open Authentication
An example of open authentication is signing in with your Microsoft or Google account. Many apps that use OAuth provide the client secret alternative, so your first tactic should be to investigate that possibility.

If your test must sign in using OAuth, the general approach is:

* Use a tool such as Fiddler to examine the traffic between your web browser, the authentication site, and your app.
* Perform two or more sign-ins using different machines or browsers, or at long intervals (to allow tokens to expire).
* By comparing different sessions, identify the token passed back from the authenticating site, that is then passed to your app server after sign-in.
* Record a web test using Visual Studio.
* Parameterize the tokens, setting the parameter when the token is returned from the authenticator, and using it in the query to the site.
  (Visual Studio attempts to parameterize the test, but does not correctly parameterize the tokens.)

## Performance tests
You can run a load test on your website. Like the availability test, you can send either simple requests or multi-step requests from our points around the world. Unlike an availability test, many requests are sent, simulating multiple simultaneous users.

From the Overview blade, open **Settings**, **Performance Tests**. When you create a test, you are invited to connect to or create an Azure DevOps account.

When the test is complete, you are shown response times and success rates.


![Performance test](./media/app-insights-monitor-web-app-availability/perf-test.png)

> [!TIP]
> To observe the effects of a performance test, use [Live Stream](app-insights-live-stream.md) and [Profiler](app-insights-profiler.md).
>

## Automation
* [Use PowerShell scripts to set up an availability test](app-insights-powershell.md#add-an-availability-test) automatically.
* Set up a [webhook](../monitoring-and-diagnostics/insights-webhooks-alerts.md) that is called when an alert is raised.

## <a name="qna"></a> FAQ

* *Site looks okay but I see test failures? Why is Application Insights alerting me?*

    * Does your test have "Parse dependent requests" enabled? That results in a strict check on resources such as scripts, images etc. These types of failures may not be noticeable on a browser. Check all the images, scripts, style sheets, and any other files loaded by the page. If any of them fails, the test is reported as failed, even if the main html page loads OK. To desensitize the test to such resource failures, simply uncheck the "Parse Dependent Requests" from the test configuration. 

    * To reduce odds of noise from transient network blips etc., ensure "Enable retries for test failures" configuration is checked. You can also test from more locations and manage alert rule threshold accordingly to prevent location specific issues causing undue alerts.

    * Click on any of the red dots from the Availability experience, or any availability failure from the Search explorer to see the details of why we reported the failure. The test result, along with the correlated server side telemetry (if enabled) should help understand why the test failed. Common causes of transient issues are network or connection issues. 

    * Did the test time-out? We abort tests after 2 minutes. If your ping or multi-step test takes longer than 2 minutes, we will report it as a failure. Consider breaking the test into multiple ones that can complete in shorter durations.

    * Did all locations report failure, or only some of them? If only some reported failures, it may be due to network/CDN issues. Again, clicking on the red dots should help understand why the location reported failures.

* *I did not get an email when the alert triggered, or resolved or both?*

    Check the classic alerts configuration to confirm your email is directly listed, or a distribution list you are on is configured to receive notifications. If it is, then check the distribution list configuration to confirm it can receive external emails. Also check if your mail administrator may have any policies configured that may cause this issue.

* *I did not receive the webhook notification?*

    Check to ensure the application receiving the webhook notification is available, and successfully processes the webhook requests. See [this](https://docs.microsoft.com/azure/monitoring-and-diagnostics/monitor-alerts-unified-log-webhook) for more information.

* *Intermittent test failure with a protocol violation error?*

    The error ("protocol violation..CR must be followed by LF") indicates an issue with the server (or dependencies). This happens when malformed headers are set in the response. It can be caused by load balancers or CDNs. Specifically, some headers might not be using CRLF to indicate end-of-line, which violates the HTTP specification and therefore fail validation at the .NET WebRequest level. Inspect the response to spot headers which might be in violation.
    
    Note: The URL may not fail on browsers that have a relaxed validation of HTTP headers. See this blog post for a detailed explanation of this issue: http://mehdi.me/a-tale-of-debugging-the-linkedin-api-net-and-http-protocol-violations/  
    
* *I don't see any related server side telemetry to diagnose test failures?*
    
    If you have Application Insights set up for your server-side application, that may be because [sampling](app-insights-sampling.md) is in operation. Select a different availability result.

* *Can I call code from my web test?*

    No. The steps of the test must be in the .webtest file. And you can't call other web tests or use loops. But there are several plug-ins that you might find helpful.

* *Is HTTPS supported?*

    We support TLS 1.1 and TLS 1.2.
* *Is there a difference between "web tests" and "availability tests"?*

    The two terms may be referenced interchangeably. Availability tests is a more generic term that includes the single URL ping tests in addition to the multi-step web tests.
    
* *I'd like to use availability tests on our internal server that runs behind a firewall.*

    There are two possible solutions:
    
    * Configure your firewall to permit incoming requests from the [IP addresses
    of our web test agents](app-insights-ip-addresses.md).
    * Write your own code to periodically test your internal server. Run the code as a background process on a test server behind your firewall. Your test process can send its results to Application Insights by using [TrackAvailability()](https://docs.microsoft.com/dotnet/api/microsoft.applicationinsights.telemetryclient.trackavailability) API in the core SDK package. This requires your test server to have outgoing access to the Application Insights ingestion endpoint, but that is a much smaller security risk than the alternative of permitting incoming requests. The results will not appear in the availability web tests blades, but appears as availability results in Analytics, Search, and Metric Explorer.

* *Uploading a multi-step web test fails*

    Some reasons this might happen:
    * There's a size limit of 300 K.
    * Loops aren't supported.
    * References to other web tests aren't supported.
    * Data sources aren't supported.

* *My multi-step test doesn't complete*

    There's a limit of 100 requests per test. Also, the test is stopped if it runs longer than two minutes.

* *How can I run a test with client certificates?*

    We don't support that, sorry.


## <a name="next"></a>Next steps
[Search diagnostic logs][diagnostic]

[Troubleshooting][qna]

[IP addresses of web test agents](app-insights-ip-addresses.md)

<!--Link references-->

[azure-availability]: ../insights-create-web-tests.md
[diagnostic]: app-insights-diagnostic-search.md
[qna]: app-insights-troubleshoot-faq.md
[start]: app-insights-overview.md<|MERGE_RESOLUTION|>--- conflicted
+++ resolved
@@ -1,4 +1,4 @@
----
+﻿---
 title: Monitor availability and responsiveness of any web site | Microsoft Docs
 description: Set up web tests in Application Insights. Get alerts if a website becomes unavailable or responds slowly.
 services: application-insights
@@ -12,12 +12,8 @@
 ms.topic: conceptual
 ms.date: 11/20/2018
 ms.reviewer: sdash
-<<<<<<< HEAD
 ms.author: lagayhar
 
-=======
-ms.author: mbullwin
->>>>>>> cecaec47
 ---
 # Monitor availability and responsiveness of any web site
 After you've deployed your web app or web site to any server, you can set up tests to monitor its availability and responsiveness. [Azure Application Insights](app-insights-overview.md) sends web requests to your application at regular intervals from points around the world. It alerts you if your application doesn't respond, or responds slowly.
