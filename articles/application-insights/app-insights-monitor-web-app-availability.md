<<<<<<< HEAD
---
=======
﻿---
>>>>>>> 3072aba2
title: Monitor availability and responsiveness of any web site | Microsoft Docs
description: Set up web tests in Application Insights. Get alerts if a website becomes unavailable or responds slowly.
services: application-insights
documentationcenter: ''
author: SoubhagyaDash
manager: carmonm

ms.assetid: 46dc13b4-eb2e-4142-a21c-94a156f760ee
ms.service: application-insights
ms.workload: tbd
ms.tgt_pltfrm: ibiza
ms.devlang: na
ms.topic: get-started-article
ms.date: 02/09/2018
ms.author: sdash ; mbullwin

---
# Monitor availability and responsiveness of any web site
After you've deployed your web app or web site to any server, you can set up tests to monitor its availability and responsiveness. [Azure Application Insights](app-insights-overview.md) sends web requests to your application at regular intervals from points around the world. It alerts you if your application doesn't respond, or responds slowly.

You can set up availability tests for any HTTP or HTTPS endpoint that is accessible from the public internet. You don't have to add anything to the web site you're testing. It doesn't even have to be your site: you could test a REST API service on which you depend.

There are two types of availability tests:

* [URL ping test](#create): a simple test that you can create in the Azure portal.
* [Multi-step web test](#multi-step-web-tests): which you create in Visual Studio Enterprise and upload to the portal.

You can create up to 100 availability tests per application resource.


> [!NOTE] 
> * The availability test locations have moved to Azure datacenters recently. This move allows us to add  locations with the growing network of Azure datacenters.  
> * You do not need to update tests. All tests are migrated, and are running from the new locations. 
>* Please refer to the [service update](https://blogs.msdn.microsoft.com/applicationinsights-status/2018/01/24/application-insights-availability-monitoring-test-locations-updated/) for more information.

## <a name="create"></a>Open a resource for your availability test reports

**If you have already configured Application Insights** for your web app, open its Application Insights resource in the [Azure portal](https://portal.azure.com).

**Or, if you want to see your reports in a new resource,** go to the [Azure portal](https://portal.azure.com), and create an Application Insights resource.

![New > Application Insights](./media/app-insights-monitor-web-app-availability/11-new-app.png)

Click **All resources** to open the Overview blade for the new resource.

## <a name="setup"></a>Create a URL ping test
Open the Availability blade and add a test.

![Fill at least the URL of your website](./media/app-insights-monitor-web-app-availability/13-availability.png)

* **The URL** can be any web page you want to test, but it must be visible from the public internet. The URL can include a query string. So, for example, you can exercise your database a little. If the URL resolves to a redirect, we follow it up to 10 redirects.
* **Parse dependent requests**: If this option is checked, the test requests images, scripts, style files, and other files that are part of the web page under test. The recorded response time includes the time taken to get these files. The test fails if all these resources cannot be successfully downloaded within the timeout for the whole test. 

    If the option is not checked, the test only requests the file at the URL you specified.

* **Enable retries**:  If this option is checked, when the test fails, it is retried after a short interval. A failure is reported only if three successive attempts fail. Subsequent tests are then performed at the usual test frequency. Retry is temporarily suspended until the next success. This rule is applied independently at each test location. We recommend this option. On average, about 80% of failures disappear on retry.

* **Test frequency**: Sets how often the test is run from each test location. With a default frequency of five minutes and five test locations, your site is tested on average every minute.

* **Test locations** are the places from where our servers send web requests to your URL. Choose more than one so that you can distinguish problems in your website from network issues. You can select up to 16 locations.

* **Success criteria**:

    **Test timeout**: Decrease this value to be alerted about slow responses. The test is counted as a failure if the responses from your site have not been received within this period. If you selected **Parse dependent requests**, then all the images, style files, scripts, and other dependent resources must have been received within this period.

    **HTTP response**: The returned status code that is counted as a success. 200 is the code that indicates that a normal web page has been returned.

    **Content match**: a string, like "Welcome!" We test that an exact case-sensitive match occurs in every response. It must be a plain string, without wildcards. Don't forget that if your page content changes you might have to update it.
* **Alerts** are, by default, sent to you if there are failures in three locations over five minutes. A failure in one location is likely to be a network problem, and not a problem with your site. But you can change the threshold to be more or less sensitive, and you can also change who the emails should be sent to.

    You can set up a [webhook](../monitoring-and-diagnostics/insights-webhooks-alerts.md) that is called when an alert is raised. (But note that, at present, query parameters are not passed through as Properties.)

### Test more URLs
Add more tests. For example, In addition to testing your home page, you can make sure your database is running by testing the URL for a search.


## <a name="monitor"></a>See your availability test results

After a few minutes, click **Refresh** to see test results. 

![Summary results on the home blade](./media/app-insights-monitor-web-app-availability/14-availSummary-3.png)

The scatterplot shows samples of the test results that have diagnostic test-step detail in them. The test engine stores diagnostic detail for tests that have failures. For successful tests, diagnostic details are stored for a subset of the executions. Hover over any of the green/red dots to see the test timestamp, test duration, location, and test name. Click through any dot in the scatter plot to see the details of the test result.  

Select a particular test, location, or reduce the time period to see more results around the time period of interest. Use Search Explorer to see results from all executions, or use Analytics queries to run custom reports on this data.

In addition to the raw results, there are two Availability metrics in Metrics Explorer: 

1. Availability: Percentage of the tests that were successful, across all test executions. 
2. Test Duration: Average test duration across all test executions.

You can apply filters on the test name, location to analyze trends of a particular test and/or location.

## <a name="edit"></a> Inspect and edit tests

From the summary page, select a specific test. There, you can see its specific results, and edit or temporarily disable it.

![Edit or disable a web test](./media/app-insights-monitor-web-app-availability/19-availEdit-3.png)

You might want to disable availability tests or the alert rules associated with them while you are performing maintenance on your service. 

## <a name="failures"></a>If you see failures
Click a red dot.

![Click a red dot](./media/app-insights-monitor-web-app-availability/open-instance-3.png)


From an availability test result, you can:

* Inspect the response received from your server.
* Diagnose failure with server side telemetry collected while processing the failed request instance.
* Log an issue or work item in Git or VSTS to track the problem. The bug will contain a link to this event.
* Open the web test result in Visual Studio.

*Looks OK but reported as a failure?* 
See [FAQ](#qna) for ways to reduce noise.


> [!TIP]
> We recommend testing from at least 2 locations for reliable monitoring.
>

## Multi-step web tests
You can monitor a scenario that involves a sequence of URLs. For example, if you are monitoring a sales website, you can test that adding items to the shopping cart works correctly.

> [!NOTE] 
> There is a charge for multi-step web tests. [Pricing scheme](http://azure.microsoft.com/pricing/details/application-insights/).
> 

To create a multi-step test, you record the scenario by using Visual Studio Enterprise, and then upload the recording to Application Insights. Application Insights replays the scenario at intervals and verifies the responses.

> [!NOTE]
> * You can't use coded functions or loops in your tests. The test must be contained completely in the .webtest script. However, you can use standard plugins.
> * Only English characters are supported in the multi-step web tests. If you use Visual Studio in other languages, please update the web test definition file to translate/exclude non-English characters.
>

#### 1. Record a scenario
Use Visual Studio Enterprise to record a web session.

1. Create a Web performance test project.

    ![In Visual Studio Enterprise edition, create a project from the Web Performance and Load Test template.](./media/app-insights-monitor-web-app-availability/appinsights-71webtest-multi-vs-create.png)

 * *Don't see the Web Performance and Load Test template?* - Close Visual Studio Enterprise. Open **Visual Studio Installer** to modify your Visual Studio Enterprise installation. Under **Individual Components**, select **Web Performance and load testing tools**.

2. Open the .webtest file and start recording.

    ![Open the .webtest file and click Record.](./media/app-insights-monitor-web-app-availability/appinsights-71webtest-multi-vs-start.png)
3. Do the user actions you want to simulate in your test: open your website, add a product to the cart, and so on. Then stop your test.

    ![The web test recorder runs in Internet Explorer.](./media/app-insights-monitor-web-app-availability/appinsights-71webtest-multi-vs-record.png)

    Don't make a long scenario. There's a limit of 100 steps and 2 minutes.
4. Edit the test to:

   * Add validations to check the received text and response codes.
   * Remove any superfluous interactions. You could also remove dependent requests for pictures or to ad or tracking sites.

     Remember that you can only edit the test script - you can't add custom code or call other web tests. Don't insert loops in the test. You can use standard web test plug-ins.
5. Run the test in Visual Studio to make sure it works.

    The web test runner opens a web browser and repeats the actions you recorded. Make sure it works as you expect.

    ![In Visual Studio, open the .webtest file and click Run.](./media/app-insights-monitor-web-app-availability/appinsights-71webtest-multi-vs-run.png)

#### 2. Upload the web test to Application Insights
1. In the Application Insights portal, create a web test.

    ![On the web tests blade, choose Add.](./media/app-insights-monitor-web-app-availability/16-another-test.png)
2. Select multi-step test, and upload the .webtest file.

    ![Select multi-step webtest.](./media/app-insights-monitor-web-app-availability/appinsights-71webtestUpload.png)

    Set the test locations, frequency, and alert parameters in the same way as for ping tests.

#### 3. See the results

View your test results and any failures in the same way as single-url tests.

In addition, you can download the test results to view them in Visual Studio.

#### Too many failures?

* A common reason for failure is that the test runs too long. It mustn't run longer than two minutes.

* Don't forget that all the resources of a page must load correctly for the test to succeed, including scripts, style sheets, images, and so forth.

* The web test must be entirely contained in the .webtest script: you can't use coded functions in the test.

### Plugging time and random numbers into your multi-step test
Suppose you're testing a tool that gets time-dependent data such as stocks from an external feed. When you record your web test, you have to use specific times, but you set them as parameters of the test, StartTime and EndTime.

![A web test with parameters.](./media/app-insights-monitor-web-app-availability/appinsights-72webtest-parameters.png)

When you run the test, you'd like EndTime always to be the present time, and StartTime should be 15 minutes ago.

Web Test Plug-ins provide the way to do parameterize times.

1. Add a web test plug-in for each variable parameter value you want. In the web test toolbar, choose **Add Web Test Plugin**.

    ![Choose Add Web Test Plugin and select a type.](./media/app-insights-monitor-web-app-availability/appinsights-72webtest-plugins.png)

    In this example, we use two instances of the Date Time Plug-in. One instance is for "15 minutes ago" and another for "now."
2. Open the properties of each plug-in. Give it a name and set it to use the current time. For one of them, set Add Minutes = -15.

    ![Set name, Use Current Time, and Add Minutes.](./media/app-insights-monitor-web-app-availability/appinsights-72webtest-plugin-parameters.png)
3. In the web test parameters, use {{plug-in name}} to reference a plug-in name.

    ![In the test parameter, use {{plug-in name}}.](./media/app-insights-monitor-web-app-availability/appinsights-72webtest-plugin-name.png)

Now, upload your test to the portal. It uses the dynamic values on every run of the test.

## Dealing with sign-in
If your users sign in to your app, you have various options for simulating sign-in so that you can test pages behind the sign-in. The approach you use depends on the type of security provided by the app.

In all cases, you should create an account in your application just for the purpose of testing. If possible, restrict the permissions of this test account so that there's no possibility of the web tests affecting real users.

### Simple username and password
Record a web test in the usual way. Delete cookies first.

### SAML authentication
Use the SAML plugin that is available for web tests.

### Client secret
If your app has a sign-in route that involves a client secret, use that route. Azure Active Directory (AAD) is an example of a service that provides a client secret sign-in. In AAD, the client secret is the App Key.

Here's a sample web test of an Azure web app using an app key:

![Client secret sample](./media/app-insights-monitor-web-app-availability/110.png)

1. Get token from AAD using client secret (AppKey).
2. Extract bearer token from response.
3. Call API using bearer token in the authorization header.

Make sure that the web test is an actual client - that is, it has its own app in AAD - and use its clientId + appkey. Your service under test also has its own app in AAD: the appID URI of this app is reflected in the web test in the “resource” field.

### Open Authentication
An example of open authentication is signing in with your Microsoft or Google account. Many apps that use OAuth provide the client secret alternative, so your first tactic should be to investigate that possibility.

If your test must sign in using OAuth, the general approach is:

* Use a tool such as Fiddler to examine the traffic between your web browser, the authentication site, and your app.
* Perform two or more sign-ins using different machines or browsers, or at long intervals (to allow tokens to expire).
* By comparing different sessions, identify the token passed back from the authenticating site, that is then passed to your app server after sign-in.
* Record a web test using Visual Studio.
* Parameterize the tokens, setting the parameter when the token is returned from the authenticator, and using it in the query to the site.
  (Visual Studio attempts to parameterize the test, but does not correctly parameterize the tokens.)


## Performance tests
You can run a load test on your website. Like the availability test, you can send either simple requests or multi-step requests from our points around the world. Unlike an availability test, many requests are sent, simulating multiple simultaneous users.

From the Overview blade, open **Settings**, **Performance Tests**. When you create a test, you are invited to connect to or create a Visual Studio Team Services account.

When the test is complete, you are shown response times and success rates.


![Performance test](./media/app-insights-monitor-web-app-availability/perf-test.png)

> [!TIP]
> To observe the effects of a performance test, use [Live Stream](app-insights-live-stream.md) and [Profiler](app-insights-profiler.md).
>

## Automation
* [Use PowerShell scripts to set up an availability test](app-insights-powershell.md#add-an-availability-test) automatically.
* Set up a [webhook](../monitoring-and-diagnostics/insights-webhooks-alerts.md) that is called when an alert is raised.

## <a name="qna"></a>Questions? Problems?
* *Intermittent test failure with a protocol violation error?*

    The error ("protocol violation..CR must be followed by LF") indicates an issue with the server (or dependencies). This happens when malformed headers are set in the response. It can be caused by load balancers or CDNs. Specifically, some headers might not be using CRLF to indicate end-of-line, which violates the HTTP specification and therefore fail validation at the .NET WebRequest level. Inspect the response to spot headers which might be in violation.
    
    Note: The URL may not fail on browsers that have a relaxed validation of HTTP headers. See this blog post for a detailed explanation of this issue: http://mehdi.me/a-tale-of-debugging-the-linkedin-api-net-and-http-protocol-violations/  
* *Site looks okay but I see test failures?*

    * Check all the images, scripts, style sheets, and any other files loaded by the page. If any of them fails, the test is reported as failed, even if the main html page loads OK. To desensitize the test to such resource failures, simply uncheck the "Parse Dependent Requests" from the test configuration. 

    * To reduce odds of noise from transient network blips etc., ensure "Enable retries for test failures" configuration is checked. You can also test from more locations and manage alert rule threshold accordingly to prevent location specific issues causing undue alerts.
    
* *I don't see any related server side telemetry to diagnose test failures?*
    
    If you have Application Insights set up for your server-side application, that may be because [sampling](app-insights-sampling.md) is in operation.
* *Can I call code from my web test?*

    No. The steps of the test must be in the .webtest file. And you can't call other web tests or use loops. But there are several plug-ins that you might find helpful.
* *Is HTTPS supported?*

    We support TLS 1.1 and TLS 1.2.
* *Is there a difference between "web tests" and "availability tests"?*

    The two terms may be referenced interchangeably. Availability tests is a more generic term that includes the single URL ping tests in addition to the multi-step web tests.
* *I'd like to use availability tests on our internal server that runs behind a firewall.*

    There are two possible solutions:
    
    * Configure your firewall to permit incoming requests from the [IP addresses
    of our web test agents](app-insights-ip-addresses.md).
    * Write your own code to periodically test your internal server. Run the code as a background process on a test server behind your firewall. Your test process can send its results to Application Insights by using [TrackAvailability()](https://docs.microsoft.com/dotnet/api/microsoft.applicationinsights.telemetryclient.trackavailability) API in the core SDK package. This requires your test server to have outgoing access to the Application Insights ingestion endpoint, but that is a much smaller security risk than the alternative of permitting incoming requests. The results will not appear in the availability web tests blades, but appears as availability results in Analytics, Search, and Metric Explorer.
* *Uploading a multi-step web test fails*

    There's a size limit of 300 K.

    Loops aren't supported.

    References to other web tests aren't supported.

    Data sources aren't supported.
* *My multi-step test doesn't complete*

    There's a limit of 100 requests per test.

    The test is stopped if it runs longer than two minutes.
* *How can I run a test with client certificates?*

    We don't support that, sorry.


## <a name="next"></a>Next steps
[Search diagnostic logs][diagnostic]

[Troubleshooting][qna]

[IP addresses of web test agents](app-insights-ip-addresses.md)

<!--Link references-->

[azure-availability]: ../insights-create-web-tests.md
[diagnostic]: app-insights-diagnostic-search.md
[qna]: app-insights-troubleshoot-faq.md
[start]: app-insights-overview.md<|MERGE_RESOLUTION|>--- conflicted
+++ resolved
@@ -1,8 +1,4 @@
-<<<<<<< HEAD
----
-=======
 ﻿---
->>>>>>> 3072aba2
 title: Monitor availability and responsiveness of any web site | Microsoft Docs
 description: Set up web tests in Application Insights. Get alerts if a website becomes unavailable or responds slowly.
 services: application-insights
