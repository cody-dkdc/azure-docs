<properties
	pageTitle="Diagnose performance issues on a running IIS website | Microsoft Azure"
	description="Monitor a website's performance without re-deploying it. Use standalone or with Application Insights SDK to get dependency telemetry."
	services="application-insights"
    documentationCenter=".net"
	authors="alancameronwills"
	manager="douge"/>

<tags
	ms.service="application-insights"
	ms.workload="tbd"
	ms.tgt_pltfrm="ibiza"
	ms.devlang="na"
	ms.topic="get-started-article"
<<<<<<< HEAD
	ms.date="09/10/2015"
=======
	ms.date="11/25/2015"
>>>>>>> 08be3281
	ms.author="awills"/>


# Install Application Insights Status Monitor to monitor website performance

*Application Insights is in preview.*

The Status Monitor of Visual Studio Application Insights lets you diagnose exceptions and performance issues in ASP.NET applications. 

![sample charts](./media/app-insights-monitor-performance-live-website-now/10-intro.png)

> [AZURE.TIP] There are separate articles about  instrumenting [live J2EE web apps](app-insights-java-live.md) and [Azure Cloud Services](app-insights-cloudservices.md).


You have a choice of three ways to apply Application Insights to your IIS web applications:

* **Build time:** [Add the Application Insights SDK][greenbrown] to your web app code. This gives you:
 * A range of standard diagnostic and usage telemetry.
 * The [Application Insights API][api] lets you write your own telemetry to track detailed usage or diagnose problems.
* **Run time:** Use Status Monitor to instrument your web app on the server.
 * Monitor web apps that are already running: no need to rebuild or republish them.
 * A range of standard diagnostic and usage telemetry.
 * Dependency diagnostics&#151;locate faults or poor performance where your app uses other components such as databases, REST APIs, or other services.
 * Troubleshoot any issues with telemetry.
* **Both:** Compile the SDK into your web app code, and run Status Monitor on your web server.  The best of both worlds:
 * Standard diagnostic and usage telemetry.
 * Dependency diagnostics.
 * The API lets you write custom telemetry.
 * Troubleshoot any issues with the SDK and telemetry.


## Install Application Insights Status Monitor

You need a [Microsoft Azure](http://azure.com) subscription.

### If your app runs on your IIS server

1. On your IIS web server, login with administrator credentials.
2. Download and run the [Status Monitor installer](http://go.microsoft.com/fwlink/?LinkId=506648).
4. In the installation wizard, sign in to Microsoft Azure.

    ![Sign into Azure with your Microsoft account credentials](./media/app-insights-monitor-performance-live-website-now/appinsights-035-signin.png)

    *Connection errors? See [Troubleshooting](#troubleshooting).*

5. Pick the installed web application or website that you want to monitor, then configure the resource in which you want to see the results in the Application Insights portal.

    ![Choose an app and a resource.](./media/app-insights-monitor-performance-live-website-now/appinsights-036-configAIC.png)

    Normally, you choose to configure a new resource and [resource group][roles].

    Otherwise, use an existing resource if you already set up [web tests][availability] for your site, or [web client monitoring][client].

6. Restart IIS.

    ![Choose Restart at the top of the dialog.](./media/app-insights-monitor-performance-live-website-now/appinsights-036-restart.png)

    Your web service will be interrupted for a short while.

6. Notice that ApplicationInsights.config has been inserted into the web apps that you want to monitor.

    ![Find the .config file alongside the code files of the web app.](./media/app-insights-monitor-performance-live-website-now/appinsights-034-aiconfig.png)

   There are also some changes to web.config.

#### Want to (re)configure later?

After you complete the wizard, you can re-configure the agent whenever you want. You can also use this if you installed the agent but there was some trouble with the initial setup.

![Click the Application Insights icon on the task bar](./media/app-insights-monitor-performance-live-website-now/appinsights-033-aicRunning.png)


### If your app runs as an Azure Web App

In the control panel of your Azure Web App, add the Application Insights extension.

![In your web app, Settings, Extensions, Add, Application Insights](./media/app-insights-monitor-performance-live-website-now/05-extend.png)


### If it's an Azure cloud services project

[Add scripts to web and worker roles](app-insights-cloudservices.md).


## View performance telemetry

Sign into [the Azure portal](http://portal.azure.com), browse Application Insights and open the resource that you created.

![Choose Browse, Application Insights, then select your app](./media/app-insights-monitor-performance-live-website-now/appinsights-08openApp.png)

Open the Performance blade to see request, response time, dependency and other data.

![Performance](./media/app-insights-monitor-performance-live-website-now/21-perf.png)

Click to adjust the details of what it displays, or add a new chart.


![](./media/app-insights-monitor-performance-live-website-now/appinsights-038-dependencies.png)

## Dependencies

The Dependency Duration chart shows the time taken by calls from your app to external components such as databases, REST APIs, or Azure blob storage.

To segment the chart by calls to different dependencies, select the chart, turn on Grouping, and then choose Dependency, Dependency Type or Dependency Performance.

You can also filter the chart to look at a specific dependency, type, or performance bucket. Click Filters.

## Performance counters

(Not for Azure web apps.) Click Servers on the overview blade to see charts of server performance counters such as CPU occupancy and memory usage.

Add a new chart, or click any chart to change what it shows. 

You can also [change the set of performance counters that are reported by the SDK](app-insights-configuration-with-applicationinsights-config.md#nuget-package-3). 

## Exceptions

![Click through the server exceptions chart](./media/app-insights-monitor-performance-live-website-now/appinsights-039-1exceptions.png)

You can drill down to specific exceptions (from the last seven days) and get stack traces and context data.

## Sampling

If your application sends a lot of data and you are using the Application Insights SDK for ASP.NET version 2.0.0-beta3 or later, the adaptive sampling feature may operate and send only a percentage of your telemetry. [Learn more about sampling.](app-insights-sampling.md)


## Troubleshooting

### Connection errors

You need to open some outgoing ports in your server's firewall to allow Status Monitor to work:

+ Telemetry - these are needed all the time:
 +	`dc.services.visualstudio.com:80`
 +	`f5.services.visualstudio.com:80`
 +	`dc.services.visualstudio.com:443`
 +	`f5.services.visualstudio.com:443`
 +	`dc.services.vsallin.net:443`
+ Configuration - needed only when making changes:
 -	`management.core.windows.net:443`
 -	`management.azure.com:443`
 -	`login.windows.net:443`
 -	`login.microsoftonline.com:443`
 -	`secure.aadcdn.microsoftonline-p.com:443`
 -	`auth.gfx.ms:443`
 -	`login.live.com:443`
+ Installation:
 +	`packages.nuget.org:443`
 +	`appinsightsstatusmonitor.blob.core.windows.net:80`

This list may change from time to time.

## Troubleshooting

### Connection errors

You need to open some outgoing ports in your server's firewall to allow Status Monitor to work:

+ Telemetry - these are needed all the time:
 +	`dc.services.visualstudio.com:80`
 +	`f5.services.visualstudio.com:80`
 +	`dc.services.visualstudio.com:443`
 +	`f5.services.visualstudio.com:443`
 +	`dc.services.vsallin.net:443`
+ Configuration - needed only when making changes:
 -	`management.core.windows.net:443`
 -	`management.azure.com:443`
 -	`login.windows.net:443`
 -	`login.microsoftonline.com:443`
 -	`secure.aadcdn.microsoftonline-p.com:443`
 -	`auth.gfx.ms:443`
 -	`login.live.com:443`
+ Installation:
 +	`packages.nuget.org:443`
 +	`appinsightsstatusmonitor.blob.core.windows.net:80`

This list may change from time to time.

### No telemetry?

  * Use your site, to generate some data.
  * Wait a few minutes to let the data arrive, then click **Refresh**.
  * Open Diagnostic Search (the Search tile) to see individual events. Events are often visible in Diagnostic Search before aggregate data appears in the charts.
  * Open Status Monitor and select your application on left pane. Check if there are any diagnostics messages for this application in the "Configuration notifications" section:

  ![](./media/app-insights-monitor-performance-live-website-now/appinsights-status-monitor-diagnostics-message.png)

  * Make sure your server firewall allows outgoing traffic on the ports listed above.
  * On the server, if you see a message about "insufficient permissions", try the following:
    * In IIS Manager, select your application pool, open **Advanced Settings**, and under **Process Model** note the identity.
    * In Computer management control panel, add this identity to the Performance Monitor Users group.
  * If you have MMA/SCOM installed on your server, some versions can conflict. Uninstall both SCOM and Status Monitor, and re-install the latest versions.
  * See [Troubleshooting][qna].

## System Requirements

OS support for Application Insights Status Monitor on Server:

- Windows Server 2008
- Windows Server 2008 R2
- Windows Server 2012
- Windows server 2012 R2

with latest SP and .NET Framework 4.0 and 4.5

On the client side Windows 7, 8 and 8.1, again with .NET Framework 4.0 and 4.5

IIS support is: IIS 7, 7.5, 8, 8.5
(IIS is required)

## <a name="next"></a>Next steps

* [Create web tests][availability] to make sure your site stays live.
* [Search events and logs][diagnostic] to help diagnose problems.
* [Add web client telemetry][usage] to see exceptions from web page code and to let you insert trace calls.
* [Add Application Insights SDK to your web service code][greenbrown] so that you can insert trace and log calls in the server code.

## Video

#### Performance monitoring

[AZURE.VIDEO app-insights-performance-monitoring]

<!--Link references-->

[api]: app-insights-api-custom-events-metrics.md
[availability]: app-insights-monitor-web-app-availability.md
[client]: app-insights-javascript.md
[diagnostic]: app-insights-diagnostic-search.md
[greenbrown]: app-insights-asp-net.md
[qna]: app-insights-troubleshoot-faq.md
[roles]: app-insights-resources-roles-access-control.md
[usage]: app-insights-web-track-usage.md
<|MERGE_RESOLUTION|>--- conflicted
+++ resolved
@@ -1,252 +1,222 @@
-<properties
-	pageTitle="Diagnose performance issues on a running IIS website | Microsoft Azure"
-	description="Monitor a website's performance without re-deploying it. Use standalone or with Application Insights SDK to get dependency telemetry."
-	services="application-insights"
-    documentationCenter=".net"
-	authors="alancameronwills"
-	manager="douge"/>
-
-<tags
-	ms.service="application-insights"
-	ms.workload="tbd"
-	ms.tgt_pltfrm="ibiza"
-	ms.devlang="na"
-	ms.topic="get-started-article"
-<<<<<<< HEAD
-	ms.date="09/10/2015"
-=======
-	ms.date="11/25/2015"
->>>>>>> 08be3281
-	ms.author="awills"/>
-
-
-# Install Application Insights Status Monitor to monitor website performance
-
-*Application Insights is in preview.*
-
-The Status Monitor of Visual Studio Application Insights lets you diagnose exceptions and performance issues in ASP.NET applications. 
-
-![sample charts](./media/app-insights-monitor-performance-live-website-now/10-intro.png)
-
-> [AZURE.TIP] There are separate articles about  instrumenting [live J2EE web apps](app-insights-java-live.md) and [Azure Cloud Services](app-insights-cloudservices.md).
-
-
-You have a choice of three ways to apply Application Insights to your IIS web applications:
-
-* **Build time:** [Add the Application Insights SDK][greenbrown] to your web app code. This gives you:
- * A range of standard diagnostic and usage telemetry.
- * The [Application Insights API][api] lets you write your own telemetry to track detailed usage or diagnose problems.
-* **Run time:** Use Status Monitor to instrument your web app on the server.
- * Monitor web apps that are already running: no need to rebuild or republish them.
- * A range of standard diagnostic and usage telemetry.
- * Dependency diagnostics&#151;locate faults or poor performance where your app uses other components such as databases, REST APIs, or other services.
- * Troubleshoot any issues with telemetry.
-* **Both:** Compile the SDK into your web app code, and run Status Monitor on your web server.  The best of both worlds:
- * Standard diagnostic and usage telemetry.
- * Dependency diagnostics.
- * The API lets you write custom telemetry.
- * Troubleshoot any issues with the SDK and telemetry.
-
-
-## Install Application Insights Status Monitor
-
-You need a [Microsoft Azure](http://azure.com) subscription.
-
-### If your app runs on your IIS server
-
-1. On your IIS web server, login with administrator credentials.
-2. Download and run the [Status Monitor installer](http://go.microsoft.com/fwlink/?LinkId=506648).
-4. In the installation wizard, sign in to Microsoft Azure.
-
-    ![Sign into Azure with your Microsoft account credentials](./media/app-insights-monitor-performance-live-website-now/appinsights-035-signin.png)
-
-    *Connection errors? See [Troubleshooting](#troubleshooting).*
-
-5. Pick the installed web application or website that you want to monitor, then configure the resource in which you want to see the results in the Application Insights portal.
-
-    ![Choose an app and a resource.](./media/app-insights-monitor-performance-live-website-now/appinsights-036-configAIC.png)
-
-    Normally, you choose to configure a new resource and [resource group][roles].
-
-    Otherwise, use an existing resource if you already set up [web tests][availability] for your site, or [web client monitoring][client].
-
-6. Restart IIS.
-
-    ![Choose Restart at the top of the dialog.](./media/app-insights-monitor-performance-live-website-now/appinsights-036-restart.png)
-
-    Your web service will be interrupted for a short while.
-
-6. Notice that ApplicationInsights.config has been inserted into the web apps that you want to monitor.
-
-    ![Find the .config file alongside the code files of the web app.](./media/app-insights-monitor-performance-live-website-now/appinsights-034-aiconfig.png)
-
-   There are also some changes to web.config.
-
-#### Want to (re)configure later?
-
-After you complete the wizard, you can re-configure the agent whenever you want. You can also use this if you installed the agent but there was some trouble with the initial setup.
-
-![Click the Application Insights icon on the task bar](./media/app-insights-monitor-performance-live-website-now/appinsights-033-aicRunning.png)
-
-
-### If your app runs as an Azure Web App
-
-In the control panel of your Azure Web App, add the Application Insights extension.
-
-![In your web app, Settings, Extensions, Add, Application Insights](./media/app-insights-monitor-performance-live-website-now/05-extend.png)
-
-
-### If it's an Azure cloud services project
-
-[Add scripts to web and worker roles](app-insights-cloudservices.md).
-
-
-## View performance telemetry
-
-Sign into [the Azure portal](http://portal.azure.com), browse Application Insights and open the resource that you created.
-
-![Choose Browse, Application Insights, then select your app](./media/app-insights-monitor-performance-live-website-now/appinsights-08openApp.png)
-
-Open the Performance blade to see request, response time, dependency and other data.
-
-![Performance](./media/app-insights-monitor-performance-live-website-now/21-perf.png)
-
-Click to adjust the details of what it displays, or add a new chart.
-
-
-![](./media/app-insights-monitor-performance-live-website-now/appinsights-038-dependencies.png)
-
-## Dependencies
-
-The Dependency Duration chart shows the time taken by calls from your app to external components such as databases, REST APIs, or Azure blob storage.
-
-To segment the chart by calls to different dependencies, select the chart, turn on Grouping, and then choose Dependency, Dependency Type or Dependency Performance.
-
-You can also filter the chart to look at a specific dependency, type, or performance bucket. Click Filters.
-
-## Performance counters
-
-(Not for Azure web apps.) Click Servers on the overview blade to see charts of server performance counters such as CPU occupancy and memory usage.
-
-Add a new chart, or click any chart to change what it shows. 
-
-You can also [change the set of performance counters that are reported by the SDK](app-insights-configuration-with-applicationinsights-config.md#nuget-package-3). 
-
-## Exceptions
-
-![Click through the server exceptions chart](./media/app-insights-monitor-performance-live-website-now/appinsights-039-1exceptions.png)
-
-You can drill down to specific exceptions (from the last seven days) and get stack traces and context data.
-
-## Sampling
-
-If your application sends a lot of data and you are using the Application Insights SDK for ASP.NET version 2.0.0-beta3 or later, the adaptive sampling feature may operate and send only a percentage of your telemetry. [Learn more about sampling.](app-insights-sampling.md)
-
-
-## Troubleshooting
-
-### Connection errors
-
-You need to open some outgoing ports in your server's firewall to allow Status Monitor to work:
-
-+ Telemetry - these are needed all the time:
- +	`dc.services.visualstudio.com:80`
- +	`f5.services.visualstudio.com:80`
- +	`dc.services.visualstudio.com:443`
- +	`f5.services.visualstudio.com:443`
- +	`dc.services.vsallin.net:443`
-+ Configuration - needed only when making changes:
- -	`management.core.windows.net:443`
- -	`management.azure.com:443`
- -	`login.windows.net:443`
- -	`login.microsoftonline.com:443`
- -	`secure.aadcdn.microsoftonline-p.com:443`
- -	`auth.gfx.ms:443`
- -	`login.live.com:443`
-+ Installation:
- +	`packages.nuget.org:443`
- +	`appinsightsstatusmonitor.blob.core.windows.net:80`
-
-This list may change from time to time.
-
-## Troubleshooting
-
-### Connection errors
-
-You need to open some outgoing ports in your server's firewall to allow Status Monitor to work:
-
-+ Telemetry - these are needed all the time:
- +	`dc.services.visualstudio.com:80`
- +	`f5.services.visualstudio.com:80`
- +	`dc.services.visualstudio.com:443`
- +	`f5.services.visualstudio.com:443`
- +	`dc.services.vsallin.net:443`
-+ Configuration - needed only when making changes:
- -	`management.core.windows.net:443`
- -	`management.azure.com:443`
- -	`login.windows.net:443`
- -	`login.microsoftonline.com:443`
- -	`secure.aadcdn.microsoftonline-p.com:443`
- -	`auth.gfx.ms:443`
- -	`login.live.com:443`
-+ Installation:
- +	`packages.nuget.org:443`
- +	`appinsightsstatusmonitor.blob.core.windows.net:80`
-
-This list may change from time to time.
-
-### No telemetry?
-
-  * Use your site, to generate some data.
-  * Wait a few minutes to let the data arrive, then click **Refresh**.
-  * Open Diagnostic Search (the Search tile) to see individual events. Events are often visible in Diagnostic Search before aggregate data appears in the charts.
-  * Open Status Monitor and select your application on left pane. Check if there are any diagnostics messages for this application in the "Configuration notifications" section:
-
-  ![](./media/app-insights-monitor-performance-live-website-now/appinsights-status-monitor-diagnostics-message.png)
-
-  * Make sure your server firewall allows outgoing traffic on the ports listed above.
-  * On the server, if you see a message about "insufficient permissions", try the following:
-    * In IIS Manager, select your application pool, open **Advanced Settings**, and under **Process Model** note the identity.
-    * In Computer management control panel, add this identity to the Performance Monitor Users group.
-  * If you have MMA/SCOM installed on your server, some versions can conflict. Uninstall both SCOM and Status Monitor, and re-install the latest versions.
-  * See [Troubleshooting][qna].
-
-## System Requirements
-
-OS support for Application Insights Status Monitor on Server:
-
-- Windows Server 2008
-- Windows Server 2008 R2
-- Windows Server 2012
-- Windows server 2012 R2
-
-with latest SP and .NET Framework 4.0 and 4.5
-
-On the client side Windows 7, 8 and 8.1, again with .NET Framework 4.0 and 4.5
-
-IIS support is: IIS 7, 7.5, 8, 8.5
-(IIS is required)
-
-## <a name="next"></a>Next steps
-
-* [Create web tests][availability] to make sure your site stays live.
-* [Search events and logs][diagnostic] to help diagnose problems.
-* [Add web client telemetry][usage] to see exceptions from web page code and to let you insert trace calls.
-* [Add Application Insights SDK to your web service code][greenbrown] so that you can insert trace and log calls in the server code.
-
-## Video
-
-#### Performance monitoring
-
-[AZURE.VIDEO app-insights-performance-monitoring]
-
-<!--Link references-->
-
-[api]: app-insights-api-custom-events-metrics.md
-[availability]: app-insights-monitor-web-app-availability.md
-[client]: app-insights-javascript.md
-[diagnostic]: app-insights-diagnostic-search.md
-[greenbrown]: app-insights-asp-net.md
-[qna]: app-insights-troubleshoot-faq.md
-[roles]: app-insights-resources-roles-access-control.md
-[usage]: app-insights-web-track-usage.md
+<properties
+	pageTitle="Diagnose performance issues on a running IIS website | Microsoft Azure"
+	description="Monitor a website's performance without re-deploying it. Use standalone or with Application Insights SDK to get dependency telemetry."
+	services="application-insights"
+    documentationCenter=".net"
+	authors="alancameronwills"
+	manager="douge"/>
+
+<tags
+	ms.service="application-insights"
+	ms.workload="tbd"
+	ms.tgt_pltfrm="ibiza"
+	ms.devlang="na"
+	ms.topic="get-started-article"
+	ms.date="11/25/2015"
+	ms.author="awills"/>
+
+
+# Install Application Insights Status Monitor to monitor website performance
+
+*Application Insights is in preview.*
+
+The Status Monitor of Visual Studio Application Insights lets you diagnose exceptions and performance issues in ASP.NET applications. 
+
+![sample charts](./media/app-insights-monitor-performance-live-website-now/10-intro.png)
+
+> [AZURE.TIP] There are separate articles about  instrumenting [live J2EE web apps](app-insights-java-live.md) and [Azure Cloud Services](app-insights-cloudservices.md).
+
+
+You have a choice of three ways to apply Application Insights to your IIS web applications:
+
+* **Build time:** [Add the Application Insights SDK][greenbrown] to your web app code. This gives you:
+ * A range of standard diagnostic and usage telemetry.
+ * The [Application Insights API][api] lets you write your own telemetry to track detailed usage or diagnose problems.
+* **Run time:** Use Status Monitor to instrument your web app on the server.
+ * Monitor web apps that are already running: no need to rebuild or republish them.
+ * A range of standard diagnostic and usage telemetry.
+ * Dependency diagnostics&#151;locate faults or poor performance where your app uses other components such as databases, REST APIs, or other services.
+ * Troubleshoot any issues with telemetry.
+* **Both:** Compile the SDK into your web app code, and run Status Monitor on your web server.  The best of both worlds:
+ * Standard diagnostic and usage telemetry.
+ * Dependency diagnostics.
+ * The API lets you write custom telemetry.
+ * Troubleshoot any issues with the SDK and telemetry.
+
+
+## Install Application Insights Status Monitor
+
+You need a [Microsoft Azure](http://azure.com) subscription.
+
+### If your app runs on your IIS server
+
+1. On your IIS web server, login with administrator credentials.
+2. Download and run the [Status Monitor installer](http://go.microsoft.com/fwlink/?LinkId=506648).
+4. In the installation wizard, sign in to Microsoft Azure.
+
+    ![Sign into Azure with your Microsoft account credentials](./media/app-insights-monitor-performance-live-website-now/appinsights-035-signin.png)
+
+    *Connection errors? See [Troubleshooting](#troubleshooting).*
+
+5. Pick the installed web application or website that you want to monitor, then configure the resource in which you want to see the results in the Application Insights portal.
+
+    ![Choose an app and a resource.](./media/app-insights-monitor-performance-live-website-now/appinsights-036-configAIC.png)
+
+    Normally, you choose to configure a new resource and [resource group][roles].
+
+    Otherwise, use an existing resource if you already set up [web tests][availability] for your site, or [web client monitoring][client].
+
+6. Restart IIS.
+
+    ![Choose Restart at the top of the dialog.](./media/app-insights-monitor-performance-live-website-now/appinsights-036-restart.png)
+
+    Your web service will be interrupted for a short while.
+
+6. Notice that ApplicationInsights.config has been inserted into the web apps that you want to monitor.
+
+    ![Find the .config file alongside the code files of the web app.](./media/app-insights-monitor-performance-live-website-now/appinsights-034-aiconfig.png)
+
+   There are also some changes to web.config.
+
+#### Want to (re)configure later?
+
+After you complete the wizard, you can re-configure the agent whenever you want. You can also use this if you installed the agent but there was some trouble with the initial setup.
+
+![Click the Application Insights icon on the task bar](./media/app-insights-monitor-performance-live-website-now/appinsights-033-aicRunning.png)
+
+
+### If your app runs as an Azure Web App
+
+In the control panel of your Azure Web App, add the Application Insights extension.
+
+![In your web app, Settings, Extensions, Add, Application Insights](./media/app-insights-monitor-performance-live-website-now/05-extend.png)
+
+
+### If it's an Azure cloud services project
+
+[Add scripts to web and worker roles](app-insights-cloudservices.md).
+
+
+## View performance telemetry
+
+Sign into [the Azure portal](http://portal.azure.com), browse Application Insights and open the resource that you created.
+
+![Choose Browse, Application Insights, then select your app](./media/app-insights-monitor-performance-live-website-now/appinsights-08openApp.png)
+
+Open the Performance blade to see request, response time, dependency and other data.
+
+![Performance](./media/app-insights-monitor-performance-live-website-now/21-perf.png)
+
+Click to adjust the details of what it displays, or add a new chart.
+
+
+![](./media/app-insights-monitor-performance-live-website-now/appinsights-038-dependencies.png)
+
+## Dependencies
+
+The Dependency Duration chart shows the time taken by calls from your app to external components such as databases, REST APIs, or Azure blob storage.
+
+To segment the chart by calls to different dependencies, select the chart, turn on Grouping, and then choose Dependency, Dependency Type or Dependency Performance.
+
+You can also filter the chart to look at a specific dependency, type, or performance bucket. Click Filters.
+
+## Performance counters
+
+(Not for Azure web apps.) Click Servers on the overview blade to see charts of server performance counters such as CPU occupancy and memory usage.
+
+Add a new chart, or click any chart to change what it shows. 
+
+You can also [change the set of performance counters that are reported by the SDK](app-insights-configuration-with-applicationinsights-config.md#nuget-package-3). 
+
+## Exceptions
+
+![Click through the server exceptions chart](./media/app-insights-monitor-performance-live-website-now/appinsights-039-1exceptions.png)
+
+You can drill down to specific exceptions (from the last seven days) and get stack traces and context data.
+
+## Sampling
+
+If your application sends a lot of data and you are using the Application Insights SDK for ASP.NET version 2.0.0-beta3 or later, the adaptive sampling feature may operate and send only a percentage of your telemetry. [Learn more about sampling.](app-insights-sampling.md)
+
+
+## Troubleshooting
+
+### Connection errors
+
+You need to open some outgoing ports in your server's firewall to allow Status Monitor to work:
+
++ Telemetry - these are needed all the time:
+ +	`dc.services.visualstudio.com:80`
+ +	`f5.services.visualstudio.com:80`
+ +	`dc.services.visualstudio.com:443`
+ +	`f5.services.visualstudio.com:443`
+ +	`dc.services.vsallin.net:443`
++ Configuration - needed only when making changes:
+ -	`management.core.windows.net:443`
+ -	`management.azure.com:443`
+ -	`login.windows.net:443`
+ -	`login.microsoftonline.com:443`
+ -	`secure.aadcdn.microsoftonline-p.com:443`
+ -	`auth.gfx.ms:443`
+ -	`login.live.com:443`
++ Installation:
+ +	`packages.nuget.org:443`
+ +	`appinsightsstatusmonitor.blob.core.windows.net:80`
+
+This list may change from time to time.
+
+### No telemetry?
+
+  * Use your site, to generate some data.
+  * Wait a few minutes to let the data arrive, then click **Refresh**.
+  * Open Diagnostic Search (the Search tile) to see individual events. Events are often visible in Diagnostic Search before aggregate data appears in the charts.
+  * Open Status Monitor and select your application on left pane. Check if there are any diagnostics messages for this application in the "Configuration notifications" section:
+
+  ![](./media/app-insights-monitor-performance-live-website-now/appinsights-status-monitor-diagnostics-message.png)
+
+  * Make sure your server firewall allows outgoing traffic on the ports listed above.
+  * On the server, if you see a message about "insufficient permissions", try the following:
+    * In IIS Manager, select your application pool, open **Advanced Settings**, and under **Process Model** note the identity.
+    * In Computer management control panel, add this identity to the Performance Monitor Users group.
+  * If you have MMA/SCOM installed on your server, some versions can conflict. Uninstall both SCOM and Status Monitor, and re-install the latest versions.
+  * See [Troubleshooting][qna].
+
+## System Requirements
+
+OS support for Application Insights Status Monitor on Server:
+
+- Windows Server 2008
+- Windows Server 2008 R2
+- Windows Server 2012
+- Windows server 2012 R2
+
+with latest SP and .NET Framework 4.0 and 4.5
+
+On the client side Windows 7, 8 and 8.1, again with .NET Framework 4.0 and 4.5
+
+IIS support is: IIS 7, 7.5, 8, 8.5
+(IIS is required)
+
+## <a name="next"></a>Next steps
+
+* [Create web tests][availability] to make sure your site stays live.
+* [Search events and logs][diagnostic] to help diagnose problems.
+* [Add web client telemetry][usage] to see exceptions from web page code and to let you insert trace calls.
+* [Add Application Insights SDK to your web service code][greenbrown] so that you can insert trace and log calls in the server code.
+
+## Video
+
+#### Performance monitoring
+
+[AZURE.VIDEO app-insights-performance-monitoring]
+
+<!--Link references-->
+
+[api]: app-insights-api-custom-events-metrics.md
+[availability]: app-insights-monitor-web-app-availability.md
+[client]: app-insights-javascript.md
+[diagnostic]: app-insights-diagnostic-search.md
+[greenbrown]: app-insights-asp-net.md
+[qna]: app-insights-troubleshoot-faq.md
+[roles]: app-insights-resources-roles-access-control.md
+[usage]: app-insights-web-track-usage.md