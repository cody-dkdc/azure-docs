--- conflicted
+++ resolved
@@ -144,15 +144,7 @@
 
 ## 6. Add client-side monitoring
 
-<<<<<<< HEAD
-You've installed the SDK that sends telemetry data from the server (back end) of your application. Now you can add client-side monitoring. This provides you with data on users, sessions, page views, and any exceptions or crashes that occur in the client.
-=======
-<<<<<<< HEAD
-You've installed the SDK that sends telemetry data from the server (back end) of your application. Now you can add client-side monitoring. This provides you with data on users, sessions, page views, and any exceptions or crashes that occur in the client.
-=======
 You've installed the SDK that sends telemetry data from the server (back end) of your application. Now you can add client-side monitoring. This provides you with data on users, sessions, page views, and any exceptions or crashes that occur in the client. 
->>>>>>> c5b0469826afcd3a44bf6b957d1e558f18d15421
->>>>>>> 0b6659a3
 
 You'll also be able to write your own code to track how your users work with your app, right down to the detailed level of clicks and keystrokes.
 
