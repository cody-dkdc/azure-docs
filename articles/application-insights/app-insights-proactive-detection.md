--- conflicted
+++ resolved
@@ -1,155 +1,143 @@
-<properties 
-	pageTitle="Application Insights: Proactive detection" 
-	description="Application Insights performs deep analysis of your app telemetry and warns you of potential problems." 
-	services="application-insights" 
-    documentationCenter="windows"
-	authors="antonfrMSFT" 
-	manager="douge"/>
-
-<tags 
-	ms.service="application-insights" 
-	ms.workload="tbd" 
-	ms.tgt_pltfrm="ibiza" 
-	ms.devlang="na" 
-	ms.topic="article" 
-<<<<<<< HEAD
-	ms.date="01/08/2016" 
-=======
-	ms.date="01/15/2016" 
->>>>>>> 28d782e5
-	ms.author="awills"/>
-
-#  Application Insights: Proactive Detection
-
-*Application Insights is in preview.*
-
-
-Application Insights performs deep analysis of your app telemetry, and can warn you about potential performance problems. You're probably reading this because you received one of our proactive alerts by email.
-
-
-## What is Proactive Detection?
-
-Proactive Detection discovers performance anomalies in your app by analyzing the telemetry it sends to Application Insights. 
-
-In particular, it finds performance issues that only affect some of your users, or only affect your users in some cases.
-
-For example, it can notify you if your app pages load much more slowly on one type of browser than others, or if requests are served more slowly from a particular server. It can also discover problems associated with combinations of properties, such as slow page loads in one geographical area at particular times of day.
-
-Anomalies like these are very hard to detect just by inspecting the data, but are more common than you might think. Often they only surface when your customers complain. By that time, it’s too late: the affected users are already switching to your competitors!
-
-Currently, our algorithms look at page load times, request response times at the server, and dependency response times.  
-
-You don't have to set any thresholds or configure rules. Machine learning and data mining algorithms are used to detect abnormal patterns. 
-
-<<<<<<< HEAD
-Proactive Detection is in preview and isn't available for all Application Insights users yet. If you would like to try it out, please contact AppInsightsML@microsoft.com and we will work with you to set it up.
-=======
-We’re very eager to have your feedback. Please let us know how it helps you, how we can improve Proactive detection and what additional capabilities you want us to add. You can provide feedback trough Send a smile/frown in the portal or email us to AppInsightsML@microsoft.com. 
->>>>>>> 28d782e5
-
-## About the proactive alert
-
-* *Why have I received this email?*
- * Proactive detection analyzed the telemetry your application sent to Application Insights and detected a performance issue in your application. 
-* *Does the notification mean I definitely have a problem?*
- * No. It's simply a suggestion about something you might want to look at more closely. 
-* *What should I do?*
- * [Look at the data presented](#responding-to-an-alert). Use Metrics Explorer to review the performance over time and drill in to additional metrics. Use Search to filter out specific events that will help you identify the root cause. 
-* *So, you guys look at my data?*
- * No. The service is entirely automatic. Only you get the notifications. Your data is [private](app-insights-data-retention-privacy.md).
-
-
-## The detection process
-
-* *What kinds of anomalies are detected?*
- * Patterns that you would find it time-consuming to check for yourself. For example, poor performance in a specific combination of location, time of day and platform.
-* *Do you analyze all the data collected by Application Insights?*
- * Not at present. Currently, we analyze request response time, dependency response time and page load time. Analysis of additional metrics is coming soon. 
-* *Can I create my own anomaly detection rules?*
- * Not yet. But you can:
- * [Set up alerts](app-insights-alerts.md) that tell you when a metric crosses a threshold.)
- * [Export telemetry](app-insights-export-telemetry.md) to a [database](app-insights-code-sample-export-sql-stream-analytics.md) or [to PowerBI](app-insights-export-power-bi.md) or [other](app-insights-code-sample-export-telemetry-sql-database.md) tools, where you can analyze it yourself.
-* *How often is the analysis performed?*
- * We run the analysis daily on the telemetry from the previous day.
-* *So does this replace [metric alerts](app-insights-alerts.md)?
- * No.  We don't commit to detect every behaviour that you might consider abnormal.
-
-## How to investigate issues raised by Proactive Detection
-
-Open the anomaly report either from the email or from the anomalies list.
-
-![](./media/app-insights-proactive-detection/03.png)
-
-
-* **When** shows the time the issue was detected.
-* **What** describes
- * The problem that was detected;
- * The characteristics of the set of events that we found displayed the problem behavior.
-* The table compares the poorly-performing set with the average behavior of all other events.
-
-Click the links to open Metric Explorer and Search on relevant reports, filtered on the time and properties of the slow performing set.
-
-Modify the time range and filters to explore the telemetry.
-
-## How can I improve performance?
-
-Slow and failed responses are one of the biggest frustrations for web site users, as you will know from your own experience. So it's important to address the issues.
-
-### Triage
-
-First, does it matter? If a page is always slow to load, but only 1% of your site's users ever have to look at it, maybe you have more important things to think about. On the other hand, if only 1% of users open it, but it throws exceptions every time, that might be worth investigating.
-
-Use the impact statement in the email as a general guide, but be aware that it isn't the whole story. Gather other evidence to confirm.
-
-Consider the parameters of the issue. If it's geography-dependent, set up [availability tests](app-insights-monitor-web-app-availability.md) including that region: there might simply be network issues in that area. 
-
-### Diagnose slow page loads 
-
-Where is the problem? Is the server slow to respond, is the page very long, or does the browser have to do a lot of work to display it?
-
-Open the Browsers metric blade. The [segmented display of browser page load time](app-insights-javascript.md#explore-your-data) shows where the time is going. 
-
-* If **Send Request Time** is high, either the server is responding slowly, or the request is a post with a lot of data. Look at the [performance metrics](app-insights-web-monitor-performance.md#metrics) to investigate response times. 
-* Set up [dependency tracking](app-insights-dependencies.md) to see whether the slowness is due to external services or your database.
-* If **Receiving Response** is predominant, your page and its dependent parts - JavaScript, CSS, images and so on (but not asynchronously loaded data) are long. Set up an [availability test](app-insights-monitor-web-app-availability.md), and be sure to set the option to load dependent parts. When you get some results, open the detail of a result and expand it to see the load times of different files.
-* High **Client Processing time** suggests scripts are running slowly. If the reason isn't obvious, consider adding some timing code and send the times in trackMetric calls.
-
-### Improve slow pages
-
-There's a web full of advice on improving your server responses and page load times, so we won't try to repeat it all here. Here are a few tips that you probably already know about, just to get you thinking:
-
-* Slow loading because of big files: Load the scripts and other parts asynchronously. Use script bundling. Break the main page into widgets that load their data separately. Don't send plain old HTML for long tables: use a script to request the data as JSON or other compact format, then fill the table in place. There are great frameworks to help with all this. (They also entail big scripts, of course.)
-* Slow server dependencies: Consider the geographical locations of your components. For example, if you're using Azure, make sure the web server and the database are in the same region. Do queries retrieve more information than they need? Would caching or batching help?
-* Capacity issues: Look at the server metrics of response times and request counts. If response times peak disproportionately with peaks in request counts, it's likely that your servers are stretched. 
-
-
-## Notification emails
-
-* *Do I have to subscribe to this service in order to receive notifications?*
- * No. Our bot periodically surveys the data from all Application Insights users, and sends notifications if it detects problems.
-* *Can I unsubscribe or get the notifications sent to my colleagues instead?*
- * Click the unsubscribe link in the alert or email. 
- 
-    Currently they're sent to those who have [write access to the Application Insights resource](app-insights-resources-roles-access-control.md).
-
-<<<<<<< HEAD
-    You can also edit the recipients list in the Proactive Detection blade.
-=======
-    You can also edit the recipients list Settings in the Proactive Detection blade.
->>>>>>> 28d782e5
-* *I don't want to be flooded with these messages.*
- * They are limited to one per day with the most relevant issue that we haven't reported about yet. You won't get repeats of any message.
-* *If I don't do anything, will I get a reminder?*
- * No, you get a message about each issue only once. 
-* *I lost the email. Where can I find the notifications in the portal?*
- * In the Application Insights overview of your app, click the **Proactive Detection** tile. There you'll be able to find all notifications up to 7 days back.
-
-
-## Related articles
-
-* [Detect, Triage, Diagnose](app-insights-detect-triage-diagnose.md)
-* [Set metric alerts](app-insights-alerts.md)
-* [Metric explorer](app-insights-metrics-explorer.md)
-* [Search explorer](app-insights-diagnostic-search.md)
- 
-
+<properties 
+	pageTitle="Application Insights: Proactive detection" 
+	description="Application Insights performs deep analysis of your app telemetry and warns you of potential problems." 
+	services="application-insights" 
+    documentationCenter="windows"
+	authors="antonfrMSFT" 
+	manager="douge"/>
+
+<tags 
+	ms.service="application-insights" 
+	ms.workload="tbd" 
+	ms.tgt_pltfrm="ibiza" 
+	ms.devlang="na" 
+	ms.topic="article" 
+	ms.date="01/15/2016" 
+	ms.author="awills"/>
+
+#  Application Insights: Proactive Detection
+
+*Application Insights is in preview.*
+
+
+Application Insights performs deep analysis of your app telemetry, and can warn you about potential performance problems. You're probably reading this because you received one of our proactive alerts by email.
+
+
+## What is Proactive Detection?
+
+Proactive Detection discovers performance anomalies in your app by analyzing the telemetry it sends to Application Insights. 
+
+In particular, it finds performance issues that only affect some of your users, or only affect your users in some cases.
+
+For example, it can notify you if your app pages load much more slowly on one type of browser than others, or if requests are served more slowly from a particular server. It can also discover problems associated with combinations of properties, such as slow page loads in one geographical area at particular times of day.
+
+Anomalies like these are very hard to detect just by inspecting the data, but are more common than you might think. Often they only surface when your customers complain. By that time, it’s too late: the affected users are already switching to your competitors!
+
+Currently, our algorithms look at page load times, request response times at the server, and dependency response times.  
+
+You don't have to set any thresholds or configure rules. Machine learning and data mining algorithms are used to detect abnormal patterns. 
+
+We’re very eager to have your feedback. Please let us know how it helps you, how we can improve Proactive detection and what additional capabilities you want us to add. You can provide feedback trough Send a smile/frown in the portal or email us to AppInsightsML@microsoft.com. 
+
+## About the proactive alert
+
+* *Why have I received this email?*
+ * Proactive detection analyzed the telemetry your application sent to Application Insights and detected a performance issue in your application. 
+* *Does the notification mean I definitely have a problem?*
+ * No. It's simply a suggestion about something you might want to look at more closely. 
+* *What should I do?*
+ * [Look at the data presented](#responding-to-an-alert). Use Metrics Explorer to review the performance over time and drill in to additional metrics. Use Search to filter out specific events that will help you identify the root cause. 
+* *So, you guys look at my data?*
+ * No. The service is entirely automatic. Only you get the notifications. Your data is [private](app-insights-data-retention-privacy.md).
+
+
+## The detection process
+
+* *What kinds of anomalies are detected?*
+ * Patterns that you would find it time-consuming to check for yourself. For example, poor performance in a specific combination of location, time of day and platform.
+* *Do you analyze all the data collected by Application Insights?*
+ * Not at present. Currently, we analyze request response time, dependency response time and page load time. Analysis of additional metrics is coming soon. 
+* *Can I create my own anomaly detection rules?*
+ * Not yet. But you can:
+ * [Set up alerts](app-insights-alerts.md) that tell you when a metric crosses a threshold.)
+ * [Export telemetry](app-insights-export-telemetry.md) to a [database](app-insights-code-sample-export-sql-stream-analytics.md) or [to PowerBI](app-insights-export-power-bi.md) or [other](app-insights-code-sample-export-telemetry-sql-database.md) tools, where you can analyze it yourself.
+* *How often is the analysis performed?*
+ * We run the analysis daily on the telemetry from the previous day.
+* *So does this replace [metric alerts](app-insights-alerts.md)?
+ * No.  We don't commit to detect every behaviour that you might consider abnormal.
+
+## How to investigate issues raised by Proactive Detection
+
+Open the anomaly report either from the email or from the anomalies list.
+
+![](./media/app-insights-proactive-detection/03.png)
+
+
+* **When** shows the time the issue was detected.
+* **What** describes
+ * The problem that was detected;
+ * The characteristics of the set of events that we found displayed the problem behavior.
+* The table compares the poorly-performing set with the average behavior of all other events.
+
+Click the links to open Metric Explorer and Search on relevant reports, filtered on the time and properties of the slow performing set.
+
+Modify the time range and filters to explore the telemetry.
+
+## How can I improve performance?
+
+Slow and failed responses are one of the biggest frustrations for web site users, as you will know from your own experience. So it's important to address the issues.
+
+### Triage
+
+First, does it matter? If a page is always slow to load, but only 1% of your site's users ever have to look at it, maybe you have more important things to think about. On the other hand, if only 1% of users open it, but it throws exceptions every time, that might be worth investigating.
+
+Use the impact statement in the email as a general guide, but be aware that it isn't the whole story. Gather other evidence to confirm.
+
+Consider the parameters of the issue. If it's geography-dependent, set up [availability tests](app-insights-monitor-web-app-availability.md) including that region: there might simply be network issues in that area. 
+
+### Diagnose slow page loads 
+
+Where is the problem? Is the server slow to respond, is the page very long, or does the browser have to do a lot of work to display it?
+
+Open the Browsers metric blade. The [segmented display of browser page load time](app-insights-javascript.md#explore-your-data) shows where the time is going. 
+
+* If **Send Request Time** is high, either the server is responding slowly, or the request is a post with a lot of data. Look at the [performance metrics](app-insights-web-monitor-performance.md#metrics) to investigate response times. 
+* Set up [dependency tracking](app-insights-dependencies.md) to see whether the slowness is due to external services or your database.
+* If **Receiving Response** is predominant, your page and its dependent parts - JavaScript, CSS, images and so on (but not asynchronously loaded data) are long. Set up an [availability test](app-insights-monitor-web-app-availability.md), and be sure to set the option to load dependent parts. When you get some results, open the detail of a result and expand it to see the load times of different files.
+* High **Client Processing time** suggests scripts are running slowly. If the reason isn't obvious, consider adding some timing code and send the times in trackMetric calls.
+
+### Improve slow pages
+
+There's a web full of advice on improving your server responses and page load times, so we won't try to repeat it all here. Here are a few tips that you probably already know about, just to get you thinking:
+
+* Slow loading because of big files: Load the scripts and other parts asynchronously. Use script bundling. Break the main page into widgets that load their data separately. Don't send plain old HTML for long tables: use a script to request the data as JSON or other compact format, then fill the table in place. There are great frameworks to help with all this. (They also entail big scripts, of course.)
+* Slow server dependencies: Consider the geographical locations of your components. For example, if you're using Azure, make sure the web server and the database are in the same region. Do queries retrieve more information than they need? Would caching or batching help?
+* Capacity issues: Look at the server metrics of response times and request counts. If response times peak disproportionately with peaks in request counts, it's likely that your servers are stretched. 
+
+
+## Notification emails
+
+* *Do I have to subscribe to this service in order to receive notifications?*
+ * No. Our bot periodically surveys the data from all Application Insights users, and sends notifications if it detects problems.
+* *Can I unsubscribe or get the notifications sent to my colleagues instead?*
+ * Click the unsubscribe link in the alert or email. 
+ 
+    Currently they're sent to those who have [write access to the Application Insights resource](app-insights-resources-roles-access-control.md).
+
+    You can also edit the recipients list Settings in the Proactive Detection blade.
+* *I don't want to be flooded with these messages.*
+ * They are limited to one per day with the most relevant issue that we haven't reported about yet. You won't get repeats of any message.
+* *If I don't do anything, will I get a reminder?*
+ * No, you get a message about each issue only once. 
+* *I lost the email. Where can I find the notifications in the portal?*
+ * In the Application Insights overview of your app, click the **Proactive Detection** tile. There you'll be able to find all notifications up to 7 days back.
+
+
+## Related articles
+
+* [Detect, Triage, Diagnose](app-insights-detect-triage-diagnose.md)
+* [Set metric alerts](app-insights-alerts.md)
+* [Metric explorer](app-insights-metrics-explorer.md)
+* [Search explorer](app-insights-diagnostic-search.md)
+ 
+