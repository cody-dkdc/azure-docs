--- conflicted
+++ resolved
@@ -1,221 +1,216 @@
-<properties 
-	pageTitle="Application Insights for ASP.NET" 
-	description="Analyze performance, availability and usage patterns of your on-premises or Microsoft Azure web application by using Application Insights." 
-	services="application-insights" 
-    documentationCenter=".net"
-	authors="alancameronwills" 
-	manager="douge"/>
-
-<tags 
-	ms.service="application-insights" 
-	ms.workload="tbd" 
-	ms.tgt_pltfrm="ibiza" 
-	ms.devlang="na" 
-<<<<<<< HEAD
-	ms.topic="article" 
-	ms.date="02/28/2016" 
-=======
-	ms.topic="get-started-article" 
-	ms.date="01/26/2016" 
->>>>>>> eef54377
-	ms.author="awills"/>
-
-
-# Set up Application Insights for ASP.NET
-
-
-[AZURE.INCLUDE [app-insights-selector-get-started-dotnet](../../includes/app-insights-selector-get-started-dotnet.md)]
-
-The Application Insights SDK sends telemetry from your live web application to the Azure portal, where you can sign in and see charts of your app's performance and usage. 
-
-![Example performance monitoring charts](./media/app-insights-asp-net/10-perf.png)
-
-You'll also be able to investigate and correlate specific requests, exceptions, and log events.  You can use the API to add telemetry to monitor performance and usage in detail.
-
-#### Before you start
-
-You need:
-
-* A subscription to [Microsoft Azure](http://azure.com). If your team or organization has an Azure subscription, the owner can add you to it, using your [Microsoft account](http://live.com).
-* Visual Studio 2013 update 3 or later.
-
-## <a name="ide"></a> Add Application Insights to your project in Visual Studio
-
-#### If it's a new project...
-
-When you create a new project in Visual Studio, make sure Application Insights is selected. 
-
-
-![Create an ASP.NET project](./media/app-insights-asp-net/appinsights-01-vsnewp1.png)
-
-Select an account with an Azure sign-in. You might be invited to re-enter your credentials. (Or, if you don't sign in, the code of the SDK will be added, and you can configure it later.)
-
-
-#### ... or if it's an existing project
-
-Right click the project in Solution Explorer, and choose **Add Application Insights** or **Configure Application Insights**.
-
-![Choose Add Application Insights](./media/app-insights-asp-net/appinsights-03-addExisting.png)
-
-
-#### Setup options
-
-If this is your first time, you'll be invited to sign in or sign up to Microsoft Azure. 
-
-If this app is part of a bigger application, you might want to use **Configure settings** to put it in the same resource group as the other components. 
-
-
-####<a name="land"></a> What did 'Add Application Insights' do?
-
-The command did these steps (which you could instead [do manually](app-insights-start-monitoring-app-health-usage.md) if you prefer):
-
-1. Adds the Application Insights Web SDK NuGet package to your project. To see it in Visual Studio, right-click your project and choose Manage NuGet Packages.
-2. Creates an Application Insights resource in [the Azure portal][portal]. This is where you'll see your data. It retrieves the *instrumentation key,* which identifies the resource.
-3. Inserts the instrumentation key in `ApplicationInsights.config`, so that the SDK can send telemetry to the portal.
-
-If you don't sign in to Azure initially, the SDK will be installed without connecting it to a resource. You'll be able to see and search the Application Insights telemetry in Visual Studio search window while you're debugging. You can complete the other steps later. 
-
-## <a name="run"></a> Run your project
-
-Run your application with F5 and try it out: open different pages to generate some telemetry.
-
-In Visual Studio, you'll see a count of the events that have been logged.
-
-![In Visual Studio, the Application Insights button shows during debugging.](./media/app-insights-asp-net/appinsights-09eventcount.png)
-
-Click this button to open diagnostic search. 
-
-
-### Diagnostic search
-
-The Search window shows events that have been logged. (If you signed in to Azure when you set up Application Insights, you'll be able to search the same events in the portal.)
-
-![Right-click the project and choose Application Insights, Search](./media/app-insights-asp-net/34.png)
-
-The free text search works on any fields in the events. For example, search for part of the URL of a page; or the value of a property such as client city; or specific words in a trace log.
-
-
-[Learn more about search](app-insights-diagnostic-search.md)
-
-### Exceptions
-
-If you have [set up exception monitoring](app-insights-asp-net-exception-mvc.md), exception reports will show in the Search window. 
-
-Click an exception to get a stack trace. If the code of the app is open in Visual Studio, you can click through from the stack trace to the relevant line of the code.
-
-
-
-## <a name="monitor"></a> Open Application Insights
-
-Open your Application Insights resource in the [Azure portal][portal].
-
-![Right-click your project and open the Azure portal](./media/app-insights-asp-net/appinsights-04-openPortal.png)
-
-If you didn't sign in to Azure when you added the Application Ingsights to this app, do that now. Select **Configure Application Insights**. Doing that will enable you to continue to see telemetry from your live app after you've deployed it. The telemetry will appear in the Application Insights portal.
-
-### Metrics: aggregated data
-
-Look for data in the Overview charts. At first, you'll just see one or two points. For example:
-
-![Click through to more data](./media/app-insights-asp-net/12-first-perf.png)
-
-Click through any chart to see more detailed metrics. [Learn more about metrics.][perf]
-
-* *No user or page data?* - [Add user & page data](app-insights-web-track-usage.md)
-
-### Search: individual events
-
-Open Search to investigate individual requests and their associated events. 
-
-![In the search blade, search for page names or other properties.](./media/app-insights-asp-net/21-search.png)
-
-[Learn more about search](app-insights-diagnostic-search.md)
-
-* *No associated events?* Set up [server exceptions](app-insights-asp-net-exception-mvc.md) and [dependencies](app-insights-asp-net-dependencies.md).
-
-
-## No data?
-
-* In Visual Studio, make sure your app is sending telemetry. You should see traces in the Output window, and in the Diagnostics Hub.
-* Make sure you're looking at the right thing in Azure. Sign in at the [Azure portal](https://portal.azure.com), click "Browse >", "Application Insights", and then select your app.
-* Use the application, opening different pages so that it generates some telemetry.
-* Open the [Search][diagnostic] blade, to see individual events. Sometimes events take a little while longer to come through the metrics pipeline.
-* Wait a few seconds and click Refresh.
-* See [Troubleshooting][qna].
-
-
-
-## Publish your app
-
-Now deploy your application and watch the data accumulate.
-
-When you run in debug mode, telemetry is expedited through the pipeline, so that you should see data appearing within seconds. When you deploy your app, data accumulates more slowly.
-
-#### Trouble on your build server?
-
-See [this Troubleshooting item](app-insights-asp-net-troubleshoot-no-data.md#NuGetBuild).
-
-> [AZURE.NOTE] If your app generates a lot of telemetry (and you are using the ASP.NET SDK version 2.0.0-beta3 or later), the adaptive sampling module will automatically reduce the volume that is sent to the portal by sending only a representative fraction of events. However, events that are related to the same request will be selected or deselected as a group, so that you can navigate between related events. 
-> [Learn about sampling](app-insights-sampling.md).
-
-
-## Debugging telemetry
-
-### Diagnostics hub
-
-The Diagnostics Hub (in Visual Studio 2015 or later) shows the Application Insights server telemetry as it's generated. This works even if you opted only to install the SDK, without connecting it to a resource in the Azure portal.
-
-![Open the Diagnostic Tools window and inspect the Application Insights events.](./media/app-insights-asp-net/31.png)
-
-This is particularly useful if you have some [custom telemetry](app-insights-api-custom-events-metrics.md) that you want to debug before sending telemetry to the portal.
-
-* *At first, I fully configured Application Insights to send telemetry to the portal. But now I'd like to see the telemetry only in Visual Studio.*
-
-    Comment out the line `<instrumentationkey>...` from ApplicationInsights.config. When you're ready to send telemetry to the portal again, uncomment it.
-
-
-
-## Next steps
-
-- [User & page data](../article/application-insights/app-insights-javascript.md#selector1)
-- [Exceptions](../article/application-insights/app-insights-asp-net-exception-mvc.md#selector1)
-- [Dependencies](../article/application-insights/app-insights-asp-net-dependencies.md#selector1)
-- [Availability](../article/application-insights/app-insights-monitor-web-app-availability.md#selector1)
-
-
-
-
-
-## To upgrade to future SDK versions
-
-To upgrade to a [new release of the SDK](app-insights-release-notes-dotnet.md), open NuGet package manager again and filter on installed packages. Select Microsoft.ApplicationInsights.Web and choose Upgrade.
-
-If you made any customizations to ApplicationInsights.config, save a copy of it before you upgrade, and afterwards merge your changes into the new version.
-
-
-
-## <a name="video"></a>Video
-
-> [AZURE.VIDEO getting-started-with-application-insights]
-
-
-<!--Link references-->
-
-[api]: app-insights-api-custom-events-metrics.md
-[apikey]: app-insights-api-custom-events-metrics.md#ikey
-[availability]: app-insights-monitor-web-app-availability.md
-[azure]: ../insights-perf-analytics.md
-[client]: app-insights-javascript.md
-[detect]: app-insights-detect-triage-diagnose.md
-[diagnostic]: app-insights-diagnostic-search.md
-[knowUsers]: app-insights-overview-usage.md
-[metrics]: app-insights-metrics-explorer.md
-[netlogs]: app-insights-asp-net-trace-logs.md
-[perf]: app-insights-web-monitor-performance.md
-[portal]: http://portal.azure.com/
-[qna]: app-insights-troubleshoot-faq.md
-[redfield]: app-insights-monitor-performance-live-website-now.md
-[roles]: app-insights-resources-roles-access-control.md
-[start]: app-insights-overview.md
-
- 
+<properties 
+	pageTitle="Application Insights for ASP.NET" 
+	description="Analyze performance, availability and usage patterns of your on-premises or Microsoft Azure web application by using Application Insights." 
+	services="application-insights" 
+    documentationCenter=".net"
+	authors="alancameronwills" 
+	manager="douge"/>
+
+<tags 
+	ms.service="application-insights" 
+	ms.workload="tbd" 
+	ms.tgt_pltfrm="ibiza" 
+	ms.devlang="na" 
+	ms.topic="get-started-article" 
+	ms.date="02/28/2016" 
+	ms.author="awills"/>
+
+
+# Set up Application Insights for ASP.NET
+
+
+[AZURE.INCLUDE [app-insights-selector-get-started-dotnet](../../includes/app-insights-selector-get-started-dotnet.md)]
+
+The Application Insights SDK sends telemetry from your live web application to the Azure portal, where you can sign in and see charts of your app's performance and usage. 
+
+![Example performance monitoring charts](./media/app-insights-asp-net/10-perf.png)
+
+You'll also be able to investigate and correlate specific requests, exceptions, and log events.  You can use the API to add telemetry to monitor performance and usage in detail.
+
+#### Before you start
+
+You need:
+
+* A subscription to [Microsoft Azure](http://azure.com). If your team or organization has an Azure subscription, the owner can add you to it, using your [Microsoft account](http://live.com).
+* Visual Studio 2013 update 3 or later.
+
+## <a name="ide"></a> Add Application Insights to your project in Visual Studio
+
+#### If it's a new project...
+
+When you create a new project in Visual Studio, make sure Application Insights is selected. 
+
+
+![Create an ASP.NET project](./media/app-insights-asp-net/appinsights-01-vsnewp1.png)
+
+Select an account with an Azure sign-in. You might be invited to re-enter your credentials. (Or, if you don't sign in, the code of the SDK will be added, and you can configure it later.)
+
+
+#### ... or if it's an existing project
+
+Right click the project in Solution Explorer, and choose **Add Application Insights** or **Configure Application Insights**.
+
+![Choose Add Application Insights](./media/app-insights-asp-net/appinsights-03-addExisting.png)
+
+
+#### Setup options
+
+If this is your first time, you'll be invited to sign in or sign up to Microsoft Azure. 
+
+If this app is part of a bigger application, you might want to use **Configure settings** to put it in the same resource group as the other components. 
+
+
+####<a name="land"></a> What did 'Add Application Insights' do?
+
+The command did these steps (which you could instead [do manually](app-insights-start-monitoring-app-health-usage.md) if you prefer):
+
+1. Adds the Application Insights Web SDK NuGet package to your project. To see it in Visual Studio, right-click your project and choose Manage NuGet Packages.
+2. Creates an Application Insights resource in [the Azure portal][portal]. This is where you'll see your data. It retrieves the *instrumentation key,* which identifies the resource.
+3. Inserts the instrumentation key in `ApplicationInsights.config`, so that the SDK can send telemetry to the portal.
+
+If you don't sign in to Azure initially, the SDK will be installed without connecting it to a resource. You'll be able to see and search the Application Insights telemetry in Visual Studio search window while you're debugging. You can complete the other steps later. 
+
+## <a name="run"></a> Run your project
+
+Run your application with F5 and try it out: open different pages to generate some telemetry.
+
+In Visual Studio, you'll see a count of the events that have been logged.
+
+![In Visual Studio, the Application Insights button shows during debugging.](./media/app-insights-asp-net/appinsights-09eventcount.png)
+
+Click this button to open diagnostic search. 
+
+
+### Diagnostic search
+
+The Search window shows events that have been logged. (If you signed in to Azure when you set up Application Insights, you'll be able to search the same events in the portal.)
+
+![Right-click the project and choose Application Insights, Search](./media/app-insights-asp-net/34.png)
+
+The free text search works on any fields in the events. For example, search for part of the URL of a page; or the value of a property such as client city; or specific words in a trace log.
+
+
+[Learn more about search](app-insights-diagnostic-search.md)
+
+### Exceptions
+
+If you have [set up exception monitoring](app-insights-asp-net-exception-mvc.md), exception reports will show in the Search window. 
+
+Click an exception to get a stack trace. If the code of the app is open in Visual Studio, you can click through from the stack trace to the relevant line of the code.
+
+
+
+## <a name="monitor"></a> Open Application Insights
+
+Open your Application Insights resource in the [Azure portal][portal].
+
+![Right-click your project and open the Azure portal](./media/app-insights-asp-net/appinsights-04-openPortal.png)
+
+If you didn't sign in to Azure when you added the Application Ingsights to this app, do that now. Select **Configure Application Insights**. Doing that will enable you to continue to see telemetry from your live app after you've deployed it. The telemetry will appear in the Application Insights portal.
+
+### Metrics: aggregated data
+
+Look for data in the Overview charts. At first, you'll just see one or two points. For example:
+
+![Click through to more data](./media/app-insights-asp-net/12-first-perf.png)
+
+Click through any chart to see more detailed metrics. [Learn more about metrics.][perf]
+
+* *No user or page data?* - [Add user & page data](app-insights-web-track-usage.md)
+
+### Search: individual events
+
+Open Search to investigate individual requests and their associated events. 
+
+![In the search blade, search for page names or other properties.](./media/app-insights-asp-net/21-search.png)
+
+[Learn more about search](app-insights-diagnostic-search.md)
+
+* *No associated events?* Set up [server exceptions](app-insights-asp-net-exception-mvc.md) and [dependencies](app-insights-asp-net-dependencies.md).
+
+
+## No data?
+
+* In Visual Studio, make sure your app is sending telemetry. You should see traces in the Output window, and in the Diagnostics Hub.
+* Make sure you're looking at the right thing in Azure. Sign in at the [Azure portal](https://portal.azure.com), click "Browse >", "Application Insights", and then select your app.
+* Use the application, opening different pages so that it generates some telemetry.
+* Open the [Search][diagnostic] blade, to see individual events. Sometimes events take a little while longer to come through the metrics pipeline.
+* Wait a few seconds and click Refresh.
+* See [Troubleshooting][qna].
+
+
+
+## Publish your app
+
+Now deploy your application and watch the data accumulate.
+
+When you run in debug mode, telemetry is expedited through the pipeline, so that you should see data appearing within seconds. When you deploy your app, data accumulates more slowly.
+
+#### Trouble on your build server?
+
+See [this Troubleshooting item](app-insights-asp-net-troubleshoot-no-data.md#NuGetBuild).
+
+> [AZURE.NOTE] If your app generates a lot of telemetry (and you are using the ASP.NET SDK version 2.0.0-beta3 or later), the adaptive sampling module will automatically reduce the volume that is sent to the portal by sending only a representative fraction of events. However, events that are related to the same request will be selected or deselected as a group, so that you can navigate between related events. 
+> [Learn about sampling](app-insights-sampling.md).
+
+
+## Debugging telemetry
+
+### Diagnostics hub
+
+The Diagnostics Hub (in Visual Studio 2015 or later) shows the Application Insights server telemetry as it's generated. This works even if you opted only to install the SDK, without connecting it to a resource in the Azure portal.
+
+![Open the Diagnostic Tools window and inspect the Application Insights events.](./media/app-insights-asp-net/31.png)
+
+This is particularly useful if you have some [custom telemetry](app-insights-api-custom-events-metrics.md) that you want to debug before sending telemetry to the portal.
+
+* *At first, I fully configured Application Insights to send telemetry to the portal. But now I'd like to see the telemetry only in Visual Studio.*
+
+    Comment out the line `<instrumentationkey>...` from ApplicationInsights.config. When you're ready to send telemetry to the portal again, uncomment it.
+
+
+
+## Next steps
+
+- [User & page data](../article/application-insights/app-insights-javascript.md#selector1)
+- [Exceptions](../article/application-insights/app-insights-asp-net-exception-mvc.md#selector1)
+- [Dependencies](../article/application-insights/app-insights-asp-net-dependencies.md#selector1)
+- [Availability](../article/application-insights/app-insights-monitor-web-app-availability.md#selector1)
+
+
+
+
+
+## To upgrade to future SDK versions
+
+To upgrade to a [new release of the SDK](app-insights-release-notes-dotnet.md), open NuGet package manager again and filter on installed packages. Select Microsoft.ApplicationInsights.Web and choose Upgrade.
+
+If you made any customizations to ApplicationInsights.config, save a copy of it before you upgrade, and afterwards merge your changes into the new version.
+
+
+
+## <a name="video"></a>Video
+
+> [AZURE.VIDEO getting-started-with-application-insights]
+
+
+<!--Link references-->
+
+[api]: app-insights-api-custom-events-metrics.md
+[apikey]: app-insights-api-custom-events-metrics.md#ikey
+[availability]: app-insights-monitor-web-app-availability.md
+[azure]: ../insights-perf-analytics.md
+[client]: app-insights-javascript.md
+[detect]: app-insights-detect-triage-diagnose.md
+[diagnostic]: app-insights-diagnostic-search.md
+[knowUsers]: app-insights-overview-usage.md
+[metrics]: app-insights-metrics-explorer.md
+[netlogs]: app-insights-asp-net-trace-logs.md
+[perf]: app-insights-web-monitor-performance.md
+[portal]: http://portal.azure.com/
+[qna]: app-insights-troubleshoot-faq.md
+[redfield]: app-insights-monitor-performance-live-website-now.md
+[roles]: app-insights-resources-roles-access-control.md
+[start]: app-insights-overview.md
+
+ 