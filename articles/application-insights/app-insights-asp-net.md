--- conflicted
+++ resolved
@@ -3,11 +3,7 @@
 description: Configure performance, availability, and usage analytics for your ASP.NET website, hosted on-premises or in Azure.
 services: application-insights
 documentationcenter: .net
-<<<<<<< HEAD
-author: alancameronwills
-=======
 author: CFreemanwa
->>>>>>> a42dbad0
 manager: carmonm
 
 ms.assetid: d0eee3c0-b328-448f-8123-f478052751db
@@ -16,24 +12,15 @@
 ms.tgt_pltfrm: ibiza
 ms.devlang: na
 ms.topic: get-started-article
-<<<<<<< HEAD
-ms.date: 04/04/2017
-ms.author: awills
-=======
 ms.date: 05/15/2017
 ms.author: cfreeman
->>>>>>> a42dbad0
 
 ---
 # Set up Application Insights for your ASP.NET website
 
-<<<<<<< HEAD
-Just a few clicks enable monitoring your web app with [Azure Application Insights](app-insights-overview.md). You'll get charts and a powerful query language that help you understand the performance of your app and how people are using it. You'll get automatic alerts if there are sudden failures or performance issues, along with diagnostic tips that help you pinpoint the problem. It works for the Web Apps feature of Azure App Service, as well as apps that are hosted on your own on-premises IIS servers, or on cloud VMs.
-=======
 This procedure configures your ASP.NET web app to send telemetry to the [Azure Application Insights](app-insights-overview.md) service. It works for ASP.NET apps that are hosted either in your own IIS server or in the Cloud. You get charts and a powerful query language that help you understand the performance of your app and how people are using it, plus automatic alerts on failures or performance issues. Many developers find these features great as they are, but you can also extend and customize the telemetry if you need to.
 
 Setup takes just a few clicks in Visual Studio. You have the option to avoid charges by limiting the volume of telemetry. This allows you to experiment and debug, or to monitor a site with not many users. When you decide you want to go ahead and monitor your production site, it's easy to raise the limit later.
->>>>>>> a42dbad0
 
 ## Before you start
 You need:
@@ -58,13 +45,6 @@
 
 ![Screenshot of Register your app with Application Insights page](./media/app-insights-asp-net/visual-studio-register-dialog.png)
 
-<<<<<<< HEAD
-1. Select the account and subscription that you use to access Azure.
-2. Select the resource in Azure where you want to see the data from your app. Usually you create a separate resource for a each app. If you want to set the resource group or the location where your data is stored, click **Configure settings**. Resource groups are used to control access to data. For example, if you have several apps that form part of the same system, you might put their Application Insights data in the same resource group.
-3. Set a cap at the free data volume limit, to avoid charges. Application Insights is free up to a certain volume of telemetry. After the resource is created, you can change your selection in the portal by opening  **Features + pricing** > **Data volume management** > **Daily volume cap**.
-4. Click **Register** to go ahead and configure Application Insights for your web app. Telemetry will be sent to the [Azure portal](https://portal.azure.com), both during debugging and after you have published your app.
-5. If you don't want to send telemetry to the portal while you're debugging, just add the Application Insights SDK to your app but don't configure a resource in the portal. You will be able to see telemetry in Visual Studio while you are debugging. Later, you can return to this configuration page, or you could wait until after you have deployed your app and [switch on telemetry at run time](app-insights-monitor-performance-live-website-now.md).
-=======
 **a.** Select the account and subscription that you use to access Azure.
 
 **b.** Select the resource in Azure where you want to see the data from your app. Usually:
@@ -79,7 +59,6 @@
 **d.** Click **Register** to go ahead and configure Application Insights for your web app. Telemetry will be sent to the [Azure portal](https://portal.azure.com), both during debugging and after you have published your app.
 
 **e.** If you don't want to send telemetry to the portal while you're debugging, just add the Application Insights SDK to your app but don't configure a resource in the portal. You will be able to see telemetry in Visual Studio while you are debugging. Later, you can return to this configuration page, or you could wait until after you have deployed your app and [switch on telemetry at run time](app-insights-monitor-performance-live-website-now.md).
->>>>>>> a42dbad0
 
 
 ## <a name="run"></a> Step 2: Run your app
@@ -175,10 +154,7 @@
 * [Availability tests](app-insights-monitor-web-app-availability.md): Create tests to make sure your site is visible on the web.
 * [Smart diagnostics](app-insights-proactive-diagnostics.md): These tests run automatically, so you don't have to do anything to set them up. They tell you if your app has an unusual rate of failed requests.
 * [Metric alerts](app-insights-alerts.md): Set these to warn you if a metric crosses a threshold. You can set them on custom metrics that you code into your app.
-<<<<<<< HEAD
-=======
 
 ### Automation
 
-* [Automate creating an Application Insights resource](app-insights-powershell.md)
->>>>>>> a42dbad0
+* [Automate creating an Application Insights resource](app-insights-powershell.md)