<properties
	pageTitle="Get started with Application Insights in a Java web project | Microsoft Azure"
	description="Monitor performance and usage of your Java website with Application Insights"
	services="application-insights"
    documentationCenter="java"
	authors="alancameronwills"
	manager="douge"/>

<tags
	ms.service="application-insights"
	ms.workload="tbd"
	ms.tgt_pltfrm="ibiza"
	ms.devlang="na"
	ms.topic="get-started-article"
	ms.date="09/09/2015"
	ms.author="awills"/>

# Get started with Application Insights in a Java web project

*Application Insights is in Preview.*

[AZURE.INCLUDE [app-insights-selector-get-started](../../includes/app-insights-selector-get-started.md)]

[Application Insights](https://azure.microsoft.com/services/application-insights/) is an extensible analytics service that helps you understand the performance and usage of your live application. Use it to [detect and diagnose performance issues and exceptions](app-insights-detect-triage-diagnose.md), and [write code][api] to track what users do with your app.

![sample data](./media/app-insights-java-get-started/5-results.png)

[Application Insights web tests][availability] monitor your application's availability.

You'll need:

* Oracle JRE 1.6 or later, or Zulu JRE 1.6 or later
* A subscription to [Microsoft Azure](http://azure.microsoft.com/). (You could start with the [free trial](http://azure.microsoft.com/pricing/free-trial/).)

*If you have a web app that's already live, you could follow the alternative procedure to [add the SDK at runtime in the web server](app-insights-java-live.md). That alternative avoids rebuilding the code, but you don't get the option to write code to track user activity.*


## 1. Get an Application Insights instrumentation key

1. Sign in to the [Microsoft Azure Portal](https://portal.azure.com).
2. Create a new Application Insights resource.

    ![Click + and choose Application Insights](./media/app-insights-java-get-started/01-create.png)
3. Set the application type to Java web application.

    ![Fill a name, choose Java web app, and click Create](./media/app-insights-java-get-started/02-create.png)
4. Find the instrumentation key of the new resource. You'll need to paste this into your code project shortly.

    ![In the new resource overview, click Properties and copy the Instrumentation Key](./media/app-insights-java-get-started/03-key.png)

## 2. Add the Application Insights SDK for Java to your project

*Choose the appropriate way for your project.*

#### If you're creating a Dynamic Web project in Eclipse...

Use the [Application Insights SDK for Java plug-in][eclipse].

#### If you're using Maven...

If your project is already set up to use Maven for build, merge the following code to your pom.xml file.

Then, refresh the project dependencies to get the binaries downloaded.

    <repositories>
       <repository>
          <id>central</id>
          <name>Central</name>
          <url>http://repo1.maven.org/maven2</url>
       </repository>
    </repositories>

    <dependencies>
      <dependency>
        <groupId>com.microsoft.azure</groupId>
        <artifactId>applicationinsights-web</artifactId>
        <!-- or applicationinsights-core for bare API -->
        <version>[1.0,)</version>
      </dependency>
    </dependencies>


* *Build or checksum validation errors?* Try using a specific version, such as: `<version>1.0.n</version>`. You'll find the latest version in the [SDK release notes](app-insights-release-notes-java.md) or in our [Maven artifacts](http://search.maven.org/#search%7Cga%7C1%7Capplicationinsights).
* *Need to update to a new SDK?* Refresh your project's dependencies.

#### If you're using Gradle...

If your project is already set up to use Gradle for build, merge the following code to your build.gradle file.

Then refresh the project dependencies to get the binaries downloaded.

    repositories {
      mavenCentral()
    }

    dependencies {
      compile group: 'com.microsoft.azure', name: 'applicationinsights-web', version: '1.+'
      // or applicationinsights-core for bare API
    }

* *Build or checksum validation errors? Try using a specific version, such as:* `version:'1.0.n'`. *You'll find the latest version in the [SDK release notes](app-insights-release-notes-java.md).*
* *To update to a new SDK*
 * Refresh your project's dependencies.

#### Otherwise ...

Manually add the SDK:

1. Download the [Application Insights SDK for Java](http://dl.windowsazure.com/lib/applicationinsights/javabin/sdk.zip).
2. Extract the binaries from the zip file and add them to your project.

### Questions...

* *What's the relationship between the `-core` and `-web` components in the zip?*

 * `applicationinsights-core` gives you the bare API. You always need this.
 * `applicationinsights-web` gives you metrics that track HTTP request counts and response times. You can omit this if you don't want this telemetry automatically collected. For example, if you want to write your own.

* *To update the SDK when we publish changes*
 * Download the latest [Application Insights SDK for Java](http://dl.windowsazure.com/lib/applicationinsights/javabin/sdk.zip) and replace the old ones.
 * Changes are described in the [SDK release notes](app-insights-release-notes-java.md).



## 3. Add an Application Insights .xml file

Add ApplicationInsights.xml to the resources folder in your project, or make sure it is added to your project’s deployment class path. Copy the following XML into it.

Substitute the instrumentation key that you got from the Azure portal.

    <?xml version="1.0" encoding="utf-8"?>
    <ApplicationInsights xmlns="http://schemas.microsoft.com/ApplicationInsights/2013/Settings" schemaVersion="2014-05-30">


      <!-- The key from the portal: -->

      <InstrumentationKey>** Your instrumentation key **</InstrumentationKey>


      <!-- HTTP request component (not required for bare API) -->

      <TelemetryModules>
        <Add type="com.microsoft.applicationinsights.web.extensibility.modules.WebRequestTrackingTelemetryModule"/>
        <Add type="com.microsoft.applicationinsights.web.extensibility.modules.WebSessionTrackingTelemetryModule"/>
        <Add type="com.microsoft.applicationinsights.web.extensibility.modules.WebUserTrackingTelemetryModule"/>
      </TelemetryModules>

      <!-- Events correlation (not required for bare API) -->
      <!-- These initializers add context data to each event -->

      <TelemetryInitializers>
        <Add   type="com.microsoft.applicationinsights.web.extensibility.initializers.WebOperationIdTelemetryInitializer"/>
        <Add type="com.microsoft.applicationinsights.web.extensibility.initializers.WebOperationNameTelemetryInitializer"/>
        <Add type="com.microsoft.applicationinsights.web.extensibility.initializers.WebSessionTelemetryInitializer"/>
        <Add type="com.microsoft.applicationinsights.web.extensibility.initializers.WebUserTelemetryInitializer"/>
        <Add type="com.microsoft.applicationinsights.web.extensibility.initializers.WebUserAgentTelemetryInitializer"/>

      </TelemetryInitializers>
    </ApplicationInsights>


* The instrumentation key is sent along with every item of telemetry and tells Application Insights to display it in your resource.
* The HTTP Request component is optional. It automatically sends telemetry about requests and response times to the portal.
* Events correlation is an addition to the HTTP request component. It assigns an identifier to each request received by the server, and adds this as a property to every item of telemetry as the property 'Operation.Id'. It allows you to correlate the telemetry associated with each request by setting a filter in [diagnostic search][diagnostic].

## 4. Add an HTTP filter

The last configuration step allows the HTTP request component to log each web request. (Not required if you just want the bare API.)

Locate and open the web.xml file in your project, and merge the following code under the web-app node, where your application filters are configured.

To get the most accurate results, the filter should be mapped before all other filters.

    <filter>
      <filter-name>ApplicationInsightsWebFilter</filter-name>
      <filter-class>
        com.microsoft.applicationinsights.web.internal.WebRequestTrackingFilter
      </filter-class>
    </filter>
    <filter-mapping>
       <filter-name>ApplicationInsightsWebFilter</filter-name>
       <url-pattern>/*</url-pattern>
    </filter-mapping>

#### If you're using MVC 3.1 or later

Edit these elements to include the Application Insights package:

    <context:component-scan base-package=" com.springapp.mvc, com.microsoft.applicationinsights.web.spring"/>

    <mvc:interceptors>
        <mvc:interceptor>
            <mvc:mapping path="/**"/>
            <bean class="com.microsoft.applicationinsights.web.spring.RequestNameHandlerInterceptorAdapter" />
        </mvc:interceptor>
    </mvc:interceptors>

#### If you're using Struts 2

Add this item to the Struts configuration file (usually named struts.xml or struts-default.xml):

     <interceptors>
       <interceptor name="ApplicationInsightsRequestNameInterceptor" class="com.microsoft.applicationinsights.web.struts.RequestNameInterceptor" />
     </interceptors>
     <default-interceptor-ref name="ApplicationInsightsRequestNameInterceptor" />

(If you have interceptors defined in a default stack, the interceptor can simply be added to that stack.)



## 5. Run your application

Either run it in debug mode on your development machine, or publish to your server.

## 6. View your telemetry in Application Insights

Return to your Application Insights resource in [Microsoft Azure Portal](https://portal.azure.com).

HTTP requests data will appear on the overview blade. (If it isn't there, wait a few seconds and then click Refresh.)

![sample data](./media/app-insights-java-get-started/5-results.png)


Click through any chart to see more detailed metrics.

![](./media/app-insights-java-get-started/6-barchart.png)



And when viewing the properties of a request, you can see the telemetry events associated with it such as requests and exceptions.

![](./media/app-insights-java-get-started/7-instance.png)



[Learn more about metrics.][metrics]

#### Smart address name calculation

Application Insights assumes the format of HTTP requests for MVC applications is: `VERB controller/action`


For example, `GET Home/Product/f9anuh81`, `GET Home/Product/2dffwrf5` and `GET Home/Product/sdf96vws` will be grouped into `GET Home/Product`.

This enables meaningful aggregations of requests, such as number of requests and average execution time for requests.


## 5. Install your app on the server

Now publish your app to the server, let people use it, and watch the telemetry show up on the portal.

* Make sure your firewall allows your application to send telemetry to these ports:

 * dc.services.visualstudio.com:443
 * dc.services.visualstudio.com:80
 * f5.services.visualstudio.com:443
 * f5.services.visualstudio.com:80


* On Windows servers, install:

 * [Microsoft Visual C++ Redistributable](http://www.microsoft.com/download/details.aspx?id=40784)

    (This enables performance counters.)

## Exceptions and request failures

Unhandled exceptions are automatically collected:

![](./media/app-insights-java-get-started/21-exceptions.png)

To collect data on other exceptions, you have two options:

<<<<<<< HEAD
* [Insert calls to TrackException in your code][apiexceptions]. 
=======
* [Insert calls to trackException() in your code][apiexceptions]. 
>>>>>>> a3835ed1
* [Install the Java Agent on your server](app-insights-java-agent.md). You specify the methods you want to watch.


## Monitor method calls and external dependencies

[Install the Java Agent](app-insights-java-agent.md) to log specified internal methods and calls made through JDBC, with timing data.


## Performance counters

Click the **Servers** tile, and you'll see a range of performance counters.


![](./media/app-insights-java-get-started/11-perf-counters.png)

### Customize performance counter collection

To disable collection of the standard set of performance counters, add the following code under the root node of the ApplicationInsights.xml file:

    <PerformanceCounters>
       <UseBuiltIn>False</UseBuiltIn>
    </PerformanceCounters>

### Collect additional performance counters

You can specify additional performance counters to be collected.

#### JMX counters (exposed by the Java Virtual Machine)

    <PerformanceCounters>
      <Jmx>
        <Add objectName="java.lang:type=ClassLoading" attribute="TotalLoadedClassCount" displayName="Loaded Class Count"/>
        <Add objectName="java.lang:type=Memory" attribute="HeapMemoryUsage.used" displayName="Heap Memory Usage-used" type="composite"/>
      </Jmx>
    </PerformanceCounters>

*	`displayName` – The name displayed in the Application Insights portal.
*	`objectName` – The JMX object name.
*	`attribute` – The attribute of the JMX object name to fetch
*	`type` (optional) - The type of JMX object’s attribute:
 *	Default: a simple type such as int or long.
 *	`composite`: the perf counter data is in the format of 'Attribute.Data'
 *	`tabular`: the perf counter data is in the format of a table row



#### Windows performance counters

Each [Windows performance counter](https://msdn.microsoft.com/library/windows/desktop/aa373083.aspx) is a member of a category (in the same way that a field is a member of a class). Categories can either be global, or can have numbered or named instances.

    <PerformanceCounters>
      <Windows>
        <Add displayName="Process User Time" categoryName="Process" counterName="%User Time" instanceName="__SELF__" />
        <Add displayName="Bytes Printed per Second" categoryName="Print Queue" counterName="Bytes Printed/sec" instanceName="Fax" />
      </Windows>
    </PerformanceCounters>

*	displayName – The name displayed in the Application Insights portal.
*	categoryName – The performance counter category (performance object) with which this performance counter is associated.
*	counterName – The name of the performance counter.
*	instanceName – The name of the performance counter category instance, or an empty string (""), if the category contains a single instance. If the categoryName is Process, and the performance counter you'd like to collect is from the current JVM process on which your app is running, specify `"__SELF__"`.

Your performance counters are visible as custom metrics in [Metrics Explorer][metrics].

![](./media/app-insights-java-get-started/12-custom-perfs.png)


### Unix performance counters

* [Install collectd with the Application Insights plugin](app-insights-java-collectd.md) to get a wide variety of system and network data.

## Get user and session data

OK, you're sending telemetry from your web server. Now to get the full 360-degree view of your application, you can add more monitoring:

* [Add telemetry to your web pages][usage] to monitor page views and user metrics.
* [Set up web tests][availability] to make sure your application stays live and responsive.

## Capture log traces

You can use Application Insights to slice and dice logs from Log4J, Logback or other logging frameworks. You can correlate the logs with HTTP requests and other telemetry. [Learn how][javalogs].

## Send your own telemetry

Now that you've installed the SDK, you can use the API to send your own telemetry.

* [Track custom events and metrics][api] to learn what users are doing with your application.
* [Search events and logs][diagnostic] to help diagnose problems.


## Availability web tests

Application Insights can test your website at regular intervals to check that it's up and responding well. To set up, click through the empty web tests chart on the overview blade, and provide your public URL. 

You'll get charts of response times, plus email notifications if your site goes down.

![Web test example](./media/app-insights-java-eclipse/appinsights-10webtestresult.png)

[Learn more about availability web tests.][availability] 






## Questions? Problems?

[Troubleshooting Java](app-insights-java-troubleshoot.md)

## Next steps

For more information, see the [Java Developer Center](/develop/java/).

<!--Link references-->

[api]: app-insights-api-custom-events-metrics.md
[apiexceptions]: app-insights-api-custom-events-metrics.md#track-exception
[availability]: app-insights-monitor-web-app-availability.md
[diagnostic]: app-insights-diagnostic-search.md
[eclipse]: app-insights-java-eclipse.md
[javalogs]: app-insights-java-trace-logs.md
[metrics]: app-insights-metrics-explorer.md
[usage]: app-insights-web-track-usage.md
<|MERGE_RESOLUTION|>--- conflicted
+++ resolved
@@ -1,401 +1,397 @@
-<properties
-	pageTitle="Get started with Application Insights in a Java web project | Microsoft Azure"
-	description="Monitor performance and usage of your Java website with Application Insights"
-	services="application-insights"
-    documentationCenter="java"
-	authors="alancameronwills"
-	manager="douge"/>
-
-<tags
-	ms.service="application-insights"
-	ms.workload="tbd"
-	ms.tgt_pltfrm="ibiza"
-	ms.devlang="na"
-	ms.topic="get-started-article"
-	ms.date="09/09/2015"
-	ms.author="awills"/>
-
-# Get started with Application Insights in a Java web project
-
-*Application Insights is in Preview.*
-
-[AZURE.INCLUDE [app-insights-selector-get-started](../../includes/app-insights-selector-get-started.md)]
-
-[Application Insights](https://azure.microsoft.com/services/application-insights/) is an extensible analytics service that helps you understand the performance and usage of your live application. Use it to [detect and diagnose performance issues and exceptions](app-insights-detect-triage-diagnose.md), and [write code][api] to track what users do with your app.
-
-![sample data](./media/app-insights-java-get-started/5-results.png)
-
-[Application Insights web tests][availability] monitor your application's availability.
-
-You'll need:
-
-* Oracle JRE 1.6 or later, or Zulu JRE 1.6 or later
-* A subscription to [Microsoft Azure](http://azure.microsoft.com/). (You could start with the [free trial](http://azure.microsoft.com/pricing/free-trial/).)
-
-*If you have a web app that's already live, you could follow the alternative procedure to [add the SDK at runtime in the web server](app-insights-java-live.md). That alternative avoids rebuilding the code, but you don't get the option to write code to track user activity.*
-
-
-## 1. Get an Application Insights instrumentation key
-
-1. Sign in to the [Microsoft Azure Portal](https://portal.azure.com).
-2. Create a new Application Insights resource.
-
-    ![Click + and choose Application Insights](./media/app-insights-java-get-started/01-create.png)
-3. Set the application type to Java web application.
-
-    ![Fill a name, choose Java web app, and click Create](./media/app-insights-java-get-started/02-create.png)
-4. Find the instrumentation key of the new resource. You'll need to paste this into your code project shortly.
-
-    ![In the new resource overview, click Properties and copy the Instrumentation Key](./media/app-insights-java-get-started/03-key.png)
-
-## 2. Add the Application Insights SDK for Java to your project
-
-*Choose the appropriate way for your project.*
-
-#### If you're creating a Dynamic Web project in Eclipse...
-
-Use the [Application Insights SDK for Java plug-in][eclipse].
-
-#### If you're using Maven...
-
-If your project is already set up to use Maven for build, merge the following code to your pom.xml file.
-
-Then, refresh the project dependencies to get the binaries downloaded.
-
-    <repositories>
-       <repository>
-          <id>central</id>
-          <name>Central</name>
-          <url>http://repo1.maven.org/maven2</url>
-       </repository>
-    </repositories>
-
-    <dependencies>
-      <dependency>
-        <groupId>com.microsoft.azure</groupId>
-        <artifactId>applicationinsights-web</artifactId>
-        <!-- or applicationinsights-core for bare API -->
-        <version>[1.0,)</version>
-      </dependency>
-    </dependencies>
-
-
-* *Build or checksum validation errors?* Try using a specific version, such as: `<version>1.0.n</version>`. You'll find the latest version in the [SDK release notes](app-insights-release-notes-java.md) or in our [Maven artifacts](http://search.maven.org/#search%7Cga%7C1%7Capplicationinsights).
-* *Need to update to a new SDK?* Refresh your project's dependencies.
-
-#### If you're using Gradle...
-
-If your project is already set up to use Gradle for build, merge the following code to your build.gradle file.
-
-Then refresh the project dependencies to get the binaries downloaded.
-
-    repositories {
-      mavenCentral()
-    }
-
-    dependencies {
-      compile group: 'com.microsoft.azure', name: 'applicationinsights-web', version: '1.+'
-      // or applicationinsights-core for bare API
-    }
-
-* *Build or checksum validation errors? Try using a specific version, such as:* `version:'1.0.n'`. *You'll find the latest version in the [SDK release notes](app-insights-release-notes-java.md).*
-* *To update to a new SDK*
- * Refresh your project's dependencies.
-
-#### Otherwise ...
-
-Manually add the SDK:
-
-1. Download the [Application Insights SDK for Java](http://dl.windowsazure.com/lib/applicationinsights/javabin/sdk.zip).
-2. Extract the binaries from the zip file and add them to your project.
-
-### Questions...
-
-* *What's the relationship between the `-core` and `-web` components in the zip?*
-
- * `applicationinsights-core` gives you the bare API. You always need this.
- * `applicationinsights-web` gives you metrics that track HTTP request counts and response times. You can omit this if you don't want this telemetry automatically collected. For example, if you want to write your own.
-
-* *To update the SDK when we publish changes*
- * Download the latest [Application Insights SDK for Java](http://dl.windowsazure.com/lib/applicationinsights/javabin/sdk.zip) and replace the old ones.
- * Changes are described in the [SDK release notes](app-insights-release-notes-java.md).
-
-
-
-## 3. Add an Application Insights .xml file
-
-Add ApplicationInsights.xml to the resources folder in your project, or make sure it is added to your project’s deployment class path. Copy the following XML into it.
-
-Substitute the instrumentation key that you got from the Azure portal.
-
-    <?xml version="1.0" encoding="utf-8"?>
-    <ApplicationInsights xmlns="http://schemas.microsoft.com/ApplicationInsights/2013/Settings" schemaVersion="2014-05-30">
-
-
-      <!-- The key from the portal: -->
-
-      <InstrumentationKey>** Your instrumentation key **</InstrumentationKey>
-
-
-      <!-- HTTP request component (not required for bare API) -->
-
-      <TelemetryModules>
-        <Add type="com.microsoft.applicationinsights.web.extensibility.modules.WebRequestTrackingTelemetryModule"/>
-        <Add type="com.microsoft.applicationinsights.web.extensibility.modules.WebSessionTrackingTelemetryModule"/>
-        <Add type="com.microsoft.applicationinsights.web.extensibility.modules.WebUserTrackingTelemetryModule"/>
-      </TelemetryModules>
-
-      <!-- Events correlation (not required for bare API) -->
-      <!-- These initializers add context data to each event -->
-
-      <TelemetryInitializers>
-        <Add   type="com.microsoft.applicationinsights.web.extensibility.initializers.WebOperationIdTelemetryInitializer"/>
-        <Add type="com.microsoft.applicationinsights.web.extensibility.initializers.WebOperationNameTelemetryInitializer"/>
-        <Add type="com.microsoft.applicationinsights.web.extensibility.initializers.WebSessionTelemetryInitializer"/>
-        <Add type="com.microsoft.applicationinsights.web.extensibility.initializers.WebUserTelemetryInitializer"/>
-        <Add type="com.microsoft.applicationinsights.web.extensibility.initializers.WebUserAgentTelemetryInitializer"/>
-
-      </TelemetryInitializers>
-    </ApplicationInsights>
-
-
-* The instrumentation key is sent along with every item of telemetry and tells Application Insights to display it in your resource.
-* The HTTP Request component is optional. It automatically sends telemetry about requests and response times to the portal.
-* Events correlation is an addition to the HTTP request component. It assigns an identifier to each request received by the server, and adds this as a property to every item of telemetry as the property 'Operation.Id'. It allows you to correlate the telemetry associated with each request by setting a filter in [diagnostic search][diagnostic].
-
-## 4. Add an HTTP filter
-
-The last configuration step allows the HTTP request component to log each web request. (Not required if you just want the bare API.)
-
-Locate and open the web.xml file in your project, and merge the following code under the web-app node, where your application filters are configured.
-
-To get the most accurate results, the filter should be mapped before all other filters.
-
-    <filter>
-      <filter-name>ApplicationInsightsWebFilter</filter-name>
-      <filter-class>
-        com.microsoft.applicationinsights.web.internal.WebRequestTrackingFilter
-      </filter-class>
-    </filter>
-    <filter-mapping>
-       <filter-name>ApplicationInsightsWebFilter</filter-name>
-       <url-pattern>/*</url-pattern>
-    </filter-mapping>
-
-#### If you're using MVC 3.1 or later
-
-Edit these elements to include the Application Insights package:
-
-    <context:component-scan base-package=" com.springapp.mvc, com.microsoft.applicationinsights.web.spring"/>
-
-    <mvc:interceptors>
-        <mvc:interceptor>
-            <mvc:mapping path="/**"/>
-            <bean class="com.microsoft.applicationinsights.web.spring.RequestNameHandlerInterceptorAdapter" />
-        </mvc:interceptor>
-    </mvc:interceptors>
-
-#### If you're using Struts 2
-
-Add this item to the Struts configuration file (usually named struts.xml or struts-default.xml):
-
-     <interceptors>
-       <interceptor name="ApplicationInsightsRequestNameInterceptor" class="com.microsoft.applicationinsights.web.struts.RequestNameInterceptor" />
-     </interceptors>
-     <default-interceptor-ref name="ApplicationInsightsRequestNameInterceptor" />
-
-(If you have interceptors defined in a default stack, the interceptor can simply be added to that stack.)
-
-
-
-## 5. Run your application
-
-Either run it in debug mode on your development machine, or publish to your server.
-
-## 6. View your telemetry in Application Insights
-
-Return to your Application Insights resource in [Microsoft Azure Portal](https://portal.azure.com).
-
-HTTP requests data will appear on the overview blade. (If it isn't there, wait a few seconds and then click Refresh.)
-
-![sample data](./media/app-insights-java-get-started/5-results.png)
-
-
-Click through any chart to see more detailed metrics.
-
-![](./media/app-insights-java-get-started/6-barchart.png)
-
-
-
-And when viewing the properties of a request, you can see the telemetry events associated with it such as requests and exceptions.
-
-![](./media/app-insights-java-get-started/7-instance.png)
-
-
-
-[Learn more about metrics.][metrics]
-
-#### Smart address name calculation
-
-Application Insights assumes the format of HTTP requests for MVC applications is: `VERB controller/action`
-
-
-For example, `GET Home/Product/f9anuh81`, `GET Home/Product/2dffwrf5` and `GET Home/Product/sdf96vws` will be grouped into `GET Home/Product`.
-
-This enables meaningful aggregations of requests, such as number of requests and average execution time for requests.
-
-
-## 5. Install your app on the server
-
-Now publish your app to the server, let people use it, and watch the telemetry show up on the portal.
-
-* Make sure your firewall allows your application to send telemetry to these ports:
-
- * dc.services.visualstudio.com:443
- * dc.services.visualstudio.com:80
- * f5.services.visualstudio.com:443
- * f5.services.visualstudio.com:80
-
-
-* On Windows servers, install:
-
- * [Microsoft Visual C++ Redistributable](http://www.microsoft.com/download/details.aspx?id=40784)
-
-    (This enables performance counters.)
-
-## Exceptions and request failures
-
-Unhandled exceptions are automatically collected:
-
-![](./media/app-insights-java-get-started/21-exceptions.png)
-
-To collect data on other exceptions, you have two options:
-
-<<<<<<< HEAD
-* [Insert calls to TrackException in your code][apiexceptions]. 
-=======
-* [Insert calls to trackException() in your code][apiexceptions]. 
->>>>>>> a3835ed1
-* [Install the Java Agent on your server](app-insights-java-agent.md). You specify the methods you want to watch.
-
-
-## Monitor method calls and external dependencies
-
-[Install the Java Agent](app-insights-java-agent.md) to log specified internal methods and calls made through JDBC, with timing data.
-
-
-## Performance counters
-
-Click the **Servers** tile, and you'll see a range of performance counters.
-
-
-![](./media/app-insights-java-get-started/11-perf-counters.png)
-
-### Customize performance counter collection
-
-To disable collection of the standard set of performance counters, add the following code under the root node of the ApplicationInsights.xml file:
-
-    <PerformanceCounters>
-       <UseBuiltIn>False</UseBuiltIn>
-    </PerformanceCounters>
-
-### Collect additional performance counters
-
-You can specify additional performance counters to be collected.
-
-#### JMX counters (exposed by the Java Virtual Machine)
-
-    <PerformanceCounters>
-      <Jmx>
-        <Add objectName="java.lang:type=ClassLoading" attribute="TotalLoadedClassCount" displayName="Loaded Class Count"/>
-        <Add objectName="java.lang:type=Memory" attribute="HeapMemoryUsage.used" displayName="Heap Memory Usage-used" type="composite"/>
-      </Jmx>
-    </PerformanceCounters>
-
-*	`displayName` – The name displayed in the Application Insights portal.
-*	`objectName` – The JMX object name.
-*	`attribute` – The attribute of the JMX object name to fetch
-*	`type` (optional) - The type of JMX object’s attribute:
- *	Default: a simple type such as int or long.
- *	`composite`: the perf counter data is in the format of 'Attribute.Data'
- *	`tabular`: the perf counter data is in the format of a table row
-
-
-
-#### Windows performance counters
-
-Each [Windows performance counter](https://msdn.microsoft.com/library/windows/desktop/aa373083.aspx) is a member of a category (in the same way that a field is a member of a class). Categories can either be global, or can have numbered or named instances.
-
-    <PerformanceCounters>
-      <Windows>
-        <Add displayName="Process User Time" categoryName="Process" counterName="%User Time" instanceName="__SELF__" />
-        <Add displayName="Bytes Printed per Second" categoryName="Print Queue" counterName="Bytes Printed/sec" instanceName="Fax" />
-      </Windows>
-    </PerformanceCounters>
-
-*	displayName – The name displayed in the Application Insights portal.
-*	categoryName – The performance counter category (performance object) with which this performance counter is associated.
-*	counterName – The name of the performance counter.
-*	instanceName – The name of the performance counter category instance, or an empty string (""), if the category contains a single instance. If the categoryName is Process, and the performance counter you'd like to collect is from the current JVM process on which your app is running, specify `"__SELF__"`.
-
-Your performance counters are visible as custom metrics in [Metrics Explorer][metrics].
-
-![](./media/app-insights-java-get-started/12-custom-perfs.png)
-
-
-### Unix performance counters
-
-* [Install collectd with the Application Insights plugin](app-insights-java-collectd.md) to get a wide variety of system and network data.
-
-## Get user and session data
-
-OK, you're sending telemetry from your web server. Now to get the full 360-degree view of your application, you can add more monitoring:
-
-* [Add telemetry to your web pages][usage] to monitor page views and user metrics.
-* [Set up web tests][availability] to make sure your application stays live and responsive.
-
-## Capture log traces
-
-You can use Application Insights to slice and dice logs from Log4J, Logback or other logging frameworks. You can correlate the logs with HTTP requests and other telemetry. [Learn how][javalogs].
-
-## Send your own telemetry
-
-Now that you've installed the SDK, you can use the API to send your own telemetry.
-
-* [Track custom events and metrics][api] to learn what users are doing with your application.
-* [Search events and logs][diagnostic] to help diagnose problems.
-
-
-## Availability web tests
-
-Application Insights can test your website at regular intervals to check that it's up and responding well. To set up, click through the empty web tests chart on the overview blade, and provide your public URL. 
-
-You'll get charts of response times, plus email notifications if your site goes down.
-
-![Web test example](./media/app-insights-java-eclipse/appinsights-10webtestresult.png)
-
-[Learn more about availability web tests.][availability] 
-
-
-
-
-
-
-## Questions? Problems?
-
-[Troubleshooting Java](app-insights-java-troubleshoot.md)
-
-## Next steps
-
-For more information, see the [Java Developer Center](/develop/java/).
-
-<!--Link references-->
-
-[api]: app-insights-api-custom-events-metrics.md
-[apiexceptions]: app-insights-api-custom-events-metrics.md#track-exception
-[availability]: app-insights-monitor-web-app-availability.md
-[diagnostic]: app-insights-diagnostic-search.md
-[eclipse]: app-insights-java-eclipse.md
-[javalogs]: app-insights-java-trace-logs.md
-[metrics]: app-insights-metrics-explorer.md
-[usage]: app-insights-web-track-usage.md
+<properties
+	pageTitle="Get started with Application Insights in a Java web project | Microsoft Azure"
+	description="Monitor performance and usage of your Java website with Application Insights"
+	services="application-insights"
+    documentationCenter="java"
+	authors="alancameronwills"
+	manager="douge"/>
+
+<tags
+	ms.service="application-insights"
+	ms.workload="tbd"
+	ms.tgt_pltfrm="ibiza"
+	ms.devlang="na"
+	ms.topic="get-started-article"
+	ms.date="09/09/2015"
+	ms.author="awills"/>
+
+# Get started with Application Insights in a Java web project
+
+*Application Insights is in Preview.*
+
+[AZURE.INCLUDE [app-insights-selector-get-started](../../includes/app-insights-selector-get-started.md)]
+
+[Application Insights](https://azure.microsoft.com/services/application-insights/) is an extensible analytics service that helps you understand the performance and usage of your live application. Use it to [detect and diagnose performance issues and exceptions](app-insights-detect-triage-diagnose.md), and [write code][api] to track what users do with your app.
+
+![sample data](./media/app-insights-java-get-started/5-results.png)
+
+[Application Insights web tests][availability] monitor your application's availability.
+
+You'll need:
+
+* Oracle JRE 1.6 or later, or Zulu JRE 1.6 or later
+* A subscription to [Microsoft Azure](http://azure.microsoft.com/). (You could start with the [free trial](http://azure.microsoft.com/pricing/free-trial/).)
+
+*If you have a web app that's already live, you could follow the alternative procedure to [add the SDK at runtime in the web server](app-insights-java-live.md). That alternative avoids rebuilding the code, but you don't get the option to write code to track user activity.*
+
+
+## 1. Get an Application Insights instrumentation key
+
+1. Sign in to the [Microsoft Azure Portal](https://portal.azure.com).
+2. Create a new Application Insights resource.
+
+    ![Click + and choose Application Insights](./media/app-insights-java-get-started/01-create.png)
+3. Set the application type to Java web application.
+
+    ![Fill a name, choose Java web app, and click Create](./media/app-insights-java-get-started/02-create.png)
+4. Find the instrumentation key of the new resource. You'll need to paste this into your code project shortly.
+
+    ![In the new resource overview, click Properties and copy the Instrumentation Key](./media/app-insights-java-get-started/03-key.png)
+
+## 2. Add the Application Insights SDK for Java to your project
+
+*Choose the appropriate way for your project.*
+
+#### If you're creating a Dynamic Web project in Eclipse...
+
+Use the [Application Insights SDK for Java plug-in][eclipse].
+
+#### If you're using Maven...
+
+If your project is already set up to use Maven for build, merge the following code to your pom.xml file.
+
+Then, refresh the project dependencies to get the binaries downloaded.
+
+    <repositories>
+       <repository>
+          <id>central</id>
+          <name>Central</name>
+          <url>http://repo1.maven.org/maven2</url>
+       </repository>
+    </repositories>
+
+    <dependencies>
+      <dependency>
+        <groupId>com.microsoft.azure</groupId>
+        <artifactId>applicationinsights-web</artifactId>
+        <!-- or applicationinsights-core for bare API -->
+        <version>[1.0,)</version>
+      </dependency>
+    </dependencies>
+
+
+* *Build or checksum validation errors?* Try using a specific version, such as: `<version>1.0.n</version>`. You'll find the latest version in the [SDK release notes](app-insights-release-notes-java.md) or in our [Maven artifacts](http://search.maven.org/#search%7Cga%7C1%7Capplicationinsights).
+* *Need to update to a new SDK?* Refresh your project's dependencies.
+
+#### If you're using Gradle...
+
+If your project is already set up to use Gradle for build, merge the following code to your build.gradle file.
+
+Then refresh the project dependencies to get the binaries downloaded.
+
+    repositories {
+      mavenCentral()
+    }
+
+    dependencies {
+      compile group: 'com.microsoft.azure', name: 'applicationinsights-web', version: '1.+'
+      // or applicationinsights-core for bare API
+    }
+
+* *Build or checksum validation errors? Try using a specific version, such as:* `version:'1.0.n'`. *You'll find the latest version in the [SDK release notes](app-insights-release-notes-java.md).*
+* *To update to a new SDK*
+ * Refresh your project's dependencies.
+
+#### Otherwise ...
+
+Manually add the SDK:
+
+1. Download the [Application Insights SDK for Java](http://dl.windowsazure.com/lib/applicationinsights/javabin/sdk.zip).
+2. Extract the binaries from the zip file and add them to your project.
+
+### Questions...
+
+* *What's the relationship between the `-core` and `-web` components in the zip?*
+
+ * `applicationinsights-core` gives you the bare API. You always need this.
+ * `applicationinsights-web` gives you metrics that track HTTP request counts and response times. You can omit this if you don't want this telemetry automatically collected. For example, if you want to write your own.
+
+* *To update the SDK when we publish changes*
+ * Download the latest [Application Insights SDK for Java](http://dl.windowsazure.com/lib/applicationinsights/javabin/sdk.zip) and replace the old ones.
+ * Changes are described in the [SDK release notes](app-insights-release-notes-java.md).
+
+
+
+## 3. Add an Application Insights .xml file
+
+Add ApplicationInsights.xml to the resources folder in your project, or make sure it is added to your project’s deployment class path. Copy the following XML into it.
+
+Substitute the instrumentation key that you got from the Azure portal.
+
+    <?xml version="1.0" encoding="utf-8"?>
+    <ApplicationInsights xmlns="http://schemas.microsoft.com/ApplicationInsights/2013/Settings" schemaVersion="2014-05-30">
+
+
+      <!-- The key from the portal: -->
+
+      <InstrumentationKey>** Your instrumentation key **</InstrumentationKey>
+
+
+      <!-- HTTP request component (not required for bare API) -->
+
+      <TelemetryModules>
+        <Add type="com.microsoft.applicationinsights.web.extensibility.modules.WebRequestTrackingTelemetryModule"/>
+        <Add type="com.microsoft.applicationinsights.web.extensibility.modules.WebSessionTrackingTelemetryModule"/>
+        <Add type="com.microsoft.applicationinsights.web.extensibility.modules.WebUserTrackingTelemetryModule"/>
+      </TelemetryModules>
+
+      <!-- Events correlation (not required for bare API) -->
+      <!-- These initializers add context data to each event -->
+
+      <TelemetryInitializers>
+        <Add   type="com.microsoft.applicationinsights.web.extensibility.initializers.WebOperationIdTelemetryInitializer"/>
+        <Add type="com.microsoft.applicationinsights.web.extensibility.initializers.WebOperationNameTelemetryInitializer"/>
+        <Add type="com.microsoft.applicationinsights.web.extensibility.initializers.WebSessionTelemetryInitializer"/>
+        <Add type="com.microsoft.applicationinsights.web.extensibility.initializers.WebUserTelemetryInitializer"/>
+        <Add type="com.microsoft.applicationinsights.web.extensibility.initializers.WebUserAgentTelemetryInitializer"/>
+
+      </TelemetryInitializers>
+    </ApplicationInsights>
+
+
+* The instrumentation key is sent along with every item of telemetry and tells Application Insights to display it in your resource.
+* The HTTP Request component is optional. It automatically sends telemetry about requests and response times to the portal.
+* Events correlation is an addition to the HTTP request component. It assigns an identifier to each request received by the server, and adds this as a property to every item of telemetry as the property 'Operation.Id'. It allows you to correlate the telemetry associated with each request by setting a filter in [diagnostic search][diagnostic].
+
+## 4. Add an HTTP filter
+
+The last configuration step allows the HTTP request component to log each web request. (Not required if you just want the bare API.)
+
+Locate and open the web.xml file in your project, and merge the following code under the web-app node, where your application filters are configured.
+
+To get the most accurate results, the filter should be mapped before all other filters.
+
+    <filter>
+      <filter-name>ApplicationInsightsWebFilter</filter-name>
+      <filter-class>
+        com.microsoft.applicationinsights.web.internal.WebRequestTrackingFilter
+      </filter-class>
+    </filter>
+    <filter-mapping>
+       <filter-name>ApplicationInsightsWebFilter</filter-name>
+       <url-pattern>/*</url-pattern>
+    </filter-mapping>
+
+#### If you're using MVC 3.1 or later
+
+Edit these elements to include the Application Insights package:
+
+    <context:component-scan base-package=" com.springapp.mvc, com.microsoft.applicationinsights.web.spring"/>
+
+    <mvc:interceptors>
+        <mvc:interceptor>
+            <mvc:mapping path="/**"/>
+            <bean class="com.microsoft.applicationinsights.web.spring.RequestNameHandlerInterceptorAdapter" />
+        </mvc:interceptor>
+    </mvc:interceptors>
+
+#### If you're using Struts 2
+
+Add this item to the Struts configuration file (usually named struts.xml or struts-default.xml):
+
+     <interceptors>
+       <interceptor name="ApplicationInsightsRequestNameInterceptor" class="com.microsoft.applicationinsights.web.struts.RequestNameInterceptor" />
+     </interceptors>
+     <default-interceptor-ref name="ApplicationInsightsRequestNameInterceptor" />
+
+(If you have interceptors defined in a default stack, the interceptor can simply be added to that stack.)
+
+
+
+## 5. Run your application
+
+Either run it in debug mode on your development machine, or publish to your server.
+
+## 6. View your telemetry in Application Insights
+
+Return to your Application Insights resource in [Microsoft Azure Portal](https://portal.azure.com).
+
+HTTP requests data will appear on the overview blade. (If it isn't there, wait a few seconds and then click Refresh.)
+
+![sample data](./media/app-insights-java-get-started/5-results.png)
+
+
+Click through any chart to see more detailed metrics.
+
+![](./media/app-insights-java-get-started/6-barchart.png)
+
+
+
+And when viewing the properties of a request, you can see the telemetry events associated with it such as requests and exceptions.
+
+![](./media/app-insights-java-get-started/7-instance.png)
+
+
+
+[Learn more about metrics.][metrics]
+
+#### Smart address name calculation
+
+Application Insights assumes the format of HTTP requests for MVC applications is: `VERB controller/action`
+
+
+For example, `GET Home/Product/f9anuh81`, `GET Home/Product/2dffwrf5` and `GET Home/Product/sdf96vws` will be grouped into `GET Home/Product`.
+
+This enables meaningful aggregations of requests, such as number of requests and average execution time for requests.
+
+
+## 5. Install your app on the server
+
+Now publish your app to the server, let people use it, and watch the telemetry show up on the portal.
+
+* Make sure your firewall allows your application to send telemetry to these ports:
+
+ * dc.services.visualstudio.com:443
+ * dc.services.visualstudio.com:80
+ * f5.services.visualstudio.com:443
+ * f5.services.visualstudio.com:80
+
+
+* On Windows servers, install:
+
+ * [Microsoft Visual C++ Redistributable](http://www.microsoft.com/download/details.aspx?id=40784)
+
+    (This enables performance counters.)
+
+## Exceptions and request failures
+
+Unhandled exceptions are automatically collected:
+
+![](./media/app-insights-java-get-started/21-exceptions.png)
+
+To collect data on other exceptions, you have two options:
+
+* [Insert calls to trackException() in your code][apiexceptions]. 
+* [Install the Java Agent on your server](app-insights-java-agent.md). You specify the methods you want to watch.
+
+
+## Monitor method calls and external dependencies
+
+[Install the Java Agent](app-insights-java-agent.md) to log specified internal methods and calls made through JDBC, with timing data.
+
+
+## Performance counters
+
+Click the **Servers** tile, and you'll see a range of performance counters.
+
+
+![](./media/app-insights-java-get-started/11-perf-counters.png)
+
+### Customize performance counter collection
+
+To disable collection of the standard set of performance counters, add the following code under the root node of the ApplicationInsights.xml file:
+
+    <PerformanceCounters>
+       <UseBuiltIn>False</UseBuiltIn>
+    </PerformanceCounters>
+
+### Collect additional performance counters
+
+You can specify additional performance counters to be collected.
+
+#### JMX counters (exposed by the Java Virtual Machine)
+
+    <PerformanceCounters>
+      <Jmx>
+        <Add objectName="java.lang:type=ClassLoading" attribute="TotalLoadedClassCount" displayName="Loaded Class Count"/>
+        <Add objectName="java.lang:type=Memory" attribute="HeapMemoryUsage.used" displayName="Heap Memory Usage-used" type="composite"/>
+      </Jmx>
+    </PerformanceCounters>
+
+*	`displayName` – The name displayed in the Application Insights portal.
+*	`objectName` – The JMX object name.
+*	`attribute` – The attribute of the JMX object name to fetch
+*	`type` (optional) - The type of JMX object’s attribute:
+ *	Default: a simple type such as int or long.
+ *	`composite`: the perf counter data is in the format of 'Attribute.Data'
+ *	`tabular`: the perf counter data is in the format of a table row
+
+
+
+#### Windows performance counters
+
+Each [Windows performance counter](https://msdn.microsoft.com/library/windows/desktop/aa373083.aspx) is a member of a category (in the same way that a field is a member of a class). Categories can either be global, or can have numbered or named instances.
+
+    <PerformanceCounters>
+      <Windows>
+        <Add displayName="Process User Time" categoryName="Process" counterName="%User Time" instanceName="__SELF__" />
+        <Add displayName="Bytes Printed per Second" categoryName="Print Queue" counterName="Bytes Printed/sec" instanceName="Fax" />
+      </Windows>
+    </PerformanceCounters>
+
+*	displayName – The name displayed in the Application Insights portal.
+*	categoryName – The performance counter category (performance object) with which this performance counter is associated.
+*	counterName – The name of the performance counter.
+*	instanceName – The name of the performance counter category instance, or an empty string (""), if the category contains a single instance. If the categoryName is Process, and the performance counter you'd like to collect is from the current JVM process on which your app is running, specify `"__SELF__"`.
+
+Your performance counters are visible as custom metrics in [Metrics Explorer][metrics].
+
+![](./media/app-insights-java-get-started/12-custom-perfs.png)
+
+
+### Unix performance counters
+
+* [Install collectd with the Application Insights plugin](app-insights-java-collectd.md) to get a wide variety of system and network data.
+
+## Get user and session data
+
+OK, you're sending telemetry from your web server. Now to get the full 360-degree view of your application, you can add more monitoring:
+
+* [Add telemetry to your web pages][usage] to monitor page views and user metrics.
+* [Set up web tests][availability] to make sure your application stays live and responsive.
+
+## Capture log traces
+
+You can use Application Insights to slice and dice logs from Log4J, Logback or other logging frameworks. You can correlate the logs with HTTP requests and other telemetry. [Learn how][javalogs].
+
+## Send your own telemetry
+
+Now that you've installed the SDK, you can use the API to send your own telemetry.
+
+* [Track custom events and metrics][api] to learn what users are doing with your application.
+* [Search events and logs][diagnostic] to help diagnose problems.
+
+
+## Availability web tests
+
+Application Insights can test your website at regular intervals to check that it's up and responding well. To set up, click through the empty web tests chart on the overview blade, and provide your public URL. 
+
+You'll get charts of response times, plus email notifications if your site goes down.
+
+![Web test example](./media/app-insights-java-eclipse/appinsights-10webtestresult.png)
+
+[Learn more about availability web tests.][availability] 
+
+
+
+
+
+
+## Questions? Problems?
+
+[Troubleshooting Java](app-insights-java-troubleshoot.md)
+
+## Next steps
+
+For more information, see the [Java Developer Center](/develop/java/).
+
+<!--Link references-->
+
+[api]: app-insights-api-custom-events-metrics.md
+[apiexceptions]: app-insights-api-custom-events-metrics.md#track-exception
+[availability]: app-insights-monitor-web-app-availability.md
+[diagnostic]: app-insights-diagnostic-search.md
+[eclipse]: app-insights-java-eclipse.md
+[javalogs]: app-insights-java-trace-logs.md
+[metrics]: app-insights-metrics-explorer.md
+[usage]: app-insights-web-track-usage.md