--- conflicted
+++ resolved
@@ -127,24 +127,14 @@
                     <div class="cardText">
                         <h3>Languages</h3>
                         <p><a href="/dotnet/api/microsoft.applicationinsights">.NET</a></p>
-<<<<<<< HEAD
-                        <p><a href="http://dl.windowsazure.com/applicationinsights/javadoc/">Java</a></p>
-                        <p><a href="https://github.com/Microsoft/ApplicationInsights-JS/blob/master/API-reference.md">JavaScript</a></p>
-                        <p><a href="/azure/application-insights/app-insights-analytics-reference">Analytics reference</a></p>
-=======
                         <p><a href="/java/api/com.microsoft.applicationinsights">Java</a></p>
->>>>>>> f1ea3417
                     </div>
                 </div>
             </div>
         </div>
     </li>
     <li>
-<<<<<<< HEAD
-        <div class="cardSize"><p />
-=======
         <div class="cardSize">
->>>>>>> f1ea3417
             <div class="cardPadding">
                 <div class="card">
                     <div class="cardText">
