<properties 
	pageTitle="Diagnose failures and exceptions in ASP.NET apps with Application Insights" 
	description="Capture exceptions from ASP.NET apps along with request telemetry." 
	services="application-insights" 
    documentationCenter=".net"
	authors="alancameronwills" 
	manager="douge"/>

<tags 
	ms.service="application-insights" 
	ms.workload="tbd" 
	ms.tgt_pltfrm="ibiza" 
	ms.devlang="na" 
	ms.topic="article" 
<<<<<<< HEAD
	ms.date="09/10/2015" 
=======
	ms.date="11/17/2015" 
>>>>>>> 08be3281
	ms.author="awills"/>


# Set up Application Insights: Diagnose exceptions

[AZURE.INCLUDE [app-insights-selector-get-started-dotnet](../../includes/app-insights-selector-get-started-dotnet.md)]


By monitoring your application with [Visual Studio Application Insights][start], you can correlate failed requests with exceptions and other events at both the client and server, so that you can quickly diagnose the causes.

To monitor an ASP.NET app, you have to [add Application Insights SDK][greenbrown] to your application, or [install Status Monitor on your IIS server][redfield], or, if your app is an Azure Web App, add the [Application Insights Extension][azure].

## Diagnosing failures 

From the overview blade, the Failures tile shows you charts of exceptions and failed HTTP requests, together with a list of the request URLs that cause the most frequent failures.

![Select Failures](./media/app-insights-asp-net-exceptions/012-start.png)

Click through one of the failed request types in the list to get to individual occurrences of the failure. From there, click through to the exceptions or any trace data associated with it:

![Select an instance of a failed request, and under exception details, get to instances of the exception.](./media/app-insights-asp-net-exceptions/030-req-drill.png)


**Alternatively,** you can start from the list of exceptions that you'll find further down the Failures blade. Keep clicking until you eventually get to individual exceptions.


![Drill through](./media/app-insights-asp-net-exceptions/040-exception-drill.png)

*No exceptions showing? See [Capture exceptions](#exceptions).*

From there you can look at the stack trace and detailed properties of each exception and find related log trace or other events.


![Drill through](./media/app-insights-asp-net-exceptions/050-exception-properties.png)

[Learn more about Diagnostic Search][diagnostic].

## Dependency failures

A *dependency* is a service that your application calls, typically through a REST API or database connection. [Application Insights Status Monitor][redfield] automatically monitors a variety of types of dependency call, measuring call duration and success or failure. 

To get dependency data, you have to [install Status Monitor][redfield] on your IIS server, or if your app is an Azure Web App, use the [Application Insights Extension][azure]. 

Failed calls to dependencies are listed on the Failures blade, and you can also find them under Related Items in the request details and exception details.

*No dependency failures? That's good. But to verify that you're getting dependency data, open the Performance blade and look at the Dependency Duration chart.*

 

## Custom tracing and log data

To get diagnostic data specific to your app, you can insert code to send your own telemetry data. This displayed in diagnostic search alongside the request, page view and other automatically-collected data. 

You have several options:

* [TrackEvent()](app-insights-api-custom-events-metrics.md#track-event) is typically used for monitoring usage patterns, but the data it sends also appears under Custom Events in diagnostic search. Events are named, and can carry string properties and numeric metrics on which you can [filter your diagnostic searches][diagnostic].
* [TrackTrace()](app-insights-api-custom-events-metrics.md#track-trace) lets you send longer data such as POST information.
* [TrackException()](#exceptions) sends stack traces. [More about exceptions](#exceptions).
* If you already use a logging framework like Log4Net or NLog, you can [capture those logs][netlogs] and see them in diagnostic search alongside request and exception data.

To see these events, open [Search][diagnostic], open Filter, and then choose Custom Event, Trace, or Exception.


![Drill through](./media/app-insights-asp-net-exceptions/viewCustomEvents.png)


> [AZURE.NOTE] If your app generates a lot of telemetry, the adaptive sampling module will automatically reduce the volume that is sent to the portal by sending only a representative fraction of events. Events that are part of the same operation will be selected or deselected as a group, so that you can navigate between related events. [Learn about sampling.](app-insights-sampling.md)

### How to see request POST data

Request details don't include the data sent to your app in a POST call. To have this data reported:

* [Install the SDK][greenbrown] in your application project.
* Insert code in your application to call [Microsoft.ApplicationInsights.TrackTrace()][api]. Send the POST data in the message parameter. There is a limit to the permitted size, so you should try to send just the essential data.
* When you investigate a failed request, find the associated traces.  

![Drill through](./media/app-insights-asp-net-exceptions/060-req-related.png)


## <a name="exceptions"></a> Capturing exceptions and related diagnostic data

At first, you won't see in the portal all the exceptions that cause failures in your app. You'll see any browser exceptions (if you're using the [JavaScript SDK][client] in your web pages). But most server exceptions are caught by IIS and you have to write a bit of code to see them.

You can:

* **Log exceptions explicitly** by inserting code in exception handlers to report the exceptions.
* **Capture exceptions automatically** by configuring your ASP.NET framework. The necessary additions are different for different types of framework.

## Reporting exceptions explicitly

The simplest way is to insert a call to TrackException() in an exception handler.

JavaScript

    try 
    { ...
    }
    catch (ex)
    {
      appInsights.TrackException(ex, "handler loc",
        {Game: currentGame.Name, 
         State: currentGame.State.ToString()});
    }

C#

    var telemetry = new TelemetryClient();
    ...
    try 
    { ...
    }
    catch (Exception ex)
    {
       // Set up some properties:
       var properties = new Dictionary <string, string> 
         {{"Game", currentGame.Name}};

       var measurements = new Dictionary <string, double>
         {{"Users", currentGame.Users.Count}};

       // Send the exception telemetry:
       telemetry.TrackException(ex, properties, measurements);
    }

VB

    Dim telemetry = New TelemetryClient
    ...
    Try
      ...
    Catch ex as Exception
      ' Set up some properties:
      Dim properties = New Dictionary (Of String, String)
      properties.Add("Game", currentGame.Name)

      Dim measurements = New Dictionary (Of String, Double)
      measurements.Add("Users", currentGame.Users.Count)
  
      ' Send the exception telemetry:
      telemetry.TrackException(ex, properties, measurements)
    End Try

The properties and measurements parameters are optional, but are useful for [filtering and adding][diagnostic] extra information. For example, if you have an app that can run several games, you could find all the exception reports related to a particular game. You can add as many items as you like to each dictionary.

## Browser exceptions

Most browser exceptions are reported.

If your web page includes script files from content delivery networks or other domains, ensure your script tag has the attribute ```crossorigin="anonymous"```,  and that the server sends [CORS headers](http://enable-cors.org/). This will allow you to get a stack trace and detail for unhandled JavaScript exceptions from these resources.

## Web forms

For web forms, the HTTP Module will be able to collect the exceptions when there are no redirects configured with CustomErrors.

But if you have active redirects, add the following lines to the Application_Error function in Global.asax.cs. (Add a Global.asax file if you don't already have one.)

*C#*

    void Application_Error(object sender, EventArgs e)
    {
      if (HttpContext.Current.IsCustomErrorEnabled && Server.GetLastError  () != null)
      {
         var ai = new TelemetryClient(); // or re-use an existing instance

         ai.TrackException(Server.GetLastError());
      }
    }


## MVC

If the [CustomErrors](https://msdn.microsoft.com/library/h0hfz6fc.aspx) configuration is `Off`, then exceptions will be available for the [HTTP Module](https://msdn.microsoft.com/library/ms178468.aspx) to collect. However, if it is `RemoteOnly` (default), or `On`, then the exception will be cleared and not available for Application Insights to automatically collect. You can fix that by overriding the [System.Web.Mvc.HandleErrorAttribute class](http://msdn.microsoft.com/library/system.web.mvc.handleerrorattribute.aspx), and applying the overridden class as shown for the different MVC versions below ([github source](https://github.com/AppInsightsSamples/Mvc2UnhandledExceptions/blob/master/MVC2App/Controllers/AiHandleErrorAttribute.cs)):

    using System;
    using System.Web.Mvc;
    using Microsoft.ApplicationInsights;

    namespace MVC2App.Controllers
    {
      [AttributeUsage(AttributeTargets.Class | AttributeTargets.Method, Inherited = true, AllowMultiple = true)] 
      public class AiHandleErrorAttribute : HandleErrorAttribute
      {
        public override void OnException(ExceptionContext filterContext)
        {
            if (filterContext != null && filterContext.HttpContext != null && filterContext.Exception != null)
            {
                //If customError is Off, then AI HTTPModule will report the exception
                if (filterContext.HttpContext.IsCustomErrorEnabled)
                {   //or reuse instance (recommended!). see note above  
                    var ai = new TelemetryClient();
                    ai.TrackException(filterContext.Exception);
                } 
            }
            base.OnException(filterContext);
        }
      }
    }

#### MVC 2

Replace the HandleError attribute with your new attribute in your controllers.

    namespace MVC2App.Controllers
    {
       [AiHandleError]
       public class HomeController : Controller
       {
    ...

[Sample](https://github.com/AppInsightsSamples/Mvc2UnhandledExceptions)

#### MVC 3

Register `AiHandleErrorAttribute` as a global filter in Global.asax.cs:

    public class MyMvcApplication : System.Web.HttpApplication
    {
      public static void RegisterGlobalFilters(GlobalFilterCollection filters)
      {
         filters.Add(new AiHandleErrorAttribute());
      }
     ...

[Sample](https://github.com/AppInsightsSamples/Mvc3UnhandledExceptionTelemetry)



#### MVC 4, MVC5

Register AiHandleErrorAttribute as a global filter in FilterConfig.cs:

    public class FilterConfig
    {
      public static void RegisterGlobalFilters(GlobalFilterCollection filters)
      {
        // Default replaced with the override to track unhandled exceptions
        filters.Add(new AiHandleErrorAttribute());
      }
    }

[Sample](https://github.com/AppInsightsSamples/Mvc5UnhandledExceptionTelemetry)

## Web API 1.x


Override System.Web.Http.Filters.ExceptionFilterAttribute:

    using System.Web.Http.Filters;
    using Microsoft.ApplicationInsights;

    namespace WebAPI.App_Start
    {
      public class AiExceptionFilterAttribute : ExceptionFilterAttribute
      {
        public override void OnException(HttpActionExecutedContext actionExecutedContext)
        {
            if (actionExecutedContext != null && actionExecutedContext.Exception != null)
            {  //or reuse instance (recommended!). see note above 
                var ai = new TelemetryClient();
                ai.TrackException(actionExecutedContext.Exception);    
            }
            base.OnException(actionExecutedContext);
        }
      }
    }

You could add this overridden attribute to specific controllers, or add it to the global filter configuration in the WebApiConfig class: 

    using System.Web.Http;
    using WebApi1.x.App_Start;

    namespace WebApi1.x
    {
      public static class WebApiConfig
      {
        public static void Register(HttpConfiguration config)
        {
            config.Routes.MapHttpRoute(name: "DefaultApi", routeTemplate: "api/{controller}/{id}",
                defaults: new { id = RouteParameter.Optional });
            ...
            config.EnableSystemDiagnosticsTracing();

            // Capture exceptions for Application Insights:
            config.Filters.Add(new AiExceptionFilterAttribute());
        }
      }
    }

[Sample](https://github.com/AppInsightsSamples/WebApi_1.x_UnhandledExceptions)

There are a number of cases that the exception filters cannot handle. For example:

* Exceptions thrown from controller constructors. 
* Exceptions thrown from message handlers. 
* Exceptions thrown during routing. 
* Exceptions thrown during response content serialization. 

## Web API 2.x

Add an implementation of IExceptionLogger:

    using System.Web.Http.ExceptionHandling;
    using Microsoft.ApplicationInsights;

    namespace ProductsAppPureWebAPI.App_Start
    {
      public class AiExceptionLogger : ExceptionLogger
      {
        public override void Log(ExceptionLoggerContext context)
        {
            if (context !=null && context.Exception != null)
            {//or reuse instance (recommended!). see note above 
                var ai = new TelemetryClient();
                ai.TrackException(context.Exception);
            }
            base.Log(context);
        }
      }
    }

Add this to the services in WebApiConfig:

    using System.Web.Http;
    using System.Web.Http.ExceptionHandling;
    using ProductsAppPureWebAPI.App_Start;

    namespace WebApi2WithMVC
    {
      public static class WebApiConfig
      {
        public static void Register(HttpConfiguration config)
        {
            // Web API configuration and services

            // Web API routes
            config.MapHttpAttributeRoutes();

            config.Routes.MapHttpRoute(
                name: "DefaultApi",
                routeTemplate: "api/{controller}/{id}",
                defaults: new { id = RouteParameter.Optional }
            );
            config.Services.Add(typeof(IExceptionLogger), new AiExceptionLogger()); 
        }
      }
  }

[Sample](https://github.com/AppInsightsSamples/WebApi_2.x_UnhandledExceptions)

As alternatives, you could:

2. Replace the only ExceptionHandler with a custom implementation of IExceptionHandler. This is only called when the framework is still able to choose which response message to send (not when the connection is aborted for instance) 
3. Exception Filters (as described in the section on Web API 1.x controllers above) - not called in all cases.


## WCF

Add a class that extends Attribute and implements IErrorHandler and IServiceBehavior.

    using System;
    using System.Collections.Generic;
    using System.Linq;
    using System.ServiceModel.Description;
    using System.ServiceModel.Dispatcher;
    using System.Web;
    using Microsoft.ApplicationInsights;

    namespace WcfService4.ErrorHandling
    {
      public class AiLogExceptionAttribute : Attribute, IErrorHandler, IServiceBehavior
      {
        public void AddBindingParameters(ServiceDescription serviceDescription,
            System.ServiceModel.ServiceHostBase serviceHostBase,
            System.Collections.ObjectModel.Collection<ServiceEndpoint> endpoints,
            System.ServiceModel.Channels.BindingParameterCollection bindingParameters)
        {
        }

        public void ApplyDispatchBehavior(ServiceDescription serviceDescription, 
            System.ServiceModel.ServiceHostBase serviceHostBase)
        {
            foreach (ChannelDispatcher disp in serviceHostBase.ChannelDispatchers)
            {
                disp.ErrorHandlers.Add(this);
            }
        }

        public void Validate(ServiceDescription serviceDescription, 
            System.ServiceModel.ServiceHostBase serviceHostBase)
        {
        }

        bool IErrorHandler.HandleError(Exception error)
        {//or reuse instance (recommended!). see note above 
            var ai = new TelemetryClient();

            ai.TrackException(error);
            return false;
        }

        void IErrorHandler.ProvideFault(Exception error, 
            System.ServiceModel.Channels.MessageVersion version, 
            ref System.ServiceModel.Channels.Message fault)
        {
        }
      }
    }

Add the attribute to the service implementations:

    namespace WcfService4
    {
        [AiLogException]
        public class Service1 : IService1 
        { 
         ...

[Sample](https://github.com/AppInsightsSamples/WCFUnhandledExceptions)

## Exception performance counters
<<<<<<< HEAD

If you have [installed Status Monitor][redfield] on your server, you can get a chart of the exceptions rate, measured by .NET. This includes both handled and unhandled .NET exceptions.

Open a Metric Explorer blade, add a new chart, and select **Exception rate**, listed under Performance Counters. 

The .NET framework calculates the rate by counting the number of exceptions in an interval and dividing by the length of the interval. 

=======

If you have [installed Status Monitor][redfield] on your server, you can get a chart of the exceptions rate, measured by .NET. This includes both handled and unhandled .NET exceptions.

Open a Metric Explorer blade, add a new chart, and select **Exception rate**, listed under Performance Counters. 

The .NET framework calculates the rate by counting the number of exceptions in an interval and dividing by the length of the interval. 

>>>>>>> 08be3281
Note that it will be different from the 'Exceptions' count calculated by the Application Insights portal by counting TrackException reports. The sampling intervals are different, and the SDK doesn't send TrackException reports for all handled and unhandled exceptions.

<!--Link references-->

[api]: app-insights-api-custom-events-metrics.md
[azure]: ../insights-perf-analytics.md
[client]: app-insights-javascript.md
[diagnostic]: app-insights-diagnostic-search.md
[greenbrown]: app-insights-asp-net.md
[netlogs]: app-insights-asp-net-trace-logs.md
[redfield]: app-insights-monitor-performance-live-website-now.md
[start]: app-insights-overview.md

 <|MERGE_RESOLUTION|>--- conflicted
+++ resolved
@@ -1,470 +1,456 @@
-<properties 
-	pageTitle="Diagnose failures and exceptions in ASP.NET apps with Application Insights" 
-	description="Capture exceptions from ASP.NET apps along with request telemetry." 
-	services="application-insights" 
-    documentationCenter=".net"
-	authors="alancameronwills" 
-	manager="douge"/>
-
-<tags 
-	ms.service="application-insights" 
-	ms.workload="tbd" 
-	ms.tgt_pltfrm="ibiza" 
-	ms.devlang="na" 
-	ms.topic="article" 
-<<<<<<< HEAD
-	ms.date="09/10/2015" 
-=======
-	ms.date="11/17/2015" 
->>>>>>> 08be3281
-	ms.author="awills"/>
-
-
-# Set up Application Insights: Diagnose exceptions
-
-[AZURE.INCLUDE [app-insights-selector-get-started-dotnet](../../includes/app-insights-selector-get-started-dotnet.md)]
-
-
-By monitoring your application with [Visual Studio Application Insights][start], you can correlate failed requests with exceptions and other events at both the client and server, so that you can quickly diagnose the causes.
-
-To monitor an ASP.NET app, you have to [add Application Insights SDK][greenbrown] to your application, or [install Status Monitor on your IIS server][redfield], or, if your app is an Azure Web App, add the [Application Insights Extension][azure].
-
-## Diagnosing failures 
-
-From the overview blade, the Failures tile shows you charts of exceptions and failed HTTP requests, together with a list of the request URLs that cause the most frequent failures.
-
-![Select Failures](./media/app-insights-asp-net-exceptions/012-start.png)
-
-Click through one of the failed request types in the list to get to individual occurrences of the failure. From there, click through to the exceptions or any trace data associated with it:
-
-![Select an instance of a failed request, and under exception details, get to instances of the exception.](./media/app-insights-asp-net-exceptions/030-req-drill.png)
-
-
-**Alternatively,** you can start from the list of exceptions that you'll find further down the Failures blade. Keep clicking until you eventually get to individual exceptions.
-
-
-![Drill through](./media/app-insights-asp-net-exceptions/040-exception-drill.png)
-
-*No exceptions showing? See [Capture exceptions](#exceptions).*
-
-From there you can look at the stack trace and detailed properties of each exception and find related log trace or other events.
-
-
-![Drill through](./media/app-insights-asp-net-exceptions/050-exception-properties.png)
-
-[Learn more about Diagnostic Search][diagnostic].
-
-## Dependency failures
-
-A *dependency* is a service that your application calls, typically through a REST API or database connection. [Application Insights Status Monitor][redfield] automatically monitors a variety of types of dependency call, measuring call duration and success or failure. 
-
-To get dependency data, you have to [install Status Monitor][redfield] on your IIS server, or if your app is an Azure Web App, use the [Application Insights Extension][azure]. 
-
-Failed calls to dependencies are listed on the Failures blade, and you can also find them under Related Items in the request details and exception details.
-
-*No dependency failures? That's good. But to verify that you're getting dependency data, open the Performance blade and look at the Dependency Duration chart.*
-
- 
-
-## Custom tracing and log data
-
-To get diagnostic data specific to your app, you can insert code to send your own telemetry data. This displayed in diagnostic search alongside the request, page view and other automatically-collected data. 
-
-You have several options:
-
-* [TrackEvent()](app-insights-api-custom-events-metrics.md#track-event) is typically used for monitoring usage patterns, but the data it sends also appears under Custom Events in diagnostic search. Events are named, and can carry string properties and numeric metrics on which you can [filter your diagnostic searches][diagnostic].
-* [TrackTrace()](app-insights-api-custom-events-metrics.md#track-trace) lets you send longer data such as POST information.
-* [TrackException()](#exceptions) sends stack traces. [More about exceptions](#exceptions).
-* If you already use a logging framework like Log4Net or NLog, you can [capture those logs][netlogs] and see them in diagnostic search alongside request and exception data.
-
-To see these events, open [Search][diagnostic], open Filter, and then choose Custom Event, Trace, or Exception.
-
-
-![Drill through](./media/app-insights-asp-net-exceptions/viewCustomEvents.png)
-
-
-> [AZURE.NOTE] If your app generates a lot of telemetry, the adaptive sampling module will automatically reduce the volume that is sent to the portal by sending only a representative fraction of events. Events that are part of the same operation will be selected or deselected as a group, so that you can navigate between related events. [Learn about sampling.](app-insights-sampling.md)
-
-### How to see request POST data
-
-Request details don't include the data sent to your app in a POST call. To have this data reported:
-
-* [Install the SDK][greenbrown] in your application project.
-* Insert code in your application to call [Microsoft.ApplicationInsights.TrackTrace()][api]. Send the POST data in the message parameter. There is a limit to the permitted size, so you should try to send just the essential data.
-* When you investigate a failed request, find the associated traces.  
-
-![Drill through](./media/app-insights-asp-net-exceptions/060-req-related.png)
-
-
-## <a name="exceptions"></a> Capturing exceptions and related diagnostic data
-
-At first, you won't see in the portal all the exceptions that cause failures in your app. You'll see any browser exceptions (if you're using the [JavaScript SDK][client] in your web pages). But most server exceptions are caught by IIS and you have to write a bit of code to see them.
-
-You can:
-
-* **Log exceptions explicitly** by inserting code in exception handlers to report the exceptions.
-* **Capture exceptions automatically** by configuring your ASP.NET framework. The necessary additions are different for different types of framework.
-
-## Reporting exceptions explicitly
-
-The simplest way is to insert a call to TrackException() in an exception handler.
-
-JavaScript
-
-    try 
-    { ...
-    }
-    catch (ex)
-    {
-      appInsights.TrackException(ex, "handler loc",
-        {Game: currentGame.Name, 
-         State: currentGame.State.ToString()});
-    }
-
-C#
-
-    var telemetry = new TelemetryClient();
-    ...
-    try 
-    { ...
-    }
-    catch (Exception ex)
-    {
-       // Set up some properties:
-       var properties = new Dictionary <string, string> 
-         {{"Game", currentGame.Name}};
-
-       var measurements = new Dictionary <string, double>
-         {{"Users", currentGame.Users.Count}};
-
-       // Send the exception telemetry:
-       telemetry.TrackException(ex, properties, measurements);
-    }
-
-VB
-
-    Dim telemetry = New TelemetryClient
-    ...
-    Try
-      ...
-    Catch ex as Exception
-      ' Set up some properties:
-      Dim properties = New Dictionary (Of String, String)
-      properties.Add("Game", currentGame.Name)
-
-      Dim measurements = New Dictionary (Of String, Double)
-      measurements.Add("Users", currentGame.Users.Count)
-  
-      ' Send the exception telemetry:
-      telemetry.TrackException(ex, properties, measurements)
-    End Try
-
-The properties and measurements parameters are optional, but are useful for [filtering and adding][diagnostic] extra information. For example, if you have an app that can run several games, you could find all the exception reports related to a particular game. You can add as many items as you like to each dictionary.
-
-## Browser exceptions
-
-Most browser exceptions are reported.
-
-If your web page includes script files from content delivery networks or other domains, ensure your script tag has the attribute ```crossorigin="anonymous"```,  and that the server sends [CORS headers](http://enable-cors.org/). This will allow you to get a stack trace and detail for unhandled JavaScript exceptions from these resources.
-
-## Web forms
-
-For web forms, the HTTP Module will be able to collect the exceptions when there are no redirects configured with CustomErrors.
-
-But if you have active redirects, add the following lines to the Application_Error function in Global.asax.cs. (Add a Global.asax file if you don't already have one.)
-
-*C#*
-
-    void Application_Error(object sender, EventArgs e)
-    {
-      if (HttpContext.Current.IsCustomErrorEnabled && Server.GetLastError  () != null)
-      {
-         var ai = new TelemetryClient(); // or re-use an existing instance
-
-         ai.TrackException(Server.GetLastError());
-      }
-    }
-
-
-## MVC
-
-If the [CustomErrors](https://msdn.microsoft.com/library/h0hfz6fc.aspx) configuration is `Off`, then exceptions will be available for the [HTTP Module](https://msdn.microsoft.com/library/ms178468.aspx) to collect. However, if it is `RemoteOnly` (default), or `On`, then the exception will be cleared and not available for Application Insights to automatically collect. You can fix that by overriding the [System.Web.Mvc.HandleErrorAttribute class](http://msdn.microsoft.com/library/system.web.mvc.handleerrorattribute.aspx), and applying the overridden class as shown for the different MVC versions below ([github source](https://github.com/AppInsightsSamples/Mvc2UnhandledExceptions/blob/master/MVC2App/Controllers/AiHandleErrorAttribute.cs)):
-
-    using System;
-    using System.Web.Mvc;
-    using Microsoft.ApplicationInsights;
-
-    namespace MVC2App.Controllers
-    {
-      [AttributeUsage(AttributeTargets.Class | AttributeTargets.Method, Inherited = true, AllowMultiple = true)] 
-      public class AiHandleErrorAttribute : HandleErrorAttribute
-      {
-        public override void OnException(ExceptionContext filterContext)
-        {
-            if (filterContext != null && filterContext.HttpContext != null && filterContext.Exception != null)
-            {
-                //If customError is Off, then AI HTTPModule will report the exception
-                if (filterContext.HttpContext.IsCustomErrorEnabled)
-                {   //or reuse instance (recommended!). see note above  
-                    var ai = new TelemetryClient();
-                    ai.TrackException(filterContext.Exception);
-                } 
-            }
-            base.OnException(filterContext);
-        }
-      }
-    }
-
-#### MVC 2
-
-Replace the HandleError attribute with your new attribute in your controllers.
-
-    namespace MVC2App.Controllers
-    {
-       [AiHandleError]
-       public class HomeController : Controller
-       {
-    ...
-
-[Sample](https://github.com/AppInsightsSamples/Mvc2UnhandledExceptions)
-
-#### MVC 3
-
-Register `AiHandleErrorAttribute` as a global filter in Global.asax.cs:
-
-    public class MyMvcApplication : System.Web.HttpApplication
-    {
-      public static void RegisterGlobalFilters(GlobalFilterCollection filters)
-      {
-         filters.Add(new AiHandleErrorAttribute());
-      }
-     ...
-
-[Sample](https://github.com/AppInsightsSamples/Mvc3UnhandledExceptionTelemetry)
-
-
-
-#### MVC 4, MVC5
-
-Register AiHandleErrorAttribute as a global filter in FilterConfig.cs:
-
-    public class FilterConfig
-    {
-      public static void RegisterGlobalFilters(GlobalFilterCollection filters)
-      {
-        // Default replaced with the override to track unhandled exceptions
-        filters.Add(new AiHandleErrorAttribute());
-      }
-    }
-
-[Sample](https://github.com/AppInsightsSamples/Mvc5UnhandledExceptionTelemetry)
-
-## Web API 1.x
-
-
-Override System.Web.Http.Filters.ExceptionFilterAttribute:
-
-    using System.Web.Http.Filters;
-    using Microsoft.ApplicationInsights;
-
-    namespace WebAPI.App_Start
-    {
-      public class AiExceptionFilterAttribute : ExceptionFilterAttribute
-      {
-        public override void OnException(HttpActionExecutedContext actionExecutedContext)
-        {
-            if (actionExecutedContext != null && actionExecutedContext.Exception != null)
-            {  //or reuse instance (recommended!). see note above 
-                var ai = new TelemetryClient();
-                ai.TrackException(actionExecutedContext.Exception);    
-            }
-            base.OnException(actionExecutedContext);
-        }
-      }
-    }
-
-You could add this overridden attribute to specific controllers, or add it to the global filter configuration in the WebApiConfig class: 
-
-    using System.Web.Http;
-    using WebApi1.x.App_Start;
-
-    namespace WebApi1.x
-    {
-      public static class WebApiConfig
-      {
-        public static void Register(HttpConfiguration config)
-        {
-            config.Routes.MapHttpRoute(name: "DefaultApi", routeTemplate: "api/{controller}/{id}",
-                defaults: new { id = RouteParameter.Optional });
-            ...
-            config.EnableSystemDiagnosticsTracing();
-
-            // Capture exceptions for Application Insights:
-            config.Filters.Add(new AiExceptionFilterAttribute());
-        }
-      }
-    }
-
-[Sample](https://github.com/AppInsightsSamples/WebApi_1.x_UnhandledExceptions)
-
-There are a number of cases that the exception filters cannot handle. For example:
-
-* Exceptions thrown from controller constructors. 
-* Exceptions thrown from message handlers. 
-* Exceptions thrown during routing. 
-* Exceptions thrown during response content serialization. 
-
-## Web API 2.x
-
-Add an implementation of IExceptionLogger:
-
-    using System.Web.Http.ExceptionHandling;
-    using Microsoft.ApplicationInsights;
-
-    namespace ProductsAppPureWebAPI.App_Start
-    {
-      public class AiExceptionLogger : ExceptionLogger
-      {
-        public override void Log(ExceptionLoggerContext context)
-        {
-            if (context !=null && context.Exception != null)
-            {//or reuse instance (recommended!). see note above 
-                var ai = new TelemetryClient();
-                ai.TrackException(context.Exception);
-            }
-            base.Log(context);
-        }
-      }
-    }
-
-Add this to the services in WebApiConfig:
-
-    using System.Web.Http;
-    using System.Web.Http.ExceptionHandling;
-    using ProductsAppPureWebAPI.App_Start;
-
-    namespace WebApi2WithMVC
-    {
-      public static class WebApiConfig
-      {
-        public static void Register(HttpConfiguration config)
-        {
-            // Web API configuration and services
-
-            // Web API routes
-            config.MapHttpAttributeRoutes();
-
-            config.Routes.MapHttpRoute(
-                name: "DefaultApi",
-                routeTemplate: "api/{controller}/{id}",
-                defaults: new { id = RouteParameter.Optional }
-            );
-            config.Services.Add(typeof(IExceptionLogger), new AiExceptionLogger()); 
-        }
-      }
-  }
-
-[Sample](https://github.com/AppInsightsSamples/WebApi_2.x_UnhandledExceptions)
-
-As alternatives, you could:
-
-2. Replace the only ExceptionHandler with a custom implementation of IExceptionHandler. This is only called when the framework is still able to choose which response message to send (not when the connection is aborted for instance) 
-3. Exception Filters (as described in the section on Web API 1.x controllers above) - not called in all cases.
-
-
-## WCF
-
-Add a class that extends Attribute and implements IErrorHandler and IServiceBehavior.
-
-    using System;
-    using System.Collections.Generic;
-    using System.Linq;
-    using System.ServiceModel.Description;
-    using System.ServiceModel.Dispatcher;
-    using System.Web;
-    using Microsoft.ApplicationInsights;
-
-    namespace WcfService4.ErrorHandling
-    {
-      public class AiLogExceptionAttribute : Attribute, IErrorHandler, IServiceBehavior
-      {
-        public void AddBindingParameters(ServiceDescription serviceDescription,
-            System.ServiceModel.ServiceHostBase serviceHostBase,
-            System.Collections.ObjectModel.Collection<ServiceEndpoint> endpoints,
-            System.ServiceModel.Channels.BindingParameterCollection bindingParameters)
-        {
-        }
-
-        public void ApplyDispatchBehavior(ServiceDescription serviceDescription, 
-            System.ServiceModel.ServiceHostBase serviceHostBase)
-        {
-            foreach (ChannelDispatcher disp in serviceHostBase.ChannelDispatchers)
-            {
-                disp.ErrorHandlers.Add(this);
-            }
-        }
-
-        public void Validate(ServiceDescription serviceDescription, 
-            System.ServiceModel.ServiceHostBase serviceHostBase)
-        {
-        }
-
-        bool IErrorHandler.HandleError(Exception error)
-        {//or reuse instance (recommended!). see note above 
-            var ai = new TelemetryClient();
-
-            ai.TrackException(error);
-            return false;
-        }
-
-        void IErrorHandler.ProvideFault(Exception error, 
-            System.ServiceModel.Channels.MessageVersion version, 
-            ref System.ServiceModel.Channels.Message fault)
-        {
-        }
-      }
-    }
-
-Add the attribute to the service implementations:
-
-    namespace WcfService4
-    {
-        [AiLogException]
-        public class Service1 : IService1 
-        { 
-         ...
-
-[Sample](https://github.com/AppInsightsSamples/WCFUnhandledExceptions)
-
-## Exception performance counters
-<<<<<<< HEAD
-
-If you have [installed Status Monitor][redfield] on your server, you can get a chart of the exceptions rate, measured by .NET. This includes both handled and unhandled .NET exceptions.
-
-Open a Metric Explorer blade, add a new chart, and select **Exception rate**, listed under Performance Counters. 
-
-The .NET framework calculates the rate by counting the number of exceptions in an interval and dividing by the length of the interval. 
-
-=======
-
-If you have [installed Status Monitor][redfield] on your server, you can get a chart of the exceptions rate, measured by .NET. This includes both handled and unhandled .NET exceptions.
-
-Open a Metric Explorer blade, add a new chart, and select **Exception rate**, listed under Performance Counters. 
-
-The .NET framework calculates the rate by counting the number of exceptions in an interval and dividing by the length of the interval. 
-
->>>>>>> 08be3281
-Note that it will be different from the 'Exceptions' count calculated by the Application Insights portal by counting TrackException reports. The sampling intervals are different, and the SDK doesn't send TrackException reports for all handled and unhandled exceptions.
-
-<!--Link references-->
-
-[api]: app-insights-api-custom-events-metrics.md
-[azure]: ../insights-perf-analytics.md
-[client]: app-insights-javascript.md
-[diagnostic]: app-insights-diagnostic-search.md
-[greenbrown]: app-insights-asp-net.md
-[netlogs]: app-insights-asp-net-trace-logs.md
-[redfield]: app-insights-monitor-performance-live-website-now.md
-[start]: app-insights-overview.md
-
+<properties 
+	pageTitle="Diagnose failures and exceptions in ASP.NET apps with Application Insights" 
+	description="Capture exceptions from ASP.NET apps along with request telemetry." 
+	services="application-insights" 
+    documentationCenter=".net"
+	authors="alancameronwills" 
+	manager="douge"/>
+
+<tags 
+	ms.service="application-insights" 
+	ms.workload="tbd" 
+	ms.tgt_pltfrm="ibiza" 
+	ms.devlang="na" 
+	ms.topic="article" 
+	ms.date="11/17/2015" 
+	ms.author="awills"/>
+
+
+# Set up Application Insights: Diagnose exceptions
+
+[AZURE.INCLUDE [app-insights-selector-get-started-dotnet](../../includes/app-insights-selector-get-started-dotnet.md)]
+
+
+By monitoring your application with [Visual Studio Application Insights][start], you can correlate failed requests with exceptions and other events at both the client and server, so that you can quickly diagnose the causes.
+
+To monitor an ASP.NET app, you have to [add Application Insights SDK][greenbrown] to your application, or [install Status Monitor on your IIS server][redfield], or, if your app is an Azure Web App, add the [Application Insights Extension][azure].
+
+## Diagnosing failures 
+
+From the overview blade, the Failures tile shows you charts of exceptions and failed HTTP requests, together with a list of the request URLs that cause the most frequent failures.
+
+![Select Failures](./media/app-insights-asp-net-exceptions/012-start.png)
+
+Click through one of the failed request types in the list to get to individual occurrences of the failure. From there, click through to the exceptions or any trace data associated with it:
+
+![Select an instance of a failed request, and under exception details, get to instances of the exception.](./media/app-insights-asp-net-exceptions/030-req-drill.png)
+
+
+**Alternatively,** you can start from the list of exceptions that you'll find further down the Failures blade. Keep clicking until you eventually get to individual exceptions.
+
+
+![Drill through](./media/app-insights-asp-net-exceptions/040-exception-drill.png)
+
+*No exceptions showing? See [Capture exceptions](#exceptions).*
+
+From there you can look at the stack trace and detailed properties of each exception and find related log trace or other events.
+
+
+![Drill through](./media/app-insights-asp-net-exceptions/050-exception-properties.png)
+
+[Learn more about Diagnostic Search][diagnostic].
+
+## Dependency failures
+
+A *dependency* is a service that your application calls, typically through a REST API or database connection. [Application Insights Status Monitor][redfield] automatically monitors a variety of types of dependency call, measuring call duration and success or failure. 
+
+To get dependency data, you have to [install Status Monitor][redfield] on your IIS server, or if your app is an Azure Web App, use the [Application Insights Extension][azure]. 
+
+Failed calls to dependencies are listed on the Failures blade, and you can also find them under Related Items in the request details and exception details.
+
+*No dependency failures? That's good. But to verify that you're getting dependency data, open the Performance blade and look at the Dependency Duration chart.*
+
+ 
+
+## Custom tracing and log data
+
+To get diagnostic data specific to your app, you can insert code to send your own telemetry data. This displayed in diagnostic search alongside the request, page view and other automatically-collected data. 
+
+You have several options:
+
+* [TrackEvent()](app-insights-api-custom-events-metrics.md#track-event) is typically used for monitoring usage patterns, but the data it sends also appears under Custom Events in diagnostic search. Events are named, and can carry string properties and numeric metrics on which you can [filter your diagnostic searches][diagnostic].
+* [TrackTrace()](app-insights-api-custom-events-metrics.md#track-trace) lets you send longer data such as POST information.
+* [TrackException()](#exceptions) sends stack traces. [More about exceptions](#exceptions).
+* If you already use a logging framework like Log4Net or NLog, you can [capture those logs][netlogs] and see them in diagnostic search alongside request and exception data.
+
+To see these events, open [Search][diagnostic], open Filter, and then choose Custom Event, Trace, or Exception.
+
+
+![Drill through](./media/app-insights-asp-net-exceptions/viewCustomEvents.png)
+
+
+> [AZURE.NOTE] If your app generates a lot of telemetry, the adaptive sampling module will automatically reduce the volume that is sent to the portal by sending only a representative fraction of events. Events that are part of the same operation will be selected or deselected as a group, so that you can navigate between related events. [Learn about sampling.](app-insights-sampling.md)
+
+### How to see request POST data
+
+Request details don't include the data sent to your app in a POST call. To have this data reported:
+
+* [Install the SDK][greenbrown] in your application project.
+* Insert code in your application to call [Microsoft.ApplicationInsights.TrackTrace()][api]. Send the POST data in the message parameter. There is a limit to the permitted size, so you should try to send just the essential data.
+* When you investigate a failed request, find the associated traces.  
+
+![Drill through](./media/app-insights-asp-net-exceptions/060-req-related.png)
+
+
+## <a name="exceptions"></a> Capturing exceptions and related diagnostic data
+
+At first, you won't see in the portal all the exceptions that cause failures in your app. You'll see any browser exceptions (if you're using the [JavaScript SDK][client] in your web pages). But most server exceptions are caught by IIS and you have to write a bit of code to see them.
+
+You can:
+
+* **Log exceptions explicitly** by inserting code in exception handlers to report the exceptions.
+* **Capture exceptions automatically** by configuring your ASP.NET framework. The necessary additions are different for different types of framework.
+
+## Reporting exceptions explicitly
+
+The simplest way is to insert a call to TrackException() in an exception handler.
+
+JavaScript
+
+    try 
+    { ...
+    }
+    catch (ex)
+    {
+      appInsights.TrackException(ex, "handler loc",
+        {Game: currentGame.Name, 
+         State: currentGame.State.ToString()});
+    }
+
+C#
+
+    var telemetry = new TelemetryClient();
+    ...
+    try 
+    { ...
+    }
+    catch (Exception ex)
+    {
+       // Set up some properties:
+       var properties = new Dictionary <string, string> 
+         {{"Game", currentGame.Name}};
+
+       var measurements = new Dictionary <string, double>
+         {{"Users", currentGame.Users.Count}};
+
+       // Send the exception telemetry:
+       telemetry.TrackException(ex, properties, measurements);
+    }
+
+VB
+
+    Dim telemetry = New TelemetryClient
+    ...
+    Try
+      ...
+    Catch ex as Exception
+      ' Set up some properties:
+      Dim properties = New Dictionary (Of String, String)
+      properties.Add("Game", currentGame.Name)
+
+      Dim measurements = New Dictionary (Of String, Double)
+      measurements.Add("Users", currentGame.Users.Count)
+  
+      ' Send the exception telemetry:
+      telemetry.TrackException(ex, properties, measurements)
+    End Try
+
+The properties and measurements parameters are optional, but are useful for [filtering and adding][diagnostic] extra information. For example, if you have an app that can run several games, you could find all the exception reports related to a particular game. You can add as many items as you like to each dictionary.
+
+## Browser exceptions
+
+Most browser exceptions are reported.
+
+If your web page includes script files from content delivery networks or other domains, ensure your script tag has the attribute ```crossorigin="anonymous"```,  and that the server sends [CORS headers](http://enable-cors.org/). This will allow you to get a stack trace and detail for unhandled JavaScript exceptions from these resources.
+
+## Web forms
+
+For web forms, the HTTP Module will be able to collect the exceptions when there are no redirects configured with CustomErrors.
+
+But if you have active redirects, add the following lines to the Application_Error function in Global.asax.cs. (Add a Global.asax file if you don't already have one.)
+
+*C#*
+
+    void Application_Error(object sender, EventArgs e)
+    {
+      if (HttpContext.Current.IsCustomErrorEnabled && Server.GetLastError  () != null)
+      {
+         var ai = new TelemetryClient(); // or re-use an existing instance
+
+         ai.TrackException(Server.GetLastError());
+      }
+    }
+
+
+## MVC
+
+If the [CustomErrors](https://msdn.microsoft.com/library/h0hfz6fc.aspx) configuration is `Off`, then exceptions will be available for the [HTTP Module](https://msdn.microsoft.com/library/ms178468.aspx) to collect. However, if it is `RemoteOnly` (default), or `On`, then the exception will be cleared and not available for Application Insights to automatically collect. You can fix that by overriding the [System.Web.Mvc.HandleErrorAttribute class](http://msdn.microsoft.com/library/system.web.mvc.handleerrorattribute.aspx), and applying the overridden class as shown for the different MVC versions below ([github source](https://github.com/AppInsightsSamples/Mvc2UnhandledExceptions/blob/master/MVC2App/Controllers/AiHandleErrorAttribute.cs)):
+
+    using System;
+    using System.Web.Mvc;
+    using Microsoft.ApplicationInsights;
+
+    namespace MVC2App.Controllers
+    {
+      [AttributeUsage(AttributeTargets.Class | AttributeTargets.Method, Inherited = true, AllowMultiple = true)] 
+      public class AiHandleErrorAttribute : HandleErrorAttribute
+      {
+        public override void OnException(ExceptionContext filterContext)
+        {
+            if (filterContext != null && filterContext.HttpContext != null && filterContext.Exception != null)
+            {
+                //If customError is Off, then AI HTTPModule will report the exception
+                if (filterContext.HttpContext.IsCustomErrorEnabled)
+                {   //or reuse instance (recommended!). see note above  
+                    var ai = new TelemetryClient();
+                    ai.TrackException(filterContext.Exception);
+                } 
+            }
+            base.OnException(filterContext);
+        }
+      }
+    }
+
+#### MVC 2
+
+Replace the HandleError attribute with your new attribute in your controllers.
+
+    namespace MVC2App.Controllers
+    {
+       [AiHandleError]
+       public class HomeController : Controller
+       {
+    ...
+
+[Sample](https://github.com/AppInsightsSamples/Mvc2UnhandledExceptions)
+
+#### MVC 3
+
+Register `AiHandleErrorAttribute` as a global filter in Global.asax.cs:
+
+    public class MyMvcApplication : System.Web.HttpApplication
+    {
+      public static void RegisterGlobalFilters(GlobalFilterCollection filters)
+      {
+         filters.Add(new AiHandleErrorAttribute());
+      }
+     ...
+
+[Sample](https://github.com/AppInsightsSamples/Mvc3UnhandledExceptionTelemetry)
+
+
+
+#### MVC 4, MVC5
+
+Register AiHandleErrorAttribute as a global filter in FilterConfig.cs:
+
+    public class FilterConfig
+    {
+      public static void RegisterGlobalFilters(GlobalFilterCollection filters)
+      {
+        // Default replaced with the override to track unhandled exceptions
+        filters.Add(new AiHandleErrorAttribute());
+      }
+    }
+
+[Sample](https://github.com/AppInsightsSamples/Mvc5UnhandledExceptionTelemetry)
+
+## Web API 1.x
+
+
+Override System.Web.Http.Filters.ExceptionFilterAttribute:
+
+    using System.Web.Http.Filters;
+    using Microsoft.ApplicationInsights;
+
+    namespace WebAPI.App_Start
+    {
+      public class AiExceptionFilterAttribute : ExceptionFilterAttribute
+      {
+        public override void OnException(HttpActionExecutedContext actionExecutedContext)
+        {
+            if (actionExecutedContext != null && actionExecutedContext.Exception != null)
+            {  //or reuse instance (recommended!). see note above 
+                var ai = new TelemetryClient();
+                ai.TrackException(actionExecutedContext.Exception);    
+            }
+            base.OnException(actionExecutedContext);
+        }
+      }
+    }
+
+You could add this overridden attribute to specific controllers, or add it to the global filter configuration in the WebApiConfig class: 
+
+    using System.Web.Http;
+    using WebApi1.x.App_Start;
+
+    namespace WebApi1.x
+    {
+      public static class WebApiConfig
+      {
+        public static void Register(HttpConfiguration config)
+        {
+            config.Routes.MapHttpRoute(name: "DefaultApi", routeTemplate: "api/{controller}/{id}",
+                defaults: new { id = RouteParameter.Optional });
+            ...
+            config.EnableSystemDiagnosticsTracing();
+
+            // Capture exceptions for Application Insights:
+            config.Filters.Add(new AiExceptionFilterAttribute());
+        }
+      }
+    }
+
+[Sample](https://github.com/AppInsightsSamples/WebApi_1.x_UnhandledExceptions)
+
+There are a number of cases that the exception filters cannot handle. For example:
+
+* Exceptions thrown from controller constructors. 
+* Exceptions thrown from message handlers. 
+* Exceptions thrown during routing. 
+* Exceptions thrown during response content serialization. 
+
+## Web API 2.x
+
+Add an implementation of IExceptionLogger:
+
+    using System.Web.Http.ExceptionHandling;
+    using Microsoft.ApplicationInsights;
+
+    namespace ProductsAppPureWebAPI.App_Start
+    {
+      public class AiExceptionLogger : ExceptionLogger
+      {
+        public override void Log(ExceptionLoggerContext context)
+        {
+            if (context !=null && context.Exception != null)
+            {//or reuse instance (recommended!). see note above 
+                var ai = new TelemetryClient();
+                ai.TrackException(context.Exception);
+            }
+            base.Log(context);
+        }
+      }
+    }
+
+Add this to the services in WebApiConfig:
+
+    using System.Web.Http;
+    using System.Web.Http.ExceptionHandling;
+    using ProductsAppPureWebAPI.App_Start;
+
+    namespace WebApi2WithMVC
+    {
+      public static class WebApiConfig
+      {
+        public static void Register(HttpConfiguration config)
+        {
+            // Web API configuration and services
+
+            // Web API routes
+            config.MapHttpAttributeRoutes();
+
+            config.Routes.MapHttpRoute(
+                name: "DefaultApi",
+                routeTemplate: "api/{controller}/{id}",
+                defaults: new { id = RouteParameter.Optional }
+            );
+            config.Services.Add(typeof(IExceptionLogger), new AiExceptionLogger()); 
+        }
+      }
+  }
+
+[Sample](https://github.com/AppInsightsSamples/WebApi_2.x_UnhandledExceptions)
+
+As alternatives, you could:
+
+2. Replace the only ExceptionHandler with a custom implementation of IExceptionHandler. This is only called when the framework is still able to choose which response message to send (not when the connection is aborted for instance) 
+3. Exception Filters (as described in the section on Web API 1.x controllers above) - not called in all cases.
+
+
+## WCF
+
+Add a class that extends Attribute and implements IErrorHandler and IServiceBehavior.
+
+    using System;
+    using System.Collections.Generic;
+    using System.Linq;
+    using System.ServiceModel.Description;
+    using System.ServiceModel.Dispatcher;
+    using System.Web;
+    using Microsoft.ApplicationInsights;
+
+    namespace WcfService4.ErrorHandling
+    {
+      public class AiLogExceptionAttribute : Attribute, IErrorHandler, IServiceBehavior
+      {
+        public void AddBindingParameters(ServiceDescription serviceDescription,
+            System.ServiceModel.ServiceHostBase serviceHostBase,
+            System.Collections.ObjectModel.Collection<ServiceEndpoint> endpoints,
+            System.ServiceModel.Channels.BindingParameterCollection bindingParameters)
+        {
+        }
+
+        public void ApplyDispatchBehavior(ServiceDescription serviceDescription, 
+            System.ServiceModel.ServiceHostBase serviceHostBase)
+        {
+            foreach (ChannelDispatcher disp in serviceHostBase.ChannelDispatchers)
+            {
+                disp.ErrorHandlers.Add(this);
+            }
+        }
+
+        public void Validate(ServiceDescription serviceDescription, 
+            System.ServiceModel.ServiceHostBase serviceHostBase)
+        {
+        }
+
+        bool IErrorHandler.HandleError(Exception error)
+        {//or reuse instance (recommended!). see note above 
+            var ai = new TelemetryClient();
+
+            ai.TrackException(error);
+            return false;
+        }
+
+        void IErrorHandler.ProvideFault(Exception error, 
+            System.ServiceModel.Channels.MessageVersion version, 
+            ref System.ServiceModel.Channels.Message fault)
+        {
+        }
+      }
+    }
+
+Add the attribute to the service implementations:
+
+    namespace WcfService4
+    {
+        [AiLogException]
+        public class Service1 : IService1 
+        { 
+         ...
+
+[Sample](https://github.com/AppInsightsSamples/WCFUnhandledExceptions)
+
+## Exception performance counters
+
+If you have [installed Status Monitor][redfield] on your server, you can get a chart of the exceptions rate, measured by .NET. This includes both handled and unhandled .NET exceptions.
+
+Open a Metric Explorer blade, add a new chart, and select **Exception rate**, listed under Performance Counters. 
+
+The .NET framework calculates the rate by counting the number of exceptions in an interval and dividing by the length of the interval. 
+
+Note that it will be different from the 'Exceptions' count calculated by the Application Insights portal by counting TrackException reports. The sampling intervals are different, and the SDK doesn't send TrackException reports for all handled and unhandled exceptions.
+
+<!--Link references-->
+
+[api]: app-insights-api-custom-events-metrics.md
+[azure]: ../insights-perf-analytics.md
+[client]: app-insights-javascript.md
+[diagnostic]: app-insights-diagnostic-search.md
+[greenbrown]: app-insights-asp-net.md
+[netlogs]: app-insights-asp-net-trace-logs.md
+[redfield]: app-insights-monitor-performance-live-website-now.md
+[start]: app-insights-overview.md
+
  