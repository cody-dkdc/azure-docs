<properties 
	pageTitle="Availability of Hadoop clusters in HDInsight | Azure" 
	description="HDInsight deploys highly available and reliable clusters." 
	services="hdinsight" 
	editor="cgronlun" 
	manager="paulettm" 
	authors="bradsev" 
	documentationCenter=""/>

<tags 
	ms.service="hdinsight" 
	ms.workload="big-data" 
	ms.tgt_pltfrm="na" 
	ms.devlang="multiple" 
	ms.topic="article" 
	ms.date="11/10/2014" 
	ms.author="bradsev"/>


#Availability and reliability of Hadoop clusters in HDInsight

## Introduction ##
A second head node has been added to the Hadoop clusters deployed by Azure HDInsight to increase the availability and reliability of the service needed to manage workloads. Standard implementations of Hadoop clusters typically have a single head node. These clusters are designed to manage the failure of worker nodes smoothly, but any outages of master services running on the head node would cause the cluster to cease to work. 

![](http://i.imgur.com/jrUmrH4.png)

HDInsight removes this single point of failure with the addition of a secondary head node (Head Node1). [ZooKeeper][zookeeper] nodes (ZKs) have been added and are used for leader election of head nodes and to insure that worker nodes and gateways (GWs) know when to fail over to the secondary head node (Head Node1) when the active head node (Head Node0) becomes inactive.


## How to check on the service status on the active head node ##
To determine which head node is active and to check on the status of the services running on that head node, you must connect to the Hadoop cluster by using the Remote Desktop Protocol (RDP). The ability to remote into the cluster is disabled by default in Azure, so it must first be enabled. For instructions on how to do this in the portal, see [Connect to HDInsight clusters using RDP](hdinsight-administer-use-management-portal.md#rdp).
Once you have remoted into the cluster, double-click on the **Hadoop Service Available Status** icon located on the desktop to obtain status about which head node the Namenode, Jobtracker, Templeton, Oozieservice, Metastore, and Hiveserver2 services are running, or for HDI 3.0, the Namenode, Resource Manager, History Server, Templeton, Oozieservice, Metastore, and Hiveserver2 services.

![](http://i.imgur.com/MYTkCHW.png)


## How to access log files on the secondary head node ##

To access job logs on the secondary head node in the event that it has become the active head node, browsing the JobTracker UI still works as it does for the primary active node. To access JobTracker, you must connect to the Hadoop cluster by using RDP as described in the previous section. Once you have remoted into the cluster, double-click on the **Hadoop Name Node** icon located on the desktop and then click on the **NameNode logs** to get to the directory of logs on the secondary head node.

![](http://i.imgur.com/eL6jzgB.png)


## How to configure the size of the head node ##
The head nodes are allocated as large virtual machines (VMs) by default. This size is adequate for the management of most Hadoop jobs run on the cluster. But there are scenarios that may require extra-large VMs for the head nodes. One example is when the cluster has to manage a large number of small Oozie jobs. 

Extra-large VMs can be configured by using either Azure PowerShell cmdlets or the HDInsight SDK.

The creation and provisioning of a cluster by using Azure PowerShell is documented in [Administer HDInsight using PowerShell](hdinsight-administer-use-powershell.md). The configuration of an extra-large head node requires the addition of the `-HeadNodeVMSize ExtraLarge` parameter to the `New-AzureHDInsightcluster` cmdlet used in this code.

    # Create a new HDInsight cluster in Azure PowerShell
	# Configured with an ExtraLarge head-node VM
    New-AzureHDInsightCluster -Name $clusterName -Location $location -HeadNodeVMSize ExtraLarge -DefaultStorageAccountName "$storageAccountName.blob.core.windows.net" -DefaultStorageAccountKey $storageAccountKey -DefaultStorageContainerName $containerName  -ClusterSizeInNodes $clusterNodes

<<<<<<< HEAD
For the SDK, the story is similar. The creation and provisioning of a cluster by using the SDK is documented in [Using HDInsight .NET SDK](../hdinsight-provision-clusters/#sdk). The configuration of an extra-large head node requires the addition of the `HeadNodeSize = NodeVMSize.ExtraLarge` parameter to the `ClusterCreateParameters()` method used in this code.
=======
For the SDK, the story is similar. The creation and provisioning of a cluster by using the SDK is documented in [Using HDInsight .NET SDK](hdinsight-provision-clusters.md#sdk). The configuration of an extra-large head node requires the addition of the `HeadNodeSize = NodeVMSize.ExtraLarge` parameter to the `ClusterCreateParameters()` method used in this code.
>>>>>>> 8f5664f7

    # Create a new HDInsight cluster with the HDInsight SDK
	# Configured with an ExtraLarge head-node VM
    ClusterCreateParameters clusterInfo = new ClusterCreateParameters()
    {
    Name = clustername,
    Location = location,
    HeadNodeSize = NodeVMSize.ExtraLarge,
    DefaultStorageAccountName = storageaccountname,
    DefaultStorageAccountKey = storageaccountkey,
    DefaultStorageContainer = containername,
    UserName = username,
    Password = password,
    ClusterSizeInNodes = clustersize
    };


**References**	

- [ZooKeeper][zookeeper]
- [Connect to HDInsight clusters using RDP](hdinsight-administer-use-management-portal.md#rdp)
- [Using HDInsight .NET SDK](hdinsight-provision-clusters.md#sdk) 


[zookeeper]: http://zookeeper.apache.org/ 





<|MERGE_RESOLUTION|>--- conflicted
+++ resolved
@@ -52,11 +52,7 @@
 	# Configured with an ExtraLarge head-node VM
     New-AzureHDInsightCluster -Name $clusterName -Location $location -HeadNodeVMSize ExtraLarge -DefaultStorageAccountName "$storageAccountName.blob.core.windows.net" -DefaultStorageAccountKey $storageAccountKey -DefaultStorageContainerName $containerName  -ClusterSizeInNodes $clusterNodes
 
-<<<<<<< HEAD
-For the SDK, the story is similar. The creation and provisioning of a cluster by using the SDK is documented in [Using HDInsight .NET SDK](../hdinsight-provision-clusters/#sdk). The configuration of an extra-large head node requires the addition of the `HeadNodeSize = NodeVMSize.ExtraLarge` parameter to the `ClusterCreateParameters()` method used in this code.
-=======
 For the SDK, the story is similar. The creation and provisioning of a cluster by using the SDK is documented in [Using HDInsight .NET SDK](hdinsight-provision-clusters.md#sdk). The configuration of an extra-large head node requires the addition of the `HeadNodeSize = NodeVMSize.ExtraLarge` parameter to the `ClusterCreateParameters()` method used in this code.
->>>>>>> 8f5664f7
 
     # Create a new HDInsight cluster with the HDInsight SDK
 	# Configured with an ExtraLarge head-node VM
