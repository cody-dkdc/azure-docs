--- conflicted
+++ resolved
@@ -22,24 +22,6 @@
 
 [Microsoft Azure Storage Explorer](./vs-azure-tools-storage-manage-with-storage-explorer.md) is a standalone app that enables you to easily work with Azure Storage data on Windows, macOS, and Linux.
 
-<<<<<<< HEAD
-## Version 1.7.0
-3/5/2019
-
-### Download Azure Storage Explorer 1.7.0
-- [Azure Storage Explorer 1.7.0 for Windows](https://go.microsoft.com/fwlink/?LinkId=708343)
-- [Azure Storage Explorer 1.7.0 for Mac](https://go.microsoft.com/fwlink/?LinkId=708342)
-- [Azure Storage Explorer 1.7.0 for Linux](https://go.microsoft.com/fwlink/?LinkId=722418)
-
-### New
-
-* You can now change the owner and owning group when managing access for an ADLS Gen2 container, file, or folder.
-* On Windows, updating Storage Explorer from within the product is now an incremental install. This should result in a faster update experience. If you prefer a clean install, then you can download the [installer](https://azure.microsoft.com/en-us/features/storage-explorer/) yourself and then install manually. #1089
-
-### Preview Features
-
-* Device code flow sign in is now available to preview. To enable it, go to "Preview" → "Use Device Code Flow Sign-in". We encourage any users who have had issues with blank sign-in windows to try this feature, as it may prove to be a more reliable form of sign-in. #938
-=======
 ## Version 1.8.1
 5/13/2019
 
@@ -65,29 +47,10 @@
 ### Preview Features
 
 * Device code flow sign in is now available to preview. To enable it, go to "Preview" → "Use Device Code Flow Sign-in". We encourage any users who have had issues with blank sign-in windows to try this feature, as it may prove to be a more reliable form of sign-in.
->>>>>>> 6a383dfd
 * Storage Explorer integrated with AzCopy is currently available to preview. To enable it, go to "Preview" → "Use AzCopy for Improved Blob Upload and Download". Blob transfers completed with AzCopy should be faster and more performant.
 
 ### Fixes
 
-<<<<<<< HEAD
-* You can now choose the blob type you want to upload as when AzCopy is enabled. #1111
-* Previously, if you had enabled static websites for an ADLS Gen2 Storage account and then attached it with name and key, Storage Explorer would not have detected that hierarchical namespace was enabled. This has been fixed. #1081
-* In the blob editor, sorting by either retention days remaining or status was broken. This has been fixed. #1106
-* After 1.5.0, Storage Explorer no longer waited for server side copies to finish before reporting success during a rename or copy & paste. This has been fixed. #976
-* When using the experimental AzCopy feature, the command copied after clicking "Copy command to clipboard" was not always runnable on its own. Now, all commands needed to run the transfer manually will be copied. #1079
-* Previously, ADLS Gen2 blobs were not accessible if you were behind a proxy. This was due to a bug in a new networking library used by the Storage SDK. In 1.7.0, an attempt to mitigate this issue has been made, but some people may continue to see issues. A full fix will be released in a future update. #1090
-* In 1.7.0, the save file dialog now correctly remembers the last location you saved a file to. #16
-* In the properties panel, the SKU tier of a Storage account was being shown as the account's kind. This has been fixed. #654
-* Sometimes, it was impossible to break the lease of a blob, even if you entered the name of the blob correctly. This has been fixed. #1070
-
-### Known Issues
-
-* When using RBAC, Storage Explorer requires some management layer permissions in order to access your storage resources. See the [troubleshooting guide](https://docs.microsoft.com/en-us/azure/storage/common/storage-explorer-troubleshooting) for more info.
-* Attempting to access ADLS Gen2 Blobs when behind a proxy may fail.
-* Detaching from a resource attached via SAS URI, such as a blob container, may cause an error that prevents other attachments from showing up correctly. To work around this issue, just refresh the group node. See #537 for more information.
-* Detaching from a resource attached via SAS URI, such as a blob container, may cause an error that prevents other attachments from showing up correctly. To work around this issue, just refresh the group node. For more information, see #537.
-=======
 * The Access Policies dialog will no longer set an expiry date on Storage Access Policies that do not have an expiry. [#764](https://www.github.com/Microsoft/AzureStorageExplorer/issues/764)
 * Some changes have been made to the Generate SAS dialog to make sure Stored Access Policies are used correctly when generating a SAS. [#1269](https://www.github.com/Microsoft/AzureStorageExplorer/issues/1269)
 * When attempting to upload a non-512 byte aligned file to a page Blob, Storage Explorer will now expose a more relevant error. [#1050](https://www.github.com/Microsoft/AzureStorageExplorer/issues/1050)
@@ -100,7 +63,6 @@
 * When using RBAC, Storage Explorer requires some management layer permissions in order to access your storage resources. See the [troubleshooting guide](https://docs.microsoft.com/azure/storage/common/storage-explorer-troubleshooting) for more info.
 * Attempting to access ADLS Gen2 Blobs when behind a proxy may fail.
 * Detaching from a resource attached via SAS URI, such as a blob container, may cause an error that prevents other attachments from showing up correctly. To work around this issue, just refresh the group node. See #537 for more information.
->>>>>>> 6a383dfd
 * If you use VS for Mac and have ever created a custom AAD configuration, you may be unable to sign-in. To work around the issue, delete the contents of ~/.IdentityService/AadConfigurations. If doing so does not unblock you, comment on this issue.
 * Azurite has not yet fully implemented all Storage APIs. Because of this, there may be unexpected errors or behavior when using Azurite for development storage.
 * In rare cases, the tree focus may get stuck on Quick Access. To unstick the focus, you can Refresh All.
@@ -119,27 +81,6 @@
     ```
 	./StorageExplorer.exe --disable-gpu
     ```
-<<<<<<< HEAD
-
-* For Linux users, you will need to install [.NET Core 2.0](https://docs.microsoft.com/dotnet/core/linux-prerequisites?tabs=netcore2x).
-* For users on Ubuntu 14.04, you will need to ensure GCC is up-to-date - this can be done by running the following commands, and then restarting your machine:
-
-    ```
-	sudo add-apt-repository ppa:ubuntu-toolchain-r/test
-	sudo apt-get update
-	sudo apt-get upgrade
-	sudo apt-get dist-upgrade
-    ```
-
-* For users on Ubuntu 17.04, you will need to install GConf - this can be done by running the following commands, and then restarting your machine:
-
-    ```
-	sudo apt-get install libgconf-2-4
-    ```
-
-## Previous releases
-
-=======
 
 * Running Storage Explorer on Linux requires certain dependencies to be installed first. Check the Storage Explorer [troubleshooting guide](https://docs.microsoft.com/azure/storage/common/storage-explorer-troubleshooting?tabs=1804#linux-dependencies) for more information.
 
@@ -147,7 +88,6 @@
 
 * [Version 1.8.0](#version-180)
 * [Version 1.7.0](#version-170)
->>>>>>> 6a383dfd
 * [Version 1.6.2](#version-162)
 * [Version 1.6.1](#version-161)
 * [Version 1.6.0](#version-160)
@@ -183,8 +123,6 @@
 * [Version 0.7.20160105.0](#version-07201601050)
 * [Version 0.7.20151116.0](#version-07201511160)
 
-<<<<<<< HEAD
-=======
 ## Version 1.8.0
 5/1/2019
 
@@ -312,7 +250,6 @@
 	sudo apt-get install libgconf-2-4
     ```
 
->>>>>>> 6a383dfd
 ## Version 1.6.2
 1/9/2019
 
