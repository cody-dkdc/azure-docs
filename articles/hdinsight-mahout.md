<properties
<<<<<<< HEAD
	pageTitle="Generate movie recommendations using Mahout with Microsoft Azure HDInsight (Hadoop)"
=======
	pageTitle="Generate movie recommendations with Mahout on Hadoop | Microsoft Azure"
>>>>>>> 692c0fec
	description="Learn how to use the Apache Mahout machine learning library to generate movie recommendations with HDInsight (Hadoop)"
	services="hdinsight"
	documentationCenter=""
	authors="Blackmist"
	manager="paulettm"
	editor=""/>

<tags
	ms.service="hdinsight"
	ms.workload="big-data"
	ms.tgt_pltfrm="na"
	ms.devlang="na"
	ms.topic="article"
<<<<<<< HEAD
	ms.date="04/06/2015"
=======
	ms.date="05/12/2015"
>>>>>>> 692c0fec
	ms.author="larryfr"/>

#Generate movie recommendations by using Apache Mahout with HDInsight

Learn how to use the [Apache Mahout](http://mahout.apache.org) machine learning library with Azure HDInsight to generate movie recommendations.

> [AZURE.NOTE] You must have an HDInsight cluster to use the information in this article. For information about creating one, see [Get started using Hadoop in HDInsight][getstarted].
>
> Mahout is provided with the HDInsight 3.1 version of the clusters. If you are using an earlier version of HDInsight, see [Install Mahout](#install) before you continue.

##<a name="learn"></a>What you will learn

Mahout is a [machine learning][ml] library for Apache Hadoop. Mahout contains algorithms for processing data, such as filtering, classification, and clustering. In this article, you will use a recommendation engine to generate movie recommendations that are based on movies your friends have seen. You will also learn how to perform classifications with a decision forest. This will teach you the following:

* How to run Mahout jobs by using Windows PowerShell

* How to run Mahout jobs from the Hadoop command line

* How to install Mahout on HDInsight 3.0 and HDInsight 2.0 clusters

##<a name="recommendations"></a>Generate recommendations by using Windows PowerShell

> [AZURE.NOTE] Although the job used in this section works by using Windows PowerShell, many of the classes provided with Mahout do not currently work with Windows PowerShell, and they must be run by using the Hadoop command line. For a list of classes that do not work with Windows PowerShell, see the [Troubleshooting](#troubleshooting) section.
>
> For an example of using the Hadoop command line to run Mahout jobs, see [Classify data by using the Hadoop command line](#classify).

One of the functions that is provided by Mahout is a recommendation engine. This engine accepts data in the format of `userID`, `itemId`, and `prefValue` (the users preference for the item). Mahout can then perform co-occurance analysis to determine: _users who have a preference for an item also have a preference for these other items_. Mahout then determines users with like-item preferences, which can be used to make recommendations.

The following is an extremely simple example that uses movies:

* __Co-occurance__: Joe, Alice, and Bob all liked _Star Wars_, _The Empire Strikes Back_, and _Return of the Jedi_. Mahout determines that users who like any one of these movies also like the other two.

* __Co-occurance__: Bob and Alice also liked _The Phantom Menace_, _Attack of the Clones_, and _Revenge of the Sith_. Mahout determines that users who liked the previous three movies also like these three.

* __Similarity recommendation__: Because Joe liked the first three movies, Mahout looks at movies that others with similar preferences liked, but Joe has not watched (liked/rated). In this case, Mahout recommends _The Phantom Menace_, _Attack of the Clones_, and _Revenge of the Sith_.

###Load the data

Conveniently, [GroupLens Research][movielens] provides rating data for movies in a format that is compatible with Mahout.

1. Download the [MovieLens 100k][100k] archive, which contains 100,000 ratings from 1000 users for 1700 movies.

2. Extract the archive. It should contain an __ml-100k__ directory, which contains many data files prefixed with __u.__. The file that will be analyzed by Mahout is __u.data__. The data structure of this file is `userID`, `movieID`, `userRating`, and `timestamp`. Here is an example of the data:


		196	242	3	881250949
		186	302	3	891717742
		22	377	1	878887116
		244	51	2	880606923
		166	346	1	886397596


3. Upload the __u.data__ file to __example/data/u.data__ in your HDInsight cluster. If you have [Azure PowerShell][aps], you can use the [HDInsight-Tools][tools] module to upload the file. For other ways to upload files, see [Upload data for Hadoop Jobs in HDInsight][upload]. The following command uses `Add-HDInsightFile` to upload the file:

    	PS C:\> Add-HDInsightFile -LocalPath "path\to\u.data" -DestinationPath "example/data/u.data" -ClusterName "your cluster name"

    This uploads the __u.data__ file to __example/data/u.data__ in the default storage in your cluster. You can then access this data by using the __wasb:///example/data/u.data__ URI from HDInsight jobs.

###Run the job

Use the following Windows PowerShell script to run a job that uses the Mahout recommendation engine with the __u.data__ file that you uploaded previously:

	# The HDInsight cluster name.
	$clusterName = "the cluster name"

	# NOTE: The version number portion of the file path
	# may change in future versions of HDInsight.
	# So dynamically grab it using Hive.
	$mahoutPath = Invoke-Hive -Query '!${env:COMSPEC} /c dir /b /s ${env:MAHOUT_HOME}\examples\target\*-job.jar' | where {$_.startswith("C:\apps\dist")}
	$noCRLF = $mahoutPath -replace "`r`n", ""
	$cleanedPath = $noCRLF -replace "\\", "/"
	$jarFile = "file:///$cleanedPath"
    #
	# If you are using an earlier version of HDInsight,
	# set $jarFile to the jar file you
	# uploaded.
	# For example,
	# $jarFile = "wasb:///example/jars/mahout-core-0.9-job.jar"

	# The arguments for this job
	# * input - the path to the data uploaded to HDInsight
	# * output - the path to store output data
	# * tempDir - the directory for temp files
	$jobArguments = "-s", "SIMILARITY_COOCCURRENCE",
	                "--input", "wasb:///example/data/u.data",
	                "--output", "wasb:///example/out",
	                "--tempDir", "wasb:///temp/mahout"

	# Create the job definition
	$jobDefinition = New-AzureHDInsightMapReduceJobDefinition `
	  -JarFile $jarFile `
	  -ClassName "org.apache.mahout.cf.taste.hadoop.item.RecommenderJob" `
	  -Arguments $jobArguments

	# Start the job
	$job = Start-AzureHDInsightJob -Cluster $clusterName -JobDefinition $jobDefinition

	# Wait on the job to complete
	Write-Host "Wait for the job to complete ..." -ForegroundColor Green
	Wait-AzureHDInsightJob -Job $job

	# Write out any error information
	Write-Host "STDERR"
	Get-AzureHDInsightJobOutput -Cluster $clusterName -JobId $job.JobId -StandardError

> [AZURE.NOTE] Mahout jobs do not remove temporary data that is created while processing the job. The `--tempDir` parameter is specified in the example job to isolate the temporary files into a specific path for easy deletion.
>
> To remove these files, you can use one of the tools mentioned in [Upload data for Hadoop jobs in HDInsight][upload]. Or you can use the `Remove-HDInsightFile` function in the [HDInsight-Tools][tools] module.
>
> If you do not remove the temporary files or the output file, you will receive an error message if you run the job again.

The Mahout job does not return the output to STDOUT. Instead, it stores it in the specified output directory as __part-r-00000__. To download and view the file, use the `Get-HDInsightFile` function in the [HDInsight-Tools][tools] module.

The following is an example of the content of the file:

	1	[234:5.0,347:5.0,237:5.0,47:5.0,282:5.0,275:5.0,88:5.0,515:5.0,514:5.0,121:5.0]
	2	[282:5.0,210:5.0,237:5.0,234:5.0,347:5.0,121:5.0,258:5.0,515:5.0,462:5.0,79:5.0]
	3	[284:5.0,285:4.828125,508:4.7543354,845:4.75,319:4.705128,124:4.7045455,150:4.6938777,311:4.6769233,248:4.65625,272:4.649266]
	4	[690:5.0,12:5.0,234:5.0,275:5.0,121:5.0,255:5.0,237:5.0,895:5.0,282:5.0,117:5.0]

The first column is the `userID`. The values contained in '[' and ']' are `movieId`:`recommendationScore`.

###View the output

Although the generated output might be OK for use in an application, it's not very readable. Some of the other files extracted to the __ml-100k__ folder earlier can be used to resolve `movieId` to a movie name. A Python script that will do this is included in the __ml-100k__ folder (__show\_recommendations.py__), or you can use the following Windows PowerShell script:

	<#
	.SYNOPSIS
	    Displays recommendations for movies.
	.DESCRIPTION
	    Displays recommendations generated by Mahout
	    with HDInsight example in a human readable format.
	.EXAMPLE
	    .\Show-Recommendation -userId 4
	        -userDataFile "u.data"
	        -movieFile "u.item"
	        -recommendationFile "output.txt"
	#>

	[CmdletBinding(SupportsShouldProcess = $true)]
	param(
	    #The user ID
	    [Parameter(Mandatory = $true)]
	    [String]$userId,

	    [Parameter(Mandatory = $true)]
	    [String]$userDataFile,

	    [Parameter(Mandatory = $true)]
	    [String]$movieFile,

	    [Parameter(Mandatory = $true)]
	    [String]$recommendationFile
	)
	# Read movie ID & description into hash table
	Write-Host "Reading movies descriptions" -ForegroundColor Green
	$movieById = @{}
	foreach($line in Get-Content $movieFile)
	{
	    $tokens = $line.Split("|")
	    $movieById[$tokens[0]] = $tokens[1]
	}
	# Load movies user has already seen (rated)
	# into a hash table
	Write-Host "Reading rated movies" -ForegroundColor Green
	$ratedMovieIds = @{}
	foreach($line in Get-Content $userDataFile)
	{
	    $tokens = $line.Split("`t")
	    if($tokens[0] -eq $userId)
	    {
	        # Resolve the ID to the movie name
	        $ratedMovieIds[$movieById[$tokens[1]]] = $tokens[2]
	    }
	}
	# Read recommendations generated by Mahout
	Write-Host "Reading recommendations" -ForegroundColor Green
	$recommendations = @{}
	foreach($line in get-content $recommendationFile)
	{
	    $tokens = $line.Split("`t")
	    if($tokens[0] -eq $userId)
	    {
	        #Trim leading/treailing [] and split at ,
	        $movieIdAndScores = $tokens[1].TrimStart("[").TrimEnd("]").Split(",")
	        foreach($movieIdAndScore in $movieIdAndScores)
	        {
	            #Split at : and store title and score in a hash table
	            $idAndScore = $movieIdAndScore.Split(":")
	            $recommendations[$movieById[$idAndScore[0]]] = $idAndScore[1]
	        }
	        break
	    }
	}

	Write-Host "Rated movies" -ForegroundColor Green
	Write-Host "---------------------------" -ForegroundColor Green
	$ratedFormat = @{Expression={$_.Name};Label="Movie";Width=40}, `
	               @{Expression={$_.Value};Label="Rating"}
	$ratedMovieIds | format-table $ratedFormat
	Write-Host "---------------------------" -ForegroundColor Green

	write-host "Recommended movies" -ForegroundColor Green
	Write-Host "---------------------------" -ForegroundColor Green
	$recommendationFormat = @{Expression={$_.Name};Label="Movie";Width=40}, `
	                        @{Expression={$_.Value};Label="Score"}
	$recommendations | format-table $recommendationFormat

To use this script, you must have previously extracted the __ml-100k__ folder, in addition to having a local copy of the __part-r-00000__ output file that was generated by the Mahout job. The following is an example of running the script:

	PS C:\> show-recommendation.ps1 -userId 4 -userDataFile .\ml-100k\u.data -movieFile .\ml-100k\u.item -recommendationFile .\output.txt


> [AZURE.NOTE] The example Python script, __show\_recommendations.py__, takes the same parameters.

The output should appear similar to the following:

	Reading movies descriptions
	Reading rated movies
	Reading recommendations
	Rated movies
	---------------------------
	Movie                                    Rating
	-----                                    ------
	Devil's Own, The (1997)                  1
	Alien: Resurrection (1997)               3
	187 (1997)                               2
	(lines ommitted)

	---------------------------
	Recommended movies
	---------------------------

	Movie                                    Score
	-----                                    -----
	Good Will Hunting (1997)                 4.6504064
	Swingers (1996)                          4.6862745
	Wings of the Dove, The (1997)            4.6666665
	People vs. Larry Flynt, The (1996)       4.834559
	Everyone Says I Love You (1996)          4.707071
	Secrets & Lies (1996)                    4.818182
	That Thing You Do! (1996)                4.75
	Grosse Pointe Blank (1997)               4.8235292
	Donnie Brasco (1997)                     4.6792455
	Lone Star (1996)                         4.7099237  

##<a name="classify"></a>Classify data by using the Hadoop command line

One of the classification methods available with Mahout is to build a [random forest][forest]. This is a multiple step process that involves using training data to generate decision trees, which are then used to classify data. This uses the __org.apache.mahout.classifier.df.tools.Describe__ class provided by Mahout. It currently must be run by using the Hadoop command line.

###Load the data

1. Download the following files from [The NSL-KDD Data Set](http://nsl.cs.unb.ca/NSL-KDD/).

  * [KDDTrain+.ARFF](http://nsl.cs.unb.ca/NSL-KDD/KDDTrain+.arff): the training file

  * [KDDTest+.ARFF](http://nsl.cs.unb.ca/NSL-KDD/KDDTest+.arff): the test data

2. Open each file and remove the lines at the top that begin with '@', and then save the files. If these are not removed, you will receive error messages when using this data with Mahout.

2. Upload the files to __example/data__. You can do this by using the `Add-HDInsightFile` function in the [HDInsight-Tools][tools] module.

###Run the job

1. This job requires the Hadoop command line, so you must first enable Remote Desktop through the [Azure portal][management]. In the portal, select your HDInsight cluster, and then select __Enable Remote__ at the bottom of the __Configuration__ page:

    ![enable remote][enableremote]

    When prompted, enter a user name and password to use for remote sessions.

2. When remote access is enabled, select __Connect__ to begin the connection. This downloads an __.rdp__ file, which can be used to start a Remote Desktop session.

    ![connect][connect]

3. After connecting, use the __Hadoop Command Line__ icon to open the Hadoop command line:

	![hadoop cli][hadoopcli]

3. Use the following command to generate the file descriptor (__KDDTrain+.info__), which uses Mahout.

		hadoop jar "c:/apps/dist/mahout-0.9.0.2.1.3.0-1887/examples/target/mahout-examples-0.9.0.2.1.3.0-1887-job.jar" org.apache.mahout.classifier.df.tools.Describe -p "wasb:///example/data/KDDTrain+.arff" -f "wasb:///example/data/KDDTrain+.info" -d N 3 C 2 N C 4 N C 8 N 2 C 19 N L

	The `N 3 C 2 N C 4 N C 8 N 2 C 19 N L` describes the attributes of the data in the file. For example, L indicates a label.

4. Build a forest of decision trees by using the following command:

		hadoop jar c:/apps/dist/mahout-0.9.0.2.1.3.0-1887/examples/target/mahout-examples-0.9.0.2.1.3.0-1887-job.jar org.apache.mahout.classifier.df.mapreduce.BuildForest -Dmapred.max.split.size=1874231 -d wasb:///example/data/KDDTrain+.arff -ds wasb:///example/data/KDDTrain+.info -sl 5 -p -t 100 -o nsl-forest

    The output of this operation is stored in the __nsl-forest__ directory, which is located in the storage for your HDInsight cluster at __wasb://user/&lt;username>/nsl-forest/nsl-forest.seq. The &lt;username> is the user name that you used for your Remote Desktop session. This file is not readable by humans.

5. Test the forest by classifying the __KDDTest+.arff__ dataset. Use the following command:

    	hadoop jar c:/apps/dist/mahout-0.9.0.2.1.3.0-1887/examples/target/mahout-examples-0.9.0.2.1.3.0-1887-job.jar org.apache.mahout.classifier.df.mapreduce.TestForest -i wasb:///example/data/KDDTest+.arff -ds wasb:///example/data/KDDTrain+.info -m nsl-forest -a -mr -o wasb:///example/data/predictions

    This command returns summary information about the classification process similar to the following:

	    14/07/02 14:29:28 INFO mapreduce.TestForest:

	    =======================================================
	    Summary
	    -------------------------------------------------------
	    Correctly Classified Instances          :      17560       77.8921%
	    Incorrectly Classified Instances        :       4984       22.1079%
	    Total Classified Instances              :      22544

	    =======================================================
	    Confusion Matrix
	    -------------------------------------------------------
	    a       b       <--Classified as
	    9437    274      |  9711        a     = normal
	    4710    8123     |  12833       b     = anomaly

	    =======================================================
	    Statistics
	    -------------------------------------------------------
	    Kappa                                       0.5728
	    Accuracy                                   77.8921%
	    Reliability                                53.4921%
	    Reliability (standard deviation)            0.4933

  This job also produces a file located at __wasb:///example/data/predictions/KDDTest+.arff.out__. However, this file is not readable by humans.

> [AZURE.NOTE] Mahout jobs do not overwrite files. If you want to run these jobs again, you must delete the files that were created by previous jobs.

##<a name="troubleshooting"></a>Troubleshooting

###<a name="install"></a>Install Mahout

Mahout is installed on HDInsight 3.1 clusters, and it can be installed manually on HDInsight 3.0 or HDInsight 2.1 clusters by using the following steps:

1. The version of Mahout to use depends on the HDInsight version of your cluster. You can find the cluster version by using the following [Azure PowerShell][aps] command:

    	PS C:\> Get-AzureHDInsightCluster -Name YourClusterName | Select version


  * __For HDInsight 2.1__, you can download a Java Archive (JAR) file that contains [Mahout 0.9](http://repo2.maven.org/maven2/org/apache/mahout/mahout-core/0.9/mahout-core-0.9-job.jar).

  * __For HDInsight 3.0__, you must [build Mahout from the source][build] and specify the Hadoop version provided by HDInsight. Install the prerequisites listed on the build page, download the source, and then use the following command to create the Mahout jar files:

			mvn -Dhadoop2.version=2.2.0 -DskipTests clean package

    	After the build completes, you can find the JAR file at __mahout\mrlegacy\target\mahout-mrlegacy-1.0-SNAPSHOT-job.jar__.

    	> [AZURE.NOTE] When Mahout 1.0 is released, you should be able to use the prebuilt packages with HDInsight 3.0.

2. Upload the jar file to __example/jars__ in the default storage for your cluster. The following example uses add-hdinsightfile from the [HDInsight-Tools][tools] to upload the file:

    	PS C:\> .\Add-HDInsightFile -LocalPath "path\to\mahout-core-0.9-job.jar" -DestinationPath "example/jars/mahout-core-0.9-job.jar" -ClusterName "your cluster name"

###Cannot overwrite files

Mahout jobs do not clean up temporary files that were created during processing. In addition, the jobs will not overwrite an existing output file.

To avoid errors when running Mahout jobs, delete temporary and output files between runs, or use unique temporary and output directory names.

###Cannot find the JAR file

HDInsight 3.1 clusters include Mahout. The path and file name include the version number of Mahout that is installed on the cluster. The Windows PowerShell example script in this tutorial uses a path that is valid as of July 2014, but the version number will change in future updates to HDInsight. To determine the current path to the Mahout JAR file for your cluster, use the following Windows PowerShell command, and then modify the script to reference the file path that is returned:

	Use-AzureHDInsightCluster -Name $clusterName
	$jarFile = Invoke-Hive -Query '!${env:COMSPEC} /c dir /b /s ${env:MAHOUT_HOME}\examples\target\*-job.jar'

###<a name="nopowershell"></a>Classes that do not work with Windows PowerShell

Mahout jobs that use the following classes return a variety of error messages if they are used from Windows PowerShell:

* org.apache.mahout.utils.clustering.ClusterDumper
* org.apache.mahout.utils.SequenceFileDumper
* org.apache.mahout.utils.vectors.lucene.Driver
* org.apache.mahout.utils.vectors.arff.Driver
* org.apache.mahout.text.WikipediaToSequenceFile
* org.apache.mahout.clustering.streaming.tools.ResplitSequenceFiles
* org.apache.mahout.clustering.streaming.tools.ClusterQualitySummarizer
* org.apache.mahout.classifier.sgd.TrainLogistic
* org.apache.mahout.classifier.sgd.RunLogistic
* org.apache.mahout.classifier.sgd.TrainAdaptiveLogistic
* org.apache.mahout.classifier.sgd.ValidateAdaptiveLogistic
* org.apache.mahout.classifier.sgd.RunAdaptiveLogistic
* org.apache.mahout.classifier.sequencelearning.hmm.BaumWelchTrainer
* org.apache.mahout.classifier.sequencelearning.hmm.ViterbiEvaluator
* org.apache.mahout.classifier.sequencelearning.hmm.RandomSequenceGenerator
* org.apache.mahout.classifier.df.tools.Describe

To run jobs that use these classes, connect to the HDInsight cluster, and run the jobs by using the Hadoop command line. See [Classify data using the Hadoop command line](#classify) for an example.


[build]: http://mahout.apache.org/developers/buildingmahout.html
[aps]: http://azure.microsoft.com/documentation/articles/install-configure-powershell/
[movielens]: http://grouplens.org/datasets/movielens/
[100k]: http://files.grouplens.org/datasets/movielens/ml-100k.zip
[getstarted]: http://azure.microsoft.com/documentation/articles/hdinsight-get-started/
[upload]: http://azure.microsoft.com/documentation/articles/hdinsight-upload-data/
[ml]: http://en.wikipedia.org/wiki/Machine_learning
[forest]: http://en.wikipedia.org/wiki/Random_forest
[management]: https://manage.windowsazure.com/
[enableremote]: ./media/hdinsight-mahout/enableremote.png
[connect]: ./media/hdinsight-mahout/connect.png
[hadoopcli]: ./media/hdinsight-mahout/hadoopcli.png
[tools]: https://github.com/Blackmist/hdinsight-tools
<|MERGE_RESOLUTION|>--- conflicted
+++ resolved
@@ -1,423 +1,415 @@
-<properties
-<<<<<<< HEAD
-	pageTitle="Generate movie recommendations using Mahout with Microsoft Azure HDInsight (Hadoop)"
-=======
-	pageTitle="Generate movie recommendations with Mahout on Hadoop | Microsoft Azure"
->>>>>>> 692c0fec
-	description="Learn how to use the Apache Mahout machine learning library to generate movie recommendations with HDInsight (Hadoop)"
-	services="hdinsight"
-	documentationCenter=""
-	authors="Blackmist"
-	manager="paulettm"
-	editor=""/>
-
-<tags
-	ms.service="hdinsight"
-	ms.workload="big-data"
-	ms.tgt_pltfrm="na"
-	ms.devlang="na"
-	ms.topic="article"
-<<<<<<< HEAD
-	ms.date="04/06/2015"
-=======
-	ms.date="05/12/2015"
->>>>>>> 692c0fec
-	ms.author="larryfr"/>
-
-#Generate movie recommendations by using Apache Mahout with HDInsight
-
-Learn how to use the [Apache Mahout](http://mahout.apache.org) machine learning library with Azure HDInsight to generate movie recommendations.
-
-> [AZURE.NOTE] You must have an HDInsight cluster to use the information in this article. For information about creating one, see [Get started using Hadoop in HDInsight][getstarted].
->
-> Mahout is provided with the HDInsight 3.1 version of the clusters. If you are using an earlier version of HDInsight, see [Install Mahout](#install) before you continue.
-
-##<a name="learn"></a>What you will learn
-
-Mahout is a [machine learning][ml] library for Apache Hadoop. Mahout contains algorithms for processing data, such as filtering, classification, and clustering. In this article, you will use a recommendation engine to generate movie recommendations that are based on movies your friends have seen. You will also learn how to perform classifications with a decision forest. This will teach you the following:
-
-* How to run Mahout jobs by using Windows PowerShell
-
-* How to run Mahout jobs from the Hadoop command line
-
-* How to install Mahout on HDInsight 3.0 and HDInsight 2.0 clusters
-
-##<a name="recommendations"></a>Generate recommendations by using Windows PowerShell
-
-> [AZURE.NOTE] Although the job used in this section works by using Windows PowerShell, many of the classes provided with Mahout do not currently work with Windows PowerShell, and they must be run by using the Hadoop command line. For a list of classes that do not work with Windows PowerShell, see the [Troubleshooting](#troubleshooting) section.
->
-> For an example of using the Hadoop command line to run Mahout jobs, see [Classify data by using the Hadoop command line](#classify).
-
-One of the functions that is provided by Mahout is a recommendation engine. This engine accepts data in the format of `userID`, `itemId`, and `prefValue` (the users preference for the item). Mahout can then perform co-occurance analysis to determine: _users who have a preference for an item also have a preference for these other items_. Mahout then determines users with like-item preferences, which can be used to make recommendations.
-
-The following is an extremely simple example that uses movies:
-
-* __Co-occurance__: Joe, Alice, and Bob all liked _Star Wars_, _The Empire Strikes Back_, and _Return of the Jedi_. Mahout determines that users who like any one of these movies also like the other two.
-
-* __Co-occurance__: Bob and Alice also liked _The Phantom Menace_, _Attack of the Clones_, and _Revenge of the Sith_. Mahout determines that users who liked the previous three movies also like these three.
-
-* __Similarity recommendation__: Because Joe liked the first three movies, Mahout looks at movies that others with similar preferences liked, but Joe has not watched (liked/rated). In this case, Mahout recommends _The Phantom Menace_, _Attack of the Clones_, and _Revenge of the Sith_.
-
-###Load the data
-
-Conveniently, [GroupLens Research][movielens] provides rating data for movies in a format that is compatible with Mahout.
-
-1. Download the [MovieLens 100k][100k] archive, which contains 100,000 ratings from 1000 users for 1700 movies.
-
-2. Extract the archive. It should contain an __ml-100k__ directory, which contains many data files prefixed with __u.__. The file that will be analyzed by Mahout is __u.data__. The data structure of this file is `userID`, `movieID`, `userRating`, and `timestamp`. Here is an example of the data:
-
-
-		196	242	3	881250949
-		186	302	3	891717742
-		22	377	1	878887116
-		244	51	2	880606923
-		166	346	1	886397596
-
-
-3. Upload the __u.data__ file to __example/data/u.data__ in your HDInsight cluster. If you have [Azure PowerShell][aps], you can use the [HDInsight-Tools][tools] module to upload the file. For other ways to upload files, see [Upload data for Hadoop Jobs in HDInsight][upload]. The following command uses `Add-HDInsightFile` to upload the file:
-
-    	PS C:\> Add-HDInsightFile -LocalPath "path\to\u.data" -DestinationPath "example/data/u.data" -ClusterName "your cluster name"
-
-    This uploads the __u.data__ file to __example/data/u.data__ in the default storage in your cluster. You can then access this data by using the __wasb:///example/data/u.data__ URI from HDInsight jobs.
-
-###Run the job
-
-Use the following Windows PowerShell script to run a job that uses the Mahout recommendation engine with the __u.data__ file that you uploaded previously:
-
-	# The HDInsight cluster name.
-	$clusterName = "the cluster name"
-
-	# NOTE: The version number portion of the file path
-	# may change in future versions of HDInsight.
-	# So dynamically grab it using Hive.
-	$mahoutPath = Invoke-Hive -Query '!${env:COMSPEC} /c dir /b /s ${env:MAHOUT_HOME}\examples\target\*-job.jar' | where {$_.startswith("C:\apps\dist")}
-	$noCRLF = $mahoutPath -replace "`r`n", ""
-	$cleanedPath = $noCRLF -replace "\\", "/"
-	$jarFile = "file:///$cleanedPath"
-    #
-	# If you are using an earlier version of HDInsight,
-	# set $jarFile to the jar file you
-	# uploaded.
-	# For example,
-	# $jarFile = "wasb:///example/jars/mahout-core-0.9-job.jar"
-
-	# The arguments for this job
-	# * input - the path to the data uploaded to HDInsight
-	# * output - the path to store output data
-	# * tempDir - the directory for temp files
-	$jobArguments = "-s", "SIMILARITY_COOCCURRENCE",
-	                "--input", "wasb:///example/data/u.data",
-	                "--output", "wasb:///example/out",
-	                "--tempDir", "wasb:///temp/mahout"
-
-	# Create the job definition
-	$jobDefinition = New-AzureHDInsightMapReduceJobDefinition `
-	  -JarFile $jarFile `
-	  -ClassName "org.apache.mahout.cf.taste.hadoop.item.RecommenderJob" `
-	  -Arguments $jobArguments
-
-	# Start the job
-	$job = Start-AzureHDInsightJob -Cluster $clusterName -JobDefinition $jobDefinition
-
-	# Wait on the job to complete
-	Write-Host "Wait for the job to complete ..." -ForegroundColor Green
-	Wait-AzureHDInsightJob -Job $job
-
-	# Write out any error information
-	Write-Host "STDERR"
-	Get-AzureHDInsightJobOutput -Cluster $clusterName -JobId $job.JobId -StandardError
-
-> [AZURE.NOTE] Mahout jobs do not remove temporary data that is created while processing the job. The `--tempDir` parameter is specified in the example job to isolate the temporary files into a specific path for easy deletion.
->
-> To remove these files, you can use one of the tools mentioned in [Upload data for Hadoop jobs in HDInsight][upload]. Or you can use the `Remove-HDInsightFile` function in the [HDInsight-Tools][tools] module.
->
-> If you do not remove the temporary files or the output file, you will receive an error message if you run the job again.
-
-The Mahout job does not return the output to STDOUT. Instead, it stores it in the specified output directory as __part-r-00000__. To download and view the file, use the `Get-HDInsightFile` function in the [HDInsight-Tools][tools] module.
-
-The following is an example of the content of the file:
-
-	1	[234:5.0,347:5.0,237:5.0,47:5.0,282:5.0,275:5.0,88:5.0,515:5.0,514:5.0,121:5.0]
-	2	[282:5.0,210:5.0,237:5.0,234:5.0,347:5.0,121:5.0,258:5.0,515:5.0,462:5.0,79:5.0]
-	3	[284:5.0,285:4.828125,508:4.7543354,845:4.75,319:4.705128,124:4.7045455,150:4.6938777,311:4.6769233,248:4.65625,272:4.649266]
-	4	[690:5.0,12:5.0,234:5.0,275:5.0,121:5.0,255:5.0,237:5.0,895:5.0,282:5.0,117:5.0]
-
-The first column is the `userID`. The values contained in '[' and ']' are `movieId`:`recommendationScore`.
-
-###View the output
-
-Although the generated output might be OK for use in an application, it's not very readable. Some of the other files extracted to the __ml-100k__ folder earlier can be used to resolve `movieId` to a movie name. A Python script that will do this is included in the __ml-100k__ folder (__show\_recommendations.py__), or you can use the following Windows PowerShell script:
-
-	<#
-	.SYNOPSIS
-	    Displays recommendations for movies.
-	.DESCRIPTION
-	    Displays recommendations generated by Mahout
-	    with HDInsight example in a human readable format.
-	.EXAMPLE
-	    .\Show-Recommendation -userId 4
-	        -userDataFile "u.data"
-	        -movieFile "u.item"
-	        -recommendationFile "output.txt"
-	#>
-
-	[CmdletBinding(SupportsShouldProcess = $true)]
-	param(
-	    #The user ID
-	    [Parameter(Mandatory = $true)]
-	    [String]$userId,
-
-	    [Parameter(Mandatory = $true)]
-	    [String]$userDataFile,
-
-	    [Parameter(Mandatory = $true)]
-	    [String]$movieFile,
-
-	    [Parameter(Mandatory = $true)]
-	    [String]$recommendationFile
-	)
-	# Read movie ID & description into hash table
-	Write-Host "Reading movies descriptions" -ForegroundColor Green
-	$movieById = @{}
-	foreach($line in Get-Content $movieFile)
-	{
-	    $tokens = $line.Split("|")
-	    $movieById[$tokens[0]] = $tokens[1]
-	}
-	# Load movies user has already seen (rated)
-	# into a hash table
-	Write-Host "Reading rated movies" -ForegroundColor Green
-	$ratedMovieIds = @{}
-	foreach($line in Get-Content $userDataFile)
-	{
-	    $tokens = $line.Split("`t")
-	    if($tokens[0] -eq $userId)
-	    {
-	        # Resolve the ID to the movie name
-	        $ratedMovieIds[$movieById[$tokens[1]]] = $tokens[2]
-	    }
-	}
-	# Read recommendations generated by Mahout
-	Write-Host "Reading recommendations" -ForegroundColor Green
-	$recommendations = @{}
-	foreach($line in get-content $recommendationFile)
-	{
-	    $tokens = $line.Split("`t")
-	    if($tokens[0] -eq $userId)
-	    {
-	        #Trim leading/treailing [] and split at ,
-	        $movieIdAndScores = $tokens[1].TrimStart("[").TrimEnd("]").Split(",")
-	        foreach($movieIdAndScore in $movieIdAndScores)
-	        {
-	            #Split at : and store title and score in a hash table
-	            $idAndScore = $movieIdAndScore.Split(":")
-	            $recommendations[$movieById[$idAndScore[0]]] = $idAndScore[1]
-	        }
-	        break
-	    }
-	}
-
-	Write-Host "Rated movies" -ForegroundColor Green
-	Write-Host "---------------------------" -ForegroundColor Green
-	$ratedFormat = @{Expression={$_.Name};Label="Movie";Width=40}, `
-	               @{Expression={$_.Value};Label="Rating"}
-	$ratedMovieIds | format-table $ratedFormat
-	Write-Host "---------------------------" -ForegroundColor Green
-
-	write-host "Recommended movies" -ForegroundColor Green
-	Write-Host "---------------------------" -ForegroundColor Green
-	$recommendationFormat = @{Expression={$_.Name};Label="Movie";Width=40}, `
-	                        @{Expression={$_.Value};Label="Score"}
-	$recommendations | format-table $recommendationFormat
-
-To use this script, you must have previously extracted the __ml-100k__ folder, in addition to having a local copy of the __part-r-00000__ output file that was generated by the Mahout job. The following is an example of running the script:
-
-	PS C:\> show-recommendation.ps1 -userId 4 -userDataFile .\ml-100k\u.data -movieFile .\ml-100k\u.item -recommendationFile .\output.txt
-
-
-> [AZURE.NOTE] The example Python script, __show\_recommendations.py__, takes the same parameters.
-
-The output should appear similar to the following:
-
-	Reading movies descriptions
-	Reading rated movies
-	Reading recommendations
-	Rated movies
-	---------------------------
-	Movie                                    Rating
-	-----                                    ------
-	Devil's Own, The (1997)                  1
-	Alien: Resurrection (1997)               3
-	187 (1997)                               2
-	(lines ommitted)
-
-	---------------------------
-	Recommended movies
-	---------------------------
-
-	Movie                                    Score
-	-----                                    -----
-	Good Will Hunting (1997)                 4.6504064
-	Swingers (1996)                          4.6862745
-	Wings of the Dove, The (1997)            4.6666665
-	People vs. Larry Flynt, The (1996)       4.834559
-	Everyone Says I Love You (1996)          4.707071
-	Secrets & Lies (1996)                    4.818182
-	That Thing You Do! (1996)                4.75
-	Grosse Pointe Blank (1997)               4.8235292
-	Donnie Brasco (1997)                     4.6792455
-	Lone Star (1996)                         4.7099237  
-
-##<a name="classify"></a>Classify data by using the Hadoop command line
-
-One of the classification methods available with Mahout is to build a [random forest][forest]. This is a multiple step process that involves using training data to generate decision trees, which are then used to classify data. This uses the __org.apache.mahout.classifier.df.tools.Describe__ class provided by Mahout. It currently must be run by using the Hadoop command line.
-
-###Load the data
-
-1. Download the following files from [The NSL-KDD Data Set](http://nsl.cs.unb.ca/NSL-KDD/).
-
-  * [KDDTrain+.ARFF](http://nsl.cs.unb.ca/NSL-KDD/KDDTrain+.arff): the training file
-
-  * [KDDTest+.ARFF](http://nsl.cs.unb.ca/NSL-KDD/KDDTest+.arff): the test data
-
-2. Open each file and remove the lines at the top that begin with '@', and then save the files. If these are not removed, you will receive error messages when using this data with Mahout.
-
-2. Upload the files to __example/data__. You can do this by using the `Add-HDInsightFile` function in the [HDInsight-Tools][tools] module.
-
-###Run the job
-
-1. This job requires the Hadoop command line, so you must first enable Remote Desktop through the [Azure portal][management]. In the portal, select your HDInsight cluster, and then select __Enable Remote__ at the bottom of the __Configuration__ page:
-
-    ![enable remote][enableremote]
-
-    When prompted, enter a user name and password to use for remote sessions.
-
-2. When remote access is enabled, select __Connect__ to begin the connection. This downloads an __.rdp__ file, which can be used to start a Remote Desktop session.
-
-    ![connect][connect]
-
-3. After connecting, use the __Hadoop Command Line__ icon to open the Hadoop command line:
-
-	![hadoop cli][hadoopcli]
-
-3. Use the following command to generate the file descriptor (__KDDTrain+.info__), which uses Mahout.
-
-		hadoop jar "c:/apps/dist/mahout-0.9.0.2.1.3.0-1887/examples/target/mahout-examples-0.9.0.2.1.3.0-1887-job.jar" org.apache.mahout.classifier.df.tools.Describe -p "wasb:///example/data/KDDTrain+.arff" -f "wasb:///example/data/KDDTrain+.info" -d N 3 C 2 N C 4 N C 8 N 2 C 19 N L
-
-	The `N 3 C 2 N C 4 N C 8 N 2 C 19 N L` describes the attributes of the data in the file. For example, L indicates a label.
-
-4. Build a forest of decision trees by using the following command:
-
-		hadoop jar c:/apps/dist/mahout-0.9.0.2.1.3.0-1887/examples/target/mahout-examples-0.9.0.2.1.3.0-1887-job.jar org.apache.mahout.classifier.df.mapreduce.BuildForest -Dmapred.max.split.size=1874231 -d wasb:///example/data/KDDTrain+.arff -ds wasb:///example/data/KDDTrain+.info -sl 5 -p -t 100 -o nsl-forest
-
-    The output of this operation is stored in the __nsl-forest__ directory, which is located in the storage for your HDInsight cluster at __wasb://user/&lt;username>/nsl-forest/nsl-forest.seq. The &lt;username> is the user name that you used for your Remote Desktop session. This file is not readable by humans.
-
-5. Test the forest by classifying the __KDDTest+.arff__ dataset. Use the following command:
-
-    	hadoop jar c:/apps/dist/mahout-0.9.0.2.1.3.0-1887/examples/target/mahout-examples-0.9.0.2.1.3.0-1887-job.jar org.apache.mahout.classifier.df.mapreduce.TestForest -i wasb:///example/data/KDDTest+.arff -ds wasb:///example/data/KDDTrain+.info -m nsl-forest -a -mr -o wasb:///example/data/predictions
-
-    This command returns summary information about the classification process similar to the following:
-
-	    14/07/02 14:29:28 INFO mapreduce.TestForest:
-
-	    =======================================================
-	    Summary
-	    -------------------------------------------------------
-	    Correctly Classified Instances          :      17560       77.8921%
-	    Incorrectly Classified Instances        :       4984       22.1079%
-	    Total Classified Instances              :      22544
-
-	    =======================================================
-	    Confusion Matrix
-	    -------------------------------------------------------
-	    a       b       <--Classified as
-	    9437    274      |  9711        a     = normal
-	    4710    8123     |  12833       b     = anomaly
-
-	    =======================================================
-	    Statistics
-	    -------------------------------------------------------
-	    Kappa                                       0.5728
-	    Accuracy                                   77.8921%
-	    Reliability                                53.4921%
-	    Reliability (standard deviation)            0.4933
-
-  This job also produces a file located at __wasb:///example/data/predictions/KDDTest+.arff.out__. However, this file is not readable by humans.
-
-> [AZURE.NOTE] Mahout jobs do not overwrite files. If you want to run these jobs again, you must delete the files that were created by previous jobs.
-
-##<a name="troubleshooting"></a>Troubleshooting
-
-###<a name="install"></a>Install Mahout
-
-Mahout is installed on HDInsight 3.1 clusters, and it can be installed manually on HDInsight 3.0 or HDInsight 2.1 clusters by using the following steps:
-
-1. The version of Mahout to use depends on the HDInsight version of your cluster. You can find the cluster version by using the following [Azure PowerShell][aps] command:
-
-    	PS C:\> Get-AzureHDInsightCluster -Name YourClusterName | Select version
-
-
-  * __For HDInsight 2.1__, you can download a Java Archive (JAR) file that contains [Mahout 0.9](http://repo2.maven.org/maven2/org/apache/mahout/mahout-core/0.9/mahout-core-0.9-job.jar).
-
-  * __For HDInsight 3.0__, you must [build Mahout from the source][build] and specify the Hadoop version provided by HDInsight. Install the prerequisites listed on the build page, download the source, and then use the following command to create the Mahout jar files:
-
-			mvn -Dhadoop2.version=2.2.0 -DskipTests clean package
-
-    	After the build completes, you can find the JAR file at __mahout\mrlegacy\target\mahout-mrlegacy-1.0-SNAPSHOT-job.jar__.
-
-    	> [AZURE.NOTE] When Mahout 1.0 is released, you should be able to use the prebuilt packages with HDInsight 3.0.
-
-2. Upload the jar file to __example/jars__ in the default storage for your cluster. The following example uses add-hdinsightfile from the [HDInsight-Tools][tools] to upload the file:
-
-    	PS C:\> .\Add-HDInsightFile -LocalPath "path\to\mahout-core-0.9-job.jar" -DestinationPath "example/jars/mahout-core-0.9-job.jar" -ClusterName "your cluster name"
-
-###Cannot overwrite files
-
-Mahout jobs do not clean up temporary files that were created during processing. In addition, the jobs will not overwrite an existing output file.
-
-To avoid errors when running Mahout jobs, delete temporary and output files between runs, or use unique temporary and output directory names.
-
-###Cannot find the JAR file
-
-HDInsight 3.1 clusters include Mahout. The path and file name include the version number of Mahout that is installed on the cluster. The Windows PowerShell example script in this tutorial uses a path that is valid as of July 2014, but the version number will change in future updates to HDInsight. To determine the current path to the Mahout JAR file for your cluster, use the following Windows PowerShell command, and then modify the script to reference the file path that is returned:
-
-	Use-AzureHDInsightCluster -Name $clusterName
-	$jarFile = Invoke-Hive -Query '!${env:COMSPEC} /c dir /b /s ${env:MAHOUT_HOME}\examples\target\*-job.jar'
-
-###<a name="nopowershell"></a>Classes that do not work with Windows PowerShell
-
-Mahout jobs that use the following classes return a variety of error messages if they are used from Windows PowerShell:
-
-* org.apache.mahout.utils.clustering.ClusterDumper
-* org.apache.mahout.utils.SequenceFileDumper
-* org.apache.mahout.utils.vectors.lucene.Driver
-* org.apache.mahout.utils.vectors.arff.Driver
-* org.apache.mahout.text.WikipediaToSequenceFile
-* org.apache.mahout.clustering.streaming.tools.ResplitSequenceFiles
-* org.apache.mahout.clustering.streaming.tools.ClusterQualitySummarizer
-* org.apache.mahout.classifier.sgd.TrainLogistic
-* org.apache.mahout.classifier.sgd.RunLogistic
-* org.apache.mahout.classifier.sgd.TrainAdaptiveLogistic
-* org.apache.mahout.classifier.sgd.ValidateAdaptiveLogistic
-* org.apache.mahout.classifier.sgd.RunAdaptiveLogistic
-* org.apache.mahout.classifier.sequencelearning.hmm.BaumWelchTrainer
-* org.apache.mahout.classifier.sequencelearning.hmm.ViterbiEvaluator
-* org.apache.mahout.classifier.sequencelearning.hmm.RandomSequenceGenerator
-* org.apache.mahout.classifier.df.tools.Describe
-
-To run jobs that use these classes, connect to the HDInsight cluster, and run the jobs by using the Hadoop command line. See [Classify data using the Hadoop command line](#classify) for an example.
-
-
-[build]: http://mahout.apache.org/developers/buildingmahout.html
-[aps]: http://azure.microsoft.com/documentation/articles/install-configure-powershell/
-[movielens]: http://grouplens.org/datasets/movielens/
-[100k]: http://files.grouplens.org/datasets/movielens/ml-100k.zip
-[getstarted]: http://azure.microsoft.com/documentation/articles/hdinsight-get-started/
-[upload]: http://azure.microsoft.com/documentation/articles/hdinsight-upload-data/
-[ml]: http://en.wikipedia.org/wiki/Machine_learning
-[forest]: http://en.wikipedia.org/wiki/Random_forest
-[management]: https://manage.windowsazure.com/
-[enableremote]: ./media/hdinsight-mahout/enableremote.png
-[connect]: ./media/hdinsight-mahout/connect.png
-[hadoopcli]: ./media/hdinsight-mahout/hadoopcli.png
-[tools]: https://github.com/Blackmist/hdinsight-tools
+<properties
+	pageTitle="Generate movie recommendations with Mahout on Hadoop | Microsoft Azure"
+	description="Learn how to use the Apache Mahout machine learning library to generate movie recommendations with HDInsight (Hadoop)"
+	services="hdinsight"
+	documentationCenter=""
+	authors="Blackmist"
+	manager="paulettm"
+	editor=""/>
+
+<tags
+	ms.service="hdinsight"
+	ms.workload="big-data"
+	ms.tgt_pltfrm="na"
+	ms.devlang="na"
+	ms.topic="article"
+	ms.date="05/12/2015"
+	ms.author="larryfr"/>
+
+#Generate movie recommendations by using Apache Mahout with HDInsight
+
+Learn how to use the [Apache Mahout](http://mahout.apache.org) machine learning library with Azure HDInsight to generate movie recommendations.
+
+> [AZURE.NOTE] You must have an HDInsight cluster to use the information in this article. For information about creating one, see [Get started using Hadoop in HDInsight][getstarted].
+>
+> Mahout is provided with the HDInsight 3.1 version of the clusters. If you are using an earlier version of HDInsight, see [Install Mahout](#install) before you continue.
+
+##<a name="learn"></a>What you will learn
+
+Mahout is a [machine learning][ml] library for Apache Hadoop. Mahout contains algorithms for processing data, such as filtering, classification, and clustering. In this article, you will use a recommendation engine to generate movie recommendations that are based on movies your friends have seen. You will also learn how to perform classifications with a decision forest. This will teach you the following:
+
+* How to run Mahout jobs by using Windows PowerShell
+
+* How to run Mahout jobs from the Hadoop command line
+
+* How to install Mahout on HDInsight 3.0 and HDInsight 2.0 clusters
+
+##<a name="recommendations"></a>Generate recommendations by using Windows PowerShell
+
+> [AZURE.NOTE] Although the job used in this section works by using Windows PowerShell, many of the classes provided with Mahout do not currently work with Windows PowerShell, and they must be run by using the Hadoop command line. For a list of classes that do not work with Windows PowerShell, see the [Troubleshooting](#troubleshooting) section.
+>
+> For an example of using the Hadoop command line to run Mahout jobs, see [Classify data by using the Hadoop command line](#classify).
+
+One of the functions that is provided by Mahout is a recommendation engine. This engine accepts data in the format of `userID`, `itemId`, and `prefValue` (the users preference for the item). Mahout can then perform co-occurance analysis to determine: _users who have a preference for an item also have a preference for these other items_. Mahout then determines users with like-item preferences, which can be used to make recommendations.
+
+The following is an extremely simple example that uses movies:
+
+* __Co-occurance__: Joe, Alice, and Bob all liked _Star Wars_, _The Empire Strikes Back_, and _Return of the Jedi_. Mahout determines that users who like any one of these movies also like the other two.
+
+* __Co-occurance__: Bob and Alice also liked _The Phantom Menace_, _Attack of the Clones_, and _Revenge of the Sith_. Mahout determines that users who liked the previous three movies also like these three.
+
+* __Similarity recommendation__: Because Joe liked the first three movies, Mahout looks at movies that others with similar preferences liked, but Joe has not watched (liked/rated). In this case, Mahout recommends _The Phantom Menace_, _Attack of the Clones_, and _Revenge of the Sith_.
+
+###Load the data
+
+Conveniently, [GroupLens Research][movielens] provides rating data for movies in a format that is compatible with Mahout.
+
+1. Download the [MovieLens 100k][100k] archive, which contains 100,000 ratings from 1000 users for 1700 movies.
+
+2. Extract the archive. It should contain an __ml-100k__ directory, which contains many data files prefixed with __u.__. The file that will be analyzed by Mahout is __u.data__. The data structure of this file is `userID`, `movieID`, `userRating`, and `timestamp`. Here is an example of the data:
+
+
+		196	242	3	881250949
+		186	302	3	891717742
+		22	377	1	878887116
+		244	51	2	880606923
+		166	346	1	886397596
+
+
+3. Upload the __u.data__ file to __example/data/u.data__ in your HDInsight cluster. If you have [Azure PowerShell][aps], you can use the [HDInsight-Tools][tools] module to upload the file. For other ways to upload files, see [Upload data for Hadoop Jobs in HDInsight][upload]. The following command uses `Add-HDInsightFile` to upload the file:
+
+    	PS C:\> Add-HDInsightFile -LocalPath "path\to\u.data" -DestinationPath "example/data/u.data" -ClusterName "your cluster name"
+
+    This uploads the __u.data__ file to __example/data/u.data__ in the default storage in your cluster. You can then access this data by using the __wasb:///example/data/u.data__ URI from HDInsight jobs.
+
+###Run the job
+
+Use the following Windows PowerShell script to run a job that uses the Mahout recommendation engine with the __u.data__ file that you uploaded previously:
+
+	# The HDInsight cluster name.
+	$clusterName = "the cluster name"
+
+	# NOTE: The version number portion of the file path
+	# may change in future versions of HDInsight.
+	# So dynamically grab it using Hive.
+	$mahoutPath = Invoke-Hive -Query '!${env:COMSPEC} /c dir /b /s ${env:MAHOUT_HOME}\examples\target\*-job.jar' | where {$_.startswith("C:\apps\dist")}
+	$noCRLF = $mahoutPath -replace "`r`n", ""
+	$cleanedPath = $noCRLF -replace "\\", "/"
+	$jarFile = "file:///$cleanedPath"
+    #
+	# If you are using an earlier version of HDInsight,
+	# set $jarFile to the jar file you
+	# uploaded.
+	# For example,
+	# $jarFile = "wasb:///example/jars/mahout-core-0.9-job.jar"
+
+	# The arguments for this job
+	# * input - the path to the data uploaded to HDInsight
+	# * output - the path to store output data
+	# * tempDir - the directory for temp files
+	$jobArguments = "-s", "SIMILARITY_COOCCURRENCE",
+	                "--input", "wasb:///example/data/u.data",
+	                "--output", "wasb:///example/out",
+	                "--tempDir", "wasb:///temp/mahout"
+
+	# Create the job definition
+	$jobDefinition = New-AzureHDInsightMapReduceJobDefinition `
+	  -JarFile $jarFile `
+	  -ClassName "org.apache.mahout.cf.taste.hadoop.item.RecommenderJob" `
+	  -Arguments $jobArguments
+
+	# Start the job
+	$job = Start-AzureHDInsightJob -Cluster $clusterName -JobDefinition $jobDefinition
+
+	# Wait on the job to complete
+	Write-Host "Wait for the job to complete ..." -ForegroundColor Green
+	Wait-AzureHDInsightJob -Job $job
+
+	# Write out any error information
+	Write-Host "STDERR"
+	Get-AzureHDInsightJobOutput -Cluster $clusterName -JobId $job.JobId -StandardError
+
+> [AZURE.NOTE] Mahout jobs do not remove temporary data that is created while processing the job. The `--tempDir` parameter is specified in the example job to isolate the temporary files into a specific path for easy deletion.
+>
+> To remove these files, you can use one of the tools mentioned in [Upload data for Hadoop jobs in HDInsight][upload]. Or you can use the `Remove-HDInsightFile` function in the [HDInsight-Tools][tools] module.
+>
+> If you do not remove the temporary files or the output file, you will receive an error message if you run the job again.
+
+The Mahout job does not return the output to STDOUT. Instead, it stores it in the specified output directory as __part-r-00000__. To download and view the file, use the `Get-HDInsightFile` function in the [HDInsight-Tools][tools] module.
+
+The following is an example of the content of the file:
+
+	1	[234:5.0,347:5.0,237:5.0,47:5.0,282:5.0,275:5.0,88:5.0,515:5.0,514:5.0,121:5.0]
+	2	[282:5.0,210:5.0,237:5.0,234:5.0,347:5.0,121:5.0,258:5.0,515:5.0,462:5.0,79:5.0]
+	3	[284:5.0,285:4.828125,508:4.7543354,845:4.75,319:4.705128,124:4.7045455,150:4.6938777,311:4.6769233,248:4.65625,272:4.649266]
+	4	[690:5.0,12:5.0,234:5.0,275:5.0,121:5.0,255:5.0,237:5.0,895:5.0,282:5.0,117:5.0]
+
+The first column is the `userID`. The values contained in '[' and ']' are `movieId`:`recommendationScore`.
+
+###View the output
+
+Although the generated output might be OK for use in an application, it's not very readable. Some of the other files extracted to the __ml-100k__ folder earlier can be used to resolve `movieId` to a movie name. A Python script that will do this is included in the __ml-100k__ folder (__show\_recommendations.py__), or you can use the following Windows PowerShell script:
+
+	<#
+	.SYNOPSIS
+	    Displays recommendations for movies.
+	.DESCRIPTION
+	    Displays recommendations generated by Mahout
+	    with HDInsight example in a human readable format.
+	.EXAMPLE
+	    .\Show-Recommendation -userId 4
+	        -userDataFile "u.data"
+	        -movieFile "u.item"
+	        -recommendationFile "output.txt"
+	#>
+
+	[CmdletBinding(SupportsShouldProcess = $true)]
+	param(
+	    #The user ID
+	    [Parameter(Mandatory = $true)]
+	    [String]$userId,
+
+	    [Parameter(Mandatory = $true)]
+	    [String]$userDataFile,
+
+	    [Parameter(Mandatory = $true)]
+	    [String]$movieFile,
+
+	    [Parameter(Mandatory = $true)]
+	    [String]$recommendationFile
+	)
+	# Read movie ID & description into hash table
+	Write-Host "Reading movies descriptions" -ForegroundColor Green
+	$movieById = @{}
+	foreach($line in Get-Content $movieFile)
+	{
+	    $tokens = $line.Split("|")
+	    $movieById[$tokens[0]] = $tokens[1]
+	}
+	# Load movies user has already seen (rated)
+	# into a hash table
+	Write-Host "Reading rated movies" -ForegroundColor Green
+	$ratedMovieIds = @{}
+	foreach($line in Get-Content $userDataFile)
+	{
+	    $tokens = $line.Split("`t")
+	    if($tokens[0] -eq $userId)
+	    {
+	        # Resolve the ID to the movie name
+	        $ratedMovieIds[$movieById[$tokens[1]]] = $tokens[2]
+	    }
+	}
+	# Read recommendations generated by Mahout
+	Write-Host "Reading recommendations" -ForegroundColor Green
+	$recommendations = @{}
+	foreach($line in get-content $recommendationFile)
+	{
+	    $tokens = $line.Split("`t")
+	    if($tokens[0] -eq $userId)
+	    {
+	        #Trim leading/treailing [] and split at ,
+	        $movieIdAndScores = $tokens[1].TrimStart("[").TrimEnd("]").Split(",")
+	        foreach($movieIdAndScore in $movieIdAndScores)
+	        {
+	            #Split at : and store title and score in a hash table
+	            $idAndScore = $movieIdAndScore.Split(":")
+	            $recommendations[$movieById[$idAndScore[0]]] = $idAndScore[1]
+	        }
+	        break
+	    }
+	}
+
+	Write-Host "Rated movies" -ForegroundColor Green
+	Write-Host "---------------------------" -ForegroundColor Green
+	$ratedFormat = @{Expression={$_.Name};Label="Movie";Width=40}, `
+	               @{Expression={$_.Value};Label="Rating"}
+	$ratedMovieIds | format-table $ratedFormat
+	Write-Host "---------------------------" -ForegroundColor Green
+
+	write-host "Recommended movies" -ForegroundColor Green
+	Write-Host "---------------------------" -ForegroundColor Green
+	$recommendationFormat = @{Expression={$_.Name};Label="Movie";Width=40}, `
+	                        @{Expression={$_.Value};Label="Score"}
+	$recommendations | format-table $recommendationFormat
+
+To use this script, you must have previously extracted the __ml-100k__ folder, in addition to having a local copy of the __part-r-00000__ output file that was generated by the Mahout job. The following is an example of running the script:
+
+	PS C:\> show-recommendation.ps1 -userId 4 -userDataFile .\ml-100k\u.data -movieFile .\ml-100k\u.item -recommendationFile .\output.txt
+
+
+> [AZURE.NOTE] The example Python script, __show\_recommendations.py__, takes the same parameters.
+
+The output should appear similar to the following:
+
+	Reading movies descriptions
+	Reading rated movies
+	Reading recommendations
+	Rated movies
+	---------------------------
+	Movie                                    Rating
+	-----                                    ------
+	Devil's Own, The (1997)                  1
+	Alien: Resurrection (1997)               3
+	187 (1997)                               2
+	(lines ommitted)
+
+	---------------------------
+	Recommended movies
+	---------------------------
+
+	Movie                                    Score
+	-----                                    -----
+	Good Will Hunting (1997)                 4.6504064
+	Swingers (1996)                          4.6862745
+	Wings of the Dove, The (1997)            4.6666665
+	People vs. Larry Flynt, The (1996)       4.834559
+	Everyone Says I Love You (1996)          4.707071
+	Secrets & Lies (1996)                    4.818182
+	That Thing You Do! (1996)                4.75
+	Grosse Pointe Blank (1997)               4.8235292
+	Donnie Brasco (1997)                     4.6792455
+	Lone Star (1996)                         4.7099237  
+
+##<a name="classify"></a>Classify data by using the Hadoop command line
+
+One of the classification methods available with Mahout is to build a [random forest][forest]. This is a multiple step process that involves using training data to generate decision trees, which are then used to classify data. This uses the __org.apache.mahout.classifier.df.tools.Describe__ class provided by Mahout. It currently must be run by using the Hadoop command line.
+
+###Load the data
+
+1. Download the following files from [The NSL-KDD Data Set](http://nsl.cs.unb.ca/NSL-KDD/).
+
+  * [KDDTrain+.ARFF](http://nsl.cs.unb.ca/NSL-KDD/KDDTrain+.arff): the training file
+
+  * [KDDTest+.ARFF](http://nsl.cs.unb.ca/NSL-KDD/KDDTest+.arff): the test data
+
+2. Open each file and remove the lines at the top that begin with '@', and then save the files. If these are not removed, you will receive error messages when using this data with Mahout.
+
+2. Upload the files to __example/data__. You can do this by using the `Add-HDInsightFile` function in the [HDInsight-Tools][tools] module.
+
+###Run the job
+
+1. This job requires the Hadoop command line, so you must first enable Remote Desktop through the [Azure portal][management]. In the portal, select your HDInsight cluster, and then select __Enable Remote__ at the bottom of the __Configuration__ page:
+
+    ![enable remote][enableremote]
+
+    When prompted, enter a user name and password to use for remote sessions.
+
+2. When remote access is enabled, select __Connect__ to begin the connection. This downloads an __.rdp__ file, which can be used to start a Remote Desktop session.
+
+    ![connect][connect]
+
+3. After connecting, use the __Hadoop Command Line__ icon to open the Hadoop command line:
+
+	![hadoop cli][hadoopcli]
+
+3. Use the following command to generate the file descriptor (__KDDTrain+.info__), which uses Mahout.
+
+		hadoop jar "c:/apps/dist/mahout-0.9.0.2.1.3.0-1887/examples/target/mahout-examples-0.9.0.2.1.3.0-1887-job.jar" org.apache.mahout.classifier.df.tools.Describe -p "wasb:///example/data/KDDTrain+.arff" -f "wasb:///example/data/KDDTrain+.info" -d N 3 C 2 N C 4 N C 8 N 2 C 19 N L
+
+	The `N 3 C 2 N C 4 N C 8 N 2 C 19 N L` describes the attributes of the data in the file. For example, L indicates a label.
+
+4. Build a forest of decision trees by using the following command:
+
+		hadoop jar c:/apps/dist/mahout-0.9.0.2.1.3.0-1887/examples/target/mahout-examples-0.9.0.2.1.3.0-1887-job.jar org.apache.mahout.classifier.df.mapreduce.BuildForest -Dmapred.max.split.size=1874231 -d wasb:///example/data/KDDTrain+.arff -ds wasb:///example/data/KDDTrain+.info -sl 5 -p -t 100 -o nsl-forest
+
+    The output of this operation is stored in the __nsl-forest__ directory, which is located in the storage for your HDInsight cluster at __wasb://user/&lt;username>/nsl-forest/nsl-forest.seq. The &lt;username> is the user name that you used for your Remote Desktop session. This file is not readable by humans.
+
+5. Test the forest by classifying the __KDDTest+.arff__ dataset. Use the following command:
+
+    	hadoop jar c:/apps/dist/mahout-0.9.0.2.1.3.0-1887/examples/target/mahout-examples-0.9.0.2.1.3.0-1887-job.jar org.apache.mahout.classifier.df.mapreduce.TestForest -i wasb:///example/data/KDDTest+.arff -ds wasb:///example/data/KDDTrain+.info -m nsl-forest -a -mr -o wasb:///example/data/predictions
+
+    This command returns summary information about the classification process similar to the following:
+
+	    14/07/02 14:29:28 INFO mapreduce.TestForest:
+
+	    =======================================================
+	    Summary
+	    -------------------------------------------------------
+	    Correctly Classified Instances          :      17560       77.8921%
+	    Incorrectly Classified Instances        :       4984       22.1079%
+	    Total Classified Instances              :      22544
+
+	    =======================================================
+	    Confusion Matrix
+	    -------------------------------------------------------
+	    a       b       <--Classified as
+	    9437    274      |  9711        a     = normal
+	    4710    8123     |  12833       b     = anomaly
+
+	    =======================================================
+	    Statistics
+	    -------------------------------------------------------
+	    Kappa                                       0.5728
+	    Accuracy                                   77.8921%
+	    Reliability                                53.4921%
+	    Reliability (standard deviation)            0.4933
+
+  This job also produces a file located at __wasb:///example/data/predictions/KDDTest+.arff.out__. However, this file is not readable by humans.
+
+> [AZURE.NOTE] Mahout jobs do not overwrite files. If you want to run these jobs again, you must delete the files that were created by previous jobs.
+
+##<a name="troubleshooting"></a>Troubleshooting
+
+###<a name="install"></a>Install Mahout
+
+Mahout is installed on HDInsight 3.1 clusters, and it can be installed manually on HDInsight 3.0 or HDInsight 2.1 clusters by using the following steps:
+
+1. The version of Mahout to use depends on the HDInsight version of your cluster. You can find the cluster version by using the following [Azure PowerShell][aps] command:
+
+    	PS C:\> Get-AzureHDInsightCluster -Name YourClusterName | Select version
+
+
+  * __For HDInsight 2.1__, you can download a Java Archive (JAR) file that contains [Mahout 0.9](http://repo2.maven.org/maven2/org/apache/mahout/mahout-core/0.9/mahout-core-0.9-job.jar).
+
+  * __For HDInsight 3.0__, you must [build Mahout from the source][build] and specify the Hadoop version provided by HDInsight. Install the prerequisites listed on the build page, download the source, and then use the following command to create the Mahout jar files:
+
+			mvn -Dhadoop2.version=2.2.0 -DskipTests clean package
+
+    	After the build completes, you can find the JAR file at __mahout\mrlegacy\target\mahout-mrlegacy-1.0-SNAPSHOT-job.jar__.
+
+    	> [AZURE.NOTE] When Mahout 1.0 is released, you should be able to use the prebuilt packages with HDInsight 3.0.
+
+2. Upload the jar file to __example/jars__ in the default storage for your cluster. The following example uses add-hdinsightfile from the [HDInsight-Tools][tools] to upload the file:
+
+    	PS C:\> .\Add-HDInsightFile -LocalPath "path\to\mahout-core-0.9-job.jar" -DestinationPath "example/jars/mahout-core-0.9-job.jar" -ClusterName "your cluster name"
+
+###Cannot overwrite files
+
+Mahout jobs do not clean up temporary files that were created during processing. In addition, the jobs will not overwrite an existing output file.
+
+To avoid errors when running Mahout jobs, delete temporary and output files between runs, or use unique temporary and output directory names.
+
+###Cannot find the JAR file
+
+HDInsight 3.1 clusters include Mahout. The path and file name include the version number of Mahout that is installed on the cluster. The Windows PowerShell example script in this tutorial uses a path that is valid as of July 2014, but the version number will change in future updates to HDInsight. To determine the current path to the Mahout JAR file for your cluster, use the following Windows PowerShell command, and then modify the script to reference the file path that is returned:
+
+	Use-AzureHDInsightCluster -Name $clusterName
+	$jarFile = Invoke-Hive -Query '!${env:COMSPEC} /c dir /b /s ${env:MAHOUT_HOME}\examples\target\*-job.jar'
+
+###<a name="nopowershell"></a>Classes that do not work with Windows PowerShell
+
+Mahout jobs that use the following classes return a variety of error messages if they are used from Windows PowerShell:
+
+* org.apache.mahout.utils.clustering.ClusterDumper
+* org.apache.mahout.utils.SequenceFileDumper
+* org.apache.mahout.utils.vectors.lucene.Driver
+* org.apache.mahout.utils.vectors.arff.Driver
+* org.apache.mahout.text.WikipediaToSequenceFile
+* org.apache.mahout.clustering.streaming.tools.ResplitSequenceFiles
+* org.apache.mahout.clustering.streaming.tools.ClusterQualitySummarizer
+* org.apache.mahout.classifier.sgd.TrainLogistic
+* org.apache.mahout.classifier.sgd.RunLogistic
+* org.apache.mahout.classifier.sgd.TrainAdaptiveLogistic
+* org.apache.mahout.classifier.sgd.ValidateAdaptiveLogistic
+* org.apache.mahout.classifier.sgd.RunAdaptiveLogistic
+* org.apache.mahout.classifier.sequencelearning.hmm.BaumWelchTrainer
+* org.apache.mahout.classifier.sequencelearning.hmm.ViterbiEvaluator
+* org.apache.mahout.classifier.sequencelearning.hmm.RandomSequenceGenerator
+* org.apache.mahout.classifier.df.tools.Describe
+
+To run jobs that use these classes, connect to the HDInsight cluster, and run the jobs by using the Hadoop command line. See [Classify data using the Hadoop command line](#classify) for an example.
+
+
+[build]: http://mahout.apache.org/developers/buildingmahout.html
+[aps]: http://azure.microsoft.com/documentation/articles/install-configure-powershell/
+[movielens]: http://grouplens.org/datasets/movielens/
+[100k]: http://files.grouplens.org/datasets/movielens/ml-100k.zip
+[getstarted]: http://azure.microsoft.com/documentation/articles/hdinsight-get-started/
+[upload]: http://azure.microsoft.com/documentation/articles/hdinsight-upload-data/
+[ml]: http://en.wikipedia.org/wiki/Machine_learning
+[forest]: http://en.wikipedia.org/wiki/Random_forest
+[management]: https://manage.windowsazure.com/
+[enableremote]: ./media/hdinsight-mahout/enableremote.png
+[connect]: ./media/hdinsight-mahout/connect.png
+[hadoopcli]: ./media/hdinsight-mahout/hadoopcli.png
+[tools]: https://github.com/Blackmist/hdinsight-tools