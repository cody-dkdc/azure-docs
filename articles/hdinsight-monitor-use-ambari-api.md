--- conflicted
+++ resolved
@@ -1,8 +1,4 @@
-<<<<<<< HEAD
-<properties linkid="manage-services-hdinsight-use-Ambari" urlDisplayName="Monitor HDInsight Hadoop clusters using the Ambari API" pageTitle="Monitor HDInsight Hadoop clusters using the Ambari API | Azure" metaKeywords="" description="Use the Apache Ambari APIs for provisioning, managing, and monitoring Hadoop clusters. Ambari's intuitive operator tools and APIs hide the complexity of Hadoop." services="hdinsight" documentationCenter="" title="Monitor HDInsight Hadoop clusters using the Ambari API" umbracoNaviHide="0" disqusComments="1" authors="jgao" editor="cgronlun" manager="paulettm" />
-=======
 <properties linkid="manage-services-hdinsight-use-Ambari" urlDisplayName="Monitor Hadoop clusters  in HDInsight using the Ambari API" pageTitle="Monitor Hadoop clusters in HDInsight using the Ambari API | Azure" metaKeywords="" description="Use the Apache Ambari APIs for provisioning, managing, and monitoring Hadoop clusters. Ambari’s intuitive operator tools and APIs hide the complexity of Hadoop." services="hdinsight" documentationCenter="" title="Monitor Hadoop clusters in HDInsight using the Ambari API" umbracoNaviHide="0" disqusComments="1" authors="jgao" editor="cgronlun" manager="paulettm" />
->>>>>>> e5a27974
 
 # Monitor Hadoop clusters in HDInsight using the Ambari API
  
