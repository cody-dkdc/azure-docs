<<<<<<< HEAD
<properties linkid="manage-services-hdinsight-use-Ambari" urlDisplayName="Monitor HDInsight clusters using Ambari APIs" pageTitle="Monitor HDInsight clusters using Ambari APIs | Windows Azure" metaKeywords="" description="Use the Apache Ambari APIs for provisioning, managing, and monitoring Hadoop clusters. Ambari’s intuitive operator tools and APIs hide the complexity of Hadoop." title="Monitor HDInsight clusters using Ambari APIs" umbracoNaviHide="0" disqusComments="1" authors="jgao" editor="cgronlun" manager="paulettm" />

# Monitor HDInsight clusters using Ambari API
=======
<properties linkid="manage-services-hdinsight-use-Ambari" urlDisplayName="Monitor HDInsight clusters using the Ambari API" pageTitle="Monitor HDInsight clusters using the Ambari API | Microsoft Azure" metaKeywords="" description="Use the Apache Ambari APIs for provisioning, managing, and monitoring Hadoop clusters. Ambari’s intuitive operator tools and APIs hide the complexity of Hadoop." services="hdinsight" documentationCenter="" title="Monitor HDInsight clusters using the Ambari API" umbracoNaviHide="0" disqusComments="1" authors="jgao" editor="cgronlun" manager="paulettm" />

# Monitor HDInsight clusters using the Ambari API
>>>>>>> a39b7789
 
Learn how to monitor HDInsight clusters version 2.1 using Ambari APIs.

**Estimated time to complete:** 15 minutes


##In this article

- [What is Ambari?](#whatisambari)
- [Prerequisites](#prerequisites)
- [Jump start](#jumpstart)
- [Ambari monitoring APIs](#monitor)
- [Next steps](#nextsteps)


## <a id="whatisambari"></a> What is Ambari?

[Apache Ambari][ambari-home] is for provisioning, managing and monitoring Apache Hadoop clusters. It includes an intuitive collection of operator tools and a robust set of APIs that hide the complexity of Hadoop, simplifying the operation of clusters. For more information about the APIs, see [Ambari API reference][ambari-api-reference].


HDInsight currently only supports the Ambari monitoring feature. Ambari API v1.0 is supported by HDInsight cluster version 2.1 and 3.0.  This article only covers running Ambari APIs on HDInsight cluster version 2.1.


##<a id="prerequisites"></a>Prerequisites

Before you begin this tutorial, you must have the following:

- **A workstation** with Windows Azure PowerShell installed and configured. For instructions, see [Install and configure Windows Azure PowerShell][powershell-install]. To execute PowerShell scripts, you must run Windows Azure PowerShell as administrator and set the execution policy to *RemoteSigned*. See [Run Windows PowerShell scripts][powershell-script].

	[Curl][curl] is optional. It can be installed from [here][curl-download].

	>[WACOM.NOTE] When use the curl command on Windows, use double-quotes instead of single-quotes for the option values.

- **A Windows Azure HDInsight cluster**. For instructions on cluster provision, see [Get started using HDInsight][hdinsight-get-started] or [Provision HDInsight clusters][hdinsight-provision]. You will need the following data to go through the tutorial:

	<table border="1">
	<tr><th>Cluster property</th><th>PowerShell variable name</th><th>Value</th><th>Description</th></tr>
	<tr><td>HDInsight cluster name</td><td>$clusterName</td><td></td><td>The name of your HDInsight cluster.</td></tr>
	<tr><td>Cluster username</td><td>$clusterUsername</td><td></td><td>Cluster username specified at provision.</td></tr>
	<tr><td>Cluster password</td><td>$clusterPassword</td><td></td><td>Cluster user password.</td></tr>
	</table>

	> [WACOM.NOTE] Fill the values into the tables.  It will be helpful for going through this tutorial.



##<a id="jumpstart"></a>Jump start

There are several ways to use Ambari to monitor HDInsight clusters.

**Use Windows Azure PowerShell**

The following is a PowerShell script for getting the MapReduce jobtracker information:

	$clusterName = "<HDInsightClusterName>"
	$clusterUsername = "<HDInsightClusterUsername>"
	$clusterPassword = "<HDInsightClusterPassword>"
	
	$ambariUri = "https://$clusterName.azurehdinsight.net:443/ambari"
	$uriJobTracker = "$ambariUri/api/v1/clusters/$clusterName.azurehdinsight.net/services/mapreduce/components/jobtracker"
	
	$passwd = ConvertTo-SecureString $clusterPassword -AsPlainText -Force
	$creds = New-Object System.Management.Automation.PSCredential ($clusterUsername, $passwd)
	
	$response = Invoke-RestMethod -Method Get -Uri $uriJobTracker -Credential $creds -OutVariable $OozieServerStatus 
	
	$response.metrics.'mapred.JobTracker'

The output is:

![Jobtracker Output][img-jobtracker-output]

**Use curl**

The following is an example of getting cluster information using Curl:

	curl -u <username>:<password> -k https://<ClusterName>.azurehdinsight.net:443/ambari/api/v1/clusters/<ClusterName>.azurehdinsight.net

The output is:
	
	{"href":"https://hdi0211v2.azurehdinsight.net/ambari/api/v1/clusters/hdi0211v2.azurehdinsight.net/",
	 "Clusters":{"cluster_name":"hdi0211v2.azurehdinsight.net","version":"2.1.3.0.432823"},
	 "services"[
	   {"href":"https://hdi0211v2.azurehdinsight.net/ambari/api/v1/clusters/hdi0211v2.azurehdinsight.net/services/hdfs",
	    "ServiceInfo":{"cluster_name":"hdi0211v2.azurehdinsight.net","service_name":"hdfs"}},
	   {"href":"https://hdi0211v2.azurehdinsight.net/ambari/api/v1/clusters/hdi0211v2.azurehdinsight.net/services/mapreduce",
	    "ServiceInfo":{"cluster_name":"hdi0211v2.azurehdinsight.net","service_name":"mapreduce"}}],
	 "hosts":[
	   {"href":"https://hdi0211v2.azurehdinsight.net/ambari/api/v1/clusters/hdi0211v2.azurehdinsight.net/hosts/headnode0",
	    "Hosts":{"cluster_name":"hdi0211v2.azurehdinsight.net",
	             "host_name":"headnode0"}},
	   {"href":"https://hdi0211v2.azurehdinsight.net/ambari/api/v1/clusters/hdi0211v2.azurehdinsight.net/hosts/workernode0",
	    "Hosts":{"cluster_name":"hdi0211v2.azurehdinsight.net",
	             "host_name":"workernode0"}}]}


##<a id="monitor"></a>Ambari monitoring APIs

The following table lists some of the most common Ambari monitoring API calls. For more information about the API, see [Ambari API reference][ambari-api-reference].

<table border="1">
<tr><th>Monitor API call</th><th>URI</th><th>Description</th></tr>
<tr><td>Get clusters</td><td>/api/v1/clusters</td><td></td></tr>
<tr><td>Get cluster info.</td><td>/api/v1/clusters/&lt;ClusterName&gt;.azurehdinsight.net</td><td>clusters, services, hosts</td></tr>
<tr><td>Get services</td><td>/api/v1/clusters/&lt;ClusterName&gt;.azurehdinsight.net/services</td><td>Services include: hdfs, mapreduce</td></tr>
<tr><td>Get services info.</td><td>/api/v1/clusters/&lt;ClusterName&gt;.azurehdinsight.net/services/&lt;ServiceName&gt;</td><td></td></tr>
<tr><td>Get service components</td><td>/api/v1/clusters/&lt;ClusterName&gt;.azurehdinsight.net/services/&lt;ServiceName&gt;/components</td><td>HDFS: namenode, datanode<br/>MapReduce: jobtracker; tasktracker</td></tr>
<tr><td>Get component info.</td><td>/api/v1/clusters/&lt;ClusterName&gt;.azurehdinsight.net/services/&lt;ServiceName&gt;/components/&lt;ComponentName&gt;</td><td>ServiceComponentInfo, host-components, metrics</td></tr>
<tr><td>Get hosts</td><td>/api/v1/clusters/&lt;ClusterName&gt;.azurehdinsight.net/hosts</td><td>headnode0, workernode0</td></tr>
<tr><td>Get host info.</td><td>/api/v1/clusters/&lt;ClusterName&gt;.azurehdinsight.net/hosts/&lt;HostName&gt; 
</td><td></td></tr>
<tr><td>Get host components</td><td>/api/v1/clusters/&lt;ClusterName&gt;.azurehdinsight.net/hosts/&lt;HostName&gt;/host_components
</td><td>namenode, resourcemanager</td></tr>
<tr><td>Get host component info.</td><td>/api/v1/clusters/&lt;ClusterName&gt;.azurehdinsight.net/hosts/&lt;HostName&gt;/host_components/&lt;ComponentName&gt;
</td><td>HostRoles, component, host, metrics</td></tr>
<tr><td>Get configurations</td><td>/api/v1/clusters/&lt;ClusterName&gt;.azurehdinsight.net/configurations 
</td><td>Config types: core-site, hdfs-site, mapred-site, hive-site</td></tr>
<tr><td>Get configuration info.</td><td>/api/v1/clusters/&lt;ClusterName&gt;.azurehdinsight.net/configurations?type=&lt;ConfigType&gt;&tag=&lt;VersionName&gt; 
</td><td>Config types: core-site, hdfs-site, mapred-site, hive-site</td></tr>
</table>


##<a id="nextsteps"></a>Next Steps 

Now you have learned how to use Ambari monitoring API calls. To learn more, see:

- [Administer HDInsight clusters using the Management portal][hdinsight-admin-portal]
- [Administer HDInsight clusters using Windows Azure PowerShell][hdinsight-admin-powershell]
- [Administer HDInsight clusters using command-line interface][hdinsight-admin-cli]
- [HDInsight documentation][hdinsight-documentation]
- [Get started with HDInsight][hdinsight-get-started]



[ambari-home]: http://ambari.apache.org/
[ambari-api-reference]: https://github.com/apache/ambari/blob/trunk/ambari-server/docs/api/v1/index.md

[curl]: http://curl.haxx.se
[curl-download]: http://curl.haxx.se/download.html

[microsoft-hadoop-SDK]: http://hadoopsdk.codeplex.com/wikipage?title=Ambari%20Monitoring%20Client

[Powershell-install]: ../install-configure-powershell/
[Powershell-script]: http://technet.microsoft.com/en-us/library/ee176949.aspx 

[hdinsight-admin-powershell]: ../hdinsight-administer-use-powershell/
[hdinsight-admin-portal]: ../hdinsight-administer-use-management-portal/
[hdinsight-admin-cli]: ../hdinsight-administer-use-command-line/
[hdinsight-documentation]: /en-us/documentation/services/hdinsight/
[hdinsight-get-started]: ../hdinsight-get-started/
[hdinsight-provision]: ../hdinsight-provision-clusters/

[img-jobtracker-output]: ./media/hdinsight-monitor-use-ambari-api/hdi.ambari.monitor.jobtracker.output.png
<|MERGE_RESOLUTION|>--- conflicted
+++ resolved
@@ -1,12 +1,6 @@
-<<<<<<< HEAD
-<properties linkid="manage-services-hdinsight-use-Ambari" urlDisplayName="Monitor HDInsight clusters using Ambari APIs" pageTitle="Monitor HDInsight clusters using Ambari APIs | Windows Azure" metaKeywords="" description="Use the Apache Ambari APIs for provisioning, managing, and monitoring Hadoop clusters. Ambari’s intuitive operator tools and APIs hide the complexity of Hadoop." title="Monitor HDInsight clusters using Ambari APIs" umbracoNaviHide="0" disqusComments="1" authors="jgao" editor="cgronlun" manager="paulettm" />
-
-# Monitor HDInsight clusters using Ambari API
-=======
 <properties linkid="manage-services-hdinsight-use-Ambari" urlDisplayName="Monitor HDInsight clusters using the Ambari API" pageTitle="Monitor HDInsight clusters using the Ambari API | Microsoft Azure" metaKeywords="" description="Use the Apache Ambari APIs for provisioning, managing, and monitoring Hadoop clusters. Ambari’s intuitive operator tools and APIs hide the complexity of Hadoop." services="hdinsight" documentationCenter="" title="Monitor HDInsight clusters using the Ambari API" umbracoNaviHide="0" disqusComments="1" authors="jgao" editor="cgronlun" manager="paulettm" />
 
 # Monitor HDInsight clusters using the Ambari API
->>>>>>> a39b7789
  
 Learn how to monitor HDInsight clusters version 2.1 using Ambari APIs.
 
