<properties 
   pageTitle="Learn Hadoop in HDInsight with the Sample Gallery | Microsoft Azure" 
   description="HDInsight Getting Started Gallery is quick way learn Hadoop by running sample applications in HDInsight. Some samples have sample data, or you can supply your own." 
   services="hdinsight" 
   documentationCenter="" 
   authors="mumian" 
   manager="paulettm" 
   editor="cgronlun"/>

<tags 
   ms.service="hdinsight" 
   ms.workload="big-data" 
   ms.tgt_pltfrm="na" 
   ms.devlang="na" 
   ms.topic="article" 
   ms.date="03/31/2015" 
   ms.author="jgao"/>

# Learn Hadoop by using the HDInsight Getting Started Gallery

<<<<<<< HEAD
The HDInsight Getting Started Gallery provides an easy and quick way to run Hadoop sample applications in HDInsight. Some of the samples come with sample data. You can supply your own data for the remaining samples. Currently, there are the following six samples (with more coming):
=======
The HDInsight Getting Started Gallery provides an easy and quick way learn Hadoop by running sample applications in HDInsight. Some of the samples come with sample data. You can supply your own data for the remaining samples. Currently, there are the following six samples (with more coming):
>>>>>>> 692c0fec

- Solutions with your Azure data
	- Microsoft Azure website log analysis
	- Microsoft Azure storage analytics
- Solutions with sample data
	- Sensor data analysis
	- Twitter trend analysis
	- Website log analysis
	- Mahout movie recommendation

![HDInsight Hadoop, Storm, and HBase Getting Started Gallery solutions including sample data.][hdinsight.sample.gallery]

The following video clip shows how to run the Twitter trend analysis sample:

<center><a href="https://www.youtube.com/embed/7ePbHot1SN4">https://www.youtube.com/embed/7ePbHot1SN4></a></center>


**To run a sample from the Getting Started Gallery**

<<<<<<< HEAD
1.	Sign in to the [Azure portal][azure.management.portal].
=======
1.	Sign in to the [Azure portal][azure.portal].
>>>>>>> 692c0fec
2.	Click **HDInsight** in the left menu. You will see a list of existing HDInsight clusters, including Hadoop, Storm, and HBase clusters. 
3.	Click the cluster where you want to run the sample.
4.	Click **QUERY CONSOLE** at the bottom of the page.
5.	Enter the Hadoop user name and password for the cluster.
6.	Click **Getting Started Gallery** at the top of the page.
7.	Click one of the samples. Each sample gives detailed steps for running it. The following image shows the Twitter trend analysis sample:

	![HDInsight Twitter trend analysis sample][hdinsight.twitter.sample]

## Next steps
Other ways to learn about HDInsight include:

- [HDInsight learning map][hdinsight.learn.map]
- [HDInsight infographic][hdinsight.infographic]

<!--Image references-->
[hdinsight.sample.gallery]: ./media/hdinsight-learn-hadoop-use-sample-gallery/HDInsight-Getting-Started-Gallery.png
[hdinsight.twitter.sample]: ./media/hdinsight-learn-hadoop-use-sample-gallery/HDInsight-Twitter-Trend-Analysis-sample.png

<!--Link references-->
<<<<<<< HEAD
[hdinsight.learning.map]: hdinsight-learn-map.md
[hdinsight.infographic]: http://go.microsoft.com/fwlink/?linkid=523960

=======
[hdinsight.learn.map]: hdinsight-learn-map.md
[hdinsight.infographic]: http://go.microsoft.com/fwlink/?linkid=523960
[azure.portal]:https://manage.windowsazure.com
>>>>>>> 692c0fec
<|MERGE_RESOLUTION|>--- conflicted
+++ resolved
@@ -1,78 +1,64 @@
-<properties 
-   pageTitle="Learn Hadoop in HDInsight with the Sample Gallery | Microsoft Azure" 
-   description="HDInsight Getting Started Gallery is quick way learn Hadoop by running sample applications in HDInsight. Some samples have sample data, or you can supply your own." 
-   services="hdinsight" 
-   documentationCenter="" 
-   authors="mumian" 
-   manager="paulettm" 
-   editor="cgronlun"/>
-
-<tags 
-   ms.service="hdinsight" 
-   ms.workload="big-data" 
-   ms.tgt_pltfrm="na" 
-   ms.devlang="na" 
-   ms.topic="article" 
-   ms.date="03/31/2015" 
-   ms.author="jgao"/>
-
-# Learn Hadoop by using the HDInsight Getting Started Gallery
-
-<<<<<<< HEAD
-The HDInsight Getting Started Gallery provides an easy and quick way to run Hadoop sample applications in HDInsight. Some of the samples come with sample data. You can supply your own data for the remaining samples. Currently, there are the following six samples (with more coming):
-=======
-The HDInsight Getting Started Gallery provides an easy and quick way learn Hadoop by running sample applications in HDInsight. Some of the samples come with sample data. You can supply your own data for the remaining samples. Currently, there are the following six samples (with more coming):
->>>>>>> 692c0fec
-
-- Solutions with your Azure data
-	- Microsoft Azure website log analysis
-	- Microsoft Azure storage analytics
-- Solutions with sample data
-	- Sensor data analysis
-	- Twitter trend analysis
-	- Website log analysis
-	- Mahout movie recommendation
-
-![HDInsight Hadoop, Storm, and HBase Getting Started Gallery solutions including sample data.][hdinsight.sample.gallery]
-
-The following video clip shows how to run the Twitter trend analysis sample:
-
-<center><a href="https://www.youtube.com/embed/7ePbHot1SN4">https://www.youtube.com/embed/7ePbHot1SN4></a></center>
-
-
-**To run a sample from the Getting Started Gallery**
-
-<<<<<<< HEAD
-1.	Sign in to the [Azure portal][azure.management.portal].
-=======
-1.	Sign in to the [Azure portal][azure.portal].
->>>>>>> 692c0fec
-2.	Click **HDInsight** in the left menu. You will see a list of existing HDInsight clusters, including Hadoop, Storm, and HBase clusters. 
-3.	Click the cluster where you want to run the sample.
-4.	Click **QUERY CONSOLE** at the bottom of the page.
-5.	Enter the Hadoop user name and password for the cluster.
-6.	Click **Getting Started Gallery** at the top of the page.
-7.	Click one of the samples. Each sample gives detailed steps for running it. The following image shows the Twitter trend analysis sample:
-
-	![HDInsight Twitter trend analysis sample][hdinsight.twitter.sample]
-
-## Next steps
-Other ways to learn about HDInsight include:
-
-- [HDInsight learning map][hdinsight.learn.map]
-- [HDInsight infographic][hdinsight.infographic]
-
-<!--Image references-->
-[hdinsight.sample.gallery]: ./media/hdinsight-learn-hadoop-use-sample-gallery/HDInsight-Getting-Started-Gallery.png
-[hdinsight.twitter.sample]: ./media/hdinsight-learn-hadoop-use-sample-gallery/HDInsight-Twitter-Trend-Analysis-sample.png
-
-<!--Link references-->
-<<<<<<< HEAD
-[hdinsight.learning.map]: hdinsight-learn-map.md
-[hdinsight.infographic]: http://go.microsoft.com/fwlink/?linkid=523960
-
-=======
-[hdinsight.learn.map]: hdinsight-learn-map.md
-[hdinsight.infographic]: http://go.microsoft.com/fwlink/?linkid=523960
-[azure.portal]:https://manage.windowsazure.com
->>>>>>> 692c0fec
+<properties 
+   pageTitle="Learn Hadoop in HDInsight with the Sample Gallery | Microsoft Azure" 
+   description="HDInsight Getting Started Gallery is quick way learn Hadoop by running sample applications in HDInsight. Some samples have sample data, or you can supply your own." 
+   services="hdinsight" 
+   documentationCenter="" 
+   authors="mumian" 
+   manager="paulettm" 
+   editor="cgronlun"/>
+
+<tags 
+   ms.service="hdinsight" 
+   ms.workload="big-data" 
+   ms.tgt_pltfrm="na" 
+   ms.devlang="na" 
+   ms.topic="article" 
+   ms.date="03/31/2015" 
+   ms.author="jgao"/>
+
+# Learn Hadoop by using the HDInsight Getting Started Gallery
+
+The HDInsight Getting Started Gallery provides an easy and quick way learn Hadoop by running sample applications in HDInsight. Some of the samples come with sample data. You can supply your own data for the remaining samples. Currently, there are the following six samples (with more coming):
+
+- Solutions with your Azure data
+	- Microsoft Azure website log analysis
+	- Microsoft Azure storage analytics
+- Solutions with sample data
+	- Sensor data analysis
+	- Twitter trend analysis
+	- Website log analysis
+	- Mahout movie recommendation
+
+![HDInsight Hadoop, Storm, and HBase Getting Started Gallery solutions including sample data.][hdinsight.sample.gallery]
+
+The following video clip shows how to run the Twitter trend analysis sample:
+
+<center><a href="https://www.youtube.com/embed/7ePbHot1SN4">https://www.youtube.com/embed/7ePbHot1SN4></a></center>
+
+
+**To run a sample from the Getting Started Gallery**
+
+1.	Sign in to the [Azure portal][azure.portal].
+2.	Click **HDInsight** in the left menu. You will see a list of existing HDInsight clusters, including Hadoop, Storm, and HBase clusters. 
+3.	Click the cluster where you want to run the sample.
+4.	Click **QUERY CONSOLE** at the bottom of the page.
+5.	Enter the Hadoop user name and password for the cluster.
+6.	Click **Getting Started Gallery** at the top of the page.
+7.	Click one of the samples. Each sample gives detailed steps for running it. The following image shows the Twitter trend analysis sample:
+
+	![HDInsight Twitter trend analysis sample][hdinsight.twitter.sample]
+
+## Next steps
+Other ways to learn about HDInsight include:
+
+- [HDInsight learning map][hdinsight.learn.map]
+- [HDInsight infographic][hdinsight.infographic]
+
+<!--Image references-->
+[hdinsight.sample.gallery]: ./media/hdinsight-learn-hadoop-use-sample-gallery/HDInsight-Getting-Started-Gallery.png
+[hdinsight.twitter.sample]: ./media/hdinsight-learn-hadoop-use-sample-gallery/HDInsight-Twitter-Trend-Analysis-sample.png
+
+<!--Link references-->
+[hdinsight.learn.map]: hdinsight-learn-map.md
+[hdinsight.infographic]: http://go.microsoft.com/fwlink/?linkid=523960
+[azure.portal]:https://manage.windowsazure.com