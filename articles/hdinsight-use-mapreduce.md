<properties
   pageTitle="MapReduce with Hadoop on HDInsight | Microsoft Azure"
   description="Learn how to run MapReduce jobs on Hadoop in HDInsight clusters. You'll run a basic word count operation implemented as a Java MapReduce job."
   services="hdinsight"
   documentationCenter=""
   authors="Blackmist"
   manager="paulettm"
   editor="cgronlun"/>

<tags
   ms.service="hdinsight"
   ms.devlang="na"
   ms.topic="article"
   ms.tgt_pltfrm="na"
   ms.workload="big-data"
   ms.date="04/23/2015"
   ms.author="larryfr"/>

# Use MapReduce in Hadoop on HDInsight

[AZURE.INCLUDE [mapreduce-selector](../includes/hdinsight-selector-use-mapreduce.md)]

In this article, you will learn how to run MapReduce jobs on Hadoop in HDInsight clusters. We run a basic word count operation implemented as a Java MapReduce job.

##<a id="whatis"></a>What is MapReduce?

Hadoop MapReduce is a software framework for writing jobs that process vast amounts of data. Input data is split into independent chunks, which are then processed in parallel across the nodes in your cluster. A MapReduce job consist of two functions:

* **Mapper**: Consumes input data, analyzes it (usually with filter and sorting operations), and emits tuples (key-value pairs)
* **Reducer**: Consumes tuples emitted by the Mapper and performs a summary operation that creates a smaller, combined result from the Mapper data

A basic word count MapReduce job example is illustrated in the following diagram:

![HDI.WordCountDiagram][image-hdi-wordcountdiagram]

The output of this job is a count of how many times each word occurred in the text that was analyzed.

* The mapper takes each line from the input text as an input and breaks it into words. It emits a key/value pair each time a word occurs of the word is followed by a 1. The output is sorted before sending it to reducer.

* The reducer sums these individual counts for each word and emits a single key/value pair that contains the word followed by the sum of its occurrences.

MapReduce can be implemented in a variety of languages. Java is the most common implementation, and is used for demonstration purposes in this document.

### Hadoop Streaming

Languages or frameworks that are based on Java and the Java Virtual Machine (for example, Scalding or Cascading,) can be ran directly as a MapReduce job, similar to a Java application. Others, such as C# or Python, or standalone executables, must use Hadoop streaming.

Hadoop streaming communicates with the mapper and reducer over STDIN and STDOUT - the mapper and reducer read data a line at a time from STDIN, and write the output to STDOUT. Each line read or emitted by the mapper and reducer must be in the format of a key/value pair, delimited by a tab charaacter:

    [key]/t[value]

For more information, see [Hadoop Streaming](http://hadoop.apache.org/docs/r1.2.1/streaming.html).

For examples of using Hadoop streaming with HDInsight, see the following:

* [Develop C# Hadoop streaming programs](hdinsight-hadoop-develop-deploy-streaming-jobs.md)

* [Develop Python MapReduce jobs](hdinsight-hadoop-streaming-python.md)

##<a id="data"></a>About the sample data

In this example, for sample data, you will use the notebooks of Leonardo Da Vinci, which are provided as a text document in your HDInsight cluster.

The sample data is stored in Azure Blob storage, which HDInsight uses as the default file system for Hadoop clusters. HDInsight can access files stored in Blob storage by using the **wasb** prefix. For example, to access the sample.log file, you would use the following syntax:

	wasb:///example/data/gutenberg/davinci.txt

Because Azure Blob storage is the default storage for HDInsight, you can also access the file by using **/example/data/gutenberg/davinci.txt**.

> [AZURE.NOTE] In the previous syntax, **wasb:///** is used to access files that are stored in the default storage container for your HDInsight cluster. If you specified additional storage accounts when you provisioned your cluster, and you want to access files stored in these accounts, you can access the data by specifying the container name and storage account address. For example, **wasb://mycontainer@mystorage.blob.core.windows.net/example/data/gutenberg/davinci.txt**.

##<a id="job"></a>About the example MapReduce

The MapReduce job that is used in this example is located at **wasb://example/jars/hadoop-mapreduce-examples.jar**, and it is provided with your HDInsight cluster. This contains a word count example that you will run against **davinci.txt**.

> [AZURE.NOTE] On HDInsight 2.1 clusters, the file location is **wasb:///example/jars/hadoop-examples.jar**.

For reference, the following is the Java code for the word count MapReduce job:

	package org.apache.hadoop.examples;

	import java.io.IOException;
	import java.util.StringTokenizer;

	import org.apache.hadoop.conf.Configuration;
	import org.apache.hadoop.fs.Path;
	import org.apache.hadoop.io.IntWritable;
	import org.apache.hadoop.io.Text;
	import org.apache.hadoop.mapreduce.Job;
	import org.apache.hadoop.mapreduce.Mapper;
	import org.apache.hadoop.mapreduce.Reducer;
	import org.apache.hadoop.mapreduce.lib.input.FileInputFormat;
	import org.apache.hadoop.mapreduce.lib.output.FileOutputFormat;
	import org.apache.hadoop.util.GenericOptionsParser;

	public class WordCount {

	  public static class TokenizerMapper
	       extends Mapper<Object, Text, Text, IntWritable>{

	    private final static IntWritable one = new IntWritable(1);
	    private Text word = new Text();

	    public void map(Object key, Text value, Context context
	                    ) throws IOException, InterruptedException {
	      StringTokenizer itr = new StringTokenizer(value.toString());
	      while (itr.hasMoreTokens()) {
	        word.set(itr.nextToken());
	        context.write(word, one);
	      }
	    }
	  }

	  public static class IntSumReducer
	       extends Reducer<Text,IntWritable,Text,IntWritable> {
	    private IntWritable result = new IntWritable();

	    public void reduce(Text key, Iterable<IntWritable> values,
	                       Context context
	                       ) throws IOException, InterruptedException {
	      int sum = 0;
	      for (IntWritable val : values) {
	        sum += val.get();
	      }
	      result.set(sum);
	      context.write(key, result);
	    }
	  }

	  public static void main(String[] args) throws Exception {
	    Configuration conf = new Configuration();
	    String[] otherArgs = new GenericOptionsParser(conf, args).getRemainingArgs();
	    if (otherArgs.length != 2) {
	      System.err.println("Usage: wordcount <in> <out>");
	      System.exit(2);
	    }
	    Job job = new Job(conf, "word count");
	    job.setJarByClass(WordCount.class);
	    job.setMapperClass(TokenizerMapper.class);
	    job.setCombinerClass(IntSumReducer.class);
	    job.setReducerClass(IntSumReducer.class);
	    job.setOutputKeyClass(Text.class);
	    job.setOutputValueClass(IntWritable.class);
	    FileInputFormat.addInputPath(job, new Path(otherArgs[0]));
	    FileOutputFormat.setOutputPath(job, new Path(otherArgs[1]));
	    System.exit(job.waitForCompletion(true) ? 0 : 1);
	  }
	}

For instructions to write your own MapReduce job, see [Develop Java MapReduce programs for HDInsight](hdinsight-develop-deploy-java-mapreduce.md).

##<a id="run"></a>Run the MapReduce

HDInsight can run HiveQL jobs by using a variety of methods. Use the following table to decide which method is right for you, then follow the link for a walkthrough.

| **Use this**...                                                    | **...to do this**                                       | ...with this **cluster operating system** | ...from this **client operating system** |
|:-------------------------------------------------------------------|:--------------------------------------------------------|:------------------------------------------|:-----------------------------------------|
| [SSH](hdinsight-hadoop-use-mapreduce-ssh.md)                       | Use the Hadoop command through **SSH**                  | Linux                                     | Linux, Unix, Mac OS X, or Windows        |
| [Curl](hdinsight-hadoop-use-mapreduce-curl.md)                     | Submit the job remotely by using **REST**               | Linux or Windows                          | Linux, Unix, Mac OS X, or Windows        |
| [Windows PowerShell](hdinsight-hadoop-use-mapreduce-powershell.md) | Submit the job remotely by using **Windows PowerShell** | Linux or Windows                          | Windows                                  |
| [Remote Desktop](hdinsight-hadoop-use-mapreduce-remote-desktop)    | Use the Hadoop command through **Remote Desktop**       | Windows                                   | Windows                                  |

##<a id="nextsteps"></a>Next steps

Although MapReduce provides powerful diagnostic abilities, it can be a bit challenging to master. There are several Java-based frameworks that make it easier to define MapReduce applications, as well as technologies such as Pig and Hive, which provide an easier way to work with data in HDInsight. To learn more, see the following articles:

* [Develop Java MapReduce programs for HDInsight](hdinsight-develop-deploy-java-mapreduce.md)

* [Develop Python streaming MapReduce programs for HDInsight](hdinsight-hadoop-streaming-python.md)

* [Develop C# Hadoop streaming MapReduce programs for HDInsight][hdinsight-develop-streaming]

* [Develop Scalding MapReduce jobs with Apache Hadoop on HDInsight](hdinsight-hadoop-mapreduce-scalding.md)

* [Use Hive with HDInsight][hdinsight-use-hive]

* [Use Pig with HDInsight][hdinsight-use-pig]

* [Run the HDInsight Samples][hdinsight-samples]


[hdinsight-upload-data]: hdinsight-upload-data.md
[hdinsight-get-started]: hdinsight-get-started.md
[hdinsight-develop-mapreduce-jobs]: hdinsight-develop-deploy-java-mapreduce.md
[hdinsight-develop-streaming]: hdinsight-hadoop-develop-deploy-streaming-jobs.md
[hdinsight-use-hive]: hdinsight-use-hive.md
[hdinsight-use-pig]: hdinsight-use-pig.md
[hdinsight-samples]: hdinsight-run-samples.md
[hdinsight-provision]: hdinsight-provision-clusters.md

[powershell-install-configure]: powershell-install-configure.md
<<<<<<< HEAD

[image-hdi-wordcountdiagram]: ./media/hdinsight-use-mapreduce/HDI.WordCountDiagram.gif



=======
>>>>>>> 8e917651

[image-hdi-wordcountdiagram]: ./media/hdinsight-use-mapreduce/HDI.WordCountDiagram.gif
<|MERGE_RESOLUTION|>--- conflicted
+++ resolved
@@ -1,201 +1,193 @@
-<properties
-   pageTitle="MapReduce with Hadoop on HDInsight | Microsoft Azure"
-   description="Learn how to run MapReduce jobs on Hadoop in HDInsight clusters. You'll run a basic word count operation implemented as a Java MapReduce job."
-   services="hdinsight"
-   documentationCenter=""
-   authors="Blackmist"
-   manager="paulettm"
-   editor="cgronlun"/>
-
-<tags
-   ms.service="hdinsight"
-   ms.devlang="na"
-   ms.topic="article"
-   ms.tgt_pltfrm="na"
-   ms.workload="big-data"
-   ms.date="04/23/2015"
-   ms.author="larryfr"/>
-
-# Use MapReduce in Hadoop on HDInsight
-
-[AZURE.INCLUDE [mapreduce-selector](../includes/hdinsight-selector-use-mapreduce.md)]
-
-In this article, you will learn how to run MapReduce jobs on Hadoop in HDInsight clusters. We run a basic word count operation implemented as a Java MapReduce job.
-
-##<a id="whatis"></a>What is MapReduce?
-
-Hadoop MapReduce is a software framework for writing jobs that process vast amounts of data. Input data is split into independent chunks, which are then processed in parallel across the nodes in your cluster. A MapReduce job consist of two functions:
-
-* **Mapper**: Consumes input data, analyzes it (usually with filter and sorting operations), and emits tuples (key-value pairs)
-* **Reducer**: Consumes tuples emitted by the Mapper and performs a summary operation that creates a smaller, combined result from the Mapper data
-
-A basic word count MapReduce job example is illustrated in the following diagram:
-
-![HDI.WordCountDiagram][image-hdi-wordcountdiagram]
-
-The output of this job is a count of how many times each word occurred in the text that was analyzed.
-
-* The mapper takes each line from the input text as an input and breaks it into words. It emits a key/value pair each time a word occurs of the word is followed by a 1. The output is sorted before sending it to reducer.
-
-* The reducer sums these individual counts for each word and emits a single key/value pair that contains the word followed by the sum of its occurrences.
-
-MapReduce can be implemented in a variety of languages. Java is the most common implementation, and is used for demonstration purposes in this document.
-
-### Hadoop Streaming
-
-Languages or frameworks that are based on Java and the Java Virtual Machine (for example, Scalding or Cascading,) can be ran directly as a MapReduce job, similar to a Java application. Others, such as C# or Python, or standalone executables, must use Hadoop streaming.
-
-Hadoop streaming communicates with the mapper and reducer over STDIN and STDOUT - the mapper and reducer read data a line at a time from STDIN, and write the output to STDOUT. Each line read or emitted by the mapper and reducer must be in the format of a key/value pair, delimited by a tab charaacter:
-
-    [key]/t[value]
-
-For more information, see [Hadoop Streaming](http://hadoop.apache.org/docs/r1.2.1/streaming.html).
-
-For examples of using Hadoop streaming with HDInsight, see the following:
-
-* [Develop C# Hadoop streaming programs](hdinsight-hadoop-develop-deploy-streaming-jobs.md)
-
-* [Develop Python MapReduce jobs](hdinsight-hadoop-streaming-python.md)
-
-##<a id="data"></a>About the sample data
-
-In this example, for sample data, you will use the notebooks of Leonardo Da Vinci, which are provided as a text document in your HDInsight cluster.
-
-The sample data is stored in Azure Blob storage, which HDInsight uses as the default file system for Hadoop clusters. HDInsight can access files stored in Blob storage by using the **wasb** prefix. For example, to access the sample.log file, you would use the following syntax:
-
-	wasb:///example/data/gutenberg/davinci.txt
-
-Because Azure Blob storage is the default storage for HDInsight, you can also access the file by using **/example/data/gutenberg/davinci.txt**.
-
-> [AZURE.NOTE] In the previous syntax, **wasb:///** is used to access files that are stored in the default storage container for your HDInsight cluster. If you specified additional storage accounts when you provisioned your cluster, and you want to access files stored in these accounts, you can access the data by specifying the container name and storage account address. For example, **wasb://mycontainer@mystorage.blob.core.windows.net/example/data/gutenberg/davinci.txt**.
-
-##<a id="job"></a>About the example MapReduce
-
-The MapReduce job that is used in this example is located at **wasb://example/jars/hadoop-mapreduce-examples.jar**, and it is provided with your HDInsight cluster. This contains a word count example that you will run against **davinci.txt**.
-
-> [AZURE.NOTE] On HDInsight 2.1 clusters, the file location is **wasb:///example/jars/hadoop-examples.jar**.
-
-For reference, the following is the Java code for the word count MapReduce job:
-
-	package org.apache.hadoop.examples;
-
-	import java.io.IOException;
-	import java.util.StringTokenizer;
-
-	import org.apache.hadoop.conf.Configuration;
-	import org.apache.hadoop.fs.Path;
-	import org.apache.hadoop.io.IntWritable;
-	import org.apache.hadoop.io.Text;
-	import org.apache.hadoop.mapreduce.Job;
-	import org.apache.hadoop.mapreduce.Mapper;
-	import org.apache.hadoop.mapreduce.Reducer;
-	import org.apache.hadoop.mapreduce.lib.input.FileInputFormat;
-	import org.apache.hadoop.mapreduce.lib.output.FileOutputFormat;
-	import org.apache.hadoop.util.GenericOptionsParser;
-
-	public class WordCount {
-
-	  public static class TokenizerMapper
-	       extends Mapper<Object, Text, Text, IntWritable>{
-
-	    private final static IntWritable one = new IntWritable(1);
-	    private Text word = new Text();
-
-	    public void map(Object key, Text value, Context context
-	                    ) throws IOException, InterruptedException {
-	      StringTokenizer itr = new StringTokenizer(value.toString());
-	      while (itr.hasMoreTokens()) {
-	        word.set(itr.nextToken());
-	        context.write(word, one);
-	      }
-	    }
-	  }
-
-	  public static class IntSumReducer
-	       extends Reducer<Text,IntWritable,Text,IntWritable> {
-	    private IntWritable result = new IntWritable();
-
-	    public void reduce(Text key, Iterable<IntWritable> values,
-	                       Context context
-	                       ) throws IOException, InterruptedException {
-	      int sum = 0;
-	      for (IntWritable val : values) {
-	        sum += val.get();
-	      }
-	      result.set(sum);
-	      context.write(key, result);
-	    }
-	  }
-
-	  public static void main(String[] args) throws Exception {
-	    Configuration conf = new Configuration();
-	    String[] otherArgs = new GenericOptionsParser(conf, args).getRemainingArgs();
-	    if (otherArgs.length != 2) {
-	      System.err.println("Usage: wordcount <in> <out>");
-	      System.exit(2);
-	    }
-	    Job job = new Job(conf, "word count");
-	    job.setJarByClass(WordCount.class);
-	    job.setMapperClass(TokenizerMapper.class);
-	    job.setCombinerClass(IntSumReducer.class);
-	    job.setReducerClass(IntSumReducer.class);
-	    job.setOutputKeyClass(Text.class);
-	    job.setOutputValueClass(IntWritable.class);
-	    FileInputFormat.addInputPath(job, new Path(otherArgs[0]));
-	    FileOutputFormat.setOutputPath(job, new Path(otherArgs[1]));
-	    System.exit(job.waitForCompletion(true) ? 0 : 1);
-	  }
-	}
-
-For instructions to write your own MapReduce job, see [Develop Java MapReduce programs for HDInsight](hdinsight-develop-deploy-java-mapreduce.md).
-
-##<a id="run"></a>Run the MapReduce
-
-HDInsight can run HiveQL jobs by using a variety of methods. Use the following table to decide which method is right for you, then follow the link for a walkthrough.
-
-| **Use this**...                                                    | **...to do this**                                       | ...with this **cluster operating system** | ...from this **client operating system** |
-|:-------------------------------------------------------------------|:--------------------------------------------------------|:------------------------------------------|:-----------------------------------------|
-| [SSH](hdinsight-hadoop-use-mapreduce-ssh.md)                       | Use the Hadoop command through **SSH**                  | Linux                                     | Linux, Unix, Mac OS X, or Windows        |
-| [Curl](hdinsight-hadoop-use-mapreduce-curl.md)                     | Submit the job remotely by using **REST**               | Linux or Windows                          | Linux, Unix, Mac OS X, or Windows        |
-| [Windows PowerShell](hdinsight-hadoop-use-mapreduce-powershell.md) | Submit the job remotely by using **Windows PowerShell** | Linux or Windows                          | Windows                                  |
-| [Remote Desktop](hdinsight-hadoop-use-mapreduce-remote-desktop)    | Use the Hadoop command through **Remote Desktop**       | Windows                                   | Windows                                  |
-
-##<a id="nextsteps"></a>Next steps
-
-Although MapReduce provides powerful diagnostic abilities, it can be a bit challenging to master. There are several Java-based frameworks that make it easier to define MapReduce applications, as well as technologies such as Pig and Hive, which provide an easier way to work with data in HDInsight. To learn more, see the following articles:
-
-* [Develop Java MapReduce programs for HDInsight](hdinsight-develop-deploy-java-mapreduce.md)
-
-* [Develop Python streaming MapReduce programs for HDInsight](hdinsight-hadoop-streaming-python.md)
-
-* [Develop C# Hadoop streaming MapReduce programs for HDInsight][hdinsight-develop-streaming]
-
-* [Develop Scalding MapReduce jobs with Apache Hadoop on HDInsight](hdinsight-hadoop-mapreduce-scalding.md)
-
-* [Use Hive with HDInsight][hdinsight-use-hive]
-
-* [Use Pig with HDInsight][hdinsight-use-pig]
-
-* [Run the HDInsight Samples][hdinsight-samples]
-
-
-[hdinsight-upload-data]: hdinsight-upload-data.md
-[hdinsight-get-started]: hdinsight-get-started.md
-[hdinsight-develop-mapreduce-jobs]: hdinsight-develop-deploy-java-mapreduce.md
-[hdinsight-develop-streaming]: hdinsight-hadoop-develop-deploy-streaming-jobs.md
-[hdinsight-use-hive]: hdinsight-use-hive.md
-[hdinsight-use-pig]: hdinsight-use-pig.md
-[hdinsight-samples]: hdinsight-run-samples.md
-[hdinsight-provision]: hdinsight-provision-clusters.md
-
-[powershell-install-configure]: powershell-install-configure.md
-<<<<<<< HEAD
-
-[image-hdi-wordcountdiagram]: ./media/hdinsight-use-mapreduce/HDI.WordCountDiagram.gif
-
-
-
-=======
->>>>>>> 8e917651
-
-[image-hdi-wordcountdiagram]: ./media/hdinsight-use-mapreduce/HDI.WordCountDiagram.gif
+<properties
+   pageTitle="MapReduce with Hadoop on HDInsight | Microsoft Azure"
+   description="Learn how to run MapReduce jobs on Hadoop in HDInsight clusters. You'll run a basic word count operation implemented as a Java MapReduce job."
+   services="hdinsight"
+   documentationCenter=""
+   authors="Blackmist"
+   manager="paulettm"
+   editor="cgronlun"/>
+
+<tags
+   ms.service="hdinsight"
+   ms.devlang="na"
+   ms.topic="article"
+   ms.tgt_pltfrm="na"
+   ms.workload="big-data"
+   ms.date="04/23/2015"
+   ms.author="larryfr"/>
+
+# Use MapReduce in Hadoop on HDInsight
+
+[AZURE.INCLUDE [mapreduce-selector](../includes/hdinsight-selector-use-mapreduce.md)]
+
+In this article, you will learn how to run MapReduce jobs on Hadoop in HDInsight clusters. We run a basic word count operation implemented as a Java MapReduce job.
+
+##<a id="whatis"></a>What is MapReduce?
+
+Hadoop MapReduce is a software framework for writing jobs that process vast amounts of data. Input data is split into independent chunks, which are then processed in parallel across the nodes in your cluster. A MapReduce job consist of two functions:
+
+* **Mapper**: Consumes input data, analyzes it (usually with filter and sorting operations), and emits tuples (key-value pairs)
+* **Reducer**: Consumes tuples emitted by the Mapper and performs a summary operation that creates a smaller, combined result from the Mapper data
+
+A basic word count MapReduce job example is illustrated in the following diagram:
+
+![HDI.WordCountDiagram][image-hdi-wordcountdiagram]
+
+The output of this job is a count of how many times each word occurred in the text that was analyzed.
+
+* The mapper takes each line from the input text as an input and breaks it into words. It emits a key/value pair each time a word occurs of the word is followed by a 1. The output is sorted before sending it to reducer.
+
+* The reducer sums these individual counts for each word and emits a single key/value pair that contains the word followed by the sum of its occurrences.
+
+MapReduce can be implemented in a variety of languages. Java is the most common implementation, and is used for demonstration purposes in this document.
+
+### Hadoop Streaming
+
+Languages or frameworks that are based on Java and the Java Virtual Machine (for example, Scalding or Cascading,) can be ran directly as a MapReduce job, similar to a Java application. Others, such as C# or Python, or standalone executables, must use Hadoop streaming.
+
+Hadoop streaming communicates with the mapper and reducer over STDIN and STDOUT - the mapper and reducer read data a line at a time from STDIN, and write the output to STDOUT. Each line read or emitted by the mapper and reducer must be in the format of a key/value pair, delimited by a tab charaacter:
+
+    [key]/t[value]
+
+For more information, see [Hadoop Streaming](http://hadoop.apache.org/docs/r1.2.1/streaming.html).
+
+For examples of using Hadoop streaming with HDInsight, see the following:
+
+* [Develop C# Hadoop streaming programs](hdinsight-hadoop-develop-deploy-streaming-jobs.md)
+
+* [Develop Python MapReduce jobs](hdinsight-hadoop-streaming-python.md)
+
+##<a id="data"></a>About the sample data
+
+In this example, for sample data, you will use the notebooks of Leonardo Da Vinci, which are provided as a text document in your HDInsight cluster.
+
+The sample data is stored in Azure Blob storage, which HDInsight uses as the default file system for Hadoop clusters. HDInsight can access files stored in Blob storage by using the **wasb** prefix. For example, to access the sample.log file, you would use the following syntax:
+
+	wasb:///example/data/gutenberg/davinci.txt
+
+Because Azure Blob storage is the default storage for HDInsight, you can also access the file by using **/example/data/gutenberg/davinci.txt**.
+
+> [AZURE.NOTE] In the previous syntax, **wasb:///** is used to access files that are stored in the default storage container for your HDInsight cluster. If you specified additional storage accounts when you provisioned your cluster, and you want to access files stored in these accounts, you can access the data by specifying the container name and storage account address. For example, **wasb://mycontainer@mystorage.blob.core.windows.net/example/data/gutenberg/davinci.txt**.
+
+##<a id="job"></a>About the example MapReduce
+
+The MapReduce job that is used in this example is located at **wasb://example/jars/hadoop-mapreduce-examples.jar**, and it is provided with your HDInsight cluster. This contains a word count example that you will run against **davinci.txt**.
+
+> [AZURE.NOTE] On HDInsight 2.1 clusters, the file location is **wasb:///example/jars/hadoop-examples.jar**.
+
+For reference, the following is the Java code for the word count MapReduce job:
+
+	package org.apache.hadoop.examples;
+
+	import java.io.IOException;
+	import java.util.StringTokenizer;
+
+	import org.apache.hadoop.conf.Configuration;
+	import org.apache.hadoop.fs.Path;
+	import org.apache.hadoop.io.IntWritable;
+	import org.apache.hadoop.io.Text;
+	import org.apache.hadoop.mapreduce.Job;
+	import org.apache.hadoop.mapreduce.Mapper;
+	import org.apache.hadoop.mapreduce.Reducer;
+	import org.apache.hadoop.mapreduce.lib.input.FileInputFormat;
+	import org.apache.hadoop.mapreduce.lib.output.FileOutputFormat;
+	import org.apache.hadoop.util.GenericOptionsParser;
+
+	public class WordCount {
+
+	  public static class TokenizerMapper
+	       extends Mapper<Object, Text, Text, IntWritable>{
+
+	    private final static IntWritable one = new IntWritable(1);
+	    private Text word = new Text();
+
+	    public void map(Object key, Text value, Context context
+	                    ) throws IOException, InterruptedException {
+	      StringTokenizer itr = new StringTokenizer(value.toString());
+	      while (itr.hasMoreTokens()) {
+	        word.set(itr.nextToken());
+	        context.write(word, one);
+	      }
+	    }
+	  }
+
+	  public static class IntSumReducer
+	       extends Reducer<Text,IntWritable,Text,IntWritable> {
+	    private IntWritable result = new IntWritable();
+
+	    public void reduce(Text key, Iterable<IntWritable> values,
+	                       Context context
+	                       ) throws IOException, InterruptedException {
+	      int sum = 0;
+	      for (IntWritable val : values) {
+	        sum += val.get();
+	      }
+	      result.set(sum);
+	      context.write(key, result);
+	    }
+	  }
+
+	  public static void main(String[] args) throws Exception {
+	    Configuration conf = new Configuration();
+	    String[] otherArgs = new GenericOptionsParser(conf, args).getRemainingArgs();
+	    if (otherArgs.length != 2) {
+	      System.err.println("Usage: wordcount <in> <out>");
+	      System.exit(2);
+	    }
+	    Job job = new Job(conf, "word count");
+	    job.setJarByClass(WordCount.class);
+	    job.setMapperClass(TokenizerMapper.class);
+	    job.setCombinerClass(IntSumReducer.class);
+	    job.setReducerClass(IntSumReducer.class);
+	    job.setOutputKeyClass(Text.class);
+	    job.setOutputValueClass(IntWritable.class);
+	    FileInputFormat.addInputPath(job, new Path(otherArgs[0]));
+	    FileOutputFormat.setOutputPath(job, new Path(otherArgs[1]));
+	    System.exit(job.waitForCompletion(true) ? 0 : 1);
+	  }
+	}
+
+For instructions to write your own MapReduce job, see [Develop Java MapReduce programs for HDInsight](hdinsight-develop-deploy-java-mapreduce.md).
+
+##<a id="run"></a>Run the MapReduce
+
+HDInsight can run HiveQL jobs by using a variety of methods. Use the following table to decide which method is right for you, then follow the link for a walkthrough.
+
+| **Use this**...                                                    | **...to do this**                                       | ...with this **cluster operating system** | ...from this **client operating system** |
+|:-------------------------------------------------------------------|:--------------------------------------------------------|:------------------------------------------|:-----------------------------------------|
+| [SSH](hdinsight-hadoop-use-mapreduce-ssh.md)                       | Use the Hadoop command through **SSH**                  | Linux                                     | Linux, Unix, Mac OS X, or Windows        |
+| [Curl](hdinsight-hadoop-use-mapreduce-curl.md)                     | Submit the job remotely by using **REST**               | Linux or Windows                          | Linux, Unix, Mac OS X, or Windows        |
+| [Windows PowerShell](hdinsight-hadoop-use-mapreduce-powershell.md) | Submit the job remotely by using **Windows PowerShell** | Linux or Windows                          | Windows                                  |
+| [Remote Desktop](hdinsight-hadoop-use-mapreduce-remote-desktop)    | Use the Hadoop command through **Remote Desktop**       | Windows                                   | Windows                                  |
+
+##<a id="nextsteps"></a>Next steps
+
+Although MapReduce provides powerful diagnostic abilities, it can be a bit challenging to master. There are several Java-based frameworks that make it easier to define MapReduce applications, as well as technologies such as Pig and Hive, which provide an easier way to work with data in HDInsight. To learn more, see the following articles:
+
+* [Develop Java MapReduce programs for HDInsight](hdinsight-develop-deploy-java-mapreduce.md)
+
+* [Develop Python streaming MapReduce programs for HDInsight](hdinsight-hadoop-streaming-python.md)
+
+* [Develop C# Hadoop streaming MapReduce programs for HDInsight][hdinsight-develop-streaming]
+
+* [Develop Scalding MapReduce jobs with Apache Hadoop on HDInsight](hdinsight-hadoop-mapreduce-scalding.md)
+
+* [Use Hive with HDInsight][hdinsight-use-hive]
+
+* [Use Pig with HDInsight][hdinsight-use-pig]
+
+* [Run the HDInsight Samples][hdinsight-samples]
+
+
+[hdinsight-upload-data]: hdinsight-upload-data.md
+[hdinsight-get-started]: hdinsight-get-started.md
+[hdinsight-develop-mapreduce-jobs]: hdinsight-develop-deploy-java-mapreduce.md
+[hdinsight-develop-streaming]: hdinsight-hadoop-develop-deploy-streaming-jobs.md
+[hdinsight-use-hive]: hdinsight-use-hive.md
+[hdinsight-use-pig]: hdinsight-use-pig.md
+[hdinsight-samples]: hdinsight-run-samples.md
+[hdinsight-provision]: hdinsight-provision-clusters.md
+
+[powershell-install-configure]: powershell-install-configure.md
+
+[image-hdi-wordcountdiagram]: ./media/hdinsight-use-mapreduce/HDI.WordCountDiagram.gif