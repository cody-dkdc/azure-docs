---
title: "Team development with Azure Dev Spaces with Node.js and VS Code"
titleSuffix: Azure Dev Spaces
services: azure-dev-spaces
ms.service: azure-dev-spaces
author: zr-msft
ms.author: zarhoads
ms.date: 07/09/2018
<<<<<<< HEAD
ms.topic: "tutorial"
=======
ms.topic: tutorial
>>>>>>> 6a383dfd
description: "Rapid Kubernetes development with containers and microservices on Azure"
keywords: "Docker, Kubernetes, Azure, AKS, Azure Kubernetes Service, containers, Helm, service mesh, service mesh routing, kubectl, k8s "
---

[!INCLUDE [](../../includes/devspaces-team-development-1.md)]

### Make a code change
Go to the VS Code window for `mywebapi` and make a code edit to the default GET `/` handler in `server.js`, for example:

```javascript
app.get('/', function (req, res) {
    res.send('mywebapi now says something new');
});
```

[!INCLUDE [](../../includes/devspaces-team-development-2.md)]<|MERGE_RESOLUTION|>--- conflicted
+++ resolved
@@ -6,11 +6,7 @@
 author: zr-msft
 ms.author: zarhoads
 ms.date: 07/09/2018
-<<<<<<< HEAD
-ms.topic: "tutorial"
-=======
 ms.topic: tutorial
->>>>>>> 6a383dfd
 description: "Rapid Kubernetes development with containers and microservices on Azure"
 keywords: "Docker, Kubernetes, Azure, AKS, Azure Kubernetes Service, containers, Helm, service mesh, service mesh routing, kubectl, k8s "
 ---
