### YamlMime:YamlDocument
documentType: LandingData
title: Azure Dev Spaces
metadata:
  title: Azure Dev Spaces
  meta.description: Rapid Kubernetes development with containers and microservices on Azure.
  services: azure-dev-spaces
  author: zr-msft
  ms.service: azure-dev-spaces
  ms.topic: landing-page
  ms.date: 08/23/2018
  ms.author: zarhoads
sections:
- title: A rapid, iterative Kubernetes development experience for teams
  items:
  - type: paragraph
    text: With minimal dev machine setup, you can iteratively run and debug containers directly in Azure Kubernetes Service (AKS).  You can also collaborate with your team in a shared Kubernetes cluster, and do end-to-end testing with other components without replicating or mocking up dependencies. With Azure Dev Spaces, you can develop on Windows, Mac, or Linux using familiar tools like Visual Studio, Visual Studio Code, or the command line. 
  - type: markdown
<<<<<<< HEAD
    text: "> [!IMPORTANT]\r\n> Azure Dev Spaces is currently in preview, and is supported only by AKS clusters in the **East US**, **East US 2**, **Central US**, **West US 2**, **North Europe**, **West Europe**, **Southeast Asia**, **Canada Central**, and **Canada East** regions. Previews are made available to you on the condition that you agree to the [supplemental terms of use](https://azure.microsoft.com/support/legal/preview-supplemental-terms/). Some aspects of this feature may change prior to general availability (GA)."
=======
    text: "> [!IMPORTANT]\r\n> Azure Dev Spaces is supported only by AKS clusters in the **East US**, **East US 2**, **Central US**, **West US 2**, **North Europe**, **West Europe**, **UK South**, **Southeast Asia**, **Australia East**, **Canada Central**, and **Canada East** regions. Azure Dev Spaces supports using the [Azure CLI](/cli/azure/install-azure-cli?view=azure-cli-latest) or [Visual Studio Code](https://code.visualstudio.com/download) with the [Azure Dev Spaces extension](https://marketplace.visualstudio.com/items?itemName=azuredevspaces.azds) installed on Linux, MacOS, or Windows 8 or greater to build and run your applications on AKS. It also supports using [Visual Studio 2017](https://aka.ms/vsdownload?utm_source=mscom&utm_campaign=msdocs) with the Web Development workload and [Visual Studio Tools for Kubernetes](https://aka.ms/get-vsk8stools) installed on Windows 8 or greater."
>>>>>>> 6a383dfd
- title: Get started on Azure Dev Spaces
  items:
  - type: paragraph
    text: 'Please select a language-specific guide to get started:'
  - type: list
    style: icon48
    items: 
    - image: 
        src: https://docs.microsoft.com/media/logos/logo_java.svg
      text: Java
      href: quickstart-java.md
    - image: 
        src: https://docs.microsoft.com/media/logos/logo_vs-code.svg
      text: .NET and VS Code
      href: quickstart-netcore.md
    - image: 
        src: https://docs.microsoft.com/media/logos/logo_visual-studio.svg
      text: .NET and Visual Studio
      href: quickstart-netcore-visualstudio.md
    - image: 
        src: https://docs.microsoft.com/media/logos/logo_nodejs.svg
      text: Node.js
      href: quickstart-nodejs.md
- title: How Azure Dev Spaces simplifies Kubernetes development
  items:
  - type: paragraph
    text: Azure Dev Spaces helps development teams be more productive on Kubernetes in the following ways
  - type: list
    style: unordered
    items:
    - text: Minimize local dev machine setup for each team member and work directly in AKS, a managed Kubernetes cluster in Azure.
    - text: Rapidly iterate and debug code directly in Kubernetes using Visual Studio 2017 or Visual Studio Code.
    - text: Generate Docker and Kubernetes configuration-as-code assets for you to use from development through to production.
    - text: Share a managed Kubernetes cluster with your team and collaboratively work together. Develop your code in isolation, and do end-to-end testing with other components without replicating or mocking up dependencies.
  - type: markdown
    text: "![](media/azure-dev-spaces/collaborate-graphic.gif)"<|MERGE_RESOLUTION|>--- conflicted
+++ resolved
@@ -16,11 +16,7 @@
   - type: paragraph
     text: With minimal dev machine setup, you can iteratively run and debug containers directly in Azure Kubernetes Service (AKS).  You can also collaborate with your team in a shared Kubernetes cluster, and do end-to-end testing with other components without replicating or mocking up dependencies. With Azure Dev Spaces, you can develop on Windows, Mac, or Linux using familiar tools like Visual Studio, Visual Studio Code, or the command line. 
   - type: markdown
-<<<<<<< HEAD
-    text: "> [!IMPORTANT]\r\n> Azure Dev Spaces is currently in preview, and is supported only by AKS clusters in the **East US**, **East US 2**, **Central US**, **West US 2**, **North Europe**, **West Europe**, **Southeast Asia**, **Canada Central**, and **Canada East** regions. Previews are made available to you on the condition that you agree to the [supplemental terms of use](https://azure.microsoft.com/support/legal/preview-supplemental-terms/). Some aspects of this feature may change prior to general availability (GA)."
-=======
     text: "> [!IMPORTANT]\r\n> Azure Dev Spaces is supported only by AKS clusters in the **East US**, **East US 2**, **Central US**, **West US 2**, **North Europe**, **West Europe**, **UK South**, **Southeast Asia**, **Australia East**, **Canada Central**, and **Canada East** regions. Azure Dev Spaces supports using the [Azure CLI](/cli/azure/install-azure-cli?view=azure-cli-latest) or [Visual Studio Code](https://code.visualstudio.com/download) with the [Azure Dev Spaces extension](https://marketplace.visualstudio.com/items?itemName=azuredevspaces.azds) installed on Linux, MacOS, or Windows 8 or greater to build and run your applications on AKS. It also supports using [Visual Studio 2017](https://aka.ms/vsdownload?utm_source=mscom&utm_campaign=msdocs) with the Web Development workload and [Visual Studio Tools for Kubernetes](https://aka.ms/get-vsk8stools) installed on Windows 8 or greater."
->>>>>>> 6a383dfd
 - title: Get started on Azure Dev Spaces
   items:
   - type: paragraph
