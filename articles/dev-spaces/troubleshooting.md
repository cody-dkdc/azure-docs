---
title: "Troubleshooting"
titleSuffix: Azure Dev Spaces
services: azure-dev-spaces
ms.service: azure-dev-spaces
author: zr-msft
ms.author: zarhoads
ms.date: 09/11/2018
ms.topic: "conceptual"
description: "Rapid Kubernetes development with containers and microservices on Azure"
keywords: "Docker, Kubernetes, Azure, AKS, Azure Kubernetes Service, containers, Helm, service mesh, service mesh routing, kubectl, k8s "
---
# Troubleshooting guide

This guide contains information about common problems you may have when using Azure Dev Spaces.

If you have a problem when using Azure Dev Spaces, create an [issue in the Azure Dev Spaces GitHub repository](https://github.com/Azure/dev-spaces/issues).

## Enabling detailed logging

To troubleshoot problems more effectively, it may help to create more detailed logs for review.

For the Visual Studio extension, set the `MS_VS_AZUREDEVSPACES_TOOLS_LOGGING_ENABLED` environment variable to 1. Be sure to restart Visual Studio for the environment variable to take effect. Once enabled, detailed logs are written to your `%TEMP%\Microsoft.VisualStudio.Azure.DevSpaces.Tools` directory.

In the CLI, you can output more information during command execution by using the `--verbose` switch. You can also browse more detailed logs in `%TEMP%\Azure Dev Spaces`. On a Mac, the TEMP directory can be found by running `echo $TMPDIR` from a terminal window. On a Linux computer, the TEMP directory is usually `/tmp`.

## Debugging services with multiple instances

Currently, Azure Dev Spaces works best when debugging a single instance, or pod. The azds.yaml file contains a setting, *replicaCount*, that indicates the number of pods that Kubernetes runs for your service. If you change the replicaCount to configure your app to run multiple pods for a given service, the debugger attaches to the first pod, when listed alphabetically. The debugger attaches to a different pod when the original pod recycles, possibly resulting in unexpected behavior.

## Error 'Failed to create Azure Dev Spaces controller'

You might see this error when something goes wrong with the creation of the controller. If it's a transient error, delete and recreate the controller to fix it.

### Try:

To delete the controller, use the Azure Dev Spaces CLI. It’s not possible to do it in Visual Studio or Cloud Shell. To install the AZDS CLI, first install the Azure CLI, and then run this command:

```cmd
az aks use-dev-spaces -g <resource group name> -n <cluster name>
```

And then run this command to delete the controller:

```cmd
azds remove -g <resource group name> -n <cluster name>
```

Recreating the controller can be done from the CLI or Visual Studio. Follow the instructions in the tutorials as if starting for the first time.


## Error 'Service cannot be started.'

You might see this error when your service code fails to start. The cause is often in user code. To get more diagnostic information, make the following changes to your commands and settings:

### Try:

On the command line:

When using _azds.exe_, use the --verbose command-line option, and use the --output command-line option to specify the output format.
 
```cmd
azds up --verbose --output json
```

In Visual Studio:

1. Open **Tools > Options** and under **Projects and Solutions**, choose **Build and Run**.
2. Change the settings for **MSBuild project build output verbosity** to **Detailed** or **Diagnostic**.

    ![Screenshot of Tools Options dialog](media/common/VerbositySetting.PNG)
    
### Multi-stage Dockerfiles:
You receive a *Service cannot be started* error when using a multi-stage Dockerfile. In this situation, the verbose output contains the following text:

```cmd
$ azds up -v
Using dev space 'default' with target 'AksClusterName'
Synchronizing files...6s
Installing Helm chart...2s
Waiting for container image build...10s
Building container image...
Step 1/12 : FROM [imagename:tag] AS base
Error parsing reference: "[imagename:tag] AS base" is not a valid repository/tag: invalid reference format
Failed to build container image.
Service cannot be started.
```

This error occurs because AKS nodes run an older version of Docker that does not support multi-stage builds. To avoid multi-stage builds, rewrite your Dockerfile.

### Rerunning a service after controller re-creation
You receive a *Service cannot be started* error when attempting to rerun a service after you have removed and then recreated the Azure Dev Spaces controller associated with this cluster. In this situation, the verbose output contains the following text:

```cmd
Installing Helm chart...
Release "azds-33d46b-default-webapp1" does not exist. Installing it now.
Error: release azds-33d46b-default-webapp1 failed: services "webapp1" already exists
Helm install failed with exit code '1': Release "azds-33d46b-default-webapp1" does not exist. Installing it now.
Error: release azds-33d46b-default-webapp1 failed: services "webapp1" already exists
```

This error occurs because removing the Dev Spaces controller does not remove services previously installed by that controller. Recreating the controller and then attempting to run the services using the new controller fails because the old services are still in place.

To address this problem, use the `kubectl delete` command to manually remove the old services from your cluster, then rerun Dev Spaces to install the new services.

## DNS name resolution fails for a public URL associated with a Dev Spaces service

You can configure a public URL endpoint for your service by specifying the `--public` switch to the `azds prep` command, or by selecting the `Publicly Accessible` checkbox in Visual Studio. The public DNS name is automatically registered when you run your service in Dev Spaces. If this DNS name is not registered, you see a *Page cannot be displayed* or *Site cannot be reached* error in your web browser when connecting to the public URL.

### Try:

You can use the following command to list out all URLs associated with your Dev Spaces services:

```cmd
azds list-uris
```

If a URL is in the *Pending* state, that means that Dev Spaces is still waiting for DNS registration to complete. Sometimes, it takes a few minutes for registration to complete. Dev Spaces also opens a localhost tunnel for each service, which you can use while waiting on DNS registration.

If a URL stays in the *Pending* state for more than 5 minutes, it may indicate a problem with the external DNS pod that creates the public endpoint or the nginx ingress controller pod that acquires the public endpoint. You can use the following commands to delete these pods. AKS automatically recreates the deleted pods.

```cmd
kubectl delete pod -n kube-system -l app=addon-http-application-routing-external-dns
kubectl delete pod -n kube-system -l app=addon-http-application-routing-nginx-ingress
```

## Error 'Required tools and configurations are missing'

This error might occur when launching VS Code: "[Azure Dev Spaces] Required tools and configurations to build and debug '[project name]' are missing."
The error means that azds.exe is not in the PATH environment variable, as seen in VS Code.

### Try:

Launch VS Code from a command prompt where the PATH environment variable is set properly.

## Error "Required tools to build and debug 'projectname' are out of date."

You see this error in Visual Studio Code if you have a newer version of the VS Code extension for Azure Dev Spaces, but an older version of the Azure Dev Spaces CLI.

### Try

Download and install the latest version of the Azure Dev Spaces CLI:

* [Windows](https://aka.ms/get-azds-windows)
* [Mac](https://aka.ms/get-azds-mac)
* [Linux](https://aka.ms/get-azds-linux)

## Error 'azds' is not recognized as an internal or external command, operable program, or batch file
 
You might see this error if azds.exe is not installed or configured correctly.

### Try:

1. Check the location %ProgramFiles%/Microsoft SDKs\Azure\Azure Dev Spaces CLI for azds.exe. If it's there, add that location to the PATH environment variable.
2. If azds.exe is not installed, run the following command:

    ```cmd
    az aks use-dev-spaces -n <cluster-name> -g <resource-group>
    ```

## Warning 'Dockerfile could not be generated due to unsupported language'
Azure Dev Spaces provides native support for C# and Node.js. When you run *azds prep* in a directory containing code written in one of these languages, Azure Dev Spaces will automatically create an appropriate Dockerfile for you.

You can still use Azure Dev Spaces with code written in other languages, but you need to manually create the Dockerfile before running *azds up* for the first time.

### Try:
If your application is written in a language that Azure Dev Spaces does not natively support, you need to provide an appropriate Dockerfile to build a container image running your code. Docker provides a [list of best practices for writing Dockerfiles](https://docs.docker.com/develop/develop-images/dockerfile_best-practices/) and a [Dockerfile reference](https://docs.docker.com/engine/reference/builder/) that can help you write a Dockerfile that suits your needs.

Once you have an appropriate Dockerfile in place, you can proceed with running *azds up* to run your application in Azure Dev Spaces.

## Error 'upstream connect error or disconnect/reset before headers'
You may see this error when trying to access your service. For example, when you go to the service's URL in a browser. 

### Reason 
The container port isn't available. This problem could occur because: 
* The container is still in the process of being built and deployed. This issue can arise if you run `azds up` or start the debugger, and then try to access the container before it has successfully deployed.
* Port configuration is not consistent across your _Dockerfile_, Helm Chart, and any server code that opens up a port.

### Try:
1. If the container is in the process of being built/deployed, you can wait 2-3 seconds and try accessing the service again. 
1. Check your port configuration. The specified port numbers should be **identical** in all of the following assets:
    * **Dockerfile:** Specified by the `EXPOSE` instruction.
    * **[Helm chart](https://docs.helm.sh):** Specified by the `externalPort` and `internalPort` values for a service (often located in a `values.yml` file),
    * Any ports being opened up in application code, for example in Node.js: `var server = app.listen(80, function () {...}`


## Config file not found
You run `azds up` and get the following error: `Config file not found: .../azds.yaml`

### Reason
You must run `azds up` from the root directory of the code you want to run, and you must initialize the code folder to run with Azure Dev Spaces.

### Try:
1. Change your current directory to the root folder containing your service code. 
1. If you do not have a _azds.yaml_ file in the code folder, run `azds prep` to generate Docker, Kubernetes, and Azure Dev Spaces assets.

## Error: 'The pipe program 'azds' exited unexpectedly with code 126.'
Starting the VS Code debugger may sometimes result in this error.

### Try:
1. Close and reopen VS Code.
2. Hit F5 again.

## Debugging error 'Failed to find debugger extension for type:coreclr'
Running the VS Code debugger reports the error: `Failed to find debugger extension for type:coreclr.`

### Reason
You do not have the VS Code extension for C# installed on your development machine. The C# extension includes debugging support for .NET Core (CoreCLR).

### Try:
Install the [VS Code extension for C#](https://marketplace.visualstudio.com/items?itemName=ms-vscode.csharp).

## Debugging error 'Configured debug type 'coreclr' is not supported'
Running the VS Code debugger reports the error: `Configured debug type 'coreclr' is not supported.`

### Reason
You do not have the VS Code extension for Azure Dev Spaces installed on your development machine.

### Try:
Install the [VS Code extension for Azure Dev Spaces](get-started-netcore.md).

## Debugging error "Invalid 'cwd' value '/src'. The system cannot find the file specified." or "launch: program '/src/[path to project binary]' does not exist"
Running the VS Code debugger reports the error `Invalid 'cwd' value '/src'. The system cannot find the file specified.` and/or `launch: program '/src/[path to project executable]' does not exist`

### Reason
By default, the VS Code extension uses `src` as the working directory for the project on the container. If you've updated your `Dockerfile` to specify a different working directory, you may see this error.

### Try:
Update the `launch.json` file under the `.vscode` subdirectory of your project folder. Change the `configurations->cwd` directive to point to the same directory as the `WORKDIR` defined in your project's `Dockerfile`. You may also need to update the `configurations->program` directive as well.

## The type or namespace name 'MyLibrary' could not be found

### Reason 
The build context is at the project/service level by default, therefore a library project you're using cannot be found.

### Try:
What needs to be done:
1. Modify the _azds.yaml_ file to set the build context to the solution level.
2. Modify the _Dockerfile_ and _Dockerfile.develop_ files to refer to the project (_.csproj_) files correctly, relative to the new build context.
3. Place a _.dockerignore_ file beside the .sln file and modify as needed.

You can find an example at https://github.com/sgreenmsft/buildcontextsample

## 'Microsoft.DevSpaces/register/action' authorization error
You need *Owner* or *Contributor* access in your Azure subscription to manage Azure Dev Spaces. You may see this error if you're trying to manage Dev Spaces and you do not have *Owner* or *Contributor* access to the associated Azure subscription.
`The client '<User email/Id>' with object id '<Guid>' does not have authorization to perform action 'Microsoft.DevSpaces/register/action' over scope '/subscriptions/<Subscription Id>'.`

### Reason
The selected Azure subscription has not registered the `Microsoft.DevSpaces` namespace.

### Try:
Someone with Owner or Contributor access to the Azure subscription can run the following Azure CLI command to manually register the `Microsoft.DevSpaces` namespace:

```cmd
az provider register --namespace Microsoft.DevSpaces
```

## Dev Spaces times out at *Waiting for container image build...* step with AKS virtual nodes

### Reason
This timeout occurs when you attempt to use Dev Spaces to run a service that is configured to run on an [AKS virtual node](https://docs.microsoft.com/azure/aks/virtual-nodes-portal). Dev Spaces does not currently support building or debugging services on virtual nodes.

If you run `azds up` with the `--verbose` switch, or enable verbose logging in Visual Studio, you see additional detail:

```cmd
$ azds up --verbose

Installed chart in 2s
Waiting for container image build...
pods/mywebapi-76cf5f69bb-lgprv: Scheduled: Successfully assigned default/mywebapi-76cf5f69bb-lgprv to virtual-node-aci-linux
Streaming build container logs for service 'mywebapi' failed with: Timed out after 601.3037572 seconds trying to start build logs streaming operation. 10m 1s
Container image build failed
```

The above command shows that the service's pod was assigned to *virtual-node-aci-linux*, which is a virtual node.

### Try:
Update the Helm chart for the service to remove any *nodeSelector* and/or *tolerations* values that allow the service to run on a virtual node. These values are typically defined in the chart's `values.yaml` file.

You can still use an AKS cluster that has the virtual nodes feature enabled, if the service you wish to build/debug via Dev Spaces runs on a VM node. This is the default configuration.

## "Error: could not find a ready tiller pod" when launching Dev Spaces

### Reason
This error occurs if the Helm client can no longer talk to the Tiller pod running in the cluster.

### Try:
Restarting the agent nodes in your cluster usually resolves this issue.

## "Error: release azds-\<identifier\>-\<spacename\>-\<servicename\> failed: services '\<servicename\>' already exists" or "Pull access denied for \<servicename\>, repository does not exist or may require 'docker login'"

### Reason
<<<<<<< HEAD
=======
These errors can occur if you mix running direct Helm commands (such as `helm install`, `helm upgrade`, or `helm delete`) with Dev Spaces commands (such as `azds up` and `azds down`) inside the same dev space. They occur because Dev Spaces has its own Tiller instance, which conflicts with your own Tiller instance running in the same dev space.

### Try:
It's fine to use both Helm commands and Dev Spaces commands against the same AKS cluster, but each Dev Spaces-enabled namespace should use either one or the other.

For example, suppose you use a Helm command to run your entire application in a parent dev space. You can create child dev spaces off that parent, use Dev Spaces to run individual services inside the child dev spaces, and test the services together. When you're ready to check in your changes, use a Helm command to deploy the updated code to the parent dev space. Don't use `azds up` to run the updated service in the parent dev space, because it will conflict with the service initially run using Helm.

## Azure Dev Spaces proxy can interfere with other pods running in a dev space

### Reason
>>>>>>> 6a383dfd
When you enable Dev Spaces on a namespace in your AKS cluster, an additional container called _mindaro-proxy_ is installed in each of the pods running inside that namespace. This container intercepts calls to the services in the pod, which is integral to Dev Spaces' team development capabilities; however, it can interfere with certain services running in those pods. It is known to interfere with pods running Azure Cache for Redis, causing connection errors and failures in primary/secondary communication.

### Try:
You can move the affected pods to a namespace inside the cluster that does _not_ have Dev Spaces enabled. The rest of your application can continue to run inside a Dev Spaces-enabled namespace. Dev Spaces will not install the _mindaro-proxy_ container inside non-Dev Spaces enabled namespaces.

## Azure Dev Spaces doesn't seem to use my existing Dockerfile to build a container

### Reason
Azure Dev Spaces can be configured to point to a specific _Dockerfile_ in your project. If it appears Azure Dev Spaces isn't using the _Dockerfile_ you expect to build your containers, you might need to explicitly tell Azure Dev Spaces which Dockerfile to use. 

### Try:
Open the _azds.yaml_ file that Azure Dev Spaces generated in your project. Use the *configurations->develop->build->dockerfile* directive to point to the Dockerfile you want to use:

```
...
configurations:
  develop:
    build:
      dockerfile: Dockerfile.develop
```

## Error "Internal watch failed: watch ENOSPC" when attaching debugging to a Node.js application

### Reason

The node running the pod with the Node.js application you are trying to attach to with a debugger has exceeded the *fs.inotify.max_user_watches* value. In some cases, [the default value of *fs.inotify.max_user_watches* may be too small to handle attaching a debugger directly to a pod](https://github.com/Azure/AKS/issues/772).

### Try
A temporary workaround for this issue is to increase the value of *fs.inotify.max_user_watches* on each node in the cluster and restart that node for the changes to take effect.

## New pods are not starting

### Reason

The Kubernetes initializer cannot apply the PodSpec for new pods due to RBAC permission changes to the *cluster-admin* role in the cluster. The new pod may also have an invalid PodSpec, for example the service account associated with the pod no longer exists. To see the pods that are in a *Pending* state due to the initializer issue, use the `kubectl get pods` command:

```bash
kubectl get pods --all-namespaces --include-uninitialized
```

This issue can impact pods in *all namespaces* in the cluster including namespaces where Azure Dev Spaces is not enabled.

### Try

[Updating the Dev Spaces CLI to the latest version](./how-to/upgrade-tools.md#update-the-dev-spaces-cli-extension-and-command-line-tools) and then deleting the *azds InitializerConfiguration* from the Azure Dev Spaces controller:

```bash
az aks get-credentials --resource-group <resource group name> --name <cluster name>
kubectl delete InitializerConfiguration azds
```

Once you have removed the *azds InitializerConfiguration* from the Azure Dev Spaces controller, use `kubectl delete` to remove any pods in a *Pending* state. After all pending pods have been removed, redeploy your pods.

If new pods are still stuck in a *Pending* state after a redeployment, use `kubectl delete` to remove any pods in a *Pending* state. After all pending pods have been removed, delete the controller from the cluster and reinstall it:

```bash
azds remove -g <resource group name> -n <cluster name>
azds controller create --name <cluster name> -g <resource group name> -tn <cluster name>
```

After your controller is reinstalled, redeploy your pods.

## Incorrect RBAC permissions for calling Dev Spaces controller and APIs

### Reason
The user accessing the Azure Dev Spaces controller must have access to read the admin *kubeconfig* on the AKS cluster. For example, this permission is available in the [built-in Azure Kubernetes Service Cluster Admin Role](../aks/control-kubeconfig-access.md#available-cluster-roles-permissions). The user accessing the Azure Dev Spaces controller must also have the *Contributor* or *Owner* RBAC role for the controller.

### Try
More details on updating a user's permissions for an AKS cluster are available [here](../aks/control-kubeconfig-access.md#assign-role-permissions-to-a-user).

To update the user's RBAC role for the controller:

1. Sign in to the Azure portal at https://portal.azure.com.
1. Navigate to the Resource Group containing the controller, which is usually the same as your AKS cluster.
1. Enable the *Show hidden types* checkbox.
1. Click on the controller.
1. Open the *Access Control (IAM)* pane.
1. Click on the *Role Assignments* tab.
1. Click *Add* then *Add role assignment*.
    * For *Role* select either *Contributor* or *Owner*.
    * For *Assign access to* select *Azure AD user, group, or service principal*.
    * For *Select* search for the user you want to give permissions.
<<<<<<< HEAD
1. Click *Save*.
=======
1. Click *Save*.

## Controller create failing due to controller name length

### Reason
An Azure Dev Spaces controller's name cannot be longer than 31 characters. If your controller's name exceeds 31 characters when you enable Dev Spaces on an AKS cluster or create a controller, you will receive an error like:

*Failed to create a Dev Spaces controller for cluster 'a-controller-name-that-is-way-too-long-aks-east-us': Azure Dev Spaces Controller name 'a-controller-name-that-is-way-too-long-aks-east-us' is invalid. Constraint(s) violated: Azure Dev Spaces Controller names can only be at most 31 characters long*

### Try

Create a controller with an alternate name:

```cmd
azds controller create --name my-controller --target-name MyAKS --resource-group MyResourceGroup
```
>>>>>>> 6a383dfd
<|MERGE_RESOLUTION|>--- conflicted
+++ resolved
@@ -290,8 +290,6 @@
 ## "Error: release azds-\<identifier\>-\<spacename\>-\<servicename\> failed: services '\<servicename\>' already exists" or "Pull access denied for \<servicename\>, repository does not exist or may require 'docker login'"
 
 ### Reason
-<<<<<<< HEAD
-=======
 These errors can occur if you mix running direct Helm commands (such as `helm install`, `helm upgrade`, or `helm delete`) with Dev Spaces commands (such as `azds up` and `azds down`) inside the same dev space. They occur because Dev Spaces has its own Tiller instance, which conflicts with your own Tiller instance running in the same dev space.
 
 ### Try:
@@ -302,7 +300,6 @@
 ## Azure Dev Spaces proxy can interfere with other pods running in a dev space
 
 ### Reason
->>>>>>> 6a383dfd
 When you enable Dev Spaces on a namespace in your AKS cluster, an additional container called _mindaro-proxy_ is installed in each of the pods running inside that namespace. This container intercepts calls to the services in the pod, which is integral to Dev Spaces' team development capabilities; however, it can interfere with certain services running in those pods. It is known to interfere with pods running Azure Cache for Redis, causing connection errors and failures in primary/secondary communication.
 
 ### Try:
@@ -385,10 +382,7 @@
     * For *Role* select either *Contributor* or *Owner*.
     * For *Assign access to* select *Azure AD user, group, or service principal*.
     * For *Select* search for the user you want to give permissions.
-<<<<<<< HEAD
 1. Click *Save*.
-=======
-1. Click *Save*.
 
 ## Controller create failing due to controller name length
 
@@ -403,5 +397,4 @@
 
 ```cmd
 azds controller create --name my-controller --target-name MyAKS --resource-group MyResourceGroup
-```
->>>>>>> 6a383dfd
+```