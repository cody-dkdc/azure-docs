---
title: "Team development with Azure Dev Spaces using Java and VS Code"
titleSuffix: Azure Dev Spaces
services: azure-dev-spaces
ms.service: azure-dev-spaces
<<<<<<< HEAD
author: "stepro"
ms.author: "stephpr"
ms.date: 08/01/2018
ms.topic: "tutorial"
description: "Rapid Kubernetes development with containers and microservices on Azure"
keywords: "Docker, Kubernetes, Azure, AKS, Azure Kubernetes Service, containers, Helm, service mesh, service mesh routing, kubectl, k8s "
manager: "mmontwil"
=======
author: stepro
ms.author: stephpr
ms.date: 08/01/2018
ms.topic: tutorial
description: "Rapid Kubernetes development with containers and microservices on Azure"
keywords: "Docker, Kubernetes, Azure, AKS, Azure Kubernetes Service, containers, Helm, service mesh, service mesh routing, kubectl, k8s "
manager: mmontwil
>>>>>>> 6a383dfd
---

[!INCLUDE [](../../includes/devspaces-team-development-1.md)]

### Make a code change
Go to the VS Code window for `mywebapi` and make a code edit to the `String index()` method in `src/main/java/com/ms/sample/mywebapi/Application.java`, for example:

```java
@RequestMapping(value = "/", produces = "text/plain")
public String index() {
    return "Hello from mywebapi says something new";
}
```

[!INCLUDE [](../../includes/devspaces-team-development-2.md)]<|MERGE_RESOLUTION|>--- conflicted
+++ resolved
@@ -3,15 +3,6 @@
 titleSuffix: Azure Dev Spaces
 services: azure-dev-spaces
 ms.service: azure-dev-spaces
-<<<<<<< HEAD
-author: "stepro"
-ms.author: "stephpr"
-ms.date: 08/01/2018
-ms.topic: "tutorial"
-description: "Rapid Kubernetes development with containers and microservices on Azure"
-keywords: "Docker, Kubernetes, Azure, AKS, Azure Kubernetes Service, containers, Helm, service mesh, service mesh routing, kubectl, k8s "
-manager: "mmontwil"
-=======
 author: stepro
 ms.author: stephpr
 ms.date: 08/01/2018
@@ -19,7 +10,6 @@
 description: "Rapid Kubernetes development with containers and microservices on Azure"
 keywords: "Docker, Kubernetes, Azure, AKS, Azure Kubernetes Service, containers, Helm, service mesh, service mesh routing, kubectl, k8s "
 manager: mmontwil
->>>>>>> 6a383dfd
 ---
 
 [!INCLUDE [](../../includes/devspaces-team-development-1.md)]
