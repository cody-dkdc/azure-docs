--- conflicted
+++ resolved
@@ -1,9 +1,5 @@
 ---
-<<<<<<< HEAD
-title: "Create a Kubernetes dev space in the cloud| Microsoft Docs"
-=======
 title: "Create a Kubernetes dev space in the cloud | Microsoft Docs"
->>>>>>> 059e1555
 titleSuffix: Azure Dev Spaces
 author: "ghogen"
 services: azure-dev-spaces
@@ -20,11 +16,7 @@
 
 In this guide, you will learn how to:
 
-<<<<<<< HEAD
-- Create a Kubernetes-based environment in Azure that is optimized for development - a _dev space_.
-=======
 - Set up Azure Dev Spaces with a managed Kubernetes cluster in Azure.
->>>>>>> 059e1555
 - Iteratively develop code in containers using Visual Studio.
 - Debug code running in your cluster.
 
@@ -32,23 +24,6 @@
 > **If you get stuck** at any time, see the [Troubleshooting](troubleshooting.md) section, or post a comment on this page. You can also try the more detailed [tutorial](get-started-netcore-visualstudio.md).
 
 ## Prerequisites
-<<<<<<< HEAD
-
-- A Kubernetes cluster running Kubernetes 1.9.6, in the EastUS or CanadaEast region, with Http Application Routing enabled.
-- Visual Studio 2017 with the Web Development workload installed. If you don't have it installed, download it [here](https://aka.ms/vsdownload?utm_source=mscom&utm_campaign=msdocs).
-
-## Get the Visual Studio tools 
-
-Install the [Visual Studio extension for Azure Dev Spaces](https://aka.ms/get-azds-visualstudio).
-
-## Connect to a cluster
-
-Next, you'll create and configure a project for Azure Dev Spaces.
-
-### Create an ASP.NET web app
-
-From within Visual Studio 2017, create a new project. Currently, the project must be an **ASP.NET Core Web Application**. Name the project **webfrontend**.
-=======
 
 - A Kubernetes cluster running Kubernetes 1.9.6, in the EastUS, WestEurope, or CanadaEast region, with Http Application Routing enabled.
 
@@ -63,21 +38,15 @@
 ## Connect to a cluster
 
 Next, you'll create and configure a project for Azure Dev Spaces.
->>>>>>> 059e1555
 
 ### Create an ASP.NET web app
 
 From within Visual Studio 2017, create a new project. Currently, the project must be an **ASP.NET Core Web Application**. Name the project **webfrontend**.
 
-<<<<<<< HEAD
-### Create a dev space in Azure
-
-=======
 Select the **Web Application (Model-View-Controller)** template and be sure you're targeting **.NET Core** and **ASP.NET Core 2.0**.
 
 ### Create a dev space in Azure
 
->>>>>>> 059e1555
 With the project you just created open, select **Azure Dev Spaces** from the launch settings dropdown, as shown below.
 
 ![](media/get-started-netcore-visualstudio/LaunchSettings.png)
