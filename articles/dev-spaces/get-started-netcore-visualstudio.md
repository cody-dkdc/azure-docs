--- conflicted
+++ resolved
@@ -222,12 +222,7 @@
 2. Set a breakpoint in this updated block of code (you may already have one set from before).
 3. Hit F5 to start the `mywebapi` service. This will start the service in your cluster using the selected space, which in this case is `scott`.
 
-<<<<<<< HEAD
-Here is a diagram that will help you understand how the different spaces work. The purple path shows a request via the `default` space, which is the default path used if no space is prepended to the URL. The pink path shows a request via the `scott` space.
-Here is a diagram that will help you understand how the different spaces work. The blue path shows a request via the `default` space, which is the default path used if no space is prepended to the URL. The green path shows a request via the `default/scott` space.
-=======
 Here is a diagram that will help you understand how the different spaces work. The purple path shows a request via the `default` space, which is the default path used if no space is prepended to the URL. The pink path shows a request via the `default/scott` space.
->>>>>>> 04ad8380
 
 ![](media/common/Space-Routing.png)
 
