--- conflicted
+++ resolved
@@ -14,11 +14,7 @@
 # Azure Dev Spaces
 Azure Dev Spaces helps you develop with speed on Kubernetes. With Azure Dev Spaces, you also add full development capabilities such as debugging to your Azure Kubernetes containers, and you can iteratively develop containers in the cloud using familiar tools like VS Code, Visual Studio, or the command line. Azure Dev Spaces is especially relevant in team development where isolation of individual code branches in their own spaces is a critical part of the development lifecycle.
 
-<<<<<<< HEAD
-## How Azure Dev Spaces makes Kubernetes development easier
-=======
 ## How Azure Dev Spaces simplifies Kubernetes development 
->>>>>>> 8846591a
 
 This approach carries several benefits:
 
