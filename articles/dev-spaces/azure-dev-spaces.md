---
title: "Azure Dev Spaces | Microsoft Docs"
services: azure-dev-spaces
ms.service: azure-dev-spaces
ms.component: azds-kubernetes
author: "ghogen"
ms.author: "ghogen"
ms.date: "06/01/2018"
ms.topic: "tutorial"
description: "Rapid Kubernetes development with containers and microservices on Azure"
keywords: "Docker, Kubernetes, Azure, AKS, Azure Kubernetes Service, containers"
manager: "douge"
---
# Azure Dev Spaces
Azure Dev Spaces provides a rapid, iterative Kubernetes development experience for teams. With minimal dev machine setup, you can iteratively run and debug containers directly in Azure Kubernetes Service (AKS). Develop on Windows, Mac, or Linux using familiar tools like Visual Studio, Visual Studio Code, or the command line.

[!INCLUDE[](includes/dev-spaces-preview.md)]

<<<<<<< HEAD
A _dev space_ is the complete virtual infrastructure, hosted in the Azure cloud, required to build and run your set of related web apps and services. Azure Dev Spaces deploys a controller on your cluster which can manage multiple dev spaces that your team can use for different code branches.

This approach carries several benefits:

* Get an infrastructure-less dev space that is representative of production, with full access to cloud resources.
* Debug Node.js and .NET Core containers directly in Kubernetes with VS Code or Visual Studio. All other languages can be developed with the command-line interface.
* Share a Kubernetes instance across your development team to save costs and to minimize local machine setup for new team members.
* Develop your code in isolation, and do end-to-end testing with other components without replicating or mocking up dependencies.
=======
## How Azure Dev Spaces simplifies Kubernetes development 

Azure Dev Spaces helps development teams be more productive on Kubernetes in the following ways:
- Minimize local dev machine setup for each team member and work directly in AKS, a managed Kubernetes cluster in Azure.
- Rapidly iterate and debug code directly in Kubernetes using Visual Studio 2017 or Visual Studio Code.
- Generate Docker and Kubernetes configuration-as-code assets for you to use from development through to production. 
- Share a managed Kubernetes cluster with your team and collaboratively work together. Develop your code in isolation, and do end-to-end testing with other components without replicating or mocking up dependencies.
>>>>>>> 059e1555

[!INCLUDE[](includes/get-started.md)]

![](media/azure-dev-spaces/vscode-overview.png)

## See Also

[Azure Kubernetes Service](/azure/aks)<|MERGE_RESOLUTION|>--- conflicted
+++ resolved
@@ -16,16 +16,6 @@
 
 [!INCLUDE[](includes/dev-spaces-preview.md)]
 
-<<<<<<< HEAD
-A _dev space_ is the complete virtual infrastructure, hosted in the Azure cloud, required to build and run your set of related web apps and services. Azure Dev Spaces deploys a controller on your cluster which can manage multiple dev spaces that your team can use for different code branches.
-
-This approach carries several benefits:
-
-* Get an infrastructure-less dev space that is representative of production, with full access to cloud resources.
-* Debug Node.js and .NET Core containers directly in Kubernetes with VS Code or Visual Studio. All other languages can be developed with the command-line interface.
-* Share a Kubernetes instance across your development team to save costs and to minimize local machine setup for new team members.
-* Develop your code in isolation, and do end-to-end testing with other components without replicating or mocking up dependencies.
-=======
 ## How Azure Dev Spaces simplifies Kubernetes development 
 
 Azure Dev Spaces helps development teams be more productive on Kubernetes in the following ways:
@@ -33,7 +23,6 @@
 - Rapidly iterate and debug code directly in Kubernetes using Visual Studio 2017 or Visual Studio Code.
 - Generate Docker and Kubernetes configuration-as-code assets for you to use from development through to production. 
 - Share a managed Kubernetes cluster with your team and collaboratively work together. Develop your code in isolation, and do end-to-end testing with other components without replicating or mocking up dependencies.
->>>>>>> 059e1555
 
 [!INCLUDE[](includes/get-started.md)]
 
