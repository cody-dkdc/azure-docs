--- conflicted
+++ resolved
@@ -25,11 +25,7 @@
 Create a Kubernetes cluster with the following command:
 
 ```azurecli-interactive
-<<<<<<< HEAD
-az aks create -g MyResourceGroup -n MyAKS --location <region>
-=======
 az aks create -g MyResourceGroup -n MyAKS --location <region> --disable-rbac --generate-ssh-keys
->>>>>>> 6a383dfd
 ```
 
 It takes a few minutes to create the cluster.  When complete, the output is shown in the JSON format. Look for `provisioningState` and verify it's `Succeeded`.
