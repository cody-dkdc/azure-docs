--- conflicted
+++ resolved
@@ -18,11 +18,8 @@
 
 [!INCLUDE[](includes/see-troubleshooting.md)]
 
-<<<<<<< HEAD
 [!INCLUDE[](includes/install-cli-vscode.md)]
 
-=======
->>>>>>> f9a1764e
 You're now ready to create a Kubernetes-based development environment in Azure.
 
 ## Create a Kubernetes-based development environment in Azure
