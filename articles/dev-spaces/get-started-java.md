---
title: "Create a Kubernetes dev space in the cloud using Java and VS Code"
titleSuffix: Azure Dev Spaces
services: azure-dev-spaces
ms.service: azure-dev-spaces
<<<<<<< HEAD
author: "stepro"
ms.author: "stephpr"
ms.date: 09/26/2018
ms.topic: "tutorial"
description: "Rapid Kubernetes development with containers and microservices on Azure"
keywords: "Docker, Kubernetes, Azure, AKS, Azure Kubernetes Service, containers, Helm, service mesh, service mesh routing, kubectl, k8s"
manager: "mmontwil"
=======
author: stepro
ms.author: stephpr
ms.date: 09/26/2018
ms.topic: tutorial
description: "Rapid Kubernetes development with containers and microservices on Azure"
keywords: "Docker, Kubernetes, Azure, AKS, Azure Kubernetes Service, containers, Helm, service mesh, service mesh routing, kubectl, k8s"
manager: mmontwil
>>>>>>> 6a383dfd
---
# Get started on Azure Dev Spaces with Java

In this guide, you will learn how to:

- Create a Kubernetes-based environment in Azure that is optimized for development - a _dev space_.
- Iteratively develop code in containers using VS Code and the command line.
- Productively develop and test your code in a team environment.

> [!Note]
> **If you get stuck** at any time, see the [Troubleshooting](troubleshooting.md) section.

## Install the Azure CLI
Azure Dev Spaces requires minimal local machine setup. Most of your dev space's configuration gets stored in the cloud, and is shareable with other users. Start by downloading and running the [Azure CLI](/cli/azure/install-azure-cli?view=azure-cli-latest).

### Sign in to Azure CLI
Sign in to Azure. Type the following command in a terminal window:

```cmd
az login
```

> [!Note]
> If you don't have an Azure subscription, you can create a [free account](https://azure.microsoft.com/free).

#### If you have multiple Azure subscriptions...
You can view your subscriptions by running: 

```cmd
az account list
```
Locate the  subscription which has `isDefault: true` in the JSON output.
If this isn't the subscription you want to use, you can change the default subscription:

```cmd
az account set --subscription <subscription ID>
```

## Create a Kubernetes cluster enabled for Azure Dev Spaces

At the command prompt, create the resource group in a [region that supports Azure Dev Spaces](https://docs.microsoft.com/azure/dev-spaces/#a-rapid,-iterative-kubernetes-development-experience-for-teams).

```cmd
az group create --name MyResourceGroup --location <region>
```

Create a Kubernetes cluster with the following command:

```cmd
<<<<<<< HEAD
az aks create -g MyResourceGroup -n MyAKS --location <region> --generate-ssh-keys
=======
az aks create -g MyResourceGroup -n MyAKS --location <region> --disable-rbac --generate-ssh-keys
>>>>>>> 6a383dfd
```

It takes a few minutes to create the cluster.

### Configure your AKS cluster to use Azure Dev Spaces

Enter the following Azure CLI command, using the resource group that contains your AKS cluster, and your AKS cluster name. The command configures your cluster with support for Azure Dev Spaces.

   ```cmd
   az aks use-dev-spaces -g MyResourceGroup -n MyAKS
   ```

> [!IMPORTANT]
> The Azure Dev Spaces configuration process will remove the `azds` namespace in the cluster, if it exists.

## Get Kubernetes debugging for VS Code
Rich features like Kubernetes debugging are available for .NET Core and Node.js developers using VS Code.

1. If you don't have it, install [VS Code](https://code.visualstudio.com/Download).
1. Download and install the [VS Azure Dev Spaces extension](https://marketplace.visualstudio.com/items?itemName=azuredevspaces.azds). Click Install once on the extension's Marketplace page, and again in VS Code. 

In order to debug Java applications with Azure Dev Spaces, download and install the [Java Debugger for Azure Dev Spaces](https://marketplace.visualstudio.com/items?itemName=vscjava.vscode-java-debugger-azds) extension for VS Code. Click Install once on the extension's Marketplace page, and again in VS Code.

## Create a web app running in a container

In this section, you'll create a Java web application and get it running in a container in Kubernetes.

### Create a Java web app
Download code from GitHub by navigating to https://github.com/Azure/dev-spaces and select **Clone or Download** to download the GitHub repository to your local environment. The code for this guide is in `samples/java/getting-started/webfrontend`.

## Preparing code for Docker and Kubernetes development
So far, you have a basic web app that can run locally. You'll now containerize it by creating assets that define the app's container and how it will deploy to Kubernetes. This task is easy to do with Azure Dev Spaces: 

1. Launch VS Code and open the `webfrontend` folder. (You can ignore any default prompts to add debug assets or restore the project.)
1. Open the Integrated Terminal in VS Code (using the **View > Integrated Terminal** menu).
1. Run this command (be sure that **webfrontend** is your current folder):

    ```cmd
    azds prep --public
    ```

The Azure CLI's `azds prep` command generates Docker and Kubernetes assets with default settings:
* `./Dockerfile` describes the app's container image, and how the source code is built and runs within the container.
* A [Helm chart](https://docs.helm.sh) under `./charts/webfrontend` describes how to deploy the container to Kubernetes.

For now, it isn't necessary to understand the full content of these files. It's worth pointing out, however, that **the same Kubernetes and Docker configuration-as-code assets can be used from development through to production, thus providing better consistency across different environments.**
 
A file named `./azds.yaml` is also generated by the `prep` command, and it is the configuration file for Azure Dev Spaces. It complements the Docker and Kubernetes artifacts with additional configuration that enables an iterative development experience in Azure.

## Build and run code in Kubernetes
Let's run our code! In the terminal window, run this command from the **root code folder**, webfrontend:

```cmd
azds up
```

Keep an eye on the command's output, you'll notice several things as it progresses:
- Source code is synced to the dev space in Azure.
- A container image is built in Azure, as specified by the Docker assets in your code folder.
- Kubernetes objects are created that utilize the container image as specified by the Helm chart in your code folder.
- Information about the container's endpoint(s) is displayed. In our case, we're expecting a public HTTP URL.
- Assuming the above stages complete successfully, you should begin to see `stdout` (and `stderr`) output as the container starts up.

> [!Note]
> These steps will take longer the first time the `up` command is run, but subsequent runs should be quicker.

### Test the web app
Scan the console output for information about the public URL that was created by the `up` command. It will be in the form: 

```
(pending registration) Service 'webfrontend' port 'http' will be available at <url>
Service 'webfrontend' port 80 (TCP) is available at 'http://localhost:<port>'
```

Open this URL in a browser window, and you should see the web app load. As the container executes, `stdout` and `stderr` output is streamed to the terminal window.

> [!Note]
> On first run, it can take several minutes for public DNS to be ready. If the public URL does not resolve, you can use the alternative `http://localhost:<portnumber>` URL that is displayed in the console output. If you use the localhost URL, it may seem like the container is running locally, but actually it is running in AKS. For your convenience, and to facilitate interacting with the service from your local machine, Azure Dev Spaces creates a temporary SSH tunnel to the container running in Azure. You can come back and try the public URL later when the DNS record is ready.
> ### Update a content file
> Azure Dev Spaces isn't just about getting code running in Kubernetes - it's about enabling you to quickly and iteratively see your code changes take effect in a Kubernetes environment in the cloud.

1. In the terminal window, press `Ctrl+C` (to stop `azds up`).
1. Open the code file named `src/main/java/com/ms/sample/webfrontend/Application.java`, and edit the greeting message: `return "Hello from webfrontend in Azure!";`
1. Save the file.
1. Run  `azds up` in the terminal window.

This command rebuilds the container image and redeploys the Helm chart. To see your code changes take effect in the running application, simply refresh the browser.

But there is an even *faster method* for developing code, which you'll explore in the next section. 

## Debug a container in Kubernetes

In this section, you'll use VS Code to directly debug our container running in Azure. You'll also learn how to get a faster edit-run-test loop.

![](media/common/edit-refresh-see.png)

> [!Note]
> **If you get stuck** at any time, see the [Troubleshooting](troubleshooting.md) section, or post a comment on this page.

### Initialize debug assets with the VS Code extension
You first need to configure your code project so VS Code will communicate with our dev space in Azure. The VS Code extension for Azure Dev Spaces provides a helper command to set up debug configuration. 

Open the **Command Palette** (using the **View | Command Palette** menu), and use auto-complete to type and select this command: `Azure Dev Spaces: Prepare configuration files for Azure Dev Spaces`. 

This adds debug configuration for Azure Dev Spaces under the `.vscode` folder. This command is not to be confused with the `azds prep` command, which configures the project for deployment.

![](media/common/command-palette.png)

### Select the AZDS debug configuration
1. To open the Debug view, click on the Debug icon in the **Activity Bar** on the side of VS Code.
1. Select **Launch Java Program (AZDS)** as the active debug configuration.

![](media/get-started-java/debug-configuration.png)

> [!Note]
> If you don't see any Azure Dev Spaces commands in the Command Palette, ensure you have installed the VS Code extension for Azure Dev Spaces. Be sure the workspace you opened in VS Code is the folder that contains azds.yaml.

### Debug the container in Kubernetes
Hit **F5** to debug your code in Kubernetes.

As with the `up` command, code is synced to the dev space, and a container is built and deployed to Kubernetes. This time, of course, the debugger is attached to the remote container.

> [!Tip]
> The VS Code status bar will display a clickable URL.

![](media/common/vscode-status-bar-url.png)

Set a breakpoint in a server-side code file, for example within the `greeting()` function in the `src/main/java/com/ms/sample/webfrontend/Application.java` source file. Refreshing the browser page causes the breakpoint to hit.

You have full access to debug information just like you would if the code was executing locally, such as the call stack, local variables, exception information, etc.

### Edit code and refresh
With the debugger active, make a code edit. For example, modify the greeting in `src/main/java/com/ms/sample/webfrontend/Application.java`. 

```java
public String greeting()
{
    return "I'm debugging Java code in Azure!";
}
```

Save the file, and in the **Debug actions pane**, click the **Refresh** button.

![](media/get-started-java/debug-action-refresh.png)

Instead of rebuilding and redeploying a new container image each time code edits are made, which will often take considerable time, Azure Dev Spaces will incrementally recompile code within the existing container to provide a faster edit/debug loop.

Refresh the web app in the browser. You should see your custom message appear in the UI.

**Now you have a method for rapidly iterating on code and debugging directly in Kubernetes!** Next, you'll see how you can create and call a second container.

## Next steps

> [!div class="nextstepaction"]
> [Learn about multi-service development](multi-service-java.md)<|MERGE_RESOLUTION|>--- conflicted
+++ resolved
@@ -3,15 +3,6 @@
 titleSuffix: Azure Dev Spaces
 services: azure-dev-spaces
 ms.service: azure-dev-spaces
-<<<<<<< HEAD
-author: "stepro"
-ms.author: "stephpr"
-ms.date: 09/26/2018
-ms.topic: "tutorial"
-description: "Rapid Kubernetes development with containers and microservices on Azure"
-keywords: "Docker, Kubernetes, Azure, AKS, Azure Kubernetes Service, containers, Helm, service mesh, service mesh routing, kubectl, k8s"
-manager: "mmontwil"
-=======
 author: stepro
 ms.author: stephpr
 ms.date: 09/26/2018
@@ -19,7 +10,6 @@
 description: "Rapid Kubernetes development with containers and microservices on Azure"
 keywords: "Docker, Kubernetes, Azure, AKS, Azure Kubernetes Service, containers, Helm, service mesh, service mesh routing, kubectl, k8s"
 manager: mmontwil
->>>>>>> 6a383dfd
 ---
 # Get started on Azure Dev Spaces with Java
 
@@ -69,11 +59,7 @@
 Create a Kubernetes cluster with the following command:
 
 ```cmd
-<<<<<<< HEAD
-az aks create -g MyResourceGroup -n MyAKS --location <region> --generate-ssh-keys
-=======
 az aks create -g MyResourceGroup -n MyAKS --location <region> --disable-rbac --generate-ssh-keys
->>>>>>> 6a383dfd
 ```
 
 It takes a few minutes to create the cluster.
