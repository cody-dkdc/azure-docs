---
title: "How Azure Dev Spaces works and is configured"
titleSuffix: Azure Dev Spaces
services: azure-dev-spaces
ms.service: azure-dev-spaces
ms.component: azds-kubernetes
author: zr-msft
ms.author: zarhoads
ms.date: 03/04/2019
ms.topic: "conceptual"
description: "Describes the processes that power Azure Dev Spaces and how they are configured in the azds.yaml configuration file"
keywords: "azds.yaml, Azure Dev Spaces, Dev Spaces, Docker, Kubernetes, Azure, AKS, Azure Kubernetes Service, containers"
---


# How Azure Dev Spaces works and is configured

Developing a Kubernetes application can be challenging. You need Docker and Kubernetes configuration files. You need to figure out how to test your application locally and interact with other dependent services. You might need to handle developing and testing on multiple services at once and with a team of developers.

Azure Dev Spaces helps you develop, deploy, and debug Kubernetes applications directly in Azure Kubernetes Service (AKS). Azure Dev Spaces also allows a team to share a dev space. Sharing a dev space across a team allows individual team members to develop in isolation without having to replicate or mock up dependencies or other applications in the cluster.

Azure Dev Spaces creates and uses a configuration file for deploying, running, and debugging your Kubernetes applications in AKS. This configuration file resides with your application's code and can be added to your version control system.

This article describes the processes that power Azure Dev Spaces and how those processes are configured in the Azure Dev Spaces configuration file. To get Azure Dev Spaces running quickly and see it in practice, complete one of the quickstarts:

* [Java with CLI and Visual Studio Code](quickstart-java.md)
* [.NET Core with CLI and Visual Studio Code](quickstart-netcore.md)
* [.NET Core with Visual Studio 2017](quickstart-netcore-visualstudio.md)
* [Node.js with CLI and Visual Studio Code](quickstart-nodejs.md)

## How Azure Dev Spaces works

Azure Dev Spaces has two distinct components that you interact with: the controller and the client-side tooling.

![Azure Dev Spaces components](media/how-dev-spaces-works/components.svg)

The controller performs the following actions:

* Manages dev space creation and selection.
* Installs your application's Helm chart and creates Kubernetes objects.
* Builds your application's container image.
* Deploys your application to AKS.
* Does incremental builds and restarts when your source code changes.
* Manages logs and HTTP traces.
* Forwards stdout and stderr to the client-side tooling.
* Allows team members to create child dev spaces derived from a parent dev space.
* Configures routing for applications within a space as well as across parent and child spaces.

The controller resides outside AKS. It drives the behavior and communication between the client-side tooling and the AKS cluster. The controller is enabled using the Azure CLI when you prepare your cluster to use Azure Dev Spaces. Once it is enabled, you can interact with it using the client-side tooling.

The client-side tooling allows the user to:
* Generate a Dockerfile, Helm chart, and Azure Dev Spaces configuration file for the application.
* Create parent and child dev spaces.
* Tell the controller to build and start your application.

While your application is running, the client-side tooling also:
* Receives and displays stdout and stderr from your application running in AKS.
* Uses [port-forward](https://kubernetes.io/docs/tasks/access-application-cluster/port-forward-access-application-cluster/) to allow web access to your application using http:\//localhost.
* Attaches a debugger to your running application in AKS.
* Syncs source code to your dev space when a change is detected for incremental builds, allowing for rapid iteration.

You can use the client-side tooling from the command line as part of the `azds` command. You can also use the client-side tooling with:

* Visual Studio Code using the [Azure Dev Spaces extension](https://marketplace.visualstudio.com/items?itemName=azuredevspaces.azds).
* Visual Studio 2017 with [Visual Studio Tools for Kubernetes](https://aka.ms/get-vsk8stools).

Here's the basic flow for setting up and using Azure Dev Spaces:
1. Prepare your AKS cluster for Azure Dev Spaces
1. Prepare your code for running on Azure Dev Spaces
1. Run your code on a dev space
1. Debug your code on a dev space
1. Share a dev space

We'll cover more details of how Azure Dev Spaces works in each of the below sections.

## Prepare your AKS cluster

Preparing your AKS cluster involves:
* Verifying your AKS cluster is in a region [supported by Azure Dev Spaces](https://docs.microsoft.com/azure/dev-spaces/#a-rapid,-iterative-kubernetes-development-experience-for-teams).
* Verifying you are running Kubernetes 1.10.3 or later.
* Enabling Azure Dev Spaces on your cluster using `az aks use-dev-spaces`

For more information on how to create and configure an AKS cluster for Azure Dev Spaces, see one of the getting started guides:
* [Get Started on Azure Dev Spaces with Java](get-started-java.md)
* [Get Started on Azure Dev Spaces with .NET Core and Visual Studio](get-started-netcore-visualstudio.md)
* [Get Started on Azure Dev Spaces with .NET Core](get-started-netcore.md)
* [Get Started on Azure Dev Spaces with Node.js](get-started-nodejs.md)

When Azure Dev Spaces is enabled on your AKS cluster, it installs the controller for your cluster. The controller is a separate Azure resource outside of your cluster and does the following to resources in your cluster:

* Creates or designates a Kubernetes namespace to use as a dev space.
* Removes any Kubernetes namespace named *azds*, if it exists, and creates a new one.
* Deploys a Kubernetes webhook configuration.
* Deploys a webhook admission server.
	

It also uses the same service principal that your AKS cluster uses to make service calls to other Azure Dev Spaces components.

It also uses the same service principal that your AKS cluster uses to make service calls to other Azure Dev Spaces components.

![Azure Dev Spaces prepare cluster](media/how-dev-spaces-works/prepare-cluster.svg)

In order to use Azure Dev Spaces, there must be at least one dev space. Azure Dev Spaces uses Kubernetes namespaces within your AKS cluster for dev spaces. When a controller is being installed, it prompts you to create a new Kubernetes namespace or choose an existing namespace to use as your first dev space. When a namespace is designated as a dev space, the controller adds the *azds.io/space=true* label to that namespace to identify it as a dev space. The initial dev space you create or designate is selected by default after you prepare your cluster. When a space is selected, it is used by Azure Dev Spaces for creating new workloads.

By default, the controller creates a dev space named *default* by upgrading the existing *default* Kubernetes namespace. You can use the client-side tooling to create new dev spaces and remove existing dev spaces. Due to a limitation in Kubernetes, the *default* dev space cannot be removed. The controller also removes any existing Kubernetes namespaces named *azds* to avoid conflicts with the `azds` command used by the client-side tooling.

<<<<<<< HEAD
The Kubernetes initializer object is used to inject pods with three containers during deployment for instrumentation: a devspaces-proxy container, a devspaces-proxy-init container, and a devspaces-build container. **All three of these containers run with root access on your AKS cluster.** They also use the same service principal that your AKS cluster uses to make service calls to other Azure Dev Spaces components.
=======
The Kubernetes webhook admission server is used to inject pods with three containers during deployment for instrumentation: a devspaces-proxy container, a devspaces-proxy-init container, and a devspaces-build container. **All three of these containers run with root access on your AKS cluster.** They also use the same service principal that your AKS cluster uses to make service calls to other Azure Dev Spaces components.
>>>>>>> c06ec023

![Azure Dev Spaces Kubernetes webhook admission server](media/how-dev-spaces-works/kubernetes-webhook-admission-server.svg)

The devspaces-proxy container is a sidecar container that handles all TCP traffic into and out of the application container and helps perform routing. The devspaces-proxy container reroutes HTTP messages if certain spaces are being used. For example, it can help route HTTP messages between applications in parent and child spaces. All non-HTTP traffic passes through devspaces-proxy unmodified. The devspaces-proxy container also logs all inbound and outbound HTTP messages and sends them to the client-side tooling as traces. These traces can then be viewed by the developer to inspect the behavior of the application.

The devspaces-proxy-init container is an [init container](https://kubernetes.io/docs/concepts/workloads/pods/init-containers/) that adds additional routing rules based on the space hierarchy to your application's container. It adds routing rules by updating the application container's */etc/resolv.conf* file and iptables configuration before it starts. The updates to */etc/resolv.conf* allow for DNS resolution of services in parent spaces. The iptables configuration updates ensure all TCP traffic into and out of the application's container are routed though devspaces-proxy. All updates from devspaces-proxy-init happen in addition to the rules that Kubernetes adds.

The devspaces-build container is an init container and has the project source code and Docker socket mounted. The project source code and access to Docker allows the application container to be built directly by the pod.

> [!NOTE]
> Azure Dev Spaces uses the same node to build your application's container and run it. As a result, Azure Dev Spaces does not need an external container registry for building and running your application.

The Kubernetes webhook admission server listens for any new pod that's created in the AKS cluster. If that pod is deployed to any namespace with the *azds.io/space=true* label, it injects that pod with the additional containers. The devspaces-build container is only injected if the application's container is run using the client-side tooling.

Once you have prepared your AKS cluster, you can use the client-side tooling to prepare and run your code in your dev space.

## Prepare your code

In order to run your application in a dev space, it needs to be containerized, and you need to define how it should be deployed to Kubernetes. To containerize your application, you need a Dockerfile. To define how your application is deployed to Kubernetes, you need a [Helm chart](https://docs.helm.sh/). To assist in creating both the Dockerfile and Helm chart for your application, the client-side tools provide the `prep` command:

```cmd
azds prep --public
```

The `prep` command will look at the files in your project and try to create the Dockerfile and Helm chart for running your application in Kubernetes. Currently, the `prep` command will generate a Dockerfile and Helm chart with the following languages:

* Java
* Node.js
* .NET Core

You *must* run the `prep` command from a directory that contains source code. Running the `prep` command from the correct directory allows the client-side tooling to identify the language and create an appropriate Dockerfile to containerize your application. You can also run the `prep` command from a directory that contains a *pom.xml* file for Java projects.

If you run the `prep` command from directory that does not contain source code, the client-side tooling will not generate a Dockerfile. It will also display an error saying: *Dockerfile could not be generated due to unsupported language*. This error also occurs if the client-side tooling does not recognize the project type.

When you run the `prep` command, you have the option of specifying the `--public` flag. This flag tells the controller to create an internet-accessible endpoint for this service. If you do not specify this flag, the service is only accessible from within the cluster or using the localhost tunnel created by the client-side tooling. You can enable or disable this behavior after running the `prep` command by updating the generated Helm chart.

The `prep` command will not replace any existing Dockerfiles or Helm charts you have in your project. If an existing Dockerfile or Helm chart uses the same naming convention as the files generated by the `prep` command, the `prep` command will skip generating those files. Otherwise, the `prep` command will generate its own Dockerfile or Helm chart along side the existing files.

The `prep` command will also generate a `azds.yaml` file at the root of your project. Azure Dev Spaces uses this file to build, install, configure, and run your application. This configuration file lists the location of your Dockerfile and Helm chart and also provides additional configuration on top of those artifacts.

Here is an example azds.yaml file created using [.NET Core sample application](https://github.com/Azure/dev-spaces/tree/master/samples/dotnetcore/getting-started/webfrontend):

```yaml
kind: helm-release
apiVersion: 1.1
build:
  context: .
  dockerfile: Dockerfile
install:
  chart: charts/webfrontend
  values:
  - values.dev.yaml?
  - secrets.dev.yaml?
  set:
    replicaCount: 1
    image:
      repository: webfrontend
      tag: $(tag)
      pullPolicy: Never
    ingress:
      annotations:
        kubernetes.io/ingress.class: traefik-azds
      hosts:
        # This expands to [space.s.][rootSpace.]webfrontend.<random suffix>.<region>.azds.io
        # Customize the public URL by changing the 'webfrontend' text between the $(rootSpacePrefix) and $(hostSuffix) tokens
        # For more information see https://aka.ms/devspaces/routing
        - $(spacePrefix)$(rootSpacePrefix)webfrontend$(hostSuffix)
configurations:
  develop:
    build:
      dockerfile: Dockerfile.develop
      useGitIgnore: true
      args:
        BUILD_CONFIGURATION: ${BUILD_CONFIGURATION:-Debug}
    container:
      sync:
      - "**/Pages/**"
      - "**/Views/**"
      - "**/wwwroot/**"
      - "!**/*.{sln,csproj}"
      command: [dotnet, run, --no-restore, --no-build, --no-launch-profile, -c, "${BUILD_CONFIGURATION:-Debug}"]
      iterate:
        processesToKill: [dotnet, vsdbg]
        buildCommands:
        - [dotnet, build, --no-restore, -c, "${BUILD_CONFIGURATION:-Debug}"]
```

The `azds.yaml` file generated by the `prep` command should work fine for a simple, single project development scenario. If your specific project has increased complexity, you may need to update this file after running the `prep` command. For example, your project may require some tweaking to your build or launch process based on your development or debugging needs. You also might have multiple applications in your project, which require multiple build processes or a different build content.

## Run your code

To run your code in a dev space, issue the `up` command in the same directory as your `azds.yaml` file:

```cmd
azds up
```

The `up` command uploads your application source files and other artifacts needed to build and run your project to the dev space. From there, the controller in your dev space:

1. Creates the Kubernetes objects to deploy your application.
1. Builds the container for your application.
1. Deploys your application to the dev space.
1. Creates a publicly accessible DNS name for your application endpoint if configured.
1. Uses *port-forward* to provide access to your application endpoint using http://locahost.
1. Forwards stdout and stderr to the client-side tooling.


### Starting a service

When you start a service in a dev space, the client-side tooling and controller work in coordination to synchronize your source files, create your container and Kubernetes objects, and run your application.

At a more granular level, here is what happens when you run `azds up`:

1. Files are synchronized from the user’s machine to an Azure file storage that is unique to the user’s AKS cluster. The source code, Helm chart, and configuration files are uploaded. More details on the synchronization process are available in the next section.
1. The controller creates a request to start a new session. This request contains several properties, including a unique ID, space name, path to source code, and a debugging flag.
1. The controller replaces the *$(tag)* placeholder in the Helm chart with the unique session ID and installs the Helm chart for your service. Adding a reference to the unique session ID to the Helm chart allows the container deployed to the AKS cluster for this specific session to be tied back to the session request and associated information.
1. During the installation of the Helm chart, the Kubernetes webhook admission server adds additional containers to your application's pod for instrumentation and access to your project's source code. The devspaces-proxy and devspaces-proxy-init containers are added to provide HTTP tracing and space routing. The devspaces-build container is added to provide the pod with access to the Docker instance and project source code for building your application's container.
1. When the application's pod is started, the devspaces-build container and devspaces-proxy-init container are used to build the application container. The application container and devspaces-proxy containers are then started.
1. After the application container has started, the client-side functionality uses the Kubernetes *port-forward* functionality to provide HTTP access to your application over http://localhost. This port forwarding connects your development machine to the service in your dev space.
1. When all containers in the pod have started, the service is running. At this point, the client-side functionality begins to stream the HTTP traces, stdout, and stderr. This information is displayed by the client-side functionality for the developer.

### Updating a running service

While a service is running, Azure Dev Spaces has the ability to update that service if any of the project source files change. Dev Spaces also handles updating the service differently depending on the type of file that is changed. There are three ways Dev Spaces can update a running service:

* Directly updating a file
* Rebuilding and restarting the application's process inside the running application's container
* Rebuilding and redeploying the application's container

![Azure Dev Spaces file sync](media/how-dev-spaces-works/file-sync.svg)

Certain project files that are static assets, such as html, css, and cshtml files, can be updated directly in the application's container without restarting anything. If a static asset changes, the new file is synchronized to the dev space and then used by the running container.

Changes to files such as source code or application configuration files can be applied by restarting the application's process within the running container. Once these files are synchronized, the application's process is restarted within the running container using the *devhostagent* process. When initially creating the application's container, the controller replaces the startup command for the application with a different process called *devhostagent*. The application's actual process is then run as a child process under *devhostagent*, and its output is piped out using *devhostagent*'s output. The *devhostagent* process is also part of Dev Spaces and can execute commands in the running container on behalf of Dev Spaces. When performing a restart, *devhostagent*:

* Stops the current process or processes associated with the application
* Rebuilds the application
* Restarts the process or processes associated with the application

The way *devhostagent* executes the preceding steps is configured in the `azds.yaml` configuration file. This configuration is detailed in a later section.

Updates to project files such as Dockerfiles, csproj files, or any part of the Helm chart require the application's container to be rebuilt and redeployed. When one of these files is synchronized to the dev space, the controller runs the [helm upgrade](https://helm.sh/docs/helm/#helm-upgrade) command and the application's container is rebuilt and redeployed.

### File Synchronization

The first time an application is started in a dev space, all the application's source files are uploaded. While the application is running and on later restarts, only the changed files are uploaded. Two files are used to coordinate this process: a client-side file and a controller-side file.

The client-side file is stored in a temporary directory and is named based on a hash of the project directory you are running in Dev Spaces. For example, on Windows you would have a file like *Users\USERNAME\AppData\Local\Temp\1234567890abcdef1234567890abcdef1234567890abcdef1234567890abcdef.synclog* for your project. On Linux, the client-side file is stored in the */tmp* directory. You can find the directory on macOS by running the `echo $TMPDIR` command.

This file is in JSON format and contains:

* An entry for each project file that is synchronized with the dev space
* A synchronization ID
* The timestamp of the last sync operation

Each project file entry contains a path to the file and its timestamp.

The controller-side file is stored on the AKS cluster. It contains the synchronization ID and the timestamp of the last synchronization.

A sync happens when the synchronization timestamps do not match between the client-side and the controller-side files. During a sync, the client-side tooling iterates over the file entries in the client-side file. If the file's timestamp is after the sync timestamp, that file is synced to the dev space. Once the sync is complete, the sync timestamps are updated on both the client-side and controller-side files.

All of the project files are synced if the client-side file is not present. This behavior allows you to force a full sync by deleting the client-side file.

### How routing works

A dev space is built on top of AKS and uses the same [networking concepts](../aks/concepts-network.md). Azure Dev Spaces also has a centralized *ingressmanager* service and deploys its own Ingress Controller to the AKS cluster. The *ingressmanager* service monitors AKS clusters with dev spaces and augments the Azure Dev Spaces Ingress Controller in the cluster with Ingress objects for routing to application pods. The devspaces-proxy container in each pod adds an `azds-route-as` HTTP header for HTTP traffic to a dev space based on the URL. For example, a request to the URL *http://azureuser.s.default.serviceA.fedcba09...azds.io* would get an HTTP header with `azds-route-as: azureuser`. The devspaces-proxy container will not add an `azds-route-as` header if one is already present.

When an HTTP request is made to a service from outside the cluster, the request goes to the Ingress controller. The Ingress controller routes the request directly to the appropriate pod based on its Ingress objects and rules. The devspaces-proxy container in the pod receives the request, adds the `azds-route-as` header based on the URL, and then routes the request to the application container.

When an HTTP request is made to a service from another service within the cluster, the request first goes through the calling service's devspaces-proxy container. The devspaces-proxy container looks at the HTTP request and checks the `azds-route-as` header. Based on the header, the devspaces-proxy container will look up the IP address of the service associated with the header value. If an IP address is found, the devspaces-proxy container reroutes the request to that IP address. If an IP address is not found, the devspaces-proxy container routes the request to the parent application container.

For example, the applications *serviceA* and *serviceB* are deployed to a parent dev space called *default*. *serviceA* relies on *serviceB* and makes HTTP calls to it. Azure User creates a child dev space based on the *default* space called *azureuser*. Azure User also deploys their own version of *serviceA* to their child space. When a request is made to *http://azureuser.s.default.serviceA.fedcba09...azds.io*:

![Azure Dev Spaces routing](media/how-dev-spaces-works/routing.svg)

1. The Ingress controller looks up the IP for the pod associated with the URL, which is *serviceA.azureuser*.
1. The Ingress controller finds the IP for the pod in Azure User's dev space and routes the request to the *serviceA.azureuser* pod.
1. The devspaces-proxy container in the *serviceA.azureuser* pod receives the request and adds `azds-route-as: azureuser` as an HTTP header.
1. The devspaces-proxy container in the *serviceA.azureuser* pod routes the request to the *serviceA* application container in the *serviceA.azureuser* pod.
1. The *serviceA* application in the *serviceA.azureuser* pod makes a call to *serviceB*. The *serviceA* application also contains code to preserve the existing `azds-route-as` header, which in this case is `azds-route-as: azureuser`.
1. The devspaces-proxy container in the *serviceA.azureuser* pod receives the request and looks up the IP of *serviceB* based on the value of the `azds-route-as` header.
1. The devspaces-proxy container in the *serviceA.azureuser* pod does not find an IP for *serviceB.azureuser*.
1. The devspaces-proxy container in the *serviceA.azureuser* pod looks up the IP for *serviceB* in the parent space, which is *serviceB.default*.
1. The devspaces-proxy container in the *serviceA.azureuser* pod finds the IP for *serviceB.default* and routes the request to the *serviceB.default* pod.
1. The devspaces-proxy container in the *serviceB.default* pod receives the request and routes the request to the *serviceB* application container in the *serviceB.default* pod.
1. The *serviceB* application in the *serviceB.default* pod returns a response to the *serviceA.azureuser* pod.
1. The devspaces-proxy container in the *serviceA.azureuser* pod receives the response and routes the response to the *serviceA* application container in the *serviceA.azureuser* pod.
1. The *serviceA* application receives the response and then returns its own response.
1. The devspaces-proxy container in the *serviceA.azureuser* pod receives the response from the *serviceA* application container and routes the response to the original caller outside of the cluster.

All other TCP traffic that is not HTTP passes through the Ingress controller and devspaces-proxy containers unmodified.

### How running your code is configured

Azure Dev Spaces uses the `azds.yaml` file to install and configure your service. The controller uses the `install` property in the `azds.yaml` file to install the Helm chart and create the Kubernetes objects:

```yaml
...
install:
  chart: charts/webfrontend
  values:
  - values.dev.yaml?
  - secrets.dev.yaml?
  set:
    replicaCount: 1
    image:
      repository: webfrontend
      tag: $(tag)
      pullPolicy: Never
    ingress:
      annotations:
        kubernetes.io/ingress.class: traefik-azds
      hosts:
      # This expands to [space.s.][rootSpace.]webfrontend.<random suffix>.<region>.azds.io
      # Customize the public URL by changing the 'webfrontend' text between the $(rootSpacePrefix) and $(hostSuffix) tokens
      # For more information see https://aka.ms/devspaces/routing
      - $(spacePrefix)$(rootSpacePrefix)webfrontend$(hostSuffix)
...
```

By default, the `prep` command will generate the Helm chart. It also sets the *install.chart* property to the directory of the Helm chart. If you wanted to use a Helm chart in a different location, you can update this property to use that location.

When installing the Helm charts, Azure Dev Spaces provides a way to override values in the Helm chart. The default values for the Helm chart are in `charts/APP_NAME/values.yaml`.

Using the *install.values* property, you can list one or more files that define values you want replaced in the Helm chart. For example, if you wanted a hostname or database configuration specifically when running your application in a dev space, you can use this override functionality. You can also add a *?* at the end of any of the file names to set it as optional.

The *install.set* property allows you to configure one or more values you want replaced in the Helm chart. Any values configured in *install.set* will override values configured in files listed in *install.values*. The properties under *install.set* are dependent on the values in the Helm chart and may be different depending on the generated Helm chart.

In the above example, the *install.set.replicaCount* property tells the controller how many instances of your application to run in your dev space. Depending on your scenario, you can increase this value, but it will have an impact on attaching a debugger to your application's pod. For more information, see the [troubleshooting article](troubleshooting.md).

In the generated Helm chart, the container image is set to *{{ .Values.image.repository }}:{{ .Values.image.tag }}*. The `azds.yaml` file defines *install.set.image.tag* property as *$(tag)* by default, which is used as the value for *{{ .Values.image.tag }}*. By setting the *install.set.image.tag* property in this way, it allows the container image for your application to be tagged in a distinct way when running Azure Dev Spaces. In this specific case, the image is tagged as *<value from image.repository>:$(tag)*. You must use the *$(tag)* variable as the value of   *install.set.image.tag* in order for Dev Spaces recognize and locate the container in the AKS cluster.

In the above example, `azds.yaml` defines *install.set.ingress.hosts*. The *install.set.ingress.hosts* property defines a host name format for public endpoints. This property also uses *$(spacePrefix)*, *$(rootSpacePrefix)*, and *$(hostSuffix)*, which are values provided by the controller. 

The *$(spacePrefix)* is the name of the child dev space, which takes the form of *SPACENAME.s*. The *$(rootSpacePrefix)* is the name of the parent space. For example, if *azureuser* is a child space of *default*, the value for *$(rootSpacePrefix)* is *default* and the value of *$(spacePrefix)* is *azureuser.s*. If the space is not a child space, *$(spacePrefix)* is blank. For example, if the *default* space has no parent space, the value for *$(rootSpacePrefix)* is *default* and the value of *$(spacePrefix)* is blank. The *$(hostSuffix)* is a DNS suffix that points to the Azure Dev Spaces Ingress Controller that runs in your AKS cluster. This DNS suffix corresponds to a wildcard DNS entry, for example *\*.RANDOM_VALUE.eus.azds.io*, that was created when the Azure Dev Spaces controller was added to your AKS cluster.

In the above `azds.yaml` file, you could also update *install.set.ingress.hosts* to change the host name of your application. For example, if you wanted to simplify the hostname of your application from *$(spacePrefix)$(rootSpacePrefix)webfrontend$(hostSuffix)* to *$(spacePrefix)$(rootSpacePrefix)web$(hostSuffix)*.

To build the container for your application, the controller uses the below sections of the `azds.yaml` configuration file:

```yaml
build:
  context: .
  dockerfile: Dockerfile
...
configurations:
  develop:
    build:
      dockerfile: Dockerfile.develop
      useGitIgnore: true
      args:
        BUILD_CONFIGURATION: ${BUILD_CONFIGURATION:-Debug}
...
```

The controller uses a Dockerfile to build and run your application.

The *build.context* property lists the directory where the Dockerfiles exist. The *build.dockerfile* property defines the name of the Dockerfile for building the production version of the application. The *configurations.develop.build.dockerfile* property configures the name of the Dockerfile for the development version of the application.

Having different Dockerfiles for development and production allows you to enable certain things during development and disable those items for production deployments. For example, you can enable debugging or more verbose logging during development and disable in a production environment. You can also update these properties if your Dockerfiles are named differently or are in a different location.

To help you rapidly iterate during development, Azure Dev Spaces will sync changes from your local project and incrementally update your application. The below section in the `azds.yaml` configuration file is used to configure the sync and update:

```yaml
...
configurations:
  develop:
    ...
    container:
      sync:
      - "**/Pages/**"
      - "**/Views/**"
      - "**/wwwroot/**"
      - "!**/*.{sln,csproj}"
      command: [dotnet, run, --no-restore, --no-build, --no-launch-profile, -c, "${BUILD_CONFIGURATION:-Debug}"]
      iterate:
        processesToKill: [dotnet, vsdbg]
        buildCommands:
        - [dotnet, build, --no-restore, -c, "${BUILD_CONFIGURATION:-Debug}"]
...
```

The files and directories that will sync changes are listed in the *configurations.develop.container.sync* property. These directories are synced initially when you run the `up` command as well as when changes are detected. If there are additional or different directories you would like synced to your dev space, you can change this property.

The *configurations.develop.container.iterate.buildCommands* property specifies how to build the application in a development scenario. The *configurations.develop.container.command* property provides the command for running the application in a development scenario. You may want to update either of these properties if there are additional build or runtime flags or parameters you would like to use during development.

The *configurations.develop.container.iterate.processesToKill* lists the processes to kill to stop the application. You may want to update this property if you want to change the restart behavior of your application during development. For example, if you updated the *configurations.develop.container.iterate.buildCommands* or *configurations.develop.container.command* properties to change how the application is built or started, you may need to change what processes are stopped.

When preparing your code using the `azds prep` command, you have the option of adding the `--public` flag. Adding the `--public` flag creates a publicly accessible URL for your application. If you omit this flag, the application is only accessible within the cluster or using the localhost tunnel. After you run the `azds prep` command, you can change this setting modifying the *ingress.enabled* property in `charts/APPNAME/values.yaml`:

```yaml
ingress:
  enabled: true
```

## Debug your code

For Java, .NET and Node.js applications, you can debug your application running directly in your dev space using Visual Studio Code or Visual Studio 2017. Visual Studio Code and Visual Studio 2017 provide tooling to connect to your dev space, launch your application, and attach a debugger. After running `azds prep`, you can open your project in Visual Studio Code or Visual Studio 2017. Visual Studio Code or Visual Studio 2017 will generate their own configuration files for connecting which is separate from running `azds prep`. From within Visual Studio Code or Visual Studio 2017, you can set breakpoints and launch your application to your dev space.

![Debugging your code](media/get-started-node/debug-configuration-nodejs2.png)

When you launch your application using Visual Studio Code or Visual Studio 2017 for debugging, they handle launching and connecting to your dev space in the same way as running `azds up`. The client-side tooling in Visual Studio Code and Visual Studio 2017 also provide an additional parameter with specific information for debugging. The parameter contains the name of debugger image, the location of the debugger within in the debugger's image, and the destination location within the application's container to mount the debugger folder. 

The debugger image is automatically determined by the client-side tooling. It uses a method similar to the one used during Dockerfile and Helm chart generate when running `azds prep`. After the debugger is mounted in the application's image, it is run using `azds exec`.

## Sharing a dev space

When working with a team, you can [share a dev space across an entire team](how-to/share-dev-spaces.md) and create derived dev spaces. A dev space can be used by anyone with contributor access to the dev space's resource group.

You can also create a new dev space that is derived from another dev space. When you create a derived dev space, the *azds.io/parent-space=PARENT-SPACE-NAME* label is added to the derived dev space's namespace. Also, all applications from the parent dev space are shared with the derived dev space. If you deploy an updated version of an application to the derived dev space, it will only exist in the derived dev space and the parent dev space will remain unaffected. You can have a maximum of three levels of derived dev spaces or *grandparent* spaces.

The derived dev space will also intelligently route requests between its own applications and the applications shared from its parent. The routing works by attempting to route request to an application in the derived dev space and falling back to the shared application from the parent dev space. The routing will fall back to the shared application in the grandparent space if the application is not in the parent space.

For example:
* The dev space *default* has applications *serviceA* and *serviceB* .
* The dev space *azureuser* is derived from *default*.
* An updated version of *serviceA* is deployed to *azureuser*.

When using *azureuser*, all requests to *serviceA* will be routed to the updated version in *azureuser*. A request to *serviceB* will first try to be routed to the *azureuser* version of *serviceB*. Since it does not exist, it will be routed to the *default* version of *serviceB*. If the *azureuser* version of *serviceA* is removed, all requests to *serviceA* will fall back to using the *default* version of *serviceA*.

## Next steps

To get started using Azure Dev Spaces, see the following quickstarts:

* [Java with CLI and Visual Studio Code](quickstart-java.md)
* [.NET Core with CLI and Visual Studio Code](quickstart-netcore.md)
* [.NET Core with Visual Studio 2017](quickstart-netcore-visualstudio.md)
* [Node.js with CLI and Visual Studio Code](quickstart-nodejs.md)

To get started with team development, see the following how-to articles:

* [Team Development - Java with CLI and Visual Studio Code](team-development-java.md)
* [Team Development - .NET Core with CLI and Visual Studio Code](team-development-netcore.md)
* [Team Development - .NET Core with Visual Studio 2017](team-development-netcore-visualstudio.md)
* [Team Development - Node.js with CLI and Visual Studio Code](team-development-nodejs.md)<|MERGE_RESOLUTION|>--- conflicted
+++ resolved
@@ -96,19 +96,13 @@
 
 It also uses the same service principal that your AKS cluster uses to make service calls to other Azure Dev Spaces components.
 
-It also uses the same service principal that your AKS cluster uses to make service calls to other Azure Dev Spaces components.
-
 ![Azure Dev Spaces prepare cluster](media/how-dev-spaces-works/prepare-cluster.svg)
 
 In order to use Azure Dev Spaces, there must be at least one dev space. Azure Dev Spaces uses Kubernetes namespaces within your AKS cluster for dev spaces. When a controller is being installed, it prompts you to create a new Kubernetes namespace or choose an existing namespace to use as your first dev space. When a namespace is designated as a dev space, the controller adds the *azds.io/space=true* label to that namespace to identify it as a dev space. The initial dev space you create or designate is selected by default after you prepare your cluster. When a space is selected, it is used by Azure Dev Spaces for creating new workloads.
 
 By default, the controller creates a dev space named *default* by upgrading the existing *default* Kubernetes namespace. You can use the client-side tooling to create new dev spaces and remove existing dev spaces. Due to a limitation in Kubernetes, the *default* dev space cannot be removed. The controller also removes any existing Kubernetes namespaces named *azds* to avoid conflicts with the `azds` command used by the client-side tooling.
 
-<<<<<<< HEAD
-The Kubernetes initializer object is used to inject pods with three containers during deployment for instrumentation: a devspaces-proxy container, a devspaces-proxy-init container, and a devspaces-build container. **All three of these containers run with root access on your AKS cluster.** They also use the same service principal that your AKS cluster uses to make service calls to other Azure Dev Spaces components.
-=======
 The Kubernetes webhook admission server is used to inject pods with three containers during deployment for instrumentation: a devspaces-proxy container, a devspaces-proxy-init container, and a devspaces-build container. **All three of these containers run with root access on your AKS cluster.** They also use the same service principal that your AKS cluster uses to make service calls to other Azure Dev Spaces components.
->>>>>>> c06ec023
 
 ![Azure Dev Spaces Kubernetes webhook admission server](media/how-dev-spaces-works/kubernetes-webhook-admission-server.svg)
 
