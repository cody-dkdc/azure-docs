---
title: "include file"
description: "include file"
ms.custom: "include file"
services: azure-dev-spaces
ms.service: "azure-dev-spaces"
ms.component: "azds-kubernetes"
author: "ghogen"
ms.author: "ghogen"
ms.date: "05/11/2018"
ms.topic: "include"
manager: "douge"
---
<<<<<<< HEAD
### Sign in to Azure CLI
We'll need to sign in to Azure to create our dev space. Type the following command in a terminal window:
=======
## Sign in to Azure CLI
You'll need to sign in to Azure to create our development environment. Type the following command in a terminal window:
>>>>>>> f8efe4df

```cmd
az login
```

> [!Note]
> If you don't have an Azure subscription, you can create a [free account](https://azure.microsoft.com/free).

#### If you have multiple Azure subscriptions...
You can view your subscriptions by running: 

```cmd
az account list
```
Locate the  subscription which has `isDefault: true` in the JSON output.
If this isn't the subscription you want to use, you can change the default subscription:

```cmd
az account set --subscription <subscription ID>
```<|MERGE_RESOLUTION|>--- conflicted
+++ resolved
@@ -11,13 +11,8 @@
 ms.topic: "include"
 manager: "douge"
 ---
-<<<<<<< HEAD
 ### Sign in to Azure CLI
-We'll need to sign in to Azure to create our dev space. Type the following command in a terminal window:
-=======
-## Sign in to Azure CLI
-You'll need to sign in to Azure to create our development environment. Type the following command in a terminal window:
->>>>>>> f8efe4df
+Sign in to Azure. Type the following command in a terminal window:
 
 ```cmd
 az login
