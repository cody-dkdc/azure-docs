--- conflicted
+++ resolved
@@ -7,12 +7,8 @@
 ms.service: azure-databricks
 ms.custom: mvc
 ms.topic: tutorial
-<<<<<<< HEAD
 ms.workload: "Active"
 ms.date: 02/15/2019
-=======
-ms.date: 01/24/2019
->>>>>>> 40e97cb7
 ---
 # Tutorial: Extract, transform, and load data by using Azure Databricks
 
