--- conflicted
+++ resolved
@@ -7,20 +7,11 @@
 ms.service: azure-databricks
 ms.custom: mvc
 ms.topic: tutorial
-<<<<<<< HEAD
-ms.workload: "Active"
-ms.date: 02/15/2019
----
-# Tutorial: Extract, transform, and load data by using Azure Databricks
-
-In this tutorial, you perform an ETL (extract, transform, and load data) operation by using Azure Databricks. You extract data from Azure Data Lake Storage Gen2 into Azure Databricks, run transformations on the data in Azure Databricks, and then load the transformed data into Azure SQL Data Warehouse.
-=======
 ms.date: 05/17/2019
 ---
 # Tutorial: Extract, transform, and load data by using Azure Databricks
 
 In this tutorial, you perform an ETL (extract, transform, and load data) operation by using Azure Databricks. You extract data from Azure Data Lake Storage Gen2 into Azure Databricks, run transformations on the data in Azure Databricks, and load the transformed data into Azure SQL Data Warehouse.
->>>>>>> 6a383dfd
 
 The steps in this tutorial use the SQL Data Warehouse connector for Azure Databricks to transfer data to Azure Databricks. This connector, in turn, uses Azure Blob Storage as temporary storage for the data being transferred between an Azure Databricks cluster and Azure SQL Data Warehouse.
 
@@ -50,44 +41,23 @@
 
 Complete these tasks before you begin this tutorial:
 
-<<<<<<< HEAD
-* Create an Azure SQL data warehouse, create a server-level firewall rule, and connect to the server as a server admin. See [Quickstart: Create an Azure SQL data warehouse](../sql-data-warehouse/create-data-warehouse-portal.md).
+* Create an Azure SQL data warehouse, create a server-level firewall rule, and connect to the server as a server admin. See [Quickstart: Create and query an Azure SQL data warehouse in the Azure portal](../sql-data-warehouse/create-data-warehouse-portal.md).
 
 * Create a database master key for the Azure SQL data warehouse. See [Create a database master key](https://docs.microsoft.com/sql/relational-databases/security/encryption/create-a-database-master-key).
 
-* Create an Azure Blob storage account, and a container within it. Also, retrieve the access key to access the storage account. See [Quickstart: Create an Azure Blob storage account](../storage/blobs/storage-quickstart-blobs-portal.md).
-
-* Create an Azure Data Lake Storage Gen2 storage account. See [Create an Azure Data Lake Storage Gen2 account](../storage/blobs/data-lake-storage-quickstart-create-account.md).
-
-*  Create a service principal. See [How to: Use the portal to create an Azure AD application and service principal that can access resources](https://docs.microsoft.com/azure/active-directory/develop/howto-create-service-principal-portal).
+* Create an Azure Blob storage account, and a container within it. Also, retrieve the access key to access the storage account. See [Quickstart: Upload, download, and list blobs with the Azure portal](../storage/blobs/storage-quickstart-blobs-portal.md).
+
+* Create an Azure Data Lake Storage Gen2 storage account. See [Quickstart: Create an Azure Data Lake Storage Gen2 storage account](../storage/blobs/data-lake-storage-quickstart-create-account.md).
+
+* Create a service principal. See [How to: Use the portal to create an Azure AD application and service principal that can access resources](https://docs.microsoft.com/azure/active-directory/develop/howto-create-service-principal-portal).
 
    There's a couple of specific things that you'll have to do as you perform the steps in that article.
 
-   * When performing the steps in the [Assign the application to a role](https://docs.microsoft.com/azure/active-directory/develop/howto-create-service-principal-portal#assign-the-application-to-a-role) section of the article, make sure to assign the **Storage Blob Data Contributor** role to the service principal.
-
-     > [!IMPORTANT]
-     > Make sure to assign the role in the scope of the Data Lake Storage Gen2 storage account. You can assign a role to the parent resource group or subscription, but you'll receive permissions-related errors until those role assignments propagate to the storage account.
-
-   * When performing the steps in the [Get values for signing in](https://docs.microsoft.com/azure/active-directory/develop/howto-create-service-principal-portal#get-values-for-signing-in) section of the article, paste the tenant ID, application ID, and authentication key values into a text file. You'll need those soon.
-=======
-* Create an Azure SQL data warehouse, create a server-level firewall rule, and connect to the server as a server admin. See [Quickstart: Create and query an Azure SQL data warehouse in the Azure portal](../sql-data-warehouse/create-data-warehouse-portal.md).
-
-* Create a database master key for the Azure SQL data warehouse. See [Create a database master key](https://docs.microsoft.com/sql/relational-databases/security/encryption/create-a-database-master-key).
-
-* Create an Azure Blob storage account, and a container within it. Also, retrieve the access key to access the storage account. See [Quickstart: Upload, download, and list blobs with the Azure portal](../storage/blobs/storage-quickstart-blobs-portal.md).
-
-* Create an Azure Data Lake Storage Gen2 storage account. See [Quickstart: Create an Azure Data Lake Storage Gen2 storage account](../storage/blobs/data-lake-storage-quickstart-create-account.md).
-
-* Create a service principal. See [How to: Use the portal to create an Azure AD application and service principal that can access resources](https://docs.microsoft.com/azure/active-directory/develop/howto-create-service-principal-portal).
-
-   There's a couple of specific things that you'll have to do as you perform the steps in that article.
-
    * When performing the steps in the [Assign the application to a role](https://docs.microsoft.com/azure/active-directory/develop/howto-create-service-principal-portal#assign-the-application-to-a-role) section of the article, make sure to assign the **Storage Blob Data Contributor** role to the service principal in the scope of the Data Lake Storage Gen2 account. If you assign the role to the parent resource group or subscription, you'll receive permissions-related errors until those role assignments propagate to the storage account.
 
       If you'd prefer to use an access control list (ACL) to associate the service principal with a specific file or directory, reference [Access control in Azure Data Lake Storage Gen2](../storage/blobs/data-lake-storage-access-control.md).
 
    * When performing the steps in the [Get values for signing in](https://docs.microsoft.com/azure/active-directory/develop/howto-create-service-principal-portal#get-values-for-signing-in) section of the article, paste the tenant ID, app ID, and password values into a text file. You'll need those soon.
->>>>>>> 6a383dfd
 
 * Sign in to the [Azure portal](https://portal.azure.com/).
 
@@ -126,54 +96,6 @@
     |**Resource group**     | Specify whether you want to create a new resource group or use an existing one. A resource group is a container that holds related resources for an Azure solution. For more information, see [Azure Resource Group overview](../azure-resource-manager/resource-group-overview.md). |
     |**Location**     | Select **West US 2**.  For other available regions, see [Azure services available by region](https://azure.microsoft.com/regions/services/).      |
     |**Pricing Tier**     |  Select **Standard**.     |
-<<<<<<< HEAD
-
-3. Select **Pin to dashboard** and then select **Create**.
-
-4. The account creation takes a few minutes. During account creation, the portal displays the **Submitting deployment for Azure Databricks** tile on the right. To monitor the operation status, view the progress bar at the top.
-
-    ![Databricks deployment tile](./media/databricks-extract-load-sql-data-warehouse/databricks-deployment-tile.png "Databricks deployment tile")
-
-## Create a Spark cluster in Azure Databricks
-
-1. In the Azure portal, go to the Databricks service that you created, and select **Launch Workspace**.
-
-2. You're redirected to the Azure Databricks portal. From the portal, select **Cluster**.
-
-    ![Databricks on Azure](./media/databricks-extract-load-sql-data-warehouse/databricks-on-azure.png "Databricks on Azure")
-
-3. In the **New cluster** page, provide the values to create a cluster.
-
-    ![Create Databricks Spark cluster on Azure](./media/databricks-extract-load-sql-data-warehouse/create-databricks-spark-cluster.png "Create Databricks Spark cluster on Azure")
-
-4. Fill in values for the following fields, and accept the default values for the other fields:
-
-    * Enter a name for the cluster.
-
-    * For this article, create a cluster with the **5.1** runtime.
-
-    * Make sure you select the **Terminate after \_\_ minutes of inactivity** check box. If the cluster isn't being used, provide a duration (in minutes) to terminate the cluster.
-
-    * Select **Create cluster**. After the cluster is running, you can attach notebooks to the cluster and run Spark jobs.
-
-## Create a file system in the Azure Data Lake Storage Gen2 account
-
-In this section, you create a notebook in Azure Databricks workspace and then run code snippets to configure the storage account
-
-1. In the [Azure portal](https://portal.azure.com), go to the Azure Databricks service that you created, and select **Launch Workspace**.
-
-2. On the left, select **Workspace**. From the **Workspace** drop-down, select **Create** > **Notebook**.
-
-    ![Create a notebook in Databricks](./media/databricks-extract-load-sql-data-warehouse/databricks-create-notebook.png "Create notebook in Databricks")
-
-3. In the **Create Notebook** dialog box, enter a name for the notebook. Select **Scala** as the language, and then select the Spark cluster that you created earlier.
-
-    ![Provide details for a notebook in Databricks](./media/databricks-extract-load-sql-data-warehouse/databricks-notebook-details.png "Provide details for a notebook in Databricks")
-
-4. Select **Create**.
-
-5. Copy and paste the following code block into the first cell.
-=======
 
 3. The account creation takes a few minutes. To monitor the operation status, view the progress bar at the top.
 
@@ -233,33 +155,21 @@
    ```
 
    **Account configuration**
->>>>>>> 6a383dfd
 
    ```scala
    spark.conf.set("fs.azure.account.auth.type.<storage-account-name>.dfs.core.windows.net", "OAuth")
    spark.conf.set("fs.azure.account.oauth.provider.type.<storage-account-name>.dfs.core.windows.net", "org.apache.hadoop.fs.azurebfs.oauth2.ClientCredsTokenProvider")
-<<<<<<< HEAD
-   spark.conf.set("fs.azure.account.oauth2.client.id.<storage-account-name>.dfs.core.windows.net", "<application-id>")
-   spark.conf.set("fs.azure.account.oauth2.client.secret.<storage-account-name>.dfs.core.windows.net", "<authentication-key>")
-=======
    spark.conf.set("fs.azure.account.oauth2.client.id.<storage-account-name>.dfs.core.windows.net", "<appID>")
    spark.conf.set("fs.azure.account.oauth2.client.secret.<storage-account-name>.dfs.core.windows.net", "<password>")
->>>>>>> 6a383dfd
    spark.conf.set("fs.azure.account.oauth2.client.endpoint.<storage-account-name>.dfs.core.windows.net", "https://login.microsoftonline.com/<tenant-id>/oauth2/token")
    spark.conf.set("fs.azure.createRemoteFileSystemDuringInitialization", "true")
    dbutils.fs.ls("abfss://<file-system-name>@<storage-account-name>.dfs.core.windows.net/")
    spark.conf.set("fs.azure.createRemoteFileSystemDuringInitialization", "false")
    ```
 
-<<<<<<< HEAD
-6. In this code block, replace the `application-id`, `authentication-id`, `tenant-id`, and `storage-account-name` placeholder values in this code block with the values that you collected while completing the prerequisites of this tutorial. Replace the `file-system-name` placeholder value with whatever name you want to give the file system.
-
-   * The `application-id`, and `authentication-id` are from the app that you registered with active directory as part of creating a service principal.
-=======
 6. In this code block, replace the `appID`, `password`, `tenant-id`, and `storage-account-name` placeholder values in this code block with the values that you collected while completing the prerequisites of this tutorial. Replace the `file-system-name` placeholder value with whatever name you want to give the file system.
 
    * The `appID`, and `password` are from the app that you registered with active directory as part of creating a service principal.
->>>>>>> 6a383dfd
 
    * The `tenant-id` is from your subscription.
 
@@ -396,7 +306,6 @@
 ## Load data into Azure SQL Data Warehouse
 
 In this section, you upload the transformed data into Azure SQL Data Warehouse. You use the Azure SQL Data Warehouse connector for Azure Databricks to directly upload a dataframe as a table in a SQL data warehouse.
-<<<<<<< HEAD
 
 As mentioned earlier, the SQL Data Warehouse connector uses Azure Blob storage as temporary storage to upload data between Azure Databricks and Azure SQL Data Warehouse. So, you start by providing the configuration to connect to the storage account. You must already have already created the account as part of the prerequisites for this article.
 
@@ -421,7 +330,7 @@
    sc.hadoopConfiguration.set(acntInfo, blobAccessKey)
    ```
 
-4. Provide the values to connect to the Azure SQL Data Warehouse instance. You must have created a SQL data warehouse as a prerequisite.
+4. Provide the values to connect to the Azure SQL Data Warehouse instance. You must have created a SQL data warehouse as a prerequisite. Use the fully qualified server name for **dwServer**. For example, `<servername>.database.windows.net`.
 
    ```scala
    //SQL Data Warehouse related settings
@@ -452,68 +361,6 @@
        .save()
    ```
 
-6. Connect to the SQL database and verify that you see a database named **SampleTable**.
-
-   ![Verify the sample table](./media/databricks-extract-load-sql-data-warehouse/verify-sample-table.png "Verify sample table")
-
-7. Run a select query to verify the contents of the table. The table should have the same data as the **renamedColumnsDF** dataframe.
-
-=======
-
-As mentioned earlier, the SQL Data Warehouse connector uses Azure Blob storage as temporary storage to upload data between Azure Databricks and Azure SQL Data Warehouse. So, you start by providing the configuration to connect to the storage account. You must already have already created the account as part of the prerequisites for this article.
-
-1. Provide the configuration to access the Azure Storage account from Azure Databricks.
-
-   ```scala
-   val blobStorage = "<blob-storage-account-name>.blob.core.windows.net"
-   val blobContainer = "<blob-container-name>"
-   val blobAccessKey =  "<access-key>"
-   ```
-
-2. Specify a temporary folder to use while moving data between Azure Databricks and Azure SQL Data Warehouse.
-
-   ```scala
-   val tempDir = "wasbs://" + blobContainer + "@" + blobStorage +"/tempDirs"
-   ```
-
-3. Run the following snippet to store Azure Blob storage access keys in the configuration. This action ensures that you don't have to keep the access key in the notebook in plain text.
-
-   ```scala
-   val acntInfo = "fs.azure.account.key."+ blobStorage
-   sc.hadoopConfiguration.set(acntInfo, blobAccessKey)
-   ```
-
-4. Provide the values to connect to the Azure SQL Data Warehouse instance. You must have created a SQL data warehouse as a prerequisite. Use the fully qualified server name for **dwServer**. For example, `<servername>.database.windows.net`.
-
-   ```scala
-   //SQL Data Warehouse related settings
-   val dwDatabase = "<database-name>"
-   val dwServer = "<database-server-name>"
-   val dwUser = "<user-name>"
-   val dwPass = "<password>"
-   val dwJdbcPort =  "1433"
-   val dwJdbcExtraOptions = "encrypt=true;trustServerCertificate=true;hostNameInCertificate=*.database.windows.net;loginTimeout=30;"
-   val sqlDwUrl = "jdbc:sqlserver://" + dwServer + ":" + dwJdbcPort + ";database=" + dwDatabase + ";user=" + dwUser+";password=" + dwPass + ";$dwJdbcExtraOptions"
-   val sqlDwUrlSmall = "jdbc:sqlserver://" + dwServer + ":" + dwJdbcPort + ";database=" + dwDatabase + ";user=" + dwUser+";password=" + dwPass
-   ```
-
-5. Run the following snippet to load the transformed dataframe, **renamedColumnsDF**, as a table in a SQL data warehouse. This snippet creates a table called **SampleTable** in the SQL database.
-
-   ```scala
-   spark.conf.set(
-       "spark.sql.parquet.writeLegacyFormat",
-       "true")
-
-   renamedColumnsDF.write
-       .format("com.databricks.spark.sqldw")
-       .option("url", sqlDwUrlSmall) 
-       .option("dbtable", "SampleTable")
-       .option( "forward_spark_azure_storage_credentials","True")
-       .option("tempdir", tempDir)
-       .mode("overwrite")
-       .save()
-   ```
-
    > [!NOTE]
    > This sample uses the `forward_spark_azure_storage_credentials` flag, which causes SQL Data Warehouse to access data from blob storage using an Access Key. This is the only supported method of authentication.
    >
@@ -525,7 +372,6 @@
 
 7. Run a select query to verify the contents of the table. The table should have the same data as the **renamedColumnsDF** dataframe.
 
->>>>>>> 6a383dfd
     ![Verify the sample table content](./media/databricks-extract-load-sql-data-warehouse/verify-sample-table-content.png "Verify the sample table content")
 
 ## Clean up resources
