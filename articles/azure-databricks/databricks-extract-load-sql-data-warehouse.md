--- conflicted
+++ resolved
@@ -400,11 +400,7 @@
         val sqlDwUrl = "jdbc:sqlserver://" + dwServer + ".database.windows.net:" + dwJdbcPort + ";database=" + dwDatabase + ";user=" + dwUser+";password=" + dwPass + ";$dwJdbcExtraOptions"
         val sqlDwUrlSmall = "jdbc:sqlserver://" + dwServer + ".database.windows.net:" + dwJdbcPort + ";database=" + dwDatabase + ";user=" + dwUser+";password=" + dwPass
 
-<<<<<<< HEAD
-5. Run the following snippet to load the transformed dataframe, **renamedColumnsDF**, as a table in SQL data warehouse. This snippet creates a table called **SampleTable** in the SQL database. Please note that Azure SQL DW requires a master key.  You can create a master key by executing "CREATE MASTER KEY;" command in SQL Server Management Studio.
-=======
-5. Run the following snippet to load the transformed dataframe, **renamedColumnsDf**, as a table in SQL data warehouse. This snippet creates a table called **SampleTable** in the SQL database.
->>>>>>> 8cb99ffe
+5. Run the following snippet to load the transformed dataframe, **renamedColumnsDf**, as a table in SQL data warehouse. This snippet creates a table called **SampleTable** in the SQL database. Please note that Azure SQL DW requires a master key.  You can create a master key by executing "CREATE MASTER KEY;" command in SQL Server Management Studio.
 
         spark.conf.set(
           "spark.sql.parquet.writeLegacyFormat",
