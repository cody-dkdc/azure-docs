--- conflicted
+++ resolved
@@ -11,13 +11,10 @@
     href: quickstart-create-databricks-workspace-portal.md
 - name: Tutorials
   items:
-<<<<<<< HEAD
+  - name: Stream events using Event Hubs
+    href: databricks-stream-from-eventhubs.md
   - name: Sentiment analysis using Cognitive Services
     href: databricks-sentiment-analysis-cognitive-services.md
-=======
-  - name: Stream events using Event Hubs
-    href: databricks-stream-from-eventhubs.md
->>>>>>> 2d2f2985
 - name: How-to guides
   items:
   - name: Connect with Excel, R, and Python 
