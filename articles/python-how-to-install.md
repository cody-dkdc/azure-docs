--- conflicted
+++ resolved
@@ -1,199 +1,3 @@
-<<<<<<< HEAD
-<properties linkid="develop-python-install-python" urlDisplayName="Install Python" pageTitle="Install Python and the SDK - Windows Azure" metaKeywords="Azure Python SDK" description="Learn how to install Python and the SDK to use with Windows Azure." metaCanonical="" services="" documentationCenter="Python" title="Installing Python and the SDK" authors=""  solutions="" writer="" manager="" editor=""  />
-
-
-
-
-# Installing Python and the SDK
-Python is pretty easy to setup on Windows and comes pre-installed on Mac and Linux.  This guide walks you through installation and getting your machine ready for use with Azure.  This guide will help you with the following:
-
-* What's in the Python Azure SDK?
-* Which Python and which version to use
-* Installation on Windows
-* Installation on Mac and Linux
-
-## What's in the Python Azure SDK?
-
-The Windows Azure SDK for Python includes components that allow you to develop, deploy, and mangage Python applications for Windows Azure. Specifically, the Windows Azure SDK for Python includes the following:
-
-* **The Python Client Libraries for Windows Azure**. These class libraries provide an interface for accessing Windows Azure features, such as Data Management Services and Cloud Services.  
-* **The Windows Azure Command-Line Tools for Mac and Linux**. This is a set of command-line tools for deploying and managing Windows Azure services, such as Windows Azure Web Sites and Windows Azure Virtual Machines. These tools work on any platform, including Mac, Linux, and Windows.
-* **PowerShell for Windows Azure (Windows Only)**. This is a set of PowerShell cmdlets for deploying and managing Windows Azure Services, such as Cloud Services and Virtual Machines.
-* **The Windows Azure Emulators (Windows Only)**. The compute and storage emulators are local emulators of Cloud Services and Data Management Services that allow you to test an application locally. The Windows Azure Emulators run on Windows only.
-
-
-The core scenarios for this release are:
-
-* **Windows**: Cloud Service -- for example a Django site using Webroles
-* **Mac/Linux**: IaaS -- Run what you like in a VM; Consume Azure Services through Python
-
-## Which Python and which version to use
-
-There are several flavors of Python interpreters available - examples include:
-
-* CPython - the standard and most commonly used Python interpreter
-* IronPython - Python interpreter that runs on .Net/CLR
-* Jython - Python interpreter that runs on the JVM
-
-For the purposes of this release, only **CPython** is tested and supported.  We also recommend at least version 2.7.  **IronPython** support will be added in the near future as well.
-
-## Where to get Python?
-
-There are several ways to get CPython:
-
-* Directly from www.python.org
-* From a reputable distro such as www.enthought.com or www.ActiveState.com
-* Build from source!
-
-Unless you have a specific need, we recommend the first two options, as described below.
-
-## Installation on Windows
-
-For Windows you can use the provided [WebPI installer] from the main Python Developer Center to streamline the installation (it will grab CPython from www.python.org).
-
-**Note:** On Windows Server, in order to download the WebPI installer you may have to configure IE ESC settings (Start/Adminstrative Tools/Server Manager, then click **Configure IE ESC**, set to Off)
-
-![how-to-install-python-webpi-1.png][how-to-install-python-webpi-1.png] 
-
-The WebPI installer provides everything you need to Python Azure apps as well specific support for Django apps:
-
-
-
-![how-to-install-Python-webpi-2.png][how-to-install-Python-webpi-2.png]
-
-
-Once finished, you should see this screen confirming your install choices:
-
-![how-to-install-python-webpi-3.png][how-to-install-python-webpi-3.png]
-
-
-After installation is complete, type python at the prompt to make sure things went smoothly.  Depending on how you installed, you may need to set your "path" variable to find (the right version of) Python:
-
-![how-to-install-python-win-run.png][how-to-install-python-win-run.png]
-
-While this release is focused primarily on Web Apps with Django, feel free to browse the [Python Package Index (PyPI)][] for a rich selection of other software.  If you chose to install a Distro, you'll already have most of the interesting bits for a variety of scenarios from web development to Technical Computing.
-
-To see what Python packages are installed in **site-packages** enter the following to find its location:
-
-![how-to-install-python-win-site.png][how-to-install-python-win-site.png]
-
-This will give a list what's been installed on your system.
-
-After the installation you should have Python, Django, the Client Libraries available at the default location:
-
-		C:\Python27\Lib\site-packages\windowsazure
-		C:\Python27\Lib\site-packages\django
-
-### Python Tools for Visual Studio
-
-Python Tools for Visual Studio is a free/OSS plugin from Microsoft which turns VS into a full-fledged Python IDE:
-
-![how-to-install-python-ptvs.png][how-to-install-python-ptvs.png]
-
-Using Python Tools for Visual Studio is optional, but is recommended as it gives you Python and Django Project/Solution support, debugging, profiling, Template editing and Intellisense, deployment to cloud, etc.  This add-in  works with your existing VS2010 install.  If you don't have VS2010, WebPI will install the free Integrated Shell + PTVS which essentially give you a **completely free** "VS Python Express" IDE.  For more information, see [Python Tools for Visual Studio on CodePlex][].  
-
-Note: While the PTVS plug-in is small, the Integrated Shell will increases your download times. The Integrated Shell version also currently doesn't support the "Add Windows Azure Deployment Project" feature.
-
-## Windows Uninstall
-
-The "Windows Azure SDK for Python - June 2012" WebPI product is not an application in the typical sense.  It's actually a collection of distinct products such as 32-bit Python 2.7, Windows Azure client APIs for Python, Django, etc. which are bundled together.  A consequence of this is it has no conventional uninstaller of its own, and you'll need to remove programs it installs individually from the Windows Control Panel.  
-
-If you ever wish to reinstall "Windows Azure SDK for Python", you'll simply need to open a PowerShell command prompt as an administrator and run the following command:
-
-	rm -force "HKLM:\SOFTWARE\Microsoft\Windows Azure SDK for Python - June 2012"
-
-and then rerun WebPI.
-
-## Installation on Linux and MacOS
-
-Python is most likely already installed on your Dev machine.  You can check by entering:
-
-![how-to-install-python-linux-run.png][how-to-install-python-linux-run.png]
-
-Here we see that this Azure Suse VM has CPython 2.7.2 installed which is fine for running the Windows Azure tutorials and Django samples. If you need to upgrade, follow your OS's recommended package upgrade instructions.  Note however, that in general it's better to leave the system Python alone (others may depend on that version) and install the newer version via [Virtualenv][].
-
-To install the Python Azure Client Libraries, use **pip** to grab it from **PyPI**:
-
-	curl https://raw.github.com/pypa/pip/master/contrib/get-pip.py | sudo python
-	
-The command above will silently prompt for the root password. Type it and press Enter.  Next:
-	
-	sudo /usr/local/bin/pip-2.7 install azure
-
-You should now see the client libraries installed under **site-packages**.  On MacOS:
-
-![MacOS site-packages][MacOS site-packages]
-
-When developing from mac/linux, there are two main scenarios supported for this release:
-
-1. Consuming Windows Azure Services by using the client libraries for Python
-
-2. Running your app in a Linux VM
-
-The first scenario enables you to author rich web apps that take advantage of the Windows Azure PaaS capabilities such as blob storage, queues, etc. via Pythonic wrappers for the Windows Azure REST API's.  These work identically on Windows, Mac and Linux.  See the Tutorials and How To Guides for examples.  You can also use these client libraries from within a Linux VM.
-
-For the VM scenario, you simply start a Linux VM of your choice (Ubuntu, CentOS, Suse) and run/manage what you like.  As an example, you can run [IPython](http://ipython.org) REPL/notebook on your Windows/Mac/Linux machine and point your browser to a Linux or Windows multi-proc VM running the IPython Engine on Azure. For more information on IPython installation please see its tutorial.
-
-For information on how to setup a Linux VM, please see the [Linux Management section.](/en-us/manage/linux/)
-
- 
-
-## Additional Software and Resources:
-
-* [Enthought Python Distribution][]
-* [ActiveState Python Distribution][]
-* [SciPy - A suite of Scientific Python libraries][]
-* [NumPy - A numerics library for Python][]
-* [Django Project - A mature web framework/CMS][]
-* [IPython - an advanced REPL/Notebook for Python][]
-* [IPython on Azure][]
-* [Python Tools for Visual Studio on CodePlex][]
-* [Virtualenv][]
-
-
-[Enthought Python Distribution]: http://www.enthought.com 
-
-[ActiveState Python Distribution]: http://www.activestate.com
-
-[SciPy - A suite of Scientific Python libraries]: http://www.scipy.org
-
-[NumPy - A numerics library for Python]: http://www.numpy.org
-
-[Django Project - A mature web framework/CMS]: http://www.djangoproject.com 
-
-[IPython - an advanced REPL/Notebook for Python]: http://ipython.org
-
-
-[IPython on Azure]: /en-us/develop/python/tutorials/ipython-notebook/
-
-
-[Python Tools for Visual Studio on CodePlex]: http://pytools.codeplex.com 
-
-[Python Package Index (PyPI)]: http://pypi.python.org/pypi
-
-[Virtualenv]: http://pypi.python.org/pypi/virtualenv 
-
-[WebPI installer]: http://go.microsoft.com/fwlink/?LinkId=254281&clcid=0x409
-
-[Setting up a Linux VM via the Windows Azure portal]: ../../../shared/chunks/create-and-configure-opensuse-vm-in-portal
-
-[How to use the Windows Azure Command-Line Tools for Mac and Linux]: ../../shared/chunks/crossplat-cmd-tools
-
-[how-to-install-python-webpi-1.png]: ./media/python-how-to-install/how-to-install-python-webpi-1.png 
-[how-to-install-Python-webpi-2.png]: media\python-how-to-install/how-to-install-Python-webpi-2.png
-[how-to-install-Python-webpi-3.png]: media\python-how-to-install/how-to-install-Python-webpi-3.png
-[how-to-install-Python-ptvs.png]: media\python-how-to-install/how-to-install-Python-ptvs.png
-[how-to-install-python-win-site.png]: media\python-how-to-install/how-to-install-python-win-site.png 
-[how-to-install-python-win-run.png]: media\python-how-to-install/how-to-install-python-win-run.png 
-[how-to-install-python-linux-run.png]: media\python-how-to-install/how-to-install-python-linux-run.png
-
-
-
-
-
-
-[MacOS site-packages]: ../Media/how-to-install-python-mac-site.png 
-=======
 <properties linkid="develop-python-install-python" urlDisplayName="Install Python" pageTitle="Install Python and the SDK - Windows Azure" metaKeywords="Azure Python SDK" description="Learn how to install Python and the SDK to use with Windows Azure." metaCanonical="" services="" documentationCenter="Python" title="Installing Python and the SDK" authors=""  solutions="" writer="" manager="" editor=""  />
 
 
@@ -387,5 +191,4 @@
 
 
 
-[MacOS site-packages]: ../Media/how-to-install-python-mac-site.png 
->>>>>>> 4cc5567a
+[MacOS site-packages]: ../Media/how-to-install-python-mac-site.png 