---
title: Azure Government developer guide | Microsoft Docs
description: This article compares features and provides guidance on developing applications for Azure Government.
<<<<<<< HEAD
services: ''
=======
services: azure-government
>>>>>>> e8cfaf0d
cloud: gov
documentationcenter: ''
author: sachamicrosoft 
manager: zakramer

ms.assetid: 6e04e9aa-1a73-442c-a46c-2e4ff87e58d5
ms.service: azure-government
ms.devlang: na
ms.topic: article
ms.tgt_pltfrm: na
ms.workload: azure-government
ms.date: 10/29/2015
ms.author: jharve

---
# Azure Government developer guide
The Azure Government environment is a physical instance that is separate from the rest of the Microsoft network. This guide discusses the differences that application developers and administrators must understand to interact and work with separate regions of Azure.

## Overview
Azure Government is a separate instance of the Microsoft Azure service. It addresses the security and compliance needs of United States federal agencies, state and local governments, and their solution providers. Azure Government offers physical and network isolation from non-US government deployments and provides screened US personnel.

Microsoft provides various tools to help developers create and deploy cloud applications to the global Microsoft Azure service (“global service”) and Microsoft Azure Government services.

When developers create and deploy applications to Azure Government services, as opposed to the global service, they need to know the key differences between the two services. The specific areas to understand are: setting up and configuring their programming environment, configuring endpoints, writing applications, and deploying the applications as services to Azure Government.

The information in this document summarizes the differences between the two services. It supplements the information that's available on the [Azure Government](http://www.azure.com/gov "Azure Government") site and the [Microsoft Azure Technical Library](http://msdn.microsoft.com/cloud-app-development-msdn "MSDN") on MSDN. Official information might also be available in other locations, such as the [Microsoft Azure Trust Center](https://azure.microsoft.com/support/trust-center/ "Microsoft Azure Trust Center"), [Azure Documentation Center](https://azure.microsoft.com/documentation/), and [Azure Blogs](https://azure.microsoft.com/blog/ "Azure Blogs").

This content is intended for partners and developers who are deploying to Microsoft Azure Government.

## Guidance for developers
Most of the currently available technical content assumes that applications are being developed for the global service rather than for Azure Government. For this reason, it’s important to be aware of two key differences in applications that you develop for hosting in Azure Government.

* Certain services and features that are in specific regions of the global service might not be available in Azure Government.
* Feature configurations in Azure Government might differ from those in the global service. Therefore, it's important to review your sample code, configurations, and steps to ensure that you are building and executing within the Azure Government Cloud Services environment.

## Available features and services in Azure Government
The following Azure Government features and services are available in both the US GOV IOWA and US GOV VIRGINIA regions:

* Virtual Machines
* Virtual Machine Scale Sets
* Container Service
* Batch accounts
* Remote App collections
* Availability sets
* Virtual Network
* Load Balancer
* Application Gateway
* Virtual Network Gateway
* Local network gateways
* Route tables
* Traffic Manager profiles
* ExpressRoute circuits
* Network Security Groups
* Network interfaces
* Public IP addresses
* Connections
* Storage accounts
* StorSimple Manager
* App Service
* Media Services
* SQL Database
* SQL Data Warehouse
* SQL Server Stretch Database
* Redis Cache
* SQL Database elastic pools
* SQL Server
* Log Analytics
* Event Hubs
* Service Bus namespaces
* Azure Active Directory
* Multi-Factor Authentication
* Rights Management
* Automation accounts
* Marketplace

Other services are available, and more services are added continually. For the most current list of services, see [Products available by region](https://azure.microsoft.com/regions/#services), a page that displays the available services in each region.

Currently, US GOV Iowa and US GOV Virginia are the datacenters that support Azure Government. For current datacenters and available services, see [Products available by region](https://azure.microsoft.com/regions/#services).

## Endpoint mapping
To learn about mapping public Azure and SQL Database endpoints to Azure Government-specific endpoints, see the following table:

| Name | Azure Government endpoint |
| --- | --- |
| ActiveDirectoryServiceEndpointResourceId  | https://management.core.usgovcloudapi.net/ |
| GalleryUrl | https://gallery.usgovcloudapi.net/ |
| ManagementPortalUrl | https://manage.windowsazure.us |
| ServiceManagementUrl | https://management.core.usgovcloudapi.net/ |
| PublishSettingsFileUrl | https://manage.windowsazure.us/publishsettings/index |
| ResourceManagerUrl | https://management.usgovcloudapi.net/ |
| SqlDatabaseDnsSuffix | .database.usgovcloudapi.net |
| StorageEndpointSuffix | core.usgovcloudapi.net |
| ActiveDirectoryAuthority | https://login-us.microsoftonline.com/ |
| GraphUrl | https://graph.windows.net/ |
| GraphEndpointResourceId | https://graph.windows.net/ |
| TrafficManagerDnsSuffix | usgovtrafficmanager.net |
| AzureKeyVaultDnsSuffix | vault.usgovcloudapi.net |
| AzureKeyVaultServiceEndpointResourceId | https://vault.usgovcloudapi.net |

For Azure Resource Manager authentication via Azure Active Directory, see [Authenticating Azure Resource Manager Requests](https://msdn.microsoft.com/library/azure/dn790557.aspx).

## Next steps
For more information about Azure Government, see the following resources:

* [Sign up for a trial](https://azuregov.microsoft.com/trial/azuregovtrial)
* [Acquiring and accessing Azure Government](http://azure.com/gov)
* [Azure Government Overview](/azure-government-overview)
* [Azure Government Blog](http://blogs.msdn.com/b/azuregov/)
* [Azure Compliance](https://azure.microsoft.com/support/trust-center/compliance/)<|MERGE_RESOLUTION|>--- conflicted
+++ resolved
@@ -1,11 +1,7 @@
 ---
 title: Azure Government developer guide | Microsoft Docs
 description: This article compares features and provides guidance on developing applications for Azure Government.
-<<<<<<< HEAD
-services: ''
-=======
 services: azure-government
->>>>>>> e8cfaf0d
 cloud: gov
 documentationcenter: ''
 author: sachamicrosoft 
