<properties
<<<<<<< HEAD
	pageTitle="Set up protection between on-premises VMware virtual machines or physical servers and Azure"
	description="Azure Site Recovery coordinates the replication, failover and recovery of virtual machines located on on-premises VMware servers to Azure and between physical on-premises servers and Azure."
=======
	pageTitle="Set up protection between on-premises VMWare virtual machines or physical servers and Azure" 
	description="Azure Site Recovery coordinates the replication, failover and recovery of virtual machines located on on-premises VMWare servers to Azure and between physical on-premises servers and Azure." 
>>>>>>> 8e917651
	services="site-recovery"
	documentationCenter=""
	authors="rayne-wiselman"
	manager="jwhit"
	editor="tysonn"/>

<tags
	ms.service="site-recovery"
	ms.workload="backup-recovery"
	ms.tgt_pltfrm="na"
	ms.devlang="na"
	ms.topic="article"
<<<<<<< HEAD
	ms.date="04/01/2015"
=======
	ms.date="05/07/2015"
>>>>>>> 8e917651
	ms.author="raynew"/>


# Set up protection between on-premises VMware virtual machines or physical servers and Azure

Azure Site Recovery contributes to your business continuity and disaster recovery (BCDR) strategy by orchestrating replication, failover and recovery of virtual machines and physical servers. Read about possible deployment scenarios in the [Azure Site Recovery overview](hyper-v-recovery-manager-overview.md).

This walkthrough describes how to deploy Site Recovery to:

- **Protect on-premises VMware virtual machines to Azure**
- **Protect on-premises physical Windows and Linux servers to Azure**

Business advantages include:

- Protection of physical Windows or Linux servers.
- Simple replication, failover, and recovery using the Azure Site Recovery portal.
- Data replication over the Internet, a site-to-site VPN connection, or over Azure ExpressRoute.
<<<<<<< HEAD
- Failback (restore) from Azure to an on-premises VMware infrastructure.
- Simplified discovery of VMware virtual machines.
=======
- Failback (restore) from Azure to an on-premises VMWare infrastructure. 
- Simplified discovery of VMWare virtual machines.
>>>>>>> 8e917651
- Multi VM consistency so that virtual machines and physical servers running specific workloads can be recovered together to a consistent data point.
- Recovery plans for simplified failover and recovery of workloads tiered over multiple machines.

This feature is currently in preview. Read the [Supplemental Terms of Use for Previews](preview-supplemental-terms).

## About this article

The article includes an overview and deployment prerequisites. It walks you through setting up all the deployment components and enabling protection for virtual machines and servers. It finishes up by testing failover to make sure everything's working as expected.

If you run into problems post your questions on the [Azure Recovery Services Forum](http://go.microsoft.com/fwlink/?LinkId=313628).

## Overview

This diagram illustrates the deployment components.

![New vault](./media/site-recovery-vmware-to-azure/ASRVMWare_Arch.png)

### Deployment components

- **On-premises machines**—Your on-premises site has machines that you want to protect. These are either virtual machines running on a VMware hypervisor, or physical servers running Windows or Linux.

- **On-premises process server**—Protected machines send replication data to the on-premises process server. The process server performs a number of actions on that data. It optimizes it before sending it on to the master target server in Azure. It has a disk-based cache to cache replication data that it receives. It also handles push installation of the Mobility Service which must be installed on each virtual machine or physical server you want to protect, and performs automatic discovery of VMware vCenter servers. The process server is a virtual or physical server running Windows Server 2012 R2. We recommend it's placed on the same network and LAN segment as the machines that you want to protect, but it can run on a different network as long as protected machines have L3 network visibility to it. During deploy you'll set up the process server and register it to the configuration server.

- **Azure Site Recovery vault**—The vault coordinates and orchestrates data replica, failover, and recovery between your on-premises site and Azure.

- **Azure configuration server**—The configuration server coordinates communication between protected machines, the process server, and master target servers in Azure. It sets up replication and coordinates recovery in Azure when failover occurs. The configuration server runs on an Azure Standard A3 virtual machine in your Azure subscription. During deployment you'll set up the server and register it to the Azure Site Recovery vault.

- **Master target server**—The master target server in Azure holds replicated data from your protected machines using attached VHDs created on blob storage in your Azure storage account. You deploy it as an Azure virtual machine as a Windows server based on a Windows Server 2012 R2 gallery  image (to protect Windows machines) or as a Linux server based on a OpenLogic CentOS 6.6 gallery image (to protect Linux machines). Two sizing options are available – standard A3 and standard D14. The server is connected to the same Azure network as the configuration server. During deployment you'll create the server and register it to the configuration server.

- **Mobility service**—You install the Mobility service on each VMware virtual machine or Windows/Linux physical server that you want to protect. The service sends replication data to the process server, which in turn sends it to the master target server in Azure. The process server can automatically install the Mobility service on protected machines, or you can deploy the service manually using your internal software deployment process.

- **Data communication and replication channel**—There are a couple of options. Note that neither option requires you to open any inbound network ports on protected machines. All network communication is initiated from the on-premises site.
	- **Over the Internet**—Communicates and replicates data from protected on-premises servers and Azure over a secure public internet connection. This is the default option.
	- **VPN/ExpressRoute**—Communicates and replicates data between on-premises servers and Azure over a VPN connection. You'll need to set up a site-to-site VPN or an [ExpressRoute](expressroute) connection between the on-premises site and your Azure network.


## Capacity planning

- For optimal performance and to take advantage of the multi VM consistency feature that recovers multiple protected machines to a consistent data point, we recommend that you gather virtual machines into protection groups by workload.
- You can't protect a single machine across multiple master target servers because as disks replicate, a VHD that mirrors the size of the disk is created on Azure blob storage and attached as a data disk to the master target server. Obviously you can protect multiple machines with a single master target server.
- The master target server virtual machine can be Azure standard A4 or D14:
	- With a standard A4 disk you can add 16 data disks (maximum of 1023 GB per data disk) to each virtual machine.
	- With a standard D14 disk you can add 32 data disks (maximum of 1023 GB per data disk) to each virtual machine.
- Note that one disk attached to the master target server is reserved as a retention drive. Azure Site Recovery allows you to define retention windows and recovery protected machines at any time within that window. The retention drive maintains a journal of disk changes for the duration of the windows.  This reduces the maximum disks for A4 to 15 and D14 to 31.
- To scale your deployment you add multiple process servers and master target servers. You should deploy a second master target server if you don't have enough free disks on an existing master target server. You should deploy an additional process server if the data change rate of protected machines exceeds the capacity of an existing process server. Note that process servers and master target servers don't require one-to-one mapping. You can deploy the first process server with the second master target server and so on.
The process server uses disk based cache. Ensure that there's enough free space C:/ for the cache. Cache sizing will be affected by the data change rate of the machines you're protecting. Generally we recommend a cache directory size of 600 GB for medium size deployments but you can use the following guidelines.

	![Cache guidelines](./media/site-recovery-vmware-to-azure/ASRVMWare_ProcessServerSize.png)


## Before you start

### Azure prerequisites

- You'll need a [Microsoft Azure](http://azure.microsoft.com/) account. You can start with a [free trial](http://aka.ms/try-azure).
- You'll need an Azure storage account to store replicated data. The account needs geo-replication enabled. It should be in the same region as the Azure Site Recovery vault and be associated with the same subscription. To learn more read [Introduction to Microsoft Azure Storage](http://go.microsoft.com/fwlink/?LinkId=398704).
- You'll need an Azure virtual network on which the configuration server and master target server will be deployed. It should be in the same subscription and region as the Azure Site Recovery vault.
- Make sure you have enough Azure resources to deploy all components. Read more in [Azure Subscription Limits](azure-subscription-service-limits).
- Check that machines you want to protect comply with Azure virtual machine requirements.

	- **Disk count**—A maximum of 31 disks can be supported on a single protected server
	- **Disk sizes**—Individual disk capacity shouldn't be more than 1023 GB
	- **Clustering**—Clustered servers aren't supported
	- **Boot**—Unified Extensible Firmware Interface(UEFI)/Extensible Firmware Interface(EFI) boot isn't supported
	- **Volumes**—Bitlocker encrypted volumes aren't supported
	- **Server names**—Names should contain between 1 and 63 characters (letters, numbers and hyphens). The name must start with a letter or number and end with a letter or number. After a machine is protected you can modify the Azure name.

	Read more about Azure requirements in [Virtual machine support](https://msdn.microsoft.com/library/azure/dn469078.aspx#BKMK_E2A).

### Scenario component prerequisites

- Process server:
	- You can deploy the process server on physical or virtual machine running Windows Server 2012 R2 with the latest updates. Install on C:/.
	- We recommend you place the server on the same network and subnet as the machines you want to protect.
<<<<<<< HEAD
	- Install VMware vSphere CLI 5.1 on the server so it can perform automatic discover of VMware vCenter servers.
=======
	- Install VMware vSphere CLI 5.5 on the server so it can perform automatic discover of VMWare vCenter servers.
>>>>>>> 8e917651
- The installation path for the configuration server, master target server, process server, and failback servers should be in English characters only. For example the path should be **/usr/local/ASR** for a master target server running Linux.

### VMware prerequisites

<<<<<<< HEAD
- A VMware vCenter server managing your VMware vSphere hypervisors. It should be running vCenter version 5.1 or 5.5 with the latest updates.
- One or more vSphere hypervisors containing VMware virtual machines you want to protect. The hypervisor should be running version ESX/ESXi version 5.1 or 5.5 with the latest updates.
- VMware virtual machines discovered through a vCenter server should have VMware tools installed and running.
=======
- A VMWare vCenter server managing your VMware vSphere hypervisors. It should be running vCenter version 5.1 or 5.5 with the latest updates.
- One or more vSphere hypervisors containing VMWare virtual machines you want to protect. The hypervisor should be running version ESX/ESXi version 5.1 or 5.5 with the latest updates. 
- VMWare virtual machines discovered through a vCenter server should have VMware tools installed and running.
>>>>>>> 8e917651

### Protected Windows machine prerequisites

Protected physical servers or VMware virtual machines running Windows should have:

- A supported 64-bit operating system: Windows Server 2012 R2, Windows Server 2012, or Windows Server 2008 R2 with at least SP1.
- The host name, mount points, device names, Windows system path (eg: C:\Windows) should be in English only.
- The operating system should be installed on C:\ drive.
- Regular storage options for Windows servers are supported.
- Firewall rules on protected machines should allow them to reach the configuration and master target servers in Azure.
<<<<<<< HEAD
=======
- If the admin account isn't a domain account you'll need to disable Remote User Access control on the local machine. To do this in HKEY_LOCAL_MACHINE\SOFTWARE\Microsoft\Windows\CurrentVersion\Policies\System create the entry LocalAccountTokenFilterPolicy if it doesn't exist and assign it a DWORD value of 1
>>>>>>> 8e917651
- After failover, if you want connect to Windows virtual machines in Azure with Remote Desktop make sure that Remote Desktop is enabled for the on-premises machine. If you're not connecting over VPN firewall rules should allow Remote Desktop connections over the internet.

### Protected Linux machine prerequisites

Protected physical servers or VMware virtual machines running Linux should have:

- A supported operating system: Centos 6.4, 6.5, 6.6; Oracle Enterprise Linux  6.4, 6.5 running either the Red Hat compatible kernel or Unbreakable Enterprise Kern Release 3 (UEK3), SUSE Linux Enterprise Server 11 SP3
- The host name, mount points, device names, and Linux system paths and file names (eg /etc/; /usr) should be in English only.
- Protection can be enabled for on-premises machines with the following storage:
	- File system: EXT3, ETX4, ReiserFS, XFS
	- Multipath software: Device Mapper - multipath
	- Volume manager: LVM2
	- Physical servers with HP CCISS controller storage are not supported.
- Firewall rules on protected machines should allow them to reach the configuration and master target servers in Azure.
- /etc/hosts files on protected machines should  contain entries that map the local host name to IP addresses associated with all NICs  
- If you want to connect to Azure virtual machine running Linux after failover using a Secure Shell client (ssh), ensure that the Secure Shell service on the protected machine is set to start automatically on system boot, and that firewall rules allow an ssh connection to it.  

### Third-party prerequisites

Some deployment components in this scenario depend on third-party software to function properly. For a complete list see [THIRD-PARTY SOFTWARE NOTICES AND INFORMATION](#third-party)  

## Step 1: Create a vault

1. Sign in to the [Management Portal](https://portal.azure.com).


2. Expand **Data Services** > **Recovery Services** and click **Site Recovery Vault**.


3. Click **Create New** > **Quick Create**.

4. In **Name**, enter a friendly name to identify the vault.

5. In **Region**, select the geographic region for the vault. To check supported regions see Geographic Availability in [Azure Site Recovery Pricing Details](href="http://go.microsoft.com/fwlink/?LinkId=389880)

6. Click **Create vault**.

	![New vault](./media/site-recovery-vmware-to-azure/ASRVMWare_CreateVault.png)

Check the status bar to confirm that the vault was successfully created. The vault will be listed as **Active** on the main **Recovery Services** page.

## Step 2: Deploy a configuration server


1. In the **Recovery Services** page, click the vault to open the Quick Start page. Quick Start can also be opened at any time using the icon.

	![Quick Start Icon](./media/site-recovery-vmware-to-azure/ASRVMWare_QuickStartIcon.png)

2. In the dropdown list, select **Between an on-premises site with VMware/physical servers and Azure**.
3. In **Prepare Target(Azure) Resources** click **Deploy Configuration Server**.

	![Deploy configuration server](./media/site-recovery-vmware-to-azure/ASRVMWare_DeployCS2.png)

4. Specify configuration server details and credentials to connect to the server. Select the Azure network on which the server should be located. Specify the internal IP address and subnet to assign to the server. When you click **OK** a standard A3 virtual machine based on an Azure Site Recovery Windows Server 2012 R2 gallery image will be created in your subscription for the configuration server. It's created as the first instance in a new cloud service with a reserved public IP address.

    **Note:** The first four IP addresses in any subnet are reserved for internal Azure usage. Specify any other available IP address.

	![Configuration server settings](./media/site-recovery-vmware-to-azure/ASRVMware_CSDetails2.png)

5. You can monitor progress in the **Jobs** tab.

	![Monitor progress](./media/site-recovery-vmware-to-azure/ASRVMWare_MonitorConfigServer.png)

6.  After the configuration server is deployed note the public IP address assigned to it on the **Virtual Machines** page in the Azure portal. Then on the **Endpoints** tab note the public HTTPS port mapped to private port 443. You'll need this information later when you register the master target and process servers with the configuration server. The configuration server is deployed with these endpoints:

	- HTTPS: Public port is used to coordinate communication between component servers and Azure over the internet. Private port 443 is used to coordinate communication between component servers and Azure over VPN.
	- Custom: Public port is used for failback tool communication over the internet. Private port 9443 is used for failback tool communication over VPN.
	- PowerShell: Private port 5986
	- Remote desktop: Private port 3389

    **Note:** Don't delete or change the public or private port number of any of the endpoints created during the configuration server deployment.

## Step 3: Register the configuration server in the vault

1. In **Prepare Target Resources**, click **Download a registration key**. The key file is generated automatically. It's valid for 5 days after it's generated. Copy the file to the configuration server.
2. On the **Dashboard** page of the virtual machine click **Connect**. Use the downloaded RDP file to log on o the configuration server with Remote Desktop.  When you log for the first time the Azure Site Recovery Installation and Registration wizard runs automatically.

	![Registration](./media/site-recovery-vmware-to-azure/ASRVMWareRegister1.png)

3. Follow the wizard instructions. You'll need to download and install MySQL Server and specify credentials for it. On the **Azure Site Recovery Registration** page browse to the key file you copied to the server.

	![Registration key](./media/site-recovery-vmware-to-azure/ASRVMWareRegister2.png)

4. After registration finishes a passphrase is generated. Copy it to a secure location. You'll need it to authenticate and register the process and master target servers with the configuration server. It's also used to ensure channel integrity in configuration server communications. You can regenerate the passphrase but then you'll need to reregister the master target and process servers using the new passphrase.

	![Passphrase](./media/site-recovery-vmware-to-azure/ASRVMWareRegister2.png)

After registration the configuration server will be listed on the **Configuration Servers** page in the vault. To route configuration server internet communication via a proxy server, run C:\Program Files\Microsoft Azure Site Recovery Provider\DRConfigurator.exe and specify the  proxy server to use. You'll need to re-register to Azure Site Recovery using the registration key you downloaded and copied to the configuration server.  
<<<<<<< HEAD

## Step 4: Set up a VPN connection

=======

## Step 4: Set up a VPN connection (optional)
**Please note that setting up a VPN connection is optional**

>>>>>>> 8e917651
You can connect to the configuration server over the internet or using a VPN or ExpressRoute connection. An internet connection uses the endpoints of the virtual machine in conjunction with the public virtual IP address of the server. VPN uses the internal IP address of the server together with the endpoint private ports.

You can configure a VPN connection to the server as follows:

1. If you don't have a site-to-site or Azure ExpressRoute connection set up you can learn more here:

	- [ExpressRoute or VPN - What's right for me](http://azure.microsoft.com/blog/2014/06/10/expressroute-or-virtual-network-vpn-whats-right-for-me/)
	- [Configure a site-to-site connection to an Azure virtual machine](https://msdn.microsoft.com/library/azure/dn133795.aspx)
	- [Configure ExpressRoute](https://msdn.microsoft.com/library/azure/dn606306.aspx)

2. In the vault click **Servers** > **Configuration Servers** > configuration server > **Configure**.
3. In **Connectivity Settings** set **Connectivity Type** to **VPN**. Note that if you have VPN set up and no internet access from the on-premises site make sure you select the VPN option. If you don't the process server won't be able to send replication data to the master target server on its public endpoints.

	![Enable VPN](./media/site-recovery-vmware-to-azure/ASRVMWare_EnableVPN.png)

## Step 5: Deploy the master target server

1. In **Prepare Target(Azure) Resources**, click **Deploy master target server**.
2. Specify the master target server details and credentials. The server will be deployed in the same Azure network as the configuration server you register it to. When you click to complete an Azure virtual machine will be created with a Windows or Linux gallery image.

	![Target server settings](./media/site-recovery-vmware-to-azure/ASRVMWare_TSDetails.png)

    **Note:** The first four IP addresses in any subnet are reserved for internal Azure usage. Specify any other available IP address.
<<<<<<< HEAD

3. A Windows master target server virtual machine is created with these endpoints:

	- Custom: Public port is used by the process server to send replication data over the internet. Private port 9443 is used by the process server to send replication data to the master target server over VPN.
	- Custom1: Public port is used by the process server to send control meta-data over the internet. Private port 9080 is used by process server to send control meta-data to the master target server over VPN.
	- PowerShell: Private port 5986
	- Remote desktop: Private port 3389

    **Note:** Don't delete or change the public or private port number of any of the endpoints created during the master target server deployment.

4. A Linux master target server virtual machine is created with these endpoints:

=======

3. A Windows master target server virtual machine is created with these endpoints:

	- Custom: Public port is used by the process server to send replication data over the internet. Private port 9443 is used by the process server to send replication data to the master target server over VPN.
	- Custom1: Public port is used by the process server to send control meta-data over the internet. Private port 9080 is used by process server to send control meta-data to the master target server over VPN.
	- PowerShell: Private port 5986
	- Remote desktop: Private port 3389

    **Note:** Don't delete or change the public or private port number of any of the endpoints created during the master target server deployment.

4. A Linux master target server virtual machine is created with these endpoints:

>>>>>>> 8e917651
	- Custom: Public port is used by the process server to send replication data over the internet. Private port 9443 is used by the process server to send replication data to the master target server over VPN.
	- Custom1: Public port is used by the process server to send control meta-data over the internet. Private port 9080 is used by the process server to send control data to the master target server over VPN
	- SSH: Private port 22

    **Note:** Don't delete or change the public or private port number of any of the endpoints created during the master target server deployment.

5. In **Virtual Machines** wait for the virtual machine to start.

	- If you've configured the server with Windows note down the remote desktop details.
	- If you configured with Linux and you're connecting over VPN note the internal IP address of the virtual machine. If you're connecting over the internet note the public IP address.

6.  Log onto the server to complete installation and register it with the configuration server. If you're running Windows:

	1. Initiate a remote desktop connection to the virtual machine. The first time you log on a script will run in a PowerShell window. Don't close it. When it finishes the Host Agent Config tool opens automatically to register the server.
	2. In **Host Agent Config** specify the internal IP address of the configuration server and port 443. You can use the internal address and private port 443 even if you're not connecting over VPN mode because the virtual machine is attached to the same Azure network as the configuration server. Leave **Use HTTPS** enabled. Enter the passphrase for the configuration server that you noted earlier. Click **OK** to register server. Note that you can ignore the NAT options on the page. They're not used.

	![Windows master target server](./media/site-recovery-vmware-to-azure/ASRVMWare_TSRegister.png)

6. If you're running Linux:
	1. Copy the [server installer tar file](http://go.microsoft.com/fwlink/?LinkID=529757&clcid=0x409) to the virtual machine using an sftp client.Alternatively you can log on and use wget to download the the file from the link in the Quick Start page.
	2. Log onto the server using a Secure Shell client. Note that if you're connected to the Azure network over VPN use the internal IP address. Otherwise use the external IP address and the SSH public endpoint.
	3. Extract the files from the gzipped installer by running: **tar –xvzf Microsoft-ASR_UA_8.2.0.0_RHEL6-64***.”

		![Linux master target server](./media/site-recovery-vmware-to-azure/ASRVMWare_TSLinuxTar.png)

	4. Make sure you're in the directory to which you extracted the contents of the tar file and run the command “**sudo ./install**”. Select option **2. Master Target**. Leave the other options with the default settings.

		![Register target server](./media/site-recovery-vmware-to-azure/ASRVMWare_TSLinux.png)

	5. After the installation finishes the command line **Host Config Interface** appears. Don't resize the window.
	6. Use the arrow keys to select **Global** and press Enter.
	7. In **Enter the IP address** enter  the internal address of the configuration server and port 22.
	8.  Specify the passphrase of the configuration server that you noted down earlier, and press enter. Select **Quit** to finish installation. Note that if you're using PuTTY client to ssh into the virtual machne you can use Shift+Insert to paste.
	9.  Use the right arrow key to quit and press Enter.

		![Master target server settings](./media/site-recovery-vmware-to-azure/ASRVMWare_TSLinux2.png)

7. Wait for a few minutes (5-10) and on the **Servers** > **Configuration Servers** page check that the master target server is listed as registered on the **Server Details** tab. If you're running Linux and  it didn't register run the host config tool again from /usr/local/ASR/Vx/bin/hostconfigcli. You'll need to set access permissions by running chmod as root.

	![Verify target server](./media/site-recovery-vmware-to-azure/ASRVMWare_TSList.png)

## Step 6: Deploy on-premises process server

1. Click Quick Start > **Install Process Server on-premises** > **Download and install the process server**.

	![Install process server](./media/site-recovery-vmware-to-azure/ASRVMWare_PSDeploy.png)

2. Copy the downloaded zip file to the server on which you're going to install the process server. The zip file contains two installation files:

	- Microsoft-ASR_CX_TP_8.2.0.0_Windows*
	- Microsoft-ASR_CX_8.2.0.0_Windows*

3. Unzip the archive and copy the installation files to a location on the server.
4. Run the **Microsoft-ASR_CX_TP_8.2.0.0_Windows*** installation file and follow the instructions. This installs third-party components needed for the deployment.
5. Then run **Microsoft-ASR_CX_8.2.0.0_Windows***.
6. On the **Server Mode** page select **Process Server**.
7.	In **Configuration Server Details** if you're connecting over VPN specify the internal IP address of the configuration server and 443 for the port. Otherwise specify the public virtual IP address and mapped public HTTP endpoint.
8.	Clear **Verify Mobility service software signature** if you want to disable verification when you use automatic push to install the service. Signature verification needs internet connectivity from the process server.
9.	Type in the passphrase of the configuration server.

	![Register configuration server](./media/site-recovery-vmware-to-azure/ASRVMWare_CSRegister.png)

<<<<<<< HEAD
8. Finish installing the server. Remember that you'll need to install VMware vSphere CLI 5.1 on the server to be able to discover vCenter Servers. If you install VMware vSphere CLI 5.1 after the process server installation is complete, remember to reboot the process server.
=======
10. Finish installing the server. Remember that you'll need to install VMware vSphere CLI 5.5 on the server to be able to discover vCenter Servers. If you install VMware vSphere CLI 5.5 after the process server installation is complete, remember to reboot the process server. 
>>>>>>> 8e917651


Validate that the process server registered successfully in the vault > **Configuration Server** > **Server Details**.

**Please note that it may take up to 15 minutes for the process server to start showing up under the configuration server**
 
![Validate process server](./media/site-recovery-vmware-to-azure/ASRVMWare_ProcessServerRegister.png)

Note that if you didn't disable signature verification for the Mobility service when you registered the process server you can do it later as follows:

1. Log onto the process server as an administrator and open the file C:\pushinstallsvc\pushinstaller.conf for editing. Under the section **[PushInstaller.transport]** add this line: **SignatureVerificationChecks=”0”**. Save and close the file.
2. Restart the InMage PushInstall service.


## Step 7: Install latest updates

Before proceeding, ensure that you have the latest updates installed. Remember to install the updates in the following order:

1. Log onto the configuration server using the **Virtual Machines** page in Azure and download the latest update from: [http://go.microsoft.com/fwlink/?LinkID=533809](http://go.microsoft.com/fwlink/?LinkID=533809). Follow the installer instructions to install the update
2. On the server that you installed the process server, download the latest update from [http://go.microsoft.com/fwlink/?LinkID=533810](http://go.microsoft.com/fwlink/?LinkID=533810) and install it using the installer instructions
3.	On the server that you have installed the master target server(s), install the latest update
	1. For Windows master target server(s), log onto the Windows master target server(s) using the **Virtual Machines** page in Azure and download the latest update from [http://go.microsoft.com/fwlink/?LinkID=533811](http://go.microsoft.com/fwlink/?LinkID=533811). Follow the installer instructions to install the update
	2. For Linux master target server(s), copy the installer tar file that is available at [http://go.microsoft.com/fwlink/?LinkID=533812](http://go.microsoft.com/fwlink/?LinkID=533812) using a sftp client. Alternatively you can log onto the Linux master target server(s) using the **Virtual Machines** page in Azure use wget to download the file. Extract the files from the gzipped installer and run the command “sudo ./install” to install the update


## Step 8: Add vCenter servers

1. On the **Servers** > **Configuration Servers** tab select the configuration server and click to add a vCenter server.

	![Select vCenter server](./media/site-recovery-vmware-to-azure/ASRVMWare_AddVCenter.png)

2. Specify details for the vCenter server and select the process server that will be used to discover it.  The process server must be on the same network as the vCenter server and should have VMware vSphere CLI 5.5 installed.

	![vCenter server settings](./media/site-recovery-vmware-to-azure/ASRVMWare_AddVCenter4.png)

3. After discovery completes the vCenter server will be listed under the configuration server details.

	![vCenter server settings](./media/site-recovery-vmware-to-azure/ASRVMWare_AddVCenter2.png)


## Step 9: Create a protection group

1. Open **Protected Items** > **Protection Group** and click to add a protection group.

	![Create protection group](./media/site-recovery-vmware-to-azure/ASRVMWare_CreatePG1.png)

2. On the **Specify Protection Group Settings** page specify a name for the group and select the configuration server on which you want to create the group.

	![Protection group settings](./media/site-recovery-vmware-to-azure/ASRVMWare_CreatePG2.png)

3. On the **Specify Replication Settings** page configure the replication settings that will be used for all the machines in the group.

	![Protection group replication](./media/site-recovery-vmware-to-azure/ASRVMWare_CreatePG3.png)

4. Settings:
	- **Multi VM consistency**: If you turn this on it creates shared application-consistent recovery points across the machines in the protection group. This setting is most relevant when all of the machines in the protection group are running the same workload. All machines will be recovered to the same data point. Only available for Windows servers.
	- **RPO threshold**: Alerts will be generated when the continuous data protection replication RPO exceeds the configured RPO threshold value.
	- **Recovery point retention**: Specifies the retention window. Protected machines can be recovered to any point within this window.
	- **Application-consistent snapshot frequency**: Specifies how frequently recovery points containing application-consistent snapshots will be created.

You can monitor the protection group as they're created on the **Protected Items** page.

## Step 10: Push the mobility service

When you add machines to a protection group, the mobility service is automatically pushed and installed on each machine by the process server.

**To automatically push install the mobility service on Windows servers, you'll need to complete the following prerequisites:** 

1. Latest [patch updates](#step-7-install-latest-updates) for process server should be installed and the process server should be available. 
2. Ensure network connectivity exists between the source machine and the process server, and that the source machine is accessible from the process server. 
3. Ensure vSphere CLI 5.5 is installed on the process server. 
4. Configure Windows Firewall to allow **File and Printer Sharing** and **Windows Management Instrumentation (WMI)**. Under Windows Firewall settings, select the option “Allow an app or feature through Firewall” and select the applications as shown in the picture below. For machines that belong to a domain you can configure the firewall policy with a Group Policy Object.

<<<<<<< HEAD
3. If the admin account isn't a domain account you'll need to disable Remote User Access control on the local machine. To do this in HKEY_LOCAL_MACHINE\SOFTWARE\Microsoft\Windows\CurrentVersion\Policies\System create the entry LocalAccountTokenFilterPolicy if it doesn't exist and assign it a DWORD value of
=======
![Firewall Settings](./media/site-recovery-vmware-to-azure/ASRVMWare-PushInstall-Firewall.png)<br>
5. The account used to perform the push installation must be in the Administrators group on the machine you want to protect. Note that these credentials are used only for the push installation. You'll provide these credentials when you add a machine to a protection group.
>>>>>>> 8e917651

![Mobility credentials](./media/site-recovery-vmware-to-azure/ASRVMWare_PushCredentials.png) <br>
6. If the admin account isn't a domain account you'll need to disable remote User Access Control (UAC) on the local machine. To do this in HKEY_LOCAL_MACHINE\SOFTWARE\Microsoft\Windows\CurrentVersion\Policies\System create the entry LocalAccountTokenFilterPolicy if it doesn't exist and assign it a DWORD value of 1

<<<<<<< HEAD
1. Make sure the account is a root user on the source Linux server
1. Install the latest openssh, openssh-server,  openssl packages on the machine you want to protect.
1. Enable ssh port 22.
2. Enable Sftp subsystem and password authentication in the sshd config file:
	1. Log in under the root user account.
	2. In the file /etc/ssh/sshd_config file the line that begins with “PasswordAuthentication”. Uncomment the line and change the value from “no” to “yes”.
=======
**To automatically push install the mobility service on Linux servers, you'll need to complete the following prerequisites:**
>>>>>>> 8e917651

1. Latest [patch updates](#step-7-install-latest-updates) for process server should be installed and the process server should be available. 
2. Ensure network connectivity exists between the source machine and the process server, and that the source machine is accessible from the process server. 
3. Ensure vSphere CLI 5.5 is installed on the process server. 
4. Make sure the account is a root user on the source Linux server.
5. Ensure that the /etc/hosts file on the source Linux server contains entries that map the local host name to IP addresses associated with all NICs.
6. Install the latest openssh, openssh-server, openssl packages on the machine you want to protect.
7. Ensure SSH is enabled and running on port 22. 
8. Enable SFTP subsystem and password authentication in the sshd_config file:<br>	
	a. Log in as root.<br>
	b. In the file /etc/ssh/sshd_config file, find the line that begins with PasswordAuthentication, uncomment the line and change the value from “no” to “yes”.<br>
	![Linux mobility](./media/site-recovery-vmware-to-azure/ASRVMWare_LinuxPushMobility1.png)	<br>
	c. Find the line that begins with Subsystem and uncomment the line.<br>
	![Linux push mobility](./media/site-recovery-vmware-to-azure/ASRVMWare_Linux-source-sshd.png)	
9. Ensure source machine Linux variant is supported. 

<<<<<<< HEAD
	4. Find the line that begins with “Subsystem” and uncomment the line.
=======
>>>>>>> 8e917651

## Step 11: Add machines to a protection group

**Please note that it may take up to 15 minutes for your virtual machines to show up after you discover the vCenter server**

1. Open **Protected Items** > **Protection Group** > **Machines** tab and add virtual or physical machines managed by a discovered vCenter server. We recommend that protection groups should mirror your workloads so that you add machines running a specific application to the same group.

	![Add machines](./media/site-recovery-vmware-to-azure/ASRVMWare_PushCredentials.png)

2. In the  **Select Virtual Machine** page of **Add Virtual Machine** select a V-Center server and then select machines from it.

	![Add V-Center server](./media/site-recovery-vmware-to-azure/ASRVMWare_SelectVMs.png)

    If you had a protection group already created and added a vCenter Server after that, it takes fifteen minutes for the Azure Site Recovery portal to refresh and for virtual machines to get listed in the Add machines to a protection group dialog. If you would like to proceed immediately with adding machines to protection group, please highlight the configuration server (don’t click it) and hit the Refresh button in the bottom action pane.

3. When you add machines to a protection group, the Mobility service is automatically installed from the on-premises process server. For the automatic push mechanism to work make sure you've set up your protected machines as described in the previous step.
4. In **Select Virtual Machines** select the vCenter server that management the machines you want to protect and then select the virtual machines.

4. Select the servers and storage to use for replication.

	![vCenter server](./media/site-recovery-vmware-to-azure/ASRVMWare_MachinesResources.png)

5. Provide the user credentials for the source server. This is required to automatically install the Mobility service on the source machines. For Windows server the account should have administrator privileges on the source server. For Linux the  account must be root.

	![Linux credentials](./media/site-recovery-vmware-to-azure/ASRVMWare_VMMobilityInstall.png)

6. Click the check mark to finish adding machines to the protection group and to start initial replication for each machine. You can monitor status on the **Jobs** page.

	![Add V-Center server](./media/site-recovery-vmware-to-azure/ASRVMWare_PGJobs.png)

7. In addition click **Protected Items** > <protection group> > **Virtual Machines** to monitor protection status. After initial replication completes and the machines are synchronizing data they will show **Protected** status.

	![Virtual machine jobs](./media/site-recovery-vmware-to-azure/ASRVMWare_PGJobs.png)

## Step 12: Set protected machine properties

1. After a machines has a **Protected** status you can configure its failover properties. In the protection group details select the machine and open the **Configure** tab.
2. You can modify the name that will be given to the machine in Azure after failover and the Azure size. You can also select the Azure network to which the machine will be connected after failover. Note that:

	- The name of the Azure machine must comply with the Azure requirements described in the Prerequisites.
	- By default replicated virtual machines in Azure aren't connected to an Azure network. If you want replicated virtual machines to communicate make sure to set the same Azure network for them.

	![Set virtual machine properties](./media/site-recovery-vmware-to-azure/ASRVMWare_VMProperties.png)

## Step 13: Run a failover

1. On the **Recovery Plans** page and add a recovery plan. Specify details for the plan and select **Azure** as the target.

	![Configure recovery plan](./media/site-recovery-vmware-to-azure/ASRVMWare_RP1.png)

2. In **Select Virtual Machine** select a protection group and then select machines in the group to add to the recovery plan.

	![Add virtual machines](./media/site-recovery-vmware-to-azure/ASRVMWare_RP2.png)

3. If required you can customize the plan to create groups and sequence the order in which machines in the recovery plan are failed over. You can also add prompts for manual actions and scripts. The scripts when recovering to Azure can be added by using [Azure Automation Runbooks](site-recovery-runbook-automation.md).

	![Customize recovery plan](./media/site-recovery-vmware-to-azure/ASRVMWare_RP2.png)

<<<<<<< HEAD
5. In the **Recovery Plans** page select the plan and click **Test Failover**.
=======
5. In the **Recovery Plans** page select the plan and click **Unplanned Failover**.
>>>>>>> 8e917651
6. In **Confirm Failover** verify the failover direction (To Azure) and select the recovery point to fail over to.
7. Wait for the failover job to complete and then verify that the failover worked as expected and that the replicated virtual machines start successfully in Azure.

## THIRD-PARTY SOFTWARE NOTICES AND INFORMATION

Do Not Translate or Localize

The software and firmware running in the Microsoft product or service is based on or incorporates material from the projects listed below (collectively, “Third Party Code”).  Microsoft is the not original author of the Third Party Code.  The original copyright notice and license, under which Microsoft received such Third Party Code, are set forth below.

The information in Section A is regarding Third Party Code components from the projects listed below. Such licenses and information are provided for informational purposes only.  This Third Party Code is being relicensed to you by Microsoft under Microsoft's software licensing terms for the Microsoft product or service.  

The information in Section B is regarding Third Party Code components that are being made available to you by Microsoft under the original licensing terms.

<<<<<<< HEAD
The complete file may be found on the [Microsoft Download Center](http://go.microsoft.com/fwlink/?LinkId=530254). Microsoft reserves all rights not expressly granted herein, whether by implication, estoppel or otherwise.
=======
The complete file may be found on the [Microsoft Download Center](http://go.microsoft.com/fwlink/?LinkId=530254). Microsoft reserves all rights not expressly granted herein, whether by implication, estoppel or otherwise.
>>>>>>> 8e917651
<|MERGE_RESOLUTION|>--- conflicted
+++ resolved
@@ -1,11 +1,6 @@
 <properties
-<<<<<<< HEAD
-	pageTitle="Set up protection between on-premises VMware virtual machines or physical servers and Azure"
-	description="Azure Site Recovery coordinates the replication, failover and recovery of virtual machines located on on-premises VMware servers to Azure and between physical on-premises servers and Azure."
-=======
 	pageTitle="Set up protection between on-premises VMWare virtual machines or physical servers and Azure" 
 	description="Azure Site Recovery coordinates the replication, failover and recovery of virtual machines located on on-premises VMWare servers to Azure and between physical on-premises servers and Azure." 
->>>>>>> 8e917651
 	services="site-recovery"
 	documentationCenter=""
 	authors="rayne-wiselman"
@@ -18,21 +13,17 @@
 	ms.tgt_pltfrm="na"
 	ms.devlang="na"
 	ms.topic="article"
-<<<<<<< HEAD
-	ms.date="04/01/2015"
-=======
 	ms.date="05/07/2015"
->>>>>>> 8e917651
 	ms.author="raynew"/>
 
 
-# Set up protection between on-premises VMware virtual machines or physical servers and Azure
+# Set up protection between on-premises VMWare virtual machines or physical servers and Azure
 
 Azure Site Recovery contributes to your business continuity and disaster recovery (BCDR) strategy by orchestrating replication, failover and recovery of virtual machines and physical servers. Read about possible deployment scenarios in the [Azure Site Recovery overview](hyper-v-recovery-manager-overview.md).
 
 This walkthrough describes how to deploy Site Recovery to:
 
-- **Protect on-premises VMware virtual machines to Azure**
+- **Protect on-premises VMWare virtual machines to Azure**
 - **Protect on-premises physical Windows and Linux servers to Azure**
 
 Business advantages include:
@@ -40,13 +31,8 @@
 - Protection of physical Windows or Linux servers.
 - Simple replication, failover, and recovery using the Azure Site Recovery portal.
 - Data replication over the Internet, a site-to-site VPN connection, or over Azure ExpressRoute.
-<<<<<<< HEAD
-- Failback (restore) from Azure to an on-premises VMware infrastructure.
-- Simplified discovery of VMware virtual machines.
-=======
 - Failback (restore) from Azure to an on-premises VMWare infrastructure. 
 - Simplified discovery of VMWare virtual machines.
->>>>>>> 8e917651
 - Multi VM consistency so that virtual machines and physical servers running specific workloads can be recovered together to a consistent data point.
 - Recovery plans for simplified failover and recovery of workloads tiered over multiple machines.
 
@@ -66,9 +52,9 @@
 
 ### Deployment components
 
-- **On-premises machines**—Your on-premises site has machines that you want to protect. These are either virtual machines running on a VMware hypervisor, or physical servers running Windows or Linux.
-
-- **On-premises process server**—Protected machines send replication data to the on-premises process server. The process server performs a number of actions on that data. It optimizes it before sending it on to the master target server in Azure. It has a disk-based cache to cache replication data that it receives. It also handles push installation of the Mobility Service which must be installed on each virtual machine or physical server you want to protect, and performs automatic discovery of VMware vCenter servers. The process server is a virtual or physical server running Windows Server 2012 R2. We recommend it's placed on the same network and LAN segment as the machines that you want to protect, but it can run on a different network as long as protected machines have L3 network visibility to it. During deploy you'll set up the process server and register it to the configuration server.
+- **On-premises machines**—Your on-premises site has machines that you want to protect. These are either virtual machines running on a VMWare hypervisor, or physical servers running Windows or Linux.
+
+- **On-premises process server**—Protected machines send replication data to the on-premises process server. The process server performs a number of actions on that data. It optimizes it before sending it on to the master target server in Azure. It has a disk-based cache to cache replication data that it receives. It also handles push installation of the Mobility Service which must be installed on each virtual machine or physical server you want to protect, and performs automatic discovery of VMWare vCenter servers. The process server is a virtual or physical server running Windows Server 2012 R2. We recommend it's placed on the same network and LAN segment as the machines that you want to protect, but it can run on a different network as long as protected machines have L3 network visibility to it. During deploy you'll set up the process server and register it to the configuration server.
 
 - **Azure Site Recovery vault**—The vault coordinates and orchestrates data replica, failover, and recovery between your on-premises site and Azure.
 
@@ -76,7 +62,7 @@
 
 - **Master target server**—The master target server in Azure holds replicated data from your protected machines using attached VHDs created on blob storage in your Azure storage account. You deploy it as an Azure virtual machine as a Windows server based on a Windows Server 2012 R2 gallery  image (to protect Windows machines) or as a Linux server based on a OpenLogic CentOS 6.6 gallery image (to protect Linux machines). Two sizing options are available – standard A3 and standard D14. The server is connected to the same Azure network as the configuration server. During deployment you'll create the server and register it to the configuration server.
 
-- **Mobility service**—You install the Mobility service on each VMware virtual machine or Windows/Linux physical server that you want to protect. The service sends replication data to the process server, which in turn sends it to the master target server in Azure. The process server can automatically install the Mobility service on protected machines, or you can deploy the service manually using your internal software deployment process.
+- **Mobility service**—You install the Mobility service on each VMWare virtual machine or Windows/Linux physical server that you want to protect. The service sends replication data to the process server, which in turn sends it to the master target server in Azure. The process server can automatically install the Mobility service on protected machines, or you can deploy the service manually using your internal software deployment process.
 
 - **Data communication and replication channel**—There are a couple of options. Note that neither option requires you to open any inbound network ports on protected machines. All network communication is initiated from the on-premises site.
 	- **Over the Internet**—Communicates and replicates data from protected on-premises servers and Azure over a secure public internet connection. This is the default option.
@@ -121,43 +107,30 @@
 - Process server:
 	- You can deploy the process server on physical or virtual machine running Windows Server 2012 R2 with the latest updates. Install on C:/.
 	- We recommend you place the server on the same network and subnet as the machines you want to protect.
-<<<<<<< HEAD
-	- Install VMware vSphere CLI 5.1 on the server so it can perform automatic discover of VMware vCenter servers.
-=======
 	- Install VMware vSphere CLI 5.5 on the server so it can perform automatic discover of VMWare vCenter servers.
->>>>>>> 8e917651
 - The installation path for the configuration server, master target server, process server, and failback servers should be in English characters only. For example the path should be **/usr/local/ASR** for a master target server running Linux.
 
-### VMware prerequisites
-
-<<<<<<< HEAD
-- A VMware vCenter server managing your VMware vSphere hypervisors. It should be running vCenter version 5.1 or 5.5 with the latest updates.
-- One or more vSphere hypervisors containing VMware virtual machines you want to protect. The hypervisor should be running version ESX/ESXi version 5.1 or 5.5 with the latest updates.
-- VMware virtual machines discovered through a vCenter server should have VMware tools installed and running.
-=======
+### VMWare prerequisites
+
 - A VMWare vCenter server managing your VMware vSphere hypervisors. It should be running vCenter version 5.1 or 5.5 with the latest updates.
 - One or more vSphere hypervisors containing VMWare virtual machines you want to protect. The hypervisor should be running version ESX/ESXi version 5.1 or 5.5 with the latest updates. 
 - VMWare virtual machines discovered through a vCenter server should have VMware tools installed and running.
->>>>>>> 8e917651
 
 ### Protected Windows machine prerequisites
 
-Protected physical servers or VMware virtual machines running Windows should have:
+Protected physical servers or VMWare virtual machines running Windows should have:
 
 - A supported 64-bit operating system: Windows Server 2012 R2, Windows Server 2012, or Windows Server 2008 R2 with at least SP1.
 - The host name, mount points, device names, Windows system path (eg: C:\Windows) should be in English only.
 - The operating system should be installed on C:\ drive.
 - Regular storage options for Windows servers are supported.
 - Firewall rules on protected machines should allow them to reach the configuration and master target servers in Azure.
-<<<<<<< HEAD
-=======
 - If the admin account isn't a domain account you'll need to disable Remote User Access control on the local machine. To do this in HKEY_LOCAL_MACHINE\SOFTWARE\Microsoft\Windows\CurrentVersion\Policies\System create the entry LocalAccountTokenFilterPolicy if it doesn't exist and assign it a DWORD value of 1
->>>>>>> 8e917651
 - After failover, if you want connect to Windows virtual machines in Azure with Remote Desktop make sure that Remote Desktop is enabled for the on-premises machine. If you're not connecting over VPN firewall rules should allow Remote Desktop connections over the internet.
 
 ### Protected Linux machine prerequisites
 
-Protected physical servers or VMware virtual machines running Linux should have:
+Protected physical servers or VMWare virtual machines running Linux should have:
 
 - A supported operating system: Centos 6.4, 6.5, 6.6; Oracle Enterprise Linux  6.4, 6.5 running either the Red Hat compatible kernel or Unbreakable Enterprise Kern Release 3 (UEK3), SUSE Linux Enterprise Server 11 SP3
 - The host name, mount points, device names, and Linux system paths and file names (eg /etc/; /usr) should be in English only.
@@ -241,16 +214,10 @@
 	![Passphrase](./media/site-recovery-vmware-to-azure/ASRVMWareRegister2.png)
 
 After registration the configuration server will be listed on the **Configuration Servers** page in the vault. To route configuration server internet communication via a proxy server, run C:\Program Files\Microsoft Azure Site Recovery Provider\DRConfigurator.exe and specify the  proxy server to use. You'll need to re-register to Azure Site Recovery using the registration key you downloaded and copied to the configuration server.  
-<<<<<<< HEAD
-
-## Step 4: Set up a VPN connection
-
-=======
 
 ## Step 4: Set up a VPN connection (optional)
 **Please note that setting up a VPN connection is optional**
 
->>>>>>> 8e917651
 You can connect to the configuration server over the internet or using a VPN or ExpressRoute connection. An internet connection uses the endpoints of the virtual machine in conjunction with the public virtual IP address of the server. VPN uses the internal IP address of the server together with the endpoint private ports.
 
 You can configure a VPN connection to the server as follows:
@@ -274,7 +241,6 @@
 	![Target server settings](./media/site-recovery-vmware-to-azure/ASRVMWare_TSDetails.png)
 
     **Note:** The first four IP addresses in any subnet are reserved for internal Azure usage. Specify any other available IP address.
-<<<<<<< HEAD
 
 3. A Windows master target server virtual machine is created with these endpoints:
 
@@ -287,20 +253,6 @@
 
 4. A Linux master target server virtual machine is created with these endpoints:
 
-=======
-
-3. A Windows master target server virtual machine is created with these endpoints:
-
-	- Custom: Public port is used by the process server to send replication data over the internet. Private port 9443 is used by the process server to send replication data to the master target server over VPN.
-	- Custom1: Public port is used by the process server to send control meta-data over the internet. Private port 9080 is used by process server to send control meta-data to the master target server over VPN.
-	- PowerShell: Private port 5986
-	- Remote desktop: Private port 3389
-
-    **Note:** Don't delete or change the public or private port number of any of the endpoints created during the master target server deployment.
-
-4. A Linux master target server virtual machine is created with these endpoints:
-
->>>>>>> 8e917651
 	- Custom: Public port is used by the process server to send replication data over the internet. Private port 9443 is used by the process server to send replication data to the master target server over VPN.
 	- Custom1: Public port is used by the process server to send control meta-data over the internet. Private port 9080 is used by the process server to send control data to the master target server over VPN
 	- SSH: Private port 22
@@ -363,11 +315,7 @@
 
 	![Register configuration server](./media/site-recovery-vmware-to-azure/ASRVMWare_CSRegister.png)
 
-<<<<<<< HEAD
-8. Finish installing the server. Remember that you'll need to install VMware vSphere CLI 5.1 on the server to be able to discover vCenter Servers. If you install VMware vSphere CLI 5.1 after the process server installation is complete, remember to reboot the process server.
-=======
 10. Finish installing the server. Remember that you'll need to install VMware vSphere CLI 5.5 on the server to be able to discover vCenter Servers. If you install VMware vSphere CLI 5.5 after the process server installation is complete, remember to reboot the process server. 
->>>>>>> 8e917651
 
 
 Validate that the process server registered successfully in the vault > **Configuration Server** > **Server Details**.
@@ -441,26 +389,13 @@
 3. Ensure vSphere CLI 5.5 is installed on the process server. 
 4. Configure Windows Firewall to allow **File and Printer Sharing** and **Windows Management Instrumentation (WMI)**. Under Windows Firewall settings, select the option “Allow an app or feature through Firewall” and select the applications as shown in the picture below. For machines that belong to a domain you can configure the firewall policy with a Group Policy Object.
 
-<<<<<<< HEAD
-3. If the admin account isn't a domain account you'll need to disable Remote User Access control on the local machine. To do this in HKEY_LOCAL_MACHINE\SOFTWARE\Microsoft\Windows\CurrentVersion\Policies\System create the entry LocalAccountTokenFilterPolicy if it doesn't exist and assign it a DWORD value of
-=======
 ![Firewall Settings](./media/site-recovery-vmware-to-azure/ASRVMWare-PushInstall-Firewall.png)<br>
 5. The account used to perform the push installation must be in the Administrators group on the machine you want to protect. Note that these credentials are used only for the push installation. You'll provide these credentials when you add a machine to a protection group.
->>>>>>> 8e917651
 
 ![Mobility credentials](./media/site-recovery-vmware-to-azure/ASRVMWare_PushCredentials.png) <br>
 6. If the admin account isn't a domain account you'll need to disable remote User Access Control (UAC) on the local machine. To do this in HKEY_LOCAL_MACHINE\SOFTWARE\Microsoft\Windows\CurrentVersion\Policies\System create the entry LocalAccountTokenFilterPolicy if it doesn't exist and assign it a DWORD value of 1
 
-<<<<<<< HEAD
-1. Make sure the account is a root user on the source Linux server
-1. Install the latest openssh, openssh-server,  openssl packages on the machine you want to protect.
-1. Enable ssh port 22.
-2. Enable Sftp subsystem and password authentication in the sshd config file:
-	1. Log in under the root user account.
-	2. In the file /etc/ssh/sshd_config file the line that begins with “PasswordAuthentication”. Uncomment the line and change the value from “no” to “yes”.
-=======
 **To automatically push install the mobility service on Linux servers, you'll need to complete the following prerequisites:**
->>>>>>> 8e917651
 
 1. Latest [patch updates](#step-7-install-latest-updates) for process server should be installed and the process server should be available. 
 2. Ensure network connectivity exists between the source machine and the process server, and that the source machine is accessible from the process server. 
@@ -477,10 +412,6 @@
 	![Linux push mobility](./media/site-recovery-vmware-to-azure/ASRVMWare_Linux-source-sshd.png)	
 9. Ensure source machine Linux variant is supported. 
 
-<<<<<<< HEAD
-	4. Find the line that begins with “Subsystem” and uncomment the line.
-=======
->>>>>>> 8e917651
 
 ## Step 11: Add machines to a protection group
 
@@ -539,11 +470,7 @@
 
 	![Customize recovery plan](./media/site-recovery-vmware-to-azure/ASRVMWare_RP2.png)
 
-<<<<<<< HEAD
-5. In the **Recovery Plans** page select the plan and click **Test Failover**.
-=======
 5. In the **Recovery Plans** page select the plan and click **Unplanned Failover**.
->>>>>>> 8e917651
 6. In **Confirm Failover** verify the failover direction (To Azure) and select the recovery point to fail over to.
 7. Wait for the failover job to complete and then verify that the failover worked as expected and that the replicated virtual machines start successfully in Azure.
 
@@ -557,8 +484,4 @@
 
 The information in Section B is regarding Third Party Code components that are being made available to you by Microsoft under the original licensing terms.
 
-<<<<<<< HEAD
 The complete file may be found on the [Microsoft Download Center](http://go.microsoft.com/fwlink/?LinkId=530254). Microsoft reserves all rights not expressly granted herein, whether by implication, estoppel or otherwise.
-=======
-The complete file may be found on the [Microsoft Download Center](http://go.microsoft.com/fwlink/?LinkId=530254). Microsoft reserves all rights not expressly granted herein, whether by implication, estoppel or otherwise.
->>>>>>> 8e917651
