<properties
	pageTitle="How to migrate logic apps to schema version 2015-08-01-preview | Microsoft Azure App Service"
	description="You can easily migrate your logic apps to the latest schema version. Just follow these steps."
	services="logic-apps"
	documentationCenter=""
	authors="MSFTMAN"
	manager="erikre"
	editor=""
    tags="connectors"/>

<tags
	ms.service="logic-apps"
	ms.workload="integration"
	ms.tgt_pltfrm="na"
	ms.devlang="na"
	ms.topic="get-started-article"
	ms.date="04/20/2016"
	ms.author="deonhe"/>

# How to migrate logic apps to schema version 2015-08-01-preview

To move your existing logic apps to the new schema, do the following:  
1. Open your logic app in the Azure portal  
2. Click Update Schema:

 ![API Icon][step1]   
The Update Schema page displays and provides a link to a document that provide details on the improvements in the new schema:
 ![API Icon][step2]

>[AZURE.NOTE] When you select **Update Schema**, we automatically run the migration steps and provide the code output for you. You can use this to update your definition, however, ensure you follow good coding practices such as those outlined in the **Best practices** section below.

<<<<<<< HEAD
##Best practices when migrating your Logic apps to the latest schema version:  
=======
## Best practices when migrating your Logic apps to the latest schema version:  
>>>>>>> c186bb0b

- Copy the migrated script to a new Logic App - don't overwrite the old one until you've completed your testing and confirmed the migrated app works as expected.
- Test your Logic app **before** putting in production
- After migration completes, start updating your Logic apps to use the [managed APIs](./apis-list.md) where possible. For example, you can start using Dropbox v2, whereever you are using DropBox v1.


## What's next
-  [Learn how to manually migrate your Logic apps](../app-service-logic/app-service-logic-schema-2015-08-01.md)


<!--Icon references-->
[step1]: ./media/connectors-schema-migration/migrateschema1.png
[step2]: ./media/connectors-schema-migration/migrateschema2.png





<|MERGE_RESOLUTION|>--- conflicted
+++ resolved
@@ -29,11 +29,7 @@
 
 >[AZURE.NOTE] When you select **Update Schema**, we automatically run the migration steps and provide the code output for you. You can use this to update your definition, however, ensure you follow good coding practices such as those outlined in the **Best practices** section below.
 
-<<<<<<< HEAD
-##Best practices when migrating your Logic apps to the latest schema version:  
-=======
 ## Best practices when migrating your Logic apps to the latest schema version:  
->>>>>>> c186bb0b
 
 - Copy the migrated script to a new Logic App - don't overwrite the old one until you've completed your testing and confirmed the migrated app works as expected.
 - Test your Logic app **before** putting in production
