---
title: Connectors for Azure Logic Apps
description: Automate workflows with connectors for Azure Logic Apps, including built-in, managed, on-premises, integration account, and enterprise connectors
services: logic-apps
ms.service: logic-apps
author: ecfan
ms.author: estfan
ms.reviewer: klam, LADocs
ms.suite: integration
ms.topic: article
ms.date: 05/08/2019
---

# Connectors for Azure Logic Apps

Connectors provide quick access from Azure Logic Apps to events, data, 
and actions across other apps, services, systems, protocols, and platforms. 
By using connectors in your logic apps, you expand the capabilities for 
your cloud and on-premises apps to perform tasks with the data that you 
create and already have.

While Logic Apps offers [~200+ connectors](https://docs.microsoft.com/connectors), 
this article describes popular and more commonly used connectors that are successfully 
used by thousands of apps and millions of executions for processing data and information. 
To find the full list of connectors and each connector's reference information, 
<<<<<<< HEAD
such as triggers, actions, and limits, review the connector references pages under 
[Connectors overview](https://docs.microsoft.com/connectors). 
Also, learn more about [triggers and actions](#triggers-actions).
=======
such as triggers, actions, and limits, review the connector reference pages under 
[Connectors overview](https://docs.microsoft.com/connectors). Also, learn more about 
[triggers and actions](#triggers-actions), [Logic Apps pricing model](../logic-apps/logic-apps-pricing.md), 
and [Logic Apps pricing details](https://azure.microsoft.com/pricing/details/logic-apps/). 
>>>>>>> 6a383dfd

> [!NOTE]
> To integrate with a service or API that doesn't have connector, 
> you can either directly call the service over a protocol such 
> as HTTP or create a [custom connector](#custom).

Connectors are available either as built-in triggers and actions or as managed connectors:

<<<<<<< HEAD
* [**Built-ins**](#built-ins): These built-in actions and triggers are "native" 
=======
* [**Built-ins**](#built-ins): These built-in triggers and actions are "native" 
>>>>>>> 6a383dfd
to Azure Logic Apps and help you create logic apps that run on custom schedules, 
communicate with other endpoints, receive and respond to requests, and call 
Azure functions, Azure API Apps (Web Apps), your own APIs managed and published 
with Azure API Management, and nested logic apps that can receive requests. 
You can also use built-in actions that help you organize and control your 
logic app's workflow, and also work with data.

<<<<<<< HEAD
* **Managed connectors**: Deployed and managed by Microsoft, 
these connectors provide triggers and actions for accessing 
other services and systems such as Office 365, Azure Blob Storage, 
SQL Server, Salesforce, and more. Some connectors require that 
you first create connections, which are managed by Azure Logic Apps. 
Managed connectors are organized into these groups:

  |   |   |
  |---|---|
  | [**Managed API connectors**](#managed-api-connectors) | Create logic apps that use services such as Azure Blob Storage, Office 365, Dynamics, Power BI, OneDrive, Salesforce, SharePoint Online, and many more. | 
  | [**On-premises connectors**](#on-premises-connectors) | After you install and set up the [on-premises data gateway][gateway-doc], these connectors help your logic apps access on-premises systems such as SQL Server, SharePoint Server, Oracle DB, file shares, and others. | 
  | [**Integration account connectors**](#integration-account-connectors) | Available when you create and pay for an integration account, these connectors transform and validate XML, encode and decode flat files, and process business-to-business (B2B) messages with AS2, EDIFACT, and X12 protocols. | 
  | [**Enterprise connectors**](#enterprise-connectors) | Provide access to enterprise systems such as SAP and IBM MQ for an additional cost. |
  ||| 
=======
  > [!NOTE]
  > Logic apps within an [integration service environment (ISE)](../logic-apps/connect-virtual-network-vnet-isolated-environment-overview.md) 
  > can directly access resources in an Azure virtual network.
  > When you use an ISE, built-in triggers and actions that display 
  > the **Core** label run in the same ISE as your logic apps. 
  > Logic apps, built-in triggers, and built-in actions that run in your 
  > ISE use a pricing plan different from the consumption-based pricing plan.
  >
  > For more information about creating ISEs, see 
  > [Connect to Azure virtual networks from Azure Logic Apps](../logic-apps/connect-virtual-network-vnet-isolated-environment.md#create-logic-apps-environment). 
  > For more information about pricing, see 
  > [Logic Apps pricing model](../logic-apps/logic-apps-pricing.md).

* **Managed connectors**: Deployed and managed by Microsoft, 
these connectors provide triggers and actions for accessing 
cloud services, on-premises systems, or both, including Office 365, 
Azure Blob Storage, SQL Server, Dynamics, Salesforce, SharePoint, 
and more. Some connectors specifically support business-to-business (B2B) 
communication scenarios and require an [integration account](../logic-apps/logic-apps-enterprise-integration-create-integration-account.md) 
that's linked to your logic app. Before using certain connectors, 
you might have to first create connections, which are managed by Azure Logic Apps. 
>>>>>>> 6a383dfd

  For example, if you're using Microsoft BizTalk Server, your logic apps 
  can connect to and communicate with your BizTalk Server by using the 
  [BizTalk Server on-premises connector](#on-premises-connectors). 
  You can then extend or perform BizTalk-like operations in your logic apps by 
  using the [integration account connectors](#integration-account-connectors).

  Connectors are classified as either Standard or Enterprise. 
  [Enterprise connectors](#enterprise-connectors) provide access 
  to enterprise systems such as SAP, IBM MQ, and IBM 3270 for an 
  additional cost. To determine whether a connector is Standard or Enterprise, 
  see the technical details in each connector's reference page 
  under [Connectors overview](https://docs.microsoft.com/connectors). 

<<<<<<< HEAD
> [!NOTE]
> For the full list of connectors and each connector's reference information, 
> such as actions and any triggers, which are defined by a Swagger description, 
> plus any limits, you can find the full list under the 
> [Connectors overview](/connectors/). For pricing information, see 
> [Logic Apps pricing details](https://azure.microsoft.com/pricing/details/logic-apps/) 
> and the [Logic Apps pricing model](../logic-apps/logic-apps-pricing.md). 
=======
  You can also identify connectors by using these categories, 
  although some connectors can cross multiple categories. 
  For example, SAP is an Enterprise connector and an on-premises connector:

  |   |   |
  |---|---|
  | [**Managed API connectors**](#managed-api-connectors) | Create logic apps that use services such as Azure Blob Storage, Office 365, Dynamics, Power BI, OneDrive, Salesforce, SharePoint Online, and many more. |
  | [**On-premises connectors**](#on-premises-connectors) | After you install and set up the [on-premises data gateway][gateway-doc], these connectors help your logic apps access on-premises systems such as SQL Server, SharePoint Server, Oracle DB, file shares, and others. |
  | [**Integration account connectors**](#integration-account-connectors) | Available when you create and pay for an integration account, these connectors transform and validate XML, encode and decode flat files, and process business-to-business (B2B) messages with AS2, EDIFACT, and X12 protocols. |
  |||

  > [!NOTE]
  > Logic apps within an [integration service environment (ISE)](../logic-apps/connect-virtual-network-vnet-isolated-environment-overview.md) 
  > can directly access resources in an Azure virtual network. 
  > When you use an ISE, Standard and Enterprise connectors that 
  > display the **ISE** label run in the same ISE as your logic apps. 
  > Connectors that don't display the ISE label run in the global Logic Apps service.
  >
  > For on-premises systems that are connected to an Azure virtual network, 
  > inject your ISE into that network so your logic apps can directly access 
  > those systems by using either a connector that has an **ISE** label, 
  > an HTTP action, or a [custom connector](#custom). Logic apps and 
  > connectors that run in your ISE use a pricing plan different from 
  > the consumption-based pricing plan. 
  >
  > For more information about creating ISEs, see 
  > [Connect to Azure virtual networks from Azure Logic Apps](../logic-apps/connect-virtual-network-vnet-isolated-environment.md#create-logic-apps-environment).
  > For more information about pricing, see 
  > [Logic Apps pricing model](../logic-apps/logic-apps-pricing.md).

  For the full list of connectors and each connector's reference information, 
  such as actions and any triggers, which are defined by an OpenAPI 
  (formerly Swagger) description, plus any limits, you can find the full list 
  under the [Connectors overview](/connectors/). For pricing information, see 
  [Logic Apps pricing model](../logic-apps/logic-apps-pricing.md), and 
  [Logic Apps pricing details](https://azure.microsoft.com/pricing/details/logic-apps/). 
>>>>>>> 6a383dfd

<a name="built-ins"></a>

## Built-ins

Logic Apps provides built-in triggers and actions so you can create 
schedule-based workflows, help your logic apps communicate with other 
apps and services, control the workflow through your logic apps, 
and manage or manipulate data.

|   |   |   |   | 
|---|---|---|---| 
| [![API icon][schedule-icon]<br/>**Schedule**][recurrence-doc] | - Run your logic app on a specified schedule, ranging from basic to complex recurrences, with the **Recurrence** trigger. <p>- Pause your logic app for a specified duration with the **Delay** action. <p>- Pause your logic app until the specified date and time with the **Delay until** action. | [![API icon][http-icon]<br/>**HTTP**][http-doc] | Communicate with any endpoint over HTTP with both triggers and actions for HTTP, HTTP + Swagger, and HTTP + Webhook. | 
| [![API icon][http-request-icon]<br/>**Request**][http-request-doc] | - Make your logic app callable from other apps or services, trigger on Event Grid resource events, or trigger on responses to Azure Security Center alerts with the **Request** trigger. <p>- Send responses to an app or service with the **Response** action. | [![API icon][batch-icon]<br/>**Batch**][batch-doc] | - Process messages in batches with the **Batch messages** trigger. <p>- Call logic apps that have existing batch triggers with the **Send messages to batch** action. | 
| [![API icon][azure-functions-icon]<br/>**Azure Functions**][azure-functions-doc] | Call Azure functions that run custom code snippets (C# or Node.js) from your logic apps. | [![API icon][azure-api-management-icon]</br>**Azure API Management**][azure-api-management-doc] | Call triggers and actions defined by your own APIs that you manage and publish with Azure API Management. | 
| [![API icon][azure-app-services-icon]<br/>**Azure App Services**][azure-app-services-doc] | Call Azure API Apps, or Web Apps, hosted on Azure App Service. The triggers and actions defined by these apps appear like any other first-class triggers and actions when Swagger is included. | [![API icon][azure-logic-apps-icon]<br/>**Azure<br/>Logic Apps**][nested-logic-app-doc] | Call other logic apps that start with a Request trigger. | 
||||| 

### Control workflow

Logic Apps provides built-in actions for structuring and 
controlling the actions in your logic app's workflow:

|   |   |   |   | 
|---|---|---|---| 
| [![Built-in Icon][condition-icon]<br/>**Condition**][condition-doc] | Evaluate a condition and run different actions based on whether the condition is true or false. | [![Built-in Icon][for-each-icon]</br>**For each**][for-each-doc] | Perform the same actions on every item in an array. | 
| [![Built-in Icon][scope-icon]<br/>**Scope**][scope-doc] | Group actions into *scopes*, which get their own status after the actions in the scope finish running. | [![Built-in Icon][switch-icon]</br>**Switch**][switch-doc] | Group actions into *cases*, which are assigned unique values except for the default case. Run only that case whose assigned value matches the result from an expression, object, or token. If no matches exist, run the default case. | 
| [![Built-in Icon][terminate-icon]<br/>**Terminate**][terminate-doc] | Stop an actively running logic app workflow. | [![Built-in Icon][until-icon]<br/>**Until**][until-doc] | Repeat actions until the specified condition is true or some state has changed. | 
||||| 

### Manage or manipulate data

Logic Apps provides built-in actions for working with data outputs and their formats:  

|   |   | 
|---|---| 
| [![Built-in Icon][data-operations-icon]<br/>**Data Operations**][data-operations-doc] | Perform operations with data: <p>- **Compose**: Create a single output from multiple inputs with various types. <br>- **Create CSV table**: Create a comma-separated-value (CSV) table from an array with JSON objects. <br>- **Create HTML table**: Create an HTML table from an array with JSON objects. <br>- **Filter array**: Create an array from items in another array that meet your criteria. <br>- **Join**: Create a string from all items in an array and separate those items with the specified delimiter. <br>- **Parse JSON**: Create user-friendly tokens from properties and their values in JSON content so you can use those properties in your workflow. <br>- **Select**: Create an array with JSON objects by transforming items or values in another array and mapping those items to specified properties. | 
| ![Built-in Icon][date-time-icon]<br/>**Date Time** | Perform operations with timestamps: <p>- **Add to time**: Add the specified number of units to a timestamp. <br>- **Convert time zone**: Convert a timestamp from the source time zone to the target time zone. <br>- **Current time**: Return the current timestamp as a string. <br>- **Get future time**: Return the current timestamp plus the specified time units. <br>- **Get past time**: Return the current timestamp minus the specified time units. <br>- **Subtract from time**: Subtract a number of time units from a timestamp. |
| [![Built-in Icon][variables-icon]<br/>**Variables**][variables-doc] | Perform operations with variables: <p>- **Append to array variable**: Insert a value as the last item in an array stored by a variable. <br>- **Append to string variable**: Insert a value as the last character in a string stored by a variable. <br>- **Decrement variable**: Decrease a variable by a constant value. <br>- **Increment variable**: Increase a variable by a constant value. <br>- **Initialize variable**: Create a variable and declare its data type and initial value. <br>- **Set variable**: Assign a different value to an existing variable. |
|  |  | 

<a name="managed-api-connectors"></a>

## Managed API connectors

Logic Apps provides these popular Standard connectors for automating tasks, 
processes, and workflows with these services or systems.

|   |   |   |   | 
|---|---|---|---| 
| [![API icon][azure-service-bus-icon]<br/>**Azure Service Bus**][azure-service-bus-doc] | Manage asynchronous messages, sessions, and topic subscriptions with the most commonly used connector in Logic Apps. | [![API icon][sql-server-icon]<br/>**SQL Server**][sql-server-doc] | Connect to your SQL Server on premises or an Azure SQL Database in the cloud so you can manage records, run stored procedures, or perform queries. | 
| [![API icon][office-365-outlook-icon]<br/>**Office 365<br/>Outlook**][office-365-outlook-doc] | Connect to your Office 365 email account so you can create and manage emails, tasks, calendar events and meetings, contacts, requests, and more. | [![API icon][azure-blob-storage-icon]<br/>**Azure Blob<br/>Storage**][azure-blob-storage-doc] | Connect to your storage account so you can create and manage blob content. | 
| [![API icon][sftp-icon]<br/>**SFTP**][sftp-doc] | Connect to SFTP servers you can access from the internet so you can work with your files and folders. | [![API icon][sharepoint-online-icon]<br/>**SharePoint<br/>Online**][sharepoint-online-doc] | Connect to SharePoint Online so you can manage files, attachments, folders, and more. | 
| [![API icon][dynamics-365-icon]<br/>**Dynamics 365<br/>CRM Online**][dynamics-365-doc] | Connect to your Dynamics 365 account so you can create and manage records, items, and more. | [![API icon][ftp-icon]<br/>**FTP**][ftp-doc] | Connect to FTP servers you can access from the internet so you can work with your files and folders. | 
| [![API icon][salesforce-icon]<br/>**Salesforce**][salesforce-doc] | Connect to your Salesforce account so you can create and manage items such as records, jobs, objects, and more. | [![API icon][twitter-icon]<br/>**Twitter**][twitter-doc] | Connect to your Twitter account so you can manage tweets, followers, your timeline, and more. Save your tweets to SQL, Excel, or SharePoint. | 
| [![API icon][azure-event-hubs-icon]<br/>**Azure Event Hubs**][azure-event-hubs-doc] | Consume and publish events through an Event Hub. For example, get output from your logic app with Event Hubs, and then send that output to a real-time analytics provider. | [![API icon][azure-event-grid-icon]<br/>**Azure Event**</br>**Grid**][azure-event-grid-doc] | Monitor events published by an Event Grid, for example, when Azure resources or third-party resources change. | 
|||||

<a name="on-premises-connectors"></a>

## On-premises connectors 

Here are some commonly used Standard connectors that Logic Apps provides 
for accessing data and resources in on-premises systems. 
Before you can create a connection to an on-premises system, 
you must first [download, install, and set up an on-premises data gateway][gateway-doc]. 
This gateway provides a secure communication channel without 
having to set up the necessary network infrastructure. 

|   |   |   |   |   | 
|---|---|---|---|---| 
| ![API icon][biztalk-server-icon]<br/>**BizTalk**</br> **Server** | [![API icon][file-system-icon]<br/>**File</br> System**][file-system-doc] | [![API icon][ibm-db2-icon]<br/>**IBM DB2**][ibm-db2-doc] | [![API icon][ibm-informix-icon]<br/>**IBM**</br> **Informix**][ibm-informix-doc] | ![API icon][mysql-icon]<br/>**MySQL** | 
| [![API icon][oracle-db-icon]<br/>**Oracle DB**][oracle-db-doc] | ![API icon][postgre-sql-icon]<br/>**PostgreSQL** | [![API icon][sharepoint-server-icon]<br/>**SharePoint</br> Server**][sharepoint-server-doc] | [![API icon][sql-server-icon]<br/>**SQL</br> Server**][sql-server-doc] | ![API icon][teradata-icon]<br/>**Teradata** | 
|||||

<a name="integration-account-connectors"></a>

## Integration account connectors

Logic Apps provides Standard connectors for building business-to-business (B2B) 
solutions with your logic apps when you create and pay for an 
[integration account](../logic-apps/logic-apps-enterprise-integration-create-integration-account.md), 
which is available through the Enterprise Integration Pack (EIP) in Azure. 
With this account, you can create and store B2B artifacts such as trading partners, 
agreements, maps, schemas, certificates, and so on. To use these artifacts, 
associate your logic apps with your integration account. If you currently 
use BizTalk Server, these connectors might seem familiar already.

|   |   |   |   | 
|---|---|---|---| 
| [![API icon][as2-icon]<br/>**AS2</br> decoding**][as2-doc] | [![API icon][as2-icon]<br/>**AS2</br> encoding**][as2-doc] | [![API icon][edifact-icon]<br/>**EDIFACT</br> decoding**][edifact-decode-doc] | [![API icon][edifact-icon]<br/>**EDIFACT</br> encoding**][edifact-encode-doc] | 
| [![API icon][flat-file-decode-icon]<br/>**Flat file</br> decoding**][flat-file-decode-doc] | [![API icon][flat-file-encode-icon]<br/>**Flat file</br> encoding**][flat-file-encode-doc] | [![API icon][integration-account-icon]<br/>**Integration<br/>account**][integration-account-doc] | [![API icon][liquid-icon]<br/>**Liquid**</br>**transforms**][json-liquid-transform-doc] | 
| [![API icon][x12-icon]<br/>**X12</br> decoding**][x12-decode-doc] | [![API icon][x12-icon]<br/>**X12</br> encoding**][x12-encode-doc] | [![API icon][xml-transform-icon]<br/>**XML**</br>**transforms**][xml-transform-doc] | [![API icon][xml-validate-icon]<br/>**XML <br/>validation**][xml-validate-doc] |  
||||| 

<a name="enterprise-connectors"></a>

## Enterprise connectors

<<<<<<< HEAD
Your logic apps can access enterprise systems, such as SAP and IBM MQ:

|   |   | 
|---|---| 
| [![API icon][ibm-mq-icon]<br/>**IBM MQ**][ibm-mq-doc] | [![API icon][sap-icon]<br/>**SAP**][sap-connector-doc] |
||| 
=======
Logic Apps provides these Enterprise connectors for 
accessing enterprise systems, such as SAP and IBM MQ:

|   |   |   | 
|---|---|---| 
| [![API icon][ibm-3270-icon]<br/>**IBM 3270**][ibm-3270-doc] | [![API icon][ibm-mq-icon]<br/>**IBM MQ**][ibm-mq-doc] | [![API icon][sap-icon]<br/>**SAP**][sap-connector-doc] |
|||| 
>>>>>>> 6a383dfd

<a name="triggers-actions"></a>

## Triggers and actions - more info

Connectors can provide *triggers*, *actions*, or both. 
A *trigger* is the first step in any logic app, usually 
specifying the event that fires the trigger and starts 
running your logic app. For example, the FTP connector 
has a trigger that starts your logic app 
"when a file is added or modified". Some triggers 
regularly check for the specified event or data 
and then fire when they detect the specified event or data. 
Other triggers wait but fire instantly when a specific 
event happens or when new data is available. 
Triggers also pass along any required data to your logic app. 
Your logic app can read and use that data throughout the workflow.
For example, the Twitter connector has a trigger, "When a new tweet is posted", 
that passes the tweet's content into your logic app's workflow. 

After a trigger fires, Azure Logic Apps creates an instance of your 
logic app and starts running the *actions* in your logic app's workflow. 
Actions are the steps that follow the trigger and perform tasks in your 
logic app's workflow. For example, you can create a logic app that gets 
customer data from a SQL database and process that data in later actions. 

Here are the general kinds of triggers that Azure Logic Apps provides:

* *Recurrence trigger*: This trigger runs on a specified schedule 
and isn't tightly associated with a particular service or system.

* *Polling trigger*: This trigger regularly polls a specific service 
or system based on the specified schedule, checking for new data or 
whether a specific event happened. If new data is available or 
the specific event happened, the trigger creates and runs a new instance 
of your logic app, which can now use the data that's passed as input.

* *Push trigger*: This trigger waits and listens for new data or 
for an event to happen. When new data is available or when the 
event happens, the trigger creates and runs new instance of your 
logic app, which can now use the data that's passed as input.

<a name="custom"></a>

## Connector configuration

Each connector's triggers and actions provide their own properties for you to configure. 
Many connectors also require that you first create a *connection* to the 
target service or system and provide authentication credentials or other 
configuration details before you can use a trigger or action in your logic app. 
For example, you must authorize a connection to a Twitter account for 
accessing data or to post on your behalf. 

For connectors that use OAuth, creating a connection means signing into 
the service, such as Office 365, Salesforce, or GitHub, where your access 
token is encrypted and securely stored in an Azure secret store. 
Other connectors, such as FTP and SQL, require a connection that 
has configuration details, such as the server address, username, and password. 
<<<<<<< HEAD
This connection configuration details are also encrypted and securely stored. 

Connections can access the target service or system for as long as that service or system allows. 
For services that use Azure Active Directory (AD) OAuth connections, such as Office 365 and Dynamics, 
Azure Logic Apps refreshes access tokens indefinitely. Other services might put limits on how long 
=======
These connection configuration details are also encrypted and securely stored. 

Connections can access the target service or system for as long as that service or system allows. 
For services that use Azure Active Directory (AD) OAuth connections, such as Office 365 and Dynamics, 
Azure Logic Apps refreshes access tokens indefinitely. Other services might have limits on how long 
>>>>>>> 6a383dfd
Azure Logic Apps can use a token without refreshing. Generally, some actions invalidate all access 
tokens, such as changing your password.

<a name="custom"></a>

## Custom APIs and connectors

To call APIs that run custom code or aren't available as connectors, 
you can extend the Logic Apps platform by 
[creating custom API Apps](../logic-apps/logic-apps-create-api-app.md). 
You can also [create custom connectors](../logic-apps/custom-connector-overview.md) 
for *any* REST or SOAP-based APIs, which make those APIs 
available to any logic app in your Azure subscription.
To make custom API Apps or connectors public for anyone to use in Azure, 
you can [submit connectors for Microsoft certification](../logic-apps/custom-connector-submit-certification.md).

<<<<<<< HEAD
## Get support

* For questions, visit the [Azure Logic Apps forum](https://social.msdn.microsoft.com/Forums/en-US/home?forum=azurelogicapps).

* To submit or vote on ideas for Azure Logic Apps and connectors, 
visit the [Logic Apps user feedback site](https://aka.ms/logicapps-wish).
=======
> [!NOTE]
> Logic apps within an [integration service environment (ISE)](../logic-apps/connect-virtual-network-vnet-isolated-environment-overview.md) 
> can directly access resources in an Azure virtual network.
> If you have custom connectors that require the on-premises 
> data gateway, and you created those connectors outside an ISE, 
> logic apps in an ISE can also use those connectors.
>
> Custom connectors created within an ISE don't work 
> with the on-premises data gateway. However, these 
> connectors can directly access on-premises data sources 
> that are connected to an Azure virtual network hosting 
> the ISE. So, logic apps in an ISE most likely don't need 
> the data gateway when communicating with those resources.
>
> For more information about creating ISEs, see 
> [Connect to Azure virtual networks from Azure Logic Apps](../logic-apps/connect-virtual-network-vnet-isolated-environment.md#create-logic-apps-environment).
>>>>>>> 6a383dfd

## Next steps

* Find the [connectors' full list](https://docs.microsoft.com/connectors)
* [Create your first logic app](../logic-apps/quickstart-create-first-logic-app-workflow.md)
* [Create custom connectors for logic apps](https://docs.microsoft.com/connectors/custom-connectors/)
* [Create custom APIs for logic apps](../logic-apps/logic-apps-create-api-app.md)

<!--Misc doc links-->
[gateway-doc]: ../logic-apps/logic-apps-gateway-connection.md "Connect to data sources on-premises from logic apps with on-premises data gateway"

<!--Built-ins doc links-->
[azure-functions-doc]: ../logic-apps/logic-apps-azure-functions.md "Integrate logic apps with Azure Functions"
[azure-api-management-doc]: ../api-management/get-started-create-service-instance.md "Create an Azure API Management service instance for managing and publishing your APIs"
[azure-app-services-doc]: ../logic-apps/logic-apps-custom-hosted-api.md "Integrate logic apps with App Service API Apps"
[azure-service-bus-doc]: ./connectors-create-api-servicebus.md "Send messages from Service Bus Queues and Topics and receive messages from Service Bus Queues and Subscriptions"
[batch-doc]: ../logic-apps/logic-apps-batch-process-send-receive-messages.md "Process messages in groups, or as batches"
[condition-doc]: ../logic-apps/logic-apps-control-flow-conditional-statement.md "Evaluate a condition and run different actions based on whether the condition is true or false"
[delay-doc]: ./connectors-native-delay.md "Perform delayed actions"
[for-each-doc]: ../logic-apps/logic-apps-control-flow-loops.md#foreach-loop "Perform the same actions on every item in an array"
[http-doc]: ./connectors-native-http.md "Make HTTP calls with the HTTP connector"
[http-request-doc]: ./connectors-native-reqres.md "Add actions for HTTP requests and responses to your logic apps"
[http-response-doc]: ./connectors-native-reqres.md "Add actions for HTTP requests and responses to your logic apps"
[http-swagger-doc]: ./connectors-native-http-swagger.md "Make HTTP calls with HTTP + Swagger connector"
[http-webook-doc]: ./connectors-native-webhook.md "Add HTTP webhook actions and triggers to your logic apps"
[nested-logic-app-doc]: ../logic-apps/logic-apps-http-endpoint.md "Integrate logic apps with nested workflows"
[query-doc]: ./connectors-native-query.md "Select and filter arrays with the Query action"
[recurrence-doc]:  ./connectors-native-recurrence.md "Trigger recurring actions for logic apps"
[scope-doc]: ../logic-apps/logic-apps-control-flow-run-steps-group-scopes.md "Organize actions into groups, which get their own status after the actions in group finish running" 
[switch-doc]: ../logic-apps/logic-apps-control-flow-switch-statement.md "Organize actions into cases, which are assigned unique values. Run only the case whose value matches the result from an expression, object, or token. If no matches exist, run the default case"
[terminate-doc]: ../logic-apps/logic-apps-workflow-actions-triggers.md#terminate-action "Stop or cancel an actively running workflow for your logic app"
[until-doc]: ../logic-apps/logic-apps-control-flow-loops.md#until-loop "Repeat actions until the specified condition is true or some state has changed"
[data-operations-doc]: ../logic-apps/logic-apps-perform-data-operations.md "Perform data operations such as filtering arrays or creating CSV and HTML tables"
[variables-doc]: ../logic-apps/logic-apps-create-variables-store-values.md "Perform operations with variables, such as initialize, set, increment, decrement, and append to string or array variable"

<!--Managed API doc links-->
[azure-blob-storage-doc]: ./connectors-create-api-azureblobstorage.md "Manage files in your blob container with Azure blob storage connector"
[azure-event-grid-doc]: ../event-grid/monitor-virtual-machine-changes-event-grid-logic-app.md " Monitor events published by an Event Grid, for example, when Azure resources or third-party resources change"
[azure-event-hubs-doc]: ./connectors-create-api-azure-event-hubs.md "Connect to Azure Event Hubs. Receive and send events between logic apps and Event Hubs"
[box-doc]: ./connectors-create-api-box.md "Connect to Box. Upload, get, delete, list your files, and more"
[dropbox-doc]: ./connectors-create-api-dropbox.md "Connect to Dropbox. Upload, get, delete, list your files, and more"
[dynamics-365-doc]: ./connectors-create-api-crmonline.md "Connect to Dynamics CRM Online so you can work with CRM Online data"
[facebook-doc]: ./connectors-create-api-facebook.md "Connect to Facebook. Post to a timeline, get a page feed, and more"
[file-system-doc]: ../logic-apps/logic-apps-using-file-connector.md "Connect to an on-premises file system"
[ftp-doc]: ./connectors-create-api-ftp.md "Connect to an FTP / FTPS server for FTP tasks, like uploading, getting, deleting files, and more"
[github-doc]: ./connectors-create-api-github.md "Connect to GitHub and track issues"
[google-calendar-doc]: ./connectors-create-api-googlecalendar.md "Connects to Google Calendar and can manage calendar."
[google-drive-doc]: ./connectors-create-api-googledrive.md "Connect to GoogleDrive so you can work with your data"
[google-sheets-doc]: ./connectors-create-api-googlesheet.md "Connect to Google Sheets so you can modify your sheets"
[google-tasks-doc]: ./connectors-create-api-googletasks.md "Connects to Google Tasks so you can manage your tasks"
[ibm-3270-doc]: ./connectors-run-3270-apps-ibm-mainframe-create-api-3270.md "Connect to 3270 apps on IBM mainframes"
[ibm-db2-doc]: ./connectors-create-api-db2.md "Connect to IBM DB2 in the cloud or on-premises. Update a row, get a table, and more"
[ibm-informix-doc]: ./connectors-create-api-informix.md "Connect to Informix in the cloud or on-premises. Read a row, list the tables, and more"
[ibm-mq-doc]: ./connectors-create-api-mq.md "Connect to IBM MQ on-premises or in Azure to send and receive messages"
[instagram-doc]: ./connectors-create-api-instagram.md "Connect to Instagram. Trigger or act on events"
[mailchimp-doc]: ./connectors-create-api-mailchimp.md "Connect to your MailChimp account. Manage and automate mails"
[mandrill-doc]: ./connectors-create-api-mandrill.md "Connect to Mandrill for communication"
[microsoft-translator-doc]: ./connectors-create-api-microsofttranslator.md "Connect to Microsoft Translator. Translate text, detect languages, and more" 
[office-365-outlook-doc]: ./connectors-create-api-office365-outlook.md "Connect to your Office 365 account. Send and receive emails, manage your calendar and contacts, and more"
[office-365-users-doc]: ./connectors-create-api-office365-users.md 
[office-365-video-doc]: ./connectors-create-api-office365-video.md "Get video info, video lists and channels, and playback URLs for Office 365 videos"
[onedrive-doc]: ./connectors-create-api-onedrive.md "Connect to your personal Microsoft OneDrive. Upload, delete, list files, and more"
[onedrive-for-business-doc]: ./connectors-create-api-onedriveforbusiness.md "Connect to your business Microsoft OneDrive. Upload, delete, list your files, and more"
[oracle-db-doc]: ./connectors-create-api-oracledatabase.md "Connect to an Oracle database to add, insert, delete rows, and more"
[outlook.com-doc]: ./connectors-create-api-outlook.md "Connect to your Outlook mailbox. Manage your email, calendars, contacts, and more"
[project-online-doc]: ./connectors-create-api-projectonline.md "Connect to Microsoft Project Online. Manage your projects, tasks, resources, and more"
[rss-doc]: ./connectors-create-api-rss.md "Publish and retrieve feed items, trigger operations when a new item is published to an RSS feed."
[salesforce-doc]: ./connectors-create-api-salesforce.md "Connect to your Salesforce account. Manage accounts, leads, opportunities, and more"
[sap-connector-doc]: ../logic-apps/logic-apps-using-sap-connector.md "Connect to an on-premises SAP system"
[sendgrid-doc]: ./connectors-create-api-sendgrid.md "Connect to SendGrid. Send email and manage recipient lists"
[sftp-doc]: ./connectors-create-api-sftp.md "Connect to your SFTP account. Upload, get, delete files, and more"
[sharepoint-server-doc]: ./connectors-create-api-sharepointserver.md "Connect to SharePoint on-premises server. Manage documents, list items, and more"
[sharepoint-online-doc]: ./connectors-create-api-sharepointonline.md "Connect to SharePoint Online. Manage documents, list items, and more"
[slack-doc]: ./connectors-create-api-slack.md "Connect to Slack and post messages to Slack channels"
[smtp-doc]: ./connectors-create-api-smtp.md "Connect to an SMTP server and send email with attachments"
[sparkpost-doc]: ./connectors-create-api-sparkpost.md "Connects to SparkPost for communication"
[sql-server-doc]: ./connectors-create-api-sqlazure.md "Connect to Azure SQL Database or SQL Server. Create, update, get, and delete entries in a SQL database table."
[trello-doc]: ./connectors-create-api-trello.md "Connect to Trello. Manage your projects and organize anything with anyone"
[twilio-doc]: ./connectors-create-api-twilio.md "Connect to Twilio. Send and get messages, get available numbers, manage incoming phone numbers, and more"
[twitter-doc]: ./connectors-create-api-twitter.md "Connect to Twitter. Get timelines, post tweets, and more"
[wunderlist-doc]: ./connectors-create-api-wunderlist.md "Connect to Wunderlist. Manage your tasks and to-do lists, keep your life in sync, and more"
[yammer-doc]: ./connectors-create-api-yammer.md "Connect to Yammer. Post messages, get new messages, and more"
[youtube-doc]: ./connectors-create-api-youtube.md "Connect to YouTube. Manage your videos and channels"

<!--Enterprise Intregation Pack doc links-->
[as2-doc]: ../logic-apps/logic-apps-enterprise-integration-as2.md "Learn about enterprise integration AS2."
[edifact-decode-doc]: ../logic-apps/logic-apps-enterprise-integration-EDIFACT-decode.md "Learn about enterprise integration EDIFACT decode"
[edifact-encode-doc]: ../logic-apps/logic-apps-enterprise-integration-EDIFACT-encode.md "Learn about enterprise integration EDIFACT encode"
[flat-file-decode-doc]:../logic-apps/logic-apps-enterprise-integration-flatfile.md "Learn about enterprise integration flat file."
[flat-file-encode-doc]:../logic-apps/logic-apps-enterprise-integration-flatfile.md "Learn about enterprise integration flat file."
[integration-account-doc]: ../logic-apps/logic-apps-enterprise-integration-metadata.md "Look up schemas, maps, partners, and more in your integration account"
[json-liquid-transform-doc]: ../logic-apps/logic-apps-enterprise-integration-liquid-transform.md "Learn about JSON transformations with Liquid"
[x12-doc]: ../logic-apps/logic-apps-enterprise-integration-x12.md "Learn about enterprise integration X12"
[x12-decode-doc]: ../logic-apps/logic-apps-enterprise-integration-X12-decode.md "Learn about enterprise integration X12 decode"
[x12-encode-doc]: ../logic-apps/logic-apps-enterprise-integration-X12-encode.md "Learn about enterprise integration X12 encode"
[xml-transform-doc]: ../logic-apps/logic-apps-enterprise-integration-transform.md "Learn about enterprise integration transforms."
[xml-validate-doc]: ../logic-apps/logic-apps-enterprise-integration-xml-validation.md "Learn about enterprise integration XML validation."

<!-- Built-ins icons -->
[azure-api-management-icon]: ./media/apis-list/azure-api-management.png
[azure-app-services-icon]: ./media/apis-list/azure-app-services.png
[azure-functions-icon]: ./media/apis-list/azure-functions.png
[azure-logic-apps-icon]: ./media/apis-list/azure-logic-apps.png
[batch-icon]: ./media/apis-list/batch.png
[condition-icon]: ./media/apis-list/condition.png
[data-operations-icon]: ./media/apis-list/data-operations.png
[date-time-icon]: ./media/apis-list/date-time.png
[for-each-icon]: ./media/apis-list/for-each-loop.png
[http-icon]: ./media/apis-list/http.png
[http-request-icon]: ./media/apis-list/request.png
[http-response-icon]: ./media/apis-list/response.png
[http-swagger-icon]: ./media/apis-list/http-swagger.png
[http-webhook-icon]: ./media/apis-list/http-webhook.png
[schedule-icon]: ./media/apis-list/recurrence.png
[scope-icon]: ./media/apis-list/scope.png
[switch-icon]: ./media/apis-list/switch.png
[terminate-icon]: ./media/apis-list/terminate.png
[until-icon]: ./media/apis-list/until.png
[variables-icon]: ./media/apis-list/variables.png

<!--Managed API icons-->
[appfigures-icon]: ./media/apis-list/appfigures.png
[asana-icon]: ./media/apis-list/asana.png
[azure-automation-icon]: ./media/apis-list/azure-automation.png
[azure-blob-storage-icon]: ./media/apis-list/azure-blob-storage.png
[azure-cognitive-services-text-analytics-icon]: ./media/apis-list/azure-cognitive-services-text-analytics.png
[azure-data-lake-icon]: ./media/apis-list/azure-data-lake.png
[azure-document-db-icon]: ./media/apis-list/azure-document-db.png
[azure-event-grid-icon]: ./media/apis-list/azure-event-grid.png
[azure-event-grid-publish-icon]: ./media/apis-list/azure-event-grid-publish.png
[azure-event-hubs-icon]: ./media/apis-list/azure-event-hubs.png
[azure-ml-icon]: ./media/apis-list/azure-ml.png
[azure-queues-icon]: ./media/apis-list/azure-queues.png
[azure-resource-manager-icon]: ./media/apis-list/azure-resource-manager.png
[azure-service-bus-icon]: ./media/apis-list/azure-service-bus.png
[basecamp-3-icon]: ./media/apis-list/basecamp.png
[bitbucket-icon]: ./media/apis-list/bitbucket.png
[bitly-icon]: ./media/apis-list/bitly.png
[biztalk-server-icon]: ./media/apis-list/biztalk.png
[blogger-icon]: ./media/apis-list/blogger.png
[box-icon]: ./media/apis-list/box.png
[campfire-icon]: ./media/apis-list/campfire.png
[common-data-service-icon]: ./media/apis-list/common-data-service.png
[dropbox-icon]: ./media/apis-list/dropbox.png
[dynamics-365-icon]: ./media/apis-list/dynamics-crm-online.png
[dynamics-365-financials-icon]: ./media/apis-list/dynamics-365-financials.png
[dynamics-365-operations-icon]: ./media/apis-list/dynamics-365-operations.png
[easy-redmine-icon]: ./media/apis-list/easyredmine.png
[facebook-icon]: ./media/apis-list/facebook.png
[file-system-icon]: ./media/apis-list/file-system.png
[ftp-icon]: ./media/apis-list/ftp.png
[github-icon]: ./media/apis-list/github.png
[google-calendar-icon]: ./media/apis-list/google-calendar.png
[google-drive-icon]: ./media/apis-list/google-drive.png
[google-sheets-icon]: ./media/apis-list/google-sheet.png
[google-tasks-icon]: ./media/apis-list/google-tasks.png
[hipchat-icon]: ./media/apis-list/hipchat.png
[ibm-3270-icon]: ./media/apis-list/ibm-3270.png
[ibm-db2-icon]: ./media/apis-list/ibm-db2.png
[ibm-informix-icon]: ./media/apis-list/ibm-informix.png
[ibm-mq-icon]: ./media/apis-list/ibm-mq.png
[insightly-icon]: ./media/apis-list/insightly.png
[instagram-icon]: ./media/apis-list/instagram.png
[instapaper-icon]: ./media/apis-list/instapaper.png
[jira-icon]: ./media/apis-list/jira.png
[mailchimp-icon]: ./media/apis-list/mailchimp.png
[mandrill-icon]: ./media/apis-list/mandrill.png
[microsoft-translator-icon]: ./media/apis-list/microsoft-translator.png
[mysql-icon]: ./media/apis-list/mysql.png
[office-365-outlook-icon]: ./media/apis-list/office-365.png
[office-365-users-icon]: ./media/apis-list/office-365-users.png
[office-365-video-icon]: ./media/apis-list/office-365-video.png
[onedrive-icon]: ./media/apis-list/onedrive.png
[onedrive-for-business-icon]: ./media/apis-list/onedrive-business.png
[oracle-db-icon]: ./media/apis-list/oracle-db.png
[outlook.com-icon]: ./media/apis-list/outlook.png
[pagerduty-icon]: ./media/apis-list/pagerduty.png
[pinterest-icon]: ./media/apis-list/pinterest.png
[postgre-sql-icon]: ./media/apis-list/postgre-sql.png
[project-online-icon]: ./media/apis-list/projecton-line.png
[redmine-icon]: ./media/apis-list/redmine.png
[rss-icon]: ./media/apis-list/rss.png
[salesforce-icon]: ./media/apis-list/salesforce.png
[sap-icon]: ./media/apis-list/sap.png
[send-grid-icon]: ./media/apis-list/sendgrid.png
[sftp-icon]: ./media/apis-list/sftp.png
[sharepoint-online-icon]: ./media/apis-list/sharepoint-online.png
[sharepoint-server-icon]: ./media/apis-list/sharepoint-server.png
[slack-icon]: ./media/apis-list/slack.png
[smartsheet-icon]: ./media/apis-list/smartsheet.png
[smtp-icon]: ./media/apis-list/smtp.png
[sparkpost-icon]: ./media/apis-list/sparkpost.png
[sql-server-icon]: ./media/apis-list/sql.png
[teradata-icon]: ./media/apis-list/teradata.png
[todoist-icon]: ./media/apis-list/todoist.png
[trello-icon]: ./media/apis-list/trello.png
[twilio-icon]: ./media/apis-list/twilio.png
[twitter-icon]: ./media/apis-list/twitter.png
[vimeo-icon]: ./media/apis-list/vimeo.png
[visual-studio-team-services-icon]: ./media/apis-list/visual-studio-team-services.png
[wordpress-icon]: ./media/apis-list/wordpress.png
[wunderlist-icon]: ./media/apis-list/wunderlist.png
[yammer-icon]: ./media/apis-list/yammer.png
[youtube-icon]: ./media/apis-list/youtube.png

<!-- Enterprise Integration Pack icons -->
[as2-icon]: ./media/apis-list/as2.png
[edifact-icon]: ./media/apis-list/edifact.png
[flat-file-encode-icon]: ./media/apis-list/flat-file-encoding.png
[flat-file-decode-icon]: ./media/apis-list/flat-file-decoding.png
[integration-account-icon]: ./media/apis-list/integration-account.png
[liquid-icon]: ./media/apis-list/liquid-transform.png
[x12-icon]: ./media/apis-list/x12.png
[xml-validate-icon]: ./media/apis-list/xml-validation.png
[xml-transform-icon]: ./media/apis-list/xsl-transform.png<|MERGE_RESOLUTION|>--- conflicted
+++ resolved
@@ -23,16 +23,10 @@
 this article describes popular and more commonly used connectors that are successfully 
 used by thousands of apps and millions of executions for processing data and information. 
 To find the full list of connectors and each connector's reference information, 
-<<<<<<< HEAD
-such as triggers, actions, and limits, review the connector references pages under 
-[Connectors overview](https://docs.microsoft.com/connectors). 
-Also, learn more about [triggers and actions](#triggers-actions).
-=======
 such as triggers, actions, and limits, review the connector reference pages under 
 [Connectors overview](https://docs.microsoft.com/connectors). Also, learn more about 
 [triggers and actions](#triggers-actions), [Logic Apps pricing model](../logic-apps/logic-apps-pricing.md), 
 and [Logic Apps pricing details](https://azure.microsoft.com/pricing/details/logic-apps/). 
->>>>>>> 6a383dfd
 
 > [!NOTE]
 > To integrate with a service or API that doesn't have connector, 
@@ -41,11 +35,7 @@
 
 Connectors are available either as built-in triggers and actions or as managed connectors:
 
-<<<<<<< HEAD
-* [**Built-ins**](#built-ins): These built-in actions and triggers are "native" 
-=======
 * [**Built-ins**](#built-ins): These built-in triggers and actions are "native" 
->>>>>>> 6a383dfd
 to Azure Logic Apps and help you create logic apps that run on custom schedules, 
 communicate with other endpoints, receive and respond to requests, and call 
 Azure functions, Azure API Apps (Web Apps), your own APIs managed and published 
@@ -53,22 +43,6 @@
 You can also use built-in actions that help you organize and control your 
 logic app's workflow, and also work with data.
 
-<<<<<<< HEAD
-* **Managed connectors**: Deployed and managed by Microsoft, 
-these connectors provide triggers and actions for accessing 
-other services and systems such as Office 365, Azure Blob Storage, 
-SQL Server, Salesforce, and more. Some connectors require that 
-you first create connections, which are managed by Azure Logic Apps. 
-Managed connectors are organized into these groups:
-
-  |   |   |
-  |---|---|
-  | [**Managed API connectors**](#managed-api-connectors) | Create logic apps that use services such as Azure Blob Storage, Office 365, Dynamics, Power BI, OneDrive, Salesforce, SharePoint Online, and many more. | 
-  | [**On-premises connectors**](#on-premises-connectors) | After you install and set up the [on-premises data gateway][gateway-doc], these connectors help your logic apps access on-premises systems such as SQL Server, SharePoint Server, Oracle DB, file shares, and others. | 
-  | [**Integration account connectors**](#integration-account-connectors) | Available when you create and pay for an integration account, these connectors transform and validate XML, encode and decode flat files, and process business-to-business (B2B) messages with AS2, EDIFACT, and X12 protocols. | 
-  | [**Enterprise connectors**](#enterprise-connectors) | Provide access to enterprise systems such as SAP and IBM MQ for an additional cost. |
-  ||| 
-=======
   > [!NOTE]
   > Logic apps within an [integration service environment (ISE)](../logic-apps/connect-virtual-network-vnet-isolated-environment-overview.md) 
   > can directly access resources in an Azure virtual network.
@@ -90,7 +64,6 @@
 communication scenarios and require an [integration account](../logic-apps/logic-apps-enterprise-integration-create-integration-account.md) 
 that's linked to your logic app. Before using certain connectors, 
 you might have to first create connections, which are managed by Azure Logic Apps. 
->>>>>>> 6a383dfd
 
   For example, if you're using Microsoft BizTalk Server, your logic apps 
   can connect to and communicate with your BizTalk Server by using the 
@@ -105,15 +78,6 @@
   see the technical details in each connector's reference page 
   under [Connectors overview](https://docs.microsoft.com/connectors). 
 
-<<<<<<< HEAD
-> [!NOTE]
-> For the full list of connectors and each connector's reference information, 
-> such as actions and any triggers, which are defined by a Swagger description, 
-> plus any limits, you can find the full list under the 
-> [Connectors overview](/connectors/). For pricing information, see 
-> [Logic Apps pricing details](https://azure.microsoft.com/pricing/details/logic-apps/) 
-> and the [Logic Apps pricing model](../logic-apps/logic-apps-pricing.md). 
-=======
   You can also identify connectors by using these categories, 
   although some connectors can cross multiple categories. 
   For example, SAP is an Enterprise connector and an on-premises connector:
@@ -150,7 +114,6 @@
   under the [Connectors overview](/connectors/). For pricing information, see 
   [Logic Apps pricing model](../logic-apps/logic-apps-pricing.md), and 
   [Logic Apps pricing details](https://azure.microsoft.com/pricing/details/logic-apps/). 
->>>>>>> 6a383dfd
 
 <a name="built-ins"></a>
 
@@ -250,14 +213,6 @@
 
 ## Enterprise connectors
 
-<<<<<<< HEAD
-Your logic apps can access enterprise systems, such as SAP and IBM MQ:
-
-|   |   | 
-|---|---| 
-| [![API icon][ibm-mq-icon]<br/>**IBM MQ**][ibm-mq-doc] | [![API icon][sap-icon]<br/>**SAP**][sap-connector-doc] |
-||| 
-=======
 Logic Apps provides these Enterprise connectors for 
 accessing enterprise systems, such as SAP and IBM MQ:
 
@@ -265,7 +220,6 @@
 |---|---|---| 
 | [![API icon][ibm-3270-icon]<br/>**IBM 3270**][ibm-3270-doc] | [![API icon][ibm-mq-icon]<br/>**IBM MQ**][ibm-mq-doc] | [![API icon][sap-icon]<br/>**SAP**][sap-connector-doc] |
 |||| 
->>>>>>> 6a383dfd
 
 <a name="triggers-actions"></a>
 
@@ -324,19 +278,11 @@
 token is encrypted and securely stored in an Azure secret store. 
 Other connectors, such as FTP and SQL, require a connection that 
 has configuration details, such as the server address, username, and password. 
-<<<<<<< HEAD
-This connection configuration details are also encrypted and securely stored. 
-
-Connections can access the target service or system for as long as that service or system allows. 
-For services that use Azure Active Directory (AD) OAuth connections, such as Office 365 and Dynamics, 
-Azure Logic Apps refreshes access tokens indefinitely. Other services might put limits on how long 
-=======
 These connection configuration details are also encrypted and securely stored. 
 
 Connections can access the target service or system for as long as that service or system allows. 
 For services that use Azure Active Directory (AD) OAuth connections, such as Office 365 and Dynamics, 
 Azure Logic Apps refreshes access tokens indefinitely. Other services might have limits on how long 
->>>>>>> 6a383dfd
 Azure Logic Apps can use a token without refreshing. Generally, some actions invalidate all access 
 tokens, such as changing your password.
 
@@ -353,14 +299,6 @@
 To make custom API Apps or connectors public for anyone to use in Azure, 
 you can [submit connectors for Microsoft certification](../logic-apps/custom-connector-submit-certification.md).
 
-<<<<<<< HEAD
-## Get support
-
-* For questions, visit the [Azure Logic Apps forum](https://social.msdn.microsoft.com/Forums/en-US/home?forum=azurelogicapps).
-
-* To submit or vote on ideas for Azure Logic Apps and connectors, 
-visit the [Logic Apps user feedback site](https://aka.ms/logicapps-wish).
-=======
 > [!NOTE]
 > Logic apps within an [integration service environment (ISE)](../logic-apps/connect-virtual-network-vnet-isolated-environment-overview.md) 
 > can directly access resources in an Azure virtual network.
@@ -377,7 +315,6 @@
 >
 > For more information about creating ISEs, see 
 > [Connect to Azure virtual networks from Azure Logic Apps](../logic-apps/connect-virtual-network-vnet-isolated-environment.md#create-logic-apps-environment).
->>>>>>> 6a383dfd
 
 ## Next steps
 
