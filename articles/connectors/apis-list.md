---
title: List of Microsoft-managed connectors for use in Microsoft Azure Logic apps | Microsoft Docs
description: Get a complete list of the Microsoft-Managed connectors you can use to build Logic apps in Azure App Service
services: logic-apps
documentationcenter: ''
author: MSFTMAN
manager: erikre
editor: ''
tags: connectors

ms.assetid: f1f1fd50-b7f9-4d13-824a-39678619aa7a
ms.service: logic-apps
ms.workload: integration
ms.tgt_pltfrm: na
ms.devlang: na
ms.topic: get-started-article
ms.date: 12/07/2016
ms.author: deonhe

---
# List of connectors
Select a connector to learn how to build workflows quickly.

## Standard connectors
| Connectors |  |  |  |
| --- | --- | --- | --- |
|[![API Icon][API/Web-Appicon]<br/>**API/Web App**][API/Web-Appdoc]|![API Icon][appFiguresicon]<br/>**appFigures**|![API Icon][Asanaicon]<br/>**Asana**|![API Icon][Azure-DocumentDBicon]<br/>**Azure DocumentDB**|
|![API Icon][Azure-MLicon]<br/>**Azure ML**|[![API Icon][Azure-Functionsicon]<br/>**Azure<br/>Functions**][Azure-Functionsdoc]|[![API Icon][AzureBlobStorageicon]<br/>**Azure Blob<br/>Storage**][AzureBlobStoragedoc]|![API Icon][Basecamp-3icon]<br/>**Basecamp 3**|
|![API Icon][Bitlyicon]<br/>**Bitly**|![API Icon][BizTalk-Servericon]<br/>**BizTalk Server**|![API Icon][Bloggericon]<br/>**Blogger**|[![API Icon][Boxicon]<br/>**Box**][boxDoc]|
|![API Icon][Campfireicon]<br/>**Campfire**|![API Icon][Cognitive-Services-Text-Analyticsicon]<br/>**Cognitive Services<br/>Text Analytics**|![API Icon][Common-Data-Serviceicon]<br/>**Common Data<br/>Service**|[![API Icon][DB2icon]<br/>**DB2**][db2doc]|
|[![API Icon][Delayicon]<br/>**Delay**][Delaydoc]|[![API Icon][Dropboxicon]<br/>**Dropbox**][dropboxdoc]|[![API Icon][Dynamics-365icon]<br/>**Dynamics 365**][Dynamics-365doc]|![API Icon][Dynamics-365-for-Financialsicon]<br/>**Dynamics 365<br/>for Financials**|
|![API Icon][Dynamics-365-for-Operationsicon]<br/>**Dynamics 365<br/>for Operations**|![API Icon][Easy-Redmineicon]<br/>**Easy Redmine**|[![API Icon][Facebookicon]<br/>**Facebook**][Facebookdoc]|[![API Icon][FTPicon]<br/>**FTP**][FTPdoc]|
|![API Icon][GitHubicon]<br/>**GitHub**|![API Icon][Google-Calendaricon]<br/>**Google Calendar**|[![API Icon][Google-Driveicon]<br/>**Google Drive**][Google-Drivedoc]|![API Icon][Google-Sheetsicon]<br/>**Google Sheets**|
|![API Icon][Google-Tasksicon]<br/>**Google Tasks**|![API Icon][HideKeyicon]<br/>**HideKey**|![API Icon][HipChaticon]<br/>**HipChat**|[![API Icon][HTTPicon]<br/>**HTTP**][HTTPdoc]|
|[![API Icon][HTTP-Swaggericon]<br/>**HTTP Swagger**][http-swaggerdoc]|[![API Icon][HTTP-Requesticon]<br/>**HTTP<br/>Request**][HTTP-Requestdoc]|[![API Icon][HTTP-Responseicon]<br/>**HTTP<br/>Response**][HTTP-Responsedoc]|[![API Icon][Informixicon]<br/>**Informix**][Informixdoc]|
|![API Icon][Insightlyicon]<br/>**Insightly**|![API Icon][Instagramicon]<br/>**Instagram**|![API Icon][Instapapericon]<br/>**Instapaper**|![API Icon][JIRAicon]<br/>**JIRA**|
|[![API Icon][MailChimpicon]<br/>**MailChimp**][MailChimpdoc]|![API Icon][Mandrillicon]<br/>**Mandrill**|[![API Icon][Microsoft-Translatoricon]<br/>**Microsoft<br/>Translator**][Microsoft-Translatordoc]|[![API Icon][Nested-Logic-Appicon]<br/>**Nested<br/>Logic App**][Nested-Logic-Appdoc]|
[![API Icon][Office-365-Outlookicon]<br/>**Office 365<br/>Outlook**][office365-outlookdoc]|[![API Icon][Office-365-Usersicon]][office365-usersdoc]<br/>**Office 365<br/>Users**|[![API Icon][Office-365-Videoicon]<br/>**Office 365<br/>Video**][office365-videodoc]|[![API Icon][OneDriveicon]<br/>**OneDrive**][OneDrivedoc]|[![API Icon][OneDrive-for-Businessicon]<br/>**OneDrive for<br/>Business**][OneDrive-for-Businessdoc]|
[![API Icon][Outlook.comicon]<br/>**Outlook.com**][Outlook.comdoc]|![API Icon][PagerDutyicon]<br/>**PagerDuty**|![API Icon][Pinteresticon]<br/>**Pinterest**|[![API Icon][Project-Onlineicon]<br/>**Project Online**][Project-Onlinedoc]|
[![API Icon][Queryicon]<br/>**Query**][Querydoc]|[![API Icon][Recurrenceicon]<br/>**Recurrence**][Recurrencedoc]|![API Icon][Redmineicon]<br/>**Redmine**|[![API Icon][RSSicon]<br/>**RSS**][RSSdoc]|
[![API Icon][Salesforceicon]<br/>**Salesforce**][Salesforcedoc]|[![API Icon][SendGridicon]<br/>**SendGrid**][SendGriddoc]|[![API Icon][Service-Busicon]<br/>**Service Bus**][Service-Busdoc]|[![API Icon][SFTPicon]<br/>**SFTP**][SFTPdoc]|
[![API Icon][SharePointicon]<br/>**SharePoint**][SharePointdoc]|[![API Icon][Slackicon]<br/>**Slack**][Slackdoc]|![API Icon][Smartsheeticon]<br/>**Smartsheet**|[![API Icon][SMTPicon]<br/>**SMTP**][SMTPdoc]|![API Icon][SparkPosticon]<br/>**SparkPost**|[![API Icon][SQL-Servericon]<br/>**SQL Server**][SQL-Serverdoc]|
|![API Icon][Todoisticon]<br/>**Todoist**|[![API Icon][Trelloicon]<br/>**Trello**][Trellodoc]|[![API Icon][Twilioicon]<br/>**Twilio**][Twiliodoc]|[![API Icon][Twittericon]<br/>**Twitter**][Twitterdoc]|
|![API Icon][Vimeoicon]<br/>**Vimeo**|![API Icon][Visual-Studio-Team-Servicesicon]<br/>**Visual Studio<br/>Team Services**|[![API Icon][Webhookicon]<br/>**Webhook**][Webhookdoc]|![API Icon][WordPressicon]<br/>**WordPress**|
|[![API Icon][Wunderlisticon]<br/>**Wunderlist**][Wunderlistdoc]|[![API Icon][Yammericon]<br/>**Yammer**][Yammerdoc]|![API Icon][YouTubeicon]<br/>**YouTube**|[![API Icon][FileSystemIcon]<br/>**File System**][FileSystemdoc]

### Integration account connectors 

<<<<<<< HEAD
| Integration Account connectors |  |  |  |
=======
| integration account<br/>connectors |  |  |  |
>>>>>>> 164b48bc
| --- | --- | --- | --- |
| [![API Icon][xmlvalidateicon]<br/>**XML <br/>validation**][xmlvalidatedoc] |[![API Icon][xmltransformicon]<br/>**XML<br/> transform**][xmltransformdoc] |[![API Icon][flatfileicon]<br/>**Flat file</br>encode**][flatfiledoc] |[![API Icon][flatfiledecodeicon]<br/>**Flat file</br>decode**][flatfiledecodedoc] |
| [![API Icon][as2icon]<br/>**AS2</br>decode**][as2decode] |[![API Icon][as2icon]<br/>**AS2</br>encode**][as2encode] |[![API Icon][x12icon]<br/>**X12</br>decode**][x12decode] |[![API Icon][x12icon]<br/>**X12</br>encode**][x12encode] |
| [![API Icon][x12icon]<br/>**EDIFACT</br>decode**][EDIFACTdecode] |[![API Icon][x12icon]<br/>**EDIFACT</br>encode**][EDIFACTencode] | | |

> [!NOTE]
> If you want to get started with Azure Logic Apps before signing up for an Azure account, go to [Try Logic App](https://tryappservice.azure.com/?appservice=logic). You can immediately create a short-lived starter Logic app in App Service. No credit cards required; no commitments.
> 
> 

## Enterprise connectors
Use the enterprise connectors to create Logic apps for B2B scenarios that include EAI and EDI.  

<<<<<<< HEAD
| Enterprise connectors |  |
=======
| enterprise<br/>connectors |  |
>>>>>>> 164b48bc
| --- | --- |
|![API Icon][MQicon]<br/>**MQ**|![API Icon][SAPicon]<br/>**SAP**|



<!-- TODO: Add Functions, App Service, and Nested Workflow Icons -->
### Connectors can be triggers
Several connectors provide triggers that can notify your app when specific events occur. For example, the FTP connector has the OnUpdatedFile trigger. You can build either a Logic app, PowerApp or Flow that listens to this trigger and takes an action whenever the trigger is fired.

There are two types of triggers:  

* Poll Triggers: These triggers poll your service at a specified frequency to check for new data. When new data is available, a new instance of your app runs with the data as input. To prevent the same data from being consumed multiple times, the trigger may clean up data that has been read and passed to your app.
* Push Triggers: These triggers listen for data on an endpoint or for an event to occur, then, triggers a new instance of your app. The Twitter connector is one such example.

### Connectors can be actions
Connectors can also be used as actions within your apps. Actions are useful for looking up data which can then be used in the execution of your app. For example, you may need to look up customer data from a SQL database when processing an order. Or, you may need to write, update or delete data in a destination table. You can do this using the actions provided by the connectors. Actions map to operations that are defined in the Swagger metadata.

## Next Steps
* [Build a logic app now](../app-service-logic/app-service-logic-create-a-logic-app.md)  
* [Create a custom connector](../app-service-logic/app-service-logic-create-api-app.md)
* [Monitor your logic apps](../app-service-logic/app-service-logic-monitor-your-logic-apps.md)

<!--Connectors Documentation-->
[azureblobstoragedoc]: ./connectors-create-api-azureblobstorage.md "Connect to Azure blob to manage files in your blob container."
[boxDoc]: ./connectors-create-api-box.md "Connects to Box and can upload, get, delete, list, and more file tasks."
[Dynamics-365doc]: ./connectors-create-api-crmonline.md "Connect to Dynamics CRM Online and do more with your CRM Online data."
[db2doc]: ./connectors-create-api-db2.md "Connect to IBM DB2 in the cloud or on-premises to update a row, get a table, and more."
[dropboxdoc]: ./connectors-create-api-dropbox.md "Connect to Dropbox and can get, delete, list, and more file tasks."
[facebookdoc]: ./connectors-create-api-facebook.md "Connect to Facebook to post to a timeline, get a page feed, and more."
[ftpdoc]: ./connectors-create-api-ftp.md "Connects to an FTP / FTPS server and do different FTP tasks, including uploading, getting, deleting files, and more."
[google-drivedoc]: ./connectors-create-api-googledrive.md "Connect to GoogleDrive and interact with your data."
[informixdoc]: ./connectors-create-api-informix.md "Connect to Informix in the cloud or on-premises to read a row, lists the tables, and more."
[microsoft-translatordoc]: ./connectors-create-api-microsofttranslator.md
[office365-outlookdoc]: ./connectors-create-api-office365-outlook.md "The Office 365 Connector can send and receive emails, manage your calendar, and manage your contacts using your Office 365 account."
[office365-usersdoc]: ./connectors-create-api-office365-users.md
[office365-videodoc]: ./connectors-create-api-office365-video.md
[onedrivedoc]: ./connectors-create-api-onedrive.md "Connects to your personal Microsoft OneDrive and upload, delete, list files, and more."
[onedrive-for-businessdoc]: ./connectors-create-api-onedriveforbusiness.md "Connects to your business Microsoft OneDrive and uploads, deletes, lists your files, and more."
[outlook.comdoc]: ./connectors-create-api-outlook.md "Connect to your Outlook mailbox and access your email and more."
[project-onlinedoc]: ./connectors-create-api-projectonline.md "Connects to Microsoft Project Online."
[rssdoc]: ./connectors-create-api-rss.md "RSS connector allows the users to publish and retrieve feed items. It also allows the users to trigger operations when a new item is published to the feed."
[salesforcedoc]: ./connectors-create-api-salesforce.md "Connect to your Salesforce account and manage  accounts, leads, opportunities, and more."
[sendgriddoc]: ./connectors-create-api-sendgrid.md "Connects to Microsoft Project Online."
[service-busdoc]: ./connectors-create-api-servicebus.md "Can send messages from Service Bus Queues and Topics and receive messages from Service Bus Queues and Subscriptions."
[sharepointdoc]: ./connectors-create-api-sharepointonline.md "Connects to SharePoint Online to manage documents and list items."
[slackdoc]: ./connectors-create-api-slack.md "Connect to Slack and post messages to Slack channels."
[sftpdoc]: ./connectors-create-api-sftp.md "Connects to SFTP and can upload, get, delete files, and more."
[githubdoc]: ./connectors-create-api-github.md "Connects to GitHub and can track issues."
[mailchimpdoc]: ./connectors-create-api-mailchimp.md "Send Better Email."
[smtpdoc]: ./connectors-create-api-smtp.md "Connects to a SMTP server and can send email with attachments."
[sql-serverdoc]: ./connectors-create-api-sqlazure.md "Connects to SQL Azure Database. You can create, update, get, and delete entries on a SQL database table."
[trellodoc]: ./connectors-create-api-trello.md "Trello is the free,  flexible, and visual way to organize anything with anyone."
[twiliodoc]: ./connectors-create-api-twilio.md "Connects to Twilio and can send and get messages, get available numbers, managing incoming phone numbers, and more."
[twitterdoc]: ./connectors-create-api-twitter.md "Connects to Twitter and get timelines, post tweets, and more."
[wunderlistdoc]: ./connectors-create-api-wunderlist.md "Keep your life in sync."
[yammerdoc]: ./connectors-create-api-yammer.md "Connects to Yammer to post messages and get new messages."
[as2doc]: ../app-service-logic/app-service-logic-enterprise-integration-as2.md "Learn about enterprise integration AS2."
[x12doc]: ../app-service-logic/app-service-logic-enterprise-integration-x12.md "Learn about enterprise integration X12"
[flatfiledoc]: ../app-service-logic/app-service-logic-enterprise-integration-flatfile.md "Learn about enterprise integration flat file."
[flatfiledecodedoc]: ../app-service-logic/app-service-logic-enterprise-integration-flatfile.md "Learn about enterprise integration flat file."
[xmlvalidatedoc]: ../app-service-logic/app-service-logic-enterprise-integration-xml-validation.md "Learn about enterprise integration XML validation."
[xmltransformdoc]: ../app-service-logic/app-service-logic-enterprise-integration-transform.md "Learn about enterprise integration transforms."
[as2decode]: ..//app-service-logic/app-service-logic-enterprise-integration-as2-decode.md "Learn about enterprise integration AS2 decode"
[as2encode]: ..//app-service-logic/app-service-logic-enterprise-integration-as2-encode.md "Learn about enterprise integration AS2 encode"
[X12decode]: ..//app-service-logic/app-service-logic-enterprise-integration-X12-decode.md "Learn about enterprise integration X12 decode"
[X12encode]: ..//app-service-logic/app-service-logic-enterprise-integration-X12-encode.md "Learn about enterprise integration X12 encode"
[EDIFACTdecode]: ..//app-service-logic/app-service-logic-enterprise-integration-EDIFACT-decode.md "Learn about enterprise integration EDIFACT decode"
[EDIFACTencode]: ..//app-service-logic/app-service-logic-enterprise-integration-EDIFACT-encode.md "Learn about enterprise integration EDIFACT encode"
[httpdoc]: ./connectors-native-http.md "HTTP connector to make HTTP calls."
[http-requestdoc]: ./connectors-native-reqres.md "Request and Response actions."
[http-responsedoc]: ./connectors-native-reqres.md "Request and Response actions."
[delaydoc]: ./connectors-native-delay.md "Learn about the delay action."
[http-swaggerdoc]: ./connectors-native-http-swagger.md "HTTP + Swagger connector to make HTTP calls."
[querydoc]: ./connectors-native-query.md "Query action to select and filter arrays."
[webhookdoc]: ./connectors-native-webhook.md "Webhook action and trigger for logic apps."
[azure-functionsdoc]: ../app-service-logic/app-service-logic-azure-functions.md "Integrate logic apps with Azure Functions."
[api/web-appdoc]: ../app-service-logic/app-service-logic-custom-hosted-api.md "Integrate logic apps with App Service API Apps."
[nested-logic-appdoc]: ../app-service-logic/app-service-logic-http-endpoint.md "Integrate logic apps with a nested workflow."
[recurrencedoc]:  ./connectors-native-recurrence.md "Recurrence trigger for logic apps."
[google-sheetsdoc]: ./connectors-create-api-googlesheet.md "Connects to Google Sheets and can modify sheets."
[google-tasksdoc]: ./connectors-create-api-googletasks.md "Connects to Google Tasks and can manage tasks."
[google-calendardoc]: ./connectors-create-api-googlecalendar.md "Connects to Google Calendar and can manage calendar."
[instagramdoc]: ./connectors-create-api-instagram.md "Connects to Instagram and can trigger or act on events."
[mandrilldoc]: ./connectors-create-api-mandrill.md "Connects to Mandrill and can be used for communication."
[youtubedoc]: ./connectors-create-api-youtube.md "Connects to YouTube and can interact with videos and channels."
[sparkpostdoc]: ./connectors-create-api-sparkpost.md "Connects to SparkPost and can be used for communication."
[filesystemdoc]: ..//app-service-logic/app-service-logic-use-file-connector.md "Use file system connector to communicate with on-premises file system."

<!--Icon references-->
[appFiguresicon]: ./media/apis-list/appfigures.png
[Asanaicon]: ./media/apis-list/asana.png
[AzureBlobStorageicon]: ./media/apis-list/azureblob.png
[Azure-MLicon]: ./media/apis-list/azureml.png
[Basecamp-3icon]: ./media/apis-list/basecamp.png
[Bitlyicon]: ./media/apis-list/bitly.png
[BizTalk-Servericon]: ./media/apis-list/biztalk.png
[Bloggericon]: ./media/apis-list/blogger.png
[Boxicon]: ./media/apis-list/box.png
[Campfireicon]: ./media/apis-list/campfire.png
[Cognitive-Services-Text-Analyticsicon]: ./media/apis-list/cognitiveservicestextanalytics.png
[DB2icon]: ./media/apis-list/db2.png
[Azure-DocumentDBicon]: ./media/apis-list/documentdb.png
[Dropboxicon]: ./media/apis-list/dropbox.png
[Dynamics-365-for-Operationsicon]: ./media/apis-list/dynamicsax.png
[Dynamics-365icon]: ./media/apis-list/dynamicscrmonline.png
[Easy-Redmineicon]: ./media/apis-list/easyredmine.png
[Facebookicon]: ./media/apis-list/facebook.png
[FTPicon]: ./media/apis-list/ftp.png
[GitHubicon]: ./media/apis-list/github.png
[Google-Calendaricon]: ./media/apis-list/googlecalendar.png
[Google-Driveicon]: ./media/apis-list/googledrive.png
[Google-Sheetsicon]: ./media/apis-list/googlesheet.png
[Google-Tasksicon]: ./media/apis-list/googletasks.png
[HideKeyicon]: ./media/apis-list/hidekey.png
[HipChaticon]: ./media/apis-list/hipchat.png
[Informixicon]: ./media/apis-list/informix.png
[Insightlyicon]: ./media/apis-list/insightly.png
[Instagramicon]: ./media/apis-list/instagram.png
[Instapapericon]: ./media/apis-list/instapaper.png
[JIRAicon]: ./media/apis-list/jira.png
[Dynamics-365-for-Financialsicon]: ./media/apis-list/madeira.png
[MailChimpicon]: ./media/apis-list/mailchimp.png
[Mandrillicon]: ./media/apis-list/mandrill.png
[Microsoft-Translatoricon]: ./media/apis-list/microsofttranslator.png
[MQicon]: ./media/apis-list/mq.png
[Office-365-Outlookicon]: ./media/apis-list/office365.png
[Office-365-Usersicon]: ./media/apis-list/office365users.png
[Office-365-Videoicon]: ./media/apis-list/office365video.png
[OneDriveicon]: ./media/apis-list/onedrive.png
[OneDrive-for-Businessicon]: ./media/apis-list/onedriveforbusiness.png
[Outlook.comicon]: ./media/apis-list/outlook.png
[PagerDutyicon]: ./media/apis-list/pagerduty.png
[Pinteresticon]: ./media/apis-list/pinterest.png
[Project-Onlineicon]: ./media/apis-list/projectonline.png
[Redmineicon]: ./media/apis-list/redmine.png
[RSSicon]: ./media/apis-list/rss.png
[Common-Data-Serviceicon]: ./media/apis-list/runtimeservice.png
[Salesforceicon]: ./media/apis-list/salesforce.png
[SAPicon]: ./media/apis-list/sap.png
[SendGridicon]: ./media/apis-list/sendgrid.png
[Service-Busicon]: ./media/apis-list/servicebus.png
[SFTPicon]: ./media/apis-list/sftp.png
[SharePointicon]: ./media/apis-list/sharepointonline.png
[Slackicon]: ./media/apis-list/slack.png
[Smartsheeticon]: ./media/apis-list/smartsheet.png
[SMTPicon]: ./media/apis-list/smtp.png
[SparkPosticon]: ./media/apis-list/sparkpost.png
[SQL-Servericon]: ./media/apis-list/sql.png
[Todoisticon]: ./media/apis-list/todoist.png
[Trelloicon]: ./media/apis-list/trello.png
[Twilioicon]: ./media/apis-list/twilio.png
[Twittericon]: ./media/apis-list/twitter.png
[Vimeoicon]: ./media/apis-list/vimeo.png
[Visual-Studio-Team-Servicesicon]: ./media/apis-list/visualstudioteamservices.png
[WordPressicon]: ./media/apis-list/wordpress.png
[Wunderlisticon]: ./media/apis-list/wunderlist.png
[Yammericon]: ./media/apis-list/yammer.png
[YouTubeicon]: ./media/apis-list/youtube.png


<!-- Primitive Icons -->
[HTTPicon]: ./media/apis-list/http.png
[HTTP-Requesticon]: ./media/apis-list/request.png
[HTTP-Responseicon]: ./media/apis-list/response.png
[Delayicon]: ./media/apis-list/delay.png
[HTTP-Swaggericon]: ./media/apis-list/http_swagger.png
[Queryicon]: ./media/apis-list/query.png
[Webhookicon]: ./media/apis-list/webhook.png
[Azure-Functionsicon]: ./media/apis-list/function.png
[API/Web-Appicon]: ./media/apis-list/api.png
[Nested-Logic-Appicon]: ./media/apis-list/workflow.png
[Recurrenceicon]: ./media/apis-list/recurrence.png
[FileSystemIcon]: ./media/apis-list/filesystem.png

<!-- EIP Icons -->
[as2icon]: ./media/apis-list/as2new.png
[x12icon]: ./media/apis-list/x12new.png
[flatfileicon]: ./media/apis-list/flatfileencoding.png
[flatfiledecodeicon]: ./media/apis-list/flatfiledecoding.png
[xmlvalidateicon]: ./media/apis-list/xmlvalidation.png
[xmltransformicon]: ./media/apis-list/xsltransform.png<|MERGE_RESOLUTION|>--- conflicted
+++ resolved
@@ -46,11 +46,7 @@
 
 ### Integration account connectors 
 
-<<<<<<< HEAD
-| Integration Account connectors |  |  |  |
-=======
 | integration account<br/>connectors |  |  |  |
->>>>>>> 164b48bc
 | --- | --- | --- | --- |
 | [![API Icon][xmlvalidateicon]<br/>**XML <br/>validation**][xmlvalidatedoc] |[![API Icon][xmltransformicon]<br/>**XML<br/> transform**][xmltransformdoc] |[![API Icon][flatfileicon]<br/>**Flat file</br>encode**][flatfiledoc] |[![API Icon][flatfiledecodeicon]<br/>**Flat file</br>decode**][flatfiledecodedoc] |
 | [![API Icon][as2icon]<br/>**AS2</br>decode**][as2decode] |[![API Icon][as2icon]<br/>**AS2</br>encode**][as2encode] |[![API Icon][x12icon]<br/>**X12</br>decode**][x12decode] |[![API Icon][x12icon]<br/>**X12</br>encode**][x12encode] |
@@ -64,11 +60,7 @@
 ## Enterprise connectors
 Use the enterprise connectors to create Logic apps for B2B scenarios that include EAI and EDI.  
 
-<<<<<<< HEAD
-| Enterprise connectors |  |
-=======
 | enterprise<br/>connectors |  |
->>>>>>> 164b48bc
 | --- | --- |
 |![API Icon][MQicon]<br/>**MQ**|![API Icon][SAPicon]<br/>**SAP**|
 
