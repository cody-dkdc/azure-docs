--- conflicted
+++ resolved
@@ -8,11 +8,7 @@
 ms.author: estfan
 ms.reviewer: klam, LADocs
 ms.topic: article
-<<<<<<< HEAD
-ms.date: 05/21/2018
-=======
 ms.date: 04/23/2019
->>>>>>> 6a383dfd
 tags: connectors
 ---
 
@@ -22,36 +18,23 @@
 [Azure Event Hubs](../event-hubs/event-hubs-what-is-event-hubs.md) 
 from inside a logic app with the Azure Event Hubs connector. 
 That way, you can create logic apps that automate tasks and workflows 
-<<<<<<< HEAD
-for checking, sending, and receiving events from your Event Hub.
-
-If you don't have an Azure subscription, 
-<a href="https://azure.microsoft.com/free/" target="_blank">sign up for a free Azure account</a>. 
+for checking, sending, and receiving events from your Event Hub. 
+For connector-specific technical information, see the 
+[Azure Event Hubs connector reference](https://docs.microsoft.com/connectors/eventhubs/)</a>.
+
+## Prerequisites
+
+* An Azure subscription. If you don't have an Azure subscription, 
+[sign up for a free Azure account](https://azure.microsoft.com/free/). 
+
+* An [Azure Event Hubs namespace and Event Hub](../event-hubs/event-hubs-create.md)
+
+* The logic app where you want to access your Event Hub. 
+To start your logic app with an Azure Event Hubs trigger, you need a 
+[blank logic app](../logic-apps/quickstart-create-first-logic-app-workflow.md).
 If you're new to logic apps, review 
 [What is Azure Logic Apps](../logic-apps/logic-apps-overview.md) 
 and [Quickstart: Create your first logic app](../logic-apps/quickstart-create-first-logic-app-workflow.md).
-=======
-for checking, sending, and receiving events from your Event Hub. 
->>>>>>> 6a383dfd
-For connector-specific technical information, see the 
-[Azure Event Hubs connector reference](https://docs.microsoft.com/connectors/eventhubs/)</a>.
-
-## Prerequisites
-
-* An Azure subscription. If you don't have an Azure subscription, 
-[sign up for a free Azure account](https://azure.microsoft.com/free/). 
-
-* An [Azure Event Hubs namespace and Event Hub](../event-hubs/event-hubs-create.md)
-
-* The logic app where you want to access your Event Hub. 
-To start your logic app with an Azure Event Hubs trigger, you need a 
-[blank logic app](../logic-apps/quickstart-create-first-logic-app-workflow.md).
-<<<<<<< HEAD
-=======
-If you're new to logic apps, review 
-[What is Azure Logic Apps](../logic-apps/logic-apps-overview.md) 
-and [Quickstart: Create your first logic app](../logic-apps/quickstart-create-first-logic-app-workflow.md).
->>>>>>> 6a383dfd
 
 <a name="permissions-connection-string"></a>
 
@@ -61,11 +44,7 @@
 check your permissions and get the connection 
 string for your Event Hubs namespace.
 
-<<<<<<< HEAD
-1. Sign in to the <a href="https://portal.azure.com" target="_blank">Azure portal</a>.
-=======
 1. Sign in to the [Azure portal](https://portal.azure.com).
->>>>>>> 6a383dfd
 
 1. Go to your Event Hubs *namespace*, not a specific Event Hub. 
 
@@ -74,11 +53,7 @@
 
    ![Manage permissions for your Event Hub namespace](./media/connectors-create-api-azure-event-hubs/event-hubs-namespace.png)
 
-<<<<<<< HEAD
-3. If you want to later manually enter your connection information, 
-=======
 1. If you want to later manually enter your connection information, 
->>>>>>> 6a383dfd
 get the connection string for your Event Hubs namespace.
 
    1. Under **Policy**, choose **RootManageSharedAccessKey**.
@@ -110,24 +85,15 @@
 and starts running your app's workflow.
 
 This example shows how you can start a logic app workflow
-when new events are sent to your Event Hub.
+when new events are sent to your Event Hub. 
 
 1. In the Azure portal or Visual Studio, 
 create a blank logic app, which opens Logic Apps Designer. 
 This example uses the Azure portal.
 
-<<<<<<< HEAD
-2. In the search box, enter "event hubs" as your filter. 
-From the triggers list, select the trigger you want.
-
-   This example uses this trigger:
-
-   **Event Hubs - When events are available in Event Hub**
-=======
 1. In the search box, enter "event hubs" as your filter. 
 From the triggers list, select this trigger:
 **When events are available in Event Hub - Event Hubs**
->>>>>>> 6a383dfd
 
    ![Select trigger](./media/connectors-create-api-azure-event-hubs/find-event-hubs-trigger.png)
 
@@ -140,14 +106,6 @@
 
    ![Trigger properties](./media/connectors-create-api-azure-event-hubs/event-hubs-trigger.png)
 
-<<<<<<< HEAD
-   2. Select the interval and frequency for how often you want 
-   the trigger to check the Event Hub.
-
-   3. To optionally select some of the advanced trigger options, choose **Show advanced options**.
-
-      ![Trigger advanced options](./media/connectors-create-api-azure-event-hubs/event-hubs-trigger-advanced.png)
-=======
    | Property | Required | Description |
    |----------|----------|-------------|
    | **Event Hub name** | Yes | The name for the Event Hub that you want to monitor |
@@ -168,7 +126,6 @@
    | **Time zone** | No | Applies only when you specify a start time because this trigger doesn't accept UTC offset. Select the time zone that you want to apply. <p>For more information, see [Create and run recurring tasks and workflows with Azure Logic Apps](../connectors/connectors-native-recurrence.md). |
    | **Start time** | No | Provide a start time in this format: <p>YYYY-MM-DDThh:mm:ss if you select a time zone<p>-or-<p>YYYY-MM-DDThh:mm:ssZ if you don't select a time zone<p>For more information, see [Create and run recurring tasks and workflows with Azure Logic Apps](../connectors/connectors-native-recurrence.md). |
    ||||
->>>>>>> 6a383dfd
 
 1. When you're done, on the designer toolbar, choose **Save**.
 
@@ -209,30 +166,15 @@
    Choose the plus sign (**+**) that appears, 
    and then select **Add an action**.
 
-<<<<<<< HEAD
-3. In the search box, enter "event hubs" as your filter.
-From the actions list, select the action you want.
-=======
 1. In the search box, enter "event hubs" as your filter.
 From the actions list, select this action: 
 **Send event - Event Hubs**
->>>>>>> 6a383dfd
 
    ![Select "Send event" action](./media/connectors-create-api-azure-event-hubs/find-event-hubs-action.png)
 
 1. If you're prompted for connection details, 
 [create your Event Hubs connection now](#create-connection). 
 
-<<<<<<< HEAD
-   | Property | Required | Description |
-   |----------|----------|-------------|
-   | Event Hub name | Yes | Select the Event Hub where you want to send the event |
-   | Event content | No | The content for the event you want to send |
-   | Properties | No | The app properties and values to send |
-   ||||
-
-   For example:
-=======
 1. In the action, provide information about the events that you want to send. 
 For more properties, open the **Add new parameter** list. Selecting a parameter 
 adds that property to the action card.
@@ -248,7 +190,6 @@
    ||||
 
    For example, you can send the output from your Event Hubs trigger to another Event Hub:
->>>>>>> 6a383dfd
 
    ![Send event example](./media/connectors-create-api-azure-event-hubs/event-hubs-send-event-action-example.png)
 
@@ -265,13 +206,8 @@
 
    | Property | Required | Value | Description |
    |----------|----------|-------|-------------|
-<<<<<<< HEAD
-   | Connection Name | Yes | <*connection-name*> | The name to create for your connection |
-   | Event Hubs Namespace | Yes | <*event-hubs-namespace*> | Select the Event Hubs namespace you want to use. |
-=======
    | **Connection Name** | Yes | <*connection-name*> | The name to create for your connection |
    | **Event Hubs Namespace** | Yes | <*event-hubs-namespace*> | Select the Event Hubs namespace you want to use. |
->>>>>>> 6a383dfd
    |||||  
 
    For example:
@@ -294,18 +230,8 @@
 ## Connector reference
 
 For technical details, such as triggers, actions, and limits, 
-<<<<<<< HEAD
-as described by the connector's Swagger file, 
-see the [connector's reference page](/connectors/eventhubs/).
-
-## Get support
-
-* For questions, visit the [Azure Logic Apps forum](https://social.msdn.microsoft.com/Forums/en-US/home?forum=azurelogicapps).
-* To submit or vote on feature ideas, visit the [Logic Apps user feedback site](https://aka.ms/logicapps-wish).
-=======
 as described by the connector's OpenAPI (formerly Swagger) file, 
 see the [connector's reference page](/connectors/eventhubs/).
->>>>>>> 6a383dfd
 
 ## Next steps
 
