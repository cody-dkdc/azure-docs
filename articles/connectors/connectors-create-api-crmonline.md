--- conflicted
+++ resolved
@@ -163,60 +163,6 @@
 To troubleshoot a failed step in a logic app, view the status details of the event.
 
 1. Under **Logic Apps**, select your logic app, and then click **Overview**. 
-<<<<<<< HEAD
-
-   The Summary area is shown and provides the run status for the logic app. 
-
-   ![Logic app run status](./media/connectors-create-api-crmonline/tshoot1.png)
-
-2. To view more information about any failed runs, click the failed event. 
-To expand a failed step, click that step.
-
-   ![Expand failed step](./media/connectors-create-api-crmonline/tshoot2.png)
-
-   The step details appear and can help troubleshoot the cause of the failure.
-
-   ![Failed step details](./media/connectors-create-api-crmonline/tshoot3.png)
-
-For more information about troubleshooting logic apps, see 
-[Diagnosing logic app failures](../logic-apps/logic-apps-diagnosing-failures.md).
-
-## Technical Details
-## Triggers
-| Trigger | Description |
-| --- | --- |
-| When a record is created |Triggers a flow when an object is created in Dynamics 365. |
-| When a record is updated |Triggers a flow when an object is modified in Dynamics 365. |
-| When a record is deleted |Triggers a flow when an object is deleted in Dynamics 365. |
-
-## Actions
-| Action | Description |
-| --- | --- |
-| List records |This operation gets the records for an entity. |
-| Create a new record |This operation creates a new record of an entity. |
-| Get record |This operation gets the specified record for an entity. |
-| Delete a record |This operation deletes a record from an entity collection. |
-| Update a record |This operation updates an existing record for an entity. |
-
-### Trigger and Action details
-In this section, see the specific details about each trigger and action, including any required or optional input properties, and any corresponding output associated with the connector.
-
-#### When a record is created
-Triggers a flow when an object is created in Dynamics 365.
-
-| Property name | Display name | Description |
-| --- | --- | --- |
-| dataset* |Organization Name |Name of the Dynamics 365 organization like Contoso |
-| table* |Entity Name |Name of the entity |
-| $filter |Filter Query |An ODATA filter query to restrict the entries returned |
-| $orderby |Order By |An ODATA orderBy query for specifying the order of entries |
-
-An asterisk (*) means the property is required.
-
-##### Output Details
-ItemsList
-=======
->>>>>>> a42dbad0
 
    The Summary area is shown and provides the run status for the logic app. 
 
