--- conflicted
+++ resolved
@@ -42,11 +42,7 @@
 ## Limits
 
 * SFTP-SSH actions can read or write files that are *1 GB or smaller* 
-<<<<<<< HEAD
-by managing data as *50 MB pieces*, not 1 GB pieces.
-=======
 by managing data as *15 MB pieces*, not 1 GB pieces.
->>>>>>> 6a383dfd
 
 * For files *larger than 1 GB*, actions can use 
 [message chunking](../logic-apps/logic-apps-handle-large-messages.md). 
@@ -62,11 +58,7 @@
 Here are other key differences between the SFTP-SSH connector and the 
 SFTP connector where the SFTP-SSH connector has these capabilities:
 
-<<<<<<< HEAD
-* Uses the <a href="https://github.com/sshnet/SSH.NET" target="_blank">**SSH.NET**</a> library, 
-=======
 * Uses the [SSH.NET library](https://github.com/sshnet/SSH.NET), 
->>>>>>> 6a383dfd
 which is an open-source Secure Shell (SSH) library that supports .NET.
 
   > [!NOTE]
@@ -81,11 +73,7 @@
   > * **Fingerprint**: MD5
 
 * Actions can read or write files *up to 1 GB* compared to 
-<<<<<<< HEAD
-the SFTP connector, but handles data in 50 MB pieces, 
-=======
 the SFTP connector, but handles data in 15 MB pieces, 
->>>>>>> 6a383dfd
 not 1 GB pieces. For files larger than 1 GB, actions 
 can also use [message chunking](../logic-apps/logic-apps-handle-large-messages.md). 
 Currently, SFTP-SSH triggers don't support chunking.
@@ -221,11 +209,7 @@
 the trigger's polling interval. 
 
 When requesting file content, triggers don't get files 
-<<<<<<< HEAD
-larger than 50 MB. To get files larger than 50 MB, 
-=======
 larger than 15 MB. To get files larger than 15 MB, 
->>>>>>> 6a383dfd
 follow this pattern: 
 
 * Use a trigger that returns file properties, 
@@ -255,11 +239,7 @@
 and store that order in an orders database.
 
 When requesting file content, triggers don't get files 
-<<<<<<< HEAD
-larger than 50 MB. To get files larger than 50 MB, 
-=======
 larger than 15 MB. To get files larger than 15 MB, 
->>>>>>> 6a383dfd
 follow this pattern: 
 
 * Use a trigger that returns file properties, 
@@ -279,11 +259,7 @@
 If the condition is true, the action that gets the content can run. 
 
 When requesting file content, triggers don't get files 
-<<<<<<< HEAD
-larger than 50 MB. To get files larger than 50 MB, 
-=======
 larger than 15 MB. To get files larger than 15 MB, 
->>>>>>> 6a383dfd
 follow this pattern: 
 
 * Use a trigger that returns file properties, 
