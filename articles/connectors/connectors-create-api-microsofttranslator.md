<properties
    pageTitle="Add the Microsoft Translator in PowerApps Enterprise or logic apps| Microsoft Azure"
    description="Overview of the Microsoft Translator connector with REST API parameters"
    services=""
    suite=""
    documentationCenter="" 
    authors="MandiOhlinger"
    manager="erikre"
    editor=""
    tags="connectors"/>

<tags
   ms.service="multiple"
   ms.devlang="na"
   ms.topic="article"
   ms.tgt_pltfrm="na"
   ms.workload="na" 
   ms.date="05/18/2016"
   ms.author="mandia"/>

# Get started with the Microsoft Translator connector
Connect to Microsoft Translator to translate text, detect a language, and more. The Microsoft Translator connector can be used from:

- Logic apps 
- PowerApps

> [AZURE.SELECTOR]
- [Logic apps](../articles/connectors/connectors-create-api-microsofttranslator.md)
- [PowerApps Enterprise](../articles/power-apps/powerapps-create-api-microsofttranslator.md)

With Microsoft Translator, you can: 

- Build your business flow based on the data you get from Microsoft Translator. 
- Use actions to translate text, detect a language, and more. These actions get a response, and then make the output available for other actions. For example, when a new file is created in Dropbox, you can translate the text in the file to another language using Microsoft Translator.
- Add the Microsoft Translator connector to PowerApps Enterprise. Then, your users can use this connector within their apps. 

For information on how to add a connector in PowerApps Enterprise, go to [Register a connector in PowerApps](../power-apps/powerapps-register-from-available-apis.md). 

To add an operation in logic apps, see [Create a logic app](../app-service-logic/app-service-logic-create-a-logic-app.md).

## Triggers and actions
Microsoft Translator includes the following actions. There are no triggers.

Triggers | Actions
--- | ---
None | <ul><li>Detect language</li><li>Text to speech</li><li>Translate text</li><li>Get languages</li><li>Get speech languages</li></ul>

All connectors support data in JSON and XML formats.
<<<<<<< HEAD
=======


## Create a connection to Microsoft Translator

>[AZURE.INCLUDE [Steps to create a connection to Microsoft Translator](../../includes/connectors-create-api-microsofttranslator.md)]
>>>>>>> 0b6ca837


## Swagger REST API reference
Applies to version: 1.0.

### Detect language    
Detects source language of given text.  
```GET: /Detect```

| Name| Data Type|Required|Located In|Default Value|Description|
| ---|---|---|---|---|---|
|query|string|yes|query|none |Text whose language will be identified|

#### Response
|Name|Description|
|---|---|
|200|OK|
|default|Operation Failed.|


### Text to speech    
Converts a given text into speech as an audio stream in wave format.  
```GET: /Speak```

| Name| Data Type|Required|Located In|Default Value|Description|
| ---|---|---|---|---|---|
|query|string|yes|query|none |Text to convert|
|language|string|yes|query|none |Language code to generate speech (example: 'en-us')|

#### Response
|Name|Description|
|---|---|
|200|OK|
|default|Operation Failed.|


### Translate text    
Translates text to a specified language using Microsoft Translator.  
```GET: /Translate```

| Name| Data Type|Required|Located In|Default Value|Description|
| ---|---|---|---|---|---|
|query|string|yes|query|none |Text to translate|
|languageTo|string|yes|query| none|Target language code (example: 'fr')|
|languageFrom|string|no|query|none |Source language; if not provided, Microsoft Translator will try to auto-detect. (example: en)|
|category|string|no|query|general |Translation category (default: 'general')|

#### Response
|Name|Description|
|---|---|
|200|OK|
|default|Operation Failed.|


### Get languages    
Retrieves all languages that Microsoft Translator supports.  
```GET: /TranslatableLanguages```

There are no parameters for this call. 

#### Response
|Name|Description|
|---|---|
|200|OK|
|default|Operation Failed.|


### Get speech languages    
Retrieves the languages available for speech synthesis.  
```GET: /SpeakLanguages``` 

There are no parameters for this call.

#### Response
|Name|Description|
|---|---|
|200|OK|
|default|Operation Failed.|

## Object definitions

#### Language: language model for Microsoft Translator translatable languages

|Property Name | Data Type | Required|
|---|---|---|
|Code|string|no|
|Name|string|no|


## Next steps

[Create a logic app](../app-service-logic/app-service-logic-create-a-logic-app.md).

Go back to the [APIs list](apis-list.md).


<!--References-->
[5]: https://datamarket.azure.com/developer/applications/
[6]: ./media/connectors-create-api-microsofttranslator/register-your-application.png<|MERGE_RESOLUTION|>--- conflicted
+++ resolved
@@ -46,14 +46,11 @@
 None | <ul><li>Detect language</li><li>Text to speech</li><li>Translate text</li><li>Get languages</li><li>Get speech languages</li></ul>
 
 All connectors support data in JSON and XML formats.
-<<<<<<< HEAD
-=======
 
 
 ## Create a connection to Microsoft Translator
 
 >[AZURE.INCLUDE [Steps to create a connection to Microsoft Translator](../../includes/connectors-create-api-microsofttranslator.md)]
->>>>>>> 0b6ca837
 
 
 ## Swagger REST API reference
