--- conflicted
+++ resolved
@@ -1,61 +1,45 @@
-<properties title="How to create web test" pageTitle="How to create web test" description="Learn how to create web tests in Azure." authors="stepsic"  />
+<properties title="How to create web test" pageTitle="How to create web test" description="Learn how to create web tests in Azure." authors="stepsic"  />
+
+<tags ms.service="application-insights" ms.workload="tbd" ms.tgt_pltfrm="ibiza" ms.devlang="na" ms.topic="article" ms.date="01/01/1900" ms.author="stepsic" />
+
+# Web tests
+Is your Azure Website still running? Is it responding properly, and fast enough? Tests your website at regular intervals by configuring a Web test. If the site goes down or responds slowly or incorrectly, you'll receive an email alert. And you'll get graphs showing its availability and responsiveness over time.  
+
+![Browse Hub](./media/insights-create-web-tests/Inisghts_WebTestBlade.png)
+
+You can set up availability monitoring for any Azure Website that is using a Basic or Standard plan.  You can create up to 3 Web tests and run each of these tests from up to 3 geographic locations. You don't have to alter the website in any way.
+
+You can also pause web tests during deployments or known outages so your overall availability isn't affected.  Overall availability is calculated over all the web tests including the different locations selected.
+
+## How to set up a web test
+1. To configure a web test, first ensure your website is either **Basic** or **Standard**.
+2. Then, choose the **Web Test** part on the **Web site** blade:  
+    ![Configure Web Tests](./media/insights-create-web-tests/Insights_ConfigurePart.png)
+3. In the **Create web test** blade, name the web test and specify the URL to run the test against.  
+    ![Create Web Test](./media/insights-create-web-tests/Insights_CreateTest.png)
+4. Then choose up to 3 out of the 8 locations
+5. Specify the criteria for success including HTTP status code checks or string contains on the site itself.
+6. Then choose alert settings including the sensitivity and who to email.  
+    ![Alerts](./media/insights-create-web-tests/Inisghts_AlertCreation.png)
+    - High sensitivity will create an alert whenever a test failure is detected in just 1 location.
+    - Medium sensitivity requires at least half of the locations have seen a failure in 10 minutes.
+    - Low sensitivity requires that the test at all locations have failed within 15 minutes.
+
+Once you are done click in the **Create** button. After your web test can been created, it will execute every 5 mins from the location(s) specified, so it may take a little while for the data to show up.
+
+### What are the locations about?
+We send a request to the website from those locations, in the same way that users will access the site from different parts of the world. If your site becomes unavailable in the USA but still available in Europe, you'll know that the problem is a network issue, rather than in your server.
+
+### Using Success Criteria
+Typically you'll want to test that the HTTP status code equals 200, which signals that the server recognized the URI and returned a page.
+
+You cannot use wildcards in the content match string, but you can test any plain text.
 
-<tags ms.service="application-insights" ms.workload="tbd" ms.tgt_pltfrm="ibiza" ms.devlang="na" ms.topic="article" ms.date="01/01/1900" ms.author="stepsic" />
-
-# Web tests
-Is your Azure Website still running? Is it responding properly, and fast enough? Tests your website at regular intervals by configuring a Web test. If the site goes down or responds slowly or incorrectly, you'll receive an email alert. And you'll get graphs showing its availability and responsiveness over time.  
-
-![Browse Hub](./media/insights-create-web-tests/Inisghts_WebTestBlade.png)
-
-You can set up availability monitoring for any Azure Website that is using a Basic or Standard plan.  You can create up to 3 Web tests and run each of these tests from up to 3 geographic locations. You don't have to alter the website in any way.
-
-You can also pause web tests during deployments or known outages so your overall availability isn't affected.  Overall availability is calculated over all the web tests including the different locations selected.
-
-## How to set up a web test
-1. To configure a web test, first ensure your website is either **Basic** or **Standard**.
-<<<<<<< HEAD
-2. Then, choose the **Web Test** part on the **Website** blade:
-
-   ![Configure Web Tests](./media/insights-create-web-tests/Insights_ConfigurePart.png)
-
-3. In the **Create web test** blade, name the web test and specify the URL to run the test against.
-
-   ![Create Web Test](./media/insights-create-web-tests/Insights_CreateTest.png)
-
-=======
-2. Then, choose the **Web Test** part on the **Web site** blade:  
-    ![Configure Web Tests](./media/insights-create-web-tests/Insights_ConfigurePart.png)
-3. In the **Create web test** blade, name the web test and specify the URL to run the test against.  
-    ![Create Web Test](./media/insights-create-web-tests/Insights_CreateTest.png)
->>>>>>> cd507424
-4. Then choose up to 3 out of the 8 locations
-5. Specify the criteria for success including HTTP status code checks or string contains on the site itself.
-6. Then choose alert settings including the sensitivity and who to email.  
-    ![Alerts](./media/insights-create-web-tests/Inisghts_AlertCreation.png)
-    - High sensitivity will create an alert whenever a test failure is detected in just 1 location.
-    - Medium sensitivity requires at least half of the locations have seen a failure in 10 minutes.
-    - Low sensitivity requires that the test at all locations have failed within 15 minutes.
-
-Once you are done click in the **Create** button. After your web test can been created, it will execute every 5 mins from the location(s) specified, so it may take a little while for the data to show up.
-
-### What are the locations about?
-We send a request to the website from those locations, in the same way that users will access the site from different parts of the world. If your site becomes unavailable in the USA but still available in Europe, you'll know that the problem is a network issue, rather than in your server.
-
-### Using Success Criteria
-Typically you'll want to test that the HTTP status code equals 200, which signals that the server recognized the URI and returned a page.
-
-You cannot use wildcards in the content match string, but you can test any plain text.
-
-<<<<<<< HEAD
-## Uh oh - my site is down!  
-If your web test doesn't pass the success criteria then it will be marked as a failed test and reduce the overall availability for your website. Failed tests (As well as successful tests) are shown on a scatter chat on the specific web test blade.  
-=======
-## Uh oh - my site is down!
-If your web test doesn't pass the success criteria then it will be marked as a failed test and reduce the overall availability for your web site. Failed tests (As well as successful tests) are shown on a scatter chat on the specific web test blade.  
->>>>>>> cd507424
-
-![Failed Test](./media/insights-create-web-tests/Insights_FailedWebTest.png)
-
-Failed tests can be analyzed to determine why they failed.  Drill into a failed web test and download and open Visual Studio Web Test Result File to analyze and understand why the test failed.
-
-![Open in VS](./media/insights-create-web-tests/Insights_OpenInVS.png)
+## Uh oh - my site is down!
+If your web test doesn't pass the success criteria then it will be marked as a failed test and reduce the overall availability for your web site. Failed tests (As well as successful tests) are shown on a scatter chat on the specific web test blade.  
+
+![Failed Test](./media/insights-create-web-tests/Insights_FailedWebTest.png)
+
+Failed tests can be analyzed to determine why they failed.  Drill into a failed web test and download and open Visual Studio Web Test Result File to analyze and understand why the test failed.
+
+![Open in VS](./media/insights-create-web-tests/Insights_OpenInVS.png)