<properties
	pageTitle="Consume a Machine Learning web service | Microsoft Azure"
	description="Once a machine learning service is deployed, the RESTFul web service that is made available can be consumed either as request-response service or as a batch execution service."
	services="machine-learning"
<<<<<<< HEAD
	solutions="big-data"
=======
>>>>>>> 08be3281
	documentationCenter=""
	authors="bradsev"
	manager="paulettm"
	editor="cgronlun" />

<tags
	ms.service="machine-learning"
	ms.devlang="na"
	ms.topic="article"
	ms.tgt_pltfrm="na"
	ms.workload="tbd"
<<<<<<< HEAD
	ms.date="09/09/2015" 
=======
	ms.date="10/19/2015"
>>>>>>> 08be3281
	ms.author="bradsev" />


# How to consume an Azure Machine Learning web service that has been deployed from a Machine Learning experiment

## Introduction

When deployed as a web service, Azure Machine Learning experiments provide a REST API that can be consumed by a wide range of devices and platforms. This is because the simple REST API accepts and responds with JSON formatted messages. The Azure Machine Learning portal provides code that can be used to call the web service in R, C#, and Python. But these services can be called with any programming language and from any device that satisfies three criteria:

* Has a network connection
* Has SSL capabilities to perform HTTPS requests
* Has the ability to parse JSON (by hand or support libraries)

This means the services can be consumed from web applications, mobile applications, custom desktop applications and even from within Excel.

[AZURE.INCLUDE [machine-learning-free-trial](../../includes/machine-learning-free-trial.md)]  

An Azure Machine Learning web service can be consumed in two different ways, either as a request-response service or as a batch execution service. In each scenario the functionality is provided through the RESTFul web service that is made available for consumption once the experiment has been deployed. Deploying a Machine Learning web service in Azure with an Azure web service end-point, where the service is automatically scaled based on usage, you can avoid upfront and ongoing costs for hardware resources.
<<<<<<< HEAD
=======

> [AZURE.TIP] For a simple way to create a web app to access your predictive web service, see [Consume an Azure Machine Learning web service with a web app template](machine-learning-consume-web-service-with-web-app-template.md).
>>>>>>> 08be3281

<!-- When this article gets published, fix the link and uncomment
For more information on how to manage Azure Machine Learning web service endpoints using the REST API, see **Azure machine learning web service endpoints**.
-->

For information about how to create and deploy an Azure Machine Learning web service, see [Deploy an Azure Machine Learning web service][publish]. For a step-by-step walkthrough of creating a Machine Learning experiment and deploying it, see [Develop a predictive solution by using Azure Machine Learning][walkthrough].

[publish]: machine-learning-publish-a-machine-learning-web-service.md
[walkthrough]: machine-learning-walkthrough-develop-predictive-solution.md


## Request-Response Service (RRS)

A Request-Response Service (RRS) is a low-latency, highly scalable web service used to provide an interface to the stateless models that have been created and deployed from an Azure Machine Learning Studio experiment. It enables scenarios where the consuming application expects a response in real-time.

RRS accepts a single row, or multiple rows, of input parameters and can generate a single row, or multiple rows, as output. The output row(s) can contain multiple columns.

An example for RRS is validating the authenticity of an application. Hundreds to millions of installations of an application can be expected in this case. When the application starts up, it makes a call to the RRS service with the relevant input. The application then receives a validation response from the service that either allows or blocks the application from performing.


## Batch Execution Service (BES)

A Batch Execution Service (BES) is a service that handles high volume, asynchronous, scoring of a batch of data records. The input for the BES contains a batch of records from a variety of sources, such as blobs, tables in Azure, SQL Azure, HDInsight (results of a Hive Query, for example), and HTTP sources. The output for the BES contains the results of the scoring. Results are output to a file in Azure blob storage and data from the storage endpoint is returned in the response.

A BES would be useful when responses are not needed immediately, such as for regularly scheduled scoring for individuals or internet of things (IOT) devices.

## Examples
To show how both RRS and BES work, we use an example Azure Web Service. This service would be used in an IOT (Internet Of Things) scenario. To keep it simple, our device only sends up one value, `cog_speed`, and gets a single answer back.

There are four pieces of information that are needed to call either the RRS or BES service. This information is readily available from the service pages in [Azure Machine Learning service pages](https://studio.azureml.net) once the experiment has been deployed. Click on the WEB SERVICES link at the left of the screen and you will see the deployed services. To find information about a specific service, there are API help page links for both RRS and BES.

1.	The **service API Key**, available on the services main page
2.	The **service URI**, available on the API help page for the chosen service
3.	The expected **API request body**, available on the API help page for the chosen service
4.	The expected **API response body**, available on the API help page for the chosen service

In the two examples below, the C# language is used to illustrate the code needed and the targeted platform is a Windows 8 desktop.

### RRS Example
On the API help page, aside from the URI, you will input and output definitions and code samples. The API input is called out, for this service specifically, and is the payload of the API call.

**Sample Request**

	{
	  "Inputs": {
	    "input1": {
	      "ColumnNames": [
	        "cog_speed"
	      ],
	      "Values": [
	        [
	          "0"
	        ],
	        [
	          "1"
	        ]
	      ]
	    }
	  },
	  "GlobalParameters": {}
	}


Similarly, the API response is also called out, again for this service specifically.

**Sample Response**

	{
	  "Results": {
	    "output1": {
	      "type": "DataTable",
	      "value": {
	        "ColumnNames": [
	          "cog_speed"
	        ],
	        "ColumnTypes": [
	          "Numeric"
	        ].
	      "Values": [
	        [
	          "0"
	        ],
	        [
	          "1"
	        ]
	      ]
	    }
	  },
	  "GlobalParameters": {}
	}

Towards the bottom of the page you will find the code examples. Below is the code sample for the C# implementation

**Sample Code**

	using System;
	using System.Collections.Generic;
	using System.IO;
	using System.Net.Http;
	using System.Net.Http.Formatting;
	using System.Net.Http.Headers;
	using System.Text;
	using System.Threading.Tasks;

	namespace CallRequestResponseService
	{
	    public class StringTable
	    {
	        public string[] ColumnNames { get; set; }
	        public string[,] Values { get; set; }
	    }

	    class Program
	    {
	        static void Main(string[] args)
	        {
	            InvokeRequestResponseService().Wait();
	        }

	        static async Task InvokeRequestResponseService()
	        {
	            using (var client = new HttpClient())
	            {
	                var scoreRequest = new
	                {
	                    Inputs = new Dictionary<string, StringTable> () {
	                        {
	                            "input1",
	                            new StringTable()
	                            {
	                                ColumnNames = new string[] {"cog_speed"},
	                                Values = new string[,] {  { "0"},  { "1"}  }
	                            }
	                        },
	                    GlobalParameters = new Dictionary<string, string>() { }
	                };

	                const string apiKey = "abc123"; // Replace this with the API key for the web service
	                client.DefaultRequestHeaders.Authorization = new AuthenticationHeaderValue( "Bearer", apiKey);

	                client.BaseAddress = new Uri("https://ussouthcentral.services.azureml.net/workspaces/<workspace id>/services/<service id>/execute?api-version=2.0&details=true");

	                // WARNING: The 'await' statement below can result in a deadlock if you are calling this code from the UI thread of an ASP.Net application.
	                // One way to address this would be to call ConfigureAwait(false) so that the execution does not attempt to resume on the original context.
	                // For instance, replace code such as:
	                //      result = await DoSomeTask()
	                // with the following:
	                //      result = await DoSomeTask().ConfigureAwait(false)

	                HttpResponseMessage response = await client.PostAsJsonAsync("", scoreRequest);

	                if (response.IsSuccessStatusCode)
	                {
	                    string result = await response.Content.ReadAsStringAsync();
	                    Console.WriteLine("Result: {0}", result);
	                }
	                else
	                {
	                    Console.WriteLine("Failed with status code: {0}", response.StatusCode);
	                }
	            }
	        }
	    }
	}

### BES Example
On the API help page, in addition to the URI, you will find information about several calls that are available. Unlike the RRS service, the BES service is asynchronous. This means that the BES API is simply queuing up a job to be executed, and the caller polls the job's status to see when it has completed. Here are the operations currently supported for batch jobs:

1. Create (submit) a batch job
1. Start this batch job
1. Get the status or result of the batch job
1. Cancel a running batch job

**1. Create a Batch Execution Job**

When creating a batch job for your Azure Machine Learning service endpoint, one can specify several parameters that will define this batch execution:

* **Input**: represents a blob reference to where the batch job's input is stored.
* **GlobalParameters**: represents the set of global parameters one can define for their experiment. An Azure Machine Learning experiment can have both required and optional parameters that customize the service's execution, and the caller is expected to provide all required parameters, if applicable. These parameters are specified as a collection of key-value pairs.
* **Outputs**: if the service has defined one or more outputs, we allow the caller to redirect any of them to an Azure blob location of their choice. This will allow you to save the service's output(s) in a preferred location and under a predictable name, as otherwise the output blob name is randomly generated. **NOTE** that the service expects the output content, based on its type, to be saved as supported formats:
  - data set outputs: can save as **.csv, .tsv, .arff**
  - trained model outputs: can save as **.ilearner**

  Output location overrides are specified as a collection of *<output name, blob reference>* pairs, where the *output name* is the user defined name for a specific output node (also shown on the service's API help page), and *blob reference* is a reference to an Azure blob location where the output is to be redirected to.

All these job creation parameters can be optional depending on the nature of your service. For example, services with no input node defined, do not require passing in an *Input* parameter, and the output location override feature is completely optional, as outputs will otherwise be stored in the default storage account that was set up for your Azure Machine Learning workspace. Below, we show a sample request payload, as passed to the REST API, for a service where only the input information is passed in:

**Sample Request**

	{
	  "Input": {
	    "ConnectionString":     
	    "DefaultEndpointsProtocol=https;AccountName=mystorageacct;AccountKey=mystorageacctKey",
	    "RelativeLocation": "/mycontainer/mydatablob.csv",
	    "BaseLocation": null,
	    "SasBlobToken": null
	  },
	  "Outputs": null,
	  "GlobalParameters": null
	}

The response to the batch job creation API is the unique job id that was associated to your job. This id is very important because it provides the only means for you to reference this job in the system for other operations.  

**Sample Response**

	"539d0bc2fde945b6ac986b851d0000f0" // The JOB_ID

**2. Start a Batch Execution Job**

Creating a batch job only registers it within the system, and places it in a *Not started* state. To actually schedule the job for execution, you will have to call the **start** API described on the service endpoint's API help page and provide the job id obtained when the job was created.

**3. Get the Status of a Batch Execution Job**

You can poll the status of your asynchronous batch job at any time by passing the job's id to the GetJobStatus API. The API response will contain an indicator of the job's current state, as well as the actual results of the batch job if this has completed successfully. In the case of an error, more information about the actual reasons behind the failure are returned in the *Details* property.

**Response Payload**

	{
	    "StatusCode": STATUS_CODE,
	    "Results": RESULTS,
	    "Details": DETAILS
	}

*StatusCode* can be one of the following:

* Not started
* Running
* Failed
* Cancelled
* Finished

The *Results* property is populated only if the job has completed successfully (it is **null** otherwise). Upon the job's completion and if the service has at least one output node defined, the results will be returned as a collection of *[output name, blob reference]* pairs, where the blob reference is a SAS read-only reference to the blob containing the actual result.

**Sample Response**

	{
	    "Status Code": "Finished",
	    "Results":
	    {
	        "dataOutput":
	        {              
	            "ConnectionString": null,
	            "RelativeLocation": "outputs/dataOutput.csv",
	            "BaseLocation": "https://mystorageaccount.blob.core.windows.net/",
	            "SasBlobToken": "?sv=2013-08-15&sr=b&sig=ABCD&st=2015-04-04T05%3A39%3A55Z&se=2015-04-05T05%3A44%3A55Z&sp=r"              
	        },
	        "trainedModelOutput":
	        {              
	            "ConnectionString": null,
	            "RelativeLocation": "models/trainedModel.ilearner",
	            "BaseLocation": "https://mystorageaccount.blob.core.windows.net/",
	            "SasBlobToken": "?sv=2013-08-15&sr=b&sig=EFGH%3D&st=2015-04-04T05%3A39%3A55Z&se=2015-04-05T05%3A44%3A55Z&sp=r"              
	        },           
	    },
	    "Details": null
	}

**4. Cancel a Batch Execution Job**

A running batch job can be cancelled at any time by calling the designated CancelJob API and passing in the job's id. This would be done for various reasons such as that the job is taking too long to complete.



#### Using the [BES SDK](machine-learning-consume-web-services.md#batch-execution-service-sdk)

The [BES SDK Nugget package](http://www.nuget.org/packages/Microsoft.Azure.MachineLearning/) provides functions that simplify calling BES to score in batch mode. To install the Nuget package, in Visual Studio, go to Tools, then select Nuget Package Manager, and click Package Manager Console.

AzureML experiments that are deployed as web services can include web service input modules which means they expect the input to be provided through the web service call in the form of a reference to a blob location. There is also the option of not using a web service input module and using a Reader module instead. In this case, the Reader typically would read from a SQL DB using a query at run time to get the data. Web service parameters can be used to dynamically point to other servers or tables, etc. The SDK supports both of these patterns.

The code sample below demonstrates how you can submit and monitor a batch job against an Azure Machine Learning service endpoint using the BES SDK. Note the comments for details on the settings and calls.

#### **Sample Code**

	// This code requires the Nuget package Microsoft.Azure.MachineLearning to be installed.
	// Instructions for doing this in Visual Studio:
	// Tools -> Nuget Package Manager -> Package Manager Console
	// Install-Package Microsoft.Azure.MachineLearning

	  using System;
	  using System.Collections.Generic;
	  using System.Threading.Tasks;

	  using Microsoft.Azure.MachineLearning;
	  using Microsoft.Azure.MachineLearning.Contracts;
	  using Microsoft.Azure.MachineLearning.Exceptions;

	namespace CallBatchExecutionService
	{
	    class Program
	    {
	        static void Main(string[] args)
	        {	            
	            InvokeBatchExecutionService().Wait();
	        }

	        static async Task InvokeBatchExecutionService()
	        {
	            // First collect and fill in the URI and access key for your web service endpoint.
	            // These are available on your service's API help page.
	            var endpointUri = "https://ussouthcentral.services.azureml.net/workspaces/YOUR_WORKSPACE_ID/services/YOUR_SERVICE_ENDPOINT_ID/";
	            string accessKey = "YOUR_SERVICE_ENDPOINT_ACCESS_KEY";

	            // Create an Azure Machine Learning runtime client for this endpoint
	            var runtimeClient = new RuntimeClient(endpointUri, accessKey);

	            // Define the request information for your batch job. This information can contain:
	            // -- A reference to the AzureBlob containing the input for your job run
	            // -- A set of values for global parameters defined as part of your experiment and service
	            // -- A set of output blob locations that allow you to redirect the job's results

	            // NOTE: This sample is applicable, as is, for a service with explicit input port and
	            // potential global parameters. Also, we choose to also demo how you could override the
	            // location of one of the output blobs that could be generated by your service. You might
	            // need to tweak these features to adjust the sample to your service.
	            //
	            // All of these properties of a BatchJobRequest shown below can be optional, depending on
	            // your service, so it is not required to specify all with any request.  If you do not want to
	            // use any of the parameters, a null value should be passed in its place.

	            // Define the reference to the blob containing your input data. You can refer to this blob by its
                    // connection string / container / blob name values; alternatively, we also support references
                    // based on a blob SAS URI

                    BlobReference inputBlob = BlobReference.CreateFromConnectionStringData(connectionString:                                         "DefaultEndpointsProtocol=https;AccountName=YOUR_ACCOUNT_NAME;AccountKey=YOUR_ACCOUNT_KEY",
                        containerName: "YOUR_CONTAINER_NAME",
                        blobName: "YOUR_INPUT_BLOB_NAME");

                    // If desired, one can override the location where the job outputs are to be stored, by passing in
                    // the storage account details and name of the blob where we want the output to be redirected to.

                    var outputLocations = new Dictionary<string, BlobReference>
                        {
                          {
                           "YOUR_OUTPUT_NODE_NAME",
                           BlobReference.CreateFromConnectionStringData(                                     connectionString: "DefaultEndpointsProtocol=https;AccountName=YOUR_ACCOUNT_NAME;AccountKey=YOUR_ACCOUNT_KEY",
                                containerName: "YOUR_CONTAINER_NAME",
                                blobName: "YOUR_DESIRED_OUTPUT_BLOB_NAME")
                           }
                        };

	            // If applicable, you can also set the global parameters for your service
	            var globalParameters = new Dictionary<string, string>
	            {
	                { "YOUR_GLOBAL_PARAMETER", "PARAMETER_VALUE" }
	            };

	            var jobRequest = new BatchJobRequest
	            {
	                Input = inputBlob,
	                GlobalParameters = globalParameters,
	                Outputs = outputLocations
	            };

	            try
	            {
	                // Register the batch job with the system, which will grant you access to a job object
	                BatchJob job = await runtimeClient.RegisterBatchJobAsync(jobRequest);

	                // Start the job to allow it to be scheduled in the running queue
	                await job.StartAsync();

	                // Wait for the job's completion and handle the output
	                BatchJobStatus jobStatus = await job.WaitForCompletionAsync();
	                if (jobStatus.JobState == JobState.Finished)
	                {
	                    // Process job outputs
	                    Console.WriteLine(@"Job {0} has completed successfully and returned {1} outputs", job.Id, jobStatus.Results.Count);
	                    foreach (var output in jobStatus.Results)
	                    {
	                        Console.WriteLine(@"\t{0}: {1}", output.Key, output.Value.AbsoluteUri);
	                    }
	                }
	                else if (jobStatus.JobState == JobState.Failed)
	                {
	                    // Handle job failure
	                    Console.WriteLine(@"Job {0} has failed with this error: {1}", job.Id, jobStatus.Details);
	                }
	            }
	            catch (ArgumentException aex)
	            {
	                Console.WriteLine("Argument {0} is invalid: {1}", aex.ParamName, aex.Message);
	            }
	            catch (RuntimeException runtimeError)
	            {
	                Console.WriteLine("Runtime error occurred: {0} - {1}", runtimeError.ErrorCode, runtimeError.Message);
	                Console.WriteLine("Error details:");
	                foreach (var errorDetails in runtimeError.Details)
	                {
	                    Console.WriteLine("\t{0} - {1}", errorDetails.Code, errorDetails.Message);
	                }
	            }
	            catch (Exception ex)
	            {
	                Console.WriteLine("Unexpected error occurred: {0} - {1}", ex.GetType().Name, ex.Message);
	            }
	        }
	    }
	}
<|MERGE_RESOLUTION|>--- conflicted
+++ resolved
@@ -1,445 +1,434 @@
-<properties
-	pageTitle="Consume a Machine Learning web service | Microsoft Azure"
-	description="Once a machine learning service is deployed, the RESTFul web service that is made available can be consumed either as request-response service or as a batch execution service."
-	services="machine-learning"
-<<<<<<< HEAD
-	solutions="big-data"
-=======
->>>>>>> 08be3281
-	documentationCenter=""
-	authors="bradsev"
-	manager="paulettm"
-	editor="cgronlun" />
-
-<tags
-	ms.service="machine-learning"
-	ms.devlang="na"
-	ms.topic="article"
-	ms.tgt_pltfrm="na"
-	ms.workload="tbd"
-<<<<<<< HEAD
-	ms.date="09/09/2015" 
-=======
-	ms.date="10/19/2015"
->>>>>>> 08be3281
-	ms.author="bradsev" />
-
-
-# How to consume an Azure Machine Learning web service that has been deployed from a Machine Learning experiment
-
-## Introduction
-
-When deployed as a web service, Azure Machine Learning experiments provide a REST API that can be consumed by a wide range of devices and platforms. This is because the simple REST API accepts and responds with JSON formatted messages. The Azure Machine Learning portal provides code that can be used to call the web service in R, C#, and Python. But these services can be called with any programming language and from any device that satisfies three criteria:
-
-* Has a network connection
-* Has SSL capabilities to perform HTTPS requests
-* Has the ability to parse JSON (by hand or support libraries)
-
-This means the services can be consumed from web applications, mobile applications, custom desktop applications and even from within Excel.
-
-[AZURE.INCLUDE [machine-learning-free-trial](../../includes/machine-learning-free-trial.md)]  
-
-An Azure Machine Learning web service can be consumed in two different ways, either as a request-response service or as a batch execution service. In each scenario the functionality is provided through the RESTFul web service that is made available for consumption once the experiment has been deployed. Deploying a Machine Learning web service in Azure with an Azure web service end-point, where the service is automatically scaled based on usage, you can avoid upfront and ongoing costs for hardware resources.
-<<<<<<< HEAD
-=======
-
-> [AZURE.TIP] For a simple way to create a web app to access your predictive web service, see [Consume an Azure Machine Learning web service with a web app template](machine-learning-consume-web-service-with-web-app-template.md).
->>>>>>> 08be3281
-
-<!-- When this article gets published, fix the link and uncomment
-For more information on how to manage Azure Machine Learning web service endpoints using the REST API, see **Azure machine learning web service endpoints**.
--->
-
-For information about how to create and deploy an Azure Machine Learning web service, see [Deploy an Azure Machine Learning web service][publish]. For a step-by-step walkthrough of creating a Machine Learning experiment and deploying it, see [Develop a predictive solution by using Azure Machine Learning][walkthrough].
-
-[publish]: machine-learning-publish-a-machine-learning-web-service.md
-[walkthrough]: machine-learning-walkthrough-develop-predictive-solution.md
-
-
-## Request-Response Service (RRS)
-
-A Request-Response Service (RRS) is a low-latency, highly scalable web service used to provide an interface to the stateless models that have been created and deployed from an Azure Machine Learning Studio experiment. It enables scenarios where the consuming application expects a response in real-time.
-
-RRS accepts a single row, or multiple rows, of input parameters and can generate a single row, or multiple rows, as output. The output row(s) can contain multiple columns.
-
-An example for RRS is validating the authenticity of an application. Hundreds to millions of installations of an application can be expected in this case. When the application starts up, it makes a call to the RRS service with the relevant input. The application then receives a validation response from the service that either allows or blocks the application from performing.
-
-
-## Batch Execution Service (BES)
-
-A Batch Execution Service (BES) is a service that handles high volume, asynchronous, scoring of a batch of data records. The input for the BES contains a batch of records from a variety of sources, such as blobs, tables in Azure, SQL Azure, HDInsight (results of a Hive Query, for example), and HTTP sources. The output for the BES contains the results of the scoring. Results are output to a file in Azure blob storage and data from the storage endpoint is returned in the response.
-
-A BES would be useful when responses are not needed immediately, such as for regularly scheduled scoring for individuals or internet of things (IOT) devices.
-
-## Examples
-To show how both RRS and BES work, we use an example Azure Web Service. This service would be used in an IOT (Internet Of Things) scenario. To keep it simple, our device only sends up one value, `cog_speed`, and gets a single answer back.
-
-There are four pieces of information that are needed to call either the RRS or BES service. This information is readily available from the service pages in [Azure Machine Learning service pages](https://studio.azureml.net) once the experiment has been deployed. Click on the WEB SERVICES link at the left of the screen and you will see the deployed services. To find information about a specific service, there are API help page links for both RRS and BES.
-
-1.	The **service API Key**, available on the services main page
-2.	The **service URI**, available on the API help page for the chosen service
-3.	The expected **API request body**, available on the API help page for the chosen service
-4.	The expected **API response body**, available on the API help page for the chosen service
-
-In the two examples below, the C# language is used to illustrate the code needed and the targeted platform is a Windows 8 desktop.
-
-### RRS Example
-On the API help page, aside from the URI, you will input and output definitions and code samples. The API input is called out, for this service specifically, and is the payload of the API call.
-
-**Sample Request**
-
-	{
-	  "Inputs": {
-	    "input1": {
-	      "ColumnNames": [
-	        "cog_speed"
-	      ],
-	      "Values": [
-	        [
-	          "0"
-	        ],
-	        [
-	          "1"
-	        ]
-	      ]
-	    }
-	  },
-	  "GlobalParameters": {}
-	}
-
-
-Similarly, the API response is also called out, again for this service specifically.
-
-**Sample Response**
-
-	{
-	  "Results": {
-	    "output1": {
-	      "type": "DataTable",
-	      "value": {
-	        "ColumnNames": [
-	          "cog_speed"
-	        ],
-	        "ColumnTypes": [
-	          "Numeric"
-	        ].
-	      "Values": [
-	        [
-	          "0"
-	        ],
-	        [
-	          "1"
-	        ]
-	      ]
-	    }
-	  },
-	  "GlobalParameters": {}
-	}
-
-Towards the bottom of the page you will find the code examples. Below is the code sample for the C# implementation
-
-**Sample Code**
-
-	using System;
-	using System.Collections.Generic;
-	using System.IO;
-	using System.Net.Http;
-	using System.Net.Http.Formatting;
-	using System.Net.Http.Headers;
-	using System.Text;
-	using System.Threading.Tasks;
-
-	namespace CallRequestResponseService
-	{
-	    public class StringTable
-	    {
-	        public string[] ColumnNames { get; set; }
-	        public string[,] Values { get; set; }
-	    }
-
-	    class Program
-	    {
-	        static void Main(string[] args)
-	        {
-	            InvokeRequestResponseService().Wait();
-	        }
-
-	        static async Task InvokeRequestResponseService()
-	        {
-	            using (var client = new HttpClient())
-	            {
-	                var scoreRequest = new
-	                {
-	                    Inputs = new Dictionary<string, StringTable> () {
-	                        {
-	                            "input1",
-	                            new StringTable()
-	                            {
-	                                ColumnNames = new string[] {"cog_speed"},
-	                                Values = new string[,] {  { "0"},  { "1"}  }
-	                            }
-	                        },
-	                    GlobalParameters = new Dictionary<string, string>() { }
-	                };
-
-	                const string apiKey = "abc123"; // Replace this with the API key for the web service
-	                client.DefaultRequestHeaders.Authorization = new AuthenticationHeaderValue( "Bearer", apiKey);
-
-	                client.BaseAddress = new Uri("https://ussouthcentral.services.azureml.net/workspaces/<workspace id>/services/<service id>/execute?api-version=2.0&details=true");
-
-	                // WARNING: The 'await' statement below can result in a deadlock if you are calling this code from the UI thread of an ASP.Net application.
-	                // One way to address this would be to call ConfigureAwait(false) so that the execution does not attempt to resume on the original context.
-	                // For instance, replace code such as:
-	                //      result = await DoSomeTask()
-	                // with the following:
-	                //      result = await DoSomeTask().ConfigureAwait(false)
-
-	                HttpResponseMessage response = await client.PostAsJsonAsync("", scoreRequest);
-
-	                if (response.IsSuccessStatusCode)
-	                {
-	                    string result = await response.Content.ReadAsStringAsync();
-	                    Console.WriteLine("Result: {0}", result);
-	                }
-	                else
-	                {
-	                    Console.WriteLine("Failed with status code: {0}", response.StatusCode);
-	                }
-	            }
-	        }
-	    }
-	}
-
-### BES Example
-On the API help page, in addition to the URI, you will find information about several calls that are available. Unlike the RRS service, the BES service is asynchronous. This means that the BES API is simply queuing up a job to be executed, and the caller polls the job's status to see when it has completed. Here are the operations currently supported for batch jobs:
-
-1. Create (submit) a batch job
-1. Start this batch job
-1. Get the status or result of the batch job
-1. Cancel a running batch job
-
-**1. Create a Batch Execution Job**
-
-When creating a batch job for your Azure Machine Learning service endpoint, one can specify several parameters that will define this batch execution:
-
-* **Input**: represents a blob reference to where the batch job's input is stored.
-* **GlobalParameters**: represents the set of global parameters one can define for their experiment. An Azure Machine Learning experiment can have both required and optional parameters that customize the service's execution, and the caller is expected to provide all required parameters, if applicable. These parameters are specified as a collection of key-value pairs.
-* **Outputs**: if the service has defined one or more outputs, we allow the caller to redirect any of them to an Azure blob location of their choice. This will allow you to save the service's output(s) in a preferred location and under a predictable name, as otherwise the output blob name is randomly generated. **NOTE** that the service expects the output content, based on its type, to be saved as supported formats:
-  - data set outputs: can save as **.csv, .tsv, .arff**
-  - trained model outputs: can save as **.ilearner**
-
-  Output location overrides are specified as a collection of *<output name, blob reference>* pairs, where the *output name* is the user defined name for a specific output node (also shown on the service's API help page), and *blob reference* is a reference to an Azure blob location where the output is to be redirected to.
-
-All these job creation parameters can be optional depending on the nature of your service. For example, services with no input node defined, do not require passing in an *Input* parameter, and the output location override feature is completely optional, as outputs will otherwise be stored in the default storage account that was set up for your Azure Machine Learning workspace. Below, we show a sample request payload, as passed to the REST API, for a service where only the input information is passed in:
-
-**Sample Request**
-
-	{
-	  "Input": {
-	    "ConnectionString":     
-	    "DefaultEndpointsProtocol=https;AccountName=mystorageacct;AccountKey=mystorageacctKey",
-	    "RelativeLocation": "/mycontainer/mydatablob.csv",
-	    "BaseLocation": null,
-	    "SasBlobToken": null
-	  },
-	  "Outputs": null,
-	  "GlobalParameters": null
-	}
-
-The response to the batch job creation API is the unique job id that was associated to your job. This id is very important because it provides the only means for you to reference this job in the system for other operations.  
-
-**Sample Response**
-
-	"539d0bc2fde945b6ac986b851d0000f0" // The JOB_ID
-
-**2. Start a Batch Execution Job**
-
-Creating a batch job only registers it within the system, and places it in a *Not started* state. To actually schedule the job for execution, you will have to call the **start** API described on the service endpoint's API help page and provide the job id obtained when the job was created.
-
-**3. Get the Status of a Batch Execution Job**
-
-You can poll the status of your asynchronous batch job at any time by passing the job's id to the GetJobStatus API. The API response will contain an indicator of the job's current state, as well as the actual results of the batch job if this has completed successfully. In the case of an error, more information about the actual reasons behind the failure are returned in the *Details* property.
-
-**Response Payload**
-
-	{
-	    "StatusCode": STATUS_CODE,
-	    "Results": RESULTS,
-	    "Details": DETAILS
-	}
-
-*StatusCode* can be one of the following:
-
-* Not started
-* Running
-* Failed
-* Cancelled
-* Finished
-
-The *Results* property is populated only if the job has completed successfully (it is **null** otherwise). Upon the job's completion and if the service has at least one output node defined, the results will be returned as a collection of *[output name, blob reference]* pairs, where the blob reference is a SAS read-only reference to the blob containing the actual result.
-
-**Sample Response**
-
-	{
-	    "Status Code": "Finished",
-	    "Results":
-	    {
-	        "dataOutput":
-	        {              
-	            "ConnectionString": null,
-	            "RelativeLocation": "outputs/dataOutput.csv",
-	            "BaseLocation": "https://mystorageaccount.blob.core.windows.net/",
-	            "SasBlobToken": "?sv=2013-08-15&sr=b&sig=ABCD&st=2015-04-04T05%3A39%3A55Z&se=2015-04-05T05%3A44%3A55Z&sp=r"              
-	        },
-	        "trainedModelOutput":
-	        {              
-	            "ConnectionString": null,
-	            "RelativeLocation": "models/trainedModel.ilearner",
-	            "BaseLocation": "https://mystorageaccount.blob.core.windows.net/",
-	            "SasBlobToken": "?sv=2013-08-15&sr=b&sig=EFGH%3D&st=2015-04-04T05%3A39%3A55Z&se=2015-04-05T05%3A44%3A55Z&sp=r"              
-	        },           
-	    },
-	    "Details": null
-	}
-
-**4. Cancel a Batch Execution Job**
-
-A running batch job can be cancelled at any time by calling the designated CancelJob API and passing in the job's id. This would be done for various reasons such as that the job is taking too long to complete.
-
-
-
-#### Using the [BES SDK](machine-learning-consume-web-services.md#batch-execution-service-sdk)
-
-The [BES SDK Nugget package](http://www.nuget.org/packages/Microsoft.Azure.MachineLearning/) provides functions that simplify calling BES to score in batch mode. To install the Nuget package, in Visual Studio, go to Tools, then select Nuget Package Manager, and click Package Manager Console.
-
-AzureML experiments that are deployed as web services can include web service input modules which means they expect the input to be provided through the web service call in the form of a reference to a blob location. There is also the option of not using a web service input module and using a Reader module instead. In this case, the Reader typically would read from a SQL DB using a query at run time to get the data. Web service parameters can be used to dynamically point to other servers or tables, etc. The SDK supports both of these patterns.
-
-The code sample below demonstrates how you can submit and monitor a batch job against an Azure Machine Learning service endpoint using the BES SDK. Note the comments for details on the settings and calls.
-
-#### **Sample Code**
-
-	// This code requires the Nuget package Microsoft.Azure.MachineLearning to be installed.
-	// Instructions for doing this in Visual Studio:
-	// Tools -> Nuget Package Manager -> Package Manager Console
-	// Install-Package Microsoft.Azure.MachineLearning
-
-	  using System;
-	  using System.Collections.Generic;
-	  using System.Threading.Tasks;
-
-	  using Microsoft.Azure.MachineLearning;
-	  using Microsoft.Azure.MachineLearning.Contracts;
-	  using Microsoft.Azure.MachineLearning.Exceptions;
-
-	namespace CallBatchExecutionService
-	{
-	    class Program
-	    {
-	        static void Main(string[] args)
-	        {	            
-	            InvokeBatchExecutionService().Wait();
-	        }
-
-	        static async Task InvokeBatchExecutionService()
-	        {
-	            // First collect and fill in the URI and access key for your web service endpoint.
-	            // These are available on your service's API help page.
-	            var endpointUri = "https://ussouthcentral.services.azureml.net/workspaces/YOUR_WORKSPACE_ID/services/YOUR_SERVICE_ENDPOINT_ID/";
-	            string accessKey = "YOUR_SERVICE_ENDPOINT_ACCESS_KEY";
-
-	            // Create an Azure Machine Learning runtime client for this endpoint
-	            var runtimeClient = new RuntimeClient(endpointUri, accessKey);
-
-	            // Define the request information for your batch job. This information can contain:
-	            // -- A reference to the AzureBlob containing the input for your job run
-	            // -- A set of values for global parameters defined as part of your experiment and service
-	            // -- A set of output blob locations that allow you to redirect the job's results
-
-	            // NOTE: This sample is applicable, as is, for a service with explicit input port and
-	            // potential global parameters. Also, we choose to also demo how you could override the
-	            // location of one of the output blobs that could be generated by your service. You might
-	            // need to tweak these features to adjust the sample to your service.
-	            //
-	            // All of these properties of a BatchJobRequest shown below can be optional, depending on
-	            // your service, so it is not required to specify all with any request.  If you do not want to
-	            // use any of the parameters, a null value should be passed in its place.
-
-	            // Define the reference to the blob containing your input data. You can refer to this blob by its
-                    // connection string / container / blob name values; alternatively, we also support references
-                    // based on a blob SAS URI
-
-                    BlobReference inputBlob = BlobReference.CreateFromConnectionStringData(connectionString:                                         "DefaultEndpointsProtocol=https;AccountName=YOUR_ACCOUNT_NAME;AccountKey=YOUR_ACCOUNT_KEY",
-                        containerName: "YOUR_CONTAINER_NAME",
-                        blobName: "YOUR_INPUT_BLOB_NAME");
-
-                    // If desired, one can override the location where the job outputs are to be stored, by passing in
-                    // the storage account details and name of the blob where we want the output to be redirected to.
-
-                    var outputLocations = new Dictionary<string, BlobReference>
-                        {
-                          {
-                           "YOUR_OUTPUT_NODE_NAME",
-                           BlobReference.CreateFromConnectionStringData(                                     connectionString: "DefaultEndpointsProtocol=https;AccountName=YOUR_ACCOUNT_NAME;AccountKey=YOUR_ACCOUNT_KEY",
-                                containerName: "YOUR_CONTAINER_NAME",
-                                blobName: "YOUR_DESIRED_OUTPUT_BLOB_NAME")
-                           }
-                        };
-
-	            // If applicable, you can also set the global parameters for your service
-	            var globalParameters = new Dictionary<string, string>
-	            {
-	                { "YOUR_GLOBAL_PARAMETER", "PARAMETER_VALUE" }
-	            };
-
-	            var jobRequest = new BatchJobRequest
-	            {
-	                Input = inputBlob,
-	                GlobalParameters = globalParameters,
-	                Outputs = outputLocations
-	            };
-
-	            try
-	            {
-	                // Register the batch job with the system, which will grant you access to a job object
-	                BatchJob job = await runtimeClient.RegisterBatchJobAsync(jobRequest);
-
-	                // Start the job to allow it to be scheduled in the running queue
-	                await job.StartAsync();
-
-	                // Wait for the job's completion and handle the output
-	                BatchJobStatus jobStatus = await job.WaitForCompletionAsync();
-	                if (jobStatus.JobState == JobState.Finished)
-	                {
-	                    // Process job outputs
-	                    Console.WriteLine(@"Job {0} has completed successfully and returned {1} outputs", job.Id, jobStatus.Results.Count);
-	                    foreach (var output in jobStatus.Results)
-	                    {
-	                        Console.WriteLine(@"\t{0}: {1}", output.Key, output.Value.AbsoluteUri);
-	                    }
-	                }
-	                else if (jobStatus.JobState == JobState.Failed)
-	                {
-	                    // Handle job failure
-	                    Console.WriteLine(@"Job {0} has failed with this error: {1}", job.Id, jobStatus.Details);
-	                }
-	            }
-	            catch (ArgumentException aex)
-	            {
-	                Console.WriteLine("Argument {0} is invalid: {1}", aex.ParamName, aex.Message);
-	            }
-	            catch (RuntimeException runtimeError)
-	            {
-	                Console.WriteLine("Runtime error occurred: {0} - {1}", runtimeError.ErrorCode, runtimeError.Message);
-	                Console.WriteLine("Error details:");
-	                foreach (var errorDetails in runtimeError.Details)
-	                {
-	                    Console.WriteLine("\t{0} - {1}", errorDetails.Code, errorDetails.Message);
-	                }
-	            }
-	            catch (Exception ex)
-	            {
-	                Console.WriteLine("Unexpected error occurred: {0} - {1}", ex.GetType().Name, ex.Message);
-	            }
-	        }
-	    }
-	}
+<properties
+	pageTitle="Consume a Machine Learning web service | Microsoft Azure"
+	description="Once a machine learning service is deployed, the RESTFul web service that is made available can be consumed either as request-response service or as a batch execution service."
+	services="machine-learning"
+	documentationCenter=""
+	authors="bradsev"
+	manager="paulettm"
+	editor="cgronlun" />
+
+<tags
+	ms.service="machine-learning"
+	ms.devlang="na"
+	ms.topic="article"
+	ms.tgt_pltfrm="na"
+	ms.workload="tbd"
+	ms.date="10/19/2015"
+	ms.author="bradsev" />
+
+
+# How to consume an Azure Machine Learning web service that has been deployed from a Machine Learning experiment
+
+## Introduction
+
+When deployed as a web service, Azure Machine Learning experiments provide a REST API that can be consumed by a wide range of devices and platforms. This is because the simple REST API accepts and responds with JSON formatted messages. The Azure Machine Learning portal provides code that can be used to call the web service in R, C#, and Python. But these services can be called with any programming language and from any device that satisfies three criteria:
+
+* Has a network connection
+* Has SSL capabilities to perform HTTPS requests
+* Has the ability to parse JSON (by hand or support libraries)
+
+This means the services can be consumed from web applications, mobile applications, custom desktop applications and even from within Excel.
+
+[AZURE.INCLUDE [machine-learning-free-trial](../../includes/machine-learning-free-trial.md)]  
+
+An Azure Machine Learning web service can be consumed in two different ways, either as a request-response service or as a batch execution service. In each scenario the functionality is provided through the RESTFul web service that is made available for consumption once the experiment has been deployed. Deploying a Machine Learning web service in Azure with an Azure web service end-point, where the service is automatically scaled based on usage, you can avoid upfront and ongoing costs for hardware resources.
+
+> [AZURE.TIP] For a simple way to create a web app to access your predictive web service, see [Consume an Azure Machine Learning web service with a web app template](machine-learning-consume-web-service-with-web-app-template.md).
+
+<!-- When this article gets published, fix the link and uncomment
+For more information on how to manage Azure Machine Learning web service endpoints using the REST API, see **Azure machine learning web service endpoints**.
+-->
+
+For information about how to create and deploy an Azure Machine Learning web service, see [Deploy an Azure Machine Learning web service][publish]. For a step-by-step walkthrough of creating a Machine Learning experiment and deploying it, see [Develop a predictive solution by using Azure Machine Learning][walkthrough].
+
+[publish]: machine-learning-publish-a-machine-learning-web-service.md
+[walkthrough]: machine-learning-walkthrough-develop-predictive-solution.md
+
+
+## Request-Response Service (RRS)
+
+A Request-Response Service (RRS) is a low-latency, highly scalable web service used to provide an interface to the stateless models that have been created and deployed from an Azure Machine Learning Studio experiment. It enables scenarios where the consuming application expects a response in real-time.
+
+RRS accepts a single row, or multiple rows, of input parameters and can generate a single row, or multiple rows, as output. The output row(s) can contain multiple columns.
+
+An example for RRS is validating the authenticity of an application. Hundreds to millions of installations of an application can be expected in this case. When the application starts up, it makes a call to the RRS service with the relevant input. The application then receives a validation response from the service that either allows or blocks the application from performing.
+
+
+## Batch Execution Service (BES)
+
+A Batch Execution Service (BES) is a service that handles high volume, asynchronous, scoring of a batch of data records. The input for the BES contains a batch of records from a variety of sources, such as blobs, tables in Azure, SQL Azure, HDInsight (results of a Hive Query, for example), and HTTP sources. The output for the BES contains the results of the scoring. Results are output to a file in Azure blob storage and data from the storage endpoint is returned in the response.
+
+A BES would be useful when responses are not needed immediately, such as for regularly scheduled scoring for individuals or internet of things (IOT) devices.
+
+## Examples
+To show how both RRS and BES work, we use an example Azure Web Service. This service would be used in an IOT (Internet Of Things) scenario. To keep it simple, our device only sends up one value, `cog_speed`, and gets a single answer back.
+
+There are four pieces of information that are needed to call either the RRS or BES service. This information is readily available from the service pages in [Azure Machine Learning service pages](https://studio.azureml.net) once the experiment has been deployed. Click on the WEB SERVICES link at the left of the screen and you will see the deployed services. To find information about a specific service, there are API help page links for both RRS and BES.
+
+1.	The **service API Key**, available on the services main page
+2.	The **service URI**, available on the API help page for the chosen service
+3.	The expected **API request body**, available on the API help page for the chosen service
+4.	The expected **API response body**, available on the API help page for the chosen service
+
+In the two examples below, the C# language is used to illustrate the code needed and the targeted platform is a Windows 8 desktop.
+
+### RRS Example
+On the API help page, aside from the URI, you will input and output definitions and code samples. The API input is called out, for this service specifically, and is the payload of the API call.
+
+**Sample Request**
+
+	{
+	  "Inputs": {
+	    "input1": {
+	      "ColumnNames": [
+	        "cog_speed"
+	      ],
+	      "Values": [
+	        [
+	          "0"
+	        ],
+	        [
+	          "1"
+	        ]
+	      ]
+	    }
+	  },
+	  "GlobalParameters": {}
+	}
+
+
+Similarly, the API response is also called out, again for this service specifically.
+
+**Sample Response**
+
+	{
+	  "Results": {
+	    "output1": {
+	      "type": "DataTable",
+	      "value": {
+	        "ColumnNames": [
+	          "cog_speed"
+	        ],
+	        "ColumnTypes": [
+	          "Numeric"
+	        ].
+	      "Values": [
+	        [
+	          "0"
+	        ],
+	        [
+	          "1"
+	        ]
+	      ]
+	    }
+	  },
+	  "GlobalParameters": {}
+	}
+
+Towards the bottom of the page you will find the code examples. Below is the code sample for the C# implementation
+
+**Sample Code**
+
+	using System;
+	using System.Collections.Generic;
+	using System.IO;
+	using System.Net.Http;
+	using System.Net.Http.Formatting;
+	using System.Net.Http.Headers;
+	using System.Text;
+	using System.Threading.Tasks;
+
+	namespace CallRequestResponseService
+	{
+	    public class StringTable
+	    {
+	        public string[] ColumnNames { get; set; }
+	        public string[,] Values { get; set; }
+	    }
+
+	    class Program
+	    {
+	        static void Main(string[] args)
+	        {
+	            InvokeRequestResponseService().Wait();
+	        }
+
+	        static async Task InvokeRequestResponseService()
+	        {
+	            using (var client = new HttpClient())
+	            {
+	                var scoreRequest = new
+	                {
+	                    Inputs = new Dictionary<string, StringTable> () {
+	                        {
+	                            "input1",
+	                            new StringTable()
+	                            {
+	                                ColumnNames = new string[] {"cog_speed"},
+	                                Values = new string[,] {  { "0"},  { "1"}  }
+	                            }
+	                        },
+	                    GlobalParameters = new Dictionary<string, string>() { }
+	                };
+
+	                const string apiKey = "abc123"; // Replace this with the API key for the web service
+	                client.DefaultRequestHeaders.Authorization = new AuthenticationHeaderValue( "Bearer", apiKey);
+
+	                client.BaseAddress = new Uri("https://ussouthcentral.services.azureml.net/workspaces/<workspace id>/services/<service id>/execute?api-version=2.0&details=true");
+
+	                // WARNING: The 'await' statement below can result in a deadlock if you are calling this code from the UI thread of an ASP.Net application.
+	                // One way to address this would be to call ConfigureAwait(false) so that the execution does not attempt to resume on the original context.
+	                // For instance, replace code such as:
+	                //      result = await DoSomeTask()
+	                // with the following:
+	                //      result = await DoSomeTask().ConfigureAwait(false)
+
+	                HttpResponseMessage response = await client.PostAsJsonAsync("", scoreRequest);
+
+	                if (response.IsSuccessStatusCode)
+	                {
+	                    string result = await response.Content.ReadAsStringAsync();
+	                    Console.WriteLine("Result: {0}", result);
+	                }
+	                else
+	                {
+	                    Console.WriteLine("Failed with status code: {0}", response.StatusCode);
+	                }
+	            }
+	        }
+	    }
+	}
+
+### BES Example
+On the API help page, in addition to the URI, you will find information about several calls that are available. Unlike the RRS service, the BES service is asynchronous. This means that the BES API is simply queuing up a job to be executed, and the caller polls the job's status to see when it has completed. Here are the operations currently supported for batch jobs:
+
+1. Create (submit) a batch job
+1. Start this batch job
+1. Get the status or result of the batch job
+1. Cancel a running batch job
+
+**1. Create a Batch Execution Job**
+
+When creating a batch job for your Azure Machine Learning service endpoint, one can specify several parameters that will define this batch execution:
+
+* **Input**: represents a blob reference to where the batch job's input is stored.
+* **GlobalParameters**: represents the set of global parameters one can define for their experiment. An Azure Machine Learning experiment can have both required and optional parameters that customize the service's execution, and the caller is expected to provide all required parameters, if applicable. These parameters are specified as a collection of key-value pairs.
+* **Outputs**: if the service has defined one or more outputs, we allow the caller to redirect any of them to an Azure blob location of their choice. This will allow you to save the service's output(s) in a preferred location and under a predictable name, as otherwise the output blob name is randomly generated. **NOTE** that the service expects the output content, based on its type, to be saved as supported formats:
+  - data set outputs: can save as **.csv, .tsv, .arff**
+  - trained model outputs: can save as **.ilearner**
+
+  Output location overrides are specified as a collection of *<output name, blob reference>* pairs, where the *output name* is the user defined name for a specific output node (also shown on the service's API help page), and *blob reference* is a reference to an Azure blob location where the output is to be redirected to.
+
+All these job creation parameters can be optional depending on the nature of your service. For example, services with no input node defined, do not require passing in an *Input* parameter, and the output location override feature is completely optional, as outputs will otherwise be stored in the default storage account that was set up for your Azure Machine Learning workspace. Below, we show a sample request payload, as passed to the REST API, for a service where only the input information is passed in:
+
+**Sample Request**
+
+	{
+	  "Input": {
+	    "ConnectionString":     
+	    "DefaultEndpointsProtocol=https;AccountName=mystorageacct;AccountKey=mystorageacctKey",
+	    "RelativeLocation": "/mycontainer/mydatablob.csv",
+	    "BaseLocation": null,
+	    "SasBlobToken": null
+	  },
+	  "Outputs": null,
+	  "GlobalParameters": null
+	}
+
+The response to the batch job creation API is the unique job id that was associated to your job. This id is very important because it provides the only means for you to reference this job in the system for other operations.  
+
+**Sample Response**
+
+	"539d0bc2fde945b6ac986b851d0000f0" // The JOB_ID
+
+**2. Start a Batch Execution Job**
+
+Creating a batch job only registers it within the system, and places it in a *Not started* state. To actually schedule the job for execution, you will have to call the **start** API described on the service endpoint's API help page and provide the job id obtained when the job was created.
+
+**3. Get the Status of a Batch Execution Job**
+
+You can poll the status of your asynchronous batch job at any time by passing the job's id to the GetJobStatus API. The API response will contain an indicator of the job's current state, as well as the actual results of the batch job if this has completed successfully. In the case of an error, more information about the actual reasons behind the failure are returned in the *Details* property.
+
+**Response Payload**
+
+	{
+	    "StatusCode": STATUS_CODE,
+	    "Results": RESULTS,
+	    "Details": DETAILS
+	}
+
+*StatusCode* can be one of the following:
+
+* Not started
+* Running
+* Failed
+* Cancelled
+* Finished
+
+The *Results* property is populated only if the job has completed successfully (it is **null** otherwise). Upon the job's completion and if the service has at least one output node defined, the results will be returned as a collection of *[output name, blob reference]* pairs, where the blob reference is a SAS read-only reference to the blob containing the actual result.
+
+**Sample Response**
+
+	{
+	    "Status Code": "Finished",
+	    "Results":
+	    {
+	        "dataOutput":
+	        {              
+	            "ConnectionString": null,
+	            "RelativeLocation": "outputs/dataOutput.csv",
+	            "BaseLocation": "https://mystorageaccount.blob.core.windows.net/",
+	            "SasBlobToken": "?sv=2013-08-15&sr=b&sig=ABCD&st=2015-04-04T05%3A39%3A55Z&se=2015-04-05T05%3A44%3A55Z&sp=r"              
+	        },
+	        "trainedModelOutput":
+	        {              
+	            "ConnectionString": null,
+	            "RelativeLocation": "models/trainedModel.ilearner",
+	            "BaseLocation": "https://mystorageaccount.blob.core.windows.net/",
+	            "SasBlobToken": "?sv=2013-08-15&sr=b&sig=EFGH%3D&st=2015-04-04T05%3A39%3A55Z&se=2015-04-05T05%3A44%3A55Z&sp=r"              
+	        },           
+	    },
+	    "Details": null
+	}
+
+**4. Cancel a Batch Execution Job**
+
+A running batch job can be cancelled at any time by calling the designated CancelJob API and passing in the job's id. This would be done for various reasons such as that the job is taking too long to complete.
+
+
+
+#### Using the [BES SDK](machine-learning-consume-web-services.md#batch-execution-service-sdk)
+
+The [BES SDK Nugget package](http://www.nuget.org/packages/Microsoft.Azure.MachineLearning/) provides functions that simplify calling BES to score in batch mode. To install the Nuget package, in Visual Studio, go to Tools, then select Nuget Package Manager, and click Package Manager Console.
+
+AzureML experiments that are deployed as web services can include web service input modules which means they expect the input to be provided through the web service call in the form of a reference to a blob location. There is also the option of not using a web service input module and using a Reader module instead. In this case, the Reader typically would read from a SQL DB using a query at run time to get the data. Web service parameters can be used to dynamically point to other servers or tables, etc. The SDK supports both of these patterns.
+
+The code sample below demonstrates how you can submit and monitor a batch job against an Azure Machine Learning service endpoint using the BES SDK. Note the comments for details on the settings and calls.
+
+#### **Sample Code**
+
+	// This code requires the Nuget package Microsoft.Azure.MachineLearning to be installed.
+	// Instructions for doing this in Visual Studio:
+	// Tools -> Nuget Package Manager -> Package Manager Console
+	// Install-Package Microsoft.Azure.MachineLearning
+
+	  using System;
+	  using System.Collections.Generic;
+	  using System.Threading.Tasks;
+
+	  using Microsoft.Azure.MachineLearning;
+	  using Microsoft.Azure.MachineLearning.Contracts;
+	  using Microsoft.Azure.MachineLearning.Exceptions;
+
+	namespace CallBatchExecutionService
+	{
+	    class Program
+	    {
+	        static void Main(string[] args)
+	        {	            
+	            InvokeBatchExecutionService().Wait();
+	        }
+
+	        static async Task InvokeBatchExecutionService()
+	        {
+	            // First collect and fill in the URI and access key for your web service endpoint.
+	            // These are available on your service's API help page.
+	            var endpointUri = "https://ussouthcentral.services.azureml.net/workspaces/YOUR_WORKSPACE_ID/services/YOUR_SERVICE_ENDPOINT_ID/";
+	            string accessKey = "YOUR_SERVICE_ENDPOINT_ACCESS_KEY";
+
+	            // Create an Azure Machine Learning runtime client for this endpoint
+	            var runtimeClient = new RuntimeClient(endpointUri, accessKey);
+
+	            // Define the request information for your batch job. This information can contain:
+	            // -- A reference to the AzureBlob containing the input for your job run
+	            // -- A set of values for global parameters defined as part of your experiment and service
+	            // -- A set of output blob locations that allow you to redirect the job's results
+
+	            // NOTE: This sample is applicable, as is, for a service with explicit input port and
+	            // potential global parameters. Also, we choose to also demo how you could override the
+	            // location of one of the output blobs that could be generated by your service. You might
+	            // need to tweak these features to adjust the sample to your service.
+	            //
+	            // All of these properties of a BatchJobRequest shown below can be optional, depending on
+	            // your service, so it is not required to specify all with any request.  If you do not want to
+	            // use any of the parameters, a null value should be passed in its place.
+
+	            // Define the reference to the blob containing your input data. You can refer to this blob by its
+                    // connection string / container / blob name values; alternatively, we also support references
+                    // based on a blob SAS URI
+
+                    BlobReference inputBlob = BlobReference.CreateFromConnectionStringData(connectionString:                                         "DefaultEndpointsProtocol=https;AccountName=YOUR_ACCOUNT_NAME;AccountKey=YOUR_ACCOUNT_KEY",
+                        containerName: "YOUR_CONTAINER_NAME",
+                        blobName: "YOUR_INPUT_BLOB_NAME");
+
+                    // If desired, one can override the location where the job outputs are to be stored, by passing in
+                    // the storage account details and name of the blob where we want the output to be redirected to.
+
+                    var outputLocations = new Dictionary<string, BlobReference>
+                        {
+                          {
+                           "YOUR_OUTPUT_NODE_NAME",
+                           BlobReference.CreateFromConnectionStringData(                                     connectionString: "DefaultEndpointsProtocol=https;AccountName=YOUR_ACCOUNT_NAME;AccountKey=YOUR_ACCOUNT_KEY",
+                                containerName: "YOUR_CONTAINER_NAME",
+                                blobName: "YOUR_DESIRED_OUTPUT_BLOB_NAME")
+                           }
+                        };
+
+	            // If applicable, you can also set the global parameters for your service
+	            var globalParameters = new Dictionary<string, string>
+	            {
+	                { "YOUR_GLOBAL_PARAMETER", "PARAMETER_VALUE" }
+	            };
+
+	            var jobRequest = new BatchJobRequest
+	            {
+	                Input = inputBlob,
+	                GlobalParameters = globalParameters,
+	                Outputs = outputLocations
+	            };
+
+	            try
+	            {
+	                // Register the batch job with the system, which will grant you access to a job object
+	                BatchJob job = await runtimeClient.RegisterBatchJobAsync(jobRequest);
+
+	                // Start the job to allow it to be scheduled in the running queue
+	                await job.StartAsync();
+
+	                // Wait for the job's completion and handle the output
+	                BatchJobStatus jobStatus = await job.WaitForCompletionAsync();
+	                if (jobStatus.JobState == JobState.Finished)
+	                {
+	                    // Process job outputs
+	                    Console.WriteLine(@"Job {0} has completed successfully and returned {1} outputs", job.Id, jobStatus.Results.Count);
+	                    foreach (var output in jobStatus.Results)
+	                    {
+	                        Console.WriteLine(@"\t{0}: {1}", output.Key, output.Value.AbsoluteUri);
+	                    }
+	                }
+	                else if (jobStatus.JobState == JobState.Failed)
+	                {
+	                    // Handle job failure
+	                    Console.WriteLine(@"Job {0} has failed with this error: {1}", job.Id, jobStatus.Details);
+	                }
+	            }
+	            catch (ArgumentException aex)
+	            {
+	                Console.WriteLine("Argument {0} is invalid: {1}", aex.ParamName, aex.Message);
+	            }
+	            catch (RuntimeException runtimeError)
+	            {
+	                Console.WriteLine("Runtime error occurred: {0} - {1}", runtimeError.ErrorCode, runtimeError.Message);
+	                Console.WriteLine("Error details:");
+	                foreach (var errorDetails in runtimeError.Details)
+	                {
+	                    Console.WriteLine("\t{0} - {1}", errorDetails.Code, errorDetails.Message);
+	                }
+	            }
+	            catch (Exception ex)
+	            {
+	                Console.WriteLine("Unexpected error occurred: {0} - {1}", ex.GetType().Name, ex.Message);
+	            }
+	        }
+	    }
+	}