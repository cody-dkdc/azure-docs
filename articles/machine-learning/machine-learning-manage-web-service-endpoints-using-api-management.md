<properties
	pageTitle="Learn how to manage AzureML web services using API Management | Microsoft Azure"
	description="A guide showing how to manage AzureML web services using API Management."
	keywords="machine learning,api management"
	services="machine-learning"
	documentationCenter=""
	authors="roalexan"
	manager="paulettm"
	editor=""/>

<tags
	ms.service="machine-learning"
	ms.workload="data-services"
	ms.tgt_pltfrm="na"
	ms.devlang="na"
	ms.topic="article"
<<<<<<< HEAD
	ms.date="09/09/2015"
=======
	ms.date="12/08/2015"
>>>>>>> 08be3281
	ms.author="roalexan" />


# Learn how to manage AzureML web services using API Management

##Overview

This guide shows you how to quickly get started using API Management to manage your AzureML web services.

##What is Azure API Management?

Azure API Management is an Azure service that lets you manage your REST API endpoints by defining user access, usage throttling, and dashboard monitoring. Click [here](http://azure.microsoft.com/services/api-management/) for details on Azure API Management. Click [here](api-management/api-management-get-started.md) for a guide on how to get started with Azure API Management. This other guide, which this guide is based on, covers more topics, including notification configurations, tier pricing, response handling, user authentication, creating products, developer subscriptions, and usage dashboarding.

##What is AzureML?

AzureML is an Azure service for machine learning that enables you to easily build, deploy, and share advanced analytics solutions. Click [here](http://azure.microsoft.com/services/machine-learning/) for details on AzureML.

##Prerequisites

To complete this guide, you need:

* An Azure account. If you don’t have an Azure account, click [here](http://azure.microsoft.com/pricing/free-trial/) for details on how to create a free trial account.
* An AzureML account. If you don’t have an AzureML account, click [here](https://studio.azureml.net/) for details on how to create a free trial account.
* The workspace, service, and api_key for an AzureML experiment deployed as a web service. Click [here](machine-learning/machine-learning-create-experiment.md) for details on how to create an AzureML experiment. Click [here](machine-learning/machine-learning-publish-a-machine-learning-web-service.md) for details on how to deploy an AzureML experiment as a web service. Alternately, Appendix A has instructions for how to create and test a simple AzureML experiment and deploy it as a web service.

##Create an API Management instance

Below are the steps for using API Management to manage your AzureML web service. First create a service instance. Log in to the [Classic Portal](https://manage.windowsazure.com/) and click **New** > **App Services** > **API Management** > **Create**.

![create-instance](./media/machine-learning-manage-web-service-endpoints-using-api-management/create-instance.png)

Specify a unique **URL**. This guide uses **demoazureml** – you will need to choose something different. Choose the desired **Subscription** and **Region** for your service instance. After making your selections, click the next button.

![create-service-1](./media/machine-learning-manage-web-service-endpoints-using-api-management/create-service-1.png)

Specify a value for the **Organization Name**. This guide uses **demoazureml** – you will need to choose something different. Enter your email address in the **administrator e-mail** field. This email address is used for notifications from the API Management system.

![create-service-2](./media/machine-learning-manage-web-service-endpoints-using-api-management/create-service-2.png)

Click the check box to create your service instance. *It takes up to thirty minutes for a new service to be created*.

##Create the API

Once the service instance is created, the next step is to create the API. An API consists of a set of operations that can be invoked from a client application. API operations are proxied to existing web services. This guide creates APIs that proxy to the existing AzureML RRS and BES web services.

APIs are created and configured from the API publisher portal, which is accessed through the Azure Classic Portal. To reach the publisher portal, select your service instance.

![select-service-instance](./media/machine-learning-manage-web-service-endpoints-using-api-management/select-service-instance.png)

Click **Manage** in the Azure Classic Portal for your API Management service.

![manage-service](./media/machine-learning-manage-web-service-endpoints-using-api-management/manage-service.png)

Click **APIs** from the **API Management** menu on the left, and then click **Add API**.

![api-management-menu](./media/machine-learning-manage-web-service-endpoints-using-api-management/api-management-menu.png)

Type **AzureML Demo API** as the **Web API name**. Type **https://ussouthcentral.services.azureml.net** as the **Web service URL**. Type **azureml-demo** as the **Web API URL suffix**. Check **HTTPS** as the **Web API URL** scheme. Select **Starter** as **Products**. When finished, click **Save** to create the API.

![add-new-api](./media/machine-learning-manage-web-service-endpoints-using-api-management/add-new-api.png)

##Add the operations

Click **Add operation** to add operations to this API.

![add-operation](./media/machine-learning-manage-web-service-endpoints-using-api-management/add-operation.png)

The **New operation** window will be displayed and the **Signature** tab will be selected by default.

##Add RRS Operation

First create an operation for the AzureML RRS service. Select **POST** as the **HTTP verb**. Type **/workspaces/{workspace}/services/{service}/execute?api-version={apiversion}&details={details}** as the **URL template**. Type **RRS Execute** as the **Display name**.

![add-rrs-operation-signature](./media/machine-learning-manage-web-service-endpoints-using-api-management/add-rrs-operation-signature.png)

Click **Responses** > **ADD** on the left and select **200 OK**. Click **Save** to save this operation.

![add-rrs-operation-response](./media/machine-learning-manage-web-service-endpoints-using-api-management/add-rrs-operation-response.png)

##Add BES Operations

Screenshots are not included for the BES operations as they are very similar to those for adding the RRS operation.

###Submit (but not start) a Batch Execution job

Click **add operation** to add the AzureML BES operation to the API. Select **POST** for the **HTTP verb**. Type **/workspaces/{workspace}/services/{service}/jobs?api-version={apiversion}** for the **URL template**. Type **BES Submit** for the **Display name**. Click **Responses** > **ADD** on the left and select **200 OK**. Click **Save** to save this operation.

###Start a Batch Execution job

Click **add operation** to add the AzureML BES operation to the API. Select **POST** for the **HTTP verb**. Type **/workspaces/{workspace}/services/{service}/jobs/{jobid}/start?api-version={apiversion}** for the **URL template**. Type **BES Start** for the **Display name**. Click **Responses** > **ADD** on the left and select **200 OK**. Click **Save** to save this operation.

###Get the status or result of a Batch Execution job

Click **add operation** to add the AzureML BES operation to the API. Select **GET** for the **HTTP verb**. Type **/workspaces/{workspace}/services/{service}/jobs/{jobid}?api-version={apiversion}** for the **URL template**. Type **BES Status** for the **Display name**. Click **Responses** > **ADD** on the left and select **200 OK**. Click **Save** to save this operation.

###Delete a Batch Execution job

Click **add operation** to add the AzureML BES operation to the API. Select **DELETE** for the **HTTP verb**. Type **/workspaces/{workspace}/services/{service}/jobs/{jobid}?api-version={apiversion}** for the **URL template**. Type **BES Delete** for the **Display name**. Click **Responses** > **ADD** on the left and select **200 OK**. Click **Save** to save this operation.

##Call an operation from the Developer Portal

Operations can be called directly from the Developer portal, which provides a convenient way to view and test the operations of an API. In this guide step you will call the **RRS Execute** method that was added to the **AzureML Demo API**. Click **Developer portal** from the menu at the top right of the Classic Portal.

![developer-portal](./media/machine-learning-manage-web-service-endpoints-using-api-management/developer-portal.png)

Click **APIs** from the top menu, and then click **AzureML Demo API** to see the operations available.

![demoazureml-api](./media/machine-learning-manage-web-service-endpoints-using-api-management/demoazureml-api.png)

Select **RRS Execute** for the operation. Click **Try It**.

![try-it](./media/machine-learning-manage-web-service-endpoints-using-api-management/try-it.png)

For Request parameters, type your **workspace**,  **service**, **2.0** for the **apiversion**, and  **true** for the **details**. You can find your **workspace** and **service** in the AzureML web service dashboard (see **Test the web service** in Appendix A).

For Request headers, click **Add header** and type **Content-Type** and **application/json**, then click **Add header** and type **Authorization** and **Bearer <YOUR AZUREML SERVICE API-KEY>**. You can find your **api key** in the AzureML web service dashboard (see **Test the web service** in Appendix A).

Type **{"Inputs": {"input1": {"ColumnNames": ["Col2"], "Values": [["This is a good day"]]}}, "GlobalParameters": {}}** for the request body.

![azureml-demo-api](./media/machine-learning-manage-web-service-endpoints-using-api-management/azureml-demo-api.png)

Click **Send**.

![send](./media/machine-learning-manage-web-service-endpoints-using-api-management/send.png)

After an operation is invoked, the developer portal displays the **Requested URL** from the back-end service, the **Response status**, the **Response headers**, and any **Response content**.

![response-status](./media/machine-learning-manage-web-service-endpoints-using-api-management/response-status.png)

##Appendix A - Creating and testing a simple AzureML web service

###Creating the experiment

Below are the steps for creating a simple AzureML experiment and deploying it as a web service. The web service takes as input a column of arbitrary text and returns a set of features represented as integers. For example:

Text | Hashed Text
--- | ---
This is a good day | 1 1 2 2 0 2 0 1

First, using a browser of your choice, navigate to: [https://studio.azureml.net/](https://studio.azureml.net/) and enter your credentials to log in. Next, create a new blank experiment.

![search-experiment-templates](./media/machine-learning-manage-web-service-endpoints-using-api-management/search-experiment-templates.png)

Rename it to **SimpleFeatureHashingExperiment**. Expand **Saved Datasets** and drag **Book Reviews from Amazon** onto your experiment.

![simple-feature-hashing-experiment](./media/machine-learning-manage-web-service-endpoints-using-api-management/simple-feature-hashing-experiment.png)

Expand **Data Transformation** and **Manipulation** and drag **Project Columns** onto your experiment. Connect **Book Reviews from Amazon** to **Project Columns**.

![project-columns](./media/machine-learning-manage-web-service-endpoints-using-api-management/project-columns.png)

Click **Project Columns** and then click **Launch column selector** and select **Col2**. Click the checkmark to apply these changes.

![select-columns](./media/machine-learning-manage-web-service-endpoints-using-api-management/select-columns.png)

Expand **Text Analytics** and drag **Feature Hashing** onto the experiment. Connect **Project Columns** to **Feature Hashing**.

![connect-project-columns](./media/machine-learning-manage-web-service-endpoints-using-api-management/connect-project-columns.png)

Type **3** for the **Hashing bitsize**. This will create 8 (23) columns.

![hashing-bitsize](./media/machine-learning-manage-web-service-endpoints-using-api-management/hashing-bitsize.png)

At this point, you may want to click **Run** to test the experiment.

![run](./media/machine-learning-manage-web-service-endpoints-using-api-management/run.png)

###Create a web service

Now create a web service. Expand **Web Service** and drag **Input** onto your experiment. Connect **Input** to **Feature Hashing**. Also drag **output** onto your experiment. Connect **Output** to **Feature Hashing**.

![output-to-feature-hashing](./media/machine-learning-manage-web-service-endpoints-using-api-management/output-to-feature-hashing.png)

Click **Publish web service**.

![publish-web-service](./media/machine-learning-manage-web-service-endpoints-using-api-management/publish-web-service.png)

Click **Yes** to publish the experiment.

![yes-to-publish](./media/machine-learning-manage-web-service-endpoints-using-api-management/yes-to-publish.png)

###Test the web service

An AzureML web service consists of RSS (request/response service) and BES (batch execution service) endpoints. RSS is for synchronous execution. BES is for asynchronous job execution. To test your web service with the sample Python source below, you may need to download and install the Azure SDK for Python (see: [How to install Python](python-how-to-install.md)).

You will also need the **workspace**, **service**, and **api_key** of your experiment for the sample source below. You can find the workspace and service by clicking either **Request/Response** or **Batch Execution** for your experiment in the web service dashboard.

![find-workspace-and-service](./media/machine-learning-manage-web-service-endpoints-using-api-management/find-workspace-and-service.png)

You can find the **api_key** by clicking your experiment in the web service dashboard.

![find-api-key](./media/machine-learning-manage-web-service-endpoints-using-api-management/find-api-key.png)

####Test RRS endpoint

#####Test button

An easy way to test the RRS endpoint is to click **Test** on the web service dashboard.

![test](./media/machine-learning-manage-web-service-endpoints-using-api-management/test.png)

Type **This is a good day** for **col2**. Click the checkmark.

![enter-data](./media/machine-learning-manage-web-service-endpoints-using-api-management/enter-data.png)

You will see something like

![sample-output](./media/machine-learning-manage-web-service-endpoints-using-api-management/sample-output.png)

#####Sample Code

Another way to test your RRS is from your client code. If you click **Request/response** on the dashboard and scroll to the bottom, you will see sample code for C#, Python, and R. You will also see the syntax of the RRS request, including the request URI, headers, and body.

This guide shows a working Python example. You will need to modify it with the **workspace**, **service**, and **api_key** of your experiment.

	import urllib2
	import json
	workspace = "<REPLACE WITH YOUR EXPERIMENT’S WEB SERVICE WORKSPACE ID>"
	service = "<REPLACE WITH YOUR EXPERIMENT’S WEB SERVICE SERVICE ID>"
	api_key = "<REPLACE WITH YOUR EXPERIMENT’S WEB SERVICE API KEY>"
	data = {
    "Inputs": {
        "input1": {
            "ColumnNames": ["Col2"],
            "Values": [ [ "This is a good day" ] ]
        },
    },
    "GlobalParameters": { }
	}
	url = "https://ussouthcentral.services.azureml.net/workspaces/" + workspace + "/services/" + service + "/execute?api-version=2.0&details=true"
	headers = {'Content-Type':'application/json', 'Authorization':('Bearer '+ api_key)}
	body = str.encode(json.dumps(data))
	try:
    	req = urllib2.Request(url, body, headers)
    	response = urllib2.urlopen(req)
    	result = response.read()
    	print "result:" + result
			except urllib2.HTTPError, error:
    	print("The request failed with status code: " + str(error.code))
    	print(error.info())
    	print(json.loads(error.read()))

####Test BES endpoint
Click **Batch execution** on the dashboard and scroll to the bottom. You will see sample code for C#, Python, and R. You will also see the syntax of the BES requests to submit a job, start a job, get the status or results of a job, and delete a job.

This guide shows a working Python example. You need to modify it with the **workspace**, **service**, and **api_key** of your experiment. Additionally, you need to modify the **storage account name**, **storage account key**, and **storage container name**. Lastly, you will need to modify the location of the **input file** and the location of the **output file**.

	import urllib2
	import json
	import time
	from azure.storage import *
	workspace = "<REPLACE WITH YOUR WORKSPACE ID>"
	service = "<REPLACE WITH YOUR SERVICE ID>"
	api_key = "<REPLACE WITH THE API KEY FOR YOUR WEB SERVICE>"
	storage_account_name = "<REPLACE WITH YOUR AZURE STORAGE ACCOUNT NAME>"
	storage_account_key = "<REPLACE WITH YOUR AZURE STORAGE KEY>"
	storage_container_name = "<REPLACE WITH YOUR AZURE STORAGE CONTAINER NAME>"
	input_file = "<REPLACE WITH THE LOCATION OF YOUR INPUT FILE>" # Example: C:\\mydata.csv
	output_file = "<REPLACE WITH THE LOCATION OF YOUR OUTPUT FILE>" # Example: C:\\myresults.csv
	input_blob_name = "mydatablob.csv"
	output_blob_name = "myresultsblob.csv"
	def printHttpError(httpError):
	print("The request failed with status code: " + str(httpError.code))
	print(httpError.info())
	print(json.loads(httpError.read()))
	return
	def saveBlobToFile(blobUrl, resultsLabel):
	print("Reading the result from " + blobUrl)
	try:
		response = urllib2.urlopen(blobUrl)
	except urllib2.HTTPError, error:
		printHttpError(error)
		return
	with open(output_file, "w+") as f:
		f.write(response.read())
	print(resultsLabel + " have been written to the file " + output_file)
	return
	def processResults(result):
	first = True
	results = result["Results"]
	for outputName in results:
		result_blob_location = results[outputName]
		sas_token = result_blob_location["SasBlobToken"]
		base_url = result_blob_location["BaseLocation"]
		relative_url = result_blob_location["RelativeLocation"]
		print("The results for " + outputName + " are available at the following Azure Storage location:")
		print("BaseLocation: " + base_url)
		print("RelativeLocation: " + relative_url)
		print("SasBlobToken: " + sas_token)
		if (first):
			first = False
			url3 = base_url + relative_url + sas_token
			saveBlobToFile(url3, "The results for " + outputName)
	return

	def invokeBatchExecutionService():
	url = "https://ussouthcentral.services.azureml.net/workspaces/" + workspace +"/services/" + service +"/jobs"
	blob_service = BlobService(account_name=storage_account_name, account_key=storage_account_key)
	print("Uploading the input to blob storage...")
	data_to_upload = open(input_file, "r").read()
	blob_service.put_blob(storage_container_name, input_blob_name, data_to_upload, x_ms_blob_type="BlockBlob")
	print "Uploaded the input to blob storage"
	input_blob_path = "/" + storage_container_name + "/" + input_blob_name
	connection_string = "DefaultEndpointsProtocol=https;AccountName=" + storage_account_name + ";AccountKey=" + storage_account_key
	payload =  {
		"Input": {
			"ConnectionString": connection_string,
			"RelativeLocation": input_blob_path
		},
		"Outputs": {
			"output1": { "ConnectionString": connection_string, "RelativeLocation": "/" + storage_container_name + "/" + output_blob_name },
		},
		"GlobalParameters": {
		}
	}
		body = str.encode(json.dumps(payload))
	headers = { "Content-Type":"application/json", "Authorization":("Bearer " + api_key)}
	print("Submitting the job...")
	# submit the job
	req = urllib2.Request(url + "?api-version=2.0", body, headers)
	try:
		response = urllib2.urlopen(req)
	except urllib2.HTTPError, error:
		printHttpError(error)
		return
	result = response.read()
	job_id = result[1:-1] # remove the enclosing double-quotes
	print("Job ID: " + job_id)
	# start the job
	print("Starting the job...")
	req = urllib2.Request(url + "/" + job_id + "/start?api-version=2.0", "", headers)
	try:
		response = urllib2.urlopen(req)
	except urllib2.HTTPError, error:
		printHttpError(error)
		return
	url2 = url + "/" + job_id + "?api-version=2.0"

	while True:
		print("Checking the job status...")
		# If you are using Python 3+, replace urllib2 with urllib.request in the follwing code
		req = urllib2.Request(url2, headers = { "Authorization":("Bearer " + api_key) })
		try:
			response = urllib2.urlopen(req)
		except urllib2.HTTPError, error:
			printHttpError(error)
			return
		result = json.loads(response.read())
		status = result["StatusCode"]
		print "status:" + status
		if (status == 0 or status == "NotStarted"):
			print("Job " + job_id + " not yet started...")
		elif (status == 1 or status == "Running"):
			print("Job " + job_id + " running...")
		elif (status == 2 or status == "Failed"):
			print("Job " + job_id + " failed!")
			print("Error details: " + result["Details"])
			break
		elif (status == 3 or status == "Cancelled"):
			print("Job " + job_id + " cancelled!")
			break
		elif (status == 4 or status == "Finished"):
			print("Job " + job_id + " finished!")
			processResults(result)
			break
		time.sleep(1) # wait one second
	return
	invokeBatchExecutionService()<|MERGE_RESOLUTION|>--- conflicted
+++ resolved
@@ -14,11 +14,7 @@
 	ms.tgt_pltfrm="na"
 	ms.devlang="na"
 	ms.topic="article"
-<<<<<<< HEAD
-	ms.date="09/09/2015"
-=======
 	ms.date="12/08/2015"
->>>>>>> 08be3281
 	ms.author="roalexan" />
 
 
