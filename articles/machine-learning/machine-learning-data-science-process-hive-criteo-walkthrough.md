--- conflicted
+++ resolved
@@ -653,11 +653,7 @@
 
 ![Python code](http://i.imgur.com/f8N4L4g.png)
 
-<<<<<<< HEAD
-Note that we replaced the default API key with our webservices's API key. clicking "Run" on this cell in an IPython notebook yields the following response:
-=======
-Note that we replaced the default API key with our webservices's API key. Clicking **Run** on this cell in an iPython notebook yields the following response:
->>>>>>> fd6a1f6a
+Note that we replaced the default API key with our webservices's API key. Clicking **Run** on this cell in an IPython notebook yields the following response:
 
 ![IPython response](http://i.imgur.com/KSxmia2.png)
 
