---
<<<<<<< HEAD
title: Optimize algorithms with parameters in Azure Machine Learning | Microsoft Docs
description: How to choose the optimal parameter set for an algorithm in Azure Machine Learning.
=======
title: Optimize your algorithms in Azure Machine Learning | Microsoft Docs
description: Explains how to choose the optimal parameter set for an algorithm in Azure Machine Learning.
>>>>>>> dd8df8f6
services: machine-learning
documentationcenter: ''
author: bradsev
manager: jhubbard
editor: cgronlun

ms.assetid: 6717e30e-b8d8-4cc1-ad0b-1d4727928d32
ms.service: machine-learning
ms.workload: data-services
ms.tgt_pltfrm: na
ms.devlang: na
ms.topic: article
ms.date: 01/29/2017
ms.author: bradsev

---
# Choose parameters to optimize your algorithms in Azure Machine Learning
This topic describes how to choose the right hyperparameter set for an algorithm in Azure Machine Learning. Most machine learning algorithms have parameters to set. When you train a model, you need to provide values for those parameters. The efficacy of the trained model depends on the model parameters that you choose. The process of finding the optimal set of parameters is known as *model selection*.

[!INCLUDE [machine-learning-free-trial](../../includes/machine-learning-free-trial.md)]

There are various ways to do model selection. In machine learning, cross-validation is one of the most widely used methods for model selection, and it is the default model selection mechanism in Azure Machine Learning. Because Azure Machine Learning supports both R and Python, you can always implement their own model selection mechanisms by using either R or Python.

There are four steps in the process of finding the best parameter set:

1. **Define the parameter space**: For the algorithm, first decide the exact parameter values you want to consider.
2. **Define the cross-validation settings**: Decide how to choose cross-validation folds for the dataset.
3. **Define the metric**: Decide what metric to use for determining the best set of parameters, such as accuracy, root mean squared error, precision, recall, or f-score.
4. **Train, evaluate, and compare**: For each unique combination of the parameter values, cross-validation is carried out by and based on the error metric you define. After evaluation and comparison, you can choose the best-performing model.

The following image illustrates shows how this can be achieved in Azure Machine Learning.

![Find the best parameter set](./media/machine-learning-algorithm-parameters-optimize/fig1.png)

## Define the parameter space
You can define the parameter set at the model initialization step. The parameter pane of all machine learning algorithms has two trainer modes: *Single Parameter* and *Parameter Range*. Choose Parameter Range mode. In Parameter Range mode, you can enter multiple values for each parameter. You can enter comma-separated values in the text box.

![Two-class boosted decision tree, single parameter](./media/machine-learning-algorithm-parameters-optimize/fig2.png)

 Alternately, you can define the maximum and minimum points of the grid and the total number of points to be generated with **Use Range Builder**. By default, the parameter values are generated on a linear scale. But if **Log Scale** is checked, the values are generated in the log scale (that is, the ratio of the adjacent points is constant instead of their difference). For integer parameters, you can define a range by using a hyphen. For example, “1-10” means that all integers between 1 and 10 (both inclusive) form the parameter set. A mixed mode is also supported. For example, the parameter set “1-10, 20, 50” would include integers 1-10, 20, and 50.

![Two-class boosted decision tree, parameter range](./media/machine-learning-algorithm-parameters-optimize/fig3.png)

## Define cross-validation folds
The [Partition and Sample][partition-and-sample] module can be used to randomly assign folds to the data. In the following sample configuration for the module, we define five folds and randomly assign a fold number to the sample instances.

![Partition and sample](./media/machine-learning-algorithm-parameters-optimize/fig4.png)

## Define the metric
The [Tune Model Hyperparameters][tune-model-hyperparameters] module provides support for empirically choosing the best set of parameters for a given algorithm and dataset. In addition to other information regarding training the model, the **Properties** pane of this module includes the metric for determining the best parameter set. It has two different drop-down list boxes for classification and regression algorithms, respectively. If the algorithm under consideration is a classification algorithm, the regression metric is ignored and vice versa. In this specific example, the metric is **Accuracy**.   

![Sweep parameters](./media/machine-learning-algorithm-parameters-optimize/fig5.png)

## Train, evaluate, and compare
The same [Tune Model Hyperparameters][tune-model-hyperparameters] module trains all the models that correspond to the parameter set, evaluates various metrics, and then creates the best-trained model based on the metric you choose. This module has two mandatory inputs:

* The untrained learner
* The dataset

The module also has an optional dataset input. Connect the dataset with fold information to the mandatory dataset input. If the dataset is not assigned any fold information, then a 10-fold cross-validation is automatically executed by default. If the fold assignment is not done and a validation dataset is provided at the optional dataset port, then a train-test mode is chosen and the first dataset is used to train the model for each parameter combination.

![Boosted decision tree classifier](./media/machine-learning-algorithm-parameters-optimize/fig6a.png)

The model is then evaluated on the validation dataset. The left output port of the module shows different metrics as functions of parameter values. The right output port gives the trained model that corresponds to the best-performing model according to the chosen metric (**Accuracy** in this case).  

![Validation dataset](./media/machine-learning-algorithm-parameters-optimize/fig6b.png)

You can see the exact parameters chosen by visualizing the right output port. This model can be used in scoring a test set or in an operationalized web service after saving as a trained model.

<!-- Module References -->
[partition-and-sample]: https://msdn.microsoft.com/library/azure/a8726e34-1b3e-4515-b59a-3e4a475654b8/
[tune-model-hyperparameters]: https://msdn.microsoft.com/library/azure/038d91b6-c2f2-42a1-9215-1f2c20ed1b40/<|MERGE_RESOLUTION|>--- conflicted
+++ resolved
@@ -1,11 +1,6 @@
 ---
-<<<<<<< HEAD
-title: Optimize algorithms with parameters in Azure Machine Learning | Microsoft Docs
-description: How to choose the optimal parameter set for an algorithm in Azure Machine Learning.
-=======
 title: Optimize your algorithms in Azure Machine Learning | Microsoft Docs
 description: Explains how to choose the optimal parameter set for an algorithm in Azure Machine Learning.
->>>>>>> dd8df8f6
 services: machine-learning
 documentationcenter: ''
 author: bradsev
