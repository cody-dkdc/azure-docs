---
title: What is
titleSuffix: Azure Machine Learning Studio
description: Azure Machine Learning Studio is a drag-and-drop tool for quickly building models from a ready-to-use library of algorithms and modules.

services: machine-learning
documentationcenter: ''
author: garyericson
ms.custom: seodec18
ms.author: garye
ms.assetid: e65c8fe1-7991-4a2a-86ef-fd80a7a06269
ms.service: machine-learning
ms.subservice: studio
ms.workload: data-services
ms.tgt_pltfrm: na
ms.devlang: na
ms.topic: overview
ms.date: 04/20/2019
---
# What is Azure Machine Learning Studio?
Microsoft Azure Machine Learning Studio is a collaborative, drag-and-drop tool you can use to build, test, and deploy predictive analytics solutions on your data. Machine Learning Studio publishes models as web services that can easily be consumed by custom apps or BI tools such as Excel.

Machine Learning Studio is where data science, predictive analytics, cloud resources, and your data meet.


## The Machine Learning Studio interactive workspace
To develop a predictive analysis model, you typically use data from one or more sources, transform, and analyze that data through various data manipulation and statistical functions, and generate a set of results. Developing a model like this is an iterative process. As you modify the various functions and their parameters, your results converge until you are satisfied that you have a trained, effective model.

**Azure Machine Learning Studio** gives you an interactive, visual workspace to easily build, test, and iterate on a predictive analysis model. You drag-and-drop ***datasets*** and analysis ***modules*** onto an interactive canvas, connecting them together to form an ***experiment***, which you run in Machine Learning Studio. To iterate on your model design, you edit the experiment, save a copy if desired, and run it again. When you're ready, you can convert your ***training experiment*** to a ***predictive experiment***, and then publish it as a ***web service*** so that your model can be accessed by others.

There is no programming required, just visually connecting datasets and modules to construct your predictive analysis model.

![Azure Machine Learning studio diagram: Create experiments, read data for many sources, write scored data, write models.](./media/what-is-ml-studio/azure-ml-studio-diagram.jpg)

## Download the Machine Learning Studio overview diagram
Download the **Microsoft Azure Machine Learning Studio Capabilities Overview** diagram and get a high-level view of the capabilities of Machine Learning Studio. To keep it nearby, you can print the diagram in tabloid size (11 x 17 in.).

**Download the diagram here: [Microsoft Azure Machine Learning Studio Capabilities Overview](https://download.microsoft.com/download/C/4/6/C4606116-522F-428A-BE04-B6D3213E9E52/ml_studio_overview_v1.1.pdf)**
![Microsoft Azure Machine Learning Studio Capabilities Overview](./media/what-is-ml-studio/ml_studio_overview_v1.1.png)

## Get started with Machine Learning Studio
When you first enter Machine Learning Studio,](https://studio.azureml.net) you see the **Home** page. From here you can view documentation, videos, webinars, and find other valuable resources.

Click the upper-left menu ![Menu](./media/what-is-ml-studio/menu.png) and you'll see several options.
### Azure Machine Learning Studio
There are two options here, **Home**, the page where you started, and **Studio**.

Click **Studio** and you'll be taken to the **Azure Machine Learning Studio**. First you'll be asked to sign in using your Microsoft account, or your work or school account. Once signed in, you'll see the following tabs on the left:

* **PROJECTS** - Collections of experiments, datasets, notebooks, and other resources representing a single project
* **EXPERIMENTS** - Experiments that you have created and run or saved as drafts
* **WEB SERVICES** - Web services that you have deployed from your experiments
* **NOTEBOOKS** - Jupyter notebooks that you have created
* **DATASETS** - Datasets that you have uploaded into Studio
* **TRAINED MODELS** - Models that you have trained in experiments and saved in Studio
* **SETTINGS** - A collection of settings that you can use to configure your account and resources.

### Gallery
Click **Gallery** and you'll be taken to the **[Azure AI Gallery](https://gallery.azure.ai/)**. The Gallery is a place where a community of data scientists and developers share solutions created using components of the Cortana Intelligence Suite.

For more information about the Gallery, see [Share and discover solutions in the Azure AI Gallery](gallery-how-to-use-contribute-publish.md).

## Components of an experiment
An experiment consists of datasets that provide data to analytical modules, which you connect together to construct a predictive analysis model. Specifically, a valid experiment has these characteristics:

* The experiment has at least one dataset and one module
* Datasets may be connected only to modules
* Modules may be connected to either datasets or other modules
* All input ports for modules must have some connection to the data flow
* All required parameters for each module must be set

You can create an experiment from scratch, or you can use an existing sample experiment as a template. For more information, see [Copy example experiments to create new machine learning experiments](sample-experiments.md).

For an example of creating a simple experiment, see [Create a simple experiment in Azure Machine Learning Studio](create-experiment.md).

For a more complete walkthrough of creating a predictive analytics solution, see [Develop a predictive solution with Azure Machine Learning Studio](tutorial-part1-credit-risk.md).

### Datasets
A dataset is data that has been uploaded to Machine Learning Studio so that it can be used in the modeling process. A number of sample datasets are included with Machine Learning Studio for you to experiment with, and you can upload more datasets as you need them. Here are some examples of included datasets:

* **MPG data for various automobiles** - Miles per gallon (MPG) values for automobiles identified by number of cylinders, horsepower, etc.
* **Breast cancer data** - Breast cancer diagnosis data.
* **Forest fires data** - Forest fire sizes in northeast Portugal.

As you build an experiment, you can choose from the list of datasets available to the left of the canvas.

For a list of sample datasets included in Machine Learning Studio, see [Use the sample data sets in Azure Machine Learning Studio](use-sample-datasets.md).

### Modules
A module is an algorithm that you can perform on your data. Machine Learning Studio has a number of modules ranging from data ingress functions to training, scoring, and validation processes. Here are some examples of included modules:

* [Convert to ARFF][convert-to-arff] - Converts a .NET serialized dataset to Attribute-Relation File Format (ARFF).
* [Compute Elementary Statistics][elementary-statistics] - Calculates elementary statistics such as mean, standard deviation, etc.
* [Linear Regression][linear-regression] - Creates an online gradient descent-based linear regression model.
* [Score Model][score-model] - Scores a trained classification or regression model.

As you build an experiment you can choose from the list of modules available to the left of the canvas.

A module may have a set of parameters that you can use to configure the module's internal algorithms. When you select a module on the canvas, the module's parameters are displayed in the **Properties** pane to the right of the canvas. You can modify the parameters in that pane to tune your model.

For some help navigating through the large library of machine learning algorithms available, see [How to choose algorithms for Microsoft Azure Machine Learning Studio](algorithm-choice.md).

## Deploying a predictive analytics web service
Once your predictive analytics model is ready, you can deploy it as a web service right from Machine Learning Studio. For more details on this process, see [Deploy an Azure Machine Learning web service](publish-a-machine-learning-web-service.md).

<a name="compare"></a>
## How is Machine Learning Studio different from Azure Machine Learning service?
<<<<<<< HEAD

[Azure Machine Learning service](../service/overview-what-is-azure-ml.md) provides SDKs and services to quickly prep data, train, and deploy machine learning models. Improve productivity and costs with autoscaling compute & pipelines. Use these capabilities with open-source Python frameworks, such as PyTorch, TensorFlow, and scikit-learn. 

Use Machine Learning Studio when you want to experiment with machine learning models quickly and easily, and the built-in machine learning algorithms are sufficient for your solutions.

Use Machine Learning service if you work in a Python environment, you want more control over your machine learning algorithms, or you want to use open-source machine learning libraries.

> [!NOTE]
> Models created in Azure Machine Learning Studio can't be deployed or managed by Azure Machine Learning service.
=======

[Azure Machine Learning service](../service/overview-what-is-azure-ml.md) provides both SDKs **-and-** a visual interface(preview), to quickly prep data, train and deploy machine learning models. This visual interface (preview) provides a similar drag-and-drop experience to Studio. However, unlike the proprietary compute platform of Studio, the visual interface uses your own compute resources and is fully integrated into Azure Machine Learning service.

Here is a quick comparison.

|| Machine Learning Studio | Azure Machine Learning service:<br/>Visual interface|
|---| --- | --- |
|| Generally available (GA) | In preview|
|Modules for interface| Many | Initial set of popular modules|
|Training compute targets| Proprietary compute target, CPU support only| Supports Azure Machine Learning compute, GPU or CPU.<br/>(Other computes supported in SDK)|
|Deployment compute targets| Proprietary web service format, not customizable | Enterprise security options  & Azure Kubernetes Service. <br/>([Other computes](../service/how-to-deploy-and-where.md) supported in SDK) |
|Automated model training and hyperparameter tuning | No | Not yet in visual interface. <br/> (Supported in the SDK and Azure portal.) | 

Try out the visual interface (preview) with [Quickstart: Prepare and visualize data without writing code](../service/ui-quickstart-run-experiment.md)

> [!NOTE]
> Models created in Studio can't be deployed or managed by Azure Machine Learning service. However, models created and deployed in the service visual interface can be managed through the Azure Machine Learning service workspace.
>>>>>>> 6a383dfd

## Free trial

[!INCLUDE [machine-learning-free-trial](../../../includes/machine-learning-free-trial.md)]


## Next steps
You can learn the basics of predictive analytics and machine learning using a [step-by-step quickstart](create-experiment.md) and by [building on samples](sample-experiments.md).

<!-- Module References -->
[convert-to-arff]: https://msdn.microsoft.com/library/azure/62d2cece-d832-4a7a-a0bd-f01f03af0960/
[elementary-statistics]: https://msdn.microsoft.com/library/azure/3086b8d4-c895-45ba-8aa9-34f0c944d4d3/
[linear-regression]: https://msdn.microsoft.com/library/azure/31960a6f-789b-4cf7-88d6-2e1152c0bd1a/
[score-model]: https://msdn.microsoft.com/library/azure/401b4f92-e724-4d5a-be81-d5b0ff9bdb33/<|MERGE_RESOLUTION|>--- conflicted
+++ resolved
@@ -105,17 +105,6 @@
 
 <a name="compare"></a>
 ## How is Machine Learning Studio different from Azure Machine Learning service?
-<<<<<<< HEAD
-
-[Azure Machine Learning service](../service/overview-what-is-azure-ml.md) provides SDKs and services to quickly prep data, train, and deploy machine learning models. Improve productivity and costs with autoscaling compute & pipelines. Use these capabilities with open-source Python frameworks, such as PyTorch, TensorFlow, and scikit-learn. 
-
-Use Machine Learning Studio when you want to experiment with machine learning models quickly and easily, and the built-in machine learning algorithms are sufficient for your solutions.
-
-Use Machine Learning service if you work in a Python environment, you want more control over your machine learning algorithms, or you want to use open-source machine learning libraries.
-
-> [!NOTE]
-> Models created in Azure Machine Learning Studio can't be deployed or managed by Azure Machine Learning service.
-=======
 
 [Azure Machine Learning service](../service/overview-what-is-azure-ml.md) provides both SDKs **-and-** a visual interface(preview), to quickly prep data, train and deploy machine learning models. This visual interface (preview) provides a similar drag-and-drop experience to Studio. However, unlike the proprietary compute platform of Studio, the visual interface uses your own compute resources and is fully integrated into Azure Machine Learning service.
 
@@ -133,7 +122,6 @@
 
 > [!NOTE]
 > Models created in Studio can't be deployed or managed by Azure Machine Learning service. However, models created and deployed in the service visual interface can be managed through the Azure Machine Learning service workspace.
->>>>>>> 6a383dfd
 
 ## Free trial
 
