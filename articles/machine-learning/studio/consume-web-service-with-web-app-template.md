--- conflicted
+++ resolved
@@ -1,136 +1,132 @@
----
-title: Consume a Machine Learning web service by using a web app template | Microsoft Docs
-description: Use a web app template in Azure Marketplace to consume a predictive web service in Azure Machine Learning.
-keywords: web service,operationalization,REST API,machine learning
-services: machine-learning
-documentationcenter: ''
-author: garyericson
-manager: jhubbard
-editor: cgronlun
-
-ms.assetid: e0d71683-61b9-4675-8df5-09ddc2f0d92d
-ms.service: machine-learning
-ms.workload: data-services
-ms.tgt_pltfrm: na
-ms.devlang: na
-ms.topic: article
-ms.date: 03/20/2017
-ms.author: garye;raymondl
-
----
-# Consume an Azure Machine Learning web service by using a web app template
-
-You can develop a predictive model and deploy it as an Azure web service by using:
-- Azure Machine Learning Studio.
-- Tools such as R or Python. 
-
-After that, you can access the operationalized model by using a REST API.
-
-There are a number of ways to consume the REST API and access the web service. For example, you can write an application in C#, R, or Python by using the sample code generated for you when you deployed the web service. (The sample code is available in the [Machine Learning Web Services portal](https://services.azureml.net/quickstart) or in the web service dashboard in Machine Learning Studio.) Or you can use the sample Microsoft Excel workbook created for you at the same time.
-
-But the quickest and easiest way to access your web service is through the web app templates available in the [Azure Marketplace](https://azure.microsoft.com/marketplace/web-applications/all/).
-
-[!INCLUDE [machine-learning-free-trial](../../../includes/machine-learning-free-trial.md)]
-
-## Azure Machine Learning web app templates
-The web app templates available in the Azure Marketplace can build a custom web app that knows your web service's input data and expected results. All you need to do is give the web app access to your web service and data, and the template does the rest.
-
-Two templates are available:
-
-* [Azure ML Request-Response Service Web App Template](https://azure.microsoft.com/marketplace/partners/microsoft/azuremlaspnettemplateforrrs/)
-* [Azure ML Batch Execution Service Web App Template](https://azure.microsoft.com/marketplace/partners/microsoft/azuremlbeswebapptemplate/)
-
-Each template creates a sample ASP.NET application by using the API URI and key for your web service. The template then deploys the application as a website to Azure. 
-
-The Request-Response Service (RRS) template creates a web app that you can use to send a single row of data to the web service to get a single result. The Batch Execution Service (BES) template creates a web app that you can use to send many rows of data to get multiple results.
-
-No coding is required to use these templates. You just supply the API key and URI, and the template builds the application for you.
-
-To get the API key and request URI for a web service:
-
-1. In the [Web Services portal](https://services.azureml.net/quickstart), select **Web Services** at the top. Or for a classic web service, select **Classic Web Services**.
-2. Select the web service that you want to access.
-3. For a classic web service, select the endpoint that you want to access.
-4. Select **Consume** at the top.
-5. Copy the primary or secondary key and save it.
-6. If you're creating an RRS template, copy the **Request-Response** URI and save it. If you're creating a BES template, copy the **Batch Requests** URI and save it.
-
-
-## How to use the Request-Response Service template
-Follow these steps to use the RRS web app template, as shown in the following diagram.
-
-![Process to use RRS web template][image1]
-
-
-<!--    ![API Key][image3] -->
-
-<!-- This value will look like this:
-   
-        https://ussouthcentral.services.azureml.net/workspaces/<workspace-id>/services/<service-id>/execute?api-version=2.0&details=true
-   
-    ![Request URI][image4] -->
-
-<<<<<<< HEAD
-1. Go to the [Azure portal](https://portal.azure.com), **Login**, click **Create a resource**, search for and select **Azure ML Request-Response Service Web App**, then click **Create**. 
-=======
-1. Sign in to the [Azure portal](https://portal.azure.com).
-2. Select **New**, search for and select **Azure ML Request-Response Service Web App**, and then select **Create**. 
-3. In the **Create** pane:
->>>>>>> 67eec506
-   
-   * Give your web app a unique name. The URL of the web app will be this name followed by **.azurewebsites.net**. An example is **http://carprediction.azurewebsites.net**.
-   * Select the Azure subscription and services under which your web service is running.
-   * Select **Create**.
-     
-   ![Create web app][image5]
-
-4. When Azure has finished deploying the web app, select the **URL** on the web app settings page in Azure, or enter the URL in a web browser. For example, enter **http://carprediction.azurewebsites.net**.
-5. When the web app first runs, it asks you for the **API Post URL** and **API Key**. Enter the values that you saved earlier (request URI and API key, respectively). Select **Submit**.
-     
-   ![Enter post URI and API key][image6]
-
-6. The web app displays its **Web App Configuration** page with the current web service settings. Here you can make changes to the settings that the web app uses.
-   
-   > [!NOTE]
-   > Changing the settings here only changes them for this web app. It doesn't change the default settings of your web service. For example, if you change the text in **Description** here, it doesn't change the description shown on the web service dashboard in Machine Learning Studio.
-   > 
-   > 
-   
-    When you're done, select **Save changes**, and then select **Go to Home Page**.
-
-7. From the home page, you can enter values to send to your web service. Select **Submit** when you're done, and the result will be returned.
-
-If you want to return to the **Configuration** page, go to the **setting.aspx** page of the web app. For example, go to **http://carprediction.azurewebsites.net/setting.aspx**. You're prompted to enter the API key again. You need that to access the page and update the settings.
-
-You can stop, restart, or delete the web app in the Azure portal like any other web app. As long as it's running, you can browse to the home web address and enter new values.
-
-## How to use the Batch Execution Service template
-You can use the BES web app template in the same way as the RRS template. The difference is that you can use the created web app to submit multiple rows of data and receive multiple results.
-
-The input values for a batch execution web service can come from Azure Storage or a local file. The results are stored in an Azure storage container. So, you need an Azure storage container to hold the results that the web app returns. You also need to get your input data ready.
-
-![Process to use BES web template][image2]
-
-1. Follow the same procedure to create the BES web app as for the RRS template. But in this case, go to [Azure ML Batch Execution Service Web App Template](https://azure.microsoft.com/marketplace/partners/microsoft/azuremlbeswebapptemplate/) to open the BES template in the Azure Marketplace. Select **Create Web App**.
-
-2. To specify where you want the results stored, enter the destination container information on the web app's home page. Also specify where the web app can get the input values: either in a local file or in an Azure storage container.
-   Select **Submit**.
-   
-   ![Storage information][image7]
-
-The web app displays a page with job status. When the job is completed, you get the location of the results in Azure Blob storage. You also have the option of downloading the results to a local file.
-
-## For more information
-To learn more about:
-
-* Creating a machine learning experiment with Machine Learning Studio, see [Create your first experiment in Azure Machine Learning Studio](create-experiment.md).
-* How to deploy your machine learning experiment as a web service, see [Deploy an Azure Machine Learning web service](publish-a-machine-learning-web-service.md).
-* Other ways to access your web service, see [How to consume an Azure Machine Learning web service](consume-web-services.md).
-
-[image1]: media/consume-web-service-with-web-app-template/rrs-web-template-flow.png
-[image2]: media/consume-web-service-with-web-app-template/bes-web-template-flow.png
-[image3]: media/consume-web-service-with-web-app-template/api-key.png
-[image4]: media/consume-web-service-with-web-app-template/post-uri.png
-[image5]: media/consume-web-service-with-web-app-template/create-web-app.png
-[image6]: media/consume-web-service-with-web-app-template/web-service-info.png
-[image7]: media/consume-web-service-with-web-app-template/storage.png
+---
+title: Consume a Machine Learning web service by using a web app template | Microsoft Docs
+description: Use a web app template in Azure Marketplace to consume a predictive web service in Azure Machine Learning.
+keywords: web service,operationalization,REST API,machine learning
+services: machine-learning
+documentationcenter: ''
+author: garyericson
+manager: jhubbard
+editor: cgronlun
+
+ms.assetid: e0d71683-61b9-4675-8df5-09ddc2f0d92d
+ms.service: machine-learning
+ms.workload: data-services
+ms.tgt_pltfrm: na
+ms.devlang: na
+ms.topic: article
+ms.date: 03/20/2017
+ms.author: garye;raymondl
+
+---
+# Consume an Azure Machine Learning web service by using a web app template
+
+You can develop a predictive model and deploy it as an Azure web service by using:
+- Azure Machine Learning Studio.
+- Tools such as R or Python. 
+
+After that, you can access the operationalized model by using a REST API.
+
+There are a number of ways to consume the REST API and access the web service. For example, you can write an application in C#, R, or Python by using the sample code generated for you when you deployed the web service. (The sample code is available in the [Machine Learning Web Services portal](https://services.azureml.net/quickstart) or in the web service dashboard in Machine Learning Studio.) Or you can use the sample Microsoft Excel workbook created for you at the same time.
+
+But the quickest and easiest way to access your web service is through the web app templates available in the [Azure Marketplace](https://azure.microsoft.com/marketplace/web-applications/all/).
+
+[!INCLUDE [machine-learning-free-trial](../../../includes/machine-learning-free-trial.md)]
+
+## Azure Machine Learning web app templates
+The web app templates available in the Azure Marketplace can build a custom web app that knows your web service's input data and expected results. All you need to do is give the web app access to your web service and data, and the template does the rest.
+
+Two templates are available:
+
+* [Azure ML Request-Response Service Web App Template](https://azure.microsoft.com/marketplace/partners/microsoft/azuremlaspnettemplateforrrs/)
+* [Azure ML Batch Execution Service Web App Template](https://azure.microsoft.com/marketplace/partners/microsoft/azuremlbeswebapptemplate/)
+
+Each template creates a sample ASP.NET application by using the API URI and key for your web service. The template then deploys the application as a website to Azure. 
+
+The Request-Response Service (RRS) template creates a web app that you can use to send a single row of data to the web service to get a single result. The Batch Execution Service (BES) template creates a web app that you can use to send many rows of data to get multiple results.
+
+No coding is required to use these templates. You just supply the API key and URI, and the template builds the application for you.
+
+To get the API key and request URI for a web service:
+
+1. In the [Web Services portal](https://services.azureml.net/quickstart), select **Web Services** at the top. Or for a classic web service, select **Classic Web Services**.
+2. Select the web service that you want to access.
+3. For a classic web service, select the endpoint that you want to access.
+4. Select **Consume** at the top.
+5. Copy the primary or secondary key and save it.
+6. If you're creating an RRS template, copy the **Request-Response** URI and save it. If you're creating a BES template, copy the **Batch Requests** URI and save it.
+
+
+## How to use the Request-Response Service template
+Follow these steps to use the RRS web app template, as shown in the following diagram.
+
+![Process to use RRS web template][image1]
+
+
+<!--    ![API Key][image3] -->
+
+<!-- This value will look like this:
+   
+        https://ussouthcentral.services.azureml.net/workspaces/<workspace-id>/services/<service-id>/execute?api-version=2.0&details=true
+   
+    ![Request URI][image4] -->
+
+1. Sign in to the [Azure portal](https://portal.azure.com).
+2. Select **New**, search for and select **Azure ML Request-Response Service Web App**, and then select **Create**. 
+3. In the **Create** pane:
+   
+   * Give your web app a unique name. The URL of the web app will be this name followed by **.azurewebsites.net**. An example is **http://carprediction.azurewebsites.net**.
+   * Select the Azure subscription and services under which your web service is running.
+   * Select **Create**.
+     
+   ![Create web app][image5]
+
+4. When Azure has finished deploying the web app, select the **URL** on the web app settings page in Azure, or enter the URL in a web browser. For example, enter **http://carprediction.azurewebsites.net**.
+5. When the web app first runs, it asks you for the **API Post URL** and **API Key**. Enter the values that you saved earlier (request URI and API key, respectively). Select **Submit**.
+     
+   ![Enter post URI and API key][image6]
+
+6. The web app displays its **Web App Configuration** page with the current web service settings. Here you can make changes to the settings that the web app uses.
+   
+   > [!NOTE]
+   > Changing the settings here only changes them for this web app. It doesn't change the default settings of your web service. For example, if you change the text in **Description** here, it doesn't change the description shown on the web service dashboard in Machine Learning Studio.
+   > 
+   > 
+   
+    When you're done, select **Save changes**, and then select **Go to Home Page**.
+
+7. From the home page, you can enter values to send to your web service. Select **Submit** when you're done, and the result will be returned.
+
+If you want to return to the **Configuration** page, go to the **setting.aspx** page of the web app. For example, go to **http://carprediction.azurewebsites.net/setting.aspx**. You're prompted to enter the API key again. You need that to access the page and update the settings.
+
+You can stop, restart, or delete the web app in the Azure portal like any other web app. As long as it's running, you can browse to the home web address and enter new values.
+
+## How to use the Batch Execution Service template
+You can use the BES web app template in the same way as the RRS template. The difference is that you can use the created web app to submit multiple rows of data and receive multiple results.
+
+The input values for a batch execution web service can come from Azure Storage or a local file. The results are stored in an Azure storage container. So, you need an Azure storage container to hold the results that the web app returns. You also need to get your input data ready.
+
+![Process to use BES web template][image2]
+
+1. Follow the same procedure to create the BES web app as for the RRS template. But in this case, go to [Azure ML Batch Execution Service Web App Template](https://azure.microsoft.com/marketplace/partners/microsoft/azuremlbeswebapptemplate/) to open the BES template in the Azure Marketplace. Select **Create Web App**.
+
+2. To specify where you want the results stored, enter the destination container information on the web app's home page. Also specify where the web app can get the input values: either in a local file or in an Azure storage container.
+   Select **Submit**.
+   
+   ![Storage information][image7]
+
+The web app displays a page with job status. When the job is completed, you get the location of the results in Azure Blob storage. You also have the option of downloading the results to a local file.
+
+## For more information
+To learn more about:
+
+* Creating a machine learning experiment with Machine Learning Studio, see [Create your first experiment in Azure Machine Learning Studio](create-experiment.md).
+* How to deploy your machine learning experiment as a web service, see [Deploy an Azure Machine Learning web service](publish-a-machine-learning-web-service.md).
+* Other ways to access your web service, see [How to consume an Azure Machine Learning web service](consume-web-services.md).
+
+[image1]: media/consume-web-service-with-web-app-template/rrs-web-template-flow.png
+[image2]: media/consume-web-service-with-web-app-template/bes-web-template-flow.png
+[image3]: media/consume-web-service-with-web-app-template/api-key.png
+[image4]: media/consume-web-service-with-web-app-template/post-uri.png
+[image5]: media/consume-web-service-with-web-app-template/create-web-app.png
+[image6]: media/consume-web-service-with-web-app-template/web-service-info.png
+[image7]: media/consume-web-service-with-web-app-template/storage.png