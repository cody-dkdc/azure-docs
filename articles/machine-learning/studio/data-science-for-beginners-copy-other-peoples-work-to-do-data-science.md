---
title: Copy others' data science examples – Azure Machine Learning  | Microsoft Docs
description: 'Trade secret of data science: Get others to do your work for you. Get machine learning examples from the Azure AI Gallery.'
keywords: data science examples,machine learning example,clustering algorithm,clustering algorithm example
services: machine-learning
documentationcenter: na
author: cjgronlund
manager: jhubbard
editor: cjgronlund

ms.assetid: ec2be823-c325-4ad8-b8b2-3e664f1a44b4
ms.service: machine-learning
ms.devlang: na
ms.topic: article
ms.tgt_pltfrm: na
ms.workload: na
ms.date: 01/05/2018
ms.author: cgronlun

---
# Copy other people's work to do data science
## Video 5: Data Science for Beginners series
One of the trade secrets of data science is getting other people to do your work for you. Find a clustering algorithm example in Azure AI Gallery to use for your own machine learning experiment.

> [!IMPORTANT]
<<<<<<< HEAD
> Azure AI Gallery was renamed **Azure AI Gallery**. As a result, text and images in this transcript vary slightly from the video, which uses the former name.
=======
> **Cortana Intelligence Gallery** was renamed **Azure AI Gallery**. As a result, text and images in this transcript vary slightly from the video, which uses the former name.
>>>>>>> e8c2090c
>

To get the most out of the series, watch them all. [Go to the list of videos](#other-videos-in-this-series)
<br>

> [!VIDEO https://channel9.msdn.com/Blogs/Azure/data-science-for-beginners-series-copy-other-peoples-work-to-do-data-science/player]
>
>

## Other videos in this series
*Data Science for Beginners* is a quick introduction to data science in five short videos.

* Video 1: [The 5 questions data science answers](data-science-for-beginners-the-5-questions-data-science-answers.md) *(5 min 14 sec)*
* Video 2: [Is your data ready for data science?](data-science-for-beginners-is-your-data-ready-for-data-science.md) *(4 min 56 sec)*
* Video 3: [Ask a question you can answer with data](data-science-for-beginners-ask-a-question-you-can-answer-with-data.md) *(4 min 17 sec)*
* Video 4: [Predict an answer with a simple model](data-science-for-beginners-predict-an-answer-with-a-simple-model.md) *(7 min 42 sec)*
* Video 5: Copy other people's work to do data science

## Transcript: Copy other people's work to do data science
Welcome to the fifth video in the series "Data Science for Beginners."

In this one, you’ll discover a place to find examples that you can borrow from as a starting point for your own work. You might get the most out of this video if you first watch the earlier videos in this series.

One of the trade secrets of data science is getting other people to do your work for you.

## Find examples in the Azure AI Gallery

Microsoft has a cloud-based service called [Azure Machine Learning Studio](https://azure.microsoft.com/services/machine-learning-studio/) that you're welcome to try for free. It provides you with a workspace where you can experiment with different machine learning algorithms, and, when you've got your solution worked out, you can launch it as a web service.

Part of this service is something called the **[Azure AI Gallery](https://gallery.cortanaintelligence.com/)**. It contains resources, including a collection of Azure Machine Learning experiments, or models, that people have built and contributed for others to use. These experiments are a great way to leverage the thought and hard work of others to get you started on your own solutions. Everyone is welcome to browse through it.

![Azure AI Gallery](./media/data-science-for-beginners-copy-other-peoples-work-to-do-data-science/azure-ai-gallery.png)

If you click **Experiments** at the top, you'll see a number of the most recent and popular experiments in the gallery. You can search through the rest of experiments by clicking **Browse All** at the top of the screen, and there you can enter search terms and choose search filters.

## Find and use a clustering algorithm example
So, for instance, let's say you want to see an example of how clustering works, so you search for **"clustering sweep"** experiments.

![Search for clustering experiments](./media/data-science-for-beginners-copy-other-peoples-work-to-do-data-science/search-for-clustering-experiments.png)

Here's an interesting one that someone contributed to the gallery.

![Clustering experiment](./media/data-science-for-beginners-copy-other-peoples-work-to-do-data-science/clustering-experiment.png)

Click on that experiment and you get a web page that describes the work that this contributor did, along with some of their results.

![Clustering experiment description page](./media/data-science-for-beginners-copy-other-peoples-work-to-do-data-science/clustering-experiment-description-page.png)

Notice the link that says **Open in Studio**.

![Open in Studio button](./media/data-science-for-beginners-copy-other-peoples-work-to-do-data-science/open-in-studio.png)

I can click on that and it takes me right to **Azure Machine Learning Studio**. It creates a copy of the experiment and puts it in my own workspace. This includes the contributor's dataset, all the processing that they did, all of the algorithms that they used, and how they saved out the results.

![Open a Gallery experiment in Machine Learning Studio - clustering algorithm example](./media/data-science-for-beginners-copy-other-peoples-work-to-do-data-science/cluster-experiment-open-in-studio.png)

And now I have a starting point. I can swap out their data for my own and do my own tweaking of the model. This gives me a running start, and it lets me build on the work of people who really know what they’re doing.

## Find experiments that demonstrate machine learning techniques
There are other experiments in the [Azure AI Gallery](https://gallery.cortanaintelligence.com) that were contributed specifically to provide how-to examples for people new to data science. For instance, there's an experiment in the gallery that demonstrates how to handle missing values ([Methods for handling missing values](https://gallery.cortanaintelligence.com/Experiment/Methods-for-handling-missing-values-1)). It walks you through 15 different ways of substituting empty values, and talks about the benefits of each method and when to use it.

![Gallery experiments open in Machine Learning Studio - methods for missing values](./media/data-science-for-beginners-copy-other-peoples-work-to-do-data-science/experiment-methods-for-handling-missing-values.png)

[Azure AI Gallery](https://gallery.cortanaintelligence.com) is a place to find working experiments that you can use as a starting point for your own solutions.

Be sure to check out the other videos in "Data Science for Beginners" from Microsoft Azure Machine Learning.

## Next steps
* [Try your first data science experiment with Azure Machine Learning](create-experiment.md)
* [Get an introduction to Machine Learning on Microsoft Azure](what-is-machine-learning.md)<|MERGE_RESOLUTION|>--- conflicted
+++ resolved
@@ -23,11 +23,7 @@
 One of the trade secrets of data science is getting other people to do your work for you. Find a clustering algorithm example in Azure AI Gallery to use for your own machine learning experiment.
 
 > [!IMPORTANT]
-<<<<<<< HEAD
-> Azure AI Gallery was renamed **Azure AI Gallery**. As a result, text and images in this transcript vary slightly from the video, which uses the former name.
-=======
 > **Cortana Intelligence Gallery** was renamed **Azure AI Gallery**. As a result, text and images in this transcript vary slightly from the video, which uses the former name.
->>>>>>> e8c2090c
 >
 
 To get the most out of the series, watch them all. [Go to the list of videos](#other-videos-in-this-series)
