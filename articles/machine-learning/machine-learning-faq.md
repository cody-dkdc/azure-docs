--- conflicted
+++ resolved
@@ -1,380 +1,317 @@
-<properties
-	pageTitle="Azure Machine Learning FAQ | Microsoft Azure"
-	description="Azure Machine Learning introduction: FAQ covering billing, capabilities, and limitations of a cloud service for streamlined predictive modeling."
-	keywords="machine learning introduction,predictive modeling,what is machine learning"
-	services="machine-learning"
-	documentationCenter=""
-	authors="pablissima"
-	manager="paulettm"
-	editor="cgronlun"/>
-
-<tags
-	ms.service="machine-learning"
-	ms.workload="data-services"
-	ms.tgt_pltfrm="na"
-	ms.devlang="na"
-	ms.topic="article"
-	ms.date="09/09/2015"
-	ms.author="paulettm"/>
-
-# Azure Machine Learning Frequently Asked Questions (FAQ): Billing, capabilities, limitations, and support
-
-This FAQ answers questions about Azure Machine Learning, a cloud service for predictive modeling and operationalizing solutions through web services. This FAQ covers questions about using the service, including the billing model, capabilities, limitations, and support.
-
-<<<<<<< HEAD
-##General questions
-=======
-## General questions
->>>>>>> 08be3281
-
-**What is Azure Machine Learning?**
-
-Azure Machine Learning is a fully managed service that you can use to create, test, operate, and manage predictive analytic solutions in the cloud. With only a browser, you can sign-in, upload data, and immediately start machine learning experiments. Drag-and-drop predictive modeling, a large pallet of modules, and a library of starting templates makes common machine learning tasks simple and quick.  For more information, see the [Azure Machine Learning service overview](/services/machine-learning/). For a machine learning introduction covering key terminology and concepts, see [Introduction to Azure Machine Learning](machine-learning-what-is-machine-learning.md).
-
-
-[AZURE.INCLUDE [machine-learning-free-trial](../../includes/machine-learning-free-trial.md)]
-
-**What is Machine Learning Studio?**
-
-Machine Learning Studio is a workbench environment you access through a web browser. Machine Learning Studio hosts a pallet of modules with a visual composition interface that enables you to build an end-to-end, data-science workflow in the form of an experiment.
-
-For more information about the Machine Learning Studio, see [What is Machine Learning Studio](machine-learning-what-is-ml-studio.md)
-
-**What is the Machine Learning API service?**
-
-The Machine Learning API service enables you to deploy predictive models built in Machine Learning Studio as scalable, fault-tolerant, web services. The web services created by the Machine Learning API service are REST APIs that provide an interface for communication between external applications and your predictive analytics models.
-
-See [Connect to a Machine Learning web service](machine-learning-connect-to-azure-machine-learning-web-service.md) for more information.
-
-
-## Billing questions
-
-**How does Machine Learning billing work?**
-
-For billing and pricing information, see [Machine Learning Pricing](http://azure.microsoft.com/pricing/details/machine-learning/).
-
-**Does Machine Learning have a free trial?**
-
- When you sign up for an Azure free trial, you can try any Azure services for a month. To learn more about Azure free trial, visit [Azure Free Trial FAQ](/pricing/free-trial-faq/).
-
-## Machine Learning Studio questions
-
-<<<<<<< HEAD
-###Creating an experiment
-=======
-### Creating an experiment
->>>>>>> 08be3281
-**Is there version control or Git integration for experiment graphs?**
-
-No, however each time an experiment is run that version of the graph is kept and cannot be modified by other users.
-
-### Importing and exporting data for Machine Learning
-**What data sources does Machine Learning support?**
-
-Data can be loaded into Machine Learning Studio in one of two ways: by uploading local files as a dataset or by using a reader module to import data. Local files can be uploaded by adding new datasets in Machine Learning Studio. See [Import training data into Machine Learning Studio](machine-learning-import-data.md) to learn more about supported file formats.
-
-
-#### <a id="ModuleLimit"></a>How large can the data set be for my modules?
-
-Modules in Machine Learning Studio support datasets of up to 10 GB of dense numerical data for common use cases. If a module takes more than one input, the 10 GB is the total of all input sizes. You can also sample larger datasets via Hive or Azure SQL Database queries, or by Learning by Counts pre-processing, before ingestion.  
-
-The following types of data can expand into larger datasets during feature normalization, and are limited to less than 10 GB:
-
-- Sparse
-- Categorical
-- Strings
-- Binary data
-
-The following modules are limited to datasets less than 10GB:
-
-- Recommender modules
-- SMOTE module
-- Scripting modules: R, Python, SQL
-- Modules where the output data size can be larger than input data size, such as Join or Feature Hashing.
-- Cross-validation, Sweep Parameters, Ordinal Regression and One-vs-All Multiclass, when number of iterations is very large.
-
-For datasets larger than a few GB, you should upload data to Azure storage or Azure SQL Database or use HDInsight, rather than directly uploading from local file.
-
-
-####<a id="UploadLimit"></a>What are the limits for data upload?
-For datasets larger than a couple GB, upload data to Azure storage or Azure SQL Database or use HDInsight, rather than directly uploading from local file.
-
-**Can I read data from Amazon S3?**
-
-If you have a small amount of data and want to expose it via an http URL, then you can use the [Reader][reader] module. For any larger amounts of data to transfer it to Azure Storage first and then use the [Reader][reader] module to bring it into your experiment.
-<!--
-<SEE CLOUD DS PROCESS>
--->
-
-**Is there a built-in image input capability?**
-
-You can learn about image input capability in the [Image Reader][image-reader] reference.
-
-<<<<<<< HEAD
-###Modules
-=======
-### Modules
->>>>>>> 08be3281
-
-**The algorithm, data source, data format, or data transformation operation I am looking for isn't in Azure ML Studio, what are my options?**
-
-You can visit the [user feedback forum](http://go.microsoft.com/fwlink/?LinkId=404231) to see features requests that we are tracking. Add your vote to this request if a capability you are looking for has already been requested. If the capability you are looking for does not exist, create a new request. You can view the status of your request in this forum too. We track this list closely and update the status of feature availability frequently. In addition with the built-in support for R and Python, custom transformations can be created as needed.
-
-
-**Can I bring my existing code into ML Studio?**
-
-Yes, you can bring your existing R code in ML Studio and run it in the same experiment with Azure Machine Learning-provided learners and deploy this as a web service via Azure Machine Learning. See [Extend your experiment with R ](machine-learning-extend-your-experiment-with-r.md).
-
-**Is it possible to use something like [PMML](http://en.wikipedia.org/wiki/Predictive_Model_Markup_Language)  to define a model?**
-
-No, that is not supported, however custom R and Python code can be used to define a module.
-
-
-<<<<<<< HEAD
-###Data processing
-=======
-### Data processing
-
->>>>>>> 08be3281
-**Is there an ability to visualize data (beyond R visualizations) interactively within the experiment?**
-
-By clicking on the output of a module you can visualize the data and get  statistics.
-
-**When previewing results or data in the browser, the number of rows and columns is limited, why?**
-
-Since the data is being transmitted to the browser and may be large, the data size is limited to prevent slowing down the ML studio. It is better to download the data/result and use Excel or another tool to visualize the entire data.
-
-### Algorithms
-
-**What existing algorithms are supported in Machine Learning Studio?**
-
-Machine Learning Studio provides state of the art algorithms, such as Scalable Boosted Decision trees, Bayesian Recommendation systems, Deep Neural Networks, and Decision Jungles developed at Microsoft Research. Scalable open-source machine learning packages like Vowpal Wabbit are also included. Machine Learning Studio supports machine learning algorithms for multiclass and binary classification, regression, and clustering. See the complete list of [Machine Learning Modules][machine-learning-modules].
-
-**Do you automatically suggest the right Machine Learning algorithm to use for my data?**
-
-No, however there are a number of ways in Machine Learning Studio to compare the results of each algorithm to determine the right one for your problem.
-
-**Do you have any guidelines on picking one algorithm over another for the provided algorithms?**
-See [How to choose an algorithm ](machine-learning-algorithm-choice.md).
-
-**Are the provided algorithms written in R or Python?**
-
-No, these algorithms are mostly written in compiled languages to provide higher performance.
-
-**Are any details of the algorithms provided?**
-
-The documentation provides some information about the algorithms, and the parameters provided for tuning are described to optimize the algorithm for your use.  
-
-**Is there any support for online learning?**
-<<<<<<< HEAD
-
-No, currently only programmatic retraining is supported.
-
-**Can I visualize the layers of a Neural Net Model using the built-in Module?**
-
-No.
-
-**Can I create my own modules in C# or some other language?**
-
-Currently new custom modules can only be created in R.
-
-###R module
-=======
-
-No, currently only programmatic retraining is supported.
-
-**Can I visualize the layers of a Neural Net Model using the built-in Module?**
-
-No.
-
-**Can I create my own modules in C# or some other language?**
-
-Currently new custom modules can only be created in R.
-
-### R module
-
->>>>>>> 08be3281
-**What R packages are available in Machine Learning Studio?**
-
-Machine Learning Studio supports 400+ R packages today, and this list is constantly growing. See [Extend your experiment with R ](machine-learning-extend-your-experiment-with-r.md) to learn how to get a list of supported R packages. If the package you want is not in this list, provide the name of package at [user feedback forum](http://go.microsoft.com/fwlink/?LinkId=404231).
-
-**Is it possible to build a custom R module?**
-
-Yes, see [Author custom R modules in Azure Machine Learning](machine-learning-custom-r-modules.md) for more information.
-
-**Is there a REPL environment for R?**
-
-No, there is no REPL environment for R in the studio.
-
-<<<<<<< HEAD
-###Python module
-=======
-### Python module
->>>>>>> 08be3281
-
-**Is it possible to build a custom Python module?**
-
-Not currently, but with the standard Python module or a set of them the same result can be achieved.
-
-**Is there a REPL environment for Python?**
-
-You can use the Jupyter Notebooks in the Machine Learning Studio. For more information, see [Introducing Jupyter Notebooks in Azure ML Studio] (http://blogs.technet.com/b/machinelearning/archive/2015/07/24/introducing-jupyter-notebooks-in-azure-ml-studio.aspx)
-
-## Web service
-
-###Retrainining Models Programmatically
-
-**How do I Retrain AzureML Models programmatically?**
-Use the Retraining APIs. Sample code is available [here](https://azuremlretrain.codeplex.com/).
-
-### Create
-
-**Can I deploy the model locally or in an application without an internet connection?**
-No.
-
-
-**Is there a baseline latency that is expected for all web services?**
-
-See the [Azure subscription limits](../azure-subscription-service-limits.md)
-
-### Use
-
-**When would I want to run my predictive model as a Batch Execution service versus a Request Response service?**
-
-The Request Response service (RRS) is a low-latency, high-scale web service that is used to provide an interface to stateless models that are created and deployed from the experimentation environment. The Batch Execution service (BES) is a service for asynchronously scoring a batch of data records. The input for BES is similar to data input used in RRS. The main difference is that BES reads a block of records from a variety of sources, such as the Blob service and Table service in Azure, Azure SQL Database, HDInsight (hive query), and HTTP sources. For more information, see [How to consume Machine Learning web services](machine-learning-consume-web-services.md).
-
-**How do I update the model for the deployed web service?**
-
-Updating a predictive model for an already deployed service is as simple as modifying and re-running the experiment used to author and save the trained model. Once you have new version of the trained model available, ML Studio will ask you if you want to update your staging web service. After the update is applied to the staging web service, the same update will become available for you to apply to the production web service as well. See [Deploy a Machine Learning web service](machine-learning-publish-a-machine-learning-web-service.md) for details on how to update a deployed web service.
-
-You can also use the Retraining APIs. The sample code is available [here](https://azuremlretrain.codeplex.com/).
-
-**How do I monitor my Web service deployed in production?**
-
-<<<<<<< HEAD
-**How do I monitor my Web service deployed in production?**
-
-Once a predictive model has been put into production, you can monitor it from the Azure portal. Each deployed service has its own dashboard, where you can see monitoring information for that service.
-=======
-Once a predictive model has been put into production, you can monitor it from the Azure Classic Portal. Each deployed service has its own dashboard, where you can see monitoring information for that service.
->>>>>>> 08be3281
-
-**Is there a place where I can see the output of my RRS/BES?**
-
-For RRS, the web service response is typically where you see the result. You can also write it a blob. For BES, the output is written to a blob by default. You can also write the output to a database or table using the Writer module.
-
- **Can I create web services only from models created in the Studio?
- No. You can also create web services directly from Jupyter Notebooks, and RStudio.
-
-<<<<<<< HEAD
-
-##Scalability
-
-=======
-## Scalability
-
->>>>>>> 08be3281
-**What is the scalability of the web service?**
-
-Currently, the default endpoint is provisioned with 20 concurrent RRS requests per end point. You can scale the concurrent request to 200 request per endpoint and you can scale each web service to 10,000 endpoints per web service as described in the [scaling API endpoints](machine-learning-scaling-endpoints.md) article. For BES, each endpoint allows processing 40 request at a time and additional requests beyond 40 requests are queued. These queued requests will run automatically as the queue drains.
-
-
-**Are R jobs spread across nodes?**
-
-No.  
-
-
-**How much data can I train on?**
-
-Modules in Machine Learning Studio support datasets of up to 10 GB of dense numerical data for common use cases. If a module takes more than one input, the 10 GB is the total of all input sizes. You can also sample larger datasets via Hive or Azure SQL Database queries, or by Learning by Counts pre-processing, before ingestion.  
-
-The following types of data can expand into larger datasets during feature normalization, and are limited to less than 10 GB:
-
-- Sparse
-- Categorical
-- Strings
-- Binary data
-
-The following modules are limited to datasets less than 10GB:
-
-- Recommender modules
-- SMOTE module
-- Scripting modules: R, Python, SQL
-- Modules where the output data size can be larger than input data size, such as Join or Feature Hashing.
-- Cross-validation, Sweep Parameters, Ordinal Regression and One-vs-All Multiclass, when number of iterations is very large.
-
-For datasets larger than a few GB, you should upload data to Azure storage or Azure SQL Database or use HDInsight, rather than directly uploading from local file.
-
-
-**Are there any vector size limitations?**
-
-Rows and columns are each limited to the .NET limitation of  Max Int: 2,147,483,647.
-
-**Can the VM size that this is being run on be adjusted?**
-
-No.  
-
-<<<<<<< HEAD
-##Security and availability
-
-**Who has access to the http end point for the web service deployed in production by default? How do I restrict access to the end point?**
-
-After a web service is deployed, we create a default endpoint for that service. That default endpoint is deployed to production and can be called using its API Key. Additional endpoints can be added with their own keys from the Azure Portal or programmatically using the Web Service Management APIs. Access keys are needed to make calls to the web service in production and staging. For more information, see [Connect to a Machine Learning web service](machine-learning-connect-to-azure-machine-learning-web-service.md).
-=======
-## Security and availability
-
-**Who has access to the http end point for the web service deployed in production by default? How do I restrict access to the end point?**
-
-After a web service is deployed, we create a default endpoint for that service. That default endpoint is deployed to production and can be called using its API Key. Additional endpoints can be added with their own keys from the Azure Classic Portal or programmatically using the Web Service Management APIs. Access keys are needed to make calls to the web service in production and staging. For more information, see [Connect to a Machine Learning web service](machine-learning-connect-to-azure-machine-learning-web-service.md).
->>>>>>> 08be3281
-
-
-**What happens if my Storage Account cannot be found?**
-
-Machine Learning Studio relies on a user supplied Azure Storage Account to save intermediary data when executing the workflow. This Storage Account is provided to Machine Learning Studio at the time a workspace is created. After the workspace is created, if the Storage Account is deleted and can no longer be found, that workspace will stop functioning and all experiments in that workspace will fail.
-
-If you accidentally deleted the Storage Account, the only way to recover from it is to recreate that Storage Account with the exact same name in the exact same Region as the deleted one. After that, please re-sync the Access Key.
-
-
-**What happens if my Storage Account Access Key is out of sync?**
-Machine Learning Studio relies on a user supplied Azure Storage Account to save intermediary data when executing the workflow. This Storage Account is provided to Machine Learning Studio at the time a workspace is created and the Access Keys are associated with that workspace. After the workspace is created, if the Access keys are changed, that workspace can no longer access the Storage Account, and it will stop functioning and all experiments in that workspace will fail.
-
-If you have changed Storage Account Access Keys, please ensure to resync the Access Keys in the workspace setting in the Azure Classic Portal  
-
-
-<<<<<<< HEAD
-##Azure Marketplace
-
-See the [FAQ for publishing and using apps in the Machine Learning Marketplace](machine-learning-marketplace-faq.md)
-
-##Support and training
-=======
-## Azure Marketplace
-
-See the [FAQ for publishing and using apps in the Machine Learning Marketplace](machine-learning-marketplace-faq.md)
-
-## Support and training
->>>>>>> 08be3281
-
-**Where can I get training for Azure ML?**
-
-[Azure Machine Learning Documentation Center](/services/machine-learning/) hosts video tutorials as well as how-to guides. These step-by-step guides provide an introduction to the services and walk through the data science life cycle of importing data, cleaning data, building predictive models and deploying them in production with Azure ML.
-
-We will be adding new material to Machine Learning Center on an ongoing basis. You can submit requests for additional learning material on Machine Learning Center at [user feedback forum](https://windowsazure.uservoice.com/forums/257792-machine-learning).
-
-You can also find training at [Microsoft Virtual Academy](http://www.microsoftvirtualacademy.com/training-courses/getting-started-with-microsoft-azure-machine-learning)
-
-**How do I get support for Azure Machine Learning?**
-
-To get technical support for Azure Machine Learning,  go to [Azure Support](/support/options/) select **Machine Learning**.
-
-Azure Machine Learning also has a community forum on MSDN, where you can ask Azure ML related questions. The forum is monitored by the Azure ML team. Visit [Azure Forum](http://social.msdn.microsoft.com/Forums/windowsazure/home?forum=MachineLearning).
-
-
-<!-- Module References -->
-[image-reader]: https://msdn.microsoft.com/library/azure/893f8c57-1d36-456d-a47b-d29ae67f5d84/
-[join]: https://msdn.microsoft.com/library/azure/124865f7-e901-4656-adac-f4cb08248099/
-[machine-learning-modules]: https://msdn.microsoft.com/library/azure/6d9e2516-1343-4859-a3dc-9673ccec9edc/
-[partition-and-sample]: https://msdn.microsoft.com/library/azure/a8726e34-1b3e-4515-b59a-3e4a475654b8/
-[reader]: https://msdn.microsoft.com/library/azure/4e1b0fe6-aded-4b3f-a36f-39b8862b9004/
-[split]: https://msdn.microsoft.com/library/azure/70530644-c97a-4ab6-85f7-88bf30a8be5f/
+<properties
+	pageTitle="Azure Machine Learning FAQ | Microsoft Azure"
+	description="Azure Machine Learning introduction: FAQ covering billing, capabilities, and limitations of a cloud service for streamlined predictive modeling."
+	keywords="machine learning introduction,predictive modeling,what is machine learning"
+	services="machine-learning"
+	documentationCenter=""
+	authors="pablissima"
+	manager="paulettm"
+	editor="cgronlun"/>
+
+<tags
+	ms.service="machine-learning"
+	ms.workload="data-services"
+	ms.tgt_pltfrm="na"
+	ms.devlang="na"
+	ms.topic="article"
+	ms.date="09/09/2015"
+	ms.author="paulettm"/>
+
+# Azure Machine Learning Frequently Asked Questions (FAQ): Billing, capabilities, limitations, and support
+
+This FAQ answers questions about Azure Machine Learning, a cloud service for predictive modeling and operationalizing solutions through web services. This FAQ covers questions about using the service, including the billing model, capabilities, limitations, and support.
+
+## General questions
+
+**What is Azure Machine Learning?**
+
+Azure Machine Learning is a fully managed service that you can use to create, test, operate, and manage predictive analytic solutions in the cloud. With only a browser, you can sign-in, upload data, and immediately start machine learning experiments. Drag-and-drop predictive modeling, a large pallet of modules, and a library of starting templates makes common machine learning tasks simple and quick.  For more information, see the [Azure Machine Learning service overview](/services/machine-learning/). For a machine learning introduction covering key terminology and concepts, see [Introduction to Azure Machine Learning](machine-learning-what-is-machine-learning.md).
+
+
+[AZURE.INCLUDE [machine-learning-free-trial](../../includes/machine-learning-free-trial.md)]
+
+**What is Machine Learning Studio?**
+
+Machine Learning Studio is a workbench environment you access through a web browser. Machine Learning Studio hosts a pallet of modules with a visual composition interface that enables you to build an end-to-end, data-science workflow in the form of an experiment.
+
+For more information about the Machine Learning Studio, see [What is Machine Learning Studio](machine-learning-what-is-ml-studio.md)
+
+**What is the Machine Learning API service?**
+
+The Machine Learning API service enables you to deploy predictive models built in Machine Learning Studio as scalable, fault-tolerant, web services. The web services created by the Machine Learning API service are REST APIs that provide an interface for communication between external applications and your predictive analytics models.
+
+See [Connect to a Machine Learning web service](machine-learning-connect-to-azure-machine-learning-web-service.md) for more information.
+
+
+## Billing questions
+
+**How does Machine Learning billing work?**
+
+For billing and pricing information, see [Machine Learning Pricing](http://azure.microsoft.com/pricing/details/machine-learning/).
+
+**Does Machine Learning have a free trial?**
+
+ When you sign up for an Azure free trial, you can try any Azure services for a month. To learn more about Azure free trial, visit [Azure Free Trial FAQ](/pricing/free-trial-faq/).
+
+## Machine Learning Studio questions
+
+### Creating an experiment
+**Is there version control or Git integration for experiment graphs?**
+
+No, however each time an experiment is run that version of the graph is kept and cannot be modified by other users.
+
+### Importing and exporting data for Machine Learning
+**What data sources does Machine Learning support?**
+
+Data can be loaded into Machine Learning Studio in one of two ways: by uploading local files as a dataset or by using a reader module to import data. Local files can be uploaded by adding new datasets in Machine Learning Studio. See [Import training data into Machine Learning Studio](machine-learning-import-data.md) to learn more about supported file formats.
+
+
+#### <a id="ModuleLimit"></a>How large can the data set be for my modules?
+
+Modules in Machine Learning Studio support datasets of up to 10 GB of dense numerical data for common use cases. If a module takes more than one input, the 10 GB is the total of all input sizes. You can also sample larger datasets via Hive or Azure SQL Database queries, or by Learning by Counts pre-processing, before ingestion.  
+
+The following types of data can expand into larger datasets during feature normalization, and are limited to less than 10 GB:
+
+- Sparse
+- Categorical
+- Strings
+- Binary data
+
+The following modules are limited to datasets less than 10GB:
+
+- Recommender modules
+- SMOTE module
+- Scripting modules: R, Python, SQL
+- Modules where the output data size can be larger than input data size, such as Join or Feature Hashing.
+- Cross-validation, Sweep Parameters, Ordinal Regression and One-vs-All Multiclass, when number of iterations is very large.
+
+For datasets larger than a few GB, you should upload data to Azure storage or Azure SQL Database or use HDInsight, rather than directly uploading from local file.
+
+
+####<a id="UploadLimit"></a>What are the limits for data upload?
+For datasets larger than a couple GB, upload data to Azure storage or Azure SQL Database or use HDInsight, rather than directly uploading from local file.
+
+**Can I read data from Amazon S3?**
+
+If you have a small amount of data and want to expose it via an http URL, then you can use the [Reader][reader] module. For any larger amounts of data to transfer it to Azure Storage first and then use the [Reader][reader] module to bring it into your experiment.
+<!--
+<SEE CLOUD DS PROCESS>
+-->
+
+**Is there a built-in image input capability?**
+
+You can learn about image input capability in the [Image Reader][image-reader] reference.
+
+### Modules
+
+**The algorithm, data source, data format, or data transformation operation I am looking for isn't in Azure ML Studio, what are my options?**
+
+You can visit the [user feedback forum](http://go.microsoft.com/fwlink/?LinkId=404231) to see features requests that we are tracking. Add your vote to this request if a capability you are looking for has already been requested. If the capability you are looking for does not exist, create a new request. You can view the status of your request in this forum too. We track this list closely and update the status of feature availability frequently. In addition with the built-in support for R and Python, custom transformations can be created as needed.
+
+
+**Can I bring my existing code into ML Studio?**
+
+Yes, you can bring your existing R code in ML Studio and run it in the same experiment with Azure Machine Learning-provided learners and deploy this as a web service via Azure Machine Learning. See [Extend your experiment with R ](machine-learning-extend-your-experiment-with-r.md).
+
+**Is it possible to use something like [PMML](http://en.wikipedia.org/wiki/Predictive_Model_Markup_Language)  to define a model?**
+
+No, that is not supported, however custom R and Python code can be used to define a module.
+
+
+### Data processing
+
+**Is there an ability to visualize data (beyond R visualizations) interactively within the experiment?**
+
+By clicking on the output of a module you can visualize the data and get  statistics.
+
+**When previewing results or data in the browser, the number of rows and columns is limited, why?**
+
+Since the data is being transmitted to the browser and may be large, the data size is limited to prevent slowing down the ML studio. It is better to download the data/result and use Excel or another tool to visualize the entire data.
+
+### Algorithms
+
+**What existing algorithms are supported in Machine Learning Studio?**
+
+Machine Learning Studio provides state of the art algorithms, such as Scalable Boosted Decision trees, Bayesian Recommendation systems, Deep Neural Networks, and Decision Jungles developed at Microsoft Research. Scalable open-source machine learning packages like Vowpal Wabbit are also included. Machine Learning Studio supports machine learning algorithms for multiclass and binary classification, regression, and clustering. See the complete list of [Machine Learning Modules][machine-learning-modules].
+
+**Do you automatically suggest the right Machine Learning algorithm to use for my data?**
+
+No, however there are a number of ways in Machine Learning Studio to compare the results of each algorithm to determine the right one for your problem.
+
+**Do you have any guidelines on picking one algorithm over another for the provided algorithms?**
+See [How to choose an algorithm ](machine-learning-algorithm-choice.md).
+
+**Are the provided algorithms written in R or Python?**
+
+No, these algorithms are mostly written in compiled languages to provide higher performance.
+
+**Are any details of the algorithms provided?**
+
+The documentation provides some information about the algorithms, and the parameters provided for tuning are described to optimize the algorithm for your use.  
+
+**Is there any support for online learning?**
+
+No, currently only programmatic retraining is supported.
+
+**Can I visualize the layers of a Neural Net Model using the built-in Module?**
+
+No.
+
+**Can I create my own modules in C# or some other language?**
+
+Currently new custom modules can only be created in R.
+
+### R module
+
+**What R packages are available in Machine Learning Studio?**
+
+Machine Learning Studio supports 400+ R packages today, and this list is constantly growing. See [Extend your experiment with R ](machine-learning-extend-your-experiment-with-r.md) to learn how to get a list of supported R packages. If the package you want is not in this list, provide the name of package at [user feedback forum](http://go.microsoft.com/fwlink/?LinkId=404231).
+
+**Is it possible to build a custom R module?**
+
+Yes, see [Author custom R modules in Azure Machine Learning](machine-learning-custom-r-modules.md) for more information.
+
+**Is there a REPL environment for R?**
+
+No, there is no REPL environment for R in the studio.
+
+### Python module
+
+**Is it possible to build a custom Python module?**
+
+Not currently, but with the standard Python module or a set of them the same result can be achieved.
+
+**Is there a REPL environment for Python?**
+
+You can use the Jupyter Notebooks in the Machine Learning Studio. For more information, see [Introducing Jupyter Notebooks in Azure ML Studio] (http://blogs.technet.com/b/machinelearning/archive/2015/07/24/introducing-jupyter-notebooks-in-azure-ml-studio.aspx)
+
+## Web service
+
+###Retrainining Models Programmatically
+
+**How do I Retrain AzureML Models programmatically?**
+Use the Retraining APIs. Sample code is available [here](https://azuremlretrain.codeplex.com/).
+
+### Create
+
+**Can I deploy the model locally or in an application without an internet connection?**
+No.
+
+
+**Is there a baseline latency that is expected for all web services?**
+
+See the [Azure subscription limits](../azure-subscription-service-limits.md)
+
+### Use
+
+**When would I want to run my predictive model as a Batch Execution service versus a Request Response service?**
+
+The Request Response service (RRS) is a low-latency, high-scale web service that is used to provide an interface to stateless models that are created and deployed from the experimentation environment. The Batch Execution service (BES) is a service for asynchronously scoring a batch of data records. The input for BES is similar to data input used in RRS. The main difference is that BES reads a block of records from a variety of sources, such as the Blob service and Table service in Azure, Azure SQL Database, HDInsight (hive query), and HTTP sources. For more information, see [How to consume Machine Learning web services](machine-learning-consume-web-services.md).
+
+**How do I update the model for the deployed web service?**
+
+Updating a predictive model for an already deployed service is as simple as modifying and re-running the experiment used to author and save the trained model. Once you have new version of the trained model available, ML Studio will ask you if you want to update your staging web service. After the update is applied to the staging web service, the same update will become available for you to apply to the production web service as well. See [Deploy a Machine Learning web service](machine-learning-publish-a-machine-learning-web-service.md) for details on how to update a deployed web service.
+
+You can also use the Retraining APIs. The sample code is available [here](https://azuremlretrain.codeplex.com/).
+
+**How do I monitor my Web service deployed in production?**
+
+Once a predictive model has been put into production, you can monitor it from the Azure Classic Portal. Each deployed service has its own dashboard, where you can see monitoring information for that service.
+
+**Is there a place where I can see the output of my RRS/BES?**
+
+For RRS, the web service response is typically where you see the result. You can also write it a blob. For BES, the output is written to a blob by default. You can also write the output to a database or table using the Writer module.
+
+ **Can I create web services only from models created in the Studio?
+ No. You can also create web services directly from Jupyter Notebooks, and RStudio.
+
+## Scalability
+
+**What is the scalability of the web service?**
+
+Currently, the default endpoint is provisioned with 20 concurrent RRS requests per end point. You can scale the concurrent request to 200 request per endpoint and you can scale each web service to 10,000 endpoints per web service as described in the [scaling API endpoints](machine-learning-scaling-endpoints.md) article. For BES, each endpoint allows processing 40 request at a time and additional requests beyond 40 requests are queued. These queued requests will run automatically as the queue drains.
+
+
+**Are R jobs spread across nodes?**
+
+No.  
+
+
+**How much data can I train on?**
+
+Modules in Machine Learning Studio support datasets of up to 10 GB of dense numerical data for common use cases. If a module takes more than one input, the 10 GB is the total of all input sizes. You can also sample larger datasets via Hive or Azure SQL Database queries, or by Learning by Counts pre-processing, before ingestion.  
+
+The following types of data can expand into larger datasets during feature normalization, and are limited to less than 10 GB:
+
+- Sparse
+- Categorical
+- Strings
+- Binary data
+
+The following modules are limited to datasets less than 10GB:
+
+- Recommender modules
+- SMOTE module
+- Scripting modules: R, Python, SQL
+- Modules where the output data size can be larger than input data size, such as Join or Feature Hashing.
+- Cross-validation, Sweep Parameters, Ordinal Regression and One-vs-All Multiclass, when number of iterations is very large.
+
+For datasets larger than a few GB, you should upload data to Azure storage or Azure SQL Database or use HDInsight, rather than directly uploading from local file.
+
+
+**Are there any vector size limitations?**
+
+Rows and columns are each limited to the .NET limitation of  Max Int: 2,147,483,647.
+
+**Can the VM size that this is being run on be adjusted?**
+
+No.  
+
+## Security and availability
+
+**Who has access to the http end point for the web service deployed in production by default? How do I restrict access to the end point?**
+
+After a web service is deployed, we create a default endpoint for that service. That default endpoint is deployed to production and can be called using its API Key. Additional endpoints can be added with their own keys from the Azure Classic Portal or programmatically using the Web Service Management APIs. Access keys are needed to make calls to the web service in production and staging. For more information, see [Connect to a Machine Learning web service](machine-learning-connect-to-azure-machine-learning-web-service.md).
+
+
+**What happens if my Storage Account cannot be found?**
+
+Machine Learning Studio relies on a user supplied Azure Storage Account to save intermediary data when executing the workflow. This Storage Account is provided to Machine Learning Studio at the time a workspace is created. After the workspace is created, if the Storage Account is deleted and can no longer be found, that workspace will stop functioning and all experiments in that workspace will fail.
+
+If you accidentally deleted the Storage Account, the only way to recover from it is to recreate that Storage Account with the exact same name in the exact same Region as the deleted one. After that, please re-sync the Access Key.
+
+
+**What happens if my Storage Account Access Key is out of sync?**
+Machine Learning Studio relies on a user supplied Azure Storage Account to save intermediary data when executing the workflow. This Storage Account is provided to Machine Learning Studio at the time a workspace is created and the Access Keys are associated with that workspace. After the workspace is created, if the Access keys are changed, that workspace can no longer access the Storage Account, and it will stop functioning and all experiments in that workspace will fail.
+
+If you have changed Storage Account Access Keys, please ensure to resync the Access Keys in the workspace setting in the Azure Classic Portal  
+
+
+## Azure Marketplace
+
+See the [FAQ for publishing and using apps in the Machine Learning Marketplace](machine-learning-marketplace-faq.md)
+
+## Support and training
+
+**Where can I get training for Azure ML?**
+
+[Azure Machine Learning Documentation Center](/services/machine-learning/) hosts video tutorials as well as how-to guides. These step-by-step guides provide an introduction to the services and walk through the data science life cycle of importing data, cleaning data, building predictive models and deploying them in production with Azure ML.
+
+We will be adding new material to Machine Learning Center on an ongoing basis. You can submit requests for additional learning material on Machine Learning Center at [user feedback forum](https://windowsazure.uservoice.com/forums/257792-machine-learning).
+
+You can also find training at [Microsoft Virtual Academy](http://www.microsoftvirtualacademy.com/training-courses/getting-started-with-microsoft-azure-machine-learning)
+
+**How do I get support for Azure Machine Learning?**
+
+To get technical support for Azure Machine Learning,  go to [Azure Support](/support/options/) select **Machine Learning**.
+
+Azure Machine Learning also has a community forum on MSDN, where you can ask Azure ML related questions. The forum is monitored by the Azure ML team. Visit [Azure Forum](http://social.msdn.microsoft.com/Forums/windowsazure/home?forum=MachineLearning).
+
+
+<!-- Module References -->
+[image-reader]: https://msdn.microsoft.com/library/azure/893f8c57-1d36-456d-a47b-d29ae67f5d84/
+[join]: https://msdn.microsoft.com/library/azure/124865f7-e901-4656-adac-f4cb08248099/
+[machine-learning-modules]: https://msdn.microsoft.com/library/azure/6d9e2516-1343-4859-a3dc-9673ccec9edc/
+[partition-and-sample]: https://msdn.microsoft.com/library/azure/a8726e34-1b3e-4515-b59a-3e4a475654b8/
+[reader]: https://msdn.microsoft.com/library/azure/4e1b0fe6-aded-4b3f-a36f-39b8862b9004/
+[split]: https://msdn.microsoft.com/library/azure/70530644-c97a-4ab6-85f7-88bf30a8be5f/