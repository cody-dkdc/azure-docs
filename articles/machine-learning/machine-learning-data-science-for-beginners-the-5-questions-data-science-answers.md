<properties
   pageTitle="The 5 data science questions - Data Science for Beginners | Microsoft Azure"
<<<<<<< HEAD
   description="Get a quick introduction to data science from Data Science for Beginners, 5 short videos that start with The 5 Questions Data Science Answers."
=======
   description="Get a quick introduction to data science from Data Science for Beginners, five short videos that start with The 5 Questions Data Science Answers."
>>>>>>> ecdadb59
   keywords="doing data science,introduction to data science,data science for beginners, types of questions,data science questions, data science algorithms"
   services="machine-learning"
   documentationCenter="na"
   authors="brohrer-ms"
   manager="paulettm"
   editor="cjgronlund"/>

<tags
   ms.service="machine-learning"
   ms.devlang="na"
   ms.topic="article"
   ms.tgt_pltfrm="na"
   ms.workload="na"
   ms.date="06/23/2016"
   ms.author="cgronlun;brohrer;garye"/>

# Data Science for Beginners video 1: The 5 questions data science answers

Get a quick introduction to data science from *Data Science for Beginners* in five short videos. This video series is helpful if you're interested in doing data science - or work with people who do data science - and you want to start with the most basic concepts.

To get the most out of the series, watch them in order. [Go to the list of videos](#other-videos-in-this-series)

<<<<<<< HEAD
=======

>>>>>>> ecdadb59
## Transcript: The 5 questions data science answers

> [AZURE.VIDEO data-science-for-beginners-series-the-5-questions-data-science-answers]

Hi! Welcome to the video series *Data Science for Beginners*.

Data Science can be intimidating, so I'll introduce the basics here without any equations or computer programming jargon.

In this first video, we'll talk about "The 5 questions data science answers."

Data Science uses numbers and names (also known as categories or labels) to predict answers to questions.

It might surprise you, but *there are only five questions that data science answers*:

  * Is this A or B?
  * Is this weird?
  * How much – or – How many?
  * How is this organized?
  * What should I do next?

  Each one of these questions is answered by a separate family of machine learning methods, called algorithms.


It's helpful to think about an algorithm as a recipe and your data as the ingredients. An algorithm tells how to combine and mix the data in order to get an answer. Computers are like a blender. They do most of the hard work of the algorithm for you and they do it pretty fast.

## Question 1: Is this A or B? uses classification algorithms

Let's start with the question: Is this A or B?

![Classification algorithms: Is this A or B?](./media/machine-learning-data-science-for-beginners-the-5-questions-data-science-answers/machine-learning-data-science-classification-algorithms.png)

This family of algorithms is called two-class classification.

It's useful for any question that has just two possible answers.

For example:

  *	Will this tire fail in the next 1,000 miles: Yes or no?
  *	Which brings in more customers: a $5 coupon or a 25% discount?

This question can also be rephrased to include more than two options: Is this A or B or C or D, etc.?  This is called multiclass classification and it's useful when you have several—or several thousand—possible answers. Multiclass classification chooses the most likely one.

## Question 2: Is this weird? uses anomaly detection algorithms

The next question data science can answer is: Is this weird? This question is answered by a family of algorithms called anomaly detection.

![Anomaly Detection algorithms: Is this weird?](./media/machine-learning-data-science-for-beginners-the-5-questions-data-science-answers/machine-learning-data-science-anomaly-detection-algorithms.png)


If you have a credit card, you’ve already benefitted from anomaly detection. Your credit card company analyzes your purchase patterns, so that they can alert you to possible fraud. Charges that are "weird" might be a purchase at a store where you don't normally shop or buying an unusually pricey item.

This question can be useful in lots of ways. For instance:

  *	If you have a car with pressure gauges, you might want to know: Is this pressure gauge reading normal?
  *	If you're monitoring the internet you’d want to know: Is this message from the internet typical?

Anomaly detection flags unexpected or unusual events or behaviors. It gives clues where to look for problems.



## Question 3: How much? or How many? uses regression algorithms

Machine learning can also predict the answer to How much? or How many? The algorithm family that answers this question is called regression.

![Regression algorithms: How much? or How many?](./media/machine-learning-data-science-for-beginners-the-5-questions-data-science-answers/machine-learning-data-science-regression-algorithms.png)


Regression algorithms make numerical predictions, such as:

  *	What will the temperature be next Tuesday?  
  *	What will my fourth quarter sales be?

They help answer any question that can asks for a number.

## Question 4: How is this organized? uses clustering algorithms

Now the last two questions are a bit more advanced.

Sometimes you want to understand the structure of a data set - How is this organized? For this question, you don’t have examples that you already know outcomes for.

There are a lot of ways to tease out the structure of data. One approach is clustering. It separates data into natural "clumps," for easier interpretation. With clustering there is no one right answer.

![Clustering algorithms: How is this organized?](./media/machine-learning-data-science-for-beginners-the-5-questions-data-science-answers/machine-learning-data-science-clustering-algorithms.png)

Common examples of clustering questions are:

  *	Which viewers like the same types of movies?
  *	Which printer models fail the same way?

By understanding how data is organized, you can better understand - and predict - behaviors and events.  

## Question 5: What should I do now? uses reinforcement learning algorithms

The last question – What should I do now? – uses a family of algorithms called reinforcement learning.

Reinforcement learning was inspired by how the brains of rats and humans respond to punishment and rewards. These algorithms learn from outcomes, and decide on the next action.

Typically, reinforcement learning is a good fit for automated systems that have to make lots of small decisions without human guidance.

![Reinforcement Learning algorithms: What should I do next?](./media/machine-learning-data-science-for-beginners-the-5-questions-data-science-answers/machine-learning-data-science-reinforcement-learning-algorithms.png)

Questions it answers are always about what action should be taken - usually by a machine or a robot. Examples are:

  *	If I'm a temperature control system for a house: Adjust the temperature or leave it where it is?  
  *	If I'm a self-driving car: At a yellow light, brake or accelerate?  
  *	For a robot vacuum: Keep vacuuming, or go back to the charging station?

Reinforcement learning algorithms gather data as they go, learning from trial and error.

So that's it - The 5 questions data science can answer.



## Other videos in this series

*Data Science for Beginners* is a quick introduction to data science in five short videos. Check out the other four videos:

  * Video 2: [Is your data ready for data science?](machine-learning-data-science-for-beginners-is-your-data-ready-for-data-science.md) Available June 27.
  * Video 3: [Ask a question you can answer with data](machine-learning-data-science-for-beginners-ask-a-question-you-can-answer-with-data.md). Available June 28.
  * Video 4: [Predict an answer with a simple model](machine-learning-data-science-for-beginners-predict-an-answer-with-a-simple-model.md). Available June 29.
  * Video 5: [Copy other people's work to do data science](machine-learning-data-science-for-beginners-copy-other-peoples-work-to-do-data-science.md). Available June 30.

## Next steps

  * [Try your first data science experiment with Azure Machine Learning](machine-learning-create-experiment.md)
  * [Get an introduction to Machine Learning on Microsoft Azure](machine-learning-what-is-machine-learning.md)
<|MERGE_RESOLUTION|>--- conflicted
+++ resolved
@@ -1,159 +1,151 @@
-<properties
-   pageTitle="The 5 data science questions - Data Science for Beginners | Microsoft Azure"
-<<<<<<< HEAD
-   description="Get a quick introduction to data science from Data Science for Beginners, 5 short videos that start with The 5 Questions Data Science Answers."
-=======
-   description="Get a quick introduction to data science from Data Science for Beginners, five short videos that start with The 5 Questions Data Science Answers."
->>>>>>> ecdadb59
-   keywords="doing data science,introduction to data science,data science for beginners, types of questions,data science questions, data science algorithms"
-   services="machine-learning"
-   documentationCenter="na"
-   authors="brohrer-ms"
-   manager="paulettm"
-   editor="cjgronlund"/>
-
-<tags
-   ms.service="machine-learning"
-   ms.devlang="na"
-   ms.topic="article"
-   ms.tgt_pltfrm="na"
-   ms.workload="na"
-   ms.date="06/23/2016"
-   ms.author="cgronlun;brohrer;garye"/>
-
-# Data Science for Beginners video 1: The 5 questions data science answers
-
-Get a quick introduction to data science from *Data Science for Beginners* in five short videos. This video series is helpful if you're interested in doing data science - or work with people who do data science - and you want to start with the most basic concepts.
-
-To get the most out of the series, watch them in order. [Go to the list of videos](#other-videos-in-this-series)
-
-<<<<<<< HEAD
-=======
-
->>>>>>> ecdadb59
-## Transcript: The 5 questions data science answers
-
-> [AZURE.VIDEO data-science-for-beginners-series-the-5-questions-data-science-answers]
-
-Hi! Welcome to the video series *Data Science for Beginners*.
-
-Data Science can be intimidating, so I'll introduce the basics here without any equations or computer programming jargon.
-
-In this first video, we'll talk about "The 5 questions data science answers."
-
-Data Science uses numbers and names (also known as categories or labels) to predict answers to questions.
-
-It might surprise you, but *there are only five questions that data science answers*:
-
-  * Is this A or B?
-  * Is this weird?
-  * How much – or – How many?
-  * How is this organized?
-  * What should I do next?
-
-  Each one of these questions is answered by a separate family of machine learning methods, called algorithms.
+<properties
+   pageTitle="The 5 data science questions - Data Science for Beginners | Microsoft Azure"
+   description="Get a quick introduction to data science from Data Science for Beginners, five short videos that start with The 5 Questions Data Science Answers."
+   keywords="doing data science,introduction to data science,data science for beginners, types of questions,data science questions, data science algorithms"
+   services="machine-learning"
+   documentationCenter="na"
+   authors="brohrer-ms"
+   manager="paulettm"
+   editor="cjgronlund"/>
+
+<tags
+   ms.service="machine-learning"
+   ms.devlang="na"
+   ms.topic="article"
+   ms.tgt_pltfrm="na"
+   ms.workload="na"
+   ms.date="06/24/2016"
+   ms.author="cgronlun;brohrer;garye"/>
+
+# Data Science for Beginners video 1: The 5 questions data science answers
+
+Get a quick introduction to data science from *Data Science for Beginners* in five short videos. This video series is helpful if you're interested in doing data science - or work with people who do data science - and you want to start with the most basic concepts.
+
+To get the most out of the series, watch them in order. [Go to the list of videos](#other-videos-in-this-series)
+
+## Transcript: The 5 questions data science answers
+
+> [AZURE.VIDEO data-science-for-beginners-series-the-5-questions-data-science-answers]
+
+Hi! Welcome to the video series *Data Science for Beginners*.
+
+Data Science can be intimidating, so I'll introduce the basics here without any equations or computer programming jargon.
+
+In this first video, we'll talk about "The 5 questions data science answers."
+
+Data Science uses numbers and names (also known as categories or labels) to predict answers to questions.
+
+It might surprise you, but *there are only five questions that data science answers*:
+
+  * Is this A or B?
+  * Is this weird?
+  * How much – or – How many?
+  * How is this organized?
+  * What should I do next?
+
+  Each one of these questions is answered by a separate family of machine learning methods, called algorithms.
+
+
+It's helpful to think about an algorithm as a recipe and your data as the ingredients. An algorithm tells how to combine and mix the data in order to get an answer. Computers are like a blender. They do most of the hard work of the algorithm for you and they do it pretty fast.
+
+## Question 1: Is this A or B? uses classification algorithms
+
+Let's start with the question: Is this A or B?
+
+![Classification algorithms: Is this A or B?](./media/machine-learning-data-science-for-beginners-the-5-questions-data-science-answers/machine-learning-data-science-classification-algorithms.png)
+
+This family of algorithms is called two-class classification.
+
+It's useful for any question that has just two possible answers.
+
+For example:
+
+  *	Will this tire fail in the next 1,000 miles: Yes or no?
+  *	Which brings in more customers: a $5 coupon or a 25% discount?
+
+This question can also be rephrased to include more than two options: Is this A or B or C or D, etc.?  This is called multiclass classification and it's useful when you have several—or several thousand—possible answers. Multiclass classification chooses the most likely one.
+
+## Question 2: Is this weird? uses anomaly detection algorithms
+
+The next question data science can answer is: Is this weird? This question is answered by a family of algorithms called anomaly detection.
+
+![Anomaly Detection algorithms: Is this weird?](./media/machine-learning-data-science-for-beginners-the-5-questions-data-science-answers/machine-learning-data-science-anomaly-detection-algorithms.png)
+
+
+If you have a credit card, you’ve already benefitted from anomaly detection. Your credit card company analyzes your purchase patterns, so that they can alert you to possible fraud. Charges that are "weird" might be a purchase at a store where you don't normally shop or buying an unusually pricey item.
+
+This question can be useful in lots of ways. For instance:
+
+  *	If you have a car with pressure gauges, you might want to know: Is this pressure gauge reading normal?
+  *	If you're monitoring the internet you’d want to know: Is this message from the internet typical?
+
+Anomaly detection flags unexpected or unusual events or behaviors. It gives clues where to look for problems.
+
+
+
+## Question 3: How much? or How many? uses regression algorithms
+
+Machine learning can also predict the answer to How much? or How many? The algorithm family that answers this question is called regression.
+
+![Regression algorithms: How much? or How many?](./media/machine-learning-data-science-for-beginners-the-5-questions-data-science-answers/machine-learning-data-science-regression-algorithms.png)
+
+
+Regression algorithms make numerical predictions, such as:
+
+  *	What will the temperature be next Tuesday?  
+  *	What will my fourth quarter sales be?
+
+They help answer any question that can asks for a number.
+
+## Question 4: How is this organized? uses clustering algorithms
+
+Now the last two questions are a bit more advanced.
+
+Sometimes you want to understand the structure of a data set - How is this organized? For this question, you don’t have examples that you already know outcomes for.
+
+There are a lot of ways to tease out the structure of data. One approach is clustering. It separates data into natural "clumps," for easier interpretation. With clustering there is no one right answer.
+
+![Clustering algorithms: How is this organized?](./media/machine-learning-data-science-for-beginners-the-5-questions-data-science-answers/machine-learning-data-science-clustering-algorithms.png)
+
+Common examples of clustering questions are:
+
+  *	Which viewers like the same types of movies?
+  *	Which printer models fail the same way?
+
+By understanding how data is organized, you can better understand - and predict - behaviors and events.  
+
+## Question 5: What should I do now? uses reinforcement learning algorithms
+
+The last question – What should I do now? – uses a family of algorithms called reinforcement learning.
+
+Reinforcement learning was inspired by how the brains of rats and humans respond to punishment and rewards. These algorithms learn from outcomes, and decide on the next action.
+
+Typically, reinforcement learning is a good fit for automated systems that have to make lots of small decisions without human guidance.
+
+![Reinforcement Learning algorithms: What should I do next?](./media/machine-learning-data-science-for-beginners-the-5-questions-data-science-answers/machine-learning-data-science-reinforcement-learning-algorithms.png)
+
+Questions it answers are always about what action should be taken - usually by a machine or a robot. Examples are:
+
+  *	If I'm a temperature control system for a house: Adjust the temperature or leave it where it is?  
+  *	If I'm a self-driving car: At a yellow light, brake or accelerate?  
+  *	For a robot vacuum: Keep vacuuming, or go back to the charging station?
+
+Reinforcement learning algorithms gather data as they go, learning from trial and error.
+
+So that's it - The 5 questions data science can answer.
 
 
-It's helpful to think about an algorithm as a recipe and your data as the ingredients. An algorithm tells how to combine and mix the data in order to get an answer. Computers are like a blender. They do most of the hard work of the algorithm for you and they do it pretty fast.
-
-## Question 1: Is this A or B? uses classification algorithms
-
-Let's start with the question: Is this A or B?
-
-![Classification algorithms: Is this A or B?](./media/machine-learning-data-science-for-beginners-the-5-questions-data-science-answers/machine-learning-data-science-classification-algorithms.png)
-
-This family of algorithms is called two-class classification.
-
-It's useful for any question that has just two possible answers.
-
-For example:
-
-  *	Will this tire fail in the next 1,000 miles: Yes or no?
-  *	Which brings in more customers: a $5 coupon or a 25% discount?
-
-This question can also be rephrased to include more than two options: Is this A or B or C or D, etc.?  This is called multiclass classification and it's useful when you have several—or several thousand—possible answers. Multiclass classification chooses the most likely one.
-
-## Question 2: Is this weird? uses anomaly detection algorithms
-
-The next question data science can answer is: Is this weird? This question is answered by a family of algorithms called anomaly detection.
-
-![Anomaly Detection algorithms: Is this weird?](./media/machine-learning-data-science-for-beginners-the-5-questions-data-science-answers/machine-learning-data-science-anomaly-detection-algorithms.png)
-
-
-If you have a credit card, you’ve already benefitted from anomaly detection. Your credit card company analyzes your purchase patterns, so that they can alert you to possible fraud. Charges that are "weird" might be a purchase at a store where you don't normally shop or buying an unusually pricey item.
-
-This question can be useful in lots of ways. For instance:
-
-  *	If you have a car with pressure gauges, you might want to know: Is this pressure gauge reading normal?
-  *	If you're monitoring the internet you’d want to know: Is this message from the internet typical?
-
-Anomaly detection flags unexpected or unusual events or behaviors. It gives clues where to look for problems.
-
-
-
-## Question 3: How much? or How many? uses regression algorithms
-
-Machine learning can also predict the answer to How much? or How many? The algorithm family that answers this question is called regression.
-
-![Regression algorithms: How much? or How many?](./media/machine-learning-data-science-for-beginners-the-5-questions-data-science-answers/machine-learning-data-science-regression-algorithms.png)
-
-
-Regression algorithms make numerical predictions, such as:
-
-  *	What will the temperature be next Tuesday?  
-  *	What will my fourth quarter sales be?
-
-They help answer any question that can asks for a number.
-
-## Question 4: How is this organized? uses clustering algorithms
-
-Now the last two questions are a bit more advanced.
-
-Sometimes you want to understand the structure of a data set - How is this organized? For this question, you don’t have examples that you already know outcomes for.
-
-There are a lot of ways to tease out the structure of data. One approach is clustering. It separates data into natural "clumps," for easier interpretation. With clustering there is no one right answer.
-
-![Clustering algorithms: How is this organized?](./media/machine-learning-data-science-for-beginners-the-5-questions-data-science-answers/machine-learning-data-science-clustering-algorithms.png)
-
-Common examples of clustering questions are:
-
-  *	Which viewers like the same types of movies?
-  *	Which printer models fail the same way?
-
-By understanding how data is organized, you can better understand - and predict - behaviors and events.  
-
-## Question 5: What should I do now? uses reinforcement learning algorithms
-
-The last question – What should I do now? – uses a family of algorithms called reinforcement learning.
-
-Reinforcement learning was inspired by how the brains of rats and humans respond to punishment and rewards. These algorithms learn from outcomes, and decide on the next action.
-
-Typically, reinforcement learning is a good fit for automated systems that have to make lots of small decisions without human guidance.
-
-![Reinforcement Learning algorithms: What should I do next?](./media/machine-learning-data-science-for-beginners-the-5-questions-data-science-answers/machine-learning-data-science-reinforcement-learning-algorithms.png)
-
-Questions it answers are always about what action should be taken - usually by a machine or a robot. Examples are:
-
-  *	If I'm a temperature control system for a house: Adjust the temperature or leave it where it is?  
-  *	If I'm a self-driving car: At a yellow light, brake or accelerate?  
-  *	For a robot vacuum: Keep vacuuming, or go back to the charging station?
-
-Reinforcement learning algorithms gather data as they go, learning from trial and error.
-
-So that's it - The 5 questions data science can answer.
-
-
-
-## Other videos in this series
-
-*Data Science for Beginners* is a quick introduction to data science in five short videos. Check out the other four videos:
-
-  * Video 2: [Is your data ready for data science?](machine-learning-data-science-for-beginners-is-your-data-ready-for-data-science.md) Available June 27.
-  * Video 3: [Ask a question you can answer with data](machine-learning-data-science-for-beginners-ask-a-question-you-can-answer-with-data.md). Available June 28.
-  * Video 4: [Predict an answer with a simple model](machine-learning-data-science-for-beginners-predict-an-answer-with-a-simple-model.md). Available June 29.
-  * Video 5: [Copy other people's work to do data science](machine-learning-data-science-for-beginners-copy-other-peoples-work-to-do-data-science.md). Available June 30.
-
-## Next steps
-
-  * [Try your first data science experiment with Azure Machine Learning](machine-learning-create-experiment.md)
-  * [Get an introduction to Machine Learning on Microsoft Azure](machine-learning-what-is-machine-learning.md)
+
+## Other videos in this series
+
+*Data Science for Beginners* is a quick introduction to data science in five short videos. Check out the other four videos:
+
+  * Video 2: [Is your data ready for data science?](machine-learning-data-science-for-beginners-is-your-data-ready-for-data-science.md) Available June 27.
+  * Video 3: [Ask a question you can answer with data](machine-learning-data-science-for-beginners-ask-a-question-you-can-answer-with-data.md). Available June 28.
+  * Video 4: [Predict an answer with a simple model](machine-learning-data-science-for-beginners-predict-an-answer-with-a-simple-model.md). Available June 29.
+  * Video 5: [Copy other people's work to do data science](machine-learning-data-science-for-beginners-copy-other-peoples-work-to-do-data-science.md). Available June 30.
+
+## Next steps
+
+  * [Try your first data science experiment with Azure Machine Learning](machine-learning-create-experiment.md)
+  * [Get an introduction to Machine Learning on Microsoft Azure](machine-learning-what-is-machine-learning.md)