---
title: The 5 data science questions - Data Science for Beginners - Azure Machine Learning | Microsoft Docs
description: Data Science for Beginners is teaches basic concepts in 5 short videos, starting with The 5 Questions Data Science Answers. From Azure Machine Learning.
keywords: doing data science,data science beginners,data science for beginners,data science basics,data science questions,data science video,data science introduction
services: machine-learning
documentationcenter: na
author: cjgronlund
manager: jhubbard
editor: cjgronlund

ms.assetid: a01f93ee-01eb-4afe-abbd-cfa035c119b0
ms.service: machine-learning
ms.devlang: na
ms.topic: article
ms.tgt_pltfrm: na
ms.workload: na
ms.date: 07/13/2017
<<<<<<< HEAD
ms.author: cgronlun;garye
=======
ms.author: cgronlun
>>>>>>> 7e950a10

---
# Data Science for Beginners video 1: The 5 questions data science answers
Get a quick introduction to data science from *Data Science for Beginners* in five short videos from a top data scientist. These videos are basic but useful, whether you're interested in doing data science or you work with data scientists.

This first video is about the kinds of questions that data science can answer. To get the most out of the series, watch them all. [Go to the list of videos](#other-videos-in-this-series)
<br>

> [!VIDEO https://channel9.msdn.com/Shows/SupervisionNotRequired/8/player]
>
>

## Other videos in this series
*Data Science for Beginners* is a quick introduction to data science taking about 25 minutes total. Check out all five videos:

* Video 1: The 5 questions data science answers
* Video 2: [Is your data ready for data science?](machine-learning-data-science-for-beginners-is-your-data-ready-for-data-science.md) *(4 min 56 sec)*
* Video 3: [Ask a question you can answer with data](machine-learning-data-science-for-beginners-ask-a-question-you-can-answer-with-data.md) *(4 min 17 sec)*
* Video 4: [Predict an answer with a simple model](machine-learning-data-science-for-beginners-predict-an-answer-with-a-simple-model.md) *(7 min 42 sec)*
* Video 5: [Copy other people's work to do data science](machine-learning-data-science-for-beginners-copy-other-peoples-work-to-do-data-science.md) *(3 min 18 sec)*

## Transcript: The 5 questions data science answers
Hi! Welcome to the video series *Data Science for Beginners*.

Data Science can be intimidating, so I'll introduce the basics here without any equations or computer programming jargon.

In this first video, we'll talk about "The 5 questions data science answers."

Data Science uses numbers and names (also known as categories or labels) to predict answers to questions.

It might surprise you, but *there are only five questions that data science answers*:

* Is this A or B?
* Is this weird?
* How much – or – How many?
* How is this organized?
* What should I do next?

Each one of these questions is answered by a separate family of machine learning methods, called algorithms.

It's helpful to think about an algorithm as a recipe and your data as the ingredients. An algorithm tells how to combine and mix the data in order to get an answer. Computers are like a blender. They do most of the hard work of the algorithm for you and they do it pretty fast.

## Question 1: Is this A or B? uses classification algorithms
Let's start with the question: Is this A or B?

![Classification algorithms: Is this A or B?](./media/machine-learning-data-science-for-beginners-the-5-questions-data-science-answers/classification-algorithms.png)

This family of algorithms is called two-class classification.

It's useful for any question that has just two possible answers.

For example:

* Will this tire fail in the next 1,000 miles: Yes or no?
* Which brings in more customers: a $5 coupon or a 25% discount?

This question can also be rephrased to include more than two options: Is this A or B or C or D, etc.?  This is called multiclass classification and it's useful when you have several — or several thousand — possible answers. Multiclass classification chooses the most likely one.

## Question 2: Is this weird? uses anomaly detection algorithms
The next question data science can answer is: Is this weird? This question is answered by a family of algorithms called anomaly detection.

![Anomaly Detection algorithms: Is this weird?](./media/machine-learning-data-science-for-beginners-the-5-questions-data-science-answers/anomaly-detection-algorithms.png)

If you have a credit card, you’ve already benefited from anomaly detection. Your credit card company analyzes your purchase patterns, so that they can alert you to possible fraud. Charges that are "weird" might be a purchase at a store where you don't normally shop or buying an unusually pricey item.

This question can be useful in lots of ways. For instance:

* If you have a car with pressure gauges, you might want to know: Is this pressure gauge reading normal?
* If you're monitoring the internet, you’d want to know: Is this message from the internet typical?

Anomaly detection flags unexpected or unusual events or behaviors. It gives clues where to look for problems.

## Question 3: How much? or How many? uses regression algorithms
Machine learning can also predict the answer to How much? or How many? The algorithm family that answers this question is called regression.

![Regression algorithms: How much? or How many?](./media/machine-learning-data-science-for-beginners-the-5-questions-data-science-answers/regression-algorithms.png)

Regression algorithms make numerical predictions, such as:

* What will the temperature be next Tuesday?  
* What will my fourth quarter sales be?

They help answer any question that asks for a number.

## Question 4: How is this organized? uses clustering algorithms
Now the last two questions are a bit more advanced.

Sometimes you want to understand the structure of a data set - How is this organized? For this question, you don’t have examples that you already know outcomes for.

There are a lot of ways to tease out the structure of data. One approach is clustering. It separates data into natural "clumps," for easier interpretation. With clustering, there is no one right answer.

![Clustering algorithms: How is this organized?](./media/machine-learning-data-science-for-beginners-the-5-questions-data-science-answers/clustering-algorithms.png)

Common examples of clustering questions are:

* Which viewers like the same types of movies?
* Which printer models fail the same way?

By understanding how data is organized, you can better understand - and predict - behaviors and events.  

## Question 5: What should I do now? uses reinforcement learning algorithms
The last question – What should I do now? – uses a family of algorithms called reinforcement learning.

Reinforcement learning was inspired by how the brains of rats and humans respond to punishment and rewards. These algorithms learn from outcomes, and decide on the next action.

Typically, reinforcement learning is a good fit for automated systems that have to make lots of small decisions without human guidance.

![Reinforcement Learning algorithms: What should I do next?](./media/machine-learning-data-science-for-beginners-the-5-questions-data-science-answers/reinforcement-learning-algorithms.png)

Questions it answers are always about what action should be taken - usually by a machine or a robot. Examples are:

* If I'm a temperature control system for a house: Adjust the temperature or leave it where it is?  
* If I'm a self-driving car: At a yellow light, brake or accelerate?  
* For a robot vacuum: Keep vacuuming, or go back to the charging station?

Reinforcement learning algorithms gather data as they go, learning from trial and error.

So that's it - The 5 questions data science can answer.

## Next steps
* [Try a first data science experiment with Machine Learning Studio](machine-learning-create-experiment.md)
* [Get an introduction to Machine Learning on Microsoft Azure](machine-learning-what-is-machine-learning.md)<|MERGE_RESOLUTION|>--- conflicted
+++ resolved
@@ -15,11 +15,7 @@
 ms.tgt_pltfrm: na
 ms.workload: na
 ms.date: 07/13/2017
-<<<<<<< HEAD
-ms.author: cgronlun;garye
-=======
 ms.author: cgronlun
->>>>>>> 7e950a10
 
 ---
 # Data Science for Beginners video 1: The 5 questions data science answers
