--- conflicted
+++ resolved
@@ -1,436 +1,431 @@
----
-title: Aerial Image Classification  | Microsoft Docs
-description: Provides instructions for real world scenario on aerial image classification
-author: mawah
-ms.author: mawah
-manager: mwinkle
-ms.reviewer: garyericson, jasonwhowell, mldocs
-ms.topic: article
-ms.service: machine-learning
-ms.component: core
-services: machine-learning
-ms.workload: data-services
-ms.date: 12/13/2017
-
-ROBOTS: NOINDEX
----
-
-
-# Aerial Image Classification
-
-[!INCLUDE [workbench-deprecated](../../../includes/aml-deprecating-preview-2017.md)] 
-
-
-
-This example demonstrates how to use Azure Machine Learning Workbench to coordinate distributed training and operationalization of image classification models. We use two approaches for training: (i) refining a deep neural network using an [Azure Batch AI](https://docs.microsoft.com/azure/batch-ai/) GPU cluster, and (ii) using the [Microsoft Machine Learning for Apache Spark (MMLSpark)](https://github.com/Azure/mmlspark) package to featurize images using pretrained CNTK models and to train classifiers using the derived features. We then apply the trained models in parallel fashion to large image sets in the cloud using an [Azure HDInsight Spark](https://azure.microsoft.com/services/hdinsight/apache-spark/) cluster, allowing us to scale the speed of training and operationalization by adding or removing worker nodes.
-
-This example highlights two approaches to transfer learning, which leverages pretrained models to avoid the costs of training deep neural networks from scratch. Retraining a deep neural network typically requires GPU compute, but can lead to greater accuracy when the training set is sufficiently large. Training a simple classifier on featurized images does not require GPU compute, is inherently fast and arbitrarily scalable, and fits fewer parameters. This method is therefore an excellent choice when few training samples are available -- as is often the case for custom use cases. 
-
-The Spark cluster used in this example has 40 worker nodes and costs ~$40/hr to operate; the Batch AI cluster resources include eight GPUs and cost ~$10/hr to operate. Completing this walkthrough takes approximately three hours. When you are finished, follow the cleanup instructions to remove the resources you have created and stop incurring charges.
-
-## Link to the Gallery GitHub repository
-
-The public GitHub repository for this real world scenario contains all materials, including code samples, needed for this example:
-
-[https://github.com/Azure/MachineLearningSamples-AerialImageClassification](https://github.com/Azure/MachineLearningSamples-AerialImageClassification)
-
-## Use case description
-
-In this scenario, we train machine learning models to classify the type of land shown in aerial images of 224-meter x 224-meter plots. Land use classification models can be used to track urbanization, deforestation, loss of wetlands, and other major environmental trends using periodically collected aerial imagery. We have prepared training and validation image sets based on imagery from the U.S. National Agriculture Imagery Program and land use labels published by the U.S. National Land Cover Database. Example images in each land use class are shown here:
-
-![Example regions for each land use label](media/scenario-aerial-image-classification/example-labels.PNG)
-
-After training and validating the classifier model, we will apply it to aerial images spanning Middlesex County, MA -- home of Microsoft's New England Research & Development (NERD) Center -- to demonstrate how these models can be used to study trends in urban development.
-
-To produce an image classifier using transfer learning, data scientists often construct multiple models with a range of methods and select the most performant model. Azure Machine Learning Workbench can help data scientists coordinate training across different compute environments, track and compare the performance of multiple models, and apply a chosen model to large datasets on the cloud.
-
-## Scenario structure
-
-In this example, image data and pretrained models are housed in an Azure storage account. An Azure HDInsight Spark cluster reads these files and constructs an image classification model using MMLSpark. The trained model and its predictions are then written to the storage account, where they can be analyzed and visualized by a Jupyter notebook running locally. Azure Machine Learning Workbench coordinates remote execution of scripts on the Spark cluster. It also tracks accuracy metrics for multiple models trained using different methods, allowing the user to select the most performant model.
-
-![Schematic for the aerial image classification real world scenario](media/scenario-aerial-image-classification/scenario-schematic.PNG)
-
-These step-by-step instructions begin by guiding you through the creation and preparation of an Azure storage account and Spark cluster, including data transfer and dependency installation. They then describe how to launch training jobs and compare the performance of the resulting models. Finally, they illustrate how to apply a chosen model to a large image set on the Spark cluster and analyze the prediction results locally.
-
-
-## Set up the execution environment
-
-The following instructions guide you through the process of setting up execution environment for this example.
-
-### Prerequisites
-- An [Azure account](https://azure.microsoft.com/free/) (free trials are available)
-    - You will create an HDInsight Spark cluster with 40 worker nodes (168 cores total). Ensure that your account has enough available cores by reviewing the "Usage + quotas" tab for your subscription in Azure portal.
-       - If you have fewer cores available, you may modify the HDInsight cluster template to decrease the number of workers provisioned. Instructions for this appear under the "Create the HDInsight Spark cluster" section.
-    - This sample creates a Batch AI Training cluster with two NC6 (1 GPU, 6 vCPU) VMs. Ensure that your account has enough available cores in the East US region by reviewing the "Usage + quotas" tab for your subscription in Azure portal.
-- [Azure Machine Learning Workbench](../service/overview-what-is-azure-ml.md)
-<<<<<<< HEAD
-    - Follow the [Install and create Quickstart](quickstart-installation.md) to install the Azure Machine Learning Workbench and create Experimentation and Model Management Accounts.
-- [Batch AI](https://github.com/Azure/BatchAI) Python SDK and Azure CLI 2.0
-=======
-    - Follow the [Install and create Quickstart](../service/quickstart-installation.md) to install the Azure Machine Learning Workbench and create Experimentation and Model Management Accounts.
-- [Batch AI](https://github.com/Azure/BatchAI) Python SDK and Azure CLI
->>>>>>> ff7eb6f3
-    - Complete the following sections in the [Batch AI Recipes README](https://github.com/Azure/BatchAI/tree/master/recipes):
-        - "Prerequisites"
-        - "Create and get your Azure Active Directory (AAD) application"
-        - "Register BatchAI Resource Providers" (under "Run Recipes Using Azure CLI")
-        - "Install Azure Batch AI Management Client"
-        - "Install Azure Python SDK"
-    - Record the client ID, secret, and tenant ID of the Azure Active Directory application you are directed to create. You will use those credentials later in this tutorial.
-    - As of this writing, Azure Machine Learning Workbench and Azure Batch AI use separate forks of the Azure CLI. For clarity, we refer to the Workbench's version of the CLI as "a CLI launched from Azure Machine Learning Workbench" and the general-release version (which includes Batch AI) as "Azure CLI."
-- [AzCopy](https://docs.microsoft.com/azure/storage/common/storage-use-azcopy), a free utility for coordinating file transfer between Azure storage accounts
-    - Ensure that the folder containing the AzCopy executable is on your system's PATH environment variable. (Instructions on modifying environment variables are available [here](https://support.microsoft.com/help/310519/how-to-manage-environment-variables-in-windows-xp).)
-- An SSH client; we recommend [PuTTY](http://www.putty.org/).
-
-This example was tested on a Windows 10 PC; you should be able to run it from any Windows machine, including Azure Data Science Virtual Machines. The Azure CLI was installed from an MSI according to [these instructions](https://github.com/Azure/azure-sdk-for-python/wiki/Contributing-to-the-tests#getting-azure-credentials). Minor modifications may be required (for example, changes to filepaths) when running this example on macOS.
-
-### Set up Azure resources
-
-This example requires an HDInsight Spark cluster and an Azure storage account to host relevant files. Follow these instructions to create these resources in a new Azure resource group:
-
-#### Create a new Workbench project
-
-Create a new project using this example as a template:
-1.	Open Azure Machine Learning Workbench
-2.	On the **Projects** page, click the **+** sign and select **New Project**
-3.	In the **Create New Project** pane, fill in the information for your new project
-4.	In the **Search Project Templates** search box, type "Aerial Image Classification" and select the template
-5.	Click **Create**
- 
-#### Create the resource group
-
-1. After loading your project in Azure Machine Learning Workbench, open a Command Line Interface (CLI) by clicking File -> Open Command Prompt.
-    Use this version of the CLI for the majority of the tutorial. (Where indicated, you are asked to open another version of the CLI to prepare Batch AI resources.)
-
-1. From the command-line interface, log in to your Azure account by running the following command:
-
-    ```
-    az login
-    ```
-
-    You are asked to visit a URL and type in a provided temporary code; the website requests your Azure account credentials.
-    
-1. When login is complete, return to the CLI and run the following command to determine which Azure subscriptions are available to your Azure account:
-
-    ```
-    az account list
-    ```
-
-    This command lists all subscriptions associated with your Azure account. Find the ID of the subscription you would like to use. Write the subscription ID where indicated in the following command, then set the active subscription by executing the command:
-
-    ```
-    az account set --subscription [subscription ID]
-    ```
-
-1. The Azure resources created in this example are stored together in an Azure resource group. Choose a unique resource group name and write it where indicated, then execute both commands to create the Azure resource group:
-
-    ```
-    set AZURE_RESOURCE_GROUP=[resource group name]
-    az group create --location eastus --name %AZURE_RESOURCE_GROUP%
-    ```
-
-#### Create the storage account
-
-We now create the storage account that hosts project files that must be accessed by the HDInsight Spark.
-
-1. Choose a unique storage account name and write it where indicated in the following `set` command, then create an Azure storage account by executing both commands:
-
-    ```
-    set STORAGE_ACCOUNT_NAME=[storage account name]
-    az storage account create --name %STORAGE_ACCOUNT_NAME% --resource-group %AZURE_RESOURCE_GROUP% --sku Standard_LRS
-    ```
-
-1. List the storage account keys by running the following command:
-
-    ```
-    az storage account keys list --resource-group %AZURE_RESOURCE_GROUP% --account-name %STORAGE_ACCOUNT_NAME%
-    ```
-
-    Record the value of `key1` as the storage key in the following command, then run the command to store the value.
-    ```
-    set STORAGE_ACCOUNT_KEY=[storage account key]
-    ```
-1. Create a file share named `baitshare` in your storage account with the following command:
-
-    ```
-    az storage share create --account-name %STORAGE_ACCOUNT_NAME% --account-key %STORAGE_ACCOUNT_KEY% --name baitshare
-    ```
-1. In your favorite text editor, load the `settings.cfg` file from the Azure Machine Learning Workbench project's "Code" subdirectory, and insert the storage account name and key as indicated. Save and close the `settings.cfg` file.
-1. If you have not already done so, download and install the [AzCopy](http://aka.ms/downloadazcopy) utility. Ensure that the AzCopy executable is on your system path by typing "AzCopy" and pressing Enter to show its documentation.
-1. Issue the following commands to copy all of the sample data, pretrained models, and model training scripts to the appropriate locations in your storage account:
-
-    ```
-    AzCopy /Source:https://mawahsparktutorial.blob.core.windows.net/test /SourceSAS:"?sv=2017-04-17&ss=bf&srt=sco&sp=rwl&se=2037-08-25T22:02:55Z&st=2017-08-25T14:02:55Z&spr=https,http&sig=yyO6fyanu9ilAeW7TpkgbAqeTnrPR%2BpP1eh9TcpIXWw%3D" /Dest:https://%STORAGE_ACCOUNT_NAME%.blob.core.windows.net/test /DestKey:%STORAGE_ACCOUNT_KEY% /S
-    AzCopy /Source:https://mawahsparktutorial.blob.core.windows.net/train /SourceSAS:"?sv=2017-04-17&ss=bf&srt=sco&sp=rwl&se=2037-08-25T22:02:55Z&st=2017-08-25T14:02:55Z&spr=https,http&sig=yyO6fyanu9ilAeW7TpkgbAqeTnrPR%2BpP1eh9TcpIXWw%3D" /Dest:https://%STORAGE_ACCOUNT_NAME%.blob.core.windows.net/train /DestKey:%STORAGE_ACCOUNT_KEY% /S
-    AzCopy /Source:https://mawahsparktutorial.blob.core.windows.net/middlesexma2016 /SourceSAS:"?sv=2017-04-17&ss=bf&srt=sco&sp=rwl&se=2037-08-25T22:02:55Z&st=2017-08-25T14:02:55Z&spr=https,http&sig=yyO6fyanu9ilAeW7TpkgbAqeTnrPR%2BpP1eh9TcpIXWw%3D" /Dest:https://%STORAGE_ACCOUNT_NAME%.blob.core.windows.net/middlesexma2016 /DestKey:%STORAGE_ACCOUNT_KEY% /S
-    AzCopy /Source:https://mawahsparktutorial.blob.core.windows.net/pretrainedmodels /SourceSAS:"?sv=2017-04-17&ss=bf&srt=sco&sp=rwl&se=2037-08-25T22:02:55Z&st=2017-08-25T14:02:55Z&spr=https,http&sig=yyO6fyanu9ilAeW7TpkgbAqeTnrPR%2BpP1eh9TcpIXWw%3D" /Dest:https://%STORAGE_ACCOUNT_NAME%.blob.core.windows.net/pretrainedmodels /DestKey:%STORAGE_ACCOUNT_KEY% /S
-    AzCopy /Source:https://mawahsparktutorial.blob.core.windows.net/pretrainedmodels /SourceSAS:"?sv=2017-04-17&ss=bf&srt=sco&sp=rwl&se=2037-08-25T22:02:55Z&st=2017-08-25T14:02:55Z&spr=https,http&sig=yyO6fyanu9ilAeW7TpkgbAqeTnrPR%2BpP1eh9TcpIXWw%3D" /Dest:https://%STORAGE_ACCOUNT_NAME%.file.core.windows.net/baitshare/pretrainedmodels /DestKey:%STORAGE_ACCOUNT_KEY% /S
-    AzCopy /Source:https://mawahsparktutorial.blob.core.windows.net/scripts /SourceSAS:"?sv=2017-04-17&ss=bf&srt=sco&sp=rwl&se=2037-08-25T22:02:55Z&st=2017-08-25T14:02:55Z&spr=https,http&sig=yyO6fyanu9ilAeW7TpkgbAqeTnrPR%2BpP1eh9TcpIXWw%3D" /Dest:https://%STORAGE_ACCOUNT_NAME%.file.core.windows.net/baitshare/scripts /DestKey:%STORAGE_ACCOUNT_KEY% /S
-    ```
-
-    Expect file transfer to take around one hour. While you wait, you can proceed to the following section: you may need to open another Command Line Interface through Workbench and redefine the temporary variables there.
-
-#### Create the HDInsight Spark cluster
-
-Our recommended method to create an HDInsight cluster uses the HDInsight Spark cluster resource manager template included in the "Code\01_Data_Acquisition_and_Understanding\01_HDInsight_Spark_Provisioning" subfolder of this project.
-
-1. The HDInsight Spark cluster template is the "template.json" file under the "Code\01_Data_Acquisition_and_Understanding\01_HDInsight_Spark_Provisioning" subfolder of this project. By default, the template creates a Spark cluster with 40 worker nodes. If you must adjust that number, open the template in your favorite text editor and replace any instances of "40" with the worker node number of your choice.
-    - You may encounter out-of-memory errors later if the number of worker nodes you choose is smaller. To combat memory errors, you may run the training and operationalization scripts on a subset of the available data as described later in this document.
-2. Choose a unique name and password for the HDInsight cluster and write them where indicated in the following command: Then create the cluster by issuing the commands:
-
-    ```
-    set HDINSIGHT_CLUSTER_NAME=[HDInsight cluster name]
-    set HDINSIGHT_CLUSTER_PASSWORD=[HDInsight cluster password]
-    az group deployment create --resource-group %AZURE_RESOURCE_GROUP% --name hdispark --template-file "Code\01_Data_Acquisition_and_Understanding\01_HDInsight_Spark_Provisioning\template.json" --parameters storageAccountName=%STORAGE_ACCOUNT_NAME%.blob.core.windows.net storageAccountKey=%STORAGE_ACCOUNT_KEY% clusterName=%HDINSIGHT_CLUSTER_NAME% clusterLoginPassword=%HDINSIGHT_CLUSTER_PASSWORD%
-    ```
-
-Your cluster's deployment may take up to 30 minutes (including provisioning and script action execution).
-
-### Set up Batch AI resources
-
-While you wait for your Storage account file transfer and Spark cluster deployment to complete, you can prepare the Batch AI Network File Server (NFS) and GPU cluster. Open an Azure CLI command prompt and run the following command:
-
-```
-az --version 
-```
-
-Confirm that `batchai` is listed among the installed modules. If not, you may be using a different Command Line Interface (for example, one opened through Workbench).
-
-Next, check that provider registration has successfully completed. (Provider registration takes up to fifteen minutes and may still be ongoing if you recently completed the [Batch AI setup instructions](https://github.com/Azure/BatchAI/tree/master/recipes).) Confirm that both "Microsoft.Batch" and "Microsoft.BatchAI" appear with status "Registered" in the output of the following command:
-
-```
-az provider list --query "[].{Provider:namespace, Status:registrationState}" --out table
-```
-
-If not, run the following provider registration commands and wait ~15 minutes for registration to complete.
-```
-az provider register --namespace Microsoft.Batch
-az provider register --namespace Microsoft.BatchAI
-```
-
-Modify the following commands to replace the bracketed expressions with the values you used earlier during resource group and storage account creation. Then, store the values as variables by executing the commands:
-```
-az account set --subscription [subscription ID]
-set AZURE_RESOURCE_GROUP=[resource group name]
-set STORAGE_ACCOUNT_NAME=[storage account name]
-set STORAGE_ACCOUNT_KEY=[storage account key]
-az configure --defaults location=eastus
-az configure --defaults group=%AZURE_RESOURCE_GROUP%
-```
-
-Identify the folder containing your Azure Machine Learning project (for example, `C:\Users\<your username>\AzureML\aerialimageclassification`). Replace the bracketed value with the folder's filepath (with no trailing backslash) and execute the command:
-```
-set PATH_TO_PROJECT=[The filepath of your project's root directory]
-```
-You are now ready to create the Batch AI resources needed for this tutorial.
-
-#### Prepare the Batch AI Network File Server
-
-Your Batch AI cluster accesses your training data on a Network File Server. Data access may be several-fold faster when accessing files from an NFS vs. an Azure File Share or Azure Blob Storage.
-
-1. Issue the following command to create a Network File Server:
-
-    ```
-    az batchai file-server create -n landuseclassifier -u demoUser -p "Dem0Pa$$w0rd" --vm-size Standard_DS2_V2 --disk-count 1 --disk-size 1000 --storage-sku Premium_LRS
-    ```
-
-1. Check the provisioning status of your Network File Server using the following command:
-
-    ```
-    az batchai file-server list
-    ```
-
-    When the "provisioningState" of the Network File Server named "landuseclassifier" is "succeeded", it is ready for use. Expect provisioning to take about five minutes.
-1. Find the IP address of your NFS in the output of the previous command (the "fileServerPublicIp" property under "mountSettings"). Write the IP address where indicated in the following command, then store the value by executing the command:
-
-    ```
-    set AZURE_BATCH_AI_TRAINING_NFS_IP=[your NFS IP address]
-    ```
-
-1. Using your favorite SSH tool (the following sample command uses [PuTTY](http://www.putty.org/)), execute this project's `prep_nfs.sh` script on the NFS to transfer the training and validation image sets there.
-
-    ```
-    putty -ssh demoUser@%AZURE_BATCH_AI_TRAINING_NFS_IP% -pw Dem0Pa$$w0rd -m %PATH_TO_PROJECT%\Code\01_Data_Acquisition_and_Understanding\02_Batch_AI_Training_Provisioning\prep_nfs.sh
-    ```
-
-    Do not be concerned if the data download and extraction progress updates scroll across the shell window so quickly that they are illegible.
-
-If desired, you can confirm that the data transfer has proceeded as planned by logging in to the file server with your favorite SSH tool and checking the `/mnt/data` directory contents. You should find two folders, training_images and validation_images, each containing with subfolders named according to land use categories.  The training and validation sets should contain ~44k and ~11k images, respectively.
-
-#### Create a Batch AI cluster
-
-1. Create the cluster by issuing the following command:
-
-    ```
-    az batchai cluster create -n landuseclassifier2 -u demoUser -p "Dem0Pa$$w0rd" --afs-name baitshare --nfs landuseclassifier --image UbuntuDSVM --vm-size STANDARD_NC6 --max 2 --min 2 --storage-account-name %STORAGE_ACCOUNT_NAME% 
-    ```
-
-1. Use the following command to check your cluster's provisioning status:
-
-    ```
-    az batchai cluster list
-    ```
-
-    When the allocation state for the cluster named "landuseclassifier" changes from resizing to steady, it's possible to submit jobs. However, jobs do not start running until all VMs in the cluster have left the "preparing" state. If the "errors" property of the cluster is not null, an error occurred during cluster creation and it should not be used.
-
-#### Record Batch AI Training credentials
-
-While you wait for cluster allocation to complete, open the `settings.cfg` file from the "Code" subdirectory of this project in the text editor of your choice. Update the following variables with your own credentials:
-- `bait_subscription_id` (your 36-character Azure subscription ID)
-- `bait_aad_client_id` (the Azure Active Directory application/client ID mentioned in the "Prerequisites" section)
-- `bait_aad_secret` (the Azure Active Directory application secret mentioned in the "Prerequisites" section)
-- `bait_aad_tenant` (the Azure Active Directory tenant ID mentioned in the "Prerequisites" section)
-- `bait_region` (as of this writing, the only option is: eastus)
-- `bait_resource_group_name` (the resource group you chose earlier)
-
-Once you have assigned these values, the modified lines of your settings.cfg file should resemble the following text:
-
-```
-[Settings]
-    # Credentials for the Azure Storage account
-    storage_account_name = yoursaname
-    storage_account_key = kpIXXXXXXXXXXXXXXXXXXXXXXXXXXXXXXXXXXXXXXXXXXXXXXXXQ==
-    
-    # Batch AI training credentials
-    bait_subscription_id = 0caXXXXX-XXXX-XXXX-XXXX-XXXXXXXXX9c3
-    bait_aad_client_id = d0aXXXXX-XXXX-XXXX-XXXX-XXXXXXXXX7f8
-    bait_aad_secret = ygSXXXXXXXXXXXXXXXXXXXXXXXXXXXXXXXXXXXXXXXXXXXXXXX6I=
-    bait_aad_tenant = 72fXXXXX-XXXX-XXXX-XXXX-XXXXXXXXXb47
-    bait_region = eastus
-    bait_resource_group_name = yourrgname
-```
-
-Save and close `settings.cfg`.
-
-You may now close the CLI window where you executed the Batch AI resource creation commands. All further steps in this tutorial use a CLI launched from Azure Machine Learning Workbench.
-
-### Prepare the Azure Machine Learning Workbench execution environment
-
-#### Register the HDInsight cluster as an Azure Machine Learning Workbench compute target
-
-Once HDInsight cluster creation is complete, register the cluster as a compute target for your project as follows:
-
-1.  Issue the following command from the Azure Machine Learning Command Line Interface:
-
-    ```
-    az ml computetarget attach cluster --name myhdi --address %HDINSIGHT_CLUSTER_NAME%-ssh.azurehdinsight.net --username sshuser --password %HDINSIGHT_CLUSTER_PASSWORD%
-    ```
-
-    This command adds two files, `myhdi.runconfig` and `myhdi.compute`, to your project's `aml_config` folder.
-
-1. Open the `myhdi.compute` file in your favorite text editor. Modify the `yarnDeployMode: cluster` line to read `yarnDeployMode: client`, then save and close the file.
-1. Run the following command to prepare your HDInsight environment for use:
-   ```
-   az ml experiment prepare -c myhdi
-   ```
-
-#### Install local dependencies
-
-Open a CLI from Azure Machine Learning Workbench and install dependencies needed for local execution by issuing the following command:
-
-```
-pip install matplotlib azure-storage==0.36.0 pillow scikit-learn azure-mgmt-batchai
-```
-
-## Data acquisition and understanding
-
-This scenario uses publicly available aerial imagery data from the [National Agriculture Imagery Program](https://www.fsa.usda.gov/programs-and-services/aerial-photography/imagery-programs/naip-imagery/) at 1-meter resolution. We have generated sets of 224 pixel x 224 pixel PNG files cropped from the original NAIP data and sorted according to land use labels from the [National Land Cover Database](https://www.mrlc.gov/nlcd2011.php). A sample image with label "Developed" is shown at full size:
-
-![A sample tile of developed land](media/scenario-aerial-image-classification/sample-tile-developed.png)
-
-Class-balanced sets of ~44k and 11k images are used for model training and validation, respectively. We demonstrate model deployment on a ~67k image set tiling Middlesex County, MA -- home of Microsoft's New England Research and Development (NERD) center. For more information on how these image sets were constructed, see the [Embarrassingly Parallel Image Classification git repository](https://github.com/Azure/Embarrassingly-Parallel-Image-Classification).
-
-![Location of Middlesex County, Massachusetts](media/scenario-aerial-image-classification/middlesex-ma.png)
-
-During setup, the aerial image sets used in this example were transferred to the storage account that you created. The training, validation, and operationalization images are all 224 pixel x 224 pixel PNG files at a resolution of one pixel per square meter. The training and validation images have been organized into subfolders based on their land use label. (The land use labels of the operationalization images are unknown and in many cases ambiguous; some of these images contain multiple land types.) For more information on how these image sets were constructed, see the [Embarrassingly Parallel Image Classification git repository](https://github.com/Azure/Embarrassingly-Parallel-Image-Classification).
-
-To view example images in your Azure storage account (optional):
-1. Log in to the [Azure portal](https://portal.azure.com).
-1. Search for the name of your storage account in the search bar along the top of your screen. Click on your storage account in the search results.
-2. Click on the "Blobs" link in the storage account's main pane.
-3. Click on the container named "train." You should see a list of directories named according to land use.
-4. Click on any of these directories to load the list of images it contains.
-5. Click on any image and download it to view the image.
-6. If desired, click on the containers named "test" and "middlesexma2016" to view their contents as well.
-
-## Modeling
-
-### Training models with Azure Batch AI
-
-The `run_batch_ai.py` script in the "Code\02_Modeling" subfolder of the Workbench project is used to issue a Batch AI Training job. This job retrains an image classifier DNN chosen by the user (AlexNet or ResNet 18 pretrained on ImageNet). The depth of retraining can also be specified: retraining just the final layer of the network may reduce overfitting when few training samples are available, while fine-tuning the whole network (or, for AlexNet, the fully connected layers) can lead to greater model performance when the training set is sufficiently large.
-
-When the training job completes, this script saves the model (along with a file describing the mapping between the model's integer output and the string labels) and the predictions to blob storage. The BAIT job's log file is parsed to extract the timecourse of error rate improvement over the training epochs. The error rate improvement timecourse is logged to AML Workbench's run history feature for later viewing.
-
-Select a name for your trained model, a pretrained model type, and a retraining depth. Write your selections where indicated in the following command, then begin retraining by executing the command from an Azure ML Command Line Interface:
-
-```
-az ml experiment submit -c local Code\02_Modeling\run_batch_ai.py --config_filename Code/settings.cfg --output_model_name [unique model name, alphanumeric characters only] --pretrained_model_type {alexnet,resnet18} --retraining_type {last_only,fully_connected,all} --num_epochs 10
-```
-
-Expect the Azure Machine Learning run to take about half an hour to complete. We recommend that you run a few similar commands (varying the output model name, the pretrained model type, and the retraining depth) so that you can compare the performance of models trained with different methods.
-
-### Training models with MMLSpark
-
-The `run_mmlspark.py` script in the "Code\02_Modeling" subfolder of the Workbench project is used to train an [MMLSpark](https://github.com/Azure/mmlspark) model for image classification. The script first featurizes the training set images using an image classifier DNN pretrained on the ImageNet dataset (either AlexNet or an 18-layer ResNet). The script then uses the featurized images to train an MMLSpark model (either a random forest or a logistic regression model) to classify the images. The test image set is then featurized and scored with the trained model. The accuracy of the model's predictions on the test set is calculated and logged to Azure Machine Learning Workbench's run history feature. Finally, the trained MMLSpark model and its predictions on the test set are saved to blob storage.
-
-Select a unique output model name for your trained model, a pretrained model type, and an MMLSpark model type. Write your selections where indicated in the following command template, then begin retraining by executing the command from an Azure ML Command Line Interface:
-
-```
-az ml experiment submit -c myhdi Code\02_Modeling\run_mmlspark.py --config_filename Code/settings.cfg --output_model_name [unique model name, alphanumeric characters only] --pretrained_model_type {alexnet,resnet18} --mmlspark_model_type {randomforest,logisticregression}
-```
-
-An additional `--sample_frac` parameter can be used to train and test the model with a subset of available data. Using a small sample fraction decreases runtime and memory requirements at the expense of trained model accuracy. (For example, a run with `--sample_frac 0.1` is expected to take roughly twenty minutes.) For more information on this and other parameters, run `python Code\02_Modeling\run_mmlspark.py -h`.
-
-Users are encouraged to run this script several times with different input parameters. The performance of the resulting models can then be compared in Azure Machine Learning Workbench's Run History feature.
-
-### Comparing model performance using the Workbench Run History feature
-
-After you have executed two or more training runs of either type, navigate to the Run History feature in Workbench by clicking the clock icon along the left-hand menu bar. Select `run_mmlspark.py` from the list of scripts at left. A pane loads comparing the test set accuracy for all runs. To see more detail, scroll down and click on the name of an individual run.
-
-## Deployment
-
-To apply one of your trained models to aerial images tiling Middlesex County, MA using remote execution on HDInsight, insert your desired model's name into the following command and execute it:
-
-```
-az ml experiment submit -c myhdi Code\03_Deployment\batch_score_spark.py --config_filename Code/settings.cfg --output_model_name [trained model name chosen earlier]
-```
-
-An additional `--sample_frac` parameter can be used to operationalize the model with a subset of available data. Using a small sample fraction decreases runtime and memory requirements at the expense of prediction completeness. For more information on this and other parameters, run `python Code\03_Deployment\batch_score_spark -h`.
-
-This script writes the model's predictions to your storage account. The predictions can be examined as described in the next section.
-
-## Visualization
-
-The "Model prediction analysis" Jupyter notebook in the "Code\04_Result_Analysis" subfolder of the Workbench project visualizes a model's predictions. Load and run the notebook as follows:
-1. Open the project in Workbench and click on the folder ("Files") icon along the left-hand menu to load the directory listing.
-2. Navigate to the "Code\04_Result_Analysis" subfolder and click on the notebook named "Model prediction analysis." A preview rendering of the notebook should be displayed.
-3. Click "Start Notebook Server" to load the notebook.
-4. In the first cell, enter the name of the model whose results you would like to analyze where indicated.
-5. Click on "Cell -> Run All" to execute all cells in the notebook.
-6. Read along with the notebook to learn more about the analyses and visualizations it presents.
-
-## Cleanup
-When you have completed the example, we recommend that you delete all of the resources you have created by executing the following command from the Azure Command Line Interface:
-
-  ```
-  az group delete --name %AZURE_RESOURCE_GROUP%
-  ```
-
-## References
-
-- [The Embarrassingly Parallel Image Classification repository](https://github.com/Azure/Embarrassingly-Parallel-Image-Classification)
-   - Describes dataset construction from freely available imagery and labels
-- [MMLSpark](https://github.com/Azure/mmlspark) GitHub repository
-   - Contains additional examples of model training and evaluation with MMLSpark
-
-## Conclusions
-
-Azure Machine Learning Workbench helps data scientists easily deploy their code on remote compute targets. In this example, local MMLSpark training code was deployed for remote execution on an HDInsight cluster, and a local script launched a training job on an Azure Batch AI GPU cluster. Azure Machine Learning Workbench's run history feature tracked the performance of multiple models and helped us identify the most accurate model. Workbench's Jupyter notebooks feature helped visualize our models' predictions in an interactive, graphical environment.
-
-## Next steps
-To dive deeper into this example:
-- In Azure Machine Learning Workbench's Run History feature, click the gear symbols to select which graphs and metrics are displayed.
-- Examine the sample scripts for statements calling the `run_logger`. Check that you understand how each metric is being recorded.
-- Examine the sample scripts for statements calling the `blob_service`. Check that you understand how trained models and predictions are stored and retrieved from the cloud.
-- Explore the contents of the containers created in your blob storage account. Ensure that you understand which script or command is responsible for creating each group of files.
-- Modify the training script to train a different MMLSpark model type or to change the model hyperparameters. Use the run history feature to determine whether your changes increased or decreased the model's accuracy.
+---
+title: Aerial Image Classification  | Microsoft Docs
+description: Provides instructions for real world scenario on aerial image classification
+author: mawah
+ms.author: mawah
+manager: mwinkle
+ms.reviewer: garyericson, jasonwhowell, mldocs
+ms.topic: article
+ms.service: machine-learning
+ms.component: core
+services: machine-learning
+ms.workload: data-services
+ms.date: 12/13/2017
+
+ROBOTS: NOINDEX
+---
+
+
+# Aerial Image Classification
+
+[!INCLUDE [workbench-deprecated](../../../includes/aml-deprecating-preview-2017.md)] 
+
+
+
+This example demonstrates how to use Azure Machine Learning Workbench to coordinate distributed training and operationalization of image classification models. We use two approaches for training: (i) refining a deep neural network using an [Azure Batch AI](https://docs.microsoft.com/azure/batch-ai/) GPU cluster, and (ii) using the [Microsoft Machine Learning for Apache Spark (MMLSpark)](https://github.com/Azure/mmlspark) package to featurize images using pretrained CNTK models and to train classifiers using the derived features. We then apply the trained models in parallel fashion to large image sets in the cloud using an [Azure HDInsight Spark](https://azure.microsoft.com/services/hdinsight/apache-spark/) cluster, allowing us to scale the speed of training and operationalization by adding or removing worker nodes.
+
+This example highlights two approaches to transfer learning, which leverages pretrained models to avoid the costs of training deep neural networks from scratch. Retraining a deep neural network typically requires GPU compute, but can lead to greater accuracy when the training set is sufficiently large. Training a simple classifier on featurized images does not require GPU compute, is inherently fast and arbitrarily scalable, and fits fewer parameters. This method is therefore an excellent choice when few training samples are available -- as is often the case for custom use cases. 
+
+The Spark cluster used in this example has 40 worker nodes and costs ~$40/hr to operate; the Batch AI cluster resources include eight GPUs and cost ~$10/hr to operate. Completing this walkthrough takes approximately three hours. When you are finished, follow the cleanup instructions to remove the resources you have created and stop incurring charges.
+
+## Link to the Gallery GitHub repository
+
+The public GitHub repository for this real world scenario contains all materials, including code samples, needed for this example:
+
+[https://github.com/Azure/MachineLearningSamples-AerialImageClassification](https://github.com/Azure/MachineLearningSamples-AerialImageClassification)
+
+## Use case description
+
+In this scenario, we train machine learning models to classify the type of land shown in aerial images of 224-meter x 224-meter plots. Land use classification models can be used to track urbanization, deforestation, loss of wetlands, and other major environmental trends using periodically collected aerial imagery. We have prepared training and validation image sets based on imagery from the U.S. National Agriculture Imagery Program and land use labels published by the U.S. National Land Cover Database. Example images in each land use class are shown here:
+
+![Example regions for each land use label](media/scenario-aerial-image-classification/example-labels.PNG)
+
+After training and validating the classifier model, we will apply it to aerial images spanning Middlesex County, MA -- home of Microsoft's New England Research & Development (NERD) Center -- to demonstrate how these models can be used to study trends in urban development.
+
+To produce an image classifier using transfer learning, data scientists often construct multiple models with a range of methods and select the most performant model. Azure Machine Learning Workbench can help data scientists coordinate training across different compute environments, track and compare the performance of multiple models, and apply a chosen model to large datasets on the cloud.
+
+## Scenario structure
+
+In this example, image data and pretrained models are housed in an Azure storage account. An Azure HDInsight Spark cluster reads these files and constructs an image classification model using MMLSpark. The trained model and its predictions are then written to the storage account, where they can be analyzed and visualized by a Jupyter notebook running locally. Azure Machine Learning Workbench coordinates remote execution of scripts on the Spark cluster. It also tracks accuracy metrics for multiple models trained using different methods, allowing the user to select the most performant model.
+
+![Schematic for the aerial image classification real world scenario](media/scenario-aerial-image-classification/scenario-schematic.PNG)
+
+These step-by-step instructions begin by guiding you through the creation and preparation of an Azure storage account and Spark cluster, including data transfer and dependency installation. They then describe how to launch training jobs and compare the performance of the resulting models. Finally, they illustrate how to apply a chosen model to a large image set on the Spark cluster and analyze the prediction results locally.
+
+
+## Set up the execution environment
+
+The following instructions guide you through the process of setting up execution environment for this example.
+
+### Prerequisites
+- An [Azure account](https://azure.microsoft.com/free/) (free trials are available)
+    - You will create an HDInsight Spark cluster with 40 worker nodes (168 cores total). Ensure that your account has enough available cores by reviewing the "Usage + quotas" tab for your subscription in Azure portal.
+       - If you have fewer cores available, you may modify the HDInsight cluster template to decrease the number of workers provisioned. Instructions for this appear under the "Create the HDInsight Spark cluster" section.
+    - This sample creates a Batch AI Training cluster with two NC6 (1 GPU, 6 vCPU) VMs. Ensure that your account has enough available cores in the East US region by reviewing the "Usage + quotas" tab for your subscription in Azure portal.
+- [Azure Machine Learning Workbench](../service/overview-what-is-azure-ml.md)
+    - Follow the [Install and create Quickstart](../service/quickstart-installation.md) to install the Azure Machine Learning Workbench and create Experimentation and Model Management Accounts.
+- [Batch AI](https://github.com/Azure/BatchAI) Python SDK and Azure CLI
+    - Complete the following sections in the [Batch AI Recipes README](https://github.com/Azure/BatchAI/tree/master/recipes):
+        - "Prerequisites"
+        - "Create and get your Azure Active Directory (AAD) application"
+        - "Register BatchAI Resource Providers" (under "Run Recipes Using Azure CLI")
+        - "Install Azure Batch AI Management Client"
+        - "Install Azure Python SDK"
+    - Record the client ID, secret, and tenant ID of the Azure Active Directory application you are directed to create. You will use those credentials later in this tutorial.
+    - As of this writing, Azure Machine Learning Workbench and Azure Batch AI use separate forks of the Azure CLI. For clarity, we refer to the Workbench's version of the CLI as "a CLI launched from Azure Machine Learning Workbench" and the general-release version (which includes Batch AI) as "Azure CLI."
+- [AzCopy](https://docs.microsoft.com/azure/storage/common/storage-use-azcopy), a free utility for coordinating file transfer between Azure storage accounts
+    - Ensure that the folder containing the AzCopy executable is on your system's PATH environment variable. (Instructions on modifying environment variables are available [here](https://support.microsoft.com/help/310519/how-to-manage-environment-variables-in-windows-xp).)
+- An SSH client; we recommend [PuTTY](http://www.putty.org/).
+
+This example was tested on a Windows 10 PC; you should be able to run it from any Windows machine, including Azure Data Science Virtual Machines. The Azure CLI was installed from an MSI according to [these instructions](https://github.com/Azure/azure-sdk-for-python/wiki/Contributing-to-the-tests#getting-azure-credentials). Minor modifications may be required (for example, changes to filepaths) when running this example on macOS.
+
+### Set up Azure resources
+
+This example requires an HDInsight Spark cluster and an Azure storage account to host relevant files. Follow these instructions to create these resources in a new Azure resource group:
+
+#### Create a new Workbench project
+
+Create a new project using this example as a template:
+1.	Open Azure Machine Learning Workbench
+2.	On the **Projects** page, click the **+** sign and select **New Project**
+3.	In the **Create New Project** pane, fill in the information for your new project
+4.	In the **Search Project Templates** search box, type "Aerial Image Classification" and select the template
+5.	Click **Create**
+ 
+#### Create the resource group
+
+1. After loading your project in Azure Machine Learning Workbench, open a Command Line Interface (CLI) by clicking File -> Open Command Prompt.
+    Use this version of the CLI for the majority of the tutorial. (Where indicated, you are asked to open another version of the CLI to prepare Batch AI resources.)
+
+1. From the command-line interface, log in to your Azure account by running the following command:
+
+    ```
+    az login
+    ```
+
+    You are asked to visit a URL and type in a provided temporary code; the website requests your Azure account credentials.
+    
+1. When login is complete, return to the CLI and run the following command to determine which Azure subscriptions are available to your Azure account:
+
+    ```
+    az account list
+    ```
+
+    This command lists all subscriptions associated with your Azure account. Find the ID of the subscription you would like to use. Write the subscription ID where indicated in the following command, then set the active subscription by executing the command:
+
+    ```
+    az account set --subscription [subscription ID]
+    ```
+
+1. The Azure resources created in this example are stored together in an Azure resource group. Choose a unique resource group name and write it where indicated, then execute both commands to create the Azure resource group:
+
+    ```
+    set AZURE_RESOURCE_GROUP=[resource group name]
+    az group create --location eastus --name %AZURE_RESOURCE_GROUP%
+    ```
+
+#### Create the storage account
+
+We now create the storage account that hosts project files that must be accessed by the HDInsight Spark.
+
+1. Choose a unique storage account name and write it where indicated in the following `set` command, then create an Azure storage account by executing both commands:
+
+    ```
+    set STORAGE_ACCOUNT_NAME=[storage account name]
+    az storage account create --name %STORAGE_ACCOUNT_NAME% --resource-group %AZURE_RESOURCE_GROUP% --sku Standard_LRS
+    ```
+
+1. List the storage account keys by running the following command:
+
+    ```
+    az storage account keys list --resource-group %AZURE_RESOURCE_GROUP% --account-name %STORAGE_ACCOUNT_NAME%
+    ```
+
+    Record the value of `key1` as the storage key in the following command, then run the command to store the value.
+    ```
+    set STORAGE_ACCOUNT_KEY=[storage account key]
+    ```
+1. Create a file share named `baitshare` in your storage account with the following command:
+
+    ```
+    az storage share create --account-name %STORAGE_ACCOUNT_NAME% --account-key %STORAGE_ACCOUNT_KEY% --name baitshare
+    ```
+1. In your favorite text editor, load the `settings.cfg` file from the Azure Machine Learning Workbench project's "Code" subdirectory, and insert the storage account name and key as indicated. Save and close the `settings.cfg` file.
+1. If you have not already done so, download and install the [AzCopy](http://aka.ms/downloadazcopy) utility. Ensure that the AzCopy executable is on your system path by typing "AzCopy" and pressing Enter to show its documentation.
+1. Issue the following commands to copy all of the sample data, pretrained models, and model training scripts to the appropriate locations in your storage account:
+
+    ```
+    AzCopy /Source:https://mawahsparktutorial.blob.core.windows.net/test /SourceSAS:"?sv=2017-04-17&ss=bf&srt=sco&sp=rwl&se=2037-08-25T22:02:55Z&st=2017-08-25T14:02:55Z&spr=https,http&sig=yyO6fyanu9ilAeW7TpkgbAqeTnrPR%2BpP1eh9TcpIXWw%3D" /Dest:https://%STORAGE_ACCOUNT_NAME%.blob.core.windows.net/test /DestKey:%STORAGE_ACCOUNT_KEY% /S
+    AzCopy /Source:https://mawahsparktutorial.blob.core.windows.net/train /SourceSAS:"?sv=2017-04-17&ss=bf&srt=sco&sp=rwl&se=2037-08-25T22:02:55Z&st=2017-08-25T14:02:55Z&spr=https,http&sig=yyO6fyanu9ilAeW7TpkgbAqeTnrPR%2BpP1eh9TcpIXWw%3D" /Dest:https://%STORAGE_ACCOUNT_NAME%.blob.core.windows.net/train /DestKey:%STORAGE_ACCOUNT_KEY% /S
+    AzCopy /Source:https://mawahsparktutorial.blob.core.windows.net/middlesexma2016 /SourceSAS:"?sv=2017-04-17&ss=bf&srt=sco&sp=rwl&se=2037-08-25T22:02:55Z&st=2017-08-25T14:02:55Z&spr=https,http&sig=yyO6fyanu9ilAeW7TpkgbAqeTnrPR%2BpP1eh9TcpIXWw%3D" /Dest:https://%STORAGE_ACCOUNT_NAME%.blob.core.windows.net/middlesexma2016 /DestKey:%STORAGE_ACCOUNT_KEY% /S
+    AzCopy /Source:https://mawahsparktutorial.blob.core.windows.net/pretrainedmodels /SourceSAS:"?sv=2017-04-17&ss=bf&srt=sco&sp=rwl&se=2037-08-25T22:02:55Z&st=2017-08-25T14:02:55Z&spr=https,http&sig=yyO6fyanu9ilAeW7TpkgbAqeTnrPR%2BpP1eh9TcpIXWw%3D" /Dest:https://%STORAGE_ACCOUNT_NAME%.blob.core.windows.net/pretrainedmodels /DestKey:%STORAGE_ACCOUNT_KEY% /S
+    AzCopy /Source:https://mawahsparktutorial.blob.core.windows.net/pretrainedmodels /SourceSAS:"?sv=2017-04-17&ss=bf&srt=sco&sp=rwl&se=2037-08-25T22:02:55Z&st=2017-08-25T14:02:55Z&spr=https,http&sig=yyO6fyanu9ilAeW7TpkgbAqeTnrPR%2BpP1eh9TcpIXWw%3D" /Dest:https://%STORAGE_ACCOUNT_NAME%.file.core.windows.net/baitshare/pretrainedmodels /DestKey:%STORAGE_ACCOUNT_KEY% /S
+    AzCopy /Source:https://mawahsparktutorial.blob.core.windows.net/scripts /SourceSAS:"?sv=2017-04-17&ss=bf&srt=sco&sp=rwl&se=2037-08-25T22:02:55Z&st=2017-08-25T14:02:55Z&spr=https,http&sig=yyO6fyanu9ilAeW7TpkgbAqeTnrPR%2BpP1eh9TcpIXWw%3D" /Dest:https://%STORAGE_ACCOUNT_NAME%.file.core.windows.net/baitshare/scripts /DestKey:%STORAGE_ACCOUNT_KEY% /S
+    ```
+
+    Expect file transfer to take around one hour. While you wait, you can proceed to the following section: you may need to open another Command Line Interface through Workbench and redefine the temporary variables there.
+
+#### Create the HDInsight Spark cluster
+
+Our recommended method to create an HDInsight cluster uses the HDInsight Spark cluster resource manager template included in the "Code\01_Data_Acquisition_and_Understanding\01_HDInsight_Spark_Provisioning" subfolder of this project.
+
+1. The HDInsight Spark cluster template is the "template.json" file under the "Code\01_Data_Acquisition_and_Understanding\01_HDInsight_Spark_Provisioning" subfolder of this project. By default, the template creates a Spark cluster with 40 worker nodes. If you must adjust that number, open the template in your favorite text editor and replace any instances of "40" with the worker node number of your choice.
+    - You may encounter out-of-memory errors later if the number of worker nodes you choose is smaller. To combat memory errors, you may run the training and operationalization scripts on a subset of the available data as described later in this document.
+2. Choose a unique name and password for the HDInsight cluster and write them where indicated in the following command: Then create the cluster by issuing the commands:
+
+    ```
+    set HDINSIGHT_CLUSTER_NAME=[HDInsight cluster name]
+    set HDINSIGHT_CLUSTER_PASSWORD=[HDInsight cluster password]
+    az group deployment create --resource-group %AZURE_RESOURCE_GROUP% --name hdispark --template-file "Code\01_Data_Acquisition_and_Understanding\01_HDInsight_Spark_Provisioning\template.json" --parameters storageAccountName=%STORAGE_ACCOUNT_NAME%.blob.core.windows.net storageAccountKey=%STORAGE_ACCOUNT_KEY% clusterName=%HDINSIGHT_CLUSTER_NAME% clusterLoginPassword=%HDINSIGHT_CLUSTER_PASSWORD%
+    ```
+
+Your cluster's deployment may take up to 30 minutes (including provisioning and script action execution).
+
+### Set up Batch AI resources
+
+While you wait for your Storage account file transfer and Spark cluster deployment to complete, you can prepare the Batch AI Network File Server (NFS) and GPU cluster. Open an Azure CLI command prompt and run the following command:
+
+```
+az --version 
+```
+
+Confirm that `batchai` is listed among the installed modules. If not, you may be using a different Command Line Interface (for example, one opened through Workbench).
+
+Next, check that provider registration has successfully completed. (Provider registration takes up to fifteen minutes and may still be ongoing if you recently completed the [Batch AI setup instructions](https://github.com/Azure/BatchAI/tree/master/recipes).) Confirm that both "Microsoft.Batch" and "Microsoft.BatchAI" appear with status "Registered" in the output of the following command:
+
+```
+az provider list --query "[].{Provider:namespace, Status:registrationState}" --out table
+```
+
+If not, run the following provider registration commands and wait ~15 minutes for registration to complete.
+```
+az provider register --namespace Microsoft.Batch
+az provider register --namespace Microsoft.BatchAI
+```
+
+Modify the following commands to replace the bracketed expressions with the values you used earlier during resource group and storage account creation. Then, store the values as variables by executing the commands:
+```
+az account set --subscription [subscription ID]
+set AZURE_RESOURCE_GROUP=[resource group name]
+set STORAGE_ACCOUNT_NAME=[storage account name]
+set STORAGE_ACCOUNT_KEY=[storage account key]
+az configure --defaults location=eastus
+az configure --defaults group=%AZURE_RESOURCE_GROUP%
+```
+
+Identify the folder containing your Azure Machine Learning project (for example, `C:\Users\<your username>\AzureML\aerialimageclassification`). Replace the bracketed value with the folder's filepath (with no trailing backslash) and execute the command:
+```
+set PATH_TO_PROJECT=[The filepath of your project's root directory]
+```
+You are now ready to create the Batch AI resources needed for this tutorial.
+
+#### Prepare the Batch AI Network File Server
+
+Your Batch AI cluster accesses your training data on a Network File Server. Data access may be several-fold faster when accessing files from an NFS vs. an Azure File Share or Azure Blob Storage.
+
+1. Issue the following command to create a Network File Server:
+
+    ```
+    az batchai file-server create -n landuseclassifier -u demoUser -p "Dem0Pa$$w0rd" --vm-size Standard_DS2_V2 --disk-count 1 --disk-size 1000 --storage-sku Premium_LRS
+    ```
+
+1. Check the provisioning status of your Network File Server using the following command:
+
+    ```
+    az batchai file-server list
+    ```
+
+    When the "provisioningState" of the Network File Server named "landuseclassifier" is "succeeded", it is ready for use. Expect provisioning to take about five minutes.
+1. Find the IP address of your NFS in the output of the previous command (the "fileServerPublicIp" property under "mountSettings"). Write the IP address where indicated in the following command, then store the value by executing the command:
+
+    ```
+    set AZURE_BATCH_AI_TRAINING_NFS_IP=[your NFS IP address]
+    ```
+
+1. Using your favorite SSH tool (the following sample command uses [PuTTY](http://www.putty.org/)), execute this project's `prep_nfs.sh` script on the NFS to transfer the training and validation image sets there.
+
+    ```
+    putty -ssh demoUser@%AZURE_BATCH_AI_TRAINING_NFS_IP% -pw Dem0Pa$$w0rd -m %PATH_TO_PROJECT%\Code\01_Data_Acquisition_and_Understanding\02_Batch_AI_Training_Provisioning\prep_nfs.sh
+    ```
+
+    Do not be concerned if the data download and extraction progress updates scroll across the shell window so quickly that they are illegible.
+
+If desired, you can confirm that the data transfer has proceeded as planned by logging in to the file server with your favorite SSH tool and checking the `/mnt/data` directory contents. You should find two folders, training_images and validation_images, each containing with subfolders named according to land use categories.  The training and validation sets should contain ~44k and ~11k images, respectively.
+
+#### Create a Batch AI cluster
+
+1. Create the cluster by issuing the following command:
+
+    ```
+    az batchai cluster create -n landuseclassifier2 -u demoUser -p "Dem0Pa$$w0rd" --afs-name baitshare --nfs landuseclassifier --image UbuntuDSVM --vm-size STANDARD_NC6 --max 2 --min 2 --storage-account-name %STORAGE_ACCOUNT_NAME% 
+    ```
+
+1. Use the following command to check your cluster's provisioning status:
+
+    ```
+    az batchai cluster list
+    ```
+
+    When the allocation state for the cluster named "landuseclassifier" changes from resizing to steady, it's possible to submit jobs. However, jobs do not start running until all VMs in the cluster have left the "preparing" state. If the "errors" property of the cluster is not null, an error occurred during cluster creation and it should not be used.
+
+#### Record Batch AI Training credentials
+
+While you wait for cluster allocation to complete, open the `settings.cfg` file from the "Code" subdirectory of this project in the text editor of your choice. Update the following variables with your own credentials:
+- `bait_subscription_id` (your 36-character Azure subscription ID)
+- `bait_aad_client_id` (the Azure Active Directory application/client ID mentioned in the "Prerequisites" section)
+- `bait_aad_secret` (the Azure Active Directory application secret mentioned in the "Prerequisites" section)
+- `bait_aad_tenant` (the Azure Active Directory tenant ID mentioned in the "Prerequisites" section)
+- `bait_region` (as of this writing, the only option is: eastus)
+- `bait_resource_group_name` (the resource group you chose earlier)
+
+Once you have assigned these values, the modified lines of your settings.cfg file should resemble the following text:
+
+```
+[Settings]
+    # Credentials for the Azure Storage account
+    storage_account_name = yoursaname
+    storage_account_key = kpIXXXXXXXXXXXXXXXXXXXXXXXXXXXXXXXXXXXXXXXXXXXXXXXXQ==
+    
+    # Batch AI training credentials
+    bait_subscription_id = 0caXXXXX-XXXX-XXXX-XXXX-XXXXXXXXX9c3
+    bait_aad_client_id = d0aXXXXX-XXXX-XXXX-XXXX-XXXXXXXXX7f8
+    bait_aad_secret = ygSXXXXXXXXXXXXXXXXXXXXXXXXXXXXXXXXXXXXXXXXXXXXXXX6I=
+    bait_aad_tenant = 72fXXXXX-XXXX-XXXX-XXXX-XXXXXXXXXb47
+    bait_region = eastus
+    bait_resource_group_name = yourrgname
+```
+
+Save and close `settings.cfg`.
+
+You may now close the CLI window where you executed the Batch AI resource creation commands. All further steps in this tutorial use a CLI launched from Azure Machine Learning Workbench.
+
+### Prepare the Azure Machine Learning Workbench execution environment
+
+#### Register the HDInsight cluster as an Azure Machine Learning Workbench compute target
+
+Once HDInsight cluster creation is complete, register the cluster as a compute target for your project as follows:
+
+1.  Issue the following command from the Azure Machine Learning Command Line Interface:
+
+    ```
+    az ml computetarget attach cluster --name myhdi --address %HDINSIGHT_CLUSTER_NAME%-ssh.azurehdinsight.net --username sshuser --password %HDINSIGHT_CLUSTER_PASSWORD%
+    ```
+
+    This command adds two files, `myhdi.runconfig` and `myhdi.compute`, to your project's `aml_config` folder.
+
+1. Open the `myhdi.compute` file in your favorite text editor. Modify the `yarnDeployMode: cluster` line to read `yarnDeployMode: client`, then save and close the file.
+1. Run the following command to prepare your HDInsight environment for use:
+   ```
+   az ml experiment prepare -c myhdi
+   ```
+
+#### Install local dependencies
+
+Open a CLI from Azure Machine Learning Workbench and install dependencies needed for local execution by issuing the following command:
+
+```
+pip install matplotlib azure-storage==0.36.0 pillow scikit-learn azure-mgmt-batchai
+```
+
+## Data acquisition and understanding
+
+This scenario uses publicly available aerial imagery data from the [National Agriculture Imagery Program](https://www.fsa.usda.gov/programs-and-services/aerial-photography/imagery-programs/naip-imagery/) at 1-meter resolution. We have generated sets of 224 pixel x 224 pixel PNG files cropped from the original NAIP data and sorted according to land use labels from the [National Land Cover Database](https://www.mrlc.gov/nlcd2011.php). A sample image with label "Developed" is shown at full size:
+
+![A sample tile of developed land](media/scenario-aerial-image-classification/sample-tile-developed.png)
+
+Class-balanced sets of ~44k and 11k images are used for model training and validation, respectively. We demonstrate model deployment on a ~67k image set tiling Middlesex County, MA -- home of Microsoft's New England Research and Development (NERD) center. For more information on how these image sets were constructed, see the [Embarrassingly Parallel Image Classification git repository](https://github.com/Azure/Embarrassingly-Parallel-Image-Classification).
+
+![Location of Middlesex County, Massachusetts](media/scenario-aerial-image-classification/middlesex-ma.png)
+
+During setup, the aerial image sets used in this example were transferred to the storage account that you created. The training, validation, and operationalization images are all 224 pixel x 224 pixel PNG files at a resolution of one pixel per square meter. The training and validation images have been organized into subfolders based on their land use label. (The land use labels of the operationalization images are unknown and in many cases ambiguous; some of these images contain multiple land types.) For more information on how these image sets were constructed, see the [Embarrassingly Parallel Image Classification git repository](https://github.com/Azure/Embarrassingly-Parallel-Image-Classification).
+
+To view example images in your Azure storage account (optional):
+1. Log in to the [Azure portal](https://portal.azure.com).
+1. Search for the name of your storage account in the search bar along the top of your screen. Click on your storage account in the search results.
+2. Click on the "Blobs" link in the storage account's main pane.
+3. Click on the container named "train." You should see a list of directories named according to land use.
+4. Click on any of these directories to load the list of images it contains.
+5. Click on any image and download it to view the image.
+6. If desired, click on the containers named "test" and "middlesexma2016" to view their contents as well.
+
+## Modeling
+
+### Training models with Azure Batch AI
+
+The `run_batch_ai.py` script in the "Code\02_Modeling" subfolder of the Workbench project is used to issue a Batch AI Training job. This job retrains an image classifier DNN chosen by the user (AlexNet or ResNet 18 pretrained on ImageNet). The depth of retraining can also be specified: retraining just the final layer of the network may reduce overfitting when few training samples are available, while fine-tuning the whole network (or, for AlexNet, the fully connected layers) can lead to greater model performance when the training set is sufficiently large.
+
+When the training job completes, this script saves the model (along with a file describing the mapping between the model's integer output and the string labels) and the predictions to blob storage. The BAIT job's log file is parsed to extract the timecourse of error rate improvement over the training epochs. The error rate improvement timecourse is logged to AML Workbench's run history feature for later viewing.
+
+Select a name for your trained model, a pretrained model type, and a retraining depth. Write your selections where indicated in the following command, then begin retraining by executing the command from an Azure ML Command Line Interface:
+
+```
+az ml experiment submit -c local Code\02_Modeling\run_batch_ai.py --config_filename Code/settings.cfg --output_model_name [unique model name, alphanumeric characters only] --pretrained_model_type {alexnet,resnet18} --retraining_type {last_only,fully_connected,all} --num_epochs 10
+```
+
+Expect the Azure Machine Learning run to take about half an hour to complete. We recommend that you run a few similar commands (varying the output model name, the pretrained model type, and the retraining depth) so that you can compare the performance of models trained with different methods.
+
+### Training models with MMLSpark
+
+The `run_mmlspark.py` script in the "Code\02_Modeling" subfolder of the Workbench project is used to train an [MMLSpark](https://github.com/Azure/mmlspark) model for image classification. The script first featurizes the training set images using an image classifier DNN pretrained on the ImageNet dataset (either AlexNet or an 18-layer ResNet). The script then uses the featurized images to train an MMLSpark model (either a random forest or a logistic regression model) to classify the images. The test image set is then featurized and scored with the trained model. The accuracy of the model's predictions on the test set is calculated and logged to Azure Machine Learning Workbench's run history feature. Finally, the trained MMLSpark model and its predictions on the test set are saved to blob storage.
+
+Select a unique output model name for your trained model, a pretrained model type, and an MMLSpark model type. Write your selections where indicated in the following command template, then begin retraining by executing the command from an Azure ML Command Line Interface:
+
+```
+az ml experiment submit -c myhdi Code\02_Modeling\run_mmlspark.py --config_filename Code/settings.cfg --output_model_name [unique model name, alphanumeric characters only] --pretrained_model_type {alexnet,resnet18} --mmlspark_model_type {randomforest,logisticregression}
+```
+
+An additional `--sample_frac` parameter can be used to train and test the model with a subset of available data. Using a small sample fraction decreases runtime and memory requirements at the expense of trained model accuracy. (For example, a run with `--sample_frac 0.1` is expected to take roughly twenty minutes.) For more information on this and other parameters, run `python Code\02_Modeling\run_mmlspark.py -h`.
+
+Users are encouraged to run this script several times with different input parameters. The performance of the resulting models can then be compared in Azure Machine Learning Workbench's Run History feature.
+
+### Comparing model performance using the Workbench Run History feature
+
+After you have executed two or more training runs of either type, navigate to the Run History feature in Workbench by clicking the clock icon along the left-hand menu bar. Select `run_mmlspark.py` from the list of scripts at left. A pane loads comparing the test set accuracy for all runs. To see more detail, scroll down and click on the name of an individual run.
+
+## Deployment
+
+To apply one of your trained models to aerial images tiling Middlesex County, MA using remote execution on HDInsight, insert your desired model's name into the following command and execute it:
+
+```
+az ml experiment submit -c myhdi Code\03_Deployment\batch_score_spark.py --config_filename Code/settings.cfg --output_model_name [trained model name chosen earlier]
+```
+
+An additional `--sample_frac` parameter can be used to operationalize the model with a subset of available data. Using a small sample fraction decreases runtime and memory requirements at the expense of prediction completeness. For more information on this and other parameters, run `python Code\03_Deployment\batch_score_spark -h`.
+
+This script writes the model's predictions to your storage account. The predictions can be examined as described in the next section.
+
+## Visualization
+
+The "Model prediction analysis" Jupyter notebook in the "Code\04_Result_Analysis" subfolder of the Workbench project visualizes a model's predictions. Load and run the notebook as follows:
+1. Open the project in Workbench and click on the folder ("Files") icon along the left-hand menu to load the directory listing.
+2. Navigate to the "Code\04_Result_Analysis" subfolder and click on the notebook named "Model prediction analysis." A preview rendering of the notebook should be displayed.
+3. Click "Start Notebook Server" to load the notebook.
+4. In the first cell, enter the name of the model whose results you would like to analyze where indicated.
+5. Click on "Cell -> Run All" to execute all cells in the notebook.
+6. Read along with the notebook to learn more about the analyses and visualizations it presents.
+
+## Cleanup
+When you have completed the example, we recommend that you delete all of the resources you have created by executing the following command from the Azure Command Line Interface:
+
+  ```
+  az group delete --name %AZURE_RESOURCE_GROUP%
+  ```
+
+## References
+
+- [The Embarrassingly Parallel Image Classification repository](https://github.com/Azure/Embarrassingly-Parallel-Image-Classification)
+   - Describes dataset construction from freely available imagery and labels
+- [MMLSpark](https://github.com/Azure/mmlspark) GitHub repository
+   - Contains additional examples of model training and evaluation with MMLSpark
+
+## Conclusions
+
+Azure Machine Learning Workbench helps data scientists easily deploy their code on remote compute targets. In this example, local MMLSpark training code was deployed for remote execution on an HDInsight cluster, and a local script launched a training job on an Azure Batch AI GPU cluster. Azure Machine Learning Workbench's run history feature tracked the performance of multiple models and helped us identify the most accurate model. Workbench's Jupyter notebooks feature helped visualize our models' predictions in an interactive, graphical environment.
+
+## Next steps
+To dive deeper into this example:
+- In Azure Machine Learning Workbench's Run History feature, click the gear symbols to select which graphs and metrics are displayed.
+- Examine the sample scripts for statements calling the `run_logger`. Check that you understand how each metric is being recorded.
+- Examine the sample scripts for statements calling the `blob_service`. Check that you understand how trained models and predictions are stored and retrieved from the cloud.
+- Explore the contents of the containers created in your blob storage account. Ensure that you understand which script or command is responsible for creating each group of files.
+- Modify the training script to train a different MMLSpark model type or to change the model hyperparameters. Use the run history feature to determine whether your changes increased or decreased the model's accuracy.