--- conflicted
+++ resolved
@@ -18,15 +18,10 @@
 
 
 # Visual Studio Code Tools for AI
-<<<<<<< HEAD
-
 
 [!INCLUDE [workbench-deprecated](../../../includes/aml-deprecating-preview-2017.md)] 
 
 Visual Studio Code Tools for AI is a development extension to build, test, and deploy Deep Learning / AI solutions. It features a seamless integration with Azure Machine Learning, notably a run history view, detailing the performance of previous trainings and custom metrics. It offers a samples explorer view, allowing to browse and bootstrap new project with  [Microsoft Cognitive Toolkit (previously known as CNTK)](http://www.microsoft.com/cognitive-toolkit), [Google TensorFlow](https://www.tensorflow.org), and other deep-learning framework. Finally, it provides an explorer for compute targets, which enables you to submit jobs to train models on remote environments like Azure Virtual Machines or Linux servers with GPU. 
-=======
-Visual Studio Code Tools for AI is a development extension to build, test, and deploy Deep Learning / AI solutions. It features a seamless integration with Azure Machine Learning, notably a run history view, detailing the performance of previous trainings and custom metrics. It offers a samples explorer view, allowing to browse and bootstrap new project with  [Microsoft Cognitive Toolkit (previously known as CNTK)](http://www.microsoft.com/en-us/cognitive-toolkit), [Google TensorFlow](https://www.tensorflow.org), and other deep-learning framework. Finally, it provides an explorer for compute targets, which enables you to submit jobs to train models on remote environments like Azure Virtual Machines or Linux servers with GPU. 
->>>>>>> e029bf65
  
 ## Getting started 
 To get started, you first need to download and install [Visual Studio Code](https://code.visualstudio.com/Download). Once you have Visual Studio Code open, do the following steps:
