---
title: Data science on the Linux Data Science Virtual Machine | Microsoft Docs
description: How to perform several common data science tasks with the Linux Data Science VM.
services: machine-learning
documentationcenter: ''
author: bradsev
manager: jhubbard
editor: cgronlun

ms.assetid: 34ef0b10-9270-474f-8800-eecb183bbce4
ms.service: machine-learning
ms.workload: data-services
ms.tgt_pltfrm: na
ms.devlang: na
ms.topic: article
ms.date: 07/21/2017
ms.author: bradsev;paulsh

---
# Data science on the Linux Data Science Virtual Machine
This walkthrough shows you how to perform several common data science tasks with the Linux Data Science VM. The Linux Data Science Virtual Machine (DSVM) is a virtual machine image available on Azure that is pre-installed with a collection of tools commonly used for data analytics and machine learning. The key software components are itemized in the [Provision the Linux Data Science Virtual Machine](data-science-linux-dsvm-intro.md) topic. The VM image makes it easy to get started doing data science in minutes, without having to install and configure each of the tools individually. You can easily scale up the VM, if needed, and stop it when not in use. So this resource is both elastic and cost-efficient.

The data science tasks demonstrated in this walkthrough follow the steps outlined in the [Team Data Science Process](https://azure.microsoft.com/documentation/learning-paths/data-science-process/). This process provides a systematic approach to data science that enables teams of data scientists to effectively collaborate over the lifecycle of building intelligent applications. The data science process also provides an iterative framework for data science that can be followed by an individual.

We analyze the [spambase](https://archive.ics.uci.edu/ml/datasets/spambase) dataset in this walkthrough. This is a set of emails that are marked as either spam or ham (meaning they are not spam), and also contains some statistics on the content of the emails. The statistics included are discussed in the next but one section.

## Prerequisites
Before you can use a Linux Data Science Virtual Machine, you must have the following:

* An **Azure subscription**. If you do not already have one, see [Create your free Azure account today](https://azure.microsoft.com/free/).
* A [**Linux data science VM**](https://azure.microsoft.com/marketplace/partners/microsoft-ads/linux-data-science-vm). For information on provisioning this VM, see [Provision the Linux Data Science Virtual Machine](data-science-linux-dsvm-intro.md).
* [X2Go](http://wiki.x2go.org/doku.php) installed on your computer and opened an XFCE session. For information on installing and configuring an **X2Go client**, see [Installing and configuring X2Go client](data-science-linux-dsvm-intro.md#installing-and-configuring-x2go-client). 
* An **AzureML account**. If you don't already have one, sign up for new one at the [AzureML homepage](https://studio.azureml.net/). There is a free usage tier to help you get started.

## Download the spambase dataset
The [spambase](https://archive.ics.uci.edu/ml/datasets/spambase) dataset is a relatively small set of data that contains only 4601 examples. This is a convenient size to use when demonstrating that some of the key features of the Data Science VM as it keeps the resource requirements modest.

> [!NOTE]
> This walkthrough was created on a D2 v2-sized Linux Data Science Virtual Machine. This size DSVM is capable of handling the procedures in this walkthrough.
>
>

If you need more storage space, you can create additional disks and attach them to your VM. These disks use persistent Azure storage, so their data is preserved even when the server is reprovisioned due to resizing or is shut down. To add a disk and attach it to your VM, follow the instructions in [Add a disk to a Linux VM](../virtual-machines/linux/add-disk.md?toc=%2fazure%2fvirtual-machines%2flinux%2ftoc.json). These steps use the Azure Command-Line Interface (Azure CLI), which is already installed on the DSVM. So these procedures can be done entirely from the VM itself. Another option to increase storage is to use [Azure files](../storage/files/storage-how-to-use-files-linux.md).

To download the data, open a terminal window and run this command:

    wget http://archive.ics.uci.edu/ml/machine-learning-databases/spambase/spambase.data

The downloaded file does not have a header row, so let's create another file that does have a header. Run this command to create a file with the appropriate headers:

    echo 'word_freq_make, word_freq_address, word_freq_all, word_freq_3d,word_freq_our, word_freq_over, word_freq_remove, word_freq_internet,word_freq_order, word_freq_mail, word_freq_receive, word_freq_will,word_freq_people, word_freq_report, word_freq_addresses, word_freq_free,word_freq_business, word_freq_email, word_freq_you, word_freq_credit,word_freq_your, word_freq_font, word_freq_000, word_freq_money,word_freq_hp, word_freq_hpl, word_freq_george, word_freq_650, word_freq_lab,word_freq_labs, word_freq_telnet, word_freq_857, word_freq_data,word_freq_415, word_freq_85, word_freq_technology, word_freq_1999,word_freq_parts, word_freq_pm, word_freq_direct, word_freq_cs, word_freq_meeting,word_freq_original, word_freq_project, word_freq_re, word_freq_edu,word_freq_table, word_freq_conference, char_freq_semicolon, char_freq_leftParen,char_freq_leftBracket, char_freq_exclamation, char_freq_dollar, char_freq_pound, capital_run_length_average,capital_run_length_longest, capital_run_length_total, spam' > headers

Then concatenate the two files together with the command:

    cat spambase.data >> headers
    mv headers spambaseHeaders.data

The dataset has several types of statistics on each email:

* Columns like ***word\_freq\_WORD*** indicate the percentage of words in the email that match *WORD*. For example, if *word\_freq\_make* is 1, then 1% of all words in the email were *make*.
* Columns like ***char\_freq\_CHAR*** indicate the percentage of all characters in the email that were *CHAR*.
* ***capital\_run\_length\_longest*** is the longest length of a sequence of capital letters.
* ***capital\_run\_length\_average*** is the average length of all sequences of capital letters.
* ***capital\_run\_length\_total*** is the total length of all sequences of capital letters.
* ***spam*** indicates whether the email was considered spam or not (1 = spam, 0 = not spam).

## Explore the dataset with Microsoft R Open
Let's examine the data and do some basic machine learning with R. The Data Science VM comes with [Microsoft R Open](https://mran.revolutionanalytics.com/open/) pre-installed. The multithreaded math libraries in this version of R offer better performance than various single-threaded versions. Microsoft R Open also provides reproducibility by using a snapshot of the CRAN package repository.

To get copies of the code samples used in this walkthrough, clone the **Azure-Machine-Learning-Data-Science** repository using git, which is pre-installed on the VM. From the git command line, run:

    git clone https://github.com/Azure/Azure-MachineLearning-DataScience.git

Open a terminal window and start a new R session with the R interactive console.

> [!NOTE]
> You can also use RStudio for the following procedures. To install RStudio, execute this command at a terminal: `./Desktop/DSVM\ tools/installRStudio.sh`
>
>

To import the data and set up the environment, run:

    data <- read.csv("spambaseHeaders.data")
    set.seed(123)

To see summary statistics about each column:

    summary(data)

For a different view of the data:

    str(data)

This shows you the type of each variable and the first few values in the dataset.

The *spam* column was read as an integer, but it's actually a categorical variable (or factor). To set its type:

    data$spam <- as.factor(data$spam)

To do some exploratory analysis, use the [ggplot2](http://ggplot2.org/) package, a popular graphing library for R that is already installed on the VM. Note, from the summary data displayed earlier, that we have summary statistics on the frequency of the exclamation mark character. Let's plot those frequencies here with the following commands:

    library(ggplot2)
    ggplot(data) + geom_histogram(aes(x=char_freq_exclamation), binwidth=0.25)

Since the zero bar is skewing the plot, let's get rid of it:

    email_with_exclamation = data[data$char_freq_exclamation > 0, ]
    ggplot(email_with_exclamation) + geom_histogram(aes(x=char_freq_exclamation), binwidth=0.25)

There is a non-trivial density above 1 that looks interesting. Let's look at just that data:

    ggplot(data[data$char_freq_exclamation > 1, ]) + geom_histogram(aes(x=char_freq_exclamation), binwidth=0.25)

Then split it by spam vs ham:

    ggplot(data[data$char_freq_exclamation > 1, ], aes(x=char_freq_exclamation)) +
    geom_density(lty=3) +
    geom_density(aes(fill=spam, colour=spam), alpha=0.55) +
    xlab("spam") +
    ggtitle("Distribution of spam \nby frequency of !") +
    labs(fill="spam", y="Density")

These examples should enable you to make similar plots of the other columns to explore the data contained in them.

## Train and test an ML model
Now let's train a couple of machine learning models to classify the emails in the dataset as containing either span or ham. We train a decision tree model and a random forest model in this section and then test their accuracy of their predictions.

> [!NOTE]
> The rpart (Recursive Partitioning and Regression Trees) package used in the following code is already installed on the Data Science VM.
>
>

First, let's split the dataset into training and test sets:

    rnd <- runif(dim(data)[1])
    trainSet = subset(data, rnd <= 0.7)
    testSet = subset(data, rnd > 0.7)

And then create a decision tree to classify the emails.

    require(rpart)
    model.rpart <- rpart(spam ~ ., method = "class", data = trainSet)
    plot(model.rpart)
    text(model.rpart)

Here is the result:

<<<<<<< HEAD
![1](./media/linux-dsvm-walkthrough/decision-tree.png)
=======
![1](./media/machine-learning-data-science-linux-dsvm-walkthrough/decision-tree.png)
>>>>>>> 5c24d4ad

To determine how well it performs on the training set, use the following code:

    trainSetPred <- predict(model.rpart, newdata = trainSet, type = "class")
    t <- table(`Actual Class` = trainSet$spam, `Predicted Class` = trainSetPred)
    accuracy <- sum(diag(t))/sum(t)
    accuracy

To determine how well it performs on the test set:

    testSetPred <- predict(model.rpart, newdata = testSet, type = "class")
    t <- table(`Actual Class` = testSet$spam, `Predicted Class` = testSetPred)
    accuracy <- sum(diag(t))/sum(t)
    accuracy

Let's also try a random forest model. Random forests train a multitude of decision trees and output a class that is the mode of the classifications from all of the individual decision trees. They provide a more powerful machine learning approach as they correct for the tendency of a decision tree model to overfit a training dataset.

    require(randomForest)
    trainVars <- setdiff(colnames(data), 'spam')
    model.rf <- randomForest(x=trainSet[, trainVars], y=trainSet$spam)

    trainSetPred <- predict(model.rf, newdata = trainSet[, trainVars], type = "class")
    table(`Actual Class` = trainSet$spam, `Predicted Class` = trainSetPred)

    testSetPred <- predict(model.rf, newdata = testSet[, trainVars], type = "class")
    t <- table(`Actual Class` = testSet$spam, `Predicted Class` = testSetPred)
    accuracy <- sum(diag(t))/sum(t)
    accuracy


## Deploy a model to Azure ML
[Azure Machine Learning Studio](https://studio.azureml.net/) (AzureML) is a cloud service that makes it easy to build and deploy predictive analytics models. One of the nice features of AzureML is its ability to publish any R function as a web service. The AzureML R package makes deployment easy to do right from our R session on the DSVM.

To deploy the decision tree code from the previous section, you need to sign in to Azure Machine Learning Studio. You need your workspace ID and an authorization token to sign in. To find these values and initialize the AzureML variables with them:

<<<<<<< HEAD
Select **Settings** on the left-hand menu. Note your **WORKSPACE ID**. ![2](./media/linux-dsvm-walkthrough/workspace-id.png)

Select **Authorization Tokens** from the overhead menu and note your **Primary Authorization Token**.![3](./media/linux-dsvm-walkthrough/workspace-token.png)
=======
Select **Settings** on the left-hand menu. Note your **WORKSPACE ID**. ![2](./media/machine-learning-data-science-linux-dsvm-walkthrough/workspace-id.png)

Select **Authorization Tokens** from the overhead menu and note your **Primary Authorization Token**.![3](./media/machine-learning-data-science-linux-dsvm-walkthrough/workspace-token.png)
>>>>>>> 5c24d4ad

Load the **AzureML** package and then set values of the variables with your token and workspace ID in your R session on the DSVM:

    require(AzureML)
    wsAuth = "<authorization-token>"
    wsID = "<workspace-id>"


Let's simplify the model to make this demonstration easier to implement. Pick the three variables in the decision tree closest to the root and build a new tree using just those three variables:

    colNames <- c("char_freq_dollar", "word_freq_remove", "word_freq_hp", "spam")
    smallTrainSet <- trainSet[, colNames]
    smallTestSet <- testSet[, colNames]
    model.rpart <- rpart(spam ~ ., method = "class", data = smallTrainSet)

We need a prediction function that takes the features as an input and returns the predicted values:

    predictSpam <- function(char_freq_dollar, word_freq_remove, word_freq_hp) {
        predictDF <- predict(model.rpart, data.frame("char_freq_dollar" = char_freq_dollar,
        "word_freq_remove" = word_freq_remove, "word_freq_hp" = word_freq_hp))
        return(colnames(predictDF)[apply(predictDF, 1, which.max)])
    }

Publish the predictSpam function to AzureML using the **publishWebService** function:

    spamWebService <- publishWebService("predictSpam",
        "spamWebService",
        list("char_freq_dollar"="float", "word_freq_remove"="float","word_freq_hp"="float"),
        list("spam"="int"),
        wsID, wsAuth)

This function takes the **predictSpam** function, creates a web service named **spamWebService** with defined inputs and outputs, and returns information about the new endpoint.

View details of the published web service, including its API endpoint and access keys with the command:

    spamWebService[[2]]

To try it out on the first 10 rows of the test set:

    consumeDataframe(spamWebService$endpoints[[1]]$PrimaryKey, spamWebService$endpoints[[1]]$ApiLocation, smallTestSet[1:10, 1:3])


## Use other tools available
The remaining sections show how to use some of the tools installed on the Linux Data Science VM.Here is the list of tools discussed:

* XGBoost
* Python
* Jupyterhub
* Rattle
* PostgreSQL & Squirrel SQL
* SQL Server Data Warehouse

## XGBoost
[XGBoost](https://xgboost.readthedocs.org/en/latest/) is a tool that provides a fast and accurate boosted tree implementation.

    require(xgboost)
    data <- read.csv("spambaseHeaders.data")
    set.seed(123)

    rnd <- runif(dim(data)[1])
    trainSet = subset(data, rnd <= 0.7)
    testSet = subset(data, rnd > 0.7)

    bst <- xgboost(data = data.matrix(trainSet[,0:57]), label = trainSet$spam, nthread = 2, nrounds = 2, objective = "binary:logistic")

    pred <- predict(bst, data.matrix(testSet[, 0:57]))
    accuracy <- 1.0 - mean(as.numeric(pred > 0.5) != testSet$spam)
    print(paste("test accuracy = ", accuracy))

XGBoost can also call from python or a command line.

## Python
For development using Python, the Anaconda Python distributions 2.7 and 3.5 have been installed in the DSVM.

> [!NOTE]
> The Anaconda distribution includes [Condas](http://conda.pydata.org/docs/index.html), which can be used to create custom environments for Python that have different versions and/or packages installed in them.
>
>

Let's read in some of the spambase dataset and classify the emails with support vector machines in scikit-learn:

    import pandas
    from sklearn import svm    
    data = pandas.read_csv("spambaseHeaders.data", sep = ',\s*')
    X = data.ix[:, 0:57]
    y = data.ix[:, 57]
    clf = svm.SVC()
    clf.fit(X, y)

To make predictions:

    clf.predict(X.ix[0:20, :])

To show how to publish an AzureML endpoint, let's make a simpler model the three variables as we did when we published the R model previously.

    X = data.ix[["char_freq_dollar", "word_freq_remove", "word_freq_hp"]]
    y = data.ix[:, 57]
    clf = svm.SVC()
    clf.fit(X, y)

To publish the model to AzureML:

    # Publish the model.
    workspace_id = "<workspace-id>"
    workspace_token = "<workspace-token>"
    from azureml import services
    @services.publish(workspace_id, workspace_token)
    @services.types(char_freq_dollar = float, word_freq_remove = float, word_freq_hp = float)
    @services.returns(int) # 0 or 1
    def predictSpam(char_freq_dollar, word_freq_remove, word_freq_hp):
        inputArray = [char_freq_dollar, word_freq_remove, word_freq_hp]
        return clf.predict(inputArray)

    # Get some info about the resulting model.
    predictSpam.service.url
    predictSpam.service.api_key

    # Call the model
    predictSpam.service(1, 1, 1)

> [!NOTE]
> This is only available for python 2.7 and is not yet supported on 3.5. Run with **/anaconda/bin/python2.7**.
>
>

## Jupyterhub
The Anaconda distribution in the DSVM comes with a Jupyter notebook, a cross-platform environment to share Python, R, or Julia code and analysis. The Jupyter notebook is accessed through JupyterHub. You sign in using your local Linux user name and password at ***https://\<VM DNS name or IP Address\>:8000/***. All configuration files for JupyterHub are found in directory **/etc/jupyterhub**.

Several sample notebooks are already installed on the VM:

* See the [IntroToJupyterPython.ipynb](https://github.com/Azure/Azure-MachineLearning-DataScience/blob/master/Data-Science-Virtual-Machine/Samples/Notebooks/IntroToJupyterPython.ipynb) for a sample Python notebook.
* See [IntroTutorialinR](https://github.com/Azure/Azure-MachineLearning-DataScience/blob/master/Data-Science-Virtual-Machine/Samples/Notebooks/IntroTutorialinR.ipynb) for a sample **R** notebook.
* See the [IrisClassifierPyMLWebService](https://github.com/Azure/Azure-MachineLearning-DataScience/blob/master/Data-Science-Virtual-Machine/Samples/Notebooks/IrisClassifierPyMLWebService.ipynb) for another sample **Python** notebook.

> [!NOTE]
> The Julia language is also available from the command line on the Linux Data Science VM.
>
>

## Rattle
[Rattle](https://cran.r-project.org/web/packages/rattle/index.html) (the R Analytical Tool To Learn Easily) is a graphical R tool for data mining. It has an intuitive interface that makes it easy to load, explore, and transform data and build and evaluate models.  The article [Rattle: A Data Mining GUI for R](https://journal.r-project.org/archive/2009-2/RJournal_2009-2_Williams.pdf) provides a walkthrough that demonstrates its features.

Install and start Rattle with the following commands:

    if(!require("rattle")) install.packages("rattle")
    require(rattle)
    rattle()

> [!NOTE]
> Installation is not required on the DSVM. But Rattle may prompt you to install additional packages when it loads.
>
>

Rattle uses a tab-based interface. Most of the tabs correspond to steps in the [Data Science Process](https://azure.microsoft.com/documentation/learning-paths/data-science-process/), like loading data or exploring it. The data science process flows from left to right through the tabs. But the last tab contains a log of the R commands run by Rattle.

To load and configure the dataset:

* To load the file, select the **Data** tab, then
* Choose the selector next to **Filename** and choose **spambaseHeaders.data**.
* To load the file. select **Execute** in the top row of buttons. You should see a summary of each column, including its identified data type, whether it's an input, a target, or other type of variable, and the number of unique values.
* Rattle has correctly identified the **spam** column as the target. Select the spam column, then set the **Target Data Type** to **Categoric**.

To explore the data:

* Select the **Explore** tab.
* Click **Summary**, then **Execute**, to see some information about the variable types and some summary statistics.
* To view other types of statistics about each variable, select other options like **Describe** or **Basics**.

The **Explore** tab also allows you to generate many insightful plots. To plot a histogram of the data:

* Select **Distributions**.
* Check **Histogram** for **word_freq_remove** and **word_freq_you**.
* Select **Execute**. You should see both density plots in a single graph window, where it is clear that the word "you" appears much more frequently in emails than "remove".

The Correlation plots are also interesting. To create one:

* Choose **Correlation** as the **Type**, then
* Select **Execute**.
* Rattle warns you that it recommends a maximum of 40 variables. Select **Yes** to view the plot.

There are some interesting correlations that come up: "technology" is strongly correlated to "HP" and "labs", for example. It is also strongly correlated to "650", because the area code of the dataset donors is 650.

The numeric values for the correlations between words are available in the Explore window. It is interesting to note, for example, that "technology" is negatively correlated with "your" and "money".

Rattle can transform the dataset to handle some common issues. For example, it allows you to rescale features, impute missing values, handle outliers, and remove variables or observations with missing data. Rattle can also identify association rules between observations and/or variables. These tabs are out of scope for this introductory walkthrough.

Rattle can also perform cluster analysis. Let's exclude some features to make the output easier to read. On the **Data** tab, choose **Ignore** next to each of the variables except these ten items:

* word_freq_hp
* word_freq_technology
* word_freq_george
* word_freq_remove
* word_freq_your
* word_freq_dollar
* word_freq_money
* capital_run_length_longest
* word_freq_business
* spam

Then go back to the **Cluster** tab, choose **KMeans**, and set the *Number of clusters* to 4. Then **Execute**. The results are displayed in the output window. One cluster has high frequency of "george" and "hp" and is probably a legitimate business email.

To build a simple decision tree machine learning model:

* Select the **Model** tab,
* Choose **Tree** as the **Type**.
* Select **Execute** to display the tree in text form in the output window.
* Select the **Draw** button to view a graphical version. This looks quite similar to the tree we obtained earlier using *rpart*.

One of the nice features of Rattle is its ability to run several machine learning methods and quickly evaluate them. Here is the procedure:

* Choose **All** for the **Type**.
* Select **Execute**.
* After it finishes you can click any single **Type**, like **SVM**, and view the results.
* You can also compare the performance of the models on the validation set using the **Evaluate** tab. For example, the **Error Matrix** selection shows you the confusion matrix, overall error, and averaged class error for each model on the validation set.
* You can also plot ROC curves, perform sensitivity analysis, and do other types of model evaluations.

Once you're finished building models, select the **Log** tab to view the R code run by Rattle during your session. You can select the **Export** button to save it.

> [!NOTE]
> There is a bug in current release of Rattle. To modify the script or use it to repeat your steps later, you must insert a # character in front of *Export this log ... * in the text of the log.
>
>

## PostgreSQL & Squirrel SQL
The DSVM comes with PostgreSQL installed. PostgreSQL is a sophisticated, open-source relational database. This section shows how to load our spam dataset into PostgreSQL and then query it.

Before you can load the data, you need to allow password authentication from the localhost. At a command prompt:

    sudo gedit /var/lib/pgsql/data/pg_hba.conf

Near the bottom of the config file are several lines that detail the allowed connections:

    # "local" is for Unix domain socket connections only
    local   all             all                                     trust
    # IPv4 local connections:
    host    all             all             127.0.0.1/32            ident
    # IPv6 local connections:
    host    all             all             ::1/128                 ident

Change the "IPv4 local connections" line to use md5 instead of ident, so we can log in using a username and password:

    # IPv4 local connections:
    host    all             all             127.0.0.1/32            md5

And restart the postgres service:

    sudo systemctl restart postgresql

To launch psql, an interactive terminal for PostgreSQL, as the built-in postgres user, run the following command from a prompt:

    sudo -u postgres psql

Create a new user account, using the same username as the Linux account you're currently logged in as, and give it a password:

    CREATE USER <username> WITH CREATEDB;
    CREATE DATABASE <username>;
    ALTER USER <username> password '<password>';
    \quit

Then log in to psql as your user:

    psql

And import the data into a new database:

    CREATE DATABASE spam;
    \c spam
    CREATE TABLE data (word_freq_make real, word_freq_address real, word_freq_all real, word_freq_3d real,word_freq_our real, word_freq_over real, word_freq_remove real, word_freq_internet real,word_freq_order real, word_freq_mail real, word_freq_receive real, word_freq_will real,word_freq_people real, word_freq_report real, word_freq_addresses real, word_freq_free real,word_freq_business real, word_freq_email real, word_freq_you real, word_freq_credit real,word_freq_your real, word_freq_font real, word_freq_000 real, word_freq_money real,word_freq_hp real, word_freq_hpl real, word_freq_george real, word_freq_650 real, word_freq_lab real,word_freq_labs real, word_freq_telnet real, word_freq_857 real, word_freq_data real,word_freq_415 real, word_freq_85 real, word_freq_technology real, word_freq_1999 real,word_freq_parts real, word_freq_pm real, word_freq_direct real, word_freq_cs real, word_freq_meeting real,word_freq_original real, word_freq_project real, word_freq_re real, word_freq_edu real,word_freq_table real, word_freq_conference real, char_freq_semicolon real, char_freq_leftParen real,char_freq_leftBracket real, char_freq_exclamation real, char_freq_dollar real, char_freq_pound real, capital_run_length_average real, capital_run_length_longest real, capital_run_length_total real, spam integer);
    \copy data FROM /home/<username>/spambase.data DELIMITER ',' CSV;
    \quit

Now, let's explore the data and run some queries using **Squirrel SQL**, a graphical tool that lets you interact with databases via a JDBC driver.

To get started, launch Squirrel SQL from the Applications menu. To set up the driver:

* Select **Windows**, then **View Drivers**.
* Right-click on **PostgreSQL** and select **Modify Driver**.
* Select **Extra Class Path**, then **Add**.
* Enter ***/usr/share/java/jdbcdrivers/postgresql-9.4.1208.jre6.jar*** for the **File Name** and
* Select **Open**.
* Choose List Drivers, then select **org.postgresql.Driver** in **Class Name**, and select **OK**.

To set up the connection to the local server:

* Select **Windows**, then **View Aliases.**
* Choose the **+** button to make a new alias.
* Name it *Spam database*, choose **PostgreSQL** in the **Driver** drop-down.
* Set the URL to *jdbc:postgresql://localhost/spam*.
* Enter your *username* and *password*.
* Click **OK**.
* To open the **Connection** window, double-click the ***Spam database*** alias.
* Select **Connect**.

To run some queries:

* Select the **SQL** tab.
* Enter a simple query such as `SELECT * from data;` in the query textbox at the top of the SQL tab.
* Press **Ctrl-Enter** to run it. By default Squirrel SQL returns the first 100 rows from your query.

There are many more queries you could run to explore this data. For example, how does the frequency of the word *make* differ between spam and ham?

    SELECT avg(word_freq_make), spam from data group by spam;

Or what are the characteristics of email that frequently contain *3d*?

    SELECT * from data order by word_freq_3d desc;

Most emails that have a high occurrence of *3d* are apparently spam, so it could be a useful feature for building a predictive model to classify the emails.

If you wanted to perform machine learning with data stored in a PostgreSQL database, consider using [MADlib](http://madlib.incubator.apache.org/).

## SQL Server Data Warehouse
Azure SQL Data Warehouse is a cloud-based, scale-out database capable of processing massive volumes of data, both relational and non-relational. For more information, see [What is Azure SQL Data Warehouse?](../sql-data-warehouse/sql-data-warehouse-overview-what-is.md)

To connect to the data warehouse and create the table, run the following command from a command prompt:

    sqlcmd -S <server-name>.database.windows.net -d <database-name> -U <username> -P <password> -I

Then at the sqlcmd prompt:

    CREATE TABLE spam (word_freq_make real, word_freq_address real, word_freq_all real, word_freq_3d real,word_freq_our real, word_freq_over real, word_freq_remove real, word_freq_internet real,word_freq_order real, word_freq_mail real, word_freq_receive real, word_freq_will real,word_freq_people real, word_freq_report real, word_freq_addresses real, word_freq_free real,word_freq_business real, word_freq_email real, word_freq_you real, word_freq_credit real,word_freq_your real, word_freq_font real, word_freq_000 real, word_freq_money real,word_freq_hp real, word_freq_hpl real, word_freq_george real, word_freq_650 real, word_freq_lab real,word_freq_labs real, word_freq_telnet real, word_freq_857 real, word_freq_data real,word_freq_415 real, word_freq_85 real, word_freq_technology real, word_freq_1999 real,word_freq_parts real, word_freq_pm real, word_freq_direct real, word_freq_cs real, word_freq_meeting real,word_freq_original real, word_freq_project real, word_freq_re real, word_freq_edu real,word_freq_table real, word_freq_conference real, char_freq_semicolon real, char_freq_leftParen real,char_freq_leftBracket real, char_freq_exclamation real, char_freq_dollar real, char_freq_pound real, capital_run_length_average real, capital_run_length_longest real, capital_run_length_total real, spam integer) WITH (CLUSTERED COLUMNSTORE INDEX, DISTRIBUTION = ROUND_ROBIN);
    GO

Copy data with bcp:

    bcp spam in spambaseHeaders.data -q -c -t  ',' -S <server-name>.database.windows.net -d <database-name> -U <username> -P <password> -F 1 -r "\r\n"

> [!NOTE]
> The line endings in the downloaded file are Windows-style, but bcp expects UNIX-style, so we need to tell bcp that with the -r flag.
>
>

And query with sqlcmd:

    select top 10 spam, char_freq_dollar from spam;
    GO

You could also query with Squirrel SQL. Follow similar steps for PostgreSQL, using the Microsoft MSSQL Server JDBC Driver, which can be found in ***/usr/share/java/jdbcdrivers/sqljdbc42.jar***.

## Next steps
For an overview of topics that walk you through the tasks that comprise the Data Science process in Azure, see [Team Data Science Process](http://aka.ms/datascienceprocess).

For a description of other end-to-end walkthroughs that demonstrate the steps in the Team Data Science Process for specific scenarios, see [Team Data Science Process walkthroughs](data-science-process-walkthroughs.md). The walkthroughs also illustrate how to combine cloud and on-premises tools and services into a workflow or pipeline to create an intelligent application.<|MERGE_RESOLUTION|>--- conflicted
+++ resolved
@@ -145,11 +145,7 @@
 
 Here is the result:
 
-<<<<<<< HEAD
-![1](./media/linux-dsvm-walkthrough/decision-tree.png)
-=======
 ![1](./media/machine-learning-data-science-linux-dsvm-walkthrough/decision-tree.png)
->>>>>>> 5c24d4ad
 
 To determine how well it performs on the training set, use the following code:
 
@@ -185,15 +181,9 @@
 
 To deploy the decision tree code from the previous section, you need to sign in to Azure Machine Learning Studio. You need your workspace ID and an authorization token to sign in. To find these values and initialize the AzureML variables with them:
 
-<<<<<<< HEAD
-Select **Settings** on the left-hand menu. Note your **WORKSPACE ID**. ![2](./media/linux-dsvm-walkthrough/workspace-id.png)
-
-Select **Authorization Tokens** from the overhead menu and note your **Primary Authorization Token**.![3](./media/linux-dsvm-walkthrough/workspace-token.png)
-=======
 Select **Settings** on the left-hand menu. Note your **WORKSPACE ID**. ![2](./media/machine-learning-data-science-linux-dsvm-walkthrough/workspace-id.png)
 
 Select **Authorization Tokens** from the overhead menu and note your **Primary Authorization Token**.![3](./media/machine-learning-data-science-linux-dsvm-walkthrough/workspace-token.png)
->>>>>>> 5c24d4ad
 
 Load the **AzureML** package and then set values of the variables with your token and workspace ID in your R session on the DSVM:
 
