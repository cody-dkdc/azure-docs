--- conflicted
+++ resolved
@@ -1,1425 +1,711 @@
-<<<<<<< HEAD
-<properties 
-	pageTitle="Vehicle telemetry analytics solution playbook: deep dive into the solution | Microsoft Azure" 
-	description="Use the capabilities of Cortana Intelligence to gain real-time and predictive insights on vehicle health and driving habits." 
-	services="machine-learning" 
-	documentationCenter="" 
-	authors="bradsev" 
-	manager="paulettm" 
-	editor="cgronlun" />
-
-<tags 
-	ms.service="machine-learning" 
-	ms.workload="data-services" 
-	ms.tgt_pltfrm="na" 
-	ms.devlang="na" 
-	ms.topic="article" 
-	ms.date="01/26/2016" 
-	ms.author="bradsev" />
-
-
-# Vehicle telemetry analytics solution playbook: deep dive into the solution
-
-This **menu** links to the sections of this playbook: 
-
-[AZURE.INCLUDE [cap-vehicle-telemetry-playbook-selector](../../includes/cap-vehicle-telemetry-playbook-selector.md)]
-
-This section drills down into the details of each one of the stages depicted in the Solution Architecture with instructions and pointers for customization. 
-
-## Data Sources
-
-The solution uses two different data sources:
-
-- **simulated vehicle signals and diagnostic dataset** and 
-- **vehicle catalog**
-
-A vehicle telematics simulator is included as part of this solution. It emits diagnostic information and signals corresponding to the state of the vehicle and driving pattern at a given point in time. Click [Vehicle Telematics Simulator](http://go.microsoft.com/fwlink/?LinkId=717075) to download the **Vehicle Telematics Simulator Visual Studio Solution** for customizations based on your requirements. The vehicle catalog contains a reference dataset with a VIN to model mapping.
-
-![](./media/cortana-analytics-playbook-vehicle-telemetry-deep-dive/fig2-vehicle-telematics-simulator.png)
-
-*Figure 2 – Vehicle Telematics Simulator*
-
-This is a JSON format dataset and contains the below schema.
-
-Column | Description | Values   
- ------- | ----------- | ---------  
-VIN | Randomly generated Vehicle Identification Number | This is obtained from a master list of 10,000 randomly generated vehicle identification number
-Outside temperature | The outside temperature where the vehicle is driving | Randomly generated number from 0-100
-Engine temperature | The engine temperature of the vehicle | Randomly generated number from 0-500
-Speed | The engine speed at which the vehicle is driving | Randomly generated number from 0-100
-Fuel | The fuel level of the vehicle | Randomly generated number from 0-100 (indicates fuel level percentage)
-EngineOil | The engine oil level of the vehicle | Randomly generated number from 0-100 (indicates engine oil level percentage)
-Tirepressure | The tirepressure of the vehicle | Randomly generated number from 0-50 (indicates tirepressure level percentage)
-Odometer | The odometer reading of the vehicle | Randomly generated number from 0-200000
-Accelerator_pedal_position | The accelerator pedal position of the vehicle | Randomly generated number from 0-100 (indicates accelerator level percentage)
-Parking_brake_status | Indicates whether the vehicle is parked or not | True or False
-Headlamp_status | Indicates where the headlamp is on or not | True or False
-Brake_pedal_status | Indicates whether the brake pedal is pressed or not | True or False
-Transmission_gear_position | The transmission gear position of the vehicle | States: first, second, third, fourth, fifth, sixth, seventh, eighth
-Ignition_status | Indicates whether the vehicle is running or stopped | True or False
-Windshield_wiper_status | Indicates whether the windshield wiper is turned or not | True or False
-ABS | Indicates whether ABS is engaged or not | True or False
-Timestamp | The timestamp when the data point is created | Date
-City | The location of the vehicle | 4 cities in this solution : Bellevue, Redmond, Sammamish, Seattle
-
-
-The vehicle model reference dataset contains VIN to the model mapping. 
-
-VIN	| Model |
---------------|------------------
-FHL3O1SA4IEHB4WU1 | Sedan |
-8J0U8XCPRGW4Z3NQE | Hybrid |
-WORG68Z2PLTNZDBI7 | Family Saloon |
-JTHMYHQTEPP4WBMRN | Sedan |
-W9FTHG27LZN1YWO0Y | Hybrid |
-MHTP9N792PHK08WJM | Family Saloon |
-EI4QXI2AXVQQING4I | Sedan |
-5KKR2VB4WHQH97PF8 | Hybrid |
-W9NSZ423XZHAONYXB | Family Saloon |
-26WJSGHX4MA5ROHNL | Convertible |
-GHLUB6ONKMOSI7E77 | Station Wagon |
-9C2RHVRVLMEJDBXLP | Compact Car |
-BRNHVMZOUJ6EOCP32 | Small SUV |
-VCYVW0WUZNBTM594J | Sports Car |
-HNVCE6YFZSA5M82NY | Medium SUV |
-4R30FOR7NUOBL05GJ | Station Wagon |
-WYNIIY42VKV6OQS1J | Large SUV |
-8Y5QKG27QET1RBK7I | Large SUV |
-DF6OX2WSRA6511BVG | Coupe |
-Z2EOZWZBXAEW3E60T | Sedan |
-M4TV6IEALD5QDS3IR | Hybrid |
-VHRA1Y2TGTA84F00H | Family Saloon |
-R0JAUHT1L1R3BIKI0 | Sedan |
-9230C202Z60XX84AU | Hybrid |
-T8DNDN5UDCWL7M72H | Family Saloon |
-4WPYRUZII5YV7YA42 | Sedan |
-D1ZVY26UV2BFGHZNO | Hybrid |
-XUF99EW9OIQOMV7Q7 | Family Saloon
-8OMCL3LGI7XNCC21U | Convertible |
-…….	 |   |
-
-
-### To generate simulated data
-1.	Click on the arrow on the upper right on the Vehicle Telematics Simulator node in to download the data simulator package. Save and extract the files locally on your machine. ![](./media/cortana-analytics-playbook-vehicle-telemetry-deep-dive/fig3-vehicle-telemetry-blueprint.png) *Figure 3 – Vehicle Telemetry Analytics Solution Blueprint*
-
-2.	On your local machine, go to the folder where you extracted the Vehicle Telematics Simulator package. ![](./media/cortana-analytics-playbook-vehicle-telemetry-deep-dive/fig4-vehicle-telematics-simulator-folder.png) *Figure 4 – Vehicle Telematics Simulator folder*
-
-3.	Execute the application **CarEventGenerator.exe**.
-
-### References
-
-[Vehicle Telematics Simulator Visual Studio Solution](http://go.microsoft.com/fwlink/?LinkId=717075) 
-
-[Azure Event Hub](https://azure.microsoft.com/services/event-hubs/)
-
-[Azure Data Factory](https://azure.microsoft.com/documentation/learning-paths/data-factory/)
-
-
-## Ingestion
-Combinations of Azure Event Hubs, Stream Analytics and Data Factory are leveraged to ingest the vehicle signals and the diagnostic events and real-time and batch analytics. All these components are created and configured as part of the solution deployment. 
-
-### Real-time analysis
-The events generated by the Vehicle Telematics Simulator are published to the Event Hub using the Event Hub SDK. The Stream Analytics job ingests these events from the Event Hub and processes the data in real-time to analyze the vehicle health. 
-
-![](./media/cortana-analytics-playbook-vehicle-telemetry-deep-dive/fig5-vehicle-telematics-event-hub-dashboard.png) 
-
-*Figure 5 - Event Hub dashboard*
-
-![](./media/cortana-analytics-playbook-vehicle-telemetry-deep-dive/fig6-vehicle-telematics-stream-analytics-job-processing-data.png) 
-
-*Figure 6 - Stream analytics job processing data*
-
-The stream analytics job ingests data from the Event Hub, performs a join with the reference data to map the vehicle VIN to the corresponding model and also persists them into Azure blob storage for rich batch analytics. The below stream analytics query is used to persist the data into Azure blob storage. 
-
-![](./media/cortana-analytics-playbook-vehicle-telemetry-deep-dive/fig7-vehicle-telematics-stream-analytics-job-query-for-data-ingestion.png) 
-
-*Figure 7 - Stream analytics job query for data ingestion*
-
-### Batch analysis
-We are also generating an additional volume of simulated vehicle signals and diagnostic dataset for richer batch analytics. This is required to ensure a good representative data volume for batch processing. For this purpose, we are using a pipeline named ‘PrepareSampleDataPipeline’ in the Azure Data Factory workflow to generate one-year worth of simulated vehicle signals and diagnostic dataset. Click [Data Factory custom activity](http://go.microsoft.com/fwlink/?LinkId=717077) to download the Data Factory custom DotNet activity Visual Studio solution for customizations based on your requirements. 
-
-![](./media/cortana-analytics-playbook-vehicle-telemetry-deep-dive/fig8-vehicle-telematics-prepare-sample-data-for-batch-processing.png) 
-
-*Figure 8 - Prepare Sample data for batch processing workflow*
-
-The pipeline consists of a custom ADF .Net Activity, show below:
-
-![](./media/cortana-analytics-playbook-vehicle-telemetry-deep-dive/fig9-vehicle-telematics-prepare-sample-data-pipeline.png) 
-
-*Figure 9 - PrepareSampleDataPipeline*
-
-Once the pipeline executes successfully and ‘RawCarEventsTable’ dataset is marked ‘Ready’, one-year worth of simulated vehicle signals and diagnostic data are produced. You will see the following folder and file created in your storage account under the ‘connectedcar’ container
-
-![](./media/cortana-analytics-playbook-vehicle-telemetry-deep-dive/fig10-vehicle-telematics-prepare-sample-data-pipeline-output.png) 
-
-*Figure 10 - PrepareSampleDataPipeline Output*
-
-### References
-
-[Azure Event Hub SDK for stream ingestion](../event-hubs/event-hubs-csharp-ephcs-getstarted.md)
-
-[Azure Data Factory data movement capabilities](../data-factory/data-factory-data-movement-activities.md)
-[Azure Data Factory DotNet Activity](../data-factory/data-factory-use-custom-activities.md)
-
-[Azure Data Factory DotNet activity visual studio solution for preparing sample data](http://go.microsoft.com/fwlink/?LinkId=717077) 
-
-
-## Prepare
->[AZURE.ALERT] This step in the solution is applicable only to batch processing. 
-
-The raw semi-structured vehicle signals and diagnostic dataset is partitioned in the data preparation step into a YEAR/MONTH format for efficient querying and scalable long term storage (i.e. it enables faulting over from one blob account to the next as the first fills up). The output data (labeled *PartitionedCarEventsTable*) is to be kept for a long period as the foundational/”rawest” form of data in the customer’s “Data Lake”.  The input data to this pipeline would typically be discarded as the output data has full fidelity to the input - it's just stored (partitioned) better for subsequent use.
-
-![](./media/cortana-analytics-playbook-vehicle-telemetry-deep-dive/fig11-vehicle-telematics-partition-car-events-workflow.png)
-
-*Figure 11 – Partition Car Events workflow*
-
-The raw data is partitioned using a Hive HDInsight activity in ‘PartitionCarEventsPipeline’. A year worth of sample data generated in step 1 is partitioned by YEAR/MONTH to generate vehicle signals and diagnostic data partitions corresponding to each month (total 12 partitions) in a year. 
-
-![](./media/cortana-analytics-playbook-vehicle-telemetry-deep-dive/fig12-vehicle-telematics-partition-car-events-pipeline.png)
-
-*Figure 12 - PartitionCarEventsPipeline*
-
-The Hive script shown below, named ‘partitioncarevents.hql’, is used for partitioning and is located at ‘\demo\src\connectedcar\scripts’ folder of the downloaded zip. 
-
-	SET hive.exec.dynamic.partition=true;
-	SET hive.exec.dynamic.partition.mode = nonstrict;
-	set hive.cli.print.header=true;
-
-	DROP TABLE IF EXISTS RawCarEvents; 
-	CREATE EXTERNAL TABLE RawCarEvents 
-	(
-            	vin								string,
-				model							string,
-				timestamp						string,
-				outsidetemperature				string,
-				enginetemperature				string,
-				speed							string,
-				fuel							string,
-				engineoil						string,
-				tirepressure					string,
-				odometer						string,
-				city							string,
-				accelerator_pedal_position		string,
-				parking_brake_status			string,
-				headlamp_status					string,
-				brake_pedal_status				string,
-				transmission_gear_position		string,
-				ignition_status					string,
-				windshield_wiper_status			string,
-				abs  							string,
-				gendate							string
-                
-	) ROW FORMAT DELIMITED FIELDS TERMINATED BY ',' LINES TERMINATED BY '10' STORED AS TEXTFILE LOCATION '${hiveconf:RAWINPUT}'; 
-
-	DROP TABLE IF EXISTS PartitionedCarEvents; 
-	CREATE EXTERNAL TABLE PartitionedCarEvents 
-	(
-            	vin								string,
-				model							string,
-				timestamp						string,
-				outsidetemperature				string,
-				enginetemperature				string,
-				speed							string,
-				fuel							string,
-				engineoil						string,
-				tirepressure					string,
-				odometer						string,
-				city							string,
-				accelerator_pedal_position		string,
-				parking_brake_status			string,
-				headlamp_status					string,
-				brake_pedal_status				string,
-				transmission_gear_position		string,
-				ignition_status					string,
-				windshield_wiper_status			string,
-				abs  							string,
-				gendate							string
-	) partitioned by (YearNo int, MonthNo int) ROW FORMAT DELIMITED FIELDS TERMINATED BY ',' LINES TERMINATED BY '10' STORED AS TEXTFILE LOCATION '${hiveconf:PARTITIONEDOUTPUT}';
-
-	DROP TABLE IF EXISTS Stage_RawCarEvents; 
-	CREATE TABLE IF NOT EXISTS Stage_RawCarEvents 
-	(
-            	vin								string,
-				model							string,
-				timestamp						string,
-				outsidetemperature				string,
-				enginetemperature				string,
-				speed							string,
-				fuel							string,
-				engineoil						string,
-				tirepressure					string,
-				odometer						string,
-				city							string,
-				accelerator_pedal_position		string,
-				parking_brake_status			string,
-				headlamp_status					string,
-				brake_pedal_status				string,
-				transmission_gear_position		string,
-				ignition_status					string,
-				windshield_wiper_status			string,
-				abs  							string,
-				gendate							string,
-				YearNo 							int,
-				MonthNo 						int) 
-	ROW FORMAT delimited fields terminated by ',' LINES TERMINATED BY '10';
-
-	INSERT OVERWRITE TABLE Stage_RawCarEvents
-	SELECT
-		vin,			
-		model,
-		timestamp,
-		outsidetemperature,
-		enginetemperature,
-		speed,
-		fuel,
-		engineoil,
-		tirepressure,
-		odometer,
-		city,
-		accelerator_pedal_position,
-		parking_brake_status,
-		headlamp_status,
-		brake_pedal_status,
-		transmission_gear_position,
-		ignition_status,
-		windshield_wiper_status,
-		abs,
-		gendate,
-		Year(gendate),
-		Month(gendate)
-
-	FROM RawCarEvents WHERE Year(gendate) = ${hiveconf:Year} AND Month(gendate) = ${hiveconf:Month}; 
-
-	INSERT OVERWRITE TABLE PartitionedCarEvents PARTITION(YearNo, MonthNo) 
-	SELECT
-		vin,			
-		model,
-		timestamp,
-		outsidetemperature,
-		enginetemperature,
-		speed,
-		fuel,
-		engineoil,
-		tirepressure,
-		odometer,
-		city,
-		accelerator_pedal_position,
-		parking_brake_status,
-		headlamp_status,
-		brake_pedal_status,
-		transmission_gear_position,
-		ignition_status,
-		windshield_wiper_status,
-		abs,
-		gendate,
-		YearNo,
-		MonthNo
-	FROM Stage_RawCarEvents WHERE YearNo = ${hiveconf:Year} AND MonthNo = ${hiveconf:Month};
-
-*Figure 13 - PartitionConnectedCarEvents Hive Script*
-
-Once the pipeline is executed successfully, you will see the following partitions generated in your storage account under the ‘connectedcar’ container.
-
-![](./media/cortana-analytics-playbook-vehicle-telemetry-deep-dive/fig14-vehicle-telematics-partitioned-output.png)
-
-*Figure 14 - Partitioned Output*
-
-The data is now optimized, is more manageable and ready for further processing to gain rich batch insights. 
-
-## Data Analysis
-
-In this section, you will see how we have used the combination of Azure Stream Analytics, Azure Machine Learning, Azure Data Factory and Azure HDInsight for rich advanced analytics on vehicle health and driving habits.  There are 3 sub-sections here:
-
-1.	**Machine Learning**: This sub-section contains information on the anomaly detection experiment that we have used in this solution to predict vehicles requiring servicing maintenance and vehicles requiring recalls due to safety issues
-2.	**Real-time analysis**: This sub-section contains information regarding the real-time analytics using the Stream Analytics Query Language and operationalizing the machine learning experiment in real-time using a custom application
-3.	**Batch analysis**: This sub-section contains information regarding the transforming and processing of the batch data using Azure HDInsight and Azure Machine Learning operationalized by Azure Data Factory
-
-### Machine Learning
-
-Our goal here is to predict the vehicles that require maintenance or recall based on certain heath statistics.  We make the following assumptions
-
-- Vehicles require **servicing maintenance** if one of the following three conditions are true:
-	- Tire pressure is low
-	- Engine oil level is low
-	- Engine temperature is high
-
-- Vehicles may have a **safety issue** and require **recall** if one of the following conditions are true:
-	- Engine temperature is high but outside temperature is low
-	- Engine temperature is low but outside temperature is high
-
-Based on the above requirements, we have created two separate models to detect anomalies, one for vehicle maintenance detection, and one for vehicle recall detection. In both these models, the built-in Principal Component Analysis (PCA) algorithm is used for anomaly detection . 
-
-**Maintenance detection model**
-In the maintenance detection model, the model reports an anomaly if one of three indicators - tire pressure, engine oil, or engine temperature - satisfies its respective condition. As a result, we only need to consider these three variables in building the model. In our experiment in Azure Machine Learning, we first use a **Project Columns** module to extract these three variables. Next we use the PCA-based anomaly detection module to build the anomaly detection model. 
-
-Principal Component Analysis (PCA) is an established technique in machine learning that can be applied to feature selection, classification, and anomaly detection. PCA converts a set of case containing possibly correlated variables, into a set of values called principal components. The key idea of PCA-based modeling is to project data onto a lower-dimensional space so that features and anomalies can be more easily identified.
- 
-In the case of anomaly detection, for each new input, the anomaly detector first computes its projection on the eigenvectors, and then computes the normalized reconstruction error. This normalized error is the anomaly score. The higher the error, the more anomalous the instance is. 
-
-In the maintenance detection problem, each record can be considered as a point in a 3-dimensional space defined by tire pressure, engine oil, and engine temperature coordinates. To capture these anomalies, we can project the original data in the 3-dimensional onto a 2-dimensional space using PCA. Thus, we set the parameter Number of components to use in PCA to be 2. This parameter plays an important role in applying PCA-based anomaly detection. After projecting data using PCA, we can identify these anomalies more easily.
-
-**Recall anomaly detection model**
-In the recall anomaly detection model, we use the Project Columns and PCA-based anomaly detection modules in a similar way. Specifically, we first extract three variables - engine temperature, outside temperature, and speed - using the **Project Columns** module. We also include the speed variable since the engine temperature typically is correlated to the speed. Next we use PCA-based anomaly detection module to project the data from the 3-dimensional space onto a 2-dimensional space. The recall criteria are satisfied and so the vehicle requires recall when engine temperature and outside temperature are highly negatively correlated. Using PCA-based anomaly detection algorithm, we can capture the anomalies after performing PCA. 
-
-Note that when training either model, we need to use normal data which does not require maintenance or recall as the input data to train the PCA-based anomaly detection model. In the scoring experiment, we use the trained anomaly detection model to detect if the vehicle requires maintenance or recall. 
-
-
-### Real-time analysis
-
-The following Stream Analytics SQL Query is used to get the average of all the important vehicle parameters like vehicle speed, fuel level, engine temperature, odometer reading, tire pressure, engine oil level etc to detect anomalies, issue alerts and determine the overall health conditions of vehicles operated in specific region and correlate it to demographics. 
-
-![](./media/cortana-analytics-playbook-vehicle-telemetry-deep-dive/fig15-vehicle-telematics-stream-analytics-query-for-real-time-processing.png)
-
-Figure 15 – Stream analytics query for real-time processing
-
-All the averages are calculated over a 3 seconds TumblingWindow. We are using TubmlingWindow in this case since we require non-overlapping and contiguous time intervals. 
-
-To learn more about all the ‘Windowing’ capabilities in Azure Stream Analytics, click [Windowing (Azure Stream Analytics)](https://msdn.microsoft.com/library/azure/dn835019.aspx).
-
-**Real-time prediction**
-
-An application is included as part of the solution to operationalize the machine learning model in real-time. This application called “RealTimeDashboardApp” is created and configured as part of the solution deployment. The application performs the following:
-
-1.	Listens to an Event Hub instance where Stream Analytics is publishing the events in a continuously pattern. ![](./media/cortana-analytics-playbook-vehicle-telemetry-deep-dive/fig16-vehicle-telematics-stream-analytics-query-for-publishing.png)*Figure 16 – Stream analytics query for publishing the data to an output Event Hub instance* 
-
-2.	For every event that this application receives: 
-
-	- Processes the data using Machine Learning Request-Response Scoring (RRS) endpoint. The RRS endpoint is automatically published as part of the deployment.
-	- The RRS output is published to a PowerBI dataset using the push APIs.
-
-This pattern is also applicable in scenarios where you want to integrate a Line of Business application with the real-time analytics flow for scenarios such as alerts, notifications, messagings, etc. 
-
-Click [RealtimeDashboardApp download](http://go.microsoft.com/fwlink/?LinkId=717078) to download the RealtimeDashboardApp Visual Studio solution for customizations. 
-
-**To execute the Real-time Dashboard Application **
-
-1.	Click on the PowerBI node on the diagram view and click the Download Real-time Dashboard Application’ link on the properties pane. ![](./media/cortana-analytics-playbook-vehicle-telemetry-deep-dive/fig17-vehicle-telematics-powerbi-dashboard-setup.png)  *Figure 17 – PowerBI dashboard setup instructions*
-2.	Extract and save locally ![](./media/cortana-analytics-playbook-vehicle-telemetry-deep-dive/fig18-vehicle-telematics-realtimedashboardapp-folder.png)  *Figure 18 – RealtimeDashboardApp folder*
-3.	Execute the application RealtimeDashboardApp.exe
-4.	Provide valid Power BI credentials, sign in and click Accept ![](./media/cortana-analytics-playbook-vehicle-telemetry-deep-dive/fig19a-vehicle-telematics-realtimedashboardapp-sign-in-to-powerbi.png) ![](./media/cortana-analytics-playbook-vehicle-telemetry-deep-dive/fig19b-vehicle-telematics-realtimedashboardapp-sign-in-to-powerbi.png) 
-
-*Figure 19 – RealtimeDashboardApp: Sign-in to PowerBI*
-
->[AZURE.NOTE] Note: If you want to flush the PowerBI dataset, execute the RealtimeDashboardApp with ‘flushdata’ parameter: 
-
-	RealtimeDashboardApp.exe -flushdata
-
-### Batch analysis
-
-The goal here is to showcase how Contoso Motors is utilizing the Azure compute capabilities to harness big data to gain rich insights on driving pattern, usage behavior and vehicle health for:
-
-- Improving the customer experience and make it cheaper by providing insights on driving habits and fuel efficient driving behaviors
-- Learning proactively about customers and their driving patters to govern business decisions and provide the best in class products & services
-
-In this solution, we are targeting the following metrics:
-
-1.	**Aggressive driving behavior** Identifies the trend of the models, locations, driving conditions, and time of the year to gain insights on aggressive driving pattern allowing Contoso Motors to use it for marketing campaigns, driving new personalized features and usage based insurance.
-2.	**Fuel efficient driving behavior** Identifies the trend of the models, locations, driving conditions, and time of the year to gain insights on fuel efficient driving pattern allowing Contoso Motors to use it for marketing campaigns, driving new features and proactive reporting to the drivers for cost effective and environment friendly driving habits. 
-3.	**Recall models** Identifies models requiring recalls by operationalizing the anomaly detection machine learning experiment
-
-Let’s look into the details of each of these metrics,
-
-
-**Aggressive driving pattern**
-
-The partitioned vehicle signals and diagnostic data are processed in the pipeline named ‘AggresiveDrivingPatternPipeline’ using Hive to determine the models, location, vehicle and driving conditions etc that exhibits aggressive driving pattern.
-
-![](./media/cortana-analytics-playbook-vehicle-telemetry-deep-dive/fig20-vehicle-telematics-aggressive-driving-pattern.png) 
-*Figure 20 – Aggressive driving pattern workflow*
-
-The Hive script named ‘aggresivedriving.hql’ used for analyzing aggressive driving condition pattern is located at ‘\demo\src\connectedcar\scripts’ folder of the downloaded zip. 
-
-	DROP TABLE IF EXISTS PartitionedCarEvents; 
-	CREATE EXTERNAL TABLE PartitionedCarEvents
-	(
-            	vin								string,
-				model							string,
-				timestamp						string,
-				outsidetemperature				string,
-				enginetemperature				string,
-				speed							string,
-				fuel							string,
-				engineoil						string,
-				tirepressure					string,
-				odometer						string,
-				city							string,
-				accelerator_pedal_position		string,
-				parking_brake_status			string,
-				headlamp_status					string,
-				brake_pedal_status				string,
-				transmission_gear_position		string,
-				ignition_status					string,
-				windshield_wiper_status			string,
-				abs  							string,
-				gendate							string
-                                
-	) ROW FORMAT DELIMITED FIELDS TERMINATED BY ',' LINES TERMINATED BY '10' STORED AS TEXTFILE LOCATION '${hiveconf:PARTITIONEDINPUT}';
-
-	DROP TABLE IF EXISTS CarEventsAggresive; 
-	CREATE EXTERNAL TABLE CarEventsAggresive
-	(
-               	vin 						string, 
-				model						string,
-                timestamp					string,
-				city						string,
-				speed 			 			string,
-				transmission_gear_position	string,
-				brake_pedal_status			string,
-				Year						string,
-				Month						string
-                                
-	) ROW FORMAT DELIMITED FIELDS TERMINATED BY ',' LINES TERMINATED BY '10' STORED AS TEXTFILE LOCATION '${hiveconf:AGGRESIVEOUTPUT}';
-
-
-
-	INSERT OVERWRITE TABLE CarEventsAggresive
-	select
-	vin,
-	model,
-	timestamp,
-	city,
-	speed,
-	transmission_gear_position,
-	brake_pedal_status,
-	"${hiveconf:Year}" as Year,
-	"${hiveconf:Month}" as Month
-	from PartitionedCarEvents
-	where transmission_gear_position IN ('fourth', 'fifth', 'sixth', 'seventh', 'eight') AND brake_pedal_status = '1' AND speed >= '50'
-
-*Figure 21 – Aggressive driving pattern Hive query*
-
-It uses the combination of vehicle’s transmission gear position, brake pedal status and speed to detect reckless/aggressive driving behavior based on braking pattern at high speed. 
-
-Once the pipeline is executed successfully, you will see the following partitions generated in your storage account under the ‘connectedcar’ container.
-
-![](./media/cortana-analytics-playbook-vehicle-telemetry-deep-dive/fig22-vehicle-telematics-aggressive-driving-pattern-output.png) 
-
-*Figure 22 – AggressiveDrivingPatternPipeline output*
-
-
-**Fuel efficient driving pattern**
-
-The partitioned vehicle signals and diagnostic data are processed in the pipeline named ‘FuelEfficientDrivingPatternPipeline’ using Hive to determine the models, location, vehicle and driving conditions etc that exhibits fuel efficient driving pattern.
-
-![](./media/cortana-analytics-playbook-vehicle-telemetry-deep-dive/fig23-vehicle-telematics-fuel-efficient-driving-pattern.png) 
-
-*Figure 23 – Fuel efficient driving pattern workflow*
-
-The Hive script named ‘fuelefficientdriving.hql’ used for analyzing aggressive driving condition pattern is located at ‘\demo\src\connectedcar\scripts’ folder of the downloaded zip. 
-
-	DROP TABLE IF EXISTS PartitionedCarEvents; 
-	CREATE EXTERNAL TABLE PartitionedCarEvents
-	(
-            	vin								string,
-				model							string,
-				timestamp						string,
-				outsidetemperature				string,
-				enginetemperature				string,
-				speed							string,
-				fuel							string,
-				engineoil						string,
-				tirepressure					string,
-				odometer						string,
-				city							string,
-				accelerator_pedal_position		string,
-				parking_brake_status			string,
-				headlamp_status					string,
-				brake_pedal_status				string,
-				transmission_gear_position		string,
-				ignition_status					string,
-				windshield_wiper_status			string,
-				abs  							string,
-				gendate							string
-                                
-	) ROW FORMAT DELIMITED FIELDS TERMINATED BY ',' LINES TERMINATED BY '10' STORED AS TEXTFILE LOCATION '${hiveconf:PARTITIONEDINPUT}';
-
-	DROP TABLE IF EXISTS FuelEfficientDriving; 
-	CREATE EXTERNAL TABLE FuelEfficientDriving
-	(
-               	vin 						string, 
-				model						string,
-               	city						string,
-				speed 			 			string,
-				transmission_gear_position	string,                
-				brake_pedal_status			string,            
-				accelerator_pedal_position	string,                             
-				Year						string,
-				Month						string
-                                
-	) ROW FORMAT DELIMITED FIELDS TERMINATED BY ',' LINES TERMINATED BY '10' STORED AS TEXTFILE LOCATION '${hiveconf:FUELEFFICIENTOUTPUT}';
-
-
-
-	INSERT OVERWRITE TABLE FuelEfficientDriving
-	select
-	vin,
-	model,
-	city,
-	speed,
-	transmission_gear_position,
-	brake_pedal_status,
-	accelerator_pedal_position,
-	"${hiveconf:Year}" as Year,
-	"${hiveconf:Month}" as Month
-	from PartitionedCarEvents
-	where transmission_gear_position IN ('fourth', 'fifth', 'sixth', 'seventh', 'eight') AND parking_brake_status = '0' AND brake_pedal_status = '0' AND speed <= '60' AND accelerator_pedal_position >= '50'
-
-
-*Figure 24 – Fuel efficient driving pattern Hive query*
-
-It uses the combination of vehicle’s transmission gear position, brake pedal status, speed and accelerator pedal position to detect fuel efficient driving behavior based on acceleration, braking and speed patterns. 
-
-Once the pipeline is executed successfully, you will see the following partitions generated in your storage account under the ‘connectedcar’ container.
-
-![](./media/cortana-analytics-playbook-vehicle-telemetry-deep-dive/fig25-vehicle-telematics-fuel-efficient-driving-pattern-output.png) 
-
-*Figure 25 – FuelEfficientDrivingPatternPipeline output*
-
-
-**Recall Predictions**
-
-The machine learning experiment is provisioned and published as a web service as part of the solution deployment. The batch scoring end point is leveraged in this workflow, registered as a data factory linked service and operationalized using data factory batch scoring activity.
-
-![](./media/cortana-analytics-playbook-vehicle-telemetry-deep-dive/fig26-vehicle-telematics-machine-learning-endpoint.png) 
-
-*Figure 26 – Machine learning endpoint registered as a linked service in data factory*
-
-The registered linked service is used in the DetectAnomalyPipeline to score the data using the anomaly detection model. 
-
-![](./media/cortana-analytics-playbook-vehicle-telemetry-deep-dive/fig27-vehicle-telematics-aml-batch-scoring.png) 
-
-*Figure 27 – Azure Machine Learning Batch Scoring activity in data factory* 
-
-There are few steps performed in this pipeline for data preparation so that it can be operationalized with the batch scoring web service. 
-
-![](./media/cortana-analytics-playbook-vehicle-telemetry-deep-dive/fig28-vehicle-telematics-pipeline-predicting-recalls.png) 
-
-*Figure 28 – DetectAnomalyPipeline for predicting vehicles requiring recalls* 
-
-Once the scoring is completed, an HDInsight activity is used to process and aggregate the data that are categorized as anomalies by the model with a probability score of 0.60 or higher.  
-
-	DROP TABLE IF EXISTS CarEventsAnomaly; 
-	CREATE EXTERNAL TABLE CarEventsAnomaly 
-	(
-            	vin							string,
-				model						string,
-				gendate						string,
-				outsidetemperature			string,
-				enginetemperature			string,
-				speed						string,
-				fuel						string,
-				engineoil					string,
-				tirepressure				string,
-				odometer					string,
-				city						string,
-				accelerator_pedal_position	string,
-				parking_brake_status		string,
-				headlamp_status				string,
-				brake_pedal_status			string,
-				transmission_gear_position	string,
-				ignition_status				string,
-				windshield_wiper_status		string,
-				abs  						string,
-				maintenanceLabel			string,
-				maintenanceProbability		string,
-				RecallLabel					string,
-				RecallProbability			string
-                                
-	) ROW FORMAT DELIMITED FIELDS TERMINATED BY ',' LINES TERMINATED BY '10' STORED AS TEXTFILE LOCATION '${hiveconf:ANOMALYOUTPUT}';
-
-	DROP TABLE IF EXISTS RecallModel; 
-	CREATE EXTERNAL TABLE RecallModel 
-	(
-
-				vin							string,
-				model						string,
-				city						string,
-				outsidetemperature			string,
-				enginetemperature			string,
-				speed						string,
-            	Year						string,
-				Month						string				
-                                
-	) ROW FORMAT DELIMITED FIELDS TERMINATED BY ',' LINES TERMINATED BY '10' STORED AS TEXTFILE LOCATION '${hiveconf:RECALLMODELOUTPUT}';
-
-	INSERT OVERWRITE TABLE RecallModel
-	select
-	vin,
-	model,
-	city,
-	outsidetemperature,
-	enginetemperature,
-	speed,
-	"${hiveconf:Year}" as Year,
-	"${hiveconf:Month}" as Month
-	from CarEventsAnomaly
-	where RecallLabel = '1' AND RecallProbability >= '0.60'
-
-*Figure 29  – Recall aggregation hive query*
-
-Once the pipeline is executed successfully, you will see the following partitions generated in your storage account under the ‘connectedcar’ container.
-
-![](./media/cortana-analytics-playbook-vehicle-telemetry-deep-dive/fig30-vehicle-telematics-detect-anamoly-pipeline-output.png) 
-
-*Figure 30 – Figure 30 – DetectAnomalyPipeline output*
-
-
-## Publish
-
-### Real-time analysis
-
-One of the queries in the stream analytics job publishes the events to an output Event Hub instance. 
-
-![](./media/cortana-analytics-playbook-vehicle-telemetry-deep-dive/fig31-vehicle-telematics-stream-analytics-job-publishes-output-event-hub.png)
-
-*Figure 31 – Stream analytics job publishes to an output Event Hub instance*
-
-![](./media/cortana-analytics-playbook-vehicle-telemetry-deep-dive/fig32-vehicle-telematics-stream-analytics-query-publish-output-event-hub.png)
-
-*Figure 32 – Stream analytics query to publish to the output Event Hub instance*
-
-This stream of events are consumed by the RealTimeDashboardApp included in the solution. This application leverages the Machine Learning Request-Response web service for real-time scoring and publishes the resultant data to a PowerBI dataset for consumption. 
-
-### Batch analysis
-
-The results of the batch and real-time processing are published to the Azure SQL Database tables for consumption. The Azure SQL Server, Database and the tables are created automatically as part of the setup script. 
-
-![](./media/cortana-analytics-playbook-vehicle-telemetry-deep-dive/fig33-vehicle-telematics-batch-processing-results-copy-to-data-mart.png)
-
-*Figure 33 – Batch processing results copy to data mart workflow*
-
-![](./media/cortana-analytics-playbook-vehicle-telemetry-deep-dive/fig34-vehicle-telematics-stream-analytics-job-publishes-to-data-mart.png)
-
-*Figure 34 – Stream analytics job publishes to data mart*
-
-![](./media/cortana-analytics-playbook-vehicle-telemetry-deep-dive/fig35-vehicle-telematics-data-mart-setting-in-stream-analytics-job.png)
-
-*Figure 35 – Data mart setting in stream analytics job*
-
-
-## Consume
-
-Power BI gives this solution a rich dashboard for real-time data and predictive analytics visualizations. 
-
-Click here for detailed instructions on setting up the PowerBI reports and the dashboard. The final dashboard looks like this:
-
-![](./media/cortana-analytics-playbook-vehicle-telemetry-deep-dive/fig36-vehicle-telematics-powerbi-dashboard.png)
-
-*Figure 36 - PowerBI Dashboard*
-
-## Summary
-
-This document contains a detailed drill-down of the Vehicle Telemetry Analytics Solution. This showcases a lambda architecture pattern for real-time and batch analytics with predictions and actions. This pattern applies to a wide range of use cases that require hot path (real-time) and cold path (batch) analytics. 
-=======
-<properties 
-	pageTitle="Vehicle telemetry analytics solution playbook: deep dive into the solution | Microsoft Azure" 
-	description="Use the capabilities of Cortana Intelligence to gain real-time and predictive insights on vehicle health and driving habits." 
-	services="machine-learning" 
-	documentationCenter="" 
-	authors="bradsev" 
-	manager="paulettm" 
-	editor="cgronlun" />
-
-<tags 
-	ms.service="machine-learning" 
-	ms.workload="data-services" 
-	ms.tgt_pltfrm="na" 
-	ms.devlang="na" 
-	ms.topic="article" 
-	ms.date="05/27/2016" 
-	ms.author="bradsev" />
-
-
-# Vehicle telemetry analytics solution playbook: deep dive into the solution
-
-This **menu** links to the sections of this playbook: 
-
-[AZURE.INCLUDE [cap-vehicle-telemetry-playbook-selector](../../includes/cap-vehicle-telemetry-playbook-selector.md)]
-
-This section drills down into the details of each one of the stages depicted in the Solution Architecture with instructions and pointers for customization. 
-
-## Data Sources
-
-The solution uses two different data sources:
-
-- **simulated vehicle signals and diagnostic dataset** and 
-- **vehicle catalog**
-
-A vehicle telematics simulator is included as part of this solution. It emits diagnostic information and signals corresponding to the state of the vehicle and driving pattern at a given point in time. Click [Vehicle Telematics Simulator](http://go.microsoft.com/fwlink/?LinkId=717075) to download the **Vehicle Telematics Simulator Visual Studio Solution** for customizations based on your requirements. The vehicle catalog contains a reference dataset with a VIN to model mapping.
-
-![](./media/cortana-analytics-playbook-vehicle-telemetry-deep-dive/fig2-vehicle-telematics-simulator.png)
-
-*Figure 2 – Vehicle Telematics Simulator*
-
-This is a JSON format dataset and contains the below schema.
-
-Column | Description | Values   
- ------- | ----------- | ---------  
-VIN | Randomly generated Vehicle Identification Number | This is obtained from a master list of 10,000 randomly generated vehicle identification number
-Outside temperature | The outside temperature where the vehicle is driving | Randomly generated number from 0-100
-Engine temperature | The engine temperature of the vehicle | Randomly generated number from 0-500
-Speed | The engine speed at which the vehicle is driving | Randomly generated number from 0-100
-Fuel | The fuel level of the vehicle | Randomly generated number from 0-100 (indicates fuel level percentage)
-EngineOil | The engine oil level of the vehicle | Randomly generated number from 0-100 (indicates engine oil level percentage)
-Tirepressure | The tirepressure of the vehicle | Randomly generated number from 0-50 (indicates tirepressure level percentage)
-Odometer | The odometer reading of the vehicle | Randomly generated number from 0-200000
-Accelerator_pedal_position | The accelerator pedal position of the vehicle | Randomly generated number from 0-100 (indicates accelerator level percentage)
-Parking_brake_status | Indicates whether the vehicle is parked or not | True or False
-Headlamp_status | Indicates where the headlamp is on or not | True or False
-Brake_pedal_status | Indicates whether the brake pedal is pressed or not | True or False
-Transmission_gear_position | The transmission gear position of the vehicle | States: first, second, third, fourth, fifth, sixth, seventh, eighth
-Ignition_status | Indicates whether the vehicle is running or stopped | True or False
-Windshield_wiper_status | Indicates whether the windshield wiper is turned or not | True or False
-ABS | Indicates whether ABS is engaged or not | True or False
-Timestamp | The timestamp when the data point is created | Date
-City | The location of the vehicle | 4 cities in this solution : Bellevue, Redmond, Sammamish, Seattle
-
-
-The vehicle model reference dataset contains VIN to the model mapping. 
-
-VIN	| Model |
---------------|------------------
-FHL3O1SA4IEHB4WU1 | Sedan |
-8J0U8XCPRGW4Z3NQE | Hybrid |
-WORG68Z2PLTNZDBI7 | Family Saloon |
-JTHMYHQTEPP4WBMRN | Sedan |
-W9FTHG27LZN1YWO0Y | Hybrid |
-MHTP9N792PHK08WJM | Family Saloon |
-EI4QXI2AXVQQING4I | Sedan |
-5KKR2VB4WHQH97PF8 | Hybrid |
-W9NSZ423XZHAONYXB | Family Saloon |
-26WJSGHX4MA5ROHNL | Convertible |
-GHLUB6ONKMOSI7E77 | Station Wagon |
-9C2RHVRVLMEJDBXLP | Compact Car |
-BRNHVMZOUJ6EOCP32 | Small SUV |
-VCYVW0WUZNBTM594J | Sports Car |
-HNVCE6YFZSA5M82NY | Medium SUV |
-4R30FOR7NUOBL05GJ | Station Wagon |
-WYNIIY42VKV6OQS1J | Large SUV |
-8Y5QKG27QET1RBK7I | Large SUV |
-DF6OX2WSRA6511BVG | Coupe |
-Z2EOZWZBXAEW3E60T | Sedan |
-M4TV6IEALD5QDS3IR | Hybrid |
-VHRA1Y2TGTA84F00H | Family Saloon |
-R0JAUHT1L1R3BIKI0 | Sedan |
-9230C202Z60XX84AU | Hybrid |
-T8DNDN5UDCWL7M72H | Family Saloon |
-4WPYRUZII5YV7YA42 | Sedan |
-D1ZVY26UV2BFGHZNO | Hybrid |
-XUF99EW9OIQOMV7Q7 | Family Saloon
-8OMCL3LGI7XNCC21U | Convertible |
-…….	 |   |
-
-
-### To generate simulated data
-1.	Click on the arrow on the upper right on the Vehicle Telematics Simulator node to download the data simulator package. Save and extract the files locally on your machine. ![](./media/cortana-analytics-playbook-vehicle-telemetry-deep-dive/fig3-vehicle-telemetry-blueprint.png) *Figure 3 – Vehicle Telemetry Analytics Solution Blueprint*
-
-2.	On your local machine, go to the folder where you extracted the Vehicle Telematics Simulator package. ![](./media/cortana-analytics-playbook-vehicle-telemetry-deep-dive/fig4-vehicle-telematics-simulator-folder.png) *Figure 4 – Vehicle Telematics Simulator folder*
-
-3.	Execute the application **CarEventGenerator.exe**.
-
-### References
-
-[Vehicle Telematics Simulator Visual Studio Solution](http://go.microsoft.com/fwlink/?LinkId=717075) 
-
-[Azure Event Hub](https://azure.microsoft.com/services/event-hubs/)
-
-[Azure Data Factory](https://azure.microsoft.com/documentation/learning-paths/data-factory/)
-
-
-## Ingestion
-Combinations of Azure Event Hubs, Stream Analytics and Data Factory are leveraged to ingest the vehicle signals and the diagnostic events and real-time and batch analytics. All these components are created and configured as part of the solution deployment. 
-
-### Real-time analysis
-The events generated by the Vehicle Telematics Simulator are published to the Event Hub using the Event Hub SDK. The Stream Analytics job ingests these events from the Event Hub and processes the data in real-time to analyze the vehicle health. 
-
-![](./media/cortana-analytics-playbook-vehicle-telemetry-deep-dive/fig5-vehicle-telematics-event-hub-dashboard.png) 
-
-*Figure 5 - Event Hub dashboard*
-
-![](./media/cortana-analytics-playbook-vehicle-telemetry-deep-dive/fig6-vehicle-telematics-stream-analytics-job-processing-data.png) 
-
-*Figure 6 - Stream analytics job processing data*
-
-The stream analytics job ingests data from the Event Hub, performs a join with the reference data to map the vehicle VIN to the corresponding model and also persists them into Azure blob storage for rich batch analytics. The below stream analytics query is used to persist the data into Azure blob storage. 
-
-![](./media/cortana-analytics-playbook-vehicle-telemetry-deep-dive/fig7-vehicle-telematics-stream-analytics-job-query-for-data-ingestion.png) 
-
-*Figure 7 - Stream analytics job query for data ingestion*
-
-### Batch analysis
-We are also generating an additional volume of simulated vehicle signals and diagnostic dataset for richer batch analytics. This is required to ensure a good representative data volume for batch processing. For this purpose, we are using a pipeline named "PrepareSampleDataPipeline" in the Azure Data Factory workflow to generate one year's worth of simulated vehicle signals and diagnostic dataset. Click [Data Factory custom activity](http://go.microsoft.com/fwlink/?LinkId=717077) to download the Data Factory custom DotNet activity Visual Studio solution for customizations based on your requirements. 
-
-![](./media/cortana-analytics-playbook-vehicle-telemetry-deep-dive/fig8-vehicle-telematics-prepare-sample-data-for-batch-processing.png) 
-
-*Figure 8 - Prepare Sample data for batch processing workflow*
-
-The pipeline consists of a custom ADF .Net Activity, show below:
-
-![](./media/cortana-analytics-playbook-vehicle-telemetry-deep-dive/fig9-vehicle-telematics-prepare-sample-data-pipeline.png) 
-
-*Figure 9 - PrepareSampleDataPipeline*
-
-Once the pipeline executes successfully and "RawCarEventsTable" dataset is marked "Ready", one-year worth of simulated vehicle signals and diagnostic data are produced. You will see the following folder and file created in your storage account under the "connectedcar" container:
-
-![](./media/cortana-analytics-playbook-vehicle-telemetry-deep-dive/fig10-vehicle-telematics-prepare-sample-data-pipeline-output.png) 
-
-*Figure 10 - PrepareSampleDataPipeline Output*
-
-### References
-
-[Azure Event Hub SDK for stream ingestion](../event-hubs/event-hubs-csharp-ephcs-getstarted.md)
-
-[Azure Data Factory data movement capabilities](../data-factory/data-factory-data-movement-activities.md)
-[Azure Data Factory DotNet Activity](../data-factory/data-factory-use-custom-activities.md)
-
-[Azure Data Factory DotNet activity visual studio solution for preparing sample data](http://go.microsoft.com/fwlink/?LinkId=717077) 
-
-
-## Prepare
->[AZURE.ALERT] This step in the solution is applicable only to batch processing. 
-
-The raw semi-structured vehicle signals and diagnostic dataset is partitioned in the data preparation step into a YEAR/MONTH format for efficient querying and scalable long term storage (*i.e.*, it enables faulting over from one blob account to the next as the first fills up). The output data (labeled *PartitionedCarEventsTable*) is to be kept for a long period as the foundational/”rawest” form of data in the customer's “Data Lake”.  The input data to this pipeline would typically be discarded as the output data has full fidelity to the input - it's just stored (partitioned) better for subsequent use.
-
-![](./media/cortana-analytics-playbook-vehicle-telemetry-deep-dive/fig11-vehicle-telematics-partition-car-events-workflow.png)
-
-*Figure 11 – Partition Car Events workflow*
-
-The raw data is partitioned using a Hive HDInsight activity in "PartitionCarEventsPipeline". A year's worth of sample data generated in step 1 is partitioned by YEAR/MONTH to generate vehicle signals and diagnostic data partitions corresponding to each month (total 12 partitions) in a year. 
-
-![](./media/cortana-analytics-playbook-vehicle-telemetry-deep-dive/fig12-vehicle-telematics-partition-car-events-pipeline.png)
-
-*Figure 12 - PartitionCarEventsPipeline*
-
-The Hive script shown below, named "partitioncarevents.hql", is used for partitioning and is located in the "\demo\src\connectedcar\scripts" folder of the downloaded zip. 
-
-	SET hive.exec.dynamic.partition=true;
-	SET hive.exec.dynamic.partition.mode = nonstrict;
-	set hive.cli.print.header=true;
-
-	DROP TABLE IF EXISTS RawCarEvents; 
-	CREATE EXTERNAL TABLE RawCarEvents 
-	(
-            	vin								string,
-				model							string,
-				timestamp						string,
-				outsidetemperature				string,
-				enginetemperature				string,
-				speed							string,
-				fuel							string,
-				engineoil						string,
-				tirepressure					string,
-				odometer						string,
-				city							string,
-				accelerator_pedal_position		string,
-				parking_brake_status			string,
-				headlamp_status					string,
-				brake_pedal_status				string,
-				transmission_gear_position		string,
-				ignition_status					string,
-				windshield_wiper_status			string,
-				abs  							string,
-				gendate							string
-                
-	) ROW FORMAT DELIMITED FIELDS TERMINATED BY ',' LINES TERMINATED BY '10' STORED AS TEXTFILE LOCATION '${hiveconf:RAWINPUT}'; 
-
-	DROP TABLE IF EXISTS PartitionedCarEvents; 
-	CREATE EXTERNAL TABLE PartitionedCarEvents 
-	(
-            	vin								string,
-				model							string,
-				timestamp						string,
-				outsidetemperature				string,
-				enginetemperature				string,
-				speed							string,
-				fuel							string,
-				engineoil						string,
-				tirepressure					string,
-				odometer						string,
-				city							string,
-				accelerator_pedal_position		string,
-				parking_brake_status			string,
-				headlamp_status					string,
-				brake_pedal_status				string,
-				transmission_gear_position		string,
-				ignition_status					string,
-				windshield_wiper_status			string,
-				abs  							string,
-				gendate							string
-	) partitioned by (YearNo int, MonthNo int) ROW FORMAT DELIMITED FIELDS TERMINATED BY ',' LINES TERMINATED BY '10' STORED AS TEXTFILE LOCATION '${hiveconf:PARTITIONEDOUTPUT}';
-
-	DROP TABLE IF EXISTS Stage_RawCarEvents; 
-	CREATE TABLE IF NOT EXISTS Stage_RawCarEvents 
-	(
-            	vin								string,
-				model							string,
-				timestamp						string,
-				outsidetemperature				string,
-				enginetemperature				string,
-				speed							string,
-				fuel							string,
-				engineoil						string,
-				tirepressure					string,
-				odometer						string,
-				city							string,
-				accelerator_pedal_position		string,
-				parking_brake_status			string,
-				headlamp_status					string,
-				brake_pedal_status				string,
-				transmission_gear_position		string,
-				ignition_status					string,
-				windshield_wiper_status			string,
-				abs  							string,
-				gendate							string,
-				YearNo 							int,
-				MonthNo 						int) 
-	ROW FORMAT delimited fields terminated by ',' LINES TERMINATED BY '10';
-
-	INSERT OVERWRITE TABLE Stage_RawCarEvents
-	SELECT
-		vin,			
-		model,
-		timestamp,
-		outsidetemperature,
-		enginetemperature,
-		speed,
-		fuel,
-		engineoil,
-		tirepressure,
-		odometer,
-		city,
-		accelerator_pedal_position,
-		parking_brake_status,
-		headlamp_status,
-		brake_pedal_status,
-		transmission_gear_position,
-		ignition_status,
-		windshield_wiper_status,
-		abs,
-		gendate,
-		Year(gendate),
-		Month(gendate)
-
-	FROM RawCarEvents WHERE Year(gendate) = ${hiveconf:Year} AND Month(gendate) = ${hiveconf:Month}; 
-
-	INSERT OVERWRITE TABLE PartitionedCarEvents PARTITION(YearNo, MonthNo) 
-	SELECT
-		vin,			
-		model,
-		timestamp,
-		outsidetemperature,
-		enginetemperature,
-		speed,
-		fuel,
-		engineoil,
-		tirepressure,
-		odometer,
-		city,
-		accelerator_pedal_position,
-		parking_brake_status,
-		headlamp_status,
-		brake_pedal_status,
-		transmission_gear_position,
-		ignition_status,
-		windshield_wiper_status,
-		abs,
-		gendate,
-		YearNo,
-		MonthNo
-	FROM Stage_RawCarEvents WHERE YearNo = ${hiveconf:Year} AND MonthNo = ${hiveconf:Month};
-
-*Figure 13 - PartitionConnectedCarEvents Hive Script*
-
-Once the pipeline is executed successfully, you will see the following partitions generated in your storage account under the "connectedcar" container.
-
-![](./media/cortana-analytics-playbook-vehicle-telemetry-deep-dive/fig14-vehicle-telematics-partitioned-output.png)
-
-*Figure 14 - Partitioned Output*
-
-The data is now optimized, is more manageable and ready for further processing to gain rich batch insights. 
-
-## Data Analysis
-
-In this section, you will see how we have used the combination of Azure Stream Analytics, Azure Machine Learning, Azure Data Factory and Azure HDInsight for rich advanced analytics on vehicle health and driving habits.  There are 3 sub-sections here:
-
-1.	**Machine Learning**: This sub-section contains information on the anomaly detection experiment that we have used in this solution to predict vehicles requiring servicing maintenance and vehicles requiring recalls due to safety issues
-2.	**Real-time analysis**: This sub-section contains information regarding the real-time analytics using the Stream Analytics Query Language and operationalizing the machine learning experiment in real-time using a custom application
-3.	**Batch analysis**: This sub-section contains information regarding the transforming and processing of the batch data using Azure HDInsight and Azure Machine Learning operationalized by Azure Data Factory
-
-### Machine Learning
-
-Our goal here is to predict the vehicles that require maintenance or recall based on certain heath statistics.  We make the following assumptions
-
-- Vehicles require **servicing maintenance** if one of the following three conditions are true:
-	- Tire pressure is low
-	- Engine oil level is low
-	- Engine temperature is high
-
-- Vehicles may have a **safety issue** and require **recall** if one of the following conditions are true:
-	- Engine temperature is high but outside temperature is low
-	- Engine temperature is low but outside temperature is high
-
-Based on the above requirements, we have created two separate models to detect anomalies, one for vehicle maintenance detection, and one for vehicle recall detection. In both these models, the built-in Principal Component Analysis (PCA) algorithm is used for anomaly detection . 
-
-**Maintenance detection model**
-In the maintenance detection model, the model reports an anomaly if one of three indicators - tire pressure, engine oil, or engine temperature - satisfies its respective condition. As a result, we only need to consider these three variables in building the model. In our experiment in Azure Machine Learning, we first use a **Select Columns in Dataset** module to extract these three variables. Next we use the PCA-based anomaly detection module to build the anomaly detection model. 
-
-Principal Component Analysis (PCA) is an established technique in machine learning that can be applied to feature selection, classification, and anomaly detection. PCA converts a set of case containing possibly correlated variables, into a set of values called principal components. The key idea of PCA-based modeling is to project data onto a lower-dimensional space so that features and anomalies can be more easily identified.
- 
-In the case of anomaly detection, for each new input, the anomaly detector first computes its projection on the eigenvectors, and then computes the normalized reconstruction error. This normalized error is the anomaly score. The higher the error, the more anomalous the instance is. 
-
-In the maintenance detection problem, each record can be considered as a point in a 3-dimensional space defined by tire pressure, engine oil, and engine temperature coordinates. To capture these anomalies, we can project the original data in the 3-dimensional onto a 2-dimensional space using PCA. Thus, we set the parameter Number of components to use in PCA to be 2. This parameter plays an important role in applying PCA-based anomaly detection. After projecting data using PCA, we can identify these anomalies more easily.
-
-**Recall anomaly detection model**
-In the recall anomaly detection model, we use the Select Columns in Dataset and PCA-based anomaly detection modules in a similar way. Specifically, we first extract three variables - engine temperature, outside temperature, and speed - using the **Select Columns in Dataset** module. We also include the speed variable since the engine temperature typically is correlated to the speed. Next we use PCA-based anomaly detection module to project the data from the 3-dimensional space onto a 2-dimensional space. The recall criteria are satisfied and so the vehicle requires recall when engine temperature and outside temperature are highly negatively correlated. Using PCA-based anomaly detection algorithm, we can capture the anomalies after performing PCA. 
-
-Note that when training either model, we need to use normal data which does not require maintenance or recall as the input data to train the PCA-based anomaly detection model. In the scoring experiment, we use the trained anomaly detection model to detect if the vehicle requires maintenance or recall. 
-
-
-### Real-time analysis
-
-The following Stream Analytics SQL Query is used to get the average of all the important vehicle parameters like vehicle speed, fuel level, engine temperature, odometer reading, tire pressure, engine oil level etc to detect anomalies, issue alerts and determine the overall health conditions of vehicles operated in specific region and correlate it to demographics. 
-
-![](./media/cortana-analytics-playbook-vehicle-telemetry-deep-dive/fig15-vehicle-telematics-stream-analytics-query-for-real-time-processing.png)
-
-Figure 15 – Stream analytics query for real-time processing
-
-All the averages are calculated over a 3 seconds TumblingWindow. We are using TubmlingWindow in this case since we require non-overlapping and contiguous time intervals. 
-
-To learn more about all the "Windowing" capabilities in Azure Stream Analytics, click [Windowing (Azure Stream Analytics)](https://msdn.microsoft.com/library/azure/dn835019.aspx).
-
-**Real-time prediction**
-
-An application is included as part of the solution to operationalize the machine learning model in real-time. This application called “RealTimeDashboardApp” is created and configured as part of the solution deployment. The application performs the following:
-
-1.	Listens to an Event Hub instance where Stream Analytics is publishing the events in a continuously pattern. ![](./media/cortana-analytics-playbook-vehicle-telemetry-deep-dive/fig16-vehicle-telematics-stream-analytics-query-for-publishing.png)*Figure 16 – Stream analytics query for publishing the data to an output Event Hub instance* 
-
-2.	For every event that this application receives: 
-
-	- Processes the data using Machine Learning Request-Response Scoring (RRS) endpoint. The RRS endpoint is automatically published as part of the deployment.
-	- The RRS output is published to a PowerBI dataset using the push APIs.
-
-This pattern is also applicable in scenarios where you want to integrate a Line of Business application with the real-time analytics flow for scenarios such as alerts, notifications, messagings, etc. 
-
-Click [RealtimeDashboardApp download](http://go.microsoft.com/fwlink/?LinkId=717078) to download the RealtimeDashboardApp Visual Studio solution for customizations. 
-
-**To execute the Real-time Dashboard Application **
-
-1.	Click on the PowerBI node on the diagram view and click the Download Real-time Dashboard Application" link on the properties pane. ![](./media/cortana-analytics-playbook-vehicle-telemetry-deep-dive/fig17-vehicle-telematics-powerbi-dashboard-setup.png)  *Figure 17 – PowerBI dashboard setup instructions*
-2.	Extract and save locally ![](./media/cortana-analytics-playbook-vehicle-telemetry-deep-dive/fig18-vehicle-telematics-realtimedashboardapp-folder.png)  *Figure 18 – RealtimeDashboardApp folder*
-3.	Execute the application RealtimeDashboardApp.exe
-4.	Provide valid Power BI credentials, sign in and click Accept ![](./media/cortana-analytics-playbook-vehicle-telemetry-deep-dive/fig19a-vehicle-telematics-realtimedashboardapp-sign-in-to-powerbi.png) ![](./media/cortana-analytics-playbook-vehicle-telemetry-deep-dive/fig19b-vehicle-telematics-realtimedashboardapp-sign-in-to-powerbi.png) 
-
-*Figure 19 – RealtimeDashboardApp: Sign-in to PowerBI*
-
->[AZURE.NOTE] Note: If you want to flush the PowerBI dataset, execute the RealtimeDashboardApp with the "flushdata" parameter: 
-
-	RealtimeDashboardApp.exe -flushdata
-
-### Batch analysis
-
-The goal here is to showcase how Contoso Motors is utilizing the Azure compute capabilities to harness big data to gain rich insights on driving pattern, usage behavior and vehicle health for:
-
-- Improving the customer experience and make it cheaper by providing insights on driving habits and fuel efficient driving behaviors
-- Learning proactively about customers and their driving patters to govern business decisions and provide the best in class products & services
-
-In this solution, we are targeting the following metrics:
-
-1.	**Aggressive driving behavior** Identifies the trend of the models, locations, driving conditions, and time of the year to gain insights on aggressive driving pattern allowing Contoso Motors to use it for marketing campaigns, driving new personalized features and usage based insurance.
-2.	**Fuel efficient driving behavior** Identifies the trend of the models, locations, driving conditions, and time of the year to gain insights on fuel efficient driving pattern allowing Contoso Motors to use it for marketing campaigns, driving new features and proactive reporting to the drivers for cost effective and environment friendly driving habits. 
-3.	**Recall models** Identifies models requiring recalls by operationalizing the anomaly detection machine learning experiment
-
-Let's look into the details of each of these metrics,
-
-
-**Aggressive driving pattern**
-
-The partitioned vehicle signals and diagnostic data are processed in the pipeline named "AggresiveDrivingPatternPipeline" using Hive to determine the models, location, vehicle and driving conditions etc that exhibits aggressive driving pattern.
-
-![](./media/cortana-analytics-playbook-vehicle-telemetry-deep-dive/fig20-vehicle-telematics-aggressive-driving-pattern.png) 
-*Figure 20 – Aggressive driving pattern workflow*
-
-The Hive script named "aggresivedriving.hql" used for analyzing aggressive driving condition pattern is located at "\demo\src\connectedcar\scripts" folder of the downloaded zip. 
-
-	DROP TABLE IF EXISTS PartitionedCarEvents; 
-	CREATE EXTERNAL TABLE PartitionedCarEvents
-	(
-            	vin								string,
-				model							string,
-				timestamp						string,
-				outsidetemperature				string,
-				enginetemperature				string,
-				speed							string,
-				fuel							string,
-				engineoil						string,
-				tirepressure					string,
-				odometer						string,
-				city							string,
-				accelerator_pedal_position		string,
-				parking_brake_status			string,
-				headlamp_status					string,
-				brake_pedal_status				string,
-				transmission_gear_position		string,
-				ignition_status					string,
-				windshield_wiper_status			string,
-				abs  							string,
-				gendate							string
-                                
-	) ROW FORMAT DELIMITED FIELDS TERMINATED BY ',' LINES TERMINATED BY '10' STORED AS TEXTFILE LOCATION '${hiveconf:PARTITIONEDINPUT}';
-
-	DROP TABLE IF EXISTS CarEventsAggresive; 
-	CREATE EXTERNAL TABLE CarEventsAggresive
-	(
-               	vin 						string, 
-				model						string,
-                timestamp					string,
-				city						string,
-				speed 			 			string,
-				transmission_gear_position	string,
-				brake_pedal_status			string,
-				Year						string,
-				Month						string
-                                
-	) ROW FORMAT DELIMITED FIELDS TERMINATED BY ',' LINES TERMINATED BY '10' STORED AS TEXTFILE LOCATION '${hiveconf:AGGRESIVEOUTPUT}';
-
-
-
-	INSERT OVERWRITE TABLE CarEventsAggresive
-	select
-	vin,
-	model,
-	timestamp,
-	city,
-	speed,
-	transmission_gear_position,
-	brake_pedal_status,
-	"${hiveconf:Year}" as Year,
-	"${hiveconf:Month}" as Month
-	from PartitionedCarEvents
-	where transmission_gear_position IN ('fourth', 'fifth', 'sixth', 'seventh', 'eight') AND brake_pedal_status = '1' AND speed >= '50'
-
-*Figure 21 – Aggressive driving pattern Hive query*
-
-It uses the combination of vehicle's transmission gear position, brake pedal status and speed to detect reckless/aggressive driving behavior based on braking pattern at high speed. 
-
-Once the pipeline is executed successfully, you will see the following partitions generated in your storage account under the "connectedcar" container.
-
-![](./media/cortana-analytics-playbook-vehicle-telemetry-deep-dive/fig22-vehicle-telematics-aggressive-driving-pattern-output.png) 
-
-*Figure 22 – AggressiveDrivingPatternPipeline output*
-
-
-**Fuel efficient driving pattern**
-
-The partitioned vehicle signals and diagnostic data are processed in the pipeline named "FuelEfficientDrivingPatternPipeline" using Hive to determine the models, location, vehicle and driving conditions etc that exhibits fuel efficient driving pattern.
-
-![](./media/cortana-analytics-playbook-vehicle-telemetry-deep-dive/fig23-vehicle-telematics-fuel-efficient-driving-pattern.png) 
-
-*Figure 23 – Fuel efficient driving pattern workflow*
-
-The Hive script named "fuelefficientdriving.hql" used for analyzing aggressive driving condition pattern is located at "\demo\src\connectedcar\scripts" folder of the downloaded zip. 
-
-	DROP TABLE IF EXISTS PartitionedCarEvents; 
-	CREATE EXTERNAL TABLE PartitionedCarEvents
-	(
-            	vin								string,
-				model							string,
-				timestamp						string,
-				outsidetemperature				string,
-				enginetemperature				string,
-				speed							string,
-				fuel							string,
-				engineoil						string,
-				tirepressure					string,
-				odometer						string,
-				city							string,
-				accelerator_pedal_position		string,
-				parking_brake_status			string,
-				headlamp_status					string,
-				brake_pedal_status				string,
-				transmission_gear_position		string,
-				ignition_status					string,
-				windshield_wiper_status			string,
-				abs  							string,
-				gendate							string
-                                
-	) ROW FORMAT DELIMITED FIELDS TERMINATED BY ',' LINES TERMINATED BY '10' STORED AS TEXTFILE LOCATION '${hiveconf:PARTITIONEDINPUT}';
-
-	DROP TABLE IF EXISTS FuelEfficientDriving; 
-	CREATE EXTERNAL TABLE FuelEfficientDriving
-	(
-               	vin 						string, 
-				model						string,
-               	city						string,
-				speed 			 			string,
-				transmission_gear_position	string,                
-				brake_pedal_status			string,            
-				accelerator_pedal_position	string,                             
-				Year						string,
-				Month						string
-                                
-	) ROW FORMAT DELIMITED FIELDS TERMINATED BY ',' LINES TERMINATED BY '10' STORED AS TEXTFILE LOCATION '${hiveconf:FUELEFFICIENTOUTPUT}';
-
-
-
-	INSERT OVERWRITE TABLE FuelEfficientDriving
-	select
-	vin,
-	model,
-	city,
-	speed,
-	transmission_gear_position,
-	brake_pedal_status,
-	accelerator_pedal_position,
-	"${hiveconf:Year}" as Year,
-	"${hiveconf:Month}" as Month
-	from PartitionedCarEvents
-	where transmission_gear_position IN ('fourth', 'fifth', 'sixth', 'seventh', 'eight') AND parking_brake_status = '0' AND brake_pedal_status = '0' AND speed <= '60' AND accelerator_pedal_position >= '50'
-
-
-*Figure 24 – Fuel efficient driving pattern Hive query*
-
-It uses the combination of vehicle's transmission gear position, brake pedal status, speed and accelerator pedal position to detect fuel efficient driving behavior based on acceleration, braking and speed patterns. 
-
-Once the pipeline is executed successfully, you will see the following partitions generated in your storage account under the "connectedcar" container.
-
-![](./media/cortana-analytics-playbook-vehicle-telemetry-deep-dive/fig25-vehicle-telematics-fuel-efficient-driving-pattern-output.png) 
-
-*Figure 25 – FuelEfficientDrivingPatternPipeline output*
-
-
-**Recall Predictions**
-
-The machine learning experiment is provisioned and published as a web service as part of the solution deployment. The batch scoring end point is leveraged in this workflow, registered as a data factory linked service and operationalized using data factory batch scoring activity.
-
-![](./media/cortana-analytics-playbook-vehicle-telemetry-deep-dive/fig26-vehicle-telematics-machine-learning-endpoint.png) 
-
-*Figure 26 – Machine learning endpoint registered as a linked service in data factory*
-
-The registered linked service is used in the DetectAnomalyPipeline to score the data using the anomaly detection model. 
-
-![](./media/cortana-analytics-playbook-vehicle-telemetry-deep-dive/fig27-vehicle-telematics-aml-batch-scoring.png) 
-
-*Figure 27 – Azure Machine Learning Batch Scoring activity in data factory* 
-
-There are few steps performed in this pipeline for data preparation so that it can be operationalized with the batch scoring web service. 
-
-![](./media/cortana-analytics-playbook-vehicle-telemetry-deep-dive/fig28-vehicle-telematics-pipeline-predicting-recalls.png) 
-
-*Figure 28 – DetectAnomalyPipeline for predicting vehicles requiring recalls* 
-
-Once the scoring is completed, an HDInsight activity is used to process and aggregate the data that are categorized as anomalies by the model with a probability score of 0.60 or higher.  
-
-	DROP TABLE IF EXISTS CarEventsAnomaly; 
-	CREATE EXTERNAL TABLE CarEventsAnomaly 
-	(
-            	vin							string,
-				model						string,
-				gendate						string,
-				outsidetemperature			string,
-				enginetemperature			string,
-				speed						string,
-				fuel						string,
-				engineoil					string,
-				tirepressure				string,
-				odometer					string,
-				city						string,
-				accelerator_pedal_position	string,
-				parking_brake_status		string,
-				headlamp_status				string,
-				brake_pedal_status			string,
-				transmission_gear_position	string,
-				ignition_status				string,
-				windshield_wiper_status		string,
-				abs  						string,
-				maintenanceLabel			string,
-				maintenanceProbability		string,
-				RecallLabel					string,
-				RecallProbability			string
-                                
-	) ROW FORMAT DELIMITED FIELDS TERMINATED BY ',' LINES TERMINATED BY '10' STORED AS TEXTFILE LOCATION '${hiveconf:ANOMALYOUTPUT}';
-
-	DROP TABLE IF EXISTS RecallModel; 
-	CREATE EXTERNAL TABLE RecallModel 
-	(
-
-				vin							string,
-				model						string,
-				city						string,
-				outsidetemperature			string,
-				enginetemperature			string,
-				speed						string,
-            	Year						string,
-				Month						string				
-                                
-	) ROW FORMAT DELIMITED FIELDS TERMINATED BY ',' LINES TERMINATED BY '10' STORED AS TEXTFILE LOCATION '${hiveconf:RECALLMODELOUTPUT}';
-
-	INSERT OVERWRITE TABLE RecallModel
-	select
-	vin,
-	model,
-	city,
-	outsidetemperature,
-	enginetemperature,
-	speed,
-	"${hiveconf:Year}" as Year,
-	"${hiveconf:Month}" as Month
-	from CarEventsAnomaly
-	where RecallLabel = '1' AND RecallProbability >= '0.60'
-
-*Figure 29  – Recall aggregation hive query*
-
-Once the pipeline is executed successfully, you will see the following partitions generated in your storage account under the "connectedcar" container.
-
-![](./media/cortana-analytics-playbook-vehicle-telemetry-deep-dive/fig30-vehicle-telematics-detect-anamoly-pipeline-output.png) 
-
-*Figure 30 – Figure 30 – DetectAnomalyPipeline output*
-
-
-## Publish
-
-### Real-time analysis
-
-One of the queries in the stream analytics job publishes the events to an output Event Hub instance. 
-
-![](./media/cortana-analytics-playbook-vehicle-telemetry-deep-dive/fig31-vehicle-telematics-stream-analytics-job-publishes-output-event-hub.png)
-
-*Figure 31 – Stream analytics job publishes to an output Event Hub instance*
-
-![](./media/cortana-analytics-playbook-vehicle-telemetry-deep-dive/fig32-vehicle-telematics-stream-analytics-query-publish-output-event-hub.png)
-
-*Figure 32 – Stream analytics query to publish to the output Event Hub instance*
-
-This stream of events are consumed by the RealTimeDashboardApp included in the solution. This application leverages the Machine Learning Request-Response web service for real-time scoring and publishes the resultant data to a PowerBI dataset for consumption. 
-
-### Batch analysis
-
-The results of the batch and real-time processing are published to the Azure SQL Database tables for consumption. The Azure SQL Server, Database and the tables are created automatically as part of the setup script. 
-
-![](./media/cortana-analytics-playbook-vehicle-telemetry-deep-dive/fig33-vehicle-telematics-batch-processing-results-copy-to-data-mart.png)
-
-*Figure 33 – Batch processing results copy to data mart workflow*
-
-![](./media/cortana-analytics-playbook-vehicle-telemetry-deep-dive/fig34-vehicle-telematics-stream-analytics-job-publishes-to-data-mart.png)
-
-*Figure 34 – Stream analytics job publishes to data mart*
-
-![](./media/cortana-analytics-playbook-vehicle-telemetry-deep-dive/fig35-vehicle-telematics-data-mart-setting-in-stream-analytics-job.png)
-
-*Figure 35 – Data mart setting in stream analytics job*
-
-
-## Consume
-
-Power BI gives this solution a rich dashboard for real-time data and predictive analytics visualizations. 
-
-Click here for detailed instructions on setting up the PowerBI reports and the dashboard. The final dashboard looks like this:
-
-![](./media/cortana-analytics-playbook-vehicle-telemetry-deep-dive/fig36-vehicle-telematics-powerbi-dashboard.png)
-
-*Figure 36 - PowerBI Dashboard*
-
-## Summary
-
-This document contains a detailed drill-down of the Vehicle Telemetry Analytics Solution. This showcases a lambda architecture pattern for real-time and batch analytics with predictions and actions. This pattern applies to a wide range of use cases that require hot path (real-time) and cold path (batch) analytics. 
->>>>>>> c186bb0b
+<properties 
+	pageTitle="Vehicle telemetry analytics solution playbook: deep dive into the solution | Microsoft Azure" 
+	description="Use the capabilities of Cortana Intelligence to gain real-time and predictive insights on vehicle health and driving habits." 
+	services="machine-learning" 
+	documentationCenter="" 
+	authors="bradsev" 
+	manager="paulettm" 
+	editor="cgronlun" />
+
+<tags 
+	ms.service="machine-learning" 
+	ms.workload="data-services" 
+	ms.tgt_pltfrm="na" 
+	ms.devlang="na" 
+	ms.topic="article" 
+	ms.date="05/27/2016" 
+	ms.author="bradsev" />
+
+
+# Vehicle telemetry analytics solution playbook: deep dive into the solution
+
+This **menu** links to the sections of this playbook: 
+
+[AZURE.INCLUDE [cap-vehicle-telemetry-playbook-selector](../../includes/cap-vehicle-telemetry-playbook-selector.md)]
+
+This section drills down into the details of each one of the stages depicted in the Solution Architecture with instructions and pointers for customization. 
+
+## Data Sources
+
+The solution uses two different data sources:
+
+- **simulated vehicle signals and diagnostic dataset** and 
+- **vehicle catalog**
+
+A vehicle telematics simulator is included as part of this solution. It emits diagnostic information and signals corresponding to the state of the vehicle and driving pattern at a given point in time. Click [Vehicle Telematics Simulator](http://go.microsoft.com/fwlink/?LinkId=717075) to download the **Vehicle Telematics Simulator Visual Studio Solution** for customizations based on your requirements. The vehicle catalog contains a reference dataset with a VIN to model mapping.
+
+![](./media/cortana-analytics-playbook-vehicle-telemetry-deep-dive/fig2-vehicle-telematics-simulator.png)
+
+*Figure 2 – Vehicle Telematics Simulator*
+
+This is a JSON format dataset and contains the below schema.
+
+Column | Description | Values   
+ ------- | ----------- | ---------  
+VIN | Randomly generated Vehicle Identification Number | This is obtained from a master list of 10,000 randomly generated vehicle identification number
+Outside temperature | The outside temperature where the vehicle is driving | Randomly generated number from 0-100
+Engine temperature | The engine temperature of the vehicle | Randomly generated number from 0-500
+Speed | The engine speed at which the vehicle is driving | Randomly generated number from 0-100
+Fuel | The fuel level of the vehicle | Randomly generated number from 0-100 (indicates fuel level percentage)
+EngineOil | The engine oil level of the vehicle | Randomly generated number from 0-100 (indicates engine oil level percentage)
+Tirepressure | The tirepressure of the vehicle | Randomly generated number from 0-50 (indicates tirepressure level percentage)
+Odometer | The odometer reading of the vehicle | Randomly generated number from 0-200000
+Accelerator_pedal_position | The accelerator pedal position of the vehicle | Randomly generated number from 0-100 (indicates accelerator level percentage)
+Parking_brake_status | Indicates whether the vehicle is parked or not | True or False
+Headlamp_status | Indicates where the headlamp is on or not | True or False
+Brake_pedal_status | Indicates whether the brake pedal is pressed or not | True or False
+Transmission_gear_position | The transmission gear position of the vehicle | States: first, second, third, fourth, fifth, sixth, seventh, eighth
+Ignition_status | Indicates whether the vehicle is running or stopped | True or False
+Windshield_wiper_status | Indicates whether the windshield wiper is turned or not | True or False
+ABS | Indicates whether ABS is engaged or not | True or False
+Timestamp | The timestamp when the data point is created | Date
+City | The location of the vehicle | 4 cities in this solution : Bellevue, Redmond, Sammamish, Seattle
+
+
+The vehicle model reference dataset contains VIN to the model mapping. 
+
+VIN	| Model |
+--------------|------------------
+FHL3O1SA4IEHB4WU1 | Sedan |
+8J0U8XCPRGW4Z3NQE | Hybrid |
+WORG68Z2PLTNZDBI7 | Family Saloon |
+JTHMYHQTEPP4WBMRN | Sedan |
+W9FTHG27LZN1YWO0Y | Hybrid |
+MHTP9N792PHK08WJM | Family Saloon |
+EI4QXI2AXVQQING4I | Sedan |
+5KKR2VB4WHQH97PF8 | Hybrid |
+W9NSZ423XZHAONYXB | Family Saloon |
+26WJSGHX4MA5ROHNL | Convertible |
+GHLUB6ONKMOSI7E77 | Station Wagon |
+9C2RHVRVLMEJDBXLP | Compact Car |
+BRNHVMZOUJ6EOCP32 | Small SUV |
+VCYVW0WUZNBTM594J | Sports Car |
+HNVCE6YFZSA5M82NY | Medium SUV |
+4R30FOR7NUOBL05GJ | Station Wagon |
+WYNIIY42VKV6OQS1J | Large SUV |
+8Y5QKG27QET1RBK7I | Large SUV |
+DF6OX2WSRA6511BVG | Coupe |
+Z2EOZWZBXAEW3E60T | Sedan |
+M4TV6IEALD5QDS3IR | Hybrid |
+VHRA1Y2TGTA84F00H | Family Saloon |
+R0JAUHT1L1R3BIKI0 | Sedan |
+9230C202Z60XX84AU | Hybrid |
+T8DNDN5UDCWL7M72H | Family Saloon |
+4WPYRUZII5YV7YA42 | Sedan |
+D1ZVY26UV2BFGHZNO | Hybrid |
+XUF99EW9OIQOMV7Q7 | Family Saloon
+8OMCL3LGI7XNCC21U | Convertible |
+…….	 |   |
+
+
+### To generate simulated data
+1.	Click on the arrow on the upper right on the Vehicle Telematics Simulator node to download the data simulator package. Save and extract the files locally on your machine. ![](./media/cortana-analytics-playbook-vehicle-telemetry-deep-dive/fig3-vehicle-telemetry-blueprint.png) *Figure 3 – Vehicle Telemetry Analytics Solution Blueprint*
+
+2.	On your local machine, go to the folder where you extracted the Vehicle Telematics Simulator package. ![](./media/cortana-analytics-playbook-vehicle-telemetry-deep-dive/fig4-vehicle-telematics-simulator-folder.png) *Figure 4 – Vehicle Telematics Simulator folder*
+
+3.	Execute the application **CarEventGenerator.exe**.
+
+### References
+
+[Vehicle Telematics Simulator Visual Studio Solution](http://go.microsoft.com/fwlink/?LinkId=717075) 
+
+[Azure Event Hub](https://azure.microsoft.com/services/event-hubs/)
+
+[Azure Data Factory](https://azure.microsoft.com/documentation/learning-paths/data-factory/)
+
+
+## Ingestion
+Combinations of Azure Event Hubs, Stream Analytics and Data Factory are leveraged to ingest the vehicle signals and the diagnostic events and real-time and batch analytics. All these components are created and configured as part of the solution deployment. 
+
+### Real-time analysis
+The events generated by the Vehicle Telematics Simulator are published to the Event Hub using the Event Hub SDK. The Stream Analytics job ingests these events from the Event Hub and processes the data in real-time to analyze the vehicle health. 
+
+![](./media/cortana-analytics-playbook-vehicle-telemetry-deep-dive/fig5-vehicle-telematics-event-hub-dashboard.png) 
+
+*Figure 5 - Event Hub dashboard*
+
+![](./media/cortana-analytics-playbook-vehicle-telemetry-deep-dive/fig6-vehicle-telematics-stream-analytics-job-processing-data.png) 
+
+*Figure 6 - Stream analytics job processing data*
+
+The stream analytics job ingests data from the Event Hub, performs a join with the reference data to map the vehicle VIN to the corresponding model and also persists them into Azure blob storage for rich batch analytics. The below stream analytics query is used to persist the data into Azure blob storage. 
+
+![](./media/cortana-analytics-playbook-vehicle-telemetry-deep-dive/fig7-vehicle-telematics-stream-analytics-job-query-for-data-ingestion.png) 
+
+*Figure 7 - Stream analytics job query for data ingestion*
+
+### Batch analysis
+We are also generating an additional volume of simulated vehicle signals and diagnostic dataset for richer batch analytics. This is required to ensure a good representative data volume for batch processing. For this purpose, we are using a pipeline named "PrepareSampleDataPipeline" in the Azure Data Factory workflow to generate one year's worth of simulated vehicle signals and diagnostic dataset. Click [Data Factory custom activity](http://go.microsoft.com/fwlink/?LinkId=717077) to download the Data Factory custom DotNet activity Visual Studio solution for customizations based on your requirements. 
+
+![](./media/cortana-analytics-playbook-vehicle-telemetry-deep-dive/fig8-vehicle-telematics-prepare-sample-data-for-batch-processing.png) 
+
+*Figure 8 - Prepare Sample data for batch processing workflow*
+
+The pipeline consists of a custom ADF .Net Activity, show below:
+
+![](./media/cortana-analytics-playbook-vehicle-telemetry-deep-dive/fig9-vehicle-telematics-prepare-sample-data-pipeline.png) 
+
+*Figure 9 - PrepareSampleDataPipeline*
+
+Once the pipeline executes successfully and "RawCarEventsTable" dataset is marked "Ready", one-year worth of simulated vehicle signals and diagnostic data are produced. You will see the following folder and file created in your storage account under the "connectedcar" container:
+
+![](./media/cortana-analytics-playbook-vehicle-telemetry-deep-dive/fig10-vehicle-telematics-prepare-sample-data-pipeline-output.png) 
+
+*Figure 10 - PrepareSampleDataPipeline Output*
+
+### References
+
+[Azure Event Hub SDK for stream ingestion](../event-hubs/event-hubs-csharp-ephcs-getstarted.md)
+
+[Azure Data Factory data movement capabilities](../data-factory/data-factory-data-movement-activities.md)
+[Azure Data Factory DotNet Activity](../data-factory/data-factory-use-custom-activities.md)
+
+[Azure Data Factory DotNet activity visual studio solution for preparing sample data](http://go.microsoft.com/fwlink/?LinkId=717077) 
+
+
+## Prepare
+>[AZURE.ALERT] This step in the solution is applicable only to batch processing. 
+
+The raw semi-structured vehicle signals and diagnostic dataset is partitioned in the data preparation step into a YEAR/MONTH format for efficient querying and scalable long term storage (*i.e.*, it enables faulting over from one blob account to the next as the first fills up). The output data (labeled *PartitionedCarEventsTable*) is to be kept for a long period as the foundational/”rawest” form of data in the customer's “Data Lake”.  The input data to this pipeline would typically be discarded as the output data has full fidelity to the input - it's just stored (partitioned) better for subsequent use.
+
+![](./media/cortana-analytics-playbook-vehicle-telemetry-deep-dive/fig11-vehicle-telematics-partition-car-events-workflow.png)
+
+*Figure 11 – Partition Car Events workflow*
+
+The raw data is partitioned using a Hive HDInsight activity in "PartitionCarEventsPipeline". A year's worth of sample data generated in step 1 is partitioned by YEAR/MONTH to generate vehicle signals and diagnostic data partitions corresponding to each month (total 12 partitions) in a year. 
+
+![](./media/cortana-analytics-playbook-vehicle-telemetry-deep-dive/fig12-vehicle-telematics-partition-car-events-pipeline.png)
+
+*Figure 12 - PartitionCarEventsPipeline*
+
+The Hive script shown below, named "partitioncarevents.hql", is used for partitioning and is located in the "\demo\src\connectedcar\scripts" folder of the downloaded zip. 
+
+	SET hive.exec.dynamic.partition=true;
+	SET hive.exec.dynamic.partition.mode = nonstrict;
+	set hive.cli.print.header=true;
+
+	DROP TABLE IF EXISTS RawCarEvents; 
+	CREATE EXTERNAL TABLE RawCarEvents 
+	(
+            	vin								string,
+				model							string,
+				timestamp						string,
+				outsidetemperature				string,
+				enginetemperature				string,
+				speed							string,
+				fuel							string,
+				engineoil						string,
+				tirepressure					string,
+				odometer						string,
+				city							string,
+				accelerator_pedal_position		string,
+				parking_brake_status			string,
+				headlamp_status					string,
+				brake_pedal_status				string,
+				transmission_gear_position		string,
+				ignition_status					string,
+				windshield_wiper_status			string,
+				abs  							string,
+				gendate							string
+                
+	) ROW FORMAT DELIMITED FIELDS TERMINATED BY ',' LINES TERMINATED BY '10' STORED AS TEXTFILE LOCATION '${hiveconf:RAWINPUT}'; 
+
+	DROP TABLE IF EXISTS PartitionedCarEvents; 
+	CREATE EXTERNAL TABLE PartitionedCarEvents 
+	(
+            	vin								string,
+				model							string,
+				timestamp						string,
+				outsidetemperature				string,
+				enginetemperature				string,
+				speed							string,
+				fuel							string,
+				engineoil						string,
+				tirepressure					string,
+				odometer						string,
+				city							string,
+				accelerator_pedal_position		string,
+				parking_brake_status			string,
+				headlamp_status					string,
+				brake_pedal_status				string,
+				transmission_gear_position		string,
+				ignition_status					string,
+				windshield_wiper_status			string,
+				abs  							string,
+				gendate							string
+	) partitioned by (YearNo int, MonthNo int) ROW FORMAT DELIMITED FIELDS TERMINATED BY ',' LINES TERMINATED BY '10' STORED AS TEXTFILE LOCATION '${hiveconf:PARTITIONEDOUTPUT}';
+
+	DROP TABLE IF EXISTS Stage_RawCarEvents; 
+	CREATE TABLE IF NOT EXISTS Stage_RawCarEvents 
+	(
+            	vin								string,
+				model							string,
+				timestamp						string,
+				outsidetemperature				string,
+				enginetemperature				string,
+				speed							string,
+				fuel							string,
+				engineoil						string,
+				tirepressure					string,
+				odometer						string,
+				city							string,
+				accelerator_pedal_position		string,
+				parking_brake_status			string,
+				headlamp_status					string,
+				brake_pedal_status				string,
+				transmission_gear_position		string,
+				ignition_status					string,
+				windshield_wiper_status			string,
+				abs  							string,
+				gendate							string,
+				YearNo 							int,
+				MonthNo 						int) 
+	ROW FORMAT delimited fields terminated by ',' LINES TERMINATED BY '10';
+
+	INSERT OVERWRITE TABLE Stage_RawCarEvents
+	SELECT
+		vin,			
+		model,
+		timestamp,
+		outsidetemperature,
+		enginetemperature,
+		speed,
+		fuel,
+		engineoil,
+		tirepressure,
+		odometer,
+		city,
+		accelerator_pedal_position,
+		parking_brake_status,
+		headlamp_status,
+		brake_pedal_status,
+		transmission_gear_position,
+		ignition_status,
+		windshield_wiper_status,
+		abs,
+		gendate,
+		Year(gendate),
+		Month(gendate)
+
+	FROM RawCarEvents WHERE Year(gendate) = ${hiveconf:Year} AND Month(gendate) = ${hiveconf:Month}; 
+
+	INSERT OVERWRITE TABLE PartitionedCarEvents PARTITION(YearNo, MonthNo) 
+	SELECT
+		vin,			
+		model,
+		timestamp,
+		outsidetemperature,
+		enginetemperature,
+		speed,
+		fuel,
+		engineoil,
+		tirepressure,
+		odometer,
+		city,
+		accelerator_pedal_position,
+		parking_brake_status,
+		headlamp_status,
+		brake_pedal_status,
+		transmission_gear_position,
+		ignition_status,
+		windshield_wiper_status,
+		abs,
+		gendate,
+		YearNo,
+		MonthNo
+	FROM Stage_RawCarEvents WHERE YearNo = ${hiveconf:Year} AND MonthNo = ${hiveconf:Month};
+
+*Figure 13 - PartitionConnectedCarEvents Hive Script*
+
+Once the pipeline is executed successfully, you will see the following partitions generated in your storage account under the "connectedcar" container.
+
+![](./media/cortana-analytics-playbook-vehicle-telemetry-deep-dive/fig14-vehicle-telematics-partitioned-output.png)
+
+*Figure 14 - Partitioned Output*
+
+The data is now optimized, is more manageable and ready for further processing to gain rich batch insights. 
+
+## Data Analysis
+
+In this section, you will see how we have used the combination of Azure Stream Analytics, Azure Machine Learning, Azure Data Factory and Azure HDInsight for rich advanced analytics on vehicle health and driving habits.  There are 3 sub-sections here:
+
+1.	**Machine Learning**: This sub-section contains information on the anomaly detection experiment that we have used in this solution to predict vehicles requiring servicing maintenance and vehicles requiring recalls due to safety issues
+2.	**Real-time analysis**: This sub-section contains information regarding the real-time analytics using the Stream Analytics Query Language and operationalizing the machine learning experiment in real-time using a custom application
+3.	**Batch analysis**: This sub-section contains information regarding the transforming and processing of the batch data using Azure HDInsight and Azure Machine Learning operationalized by Azure Data Factory
+
+### Machine Learning
+
+Our goal here is to predict the vehicles that require maintenance or recall based on certain heath statistics.  We make the following assumptions
+
+- Vehicles require **servicing maintenance** if one of the following three conditions are true:
+	- Tire pressure is low
+	- Engine oil level is low
+	- Engine temperature is high
+
+- Vehicles may have a **safety issue** and require **recall** if one of the following conditions are true:
+	- Engine temperature is high but outside temperature is low
+	- Engine temperature is low but outside temperature is high
+
+Based on the above requirements, we have created two separate models to detect anomalies, one for vehicle maintenance detection, and one for vehicle recall detection. In both these models, the built-in Principal Component Analysis (PCA) algorithm is used for anomaly detection . 
+
+**Maintenance detection model**
+In the maintenance detection model, the model reports an anomaly if one of three indicators - tire pressure, engine oil, or engine temperature - satisfies its respective condition. As a result, we only need to consider these three variables in building the model. In our experiment in Azure Machine Learning, we first use a **Select Columns in Dataset** module to extract these three variables. Next we use the PCA-based anomaly detection module to build the anomaly detection model. 
+
+Principal Component Analysis (PCA) is an established technique in machine learning that can be applied to feature selection, classification, and anomaly detection. PCA converts a set of case containing possibly correlated variables, into a set of values called principal components. The key idea of PCA-based modeling is to project data onto a lower-dimensional space so that features and anomalies can be more easily identified.
+ 
+In the case of anomaly detection, for each new input, the anomaly detector first computes its projection on the eigenvectors, and then computes the normalized reconstruction error. This normalized error is the anomaly score. The higher the error, the more anomalous the instance is. 
+
+In the maintenance detection problem, each record can be considered as a point in a 3-dimensional space defined by tire pressure, engine oil, and engine temperature coordinates. To capture these anomalies, we can project the original data in the 3-dimensional onto a 2-dimensional space using PCA. Thus, we set the parameter Number of components to use in PCA to be 2. This parameter plays an important role in applying PCA-based anomaly detection. After projecting data using PCA, we can identify these anomalies more easily.
+
+**Recall anomaly detection model**
+In the recall anomaly detection model, we use the Select Columns in Dataset and PCA-based anomaly detection modules in a similar way. Specifically, we first extract three variables - engine temperature, outside temperature, and speed - using the **Select Columns in Dataset** module. We also include the speed variable since the engine temperature typically is correlated to the speed. Next we use PCA-based anomaly detection module to project the data from the 3-dimensional space onto a 2-dimensional space. The recall criteria are satisfied and so the vehicle requires recall when engine temperature and outside temperature are highly negatively correlated. Using PCA-based anomaly detection algorithm, we can capture the anomalies after performing PCA. 
+
+Note that when training either model, we need to use normal data which does not require maintenance or recall as the input data to train the PCA-based anomaly detection model. In the scoring experiment, we use the trained anomaly detection model to detect if the vehicle requires maintenance or recall. 
+
+
+### Real-time analysis
+
+The following Stream Analytics SQL Query is used to get the average of all the important vehicle parameters like vehicle speed, fuel level, engine temperature, odometer reading, tire pressure, engine oil level etc to detect anomalies, issue alerts and determine the overall health conditions of vehicles operated in specific region and correlate it to demographics. 
+
+![](./media/cortana-analytics-playbook-vehicle-telemetry-deep-dive/fig15-vehicle-telematics-stream-analytics-query-for-real-time-processing.png)
+
+Figure 15 – Stream analytics query for real-time processing
+
+All the averages are calculated over a 3 seconds TumblingWindow. We are using TubmlingWindow in this case since we require non-overlapping and contiguous time intervals. 
+
+To learn more about all the "Windowing" capabilities in Azure Stream Analytics, click [Windowing (Azure Stream Analytics)](https://msdn.microsoft.com/library/azure/dn835019.aspx).
+
+**Real-time prediction**
+
+An application is included as part of the solution to operationalize the machine learning model in real-time. This application called “RealTimeDashboardApp” is created and configured as part of the solution deployment. The application performs the following:
+
+1.	Listens to an Event Hub instance where Stream Analytics is publishing the events in a continuously pattern. ![](./media/cortana-analytics-playbook-vehicle-telemetry-deep-dive/fig16-vehicle-telematics-stream-analytics-query-for-publishing.png)*Figure 16 – Stream analytics query for publishing the data to an output Event Hub instance* 
+
+2.	For every event that this application receives: 
+
+	- Processes the data using Machine Learning Request-Response Scoring (RRS) endpoint. The RRS endpoint is automatically published as part of the deployment.
+	- The RRS output is published to a PowerBI dataset using the push APIs.
+
+This pattern is also applicable in scenarios where you want to integrate a Line of Business application with the real-time analytics flow for scenarios such as alerts, notifications, messagings, etc. 
+
+Click [RealtimeDashboardApp download](http://go.microsoft.com/fwlink/?LinkId=717078) to download the RealtimeDashboardApp Visual Studio solution for customizations. 
+
+**To execute the Real-time Dashboard Application **
+
+1.	Click on the PowerBI node on the diagram view and click the Download Real-time Dashboard Application" link on the properties pane. ![](./media/cortana-analytics-playbook-vehicle-telemetry-deep-dive/fig17-vehicle-telematics-powerbi-dashboard-setup.png)  *Figure 17 – PowerBI dashboard setup instructions*
+2.	Extract and save locally ![](./media/cortana-analytics-playbook-vehicle-telemetry-deep-dive/fig18-vehicle-telematics-realtimedashboardapp-folder.png)  *Figure 18 – RealtimeDashboardApp folder*
+3.	Execute the application RealtimeDashboardApp.exe
+4.	Provide valid Power BI credentials, sign in and click Accept ![](./media/cortana-analytics-playbook-vehicle-telemetry-deep-dive/fig19a-vehicle-telematics-realtimedashboardapp-sign-in-to-powerbi.png) ![](./media/cortana-analytics-playbook-vehicle-telemetry-deep-dive/fig19b-vehicle-telematics-realtimedashboardapp-sign-in-to-powerbi.png) 
+
+*Figure 19 – RealtimeDashboardApp: Sign-in to PowerBI*
+
+>[AZURE.NOTE] Note: If you want to flush the PowerBI dataset, execute the RealtimeDashboardApp with the "flushdata" parameter: 
+
+	RealtimeDashboardApp.exe -flushdata
+
+### Batch analysis
+
+The goal here is to showcase how Contoso Motors is utilizing the Azure compute capabilities to harness big data to gain rich insights on driving pattern, usage behavior and vehicle health for:
+
+- Improving the customer experience and make it cheaper by providing insights on driving habits and fuel efficient driving behaviors
+- Learning proactively about customers and their driving patters to govern business decisions and provide the best in class products & services
+
+In this solution, we are targeting the following metrics:
+
+1.	**Aggressive driving behavior** Identifies the trend of the models, locations, driving conditions, and time of the year to gain insights on aggressive driving pattern allowing Contoso Motors to use it for marketing campaigns, driving new personalized features and usage based insurance.
+2.	**Fuel efficient driving behavior** Identifies the trend of the models, locations, driving conditions, and time of the year to gain insights on fuel efficient driving pattern allowing Contoso Motors to use it for marketing campaigns, driving new features and proactive reporting to the drivers for cost effective and environment friendly driving habits. 
+3.	**Recall models** Identifies models requiring recalls by operationalizing the anomaly detection machine learning experiment
+
+Let's look into the details of each of these metrics,
+
+
+**Aggressive driving pattern**
+
+The partitioned vehicle signals and diagnostic data are processed in the pipeline named "AggresiveDrivingPatternPipeline" using Hive to determine the models, location, vehicle and driving conditions etc that exhibits aggressive driving pattern.
+
+![](./media/cortana-analytics-playbook-vehicle-telemetry-deep-dive/fig20-vehicle-telematics-aggressive-driving-pattern.png) 
+*Figure 20 – Aggressive driving pattern workflow*
+
+The Hive script named "aggresivedriving.hql" used for analyzing aggressive driving condition pattern is located at "\demo\src\connectedcar\scripts" folder of the downloaded zip. 
+
+	DROP TABLE IF EXISTS PartitionedCarEvents; 
+	CREATE EXTERNAL TABLE PartitionedCarEvents
+	(
+            	vin								string,
+				model							string,
+				timestamp						string,
+				outsidetemperature				string,
+				enginetemperature				string,
+				speed							string,
+				fuel							string,
+				engineoil						string,
+				tirepressure					string,
+				odometer						string,
+				city							string,
+				accelerator_pedal_position		string,
+				parking_brake_status			string,
+				headlamp_status					string,
+				brake_pedal_status				string,
+				transmission_gear_position		string,
+				ignition_status					string,
+				windshield_wiper_status			string,
+				abs  							string,
+				gendate							string
+                                
+	) ROW FORMAT DELIMITED FIELDS TERMINATED BY ',' LINES TERMINATED BY '10' STORED AS TEXTFILE LOCATION '${hiveconf:PARTITIONEDINPUT}';
+
+	DROP TABLE IF EXISTS CarEventsAggresive; 
+	CREATE EXTERNAL TABLE CarEventsAggresive
+	(
+               	vin 						string, 
+				model						string,
+                timestamp					string,
+				city						string,
+				speed 			 			string,
+				transmission_gear_position	string,
+				brake_pedal_status			string,
+				Year						string,
+				Month						string
+                                
+	) ROW FORMAT DELIMITED FIELDS TERMINATED BY ',' LINES TERMINATED BY '10' STORED AS TEXTFILE LOCATION '${hiveconf:AGGRESIVEOUTPUT}';
+
+
+
+	INSERT OVERWRITE TABLE CarEventsAggresive
+	select
+	vin,
+	model,
+	timestamp,
+	city,
+	speed,
+	transmission_gear_position,
+	brake_pedal_status,
+	"${hiveconf:Year}" as Year,
+	"${hiveconf:Month}" as Month
+	from PartitionedCarEvents
+	where transmission_gear_position IN ('fourth', 'fifth', 'sixth', 'seventh', 'eight') AND brake_pedal_status = '1' AND speed >= '50'
+
+*Figure 21 – Aggressive driving pattern Hive query*
+
+It uses the combination of vehicle's transmission gear position, brake pedal status and speed to detect reckless/aggressive driving behavior based on braking pattern at high speed. 
+
+Once the pipeline is executed successfully, you will see the following partitions generated in your storage account under the "connectedcar" container.
+
+![](./media/cortana-analytics-playbook-vehicle-telemetry-deep-dive/fig22-vehicle-telematics-aggressive-driving-pattern-output.png) 
+
+*Figure 22 – AggressiveDrivingPatternPipeline output*
+
+
+**Fuel efficient driving pattern**
+
+The partitioned vehicle signals and diagnostic data are processed in the pipeline named "FuelEfficientDrivingPatternPipeline" using Hive to determine the models, location, vehicle and driving conditions etc that exhibits fuel efficient driving pattern.
+
+![](./media/cortana-analytics-playbook-vehicle-telemetry-deep-dive/fig23-vehicle-telematics-fuel-efficient-driving-pattern.png) 
+
+*Figure 23 – Fuel efficient driving pattern workflow*
+
+The Hive script named "fuelefficientdriving.hql" used for analyzing aggressive driving condition pattern is located at "\demo\src\connectedcar\scripts" folder of the downloaded zip. 
+
+	DROP TABLE IF EXISTS PartitionedCarEvents; 
+	CREATE EXTERNAL TABLE PartitionedCarEvents
+	(
+            	vin								string,
+				model							string,
+				timestamp						string,
+				outsidetemperature				string,
+				enginetemperature				string,
+				speed							string,
+				fuel							string,
+				engineoil						string,
+				tirepressure					string,
+				odometer						string,
+				city							string,
+				accelerator_pedal_position		string,
+				parking_brake_status			string,
+				headlamp_status					string,
+				brake_pedal_status				string,
+				transmission_gear_position		string,
+				ignition_status					string,
+				windshield_wiper_status			string,
+				abs  							string,
+				gendate							string
+                                
+	) ROW FORMAT DELIMITED FIELDS TERMINATED BY ',' LINES TERMINATED BY '10' STORED AS TEXTFILE LOCATION '${hiveconf:PARTITIONEDINPUT}';
+
+	DROP TABLE IF EXISTS FuelEfficientDriving; 
+	CREATE EXTERNAL TABLE FuelEfficientDriving
+	(
+               	vin 						string, 
+				model						string,
+               	city						string,
+				speed 			 			string,
+				transmission_gear_position	string,                
+				brake_pedal_status			string,            
+				accelerator_pedal_position	string,                             
+				Year						string,
+				Month						string
+                                
+	) ROW FORMAT DELIMITED FIELDS TERMINATED BY ',' LINES TERMINATED BY '10' STORED AS TEXTFILE LOCATION '${hiveconf:FUELEFFICIENTOUTPUT}';
+
+
+
+	INSERT OVERWRITE TABLE FuelEfficientDriving
+	select
+	vin,
+	model,
+	city,
+	speed,
+	transmission_gear_position,
+	brake_pedal_status,
+	accelerator_pedal_position,
+	"${hiveconf:Year}" as Year,
+	"${hiveconf:Month}" as Month
+	from PartitionedCarEvents
+	where transmission_gear_position IN ('fourth', 'fifth', 'sixth', 'seventh', 'eight') AND parking_brake_status = '0' AND brake_pedal_status = '0' AND speed <= '60' AND accelerator_pedal_position >= '50'
+
+
+*Figure 24 – Fuel efficient driving pattern Hive query*
+
+It uses the combination of vehicle's transmission gear position, brake pedal status, speed and accelerator pedal position to detect fuel efficient driving behavior based on acceleration, braking and speed patterns. 
+
+Once the pipeline is executed successfully, you will see the following partitions generated in your storage account under the "connectedcar" container.
+
+![](./media/cortana-analytics-playbook-vehicle-telemetry-deep-dive/fig25-vehicle-telematics-fuel-efficient-driving-pattern-output.png) 
+
+*Figure 25 – FuelEfficientDrivingPatternPipeline output*
+
+
+**Recall Predictions**
+
+The machine learning experiment is provisioned and published as a web service as part of the solution deployment. The batch scoring end point is leveraged in this workflow, registered as a data factory linked service and operationalized using data factory batch scoring activity.
+
+![](./media/cortana-analytics-playbook-vehicle-telemetry-deep-dive/fig26-vehicle-telematics-machine-learning-endpoint.png) 
+
+*Figure 26 – Machine learning endpoint registered as a linked service in data factory*
+
+The registered linked service is used in the DetectAnomalyPipeline to score the data using the anomaly detection model. 
+
+![](./media/cortana-analytics-playbook-vehicle-telemetry-deep-dive/fig27-vehicle-telematics-aml-batch-scoring.png) 
+
+*Figure 27 – Azure Machine Learning Batch Scoring activity in data factory* 
+
+There are few steps performed in this pipeline for data preparation so that it can be operationalized with the batch scoring web service. 
+
+![](./media/cortana-analytics-playbook-vehicle-telemetry-deep-dive/fig28-vehicle-telematics-pipeline-predicting-recalls.png) 
+
+*Figure 28 – DetectAnomalyPipeline for predicting vehicles requiring recalls* 
+
+Once the scoring is completed, an HDInsight activity is used to process and aggregate the data that are categorized as anomalies by the model with a probability score of 0.60 or higher.  
+
+	DROP TABLE IF EXISTS CarEventsAnomaly; 
+	CREATE EXTERNAL TABLE CarEventsAnomaly 
+	(
+            	vin							string,
+				model						string,
+				gendate						string,
+				outsidetemperature			string,
+				enginetemperature			string,
+				speed						string,
+				fuel						string,
+				engineoil					string,
+				tirepressure				string,
+				odometer					string,
+				city						string,
+				accelerator_pedal_position	string,
+				parking_brake_status		string,
+				headlamp_status				string,
+				brake_pedal_status			string,
+				transmission_gear_position	string,
+				ignition_status				string,
+				windshield_wiper_status		string,
+				abs  						string,
+				maintenanceLabel			string,
+				maintenanceProbability		string,
+				RecallLabel					string,
+				RecallProbability			string
+                                
+	) ROW FORMAT DELIMITED FIELDS TERMINATED BY ',' LINES TERMINATED BY '10' STORED AS TEXTFILE LOCATION '${hiveconf:ANOMALYOUTPUT}';
+
+	DROP TABLE IF EXISTS RecallModel; 
+	CREATE EXTERNAL TABLE RecallModel 
+	(
+
+				vin							string,
+				model						string,
+				city						string,
+				outsidetemperature			string,
+				enginetemperature			string,
+				speed						string,
+            	Year						string,
+				Month						string				
+                                
+	) ROW FORMAT DELIMITED FIELDS TERMINATED BY ',' LINES TERMINATED BY '10' STORED AS TEXTFILE LOCATION '${hiveconf:RECALLMODELOUTPUT}';
+
+	INSERT OVERWRITE TABLE RecallModel
+	select
+	vin,
+	model,
+	city,
+	outsidetemperature,
+	enginetemperature,
+	speed,
+	"${hiveconf:Year}" as Year,
+	"${hiveconf:Month}" as Month
+	from CarEventsAnomaly
+	where RecallLabel = '1' AND RecallProbability >= '0.60'
+
+*Figure 29  – Recall aggregation hive query*
+
+Once the pipeline is executed successfully, you will see the following partitions generated in your storage account under the "connectedcar" container.
+
+![](./media/cortana-analytics-playbook-vehicle-telemetry-deep-dive/fig30-vehicle-telematics-detect-anamoly-pipeline-output.png) 
+
+*Figure 30 – Figure 30 – DetectAnomalyPipeline output*
+
+
+## Publish
+
+### Real-time analysis
+
+One of the queries in the stream analytics job publishes the events to an output Event Hub instance. 
+
+![](./media/cortana-analytics-playbook-vehicle-telemetry-deep-dive/fig31-vehicle-telematics-stream-analytics-job-publishes-output-event-hub.png)
+
+*Figure 31 – Stream analytics job publishes to an output Event Hub instance*
+
+![](./media/cortana-analytics-playbook-vehicle-telemetry-deep-dive/fig32-vehicle-telematics-stream-analytics-query-publish-output-event-hub.png)
+
+*Figure 32 – Stream analytics query to publish to the output Event Hub instance*
+
+This stream of events are consumed by the RealTimeDashboardApp included in the solution. This application leverages the Machine Learning Request-Response web service for real-time scoring and publishes the resultant data to a PowerBI dataset for consumption. 
+
+### Batch analysis
+
+The results of the batch and real-time processing are published to the Azure SQL Database tables for consumption. The Azure SQL Server, Database and the tables are created automatically as part of the setup script. 
+
+![](./media/cortana-analytics-playbook-vehicle-telemetry-deep-dive/fig33-vehicle-telematics-batch-processing-results-copy-to-data-mart.png)
+
+*Figure 33 – Batch processing results copy to data mart workflow*
+
+![](./media/cortana-analytics-playbook-vehicle-telemetry-deep-dive/fig34-vehicle-telematics-stream-analytics-job-publishes-to-data-mart.png)
+
+*Figure 34 – Stream analytics job publishes to data mart*
+
+![](./media/cortana-analytics-playbook-vehicle-telemetry-deep-dive/fig35-vehicle-telematics-data-mart-setting-in-stream-analytics-job.png)
+
+*Figure 35 – Data mart setting in stream analytics job*
+
+
+## Consume
+
+Power BI gives this solution a rich dashboard for real-time data and predictive analytics visualizations. 
+
+Click here for detailed instructions on setting up the PowerBI reports and the dashboard. The final dashboard looks like this:
+
+![](./media/cortana-analytics-playbook-vehicle-telemetry-deep-dive/fig36-vehicle-telematics-powerbi-dashboard.png)
+
+*Figure 36 - PowerBI Dashboard*
+
+## Summary
+
+This document contains a detailed drill-down of the Vehicle Telemetry Analytics Solution. This showcases a lambda architecture pattern for real-time and batch analytics with predictions and actions. This pattern applies to a wide range of use cases that require hot path (real-time) and cold path (batch) analytics. 