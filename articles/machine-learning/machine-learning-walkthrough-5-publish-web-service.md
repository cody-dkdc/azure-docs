--- conflicted
+++ resolved
@@ -1,147 +1,135 @@
-<properties
-	pageTitle="Step 5: Deploy the Machine Learning web service | Microsoft Azure"
-	description="Step 5 of the Develop a predictive solution walkthrough: Deploy a predictive experiment in Machine Learning Studio as a web service."
-	services="machine-learning"
-	documentationCenter=""
-	authors="garyericson"
-	manager="paulettm"
-	editor="cgronlun"/>
-
-<tags
-	ms.service="machine-learning"
-	ms.workload="data-services"
-	ms.tgt_pltfrm="na"
-	ms.devlang="na"
-	ms.topic="article"
-<<<<<<< HEAD
-	ms.date="09/08/2015"
-=======
-	ms.date="11/04/2015"
->>>>>>> 08be3281
-	ms.author="garye"/>
-
-
-# Walkthrough Step 5: Deploy the Azure Machine Learning web service
-
-This is the fifth step of the walkthrough, [Developing a Predictive Solution with Azure ML](machine-learning-walkthrough-develop-predictive-solution.md)
-
-
-1.	[Create a Machine Learning workspace](machine-learning-walkthrough-1-create-ml-workspace.md)
-2.	[Upload existing data](machine-learning-walkthrough-2-upload-data.md)
-3.	[Create a new experiment](machine-learning-walkthrough-3-create-new-experiment.md)
-4.	[Train and evaluate the models](machine-learning-walkthrough-4-train-and-evaluate-models.md)
-5.	**Deploy the web service**
-6.	[Access the web service](machine-learning-walkthrough-6-access-web-service.md)
-
-----------
-
-To make this predictive model useful to others, we'll deploy it as a web service on Azure.
-
-Up to this point we've been experimenting with training our model. But the deployed service is no longer going to do training - it will be generating predictions based on the user's input. So we're going to do some preparation and then deploy this experiment as a working web service that users can access. A user will be able to send a set of credit application data to the service, and the service will return the prediction of credit risk.
-
-To do this, we need to:  
-
-- Convert the *training experiment* we've created into a *predictive experiment*
-- Deploy the predictive experiment as a web service
-
-But first, we need to trim this experiment down a little. We currently have two different models in the experiment, but we now need to select one model to deploy.  
-
-Let's say we've decided that the boosted tree model was the better model to use. So the first thing to do is remove the [Two-Class Support Vector Machine][two-class-support-vector-machine] module and the modules that were used for training it. You may want to make a copy of the experiment first by clicking **Save As** at the bottom of the experiment canvas.
-
-We need to delete the following modules:  
-
-1.	[Two-Class Support Vector Machine][two-class-support-vector-machine]
-2.	[Train Model][train-model] and [Score Model][score-model] modules that were connected to it
-3.	[Normalize Data][normalize-data] (both of them)
-4.	[Evaluate Model][evaluate-model]
-
-Now we're ready to deploy this model.
-
-## Convert the training experiment to a predictive experiment
-
-Converting to a predictive experiment involves three steps:
-
-1. Save the model we've trained and replace our training modules with it
-2. Trim the experiment to remove modules that were only needed for training
-3. Define where the web service input and output nodes should be
-
-Fortunately, all three steps can be accomplished by just clicking **Deploy Web Service** at the bottom of the experiment canvas (select the **Predictive Web Service** option).
-
-When you click **Deploy Web Service**, several things happen:
-
-- The model we trained is saved as a **Trained Model** module in the module palette to the left of the experiment canvas (you can find it in the palette under **Trained Models**).
-- Modules that were used for training are removed. Specifically:
-  - [Two-Class Boosted Decision Tree][two-class-boosted-decision-tree]
-  - [Train Model][train-model]
-  - [Split][split]
-  - the second [Execute R Script][execute-r-script] module that was used for test data
-- The saved trained model is added to the experiment.
-- **Web service input** and **Web service output** modules are added.
-
-> [AZURE.NOTE] The experiment has been saved in two parts: the original training experiment, and the new predictive experiment. You can access either one using the tabs at the top of the experiment canvas.
-
-We need to take an additional step with our experiment.
-Machine Learning Studio removed one [Execute R Script][execute-r-script] module when it removed the [Split][split] module, but it left the other [Execute R Script][execute-r-script] module.
-Since that module was only used for training and testing (it provided a weighting function on the sample data), we can now remove it and connect [Metadata Editor][metadata-editor] to [Score Model][score-model].    
-
-Our experiment should now look like this:  
-
-![Scoring the trained model][4]  
-
-
-You may be wondering why we left the UCI German Credit Card Data dataset in the predictive experiment. The service is going to use the user's data, not the original dataset, so why leave them connected?
-
-It's true that the service doesn't need the original credit card data. But it does need the schema for that data, which includes information such as how many columns there are and which columns are numeric. This schema information is necessary in order to interpret the user's data. We leave these components connected so that the scoring module will have the dataset schema when the service is running. The data isn't used, just the schema.  
-
-Run the experiment one last time (click **Run**). If you want to verify that the model is still working, click the output of the [Score Model][score-model] module and select **View Results**. You'll see that the original data is displayed, along with the credit risk value ("Scored Labels") and the scoring probability value ("Scored Probabilities").  
-
-<<<<<<< HEAD
-##
-Deploy the web service
-=======
-## Deploy the web service
->>>>>>> 08be3281
-
-To deploy a web service derived from our experiment, click **Deploy Web Service** below the canvas. Machine Learning Studio deploys the experiment as a web service and takes you to the service dashboard.   
-
-> [AZURE.TIP] You can update the web service after you've deployed it. For example, if you want to change your model, just edit the training experiment, tweak the model parameters, and click **Deploy Web Service**. When you deploy the experiment again, it will replace the web service, now using your updated model.  
-
-You can configure the service by clicking the **CONFIGURATION** tab. Here you can modify the service name (it's given the experiment name by default) and give it a description. You can also give more friendly labels for the input and output columns.  
-
-<<<<<<< HEAD
-=======
-![Configure the web service][5]  
-
->>>>>>> 08be3281
-## Test the web service
-On the **DASHBOARD** page, click the **Test** link under **Default Endpoint**. A dialog will pop up and ask you for the input data for the service. These are the same columns that appeared in the original German credit risk dataset.  
-![Test the web service][6]  
-
-
-Enter a set of data and then click **OK**.  
-
-The results generated by the web service are displayed at the bottom of the dashboard. The way we have the service configured, the results you see are generated by the scoring module.   
-
-
-----------
-
-**Next: [Access the web service](machine-learning-walkthrough-6-access-web-service.md)**
-
-[1]: ./media/machine-learning-walkthrough-5-publish-web-service/publish1.png
-[2]: ./media/machine-learning-walkthrough-5-publish-web-service/publish2.png
-[3]: ./media/machine-learning-walkthrough-5-publish-web-service/publish3.png
-[4]: ./media/machine-learning-walkthrough-5-publish-web-service/publish4.png
-[5]: ./media/machine-learning-walkthrough-5-publish-web-service/publish5.png
-[6]: ./media/machine-learning-walkthrough-5-publish-web-service/publish6.png
-
-
-<!-- Module References -->
-[evaluate-model]: https://msdn.microsoft.com/library/azure/927d65ac-3b50-4694-9903-20f6c1672089/
-[execute-r-script]: https://msdn.microsoft.com/library/azure/30806023-392b-42e0-94d6-6b775a6e0fd5/
-[metadata-editor]: https://msdn.microsoft.com/library/azure/370b6676-c11c-486f-bf73-35349f842a66/
-[normalize-data]: https://msdn.microsoft.com/library/azure/986df333-6748-4b85-923d-871df70d6aaf/
-[score-model]: https://msdn.microsoft.com/library/azure/401b4f92-e724-4d5a-be81-d5b0ff9bdb33/
-[split]: https://msdn.microsoft.com/library/azure/70530644-c97a-4ab6-85f7-88bf30a8be5f/
-[train-model]: https://msdn.microsoft.com/library/azure/5cc7053e-aa30-450d-96c0-dae4be720977/
-[two-class-boosted-decision-tree]: https://msdn.microsoft.com/library/azure/e3c522f8-53d9-4829-8ea4-5c6a6b75330c/
-[two-class-support-vector-machine]: https://msdn.microsoft.com/library/azure/12d8479b-74b4-4e67-b8de-d32867380e20/
+<properties
+	pageTitle="Step 5: Deploy the Machine Learning web service | Microsoft Azure"
+	description="Step 5 of the Develop a predictive solution walkthrough: Deploy a predictive experiment in Machine Learning Studio as a web service."
+	services="machine-learning"
+	documentationCenter=""
+	authors="garyericson"
+	manager="paulettm"
+	editor="cgronlun"/>
+
+<tags
+	ms.service="machine-learning"
+	ms.workload="data-services"
+	ms.tgt_pltfrm="na"
+	ms.devlang="na"
+	ms.topic="article"
+	ms.date="11/04/2015"
+	ms.author="garye"/>
+
+
+# Walkthrough Step 5: Deploy the Azure Machine Learning web service
+
+This is the fifth step of the walkthrough, [Developing a Predictive Solution with Azure ML](machine-learning-walkthrough-develop-predictive-solution.md)
+
+
+1.	[Create a Machine Learning workspace](machine-learning-walkthrough-1-create-ml-workspace.md)
+2.	[Upload existing data](machine-learning-walkthrough-2-upload-data.md)
+3.	[Create a new experiment](machine-learning-walkthrough-3-create-new-experiment.md)
+4.	[Train and evaluate the models](machine-learning-walkthrough-4-train-and-evaluate-models.md)
+5.	**Deploy the web service**
+6.	[Access the web service](machine-learning-walkthrough-6-access-web-service.md)
+
+----------
+
+To make this predictive model useful to others, we'll deploy it as a web service on Azure.
+
+Up to this point we've been experimenting with training our model. But the deployed service is no longer going to do training - it will be generating predictions based on the user's input. So we're going to do some preparation and then deploy this experiment as a working web service that users can access. A user will be able to send a set of credit application data to the service, and the service will return the prediction of credit risk.
+
+To do this, we need to:  
+
+- Convert the *training experiment* we've created into a *predictive experiment*
+- Deploy the predictive experiment as a web service
+
+But first, we need to trim this experiment down a little. We currently have two different models in the experiment, but we now need to select one model to deploy.  
+
+Let's say we've decided that the boosted tree model was the better model to use. So the first thing to do is remove the [Two-Class Support Vector Machine][two-class-support-vector-machine] module and the modules that were used for training it. You may want to make a copy of the experiment first by clicking **Save As** at the bottom of the experiment canvas.
+
+We need to delete the following modules:  
+
+1.	[Two-Class Support Vector Machine][two-class-support-vector-machine]
+2.	[Train Model][train-model] and [Score Model][score-model] modules that were connected to it
+3.	[Normalize Data][normalize-data] (both of them)
+4.	[Evaluate Model][evaluate-model]
+
+Now we're ready to deploy this model.
+
+## Convert the training experiment to a predictive experiment
+
+Converting to a predictive experiment involves three steps:
+
+1. Save the model we've trained and replace our training modules with it
+2. Trim the experiment to remove modules that were only needed for training
+3. Define where the web service input and output nodes should be
+
+Fortunately, all three steps can be accomplished by just clicking **Deploy Web Service** at the bottom of the experiment canvas (select the **Predictive Web Service** option).
+
+When you click **Deploy Web Service**, several things happen:
+
+- The model we trained is saved as a **Trained Model** module in the module palette to the left of the experiment canvas (you can find it in the palette under **Trained Models**).
+- Modules that were used for training are removed. Specifically:
+  - [Two-Class Boosted Decision Tree][two-class-boosted-decision-tree]
+  - [Train Model][train-model]
+  - [Split][split]
+  - the second [Execute R Script][execute-r-script] module that was used for test data
+- The saved trained model is added to the experiment.
+- **Web service input** and **Web service output** modules are added.
+
+> [AZURE.NOTE] The experiment has been saved in two parts: the original training experiment, and the new predictive experiment. You can access either one using the tabs at the top of the experiment canvas.
+
+We need to take an additional step with our experiment.
+Machine Learning Studio removed one [Execute R Script][execute-r-script] module when it removed the [Split][split] module, but it left the other [Execute R Script][execute-r-script] module.
+Since that module was only used for training and testing (it provided a weighting function on the sample data), we can now remove it and connect [Metadata Editor][metadata-editor] to [Score Model][score-model].    
+
+Our experiment should now look like this:  
+
+![Scoring the trained model][4]  
+
+
+You may be wondering why we left the UCI German Credit Card Data dataset in the predictive experiment. The service is going to use the user's data, not the original dataset, so why leave them connected?
+
+It's true that the service doesn't need the original credit card data. But it does need the schema for that data, which includes information such as how many columns there are and which columns are numeric. This schema information is necessary in order to interpret the user's data. We leave these components connected so that the scoring module will have the dataset schema when the service is running. The data isn't used, just the schema.  
+
+Run the experiment one last time (click **Run**). If you want to verify that the model is still working, click the output of the [Score Model][score-model] module and select **View Results**. You'll see that the original data is displayed, along with the credit risk value ("Scored Labels") and the scoring probability value ("Scored Probabilities").  
+
+## Deploy the web service
+
+To deploy a web service derived from our experiment, click **Deploy Web Service** below the canvas. Machine Learning Studio deploys the experiment as a web service and takes you to the service dashboard.   
+
+> [AZURE.TIP] You can update the web service after you've deployed it. For example, if you want to change your model, just edit the training experiment, tweak the model parameters, and click **Deploy Web Service**. When you deploy the experiment again, it will replace the web service, now using your updated model.  
+
+You can configure the service by clicking the **CONFIGURATION** tab. Here you can modify the service name (it's given the experiment name by default) and give it a description. You can also give more friendly labels for the input and output columns.  
+
+![Configure the web service][5]  
+
+## Test the web service
+On the **DASHBOARD** page, click the **Test** link under **Default Endpoint**. A dialog will pop up and ask you for the input data for the service. These are the same columns that appeared in the original German credit risk dataset.  
+![Test the web service][6]  
+
+
+Enter a set of data and then click **OK**.  
+
+The results generated by the web service are displayed at the bottom of the dashboard. The way we have the service configured, the results you see are generated by the scoring module.   
+
+
+----------
+
+**Next: [Access the web service](machine-learning-walkthrough-6-access-web-service.md)**
+
+[1]: ./media/machine-learning-walkthrough-5-publish-web-service/publish1.png
+[2]: ./media/machine-learning-walkthrough-5-publish-web-service/publish2.png
+[3]: ./media/machine-learning-walkthrough-5-publish-web-service/publish3.png
+[4]: ./media/machine-learning-walkthrough-5-publish-web-service/publish4.png
+[5]: ./media/machine-learning-walkthrough-5-publish-web-service/publish5.png
+[6]: ./media/machine-learning-walkthrough-5-publish-web-service/publish6.png
+
+
+<!-- Module References -->
+[evaluate-model]: https://msdn.microsoft.com/library/azure/927d65ac-3b50-4694-9903-20f6c1672089/
+[execute-r-script]: https://msdn.microsoft.com/library/azure/30806023-392b-42e0-94d6-6b775a6e0fd5/
+[metadata-editor]: https://msdn.microsoft.com/library/azure/370b6676-c11c-486f-bf73-35349f842a66/
+[normalize-data]: https://msdn.microsoft.com/library/azure/986df333-6748-4b85-923d-871df70d6aaf/
+[score-model]: https://msdn.microsoft.com/library/azure/401b4f92-e724-4d5a-be81-d5b0ff9bdb33/
+[split]: https://msdn.microsoft.com/library/azure/70530644-c97a-4ab6-85f7-88bf30a8be5f/
+[train-model]: https://msdn.microsoft.com/library/azure/5cc7053e-aa30-450d-96c0-dae4be720977/
+[two-class-boosted-decision-tree]: https://msdn.microsoft.com/library/azure/e3c522f8-53d9-4829-8ea4-5c6a6b75330c/
+[two-class-support-vector-machine]: https://msdn.microsoft.com/library/azure/12d8479b-74b4-4e67-b8de-d32867380e20/