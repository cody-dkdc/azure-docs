---
title: Scalable Data Science with Azure Data Lake - Team Data Science Process
description: How to use Azure Data Lake to do data exploration and binary classification tasks on a dataset.
services: machine-learning
author: marktab
manager: cgronlun
editor: cgronlun
ms.service: machine-learning
ms.subservice: team-data-science-process
ms.topic: article
ms.date: 11/13/2017
ms.author: tdsp
ms.custom: seodec18, previous-author=deguhath, previous-ms.author=deguhath
---
# Scalable Data Science with Azure Data Lake: An end-to-end Walkthrough
This walkthrough shows how to use Azure Data Lake to do data exploration and binary classification tasks on a sample of the NYC taxi trip and fare dataset to predict whether or not a tip is paid by a fare. It walks you through the steps of the [Team Data Science Process](https://docs.microsoft.com/azure/machine-learning/team-data-science-process/), end-to-end, from data acquisition to model training, and then to the deployment of a web service that publishes the model.

### Azure Data Lake Analytics
The [Microsoft Azure Data Lake](https://azure.microsoft.com/solutions/data-lake/) has all the capabilities required to make it easy for data scientists to store data of any size, shape and speed, and to conduct data processing, advanced analytics, and machine learning modeling with high scalability in a cost-effective way.   You pay on a per-job basis, only when data is actually being processed. Azure Data Lake Analytics includes U-SQL, a language that blends the declarative nature of SQL with the expressive power of C# to provide scalable distributed query capability. It enables you to process unstructured data by applying schema on read, insert custom logic and user-defined functions (UDFs), and includes extensibility to enable fine grained control over how to execute at scale. To learn more about the design philosophy behind U-SQL, see [Visual Studio blog post](https://blogs.msdn.microsoft.com/visualstudio/2015/09/28/introducing-u-sql-a-language-that-makes-big-data-processing-easy/).

Data Lake Analytics is also a key part of Cortana Analytics Suite and works with Azure SQL Data Warehouse, Power BI, and Data Factory. This gives you a complete cloud big data and advanced analytics platform.

This walkthrough begins by describing how to install the prerequisites and resources that are needed to complete data science process tasks. Then it outlines the data processing steps using U-SQL and concludes by showing how to use Python and Hive with Azure Machine Learning Studio to build and deploy the predictive models.

### U-SQL and Visual Studio
This walkthrough recommends using Visual Studio to edit U-SQL scripts to process the dataset. The U-SQL scripts are described here and provided in a separate file. The process includes ingesting, exploring, and sampling the data. It also shows how to run a U-SQL scripted job from the Azure portal. Hive tables are created for the data in an associated HDInsight cluster to facilitate the building and deployment of a binary classification model in Azure Machine Learning Studio.

### Python
This walkthrough also contains a section that shows how to build and deploy a predictive model using Python with Azure Machine Learning Studio. It provides a Jupyter notebook with the Python scripts for the steps in this process. The notebook includes code for some additional feature engineering steps and models construction such as multiclass classification and regression modeling in addition to the binary classification model outlined here. The regression task is to predict the amount of the tip based on other tip features.

### Azure Machine Learning
Azure Machine Learning Studio is used to build and deploy the predictive models. This is done using two approaches: first with Python scripts and then with Hive tables on an HDInsight (Hadoop) cluster.

### Scripts
Only the principal steps are outlined in this walkthrough. You can download the full **U-SQL script** and **Jupyter Notebook** from [GitHub](https://github.com/Azure/Azure-MachineLearning-DataScience/tree/master/Misc/AzureDataLakeWalkthrough).

## Prerequisites
Before you begin these topics, you must have the following:

* An Azure subscription. If you do not already have one, see [Get Azure free trial](https://azure.microsoft.com/documentation/videos/get-azure-free-trial-for-testing-hadoop-in-hdinsight/).
* [Recommended] Visual Studio 2013 or later. If you do not already have one of these versions installed, you can download a free Community version from [Visual Studio Community](https://www.visualstudio.com/vs/community/).

> [!NOTE]
> Instead of Visual Studio, you can also use the Azure portal to submit Azure Data Lake queries. Instructions are provided on how to do so both with Visual Studio and on the portal in the section titled **Process data with U-SQL**.
>
>


## Prepare data science environment for Azure Data Lake
To prepare the data science environment for this walkthrough, create the following resources:

* Azure Data Lake Store (ADLS)
* Azure Data Lake Analytics (ADLA)
* Azure Blob storage account
* Azure Machine Learning Studio account
* Azure Data Lake Tools for Visual Studio (Recommended)

This section provides instructions on how to create each of these resources. If you choose to use Hive tables with Azure Machine Learning, instead of Python, to build a model, you also need to provision an HDInsight (Hadoop) cluster. This alternative procedure in described in the Option 2 section.


> [!NOTE]
> The **Azure Data Lake Store** can be created either separately or when you create the **Azure Data Lake Analytics** as the default storage. Instructions are referenced for creating each of these resources separately, but the Data Lake storage account need not be created separately.
>
>

### Create an Azure Data Lake Store


Create an ADLS from the [Azure portal](https://portal.azure.com). For details, see [Create an HDInsight cluster with Data Lake Store using Azure portal](../../data-lake-store/data-lake-store-hdinsight-hadoop-use-portal.md). Be sure to set up the Cluster AAD Identity in the **DataSource** blade of the **Optional Configuration** blade described there.

 ![3](./media/data-lake-walkthrough/3-create-ADLS.PNG)

### Create an Azure Data Lake Analytics account
Create an ADLA account from the [Azure portal](https://portal.azure.com). For details, see [Tutorial: get started with Azure Data Lake Analytics using Azure portal](../../data-lake-analytics/data-lake-analytics-get-started-portal.md).

 ![4](./media/data-lake-walkthrough/4-create-ADLA-new.PNG)

### Create an Azure Blob storage account
Create an Azure Blob storage account from the [Azure portal](https://portal.azure.com). For details, see the Create a storage account section in [About Azure storage accounts](../../storage/common/storage-create-storage-account.md).

 ![5](./media/data-lake-walkthrough/5-Create-Azure-Blob.PNG)

### Set up an Azure Machine Learning Studio account
Sign up/into Azure Machine Learning Studio from the [Azure Machine Learning studio](https://azure.microsoft.com/services/machine-learning/) page. Click on the **Get started now** button and then choose a "Free Workspace" or "Standard Workspace". Now your are ready to create experiments in Azure Machine Learning studio.

### Install Azure Data Lake Tools [Recommended]
Install Azure Data Lake Tools for your version of Visual Studio from [Azure Data Lake Tools for Visual Studio](https://www.microsoft.com/download/details.aspx?id=49504).

 ![6](./media/data-lake-walkthrough/6-install-ADL-tools-VS.PNG)

After the installation finishes successfully, open up Visual Studio. You should see the Data Lake tab the menu at the top. Your Azure resources should appear in the left panel when you sign into your Azure account.

 ![7](./media/data-lake-walkthrough/7-install-ADL-tools-VS-done.PNG)

## The NYC Taxi Trips dataset
The data set used here is a publicly available dataset -- the [NYC Taxi Trips dataset](https://www.andresmh.com/nyctaxitrips/). The NYC Taxi Trip data consists of about 20 GB of compressed CSV files (~48 GB uncompressed), recording more than 173 million individual trips and the fares paid for each trip. Each trip record includes the pickup and dropoff locations and times, anonymized hack (driver's) license number, and the medallion (taxi’s unique ID) number. The data covers all trips in the year 2013 and is provided in the following two datasets for each month:

The 'trip_data' CSV contains trip details, such as number of passengers, pickup and dropoff points, trip duration, and trip length. Here are a few sample records:

       medallion,hack_license,vendor_id,rate_code,store_and_fwd_flag,pickup_datetime,dropoff_datetime,passenger_count,trip_time_in_secs,trip_distance,pickup_longitude,pickup_latitude,dropoff_longitude,dropoff_latitude
       89D227B655E5C82AECF13C3F540D4CF4,BA96DE419E711691B9445D6A6307C170,CMT,1,N,2013-01-01 15:11:48,2013-01-01 15:18:10,4,382,1.00,-73.978165,40.757977,-73.989838,40.751171
       0BD7C8F5BA12B88E0B67BED28BEA73D8,9FD8F69F0804BDB5549F40E9DA1BE472,CMT,1,N,2013-01-06 00:18:35,2013-01-06 00:22:54,1,259,1.50,-74.006683,40.731781,-73.994499,40.75066
       0BD7C8F5BA12B88E0B67BED28BEA73D8,9FD8F69F0804BDB5549F40E9DA1BE472,CMT,1,N,2013-01-05 18:49:41,2013-01-05 18:54:23,1,282,1.10,-74.004707,40.73777,-74.009834,40.726002
       DFD2202EE08F7A8DC9A57B02ACB81FE2,51EE87E3205C985EF8431D850C786310,CMT,1,N,2013-01-07 23:54:15,2013-01-07 23:58:20,2,244,.70,-73.974602,40.759945,-73.984734,40.759388
       DFD2202EE08F7A8DC9A57B02ACB81FE2,51EE87E3205C985EF8431D850C786310,CMT,1,N,2013-01-07 23:25:03,2013-01-07 23:34:24,1,560,2.10,-73.97625,40.748528,-74.002586,40.747868



The 'trip_fare' CSV contains details of the fare paid for each trip, such as payment type, fare amount, surcharge and taxes, tips and tolls, and the total amount paid. Here are a few sample records:

	   medallion, hack_license, vendor_id, pickup_datetime, payment_type, fare_amount, surcharge, mta_tax, tip_amount, tolls_amount, total_amount
       89D227B655E5C82AECF13C3F540D4CF4,BA96DE419E711691B9445D6A6307C170,CMT,2013-01-01 15:11:48,CSH,6.5,0,0.5,0,0,7
       0BD7C8F5BA12B88E0B67BED28BEA73D8,9FD8F69F0804BDB5549F40E9DA1BE472,CMT,2013-01-06 00:18:35,CSH,6,0.5,0.5,0,0,7
       0BD7C8F5BA12B88E0B67BED28BEA73D8,9FD8F69F0804BDB5549F40E9DA1BE472,CMT,2013-01-05 18:49:41,CSH,5.5,1,0.5,0,0,7
       DFD2202EE08F7A8DC9A57B02ACB81FE2,51EE87E3205C985EF8431D850C786310,CMT,2013-01-07 23:54:15,CSH,5,0.5,0.5,0,0,6
       DFD2202EE08F7A8DC9A57B02ACB81FE2,51EE87E3205C985EF8431D850C786310,CMT,2013-01-07 23:25:03,CSH,9.5,0.5,0.5,0,0,10.5

The unique key to join trip\_data and trip\_fare is composed of the following three fields: medallion, hack\_license and pickup\_datetime. The raw CSV files can be accessed from a public Azure storage blob. The U-SQL script for this join is in the [Join trip and fare tables](#join) section.

## Process data with U-SQL
The data processing tasks illustrated in this section include ingesting, checking quality, exploring, and sampling the data. How to join trip and fare tables is also shown. The final section shows run a U-SQL scripted job from the Azure portal. Here are links to each subsection:

* [Data ingestion: read in data from public blob](#ingest)
* [Data quality checks](#quality)
* [Data exploration](#explore)
* [Join trip and fare tables](#join)
* [Data sampling](#sample)
* [Run U-SQL jobs](#run)

The U-SQL scripts are described here and provided in a separate file. You can download the full **U-SQL scripts** from [GitHub](https://github.com/Azure/Azure-MachineLearning-DataScience/tree/master/Misc/AzureDataLakeWalkthrough).

To execute U-SQL, Open Visual Studio, click **File --> New --> Project**, choose **U-SQL Project**, name and save it to a folder.

![8](./media/data-lake-walkthrough/8-create-USQL-project.PNG)

> [!NOTE]
> It is possible to use the Azure Portal to execute U-SQL instead of Visual Studio. You can navigate to the Azure Data Lake Analytics resource on the portal and submit queries directly as illustrated in the following figure:
>
>

![9](./media/data-lake-walkthrough/9-portal-submit-job.PNG)

### <a name="ingest"></a>Data Ingestion: Read in data from public blob
<<<<<<< HEAD
The location of the data in the Azure blob is referenced as **wasb://container_name\@blob_storage_account_name.blob.core.windows.net/blob_name** and can be extracted using **Extractors.Csv()**. Substitute your own container name and storage account name in following scripts for container_name@blob_storage_account_name in the wasb address. Since the file names are in same format, it is possible to use **trip\_data_{\*\}.csv** to read in all 12 trip files.
=======
The location of the data in the Azure blob is referenced as **wasb://container_name\@blob_storage_account_name.blob.core.windows.net/blob_name** and can be extracted using **Extractors.Csv()**. Substitute your own container name and storage account name in following scripts for container_name\@blob_storage_account_name in the wasb address. Since the file names are in same format, it is possible to use **trip\_data_{\*\}.csv** to read in all 12 trip files.
>>>>>>> 76becb15

    ///Read in Trip data
    @trip0 =
        EXTRACT
        medallion string,
        hack_license string,
        vendor_id string,
        rate_code string,
        store_and_fwd_flag string,
        pickup_datetime string,
        dropoff_datetime string,
        passenger_count string,
        trip_time_in_secs string,
        trip_distance string,
        pickup_longitude string,
        pickup_latitude string,
        dropoff_longitude string,
        dropoff_latitude string
    // This is reading 12 trip data from blob
    FROM "wasb://container_name@blob_storage_account_name.blob.core.windows.net/nyctaxitrip/trip_data_{*}.csv"
    USING Extractors.Csv();

Since there are headers in the first row, you need to remove the headers and change column types into appropriate ones. You can either save the processed data to Azure Data Lake Storage using **swebhdfs://data_lake_storage_name.azuredatalakestorage.net/folder_name/file_name**_ or to Azure Blob storage account using  **wasb://container_name\@blob_storage_account_name.blob.core.windows.net/blob_name**.

    // change data types
    @trip =
        SELECT
        medallion,
        hack_license,
        vendor_id,
        rate_code,
        store_and_fwd_flag,
        DateTime.Parse(pickup_datetime) AS pickup_datetime,
        DateTime.Parse(dropoff_datetime) AS dropoff_datetime,
        Int32.Parse(passenger_count) AS passenger_count,
        Double.Parse(trip_time_in_secs) AS trip_time_in_secs,
        Double.Parse(trip_distance) AS trip_distance,
        (pickup_longitude==string.Empty ? 0: float.Parse(pickup_longitude)) AS pickup_longitude,
        (pickup_latitude==string.Empty ? 0: float.Parse(pickup_latitude)) AS pickup_latitude,
        (dropoff_longitude==string.Empty ? 0: float.Parse(dropoff_longitude)) AS dropoff_longitude,
        (dropoff_latitude==string.Empty ? 0: float.Parse(dropoff_latitude)) AS dropoff_latitude
    FROM @trip0
    WHERE medallion != "medallion";

    ////output data to ADL
    OUTPUT @trip
    TO "swebhdfs://data_lake_storage_name.azuredatalakestore.net/nyctaxi_folder/demo_trip.csv"
    USING Outputters.Csv();

    ////Output data to blob
    OUTPUT @trip
    TO "wasb://container_name@blob_storage_account_name.blob.core.windows.net/demo_trip.csv"
    USING Outputters.Csv();

Similarly you can read in the fare data sets. Right-click Azure Data Lake Store, you can choose to look at your data in **Azure portal --> Data Explorer** or **File Explorer** within Visual Studio.

 ![10](./media/data-lake-walkthrough/10-data-in-ADL-VS.PNG)

 ![11](./media/data-lake-walkthrough/11-data-in-ADL.PNG)

### <a name="quality"></a>Data quality checks
After trip and fare tables have been read in, data quality checks can be done in the following way. The resulting CSV files can be output to Azure Blob storage or Azure Data Lake Store.

Find the number of medallions and unique number of medallions:

    ///check the number of medallions and unique number of medallions
    @trip2 =
        SELECT
        medallion,
        vendor_id,
        pickup_datetime.Month AS pickup_month
        FROM @trip;

    @ex_1 =
        SELECT
        pickup_month,
        COUNT(medallion) AS cnt_medallion,
        COUNT(DISTINCT(medallion)) AS unique_medallion
        FROM @trip2
        GROUP BY pickup_month;
        OUTPUT @ex_1
    TO "wasb://container_name@blob_storage_account_name.blob.core.windows.net/demo_ex_1.csv"
    USING Outputters.Csv();

Find those medallions that had more than 100 trips:

    ///find those medallions that had more than 100 trips
    @ex_2 =
        SELECT medallion,
               COUNT(medallion) AS cnt_medallion
        FROM @trip2
        //where pickup_datetime >= "2013-01-01t00:00:00.0000000" and pickup_datetime <= "2013-04-01t00:00:00.0000000"
        GROUP BY medallion
        HAVING COUNT(medallion) > 100;
        OUTPUT @ex_2
    TO "wasb://container_name@blob_storage_account_name.blob.core.windows.net/demo_ex_2.csv"
    USING Outputters.Csv();

Find those invalid records in terms of pickup_longitude:

    ///find those invalid records in terms of pickup_longitude
    @ex_3 =
        SELECT COUNT(medallion) AS cnt_invalid_pickup_longitude
        FROM @trip
        WHERE
        pickup_longitude <- 90 OR pickup_longitude > 90;
        OUTPUT @ex_3
    TO "wasb://container_name@blob_storage_account_name.blob.core.windows.net/demo_ex_3.csv"
    USING Outputters.Csv();

Find missing values for some variables:

    //check missing values
    @res =
        SELECT *,
               (medallion == null? 1 : 0) AS missing_medallion
        FROM @trip;

    @trip_summary6 =
        SELECT
            vendor_id,
        SUM(missing_medallion) AS medallion_empty,
        COUNT(medallion) AS medallion_total,
        COUNT(DISTINCT(medallion)) AS medallion_total_unique
        FROM @res
        GROUP BY vendor_id;
    OUTPUT @trip_summary6
    TO "wasb://container_name@blob_storage_account_name.blob.core.windows.net/demo_ex_16.csv"
    USING Outputters.Csv();



### <a name="explore"></a>Data exploration
Do some data exploration with the following scripts to get a better understanding of the data.

Find the distribution of tipped and non-tipped trips:

    ///tipped vs. not tipped distribution
    @tip_or_not =
        SELECT *,
               (tip_amount > 0 ? 1: 0) AS tipped
        FROM @fare;

    @ex_4 =
        SELECT tipped,
               COUNT(*) AS tip_freq
        FROM @tip_or_not
        GROUP BY tipped;
        OUTPUT @ex_4
    TO "wasb://container_name@blob_storage_account_name.blob.core.windows.net/demo_ex_4.csv"
    USING Outputters.Csv();

Find the distribution of tip amount with cut-off values: 0, 5, 10, and 20 dollars.

    //tip class/range distribution
    @tip_class =
        SELECT *,
               (tip_amount >20? 4: (tip_amount >10? 3:(tip_amount >5 ? 2:(tip_amount > 0 ? 1: 0)))) AS tip_class
        FROM @fare;
    @ex_5 =
        SELECT tip_class,
               COUNT(*) AS tip_freq
        FROM @tip_class
        GROUP BY tip_class;
        OUTPUT @ex_5
    TO "wasb://container_name@blob_storage_account_name.blob.core.windows.net/demo_ex_5.csv"
    USING Outputters.Csv();

Find basic statistics of trip distance:

    // find basic statistics for trip_distance
    @trip_summary4 =
        SELECT
            vendor_id,
            COUNT(*) AS cnt_row,
            MIN(trip_distance) AS min_trip_distance,
            MAX(trip_distance) AS max_trip_distance,
            AVG(trip_distance) AS avg_trip_distance
        FROM @trip
        GROUP BY vendor_id;
    OUTPUT @trip_summary4
    TO "wasb://container_name@blob_storage_account_name.blob.core.windows.net/demo_ex_14.csv"
    USING Outputters.Csv();

Find the percentiles of trip distance:

    // find percentiles of trip_distance
    @trip_summary3 =
        SELECT DISTINCT vendor_id AS vendor,
                        PERCENTILE_DISC(0.25) WITHIN GROUP(ORDER BY trip_distance) OVER(PARTITION BY vendor_id) AS median_trip_distance_disc,
                        PERCENTILE_DISC(0.5) WITHIN GROUP(ORDER BY trip_distance) OVER(PARTITION BY vendor_id) AS median_trip_distance_disc,
                        PERCENTILE_DISC(0.75) WITHIN GROUP(ORDER BY trip_distance) OVER(PARTITION BY vendor_id) AS median_trip_distance_disc
        FROM @trip;
       // group by vendor_id;
    OUTPUT @trip_summary3
    TO "wasb://container_name@blob_storage_account_name.blob.core.windows.net/demo_ex_13.csv"
    USING Outputters.Csv();


### <a name="join"></a>Join trip and fare tables
Trip and fare tables can be joined by medallion, hack_license, and pickup_time.

    //join trip and fare table

    @model_data_full =
    SELECT t.*,
    f.payment_type, f.fare_amount, f.surcharge, f.mta_tax, f.tolls_amount,  f.total_amount, f.tip_amount,
    (f.tip_amount > 0 ? 1: 0) AS tipped,
    (f.tip_amount >20? 4: (f.tip_amount >10? 3:(f.tip_amount >5 ? 2:(f.tip_amount > 0 ? 1: 0)))) AS tip_class
    FROM @trip AS t JOIN  @fare AS f
    ON   (t.medallion == f.medallion AND t.hack_license == f.hack_license AND t.pickup_datetime == f.pickup_datetime)
    WHERE   (pickup_longitude != 0 AND dropoff_longitude != 0 );

    //// output to blob
    OUTPUT @model_data_full
    TO "wasb://container_name@blob_storage_account_name.blob.core.windows.net/demo_ex_7_full_data.csv"
    USING Outputters.Csv();

    ////output data to ADL
    OUTPUT @model_data_full
    TO "swebhdfs://data_lake_storage_name.azuredatalakestore.net/nyctaxi_folder/demo_ex_7_full_data.csv"
    USING Outputters.Csv();


For each level of passenger count, calculate the number of records, average tip amount, variance of tip amount, percentage of tipped trips.

    // contingency table
    @trip_summary8 =
        SELECT passenger_count,
               COUNT(*) AS cnt,
               AVG(tip_amount) AS avg_tip_amount,
               VAR(tip_amount) AS var_tip_amount,
               SUM(tipped) AS cnt_tipped,
               (float)SUM(tipped)/COUNT(*) AS pct_tipped
        FROM @model_data_full
        GROUP BY passenger_count;
        OUTPUT @trip_summary8
    TO "wasb://container_name@blob_storage_account_name.blob.core.windows.net/demo_ex_17.csv"
    USING Outputters.Csv();


### <a name="sample"></a>Data sampling
First, randomly select 0.1% of the data from the joined table:

    //random select 1/1000 data for modeling purpose
    @addrownumberres_randomsample =
    SELECT *,
            ROW_NUMBER() OVER() AS rownum
    FROM @model_data_full;

    @model_data_random_sample_1_1000 =
    SELECT *
    FROM @addrownumberres_randomsample
    WHERE rownum % 1000 == 0;

    OUTPUT @model_data_random_sample_1_1000
    TO "wasb://container_name@blob_storage_account_name.blob.core.windows.net/demo_ex_7_random_1_1000.csv"
    USING Outputters.Csv();

Then do stratified sampling by binary variable tip_class:

    //stratified random select 1/1000 data for modeling purpose
    @addrownumberres_stratifiedsample =
    SELECT *,
            ROW_NUMBER() OVER(PARTITION BY tip_class) AS rownum
    FROM @model_data_full;

    @model_data_stratified_sample_1_1000 =
    SELECT *
    FROM @addrownumberres_stratifiedsample
    WHERE rownum % 1000 == 0;
    //// output to blob
    OUTPUT @model_data_stratified_sample_1_1000
    TO "wasb://container_name@blob_storage_account_name.blob.core.windows.net/demo_ex_9_stratified_1_1000.csv"
    USING Outputters.Csv();
    ////output data to ADL
    OUTPUT @model_data_stratified_sample_1_1000
    TO "swebhdfs://data_lake_storage_name.azuredatalakestore.net/nyctaxi_folder/demo_ex_9_stratified_1_1000.csv"
    USING Outputters.Csv();


### <a name="run"></a>Run U-SQL jobs
When you finish editing U-SQL scripts, you can submit them to the server using your Azure Data Lake Analytics account. Click **Data Lake**, **Submit Job**, select your **Analytics Account**, choose **Parallelism**, and click **Submit** button.

 ![12](./media/data-lake-walkthrough/12-submit-USQL.PNG)

When the job is complied successfully, the status of your job is displayed in Visual Studio for monitoring. After the job finishes running, you can even replay the job execution process and find out the bottleneck steps to improve your job efficiency. You can also go to Azure portal to check the status of your U-SQL jobs.

 ![13](./media/data-lake-walkthrough/13-USQL-running-v2.PNG)

 ![14](./media/data-lake-walkthrough/14-USQL-jobs-portal.PNG)

Now you can check the output files in either Azure Blob storage or Azure portal. Use the stratified sample data for our modeling in the next step.

 ![15](./media/data-lake-walkthrough/15-U-SQL-output-csv.PNG)

 ![16](./media/data-lake-walkthrough/16-U-SQL-output-csv-portal.PNG)

## Build and deploy models in Azure Machine Learning
Two options are available for you to pull data into Azure Machine Learning to build and

* In the first option, you use the sampled data that has been written to an Azure Blob (in the **Data sampling** step above) and use Python to build and deploy models from Azure Machine Learning.
* In the second option, you query the data in Azure Data Lake directly using a Hive query. This option requires that you create a new HDInsight cluster or use an existing HDInsight cluster where the Hive tables point to the NY Taxi data in Azure Data Lake Storage.  Both these options are discussed in the following sections.

## Option 1: Use Python to build and deploy machine learning models
To build and deploy machine learning models using Python, create a Jupyter Notebook on your local machine or in Azure Machine Learning Studio. The Jupyter Notebook  provided on [GitHub](https://github.com/Azure/Azure-MachineLearning-DataScience/tree/master/Misc/AzureDataLakeWalkthrough) contains the full code to explore, visualize data, feature engineering, modeling and deployment. In this article, just the modeling and deployment are covered.

### Import Python libraries
In order to run the sample Jupyter Notebook or the Python script file, the following Python packages are needed. If you are using the Azure Machine Learning Notebook service, these packages have been pre-installed.

    import pandas as pd
    from pandas import Series, DataFrame
    import numpy as np
    import matplotlib.pyplot as plt
    from time import time
    import pyodbc
    import os
    from azure.storage.blob import BlobService
    import tables
    import time
    import zipfile
    import random
    import sklearn
    from sklearn.linear_model import LogisticRegression
    from sklearn.cross_validation import train_test_split
    from sklearn import metrics
    from __future__ import division
    from sklearn import linear_model
    from azureml import services


### Read in the data from blob
* Connection String

        CONTAINERNAME = 'test1'
        STORAGEACCOUNTNAME = 'XXXXXXXXX'
        STORAGEACCOUNTKEY = 'YYYYYYYYYYYYYYYYYYYYYYYYYYYY'
        BLOBNAME = 'demo_ex_9_stratified_1_1000_copy.csv'
        blob_service = BlobService(account_name=STORAGEACCOUNTNAME,account_key=STORAGEACCOUNTKEY)
* Read in as text

        t1 = time.time()
        data = blob_service.get_blob_to_text(CONTAINERNAME,BLOBNAME).split("\n")
        t2 = time.time()
        print(("It takes %s seconds to read in "+BLOBNAME) % (t2 - t1))

  ![17](./media/data-lake-walkthrough/17-python_readin_csv.PNG)
* Add column names and separate columns

        colnames = ['medallion','hack_license','vendor_id','rate_code','store_and_fwd_flag','pickup_datetime','dropoff_datetime',
        'passenger_count','trip_time_in_secs','trip_distance','pickup_longitude','pickup_latitude','dropoff_longitude','dropoff_latitude',
        'payment_type', 'fare_amount', 'surcharge', 'mta_tax', 'tolls_amount',  'total_amount', 'tip_amount', 'tipped', 'tip_class', 'rownum']
        df1 = pd.DataFrame([sub.split(",") for sub in data], columns = colnames)
* Change some columns to numeric

        cols_2_float = ['trip_time_in_secs','pickup_longitude','pickup_latitude','dropoff_longitude','dropoff_latitude',
        'fare_amount', 'surcharge','mta_tax','tolls_amount','total_amount','tip_amount', 'passenger_count','trip_distance'
        ,'tipped','tip_class','rownum']
        for col in cols_2_float:
            df1[col] = df1[col].astype(float)

### Build machine learning models
Here you build a binary classification model to predict whether a trip is tipped or not. In the Jupyter Notebook you can find other two models: multiclass classification, and regression models.

* First you need to create dummy variables that can be used in scikit-learn models

        df1_payment_type_dummy = pd.get_dummies(df1['payment_type'], prefix='payment_type_dummy')
        df1_vendor_id_dummy = pd.get_dummies(df1['vendor_id'], prefix='vendor_id_dummy')
* Create data frame for the modeling

        cols_to_keep = ['tipped', 'trip_distance', 'passenger_count']
        data = df1[cols_to_keep].join([df1_payment_type_dummy,df1_vendor_id_dummy])

        X = data.iloc[:,1:]
        Y = data.tipped
* Training and testing 60-40 split

        X_train, X_test, Y_train, Y_test = train_test_split(X, Y, test_size=0.4, random_state=0)
* Logistic Regression in training set

        model = LogisticRegression()
        logit_fit = model.fit(X_train, Y_train)
        print ('Coefficients: \n', logit_fit.coef_)
        Y_train_pred = logit_fit.predict(X_train)

       ![c1](./media/data-lake-walkthrough/c1-py-logit-coefficient.PNG)
* Score testing data set

        Y_test_pred = logit_fit.predict(X_test)
* Calculate Evaluation metrics

        fpr_train, tpr_train, thresholds_train = metrics.roc_curve(Y_train, Y_train_pred)
        print fpr_train, tpr_train, thresholds_train

        fpr_test, tpr_test, thresholds_test = metrics.roc_curve(Y_test, Y_test_pred)
        print fpr_test, tpr_test, thresholds_test

        #AUC
        print metrics.auc(fpr_train,tpr_train)
        print metrics.auc(fpr_test,tpr_test)

        #Confusion Matrix
        print metrics.confusion_matrix(Y_train,Y_train_pred)
        print metrics.confusion_matrix(Y_test,Y_test_pred)

       ![c2](./media/data-lake-walkthrough/c2-py-logit-evaluation.PNG)

### Build Web Service API and consume it in Python
You want to operationalize the machine learning model after it has been built. The binary logistic model is used here as an example. Make sure the scikit-learn version in your local machine is 0.15.1. You don't have to worry about this if you use Azure Machine Learning studio.

* Find your workspace credentials from Azure Machine Learning studio settings. In Azure Machine Learning Studio, click **Settings** --> **Name** --> **Authorization Tokens**.

    ![c3](./media/data-lake-walkthrough/c3-workspace-id.PNG)

        workspaceid = 'xxxxxxxxxxxxxxxxxxxxxxxxxxx'
        auth_token = 'xxxxxxxxxxxxxxxxxxxxxxxxxxx'

* Create Web Service

        @services.publish(workspaceid, auth_token)
        @services.types(trip_distance = float, passenger_count = float, payment_type_dummy_CRD = float, payment_type_dummy_CSH=float, payment_type_dummy_DIS = float, payment_type_dummy_NOC = float, payment_type_dummy_UNK = float, vendor_id_dummy_CMT = float, vendor_id_dummy_VTS = float)
        @services.returns(int) #0, or 1
        def predictNYCTAXI(trip_distance, passenger_count, payment_type_dummy_CRD, payment_type_dummy_CSH,payment_type_dummy_DIS, payment_type_dummy_NOC, payment_type_dummy_UNK, vendor_id_dummy_CMT, vendor_id_dummy_VTS ):
            inputArray = [trip_distance, passenger_count, payment_type_dummy_CRD, payment_type_dummy_CSH, payment_type_dummy_DIS, payment_type_dummy_NOC, payment_type_dummy_UNK, vendor_id_dummy_CMT, vendor_id_dummy_VTS]
            return logit_fit.predict(inputArray)
* Get web service credentials

        url = predictNYCTAXI.service.url
        api_key =  predictNYCTAXI.service.api_key

        print url
        print api_key

        @services.service(url, api_key)
        @services.types(trip_distance = float, passenger_count = float, payment_type_dummy_CRD = float, payment_type_dummy_CSH=float,payment_type_dummy_DIS = float, payment_type_dummy_NOC = float, payment_type_dummy_UNK = float, vendor_id_dummy_CMT = float, vendor_id_dummy_VTS = float)
        @services.returns(float)
        def NYCTAXIPredictor(trip_distance, passenger_count, payment_type_dummy_CRD, payment_type_dummy_CSH,payment_type_dummy_DIS, payment_type_dummy_NOC, payment_type_dummy_UNK, vendor_id_dummy_CMT, vendor_id_dummy_VTS ):
            pass
* Call Web service API. You have to wait 5-10 seconds after the previous step.

        NYCTAXIPredictor(1,2,1,0,0,0,0,0,1)

       ![c4](./media/data-lake-walkthrough/c4-call-API.PNG)

## Option 2: Create and deploy models directly in Azure Machine Learning
Azure Machine Learning Studio can read data directly from Azure Data Lake Store and then be used to create and deploy models. This approach uses a Hive table that points at the Azure Data Lake Store. This requires that a separate Azure HDInsight cluster be provisioned, on which the Hive table is created. The following sections show how to do this.

### Create an HDInsight Linux Cluster
Create an HDInsight Cluster (Linux) from the [Azure portal](https://portal.azure.com). For details, see the **Create an HDInsight cluster with access to Azure Data Lake Store** section in [Create an HDInsight cluster with Data Lake Store using Azure portal](../../data-lake-store/data-lake-store-hdinsight-hadoop-use-portal.md).

 ![18](./media/data-lake-walkthrough/18-create_HDI_cluster.PNG)

### Create Hive table in HDInsight
Now you create Hive tables to be used in Azure Machine Learning Studio in the HDInsight cluster using the data stored in Azure Data Lake Store in the previous step. Go to the HDInsight cluster created. Click **Settings** --> **Properties** --> **Cluster AAD Identity** --> **ADLS Access**, make sure your Azure Data Lake Store account is added in the list with read, write and execute rights.

 ![19](./media/data-lake-walkthrough/19-HDI-cluster-add-ADLS.PNG)

Then click **Dashboard** next to the **Settings** button and a window pops up. Click **Hive View** in the upper right corner of the page and you should see the **Query Editor**.

 ![20](./media/data-lake-walkthrough/20-HDI-dashboard.PNG)

 ![21](./media/data-lake-walkthrough/21-Hive-Query-Editor-v2.PNG)

Paste in the following Hive scripts to create a table. The location of data source is in Azure Data Lake Store reference in this way: **adl://data_lake_store_name.azuredatalakestore.net:443/folder_name/file_name**.

    CREATE EXTERNAL TABLE nyc_stratified_sample
    (
        medallion string,
        hack_license string,
        vendor_id string,
        rate_code string,
        store_and_fwd_flag string,
        pickup_datetime string,
        dropoff_datetime string,
        passenger_count string,
        trip_time_in_secs string,
        trip_distance string,
        pickup_longitude string,
        pickup_latitude string,
        dropoff_longitude string,
        dropoff_latitude string,
      payment_type string,
      fare_amount string,
      surcharge string,
      mta_tax string,
      tolls_amount string,
      total_amount string,
      tip_amount string,
      tipped string,
      tip_class string,
      rownum string
      )
    ROW FORMAT DELIMITED FIELDS TERMINATED BY ',' lines terminated by '\n'
    LOCATION 'adl://data_lake_storage_name.azuredatalakestore.net:443/nyctaxi_folder/demo_ex_9_stratified_1_1000_copy.csv';


When the query finishes running, you should see the results like this:

 ![22](./media/data-lake-walkthrough/22-Hive-Query-results.PNG)

### Build and deploy models in Azure Machine Learning Studio
You are now ready to build and deploy a model that predicts whether or not a tip is paid with Azure Machine Learning. The stratified sample data is ready to be used in this binary classification (tip or not) problem. The predictive models using multiclass classification (tip_class) and regression (tip_amount) can also be built and deployed with Azure Machine Learning Studio, but here it is only shown how to handle the case using the binary classification model.

1. Get the data into Azure Machine Learning studio using the **Import Data** module, available in the **Data Input and Output** section. For more information, see the [Import Data module](https://msdn.microsoft.com/library/azure/4e1b0fe6-aded-4b3f-a36f-39b8862b9004/) reference page.
2. Select **Hive Query** as the **Data source** in the **Properties** panel.
3. Paste the following Hive script in the **Hive database query** editor

        select * from nyc_stratified_sample;
4. Enter the URI of HDInsight cluster (this can be found in Azure portal), Hadoop credentials, location of output data, and Azure storage account name/key/container name.

   ![23](./media/data-lake-walkthrough/23-reader-module-v3.PNG)

An example of a binary classification experiment reading data from Hive table is shown in the following figure:

 ![24](./media/data-lake-walkthrough/24-AML-exp.PNG)

After the experiment is created, click  **Set Up Web Service** --> **Predictive Web Service**

 ![25](./media/data-lake-walkthrough/25-AML-exp-deploy.PNG)

Run the automatically created scoring experiment, when it finishes, click **Deploy Web Service**

 ![26](./media/data-lake-walkthrough/26-AML-exp-deploy-web.PNG)

The web service dashboard displays shortly:

 ![27](./media/data-lake-walkthrough/27-AML-web-api.PNG)

## Summary
By completing this walkthrough you have created a data science environment for building scalable end-to-end solutions in Azure Data Lake. This environment was used to analyze a large public dataset, taking it through the canonical steps of the Data Science Process, from data acquisition through model training, and then to the deployment of the model as a web service. U-SQL was used to process, explore and sample the data. Python and Hive were used with Azure Machine Learning Studio to build and deploy predictive models.

## What's next?
The learning path for the
[Team Data Science Process (TDSP)](https://docs.microsoft.com/azure/machine-learning/team-data-science-process/) provides links to topics describing each step in the advanced analytics process. There are a series of walkthroughs itemized on the [Team Data Science Process walkthroughs](walkthroughs.md) page that showcase how to use resources and services in various predictive analytics scenarios:

* [The Team Data Science Process in action: using SQL Data Warehouse](sqldw-walkthrough.md)
* [The Team Data Science Process in action: using HDInsight Hadoop clusters](hive-walkthrough.md)
* [The Team Data Science Process: using SQL Server](sql-walkthrough.md)
* [Overview of the Data Science Process using Spark on Azure HDInsight](spark-overview.md)<|MERGE_RESOLUTION|>--- conflicted
+++ resolved
@@ -141,11 +141,8 @@
 ![9](./media/data-lake-walkthrough/9-portal-submit-job.PNG)
 
 ### <a name="ingest"></a>Data Ingestion: Read in data from public blob
-<<<<<<< HEAD
-The location of the data in the Azure blob is referenced as **wasb://container_name\@blob_storage_account_name.blob.core.windows.net/blob_name** and can be extracted using **Extractors.Csv()**. Substitute your own container name and storage account name in following scripts for container_name@blob_storage_account_name in the wasb address. Since the file names are in same format, it is possible to use **trip\_data_{\*\}.csv** to read in all 12 trip files.
-=======
+
 The location of the data in the Azure blob is referenced as **wasb://container_name\@blob_storage_account_name.blob.core.windows.net/blob_name** and can be extracted using **Extractors.Csv()**. Substitute your own container name and storage account name in following scripts for container_name\@blob_storage_account_name in the wasb address. Since the file names are in same format, it is possible to use **trip\_data_{\*\}.csv** to read in all 12 trip files.
->>>>>>> 76becb15
 
     ///Read in Trip data
     @trip0 =
