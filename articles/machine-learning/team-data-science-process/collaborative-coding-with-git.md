---
title: Collaborative coding with Git - Azure Machine Learning | Microsoft Docs
description: How to do collaborative code development for data science projects using Git with agile planning.
documentationcenter: ''
author: deguhath
manager: cgronlun
editor: cgronlun

ms.assetid: 
ms.service: machine-learning
ms.component: team-data-science-process
ms.workload: data-services
ms.tgt_pltfrm: na
ms.devlang: na
ms.topic: article
ms.date: 11/28/2017
ms.author: deguhath

---


# Collaborative coding with Git

In this article we describe how to do collaborative code development for data science projects using Git as the shared code development framework. It covers how to link these coding activities to the work planned in [Agile development](agile-development.md) and how to do code reviews.


## 1. <a name='Linkaworkitemwithagitbranch-1'></a>Link a work item with a Git branch 

Azure DevOps Services provides a convenient way to connect a work item (a story or task) with a Git branch. This enables you to link your story or task directly to the code associated with it. 

To connect a work item to a new branch, double-click a work item, and in the pop-up window, click **Create a new branch** under **+ Add link**.  

![1](./media/collaborative-coding-with-git/1-sprint-board-view.png)

Provide the information for this new branch, such as the branch name, base Git repository, and the branch. The Git repository  chosen must be the repository under the same project that the work item belongs to. The base branch can be the master branch or some other existing branch.

![2](./media/collaborative-coding-with-git/2-create-a-branch.png)

A good practice is to create a Git branch for each story work item. Then, for each task work item, you create a branch based on the story branch. Organizing the branches in this hierarchical way that corresponds to the story-task relationships is helpful when you have multiple people working on different stories of the same project, or you have multiple people working on different tasks of the same story. Conflicts can be minimized when each team member works on a different branch and when each member works on different codes or other artifacts when sharing a branch. 

The following picture depicts the recommended branching strategy for TDSP. You might not need as many branches as are shown here, especially when you only have one or two people working on the same project, or only one person works on all tasks of a story. But separating the development branch from the master branch is always a good practice. This can help prevent the release branch from being interrupted by the development activities. More complete description of Git branch model can be found in [A Successful Git Branching Model](http://nvie.com/posts/a-successful-git-branching-model/).

![3](./media/collaborative-coding-with-git/3-git-branches.png)

To switch to the branch that you want to work on, run the following command in a shell command (Windows or Linux). 

	git checkout <branch name>

Changing the *<branch name\>* to **master** switches you back to the **master** branch. After you switch to the working branch, you can start working on that work item, developing the code or documentation artifacts needed to complete the item. 

You can also link a work item to an existing branch. In the **Detail** page of a work item, instead of clicking **Create a new branch**, you click **+ Add link**. Then, select the branch you want to link the work item to. 

![4](./media/collaborative-coding-with-git/4-link-to-an-existing-branch.png)

You can also create a new branch in Git Bash commands. If <base branch name\> is missing, the <new branch name\> is based on _master_ branch. 
	
	git checkout -b <new branch name> <base branch name>


## 2. <a name='WorkonaBranchandCommittheChanges-2'></a>Work on a branch and commit the changes 

Now suppose you make some change to the *data\_ingestion* branch for the work item, such as adding an R file on the branch in your local machine. You can commit the R file added to the branch for this work item, provided you are in that branch in your Git shell, using the following Git commands:

	git status
	git add .
	git commit -m"added a R scripts"
	git push origin data_ingestion

![5](./media/collaborative-coding-with-git/5-sprint-push-to-branch.png)

## 3. <a name='CreateapullrequestonVSTS-3'></a>Create a pull request on Azure DevOps Services 

<<<<<<< HEAD
When you are ready after a few commits and pushes, to merge the current branch into its base branch, you can submit a **pull request** on Azure DevOps server. 
=======
When you are ready after a few commits and pushes, to merge the current branch into its base branch, you can submit a **pull request** on Azure DevOps Services. 
>>>>>>> f5909a51

Go to the main page of your project and click **CODE**. Select the branch to be merged and the Git repository name that you want to merge the branch into. Then click **Pull Requests**, click **New pull request** to create a pull request review before the work on the branch is merged to its base branch.

![6](./media/collaborative-coding-with-git/6-spring-create-pull-request.png)

Fill in some description about this pull request, add reviewers, and send it out.

![7](./media/collaborative-coding-with-git/7-spring-send-pull-request.png)

## 4. <a name='ReviewandMerge-4'></a>Review and merge 

When the pull request is created, your reviewers get an email notification to review the pull requests. The reviewers need to check whether the changes are working or not and test the changes with the requester if possible. Based on their assessment, the reviewers can approve or reject the pull request. 

![8](./media/collaborative-coding-with-git/8-add_comments.png)

![9](./media/collaborative-coding-with-git/9-spring-approve-pullrequest.png)

After the review is done, the working branch is merged to its base branch by clicking the **Complete** button. You may choose to delete the working branch after it has merged. 

![10](./media/collaborative-coding-with-git/10-spring-complete-pullrequest.png)

Confirm on the top left corner that the request is marked as **COMPLETED**. 

![11](./media/collaborative-coding-with-git/11-spring-merge-pullrequest.png)

When you go back to the repository under **CODE**, you are told that you have been switched to the master branch.

![12](./media/collaborative-coding-with-git/12-spring-branch-deleted.png)

You can also use the following Git commands to merge your working branch to its base branch and delete the working branch after merging:

	git checkout master
	git merge data_ingestion
	git branch -d data_ingestion

![13](./media/collaborative-coding-with-git/13-spring-branch-deleted-commandline.png)


 
## Next steps

[Execute of data science tasks](execute-data-science-tasks.md) shows how to use utilities to complete several common data science tasks such as interactive data exploration, data analysis, reporting, and model creation.

Walkthroughs that demonstrate all the steps in the process for **specific scenarios** are also provided. They are listed and linked with thumbnail descriptions in the [Example walkthroughs](walkthroughs.md) article. They illustrate how to combine cloud, on-premises tools, and services into a workflow or pipeline to create an intelligent application. 
<|MERGE_RESOLUTION|>--- conflicted
+++ resolved
@@ -70,11 +70,7 @@
 
 ## 3. <a name='CreateapullrequestonVSTS-3'></a>Create a pull request on Azure DevOps Services 
 
-<<<<<<< HEAD
-When you are ready after a few commits and pushes, to merge the current branch into its base branch, you can submit a **pull request** on Azure DevOps server. 
-=======
 When you are ready after a few commits and pushes, to merge the current branch into its base branch, you can submit a **pull request** on Azure DevOps Services. 
->>>>>>> f5909a51
 
 Go to the main page of your project and click **CODE**. Select the branch to be merged and the Git repository name that you want to merge the branch into. Then click **Pull Requests**, click **New pull request** to create a pull request review before the work on the branch is merged to its base branch.
 
