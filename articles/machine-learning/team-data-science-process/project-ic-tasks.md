--- conflicted
+++ resolved
@@ -59,11 +59,7 @@
 
 - Git must be installed on your machine. If you are using a Data Science Virtual Machine (DSVM), Git has been pre-installed and you are good to go. Otherwise, see the [Platforms and tools appendix](platforms-and-tools.md#appendix).  
 - If you are using a **Windows DSVM**, you need to have [Git Credential Manager (GCM)](https://github.com/Microsoft/Git-Credential-Manager-for-Windows) installed on your machine. In the README.md file, scroll down to the **Download and Install** section and click the *latest installer*. This takes you to the latest installer page. Download the .exe installer from here and run it. 
-<<<<<<< HEAD
-- If you are using **Linux DSVM**, create an SSH public key on your DSVM and add it to your group Azure DevOps server. For more information about SSH, see the **Create SSH public key** section in the [Platforms and tools appendix](platforms-and-tools.md#appendix). 
-=======
 - If you are using **Linux DSVM**, create an SSH public key on your DSVM and add it to your group Azure DevOps Services. For more information about SSH, see the **Create SSH public key** section in the [Platforms and tools appendix](platforms-and-tools.md#appendix). 
->>>>>>> f5909a51
 - If your team and/or project lead has created some Azure file storage that you need to mount to your DSVM, you should get the Azure file storage information from them. 
 
 ## Step 1-3: Clone group, team, and project repositories to local machine
