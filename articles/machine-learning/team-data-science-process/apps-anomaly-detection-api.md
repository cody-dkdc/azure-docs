---
title: Azure Machine Learning Anomaly Detection API - Team Data Science Process
description: Anomaly Detection API is an example built with Microsoft Azure Machine Learning that detects anomalies in time series data with numerical values that are uniformly spaced in time.
services: machine-learning
author: marktab
manager: cgronlun
editor: cgronlun
ms.service: machine-learning
ms.component: team-data-science-process
ms.topic: article
ms.date: 06/05/2017
ms.author: tdsp
ms.custom: seodec18, previous-author=alokkirpal, previous-ms.author=alok
---

# Machine Learning Anomaly Detection API
## Overview
[Anomaly Detection API](https://gallery.cortanaintelligence.com/MachineLearningAPI/Anomaly-Detection-2) is an example built with Azure Machine Learning that detects anomalies in time series data with numerical values that are uniformly spaced in time.

This API can detect the following types of anomalous patterns in time series data:

* **Positive and negative trends**: For example, when monitoring memory usage in computing an upward trend may be of interest as it may be indicative of a memory leak,
* **Changes in the dynamic range of values**: For example, when monitoring the exceptions thrown by a cloud service, any changes in the dynamic range of values could indicate instability in the health of the service, and
* **Spikes and Dips**: For example, when monitoring the number of login failures in a service or number of checkouts in an e-commerce site, spikes or dips could indicate abnormal behavior.

These machine learning detectors track such changes in values over time and report ongoing changes in their values as anomaly scores. They do not require adhoc threshold tuning and their scores can be used to control false positive rate. The anomaly detection API is useful in several scenarios like service monitoring by tracking KPIs over time, usage monitoring through metrics such as number of searches, numbers of clicks, performance monitoring through counters like memory, CPU, file reads, etc. over time.

The Anomaly Detection offering comes with useful tools to get you started.

* The [web application](http://anomalydetection-aml.azurewebsites.net/) helps you evaluate and visualize the results of anomaly detection APIs on your data.

> [!NOTE]
> Try **IT Anomaly Insights solution** powered by [this API](https://gallery.cortanaintelligence.com/MachineLearningAPI/Anomaly-Detection-2)
<<<<<<< HEAD

=======
>
<!-- This Solution is no longer available
> To get this end to end solution deployed to your Azure subscription <a href="https://gallery.cortanaintelligence.com/Solution/Anomaly-Detection-Pre-Configured-Solution-1" target="_blank">**Start here >**</a>
-->
>>>>>>> 8c14089c

## API Deployment
In order to use the API, you must deploy it to your Azure subscription where it will be hosted as an Azure Machine Learning web service.  You can do this from the [Azure AI Gallery](https://gallery.cortanaintelligence.com/MachineLearningAPI/Anomaly-Detection-2).  This will deploy two Azure Machine Learning studio Web Services (and their related resources) to your Azure subscription - one for anomaly detection with seasonality detection, and one without seasonality detection.  Once the deployment has completed, you will be able to manage your APIs from the [Azure Machine Learning studio web services](https://services.azureml.net/webservices/) page.  From this page, you will be able to find your endpoint locations, API keys, as well as sample code for calling the API.  More detailed instructions are available [here](https://docs.microsoft.com/azure/machine-learning/machine-learning-manage-new-webservice).

## Scaling the API
By default, your deployment will have a free Dev/Test billing plan which includes 1,000 transactions/month and 2 compute hours/month.  You can upgrade to another plan as per your needs.  Details on the pricing of different plans are available [here](https://azure.microsoft.com/pricing/details/machine-learning/) under "Production Web API pricing".

## Managing AML Plans
You can manage your billing plan [here](https://services.azureml.net/plans/).  The plan name will be based on the resource group name you chose when deploying the API, plus a string that is unique to your subscription.  Instructions on how to upgrade your plan are available [here](https://docs.microsoft.com/azure/machine-learning/machine-learning-manage-new-webservice) under the "Managing billing plans" section.

## API Definition
The web service provides a REST-based API over HTTPS that can be consumed in different ways including a web or mobile application, R, Python, Excel, etc.  You send your time series data to this service via a REST API call, and it runs a combination of the three anomaly types described below.

## Calling the API
In order to call the API, you will need to know the endpoint location and API key.  Both of these, along with sample code for calling the API, are available from the [Azure Machine Learning studio web services](https://services.azureml.net/webservices/) page.  Navigate to the desired API, and then click the "Consume" tab to find them.  Note that you can call the API as a Swagger API (i.e. with the URL parameter `format=swagger`) or as a non-Swagger API (i.e. without the `format` URL parameter).  The sample code uses the Swagger format.  Below is an example request and response in non-Swagger format.  These examples are to the seasonality endpoint.  The non-seasonality endpoint is similar.

### Sample Request Body
The request contains two objects: `Inputs` and `GlobalParameters`.  In the example request below, some parameters are sent explicitly while others are not (scroll down for a full list of parameters for each endpoint).  Parameters that are not sent explicitly in the request will use the default values given below.

	{
                "Inputs": {
                        "input1": {
                                "ColumnNames": ["Time", "Data"],
                                "Values": [
                                        ["5/30/2010 18:07:00", "1"],
                                        ["5/30/2010 18:08:00", "1.4"],
                                        ["5/30/2010 18:09:00", "1.1"]
                                ]
                        }
                },
		"GlobalParameters": {
			"tspikedetector.sensitivity": "3",
			"zspikedetector.sensitivity": "3",
			"bileveldetector.sensitivity": "3.25",
			"detectors.spikesdips": "Both"
		}
	}

### Sample Response
Note that, in order to see the `ColumnNames` field, you must include `details=true` as a URL parameter in your request.  See the tables below for the meaning behind each of these fields.

	{
		"Results": {
			"output1": {
				"type": "table",
				"value": {
					"Values": [
						["5/30/2010 6:07:00 PM", "1", "1", "0", "0", "-0.687952590518378", "0", "-0.687952590518378", "0", "-0.687952590518378", "0"],
						["5/30/2010 6:08:00 PM", "1.4", "1.4", "0", "0", "-1.07030497733224", "0", "-0.884548154298423", "0", "-1.07030497733224", "0"],
						["5/30/2010 6:09:00 PM", "1.1", "1.1", "0", "0", "-1.30229513613974", "0", "-1.173800281031", "0", "-1.30229513613974", "0"]
					],
					"ColumnNames": ["Time", "OriginalData", "ProcessedData", "TSpike", "ZSpike", "BiLevelChangeScore", "BiLevelChangeAlert", "PosTrendScore", "PosTrendAlert", "NegTrendScore", "NegTrendAlert"],
					"ColumnTypes": ["DateTime", "Double", "Double", "Double", "Double", "Double", "Int32", "Double", "Int32", "Double", "Int32"]
				}
			}
		}
	}


## Score API
The Score API is used for running anomaly detection on non-seasonal time series data. The API runs a number of anomaly detectors on the data and returns their anomaly scores.
The figure below shows an example of anomalies that the Score API can detect. This time series has 2 distinct level changes, and 3 spikes. The red dots show the time at which the level change is detected, while the black dots show the detected spikes.
![Score API][1]

### Detectors
The anomaly detection API supports detectors in 3 broad categories. Details on specific input parameters and outputs for each detector can be found in the following table.

| Detector Category | Detector | Description | Input Parameters | Outputs |
| --- | --- | --- | --- | --- |
| Spike Detectors |TSpike Detector |Detect spikes and dips based on far the values are from first and third quartiles |*tspikedetector.sensitivity:* takes integer value in the range 1-10, default: 3; Higher values will catch more extreme values thus making it less sensitive |TSpike: binary values – ‘1’ if a spike/dip is detected, ‘0’ otherwise |
| Spike Detectors | ZSpike Detector |Detect spikes and dips based on how far the datapoints are from their mean |*zspikedetector.sensitivity:* take integer value in the range 1-10, default: 3; Higher values will catch more extreme values making it less sensitive |ZSpike: binary values – ‘1’ if a spike/dip is detected, ‘0’ otherwise | |
| Slow Trend Detector |Slow Trend Detector |Detect slow positive trend as per the set sensitivity |*trenddetector.sensitivity:* threshold on detector score (default: 3.25, 3.25 – 5 is a reasonable range to select this from; The higher the less sensitive) |tscore: floating number representing anomaly score on trend |
| Level Change Detectors | Bidirectional Level Change Detector |Detect both upward and downward level change as per the set sensitivity |*bileveldetector.sensitivity:* threshold on detector score (default: 3.25, 3.25 – 5 is a reasonable range to select this from; The higher the less sensitive) |rpscore: floating number representing anomaly score on upward and downward level change | |

### Parameters
More detailed information on these input parameters is listed in the table below:

| Input Parameters | Description | Default Setting | Type | Valid Range | Suggested Range |
| --- | --- | --- | --- | --- | --- |
| detectors.historywindow |History (in # of data points) used for  anomaly score computation |500 |integer |10-2000 |Time-series dependent |
| detectors.spikesdips | Whether to detect only spikes, only dips, or both |Both |enumerated |Both, Spikes, Dips |Both |
| bileveldetector.sensitivity |Sensitivity for bidirectional level change detector. |3.25 |double |None |3.25-5 (Lesser values mean more sensitive) |
| trenddetector.sensitivity |Sensitivity for positive trend detector. |3.25 |double |None |3.25-5 (Lesser values mean more sensitive) |
| tspikedetector.sensitivity |Sensitivity for TSpike Detector |3 |integer |1-10 |3-5 (Lesser values mean more sensitive) |
| zspikedetector.sensitivity |Sensitivity for ZSpike Detector |3 |integer |1-10 |3-5 (Lesser values mean more sensitive) |
| postprocess.tailRows |Number of the latest data points to be kept in the output results |0 |integer |0 (keep all data points), or specify number of points to keep in results |N/A |

### Output
The API runs all detectors on your time series data and returns anomaly scores and binary spike indicators for each point in time. The table below lists outputs from the API.

| Outputs | Description |
| --- | --- |
| Time |Timestamps from raw data, or aggregated (and/or) imputed data if aggregation (and/or) missing data imputation is applied |
| Data |Values from raw data, or aggregated (and/or) imputed data if aggregation (and/or) missing data imputation is applied |
| TSpike |Binary indicator to indicate whether a spike is detected by TSpike Detector |
| ZSpike |Binary indicator to indicate whether a spike is detected by ZSpike Detector |
| rpscore |A floating number representing anomaly score on bidirectional level change |
| rpalert |1/0 value indicating there is a bidirectional level change anomaly based on the input sensitivity |
| tscore |A floating number representing anomaly score on positive trend |
| talert |1/0 value indicating there is a positive trend anomaly based on the input sensitivity |

## ScoreWithSeasonality API
The ScoreWithSeasonality API is used for running anomaly detection on time series that have seasonal patterns. This API is useful to detect deviations in seasonal patterns.
The following figure shows an example of anomalies detected in a seasonal time series. The time series has one spike (the 1st black dot), two dips (the 2nd black dot and one at the end), and one level change (red dot). Note that both the dip in the middle of the time series and the level change are only discernable after seasonal components are removed from the series.
![Seasonality API][2]

### Detectors
The detectors in the seasonality endpoint are similar to the ones in the non-seasonality endpoint, but with slightly different parameter names (listed below).

### Parameters

More detailed information on these input parameters is listed in the table below:

| Input Parameters | Description | Default Setting | Type | Valid Range | Suggested Range |
| --- | --- | --- | --- | --- | --- |
| preprocess.aggregationInterval |Aggregation interval in seconds for aggregating input time series |0 (no aggregation is performed) |integer |0: skip aggregation, > 0 otherwise |5 minutes to 1 day, time-series dependent |
| preprocess.aggregationFunc |Function used for aggregating data into the specified AggregationInterval |mean |enumerated |mean, sum, length |N/A |
| preprocess.replaceMissing |Values used to impute missing data |lkv (last known value) |enumerated |zero, lkv, mean |N/A |
| detectors.historywindow |History (in # of data points) used for  anomaly score computation |500 |integer |10-2000 |Time-series dependent |
| detectors.spikesdips | Whether to detect only spikes, only dips, or both |Both |enumerated |Both, Spikes, Dips |Both |
| bileveldetector.sensitivity |Sensitivity for bidirectional level change detector. |3.25 |double |None |3.25-5 (Lesser values mean more sensitive) |
| postrenddetector.sensitivity |Sensitivity for positive trend detector. |3.25 |double |None |3.25-5 (Lesser values mean more sensitive) |
| negtrenddetector.sensitivity |Sensitivity for negative trend detector. |3.25 |double |None |3.25-5 (Lesser values mean more sensitive) |
| tspikedetector.sensitivity |Sensitivity for TSpike Detector |3 |integer |1-10 |3-5 (Lesser values mean more sensitive) |
| zspikedetector.sensitivity |Sensitivity for ZSpike Detector |3 |integer |1-10 |3-5 (Lesser values mean more sensitive) |
| seasonality.enable |Whether seasonality analysis is to be performed |true |boolean |true, false |Time-series dependent |
| seasonality.numSeasonality |Maximum number of periodic cycles to be detected |1 |integer |1, 2 |1-2 |
| seasonality.transform |Whether seasonal (and) trend components shall be removed before applying anomaly detection |deseason |enumerated |none, deseason, deseasontrend |N/A |
| postprocess.tailRows |Number of the latest data points to be kept in the output results |0 |integer |0 (keep all data points), or specify number of points to keep in results |N/A |

### Output
The API runs all detectors on your time series data and returns anomaly scores and binary spike indicators for each point in time. The table below lists outputs from the API.

| Outputs | Description |
| --- | --- |
| Time |Timestamps from raw data, or aggregated (and/or) imputed data if aggregation (and/or) missing data imputation is applied |
| OriginalData |Values from raw data, or aggregated (and/or) imputed data if aggregation (and/or) missing data imputation is applied |
| ProcessedData |Either of the following: <ul><li>Seasonally adjusted time series if significant seasonality has been detected and deseason option selected;</li><li>seasonally adjusted and detrended time series if significant seasonality has been detected and deseasontrend option selected</li><li>otherwise, this is the same as OriginalData</li> |
| TSpike |Binary indicator to indicate whether a spike is detected by TSpike Detector |
| ZSpike |Binary indicator to indicate whether a spike is detected by ZSpike Detector |
| BiLevelChangeScore |A floating number representing anomaly score on level change |
| BiLevelChangeAlert |1/0 value indicating there is a level change anomaly based on the input sensitivity |
| PosTrendScore |A floating number representing anomaly score on positive trend |
| PosTrendAlert |1/0 value indicating there is a positive trend anomaly based on the input sensitivity |
| NegTrendScore |A floating number representing anomaly score on negative trend |
| NegTrendAlert |1/0 value indicating there is a negative trend anomaly based on the input sensitivity |

[1]: ./media/apps-anomaly-detection-api/anomaly-detection-score.png
[2]: ./media/apps-anomaly-detection-api/anomaly-detection-seasonal.png
<|MERGE_RESOLUTION|>--- conflicted
+++ resolved
@@ -31,14 +31,10 @@
 
 > [!NOTE]
 > Try **IT Anomaly Insights solution** powered by [this API](https://gallery.cortanaintelligence.com/MachineLearningAPI/Anomaly-Detection-2)
-<<<<<<< HEAD
-
-=======
 >
 <!-- This Solution is no longer available
 > To get this end to end solution deployed to your Azure subscription <a href="https://gallery.cortanaintelligence.com/Solution/Anomaly-Detection-Pre-Configured-Solution-1" target="_blank">**Start here >**</a>
 -->
->>>>>>> 8c14089c
 
 ## API Deployment
 In order to use the API, you must deploy it to your Azure subscription where it will be hosted as an Azure Machine Learning web service.  You can do this from the [Azure AI Gallery](https://gallery.cortanaintelligence.com/MachineLearningAPI/Anomaly-Detection-2).  This will deploy two Azure Machine Learning studio Web Services (and their related resources) to your Azure subscription - one for anomaly detection with seasonality detection, and one without seasonality detection.  Once the deployment has completed, you will be able to manage your APIs from the [Azure Machine Learning studio web services](https://services.azureml.net/webservices/) page.  From this page, you will be able to find your endpoint locations, API keys, as well as sample code for calling the API.  More detailed instructions are available [here](https://docs.microsoft.com/azure/machine-learning/machine-learning-manage-new-webservice).
