--- conflicted
+++ resolved
@@ -16,11 +16,7 @@
 # Machine Learning Anomaly Detection API
 
 > [!NOTE]
-<<<<<<< HEAD
-> This item is under maintenance. We encourage you to use the [Anomaly Detector API service](https://azure.microsoft.com/en-us/services/cognitive-services/anomaly-detector/) powered by a gallery of Machine Learning algorithms under Azure Cognitive Services to detect anomalies from business, operational, and IoT metrics.
-=======
 > This item is under maintenance. We encourage you to use the [Anomaly Detector API service](https://azure.microsoft.com/services/cognitive-services/anomaly-detector/) powered by a gallery of Machine Learning algorithms under Azure Cognitive Services to detect anomalies from business, operational, and IoT metrics.
->>>>>>> 6a383dfd
 
 ## Overview
 [Anomaly Detection API](https://gallery.cortanaintelligence.com/MachineLearningAPI/Anomaly-Detection-2) is an example built with Azure Machine Learning that detects anomalies in time series data with numerical values that are uniformly spaced in time.
