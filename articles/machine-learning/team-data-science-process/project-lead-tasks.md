--- conflicted
+++ resolved
@@ -47,31 +47,18 @@
 
 To summarize here, the following requirements need to meet before you begin the team lead tasks: 
 
-<<<<<<< HEAD
-- Your **group Azure DevOps server** (or group account on some other code-hosting platform) has been set up by your group manager.
-=======
 - Your **group Azure DevOps Services** (or group account on some other code-hosting platform) has been set up by your group manager.
->>>>>>> f5909a51
 - Your **TeamProjectTemplate repository** (R3) has been set up under your group account by your team lead on the code-hosting platform you plan to use.
 - You have been **authorized** by your team lead to create repositories on your group account for your team.
 - Git must be installed on your machine. If you are using a Data Science Virtual Machine (DSVM), Git has been pre-installed and you are good to go. Otherwise, see the [Platforms and tools appendix](platforms-and-tools.md#appendix).  
 - If you are using a **Windows DSVM**, you need to have [Git Credential Manager (GCM)](https://github.com/Microsoft/Git-Credential-Manager-for-Windows) installed on your machine. In the README.md file, scroll down to the **Download and Install** section and click the *latest installer*. This takes you to the latest installer page. Download the .exe installer from here and run it. 
-<<<<<<< HEAD
-- If you are using **Linux DSVM**, create an SSH public key on your DSVM and add it to your group Azure DevOps server. For more information about SSH, see the **Create SSH public key** section in the [Platforms and tools appendix](platforms-and-tools.md#appendix). 
-=======
 - If you are using **Linux DSVM**, create an SSH public key on your DSVM and add it to your group Azure DevOps Services. For more information about SSH, see the **Create SSH public key** section in the [Platforms and tools appendix](platforms-and-tools.md#appendix). 
->>>>>>> f5909a51
 
 
 ## 1. Create a project repository (R5)
 
-<<<<<<< HEAD
-- Log in to your group Azure DevOps server at *https://\<Azure DevOps Server Name\>.visualstudio.com*. 
-- Under **Recent projects & teams**, click **Browse**. A window that pops up lists all projects on the Azure DevOps server. 
-=======
 - Log in to your group Azure DevOps Services at *https://\<Azure DevOps Services Name\>.visualstudio.com*. 
 - Under **Recent projects & teams**, click **Browse**. A window that pops up lists all projects on the Azure DevOps Services. 
->>>>>>> f5909a51
 
 	![2](./media/project-lead-tasks/project-leads-2-create-project-repo.png)
 
@@ -123,11 +110,7 @@
 	
 If you are using Azure DevOps as the code-hosting platform, typically, the *HTTPS URL of your project template repository* is:
 
-<<<<<<< HEAD
- ***https://\<Azure DevOps Server Name\>.visualstudio.com/\<Your project name\>/_git/\<Your project template repository name\>***. 
-=======
  ***https://\<Azure DevOps Services Name\>.visualstudio.com/\<Your project name\>/_git/\<Your project template repository name\>***. 
->>>>>>> f5909a51
 
 In this example, we have:
 
@@ -143,11 +126,7 @@
 
 If you are using Azure DevOps as the code-hosting platform, typically, the *SSH URL of the project template repository* is:
 
-<<<<<<< HEAD
-***ssh://\<Azure DevOps Server Name\>@\<Azure DevOps Server Name\>.visualstudio.com:22/\<Your Project Name>/_git/\<Your project template repository name\>.*** 
-=======
 ***ssh://\<Azure DevOps Services Name\>@\<Azure DevOps Services Name\>.visualstudio.com:22/\<Your Project Name>/_git/\<Your project template repository name\>.*** 
->>>>>>> f5909a51
 
 In this example, we have:
 
@@ -163,11 +142,7 @@
 
 ![9](./media/project-lead-tasks/project-leads-9-clone-project-repository.png)
 
-<<<<<<< HEAD
-If you are using Azure DevOps as the code-hosting platform, typically, the _HTTPS URL of the Project repository_ is ***https://\<Azure DevOps Server Name\>.visualstudio.com/\<Your Project Name>/_git/<Your project repository name\>***. In this example, we have ***https://mysamplegroup.visualstudio.com/MyTeam/_git/DSProject1***.
-=======
 If you are using Azure DevOps as the code-hosting platform, typically, the _HTTPS URL of the Project repository_ is ***https://\<Azure DevOps Services Name\>.visualstudio.com/\<Your Project Name>/_git/<Your project repository name\>***. In this example, we have ***https://mysamplegroup.visualstudio.com/MyTeam/_git/DSProject1***.
->>>>>>> f5909a51
 
 **Linux**
 
@@ -175,11 +150,7 @@
 
 ![10](./media/project-lead-tasks/project-leads-10-clone-project-repository-linux.png)
 
-<<<<<<< HEAD
-If you are using Azure DevOps as the code-hosting platform, typically, the _SSH URL of the project repository_ is _ssh://<Azure DevOps Server Name\>@<Azure DevOps Server Name\>.visualstudio.com:22/<Your Project Name>/\_git/<Your project repository name\>. In this example, we have ***ssh://mysamplegroup@mysamplegroup.visualstudio.com:22/MyTeam/_git/DSProject1***.
-=======
 If you are using Azure DevOps as the code-hosting platform, typically, the _SSH URL of the project repository_ is _ssh://<Azure DevOps Services Name\>@<Azure DevOps Services Name\>.visualstudio.com:22/<Your Project Name>/\_git/<Your project repository name\>. In this example, we have ***ssh://mysamplegroup@mysamplegroup.visualstudio.com:22/MyTeam/_git/DSProject1***.
->>>>>>> f5909a51
 
 ### Copy contents of D3 to D5 
 
@@ -212,15 +183,9 @@
 
 If your project needs some specific directories or documents, other than the ones you get from your project template (copied to your D5 directory in the previous step), you can customize the content of D5 now. 
 
-<<<<<<< HEAD
-### Add contents of DSProject1 in D5 to R5 on your group Azure DevOps server
-
-You now need to push contents in **_DSProject1_** to _R5_ repository in your project on your group's Azure DevOps server. 
-=======
 ### Add contents of DSProject1 in D5 to R5 on your group Azure DevOps Services
 
 You now need to push contents in **_DSProject1_** to _R5_ repository in your project on your group's Azure DevOps Services. 
->>>>>>> f5909a51
 
 
 - Change to directory **D5**. 
