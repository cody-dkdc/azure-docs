--- conflicted
+++ resolved
@@ -32,11 +32,7 @@
 
 ## Biomedical entity recognition using Natural Language Processing with Deep Learning
 
-<<<<<<< HEAD
-For a sample that uses a TDSP-instantiated project in Azure Machine Learning Workbench, see [Bio-medical entity recognition using Natural Language Processing with Deep Learning](../preview/scenario-tdsp-biomedical-recognition.md)
-=======
 For a sample that uses a TDSP-instantiated project in Azure Machine Learning Workbench, see [Biomedical entity recognition using Natural Language Processing with Deep Learning](../preview/scenario-tdsp-biomedical-recognition.md)
->>>>>>> f7795d15
 
 ## Next steps
 
