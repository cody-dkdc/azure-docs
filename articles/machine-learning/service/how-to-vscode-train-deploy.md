--- conflicted
+++ resolved
@@ -7,13 +7,7 @@
 ms.topic: conceptual
 ms.author: shwinne
 author: swinner95
-<<<<<<< HEAD
-ms.reviewer: shwinne
-ms.date: 11/29/2018
-=======
-ms.reviewer: jmartens
-ms.date: 10/1/2018
->>>>>>> 17561c8e
+
 ---
 # Azure Machine Learning for Visual Studio Code (Preview): Train and deploy ML models from VS Code
 In this article, you will learn how to use the **Azure Machine Learning for Visual Studio Code** extension to train and deploy machine learning and deep learning models with Azure Machine Learning service in VS Code.
