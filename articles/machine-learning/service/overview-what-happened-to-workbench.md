--- conflicted
+++ resolved
@@ -36,11 +36,7 @@
 
 The [architecture](concept-azure-machine-learning-architecture.md) was redesigned for ease of use. Instead of multiple Azure resources and accounts, you only need an [Azure Machine Learning service Workspace](concept-azure-machine-learning-architecture.md#workspace). You can create workspaces quickly in the [Azure portal](quickstart-get-started.md). By using a workspace, multiple users can store training and deployment compute targets, model experiments, Docker images, deployed models, and so on.
 
-<<<<<<< HEAD
-Although there are new improved CLI and SDK clients in the current release, the desktop workbench application itself is deprecated. Now you can monitor your experiments in the [workspace dashboard in the Azure portal](how-to-track-experiments.md#view-the-experiment-in-the-azure-portal). Use the dashboard to get your experiment history, manage the compute targets attached to your workspace, manage your models and Docker images, and even deploy web services.
-=======
 Although there are new improved CLI and SDK clients in the current release, the desktop workbench application itself has been retired. Experiments can be managed in the [workspace dashboard in Azure portal](how-to-track-experiments.md#view-the-experiment-in-the-azure-portal). Use the dashboard to get your experiment history, manage the compute targets attached to your workspace, manage your models and Docker images, and even deploy web services.
->>>>>>> 1958328d
 
 <a name="timeline"></a>
 
