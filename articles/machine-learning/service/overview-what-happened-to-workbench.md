---
title: What happened to Azure Machine Learning Workbench? | Microsoft Docs
description: Azure Machine Learning has gone GA. What happened to the Workbench application? 
services: machine-learning
author: mwinkle
ms.author: mwinkle
ms.service: machine-learning
ms.component: core
ms.workload: data-services
ms.topic: get-started-article
ms.date: 07/27/2018
---
# What happened to Azure Machine Learning Workbench?
 
In September 2017, Azure Machine Learning Services previewed in Azure portal. Since then, our customers have shared their feedback and we've been listening. 

<<<<<<< HEAD
We are pleased to announce that the September 2018 Public Preview Refresh version contains many significant updates based on that feedback to improve your experience. The core functionality of the backend services from experiment execution to model deployment have not changed. Some early features, such as the installed Workbench, were also deprecated to make way for a newer, better [architecture](concept-azure-machine-learning-architecture.md). 
=======
We are pleased to announce that the September 2018 preview release contains many significant updates based on that feedback to improve your experience. Some early features, such as the installed Workbench, were also deprecated to make way for a newer, better [architecture](concept-azure-machine-learning-architecture.md). 
>>>>>>> b55c462d

In this article, you'll learn about what changed and how it affects your pre-existing work with Azure Machine Learning Services.

## What changed?

While the overall workflow hasn't changed, the latest release of Azure Machine Learning includes:
+ A [simplified Azure resources model](concept-azure-machine-learning-architecture.md)
+ New portal UI for managing and sharing run histories and compute targets
+ A new, more comprehensive [Python SDK](reference-azure-machine-learning-sdk.md)
+ An updated and expanded [Azure CLI extension](reference-azure-machine-learning-sdk.md)

The [architecture](concept-azure-machine-learning-architecture.md) was redesigned with ease-of-use in mind. Instead of requiring multiple Azure resources and accounts, you only need an [Azure Machine Learning Workspace](concept-azure-machine-learning-architecture.md).  You can quickly create workspaces in the [Azure portal](quickstart-get-started.md) or with [the CLI](quickstart-get-started-with-cli.md).  A workspace can be used by multiple users to store training and deployment compute targets, model run histories, Docker images, deployed models, and so on. 

While Azure Machine Learning still offers CLI and SDK clients, the desktop Workbench application was deprecated. You can still monitor your run histories, but now you'll do so in the Azure portal online. In the online workspace dashboard, you can run history reports, manage the compute targets attached to your workspace, manage your models and Docker images, and even deploy web services.

<a name="timeline"></a>

## What's the support timeline?
No worries! You can continue to use your experimentation and model management accounts as well as the Workbench application for a while longer after September 2018. 

Support for these resources will be incrementally deprecated over the next 6 - 8 months. 

|Phase|Support details for earlier features|
|:---:|----------------|
|1|The ability to create new accounts in the Azure portal ends. Existing accounts, the CLI, and the desktop Workbench continue to work in this phase.|
|2|The underlying APIs for creating new workspaces and projects in the desktop Workbench and with the CLI ends. You can still run existing models and deploy web services to ACS in this phase.|
|3|Support for everything else, including the remaining APIs and the desktop Workbench end in this phase.|

[Start migrating](how-to-migrate.md) today. All features and capabilities (except data preparation) are available in the latest version through the new [SDK](reference-azure-machine-learning-sdk.md), [CLI](reference-azure-machine-learning-cli.md), and [portal](quickstart-get-started.md). 

While you can still use the older features, you'll be able to find that documentation at the bottom of this [table of contents](../desktop-workbench/tutorial-classifying-iris-part-1.md).

## How do I migrate?

Most of the artifacts created in the earlier version of Azure Machine Learning Services are stored in your own local or cloud storage. These artifacts won't ever disappear. To migrate, you'll need to register the artifacts again with the updated Azure Machine Learning offering. Learn what you can migrate and how to do so in this [migration article](how-to-migrate.md).

## Will projects persist?

You won't lose any code or work. In the older version, projects are cloud entities with a local directory. In the latest version, projects are local directories that are attached to the new workspace. [See a diagram of the latest architecture](concept-azure-machine-learning-architecture.md). 

Since much of the project contents was already on your local machine, you just need to attach this local project directory to your new workspace. [Learn how migrate your existing projects.](how-to-migrate.md#projects)

Learn how to create a new project [in Python with the new SDK](quickstart-get-started.md) or with [the updated CLI](quickstart-get-started-with-cli.md).

## What about web services?

The models you deployed as web services using your Model Management account will continue to work for as long as Azure Container Service (ACS) is supported. Those web services will even work after support has ended for Model Management accounts. However, when CLI support ends, so does your ability to manage those web services.

In the newer version, models are deployed as web services to [Azure Container Instances](how-to-deploy-to-aci.md) (ACI) or [Azure Kubernetes Service](how-to-deploy-to-aks.md) (AKS) clusters. Without having to change any of your scoring files and dependencies, you can redeploy your models using the new SDK or CLI to either target: ACI or AKS. You do not need to change anything in your original scoring file, model file dependencies files, environment file, and schema files. 

## What about run histories?

The older run histories are accessible until **WHEN???**. When you ready to move to the new version of Azure Machine Learning Services, you can export these run histories if you want to keep a copy. 

In the latest version of Azure Machine Learning Services, you can still collect the run history of your models and explore them using the new SDK and CLI as well as in the web portal. 

**@@ Portal screenshot?**

## Will the SDK and CLI still work?
Yes, they will continue to work for a while (see the [timeline](#timeline) above). But, you can start creating your new experiments and models with the latest SDK and/or CLI.

In the latest release, the new Python SDK allows you to interact with the Azure Machine Learning services in any Python environment. Learn how to [install the SDK](reference-azure-machine-learning-sdk.md).  You can also use the [updated Azure CLI machine learning extension](reference-azure-machine-learning-cli.md),with the rich set of `az ml` commands to interact the service in any command-line environment, including Azure portal cloud shell.
 
## How does this affect experimentation and deployment?

**@@@Service and workflow continue to work the same.**

## Can I still prepare data?
**(Short answer followed by links to Quickstarts and tutorials that help someone get started with latest functionality)**

**@@@@@@ Pendleton availability? WHat's the story???**

**Data Prep UX in the Workbench desktop client is not going to be available in new Workspace Web UI in Azure portal. Some of the Data Prep capabilities will surface through the Python SDK in the near future; and the plan for the Data Prep UX is still being finalized.**
 

## What about Visual Studio Code Tools for AI?

With this latest release, the Visual Studio Code Tools for AI extension has been expanded and improved to work with the above new features.

**@@Screenshot showing code + run history too**<|MERGE_RESOLUTION|>--- conflicted
+++ resolved
@@ -14,11 +14,7 @@
  
 In September 2017, Azure Machine Learning Services previewed in Azure portal. Since then, our customers have shared their feedback and we've been listening. 
 
-<<<<<<< HEAD
 We are pleased to announce that the September 2018 Public Preview Refresh version contains many significant updates based on that feedback to improve your experience. The core functionality of the backend services from experiment execution to model deployment have not changed. Some early features, such as the installed Workbench, were also deprecated to make way for a newer, better [architecture](concept-azure-machine-learning-architecture.md). 
-=======
-We are pleased to announce that the September 2018 preview release contains many significant updates based on that feedback to improve your experience. Some early features, such as the installed Workbench, were also deprecated to make way for a newer, better [architecture](concept-azure-machine-learning-architecture.md). 
->>>>>>> b55c462d
 
 In this article, you'll learn about what changed and how it affects your pre-existing work with Azure Machine Learning Services.
 
