--- conflicted
+++ resolved
@@ -34,11 +34,7 @@
 + A new, more comprehensive Python <a href="https://aka.ms/aml-sdk" target="_blank">SDK</a>.
 + The new expanded [Azure CLI extension](reference-azure-machine-learning-cli.md) for machine learning.
 
-<<<<<<< HEAD
-The [architecture](concept-azure-machine-learning-architecture.md) was redesigned for ease of use. Instead of multiple Azure resources and accounts, you only need an [Azure Machine Learning service Workspace](concept-azure-machine-learning-architecture.md#workspace). You can create workspaces quickly in the [Azure portal]((setup-create-workspace.md#portal). By using a workspace, multiple users can store training and deployment compute targets, model experiments, Docker images, deployed models, and so on.
-=======
 The [architecture](concept-azure-machine-learning-architecture.md) was redesigned for ease of use. Instead of multiple Azure resources and accounts, you only need an [Azure Machine Learning service Workspace](concept-workspace.md). You can create workspaces quickly in the [Azure portal]((setup-create-workspace.md#portal). By using a workspace, multiple users can store training and deployment compute targets, model experiments, Docker images, deployed models, and so on.
->>>>>>> 6a383dfd
 
 Although there are new improved CLI and SDK clients in the current release, the desktop workbench application itself has been retired. Experiments can be managed in the [workspace dashboard in Azure portal](how-to-track-experiments.md#view-the-experiment-in-the-azure-portal). Use the dashboard to get your experiment history, manage the compute targets attached to your workspace, manage your models and Docker images, and even deploy web services.
 
@@ -66,11 +62,7 @@
 
 Your pre-existing data preparation files aren't portable to the latest release because we don't have Machine Learning Workbench anymore. But you can still prepare any size data set for modeling.   
 
-<<<<<<< HEAD
-With data sets of any size, you can use the [Azure Machine Learning Data Prep SDK](https://aka.ms/data-prep-sdk) to quickly prepare your data prior to modeling by writing Python code. 
-=======
 With data sets of any size, you can use the [data prep package for Azure Machine Learning](https://aka.ms/data-prep-sdk) to quickly prepare your data prior to modeling by writing Python code. 
->>>>>>> 6a383dfd
 
 You can follow [this tutorial](tutorial-data-prep.md) to learn more about how to use Azure Machine Learning Data Prep SDK.
 
