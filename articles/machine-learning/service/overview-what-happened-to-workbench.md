--- conflicted
+++ resolved
@@ -26,11 +26,8 @@
 
 The [architecture](concept-azure-machine-learning-architecture.md) was redesigned with ease-of-use in mind. Instead of multiple Azure resources and accounts, you only need an [Azure Machine Learning Workspace](concept-azure-machine-learning-architecture.md).  You can quickly create workspaces in the [Azure portal](quickstart-get-started.md) or with [the CLI](quickstart-get-started-with-cli.md).  A workspace can be used by multiple users to store training and deployment compute targets, model experiments, Docker images, deployed models, and so on.
 
-<<<<<<< HEAD
-=======
 While there are improved CLI and SDK clients, the desktop Workbench application was deprecated. You can still monitor your experiments, but now you'll do so in the Azure portal online. In the online workspace dashboard, you can run history reports, manage the compute targets attached to your workspace, manage your models and Docker images, and even deploy web services.
 
->>>>>>> e643d7b9
 [!INCLUDE [aml-preview-note](../../../includes/aml-preview-note.md)]
 
 ## How do I migrate?
@@ -61,14 +58,6 @@
 
 In the latest version of Azure Machine Learning service, run histories are now called *experiments*. You can collect your model's experiments and explore them using the SDK and CLI as well as in the web portal.
 
-<<<<<<< HEAD
-=======
-## Can I still prepare data?
-
-Data preparation files are not portable to the latest release since we don't have Workbench anymore. However, you can still prepare your data for modeling.  With smaller data sets, you can use the Azure ML Data Prep SDK to quickly prepare your data prior to modeling. You can use this same SDK for larger data sets or use Azure Databricks to prepare big data sets.
-
-### Azure ML Data Prep SDK download and installation Links
->>>>>>> e643d7b9
 
 ## Can I still prepare data?
 
@@ -98,7 +87,6 @@
 
 With this latest release, the Visual Studio Code Tools for AI extension has been expanded and improved to work with the above new features.
 
-<<<<<<< HEAD
 ## What about domain packages?
 
 The domain packages for Computer Vision, Text Analytics, and Forecasting cannot be used with the latest version of Azure Machine Learning. However, you can still build and train computer vision, text, and forecasting models with latest [Azure Machine Learning Python SDK](reference-azure-machine-learning-sdk.md). To learn how to migrate pre-existing models built using the following packages, contact us at AML-Packages@microsoft.com:
@@ -106,8 +94,6 @@
 + Azure Machine Learning Package for Forecasting 
 + Azure Machine Learning Package for Text Analytics
 
-=======
->>>>>>> e643d7b9
 ## Next steps
 
 Learn about [the latest architecture for Azure Machine Learning service](concept-azure-machine-learning-architecture.md) and try one of the quickstarts:
