---
title: 'Load: data prep Python SDK'
titleSuffix: Azure Machine Learning service
description: Learn about loading data with Azure Machine Learning Data Prep SDK. You can load different types of input data, specify data file types and parameters, or use the SDK smart reading functionality to automatically detect file type.
services: machine-learning
ms.service: machine-learning
ms.subservice: core
ms.topic: conceptual
ms.author: sihhu
author: MayMSFT
manager: cgronlun
ms.reviewer: jmartens
<<<<<<< HEAD
ms.date: 2/22/2019
ms.custom: seodec18
---

# Load and read data with Azure Machine Learning

In this article, you learn different methods of loading data using the Azure Machine Learning Data Prep SDK. To see reference documentation for the SDK, see the [overview](https://aka.ms/data-prep-sdk). The SDK supports multiple data ingestion features, including:
=======
ms.date: 02/22/2019
ms.custom: seodec18
---

# Load and read data with the Azure Machine Learning Data Prep SDK
In this article, you learn different methods of loading data using the Azure Machine Learning Data Prep SDK.  The SDK supports multiple data ingestion features, including:
>>>>>>> 6a383dfd

* Load from many file types with parsing parameter inference (encoding, separator, headers)
* Type-conversion using inference during file loading
* Connection support for MS SQL Server and Azure Data Lake Storage

<<<<<<< HEAD
=======
> [!Important]
> If you are building a new solution, try the [Azure Machine Learning Datasets](how-to-explore-prepare-data.md) (preview) for data exploration and preparation. Datasets is the next version of the data prep SDK, offering expanded functionality for managing data sets in AI solutions.
> If you use the `azureml-dataprep` package to create a dataflow with your transformations instead of using the `azureml-datasets` package to create a dataset, you won't be able to use snapshots or versioned datasets later.

>>>>>>> 6a383dfd
The following table shows a selection of functions used for loading data from common file types.

| File type | Function | Reference link |
|-------|-------|-------|
|Any|`auto_read_file()`|[reference](https://docs.microsoft.com/python/api/azureml-dataprep/azureml.dataprep?view=azure-dataprep-py#auto-read-file-path--filepath--include-path--bool---false-----azureml-dataprep-api-dataflow-dataflow)|
|Text|`read_lines()`|[reference](https://docs.microsoft.com/python/api/azureml-dataprep/azureml.dataprep?view=azure-dataprep-py#read-lines-path--filepath--header--azureml-dataprep-api-engineapi-typedefinitions-promoteheadersmode----promoteheadersmode-none--0---encoding--azureml-dataprep-api-engineapi-typedefinitions-fileencoding----fileencoding-utf8--0---skip-rows--int---0--skip-mode--azureml-dataprep-api-engineapi-typedefinitions-skipmode----skipmode-none--0---comment--str---none--include-path--bool---false-----azureml-dataprep-api-dataflow-dataflow)|
|CSV|`read_csv()`|[reference](https://docs.microsoft.com/python/api/azureml-dataprep/azureml.dataprep?view=azure-dataprep-py#read-csv-path--filepath--separator--str--------header--azureml-dataprep-api-engineapi-typedefinitions-promoteheadersmode----promoteheadersmode-constantgrouped--3---encoding--azureml-dataprep-api-engineapi-typedefinitions-fileencoding----fileencoding-utf8--0---quoting--bool---false--inference-arguments--azureml-dataprep-api-builders-inferencearguments---none--skip-rows--int---0--skip-mode--azureml-dataprep-api-engineapi-typedefinitions-skipmode----skipmode-none--0---comment--str---none--include-path--bool---false--archive-options--azureml-dataprep-api--archiveoption-archiveoptions---none-----azureml-dataprep-api-dataflow-dataflow)|
|Excel|`read_excel()`|[reference](https://docs.microsoft.com/python/api/azureml-dataprep/azureml.dataprep?view=azure-dataprep-py#read-excel-path--filepath--sheet-name--str---none--use-column-headers--bool---false--inference-arguments--azureml-dataprep-api-builders-inferencearguments---none--skip-rows--int---0--include-path--bool---false-----azureml-dataprep-api-dataflow-dataflow)|
|Fixed-width|`read_fwf()`|[reference](https://docs.microsoft.com/python/api/azureml-dataprep/azureml.dataprep?view=azure-dataprep-py#read-fwf-path--filepath--offsets--typing-list-int---header--azureml-dataprep-api-engineapi-typedefinitions-promoteheadersmode----promoteheadersmode-constantgrouped--3---encoding--azureml-dataprep-api-engineapi-typedefinitions-fileencoding----fileencoding-utf8--0---inference-arguments--azureml-dataprep-api-builders-inferencearguments---none--skip-rows--int---0--skip-mode--azureml-dataprep-api-engineapi-typedefinitions-skipmode----skipmode-none--0---include-path--bool---false-----azureml-dataprep-api-dataflow-dataflow)|
|JSON|`read_json()`|[reference](https://docs.microsoft.com/python/api/azureml-dataprep/azureml.dataprep?view=azure-dataprep-py#read-json-path--filepath--encoding--azureml-dataprep-api-engineapi-typedefinitions-fileencoding----fileencoding-utf8--0---flatten-nested-arrays--bool---false--include-path--bool---false-----azureml-dataprep-api-dataflow-dataflow)|

## Load data automatically

To load data automatically without specifying the file type, use the `auto_read_file()` function. The type of the file and the arguments required to read it are inferred automatically.

```python
import azureml.dataprep as dprep

dflow = dprep.auto_read_file(path='./data/any-file.txt')
```

This function is useful for automatically detecting file type, encoding, and other parsing arguments all from one convenient entry point. The function also automatically performs the following steps commonly performed when loading delimited data:

* Inferring and setting the delimiter
* Skipping empty records at the top of the file
* Inferring and setting the header row

Alternatively, if you know the file type ahead of time and want to explicitly control the way it is parsed, use the file-specific functions.

## Load text line data

To read simple text data into a dataflow, use the `read_lines()` without specifying optional parameters.

```python
dflow = dprep.read_lines(path='./data/text_lines.txt')
dflow.head(5)
```

||Line|
|----|-----|
|0|Date \|\|  Minimum temperature \|\|  Maximum temperature|
|1|2015-07-1 \|\|  -4.1 \|\|  10.0|
|2|2015-07-2 \|\|  -0.8 \|\|  10.8|


After the data is ingested, run the following code to convert the dataflow object into a Pandas dataframe.

```python
pandas_df = dflow.to_pandas_dataframe()
```

## Load CSV data

When reading delimited files, the underlying runtime can infer the parsing parameters (separator, encoding, whether to use headers, etc.). Run the following code to attempt to read a CSV file by specifying only its location.

```python
dflow = dprep.read_csv(path='https://dpreptestfiles.blob.core.windows.net/testfiles/read_csv_duplicate_headers.csv?st=2018-06-15T23%3A01%3A42Z&se=2019-06-16T23%3A01%3A00Z&sp=r&sv=2017-04-17&sr=b&sig=ugQQCmeC2eBamm6ynM7wnI%2BI3TTDTM6z9RPKj4a%2FU6g%3D')
dflow.head(5)
```

| |stnam|fipst|leaid|leanm10|ncessch|MAM_MTH00numvalid_1011|
|-----|-------|---------| -------|------|-----|------|-----|
|0|stnam|fipst|leaid|leanm10|ncessch|MAM_MTH00numvalid_1011|
|1|ALABAMA|1|101710|Hale County|10171002158| |
|2|ALABAMA|1|101710|Hale County|10171002162| |


To exclude lines during loading, define the `skip_rows` parameter. This parameter will skip loading rows descending in the CSV file (using a one-based index).

```python
dflow = dprep.read_csv(path='https://dpreptestfiles.blob.core.windows.net/testfiles/read_csv_duplicate_headers.csv',
                          skip_rows=1)
dflow.head(5)
```

| |stnam|fipst|leaid|leanm10|ncessch|MAM_MTH00numvalid_1011|
|-----|-------|---------| -------|------|-----|------|
|0|ALABAMA|1|101710|Hale County|10171002158|29|
|1|ALABAMA|1|101710|Hale County|10171002162|40 |

Run the following code to display the column data types.

```python
dflow.dtypes
```
Output:

    stnam                     object
    fipst                     object
    leaid                     object
    leanm10                   object
    ncessch                   object
    schnam10                  object
    MAM_MTH00numvalid_1011    object
    dtype: object

By default, the Azure Machine Learning Data Prep SDK does not change your data type. The data source you're reading from is a text file, so the SDK reads all values as strings. For this example, numeric columns should be parsed as numbers. Set the `inference_arguments` parameter to `InferenceArguments.current_culture()` to automatically infer and convert the column types during the file read.

```
dflow = dprep.read_csv(path='https://dpreptestfiles.blob.core.windows.net/testfiles/read_csv_duplicate_headers.csv',
                          skip_rows=1,
                          inference_arguments=dprep.InferenceArguments.current_culture())
dflow.dtypes
```
Output:

    stnam                      object
    fipst                     float64
    leaid                     float64
    leanm10                    object
    ncessch                   float64
    schnam10                   object
    ALL_MTH00numvalid_1011    float64
    dtype: object


Several of the columns were correctly detected as numeric and their type is set to `float64`.

## Use Excel data

The SDK includes a `read_excel()` function to load Excel files. By default the function will load the first sheet in the workbook. To define a specific sheet to load, define the `sheet_name` parameter with the string value of the sheet name.

```python
dflow = dprep.read_excel(path='./data/excel.xlsx', sheet_name='Sheet2')
dflow.head(5)
```

| |Column1|Column2|Column3|Column4|Column5|Column6|Column7|Column8| | |
|-|-------|-------|-------|-------|-------|-------|-------|-------|-|-|
|0|None|None|None|None|None|None|None|None|None| |
|1|None|None|None|None|None|None|None|None|None| |
|2|None|None|None|None|None|None|None|None|None| |
|3|Rank|Title|Studio|Worldwide|Domestic / %|Column1|Overseas / %|Column2|Year^| |
|4|1|Avatar|Fox|2788|760.5|0.273|2027.5|0.727|2009^|5|

The output shows that the data in the second sheet had three empty rows before the headers. The `read_excel()` function contains optional parameters for skipping rows and using headers. Run the following code to skip the first three rows, and use the fourth row as the headers.

```python
dflow = dprep.read_excel(path='./data/excel.xlsx', sheet_name='Sheet2', use_column_headers=True, skip_rows=3)
```

||Rank|Title|Studio|Worldwide|Domestic / %|Column1|Overseas / %|Column2|Year^|
|------|------|------|-----|------|-----|-------|----|-----|-----|
|0|1|Avatar|Fox|2788|760.5|0.273|2027.5|0.727|2009^|
|1|2|Titanic|Par.|2186.8|658.7|0.301|1528.1|0.699|1997^|

## Load fixed-width data files

To load fixed-width files, you specify a list of character offsets. The first column is always assumed to start at zero offset.

```python
dflow = dprep.read_fwf('./data/fixed_width_file.txt', offsets=[7, 13, 43, 46, 52, 58, 65, 73])
dflow.head(5)
```

||010000|99999|BOGUS NORWAY|NO|NO_1|ENRS|Column7|Column8|Column9|
|------|------|------|-----|------|-----|-------|----|-----|----|
|0|010003|99999|BOGUS NORWAY|NO|NO|ENSO||||
|1|010010|99999|JAN MAYEN|NO|JN|ENJA|+70933|-008667|+00090|


To avoid header detection and parse the correct data, pass `PromoteHeadersMode.NONE` to the `header` parameter.

```python
dflow = dprep.read_fwf('./data/fixed_width_file.txt',
                          offsets=[7, 13, 43, 46, 52, 58, 65, 73],
                          header=dprep.PromoteHeadersMode.NONE)
```

||Column1|Column2|Column3|Column4|Column5|Column6|Column7|Column8|Column9|
|------|------|------|-----|------|-----|-------|----|-----|----|
|0|010000|99999|BOGUS NORWAY|NO|NO_1|ENRS|Column7|Column8|Column9|
|1|010003|99999|BOGUS NORWAY|NO|NO|ENSO||||


## Load SQL data

The SDK can also load data from a SQL source. Currently, only Microsoft SQL Server is supported. To read data from a SQL server, create a [`MSSQLDataSource`](https://docs.microsoft.com/python/api/azureml-dataprep/azureml.dataprep.mssqldatasource?view=azure-dataprep-py) object that contains the connection parameters. The password parameter of `MSSQLDataSource` accepts a [`Secret`](https://docs.microsoft.com/python/api/azureml-dataprep/azureml.dataprep?view=azure-dataprep-py#register-secret-value--str--id--str---none-----azureml-dataprep-api-engineapi-typedefinitions-secret) object. You can build a secret object in two ways:

* Register the secret and its value with the execution engine.
* Create the secret with only an `id` (if the secret value is already registered in the execution environment) using `dprep.create_secret("[SECRET-ID]")`.

```python
secret = dprep.register_secret(value="[SECRET-PASSWORD]", id="[SECRET-ID]")

ds = dprep.MSSQLDataSource(server_name="[SERVER-NAME]",
                           database_name="[DATABASE-NAME]",
                           user_name="[DATABASE-USERNAME]",
                           password=secret)
```

After you create a data source object, you can proceed to read data from query output.

```python
dflow = dprep.read_sql(ds, "SELECT top 100 * FROM [SalesLT].[Product]")
dflow.head(5)
```

| |ProductID|Name|ProductNumber|Color|StandardCost|ListPrice|Size|Weight|ProductCategoryID|ProductModelID|SellStartDate|SellEndDate|DiscontinuedDate|ThumbNailPhoto|ThumbnailPhotoFileName|rowguid|ModifiedDate| |
|-|---------|----|-------------|-----|------------|---------|----|------|-----------------|--------------|-------------|-----------|----------------|--------------|----------------------|-------|------------|-|
|0|680|HL Road Frame - Black, 58|FR-R92B-58|Black|1059.3100|1431.50|58|1016.04|18|6|2002-06-01 00:00:00+00:00|None|None|b'GIF89aP\x001\x00\xf7\x00\x00\x00\x00\x00\x80...|no_image_available_small.gif|43dd68d6-14a4-461f-9069-55309d90ea7e|2008-03-11 |0:01:36.827000+00:00|
|1|706|HL Road Frame - Red, 58|FR-R92R-58|Red|1059.3100|1431.50|58|1016.04|18|6|2002-06-01 00:00:00+00:00|None|None|b'GIF89aP\x001\x00\xf7\x00\x00\x00\x00\x00\x80...|no_image_available_small.gif|9540ff17-2712-4c90-a3d1-8ce5568b2462|2008-03-11 |10:01:36.827000+00:00|
|2|707|Sport-100 Helmet, Red|HL-U509-R|Red|13.0863|34.99|None|None|35|33|2005-07-01 00:00:00+00:00|None|None|b'GIF89aP\x001\x00\xf7\x00\x00\x00\x00\x00\x80...|no_image_available_small.gif|2e1ef41a-c08a-4ff6-8ada-bde58b64a712|2008-03-11 |10:01:36.827000+00:00|


## Use Azure Data Lake Storage

There are two ways the SDK can acquire the necessary OAuth token to access Azure Data Lake Storage:

* Retrieve the access token from a recent session of the user's Azure CLI login
* Use a service principal (SP) and a certificate as secret

### Use an access token from a recent Azure CLI session

On your local machine, run the following command.

```azurecli
az login
az account show --query tenantId
dflow = read_csv(path = DataLakeDataSource(path='adl://dpreptestfiles.azuredatalakestore.net/farmers-markets.csv', tenant='microsoft.onmicrosoft.com')) head = dflow.head(5) head
```

> [!NOTE]
> If your user account is a member of more than one Azure tenant, you need to specify the tenant in the AAD URL hostname form.

### Create a service principal with the Azure CLI

Use the Azure CLI to create a service principal and the corresponding certificate. This particular service principal is configured with the `reader` role, with its scope reduced to only the Azure Data Lake Storage account 'dpreptestfiles'.

```azurecli
az account set --subscription "Data Wrangling development"
az ad sp create-for-rbac -n "SP-ADLS-dpreptestfiles" --create-cert --role reader --scopes /subscriptions/35f16a99-532a-4a47-9e93-00305f6c40f2/resourceGroups/dpreptestfiles/providers/Microsoft.DataLakeStore/accounts/dpreptestfiles
```

This command emits the `appId` and the path to the certificate file (usually in the home folder). The .crt file contains both the public cert and the private key in PEM format.

```
openssl x509 -in adls-dpreptestfiles.crt -noout -fingerprint
```

To configure the ACL for the Azure Data Lake Storage file system, use the objectId of the user. In this example, the service principal is used.

```azurecli
az ad sp show --id "8dd38f34-1fcb-4ff9-accd-7cd60b757174" --query objectId
```

To configure `Read` and `Execute` access for the Azure Data Lake Storage file system, you configure the ACL for folders and files individually. This is due to the fact that the underlying HDFS ACL model doesn't support inheritance.

```azurecli
az dls fs access set-entry --account dpreptestfiles --acl-spec "user:e37b9b1f-6a5e-4bee-9def-402b956f4e6f:r-x" --path /
az dls fs access set-entry --account dpreptestfiles --acl-spec "user:e37b9b1f-6a5e-4bee-9def-402b956f4e6f:r--" --path /farmers-markets.csv
```

```
certThumbprint = 'C2:08:9D:9E:D1:74:FC:EB:E9:7E:63:96:37:1C:13:88:5E:B9:2C:84'
certificate = ''
with open('./data/adls-dpreptestfiles.crt', 'rt', encoding='utf-8') as crtFile:
    certificate = crtFile.read()

servicePrincipalAppId = "8dd38f34-1fcb-4ff9-accd-7cd60b757174"
```

### Acquire an OAuth access token

Use the `adal` package (`pip install adal`) to create an authentication context on the MSFT tenant and acquire an OAuth access token. For ADLS, the resource in the token request must be for 'https:\//datalake.azure.net', which is different from most other Azure resources.

```python
import adal
from azureml.dataprep.api.datasources import DataLakeDataSource

ctx = adal.AuthenticationContext('https://login.microsoftonline.com/microsoft.onmicrosoft.com')
token = ctx.acquire_token_with_client_certificate('https://datalake.azure.net/', servicePrincipalAppId, certificate, certThumbprint)
dflow = dprep.read_csv(path = DataLakeDataSource(path='adl://dpreptestfiles.azuredatalakestore.net/farmers-markets.csv', accessToken=token['accessToken']))
dflow.to_pandas_dataframe().head()
```

||FMID|MarketName|Website|street|city|County|
|----|------|-----|----|----|----|----|
|0|1012063|Caledonia Farmers Market Association - Danville|https://sites.google.com/site/caledoniafarmers... ||Danville|Caledonia|
|1|1011871|Stearns Homestead Farmers' Market|http://Stearnshomestead.com |6975 Ridge Road|Parma|Cuyahoga|
|2|1011878|100 Mile Market|https://www.pfcmarkets.com |507 Harrison St|Kalamazoo|Kalamazoo|
|3|1009364|106 S. Main Street Farmers Market|http://thetownofsixmile.wordpress.com/ |106 S. Main Street|Six Mile|||
|4|1010691|10th Street Community Farmers Market|https://agrimissouri.com/... |10th Street and Poplar|Lamar|Barton|

## Next steps

<<<<<<< HEAD
* See the SDK [overview](https://aka.ms/data-prep-sdk) for design patterns and usage examples
=======
>>>>>>> 6a383dfd
* See the Azure Machine Learning Data Prep SDK [tutorial](tutorial-data-prep.md) for an example of solving a specific scenario<|MERGE_RESOLUTION|>--- conflicted
+++ resolved
@@ -10,34 +10,21 @@
 author: MayMSFT
 manager: cgronlun
 ms.reviewer: jmartens
-<<<<<<< HEAD
-ms.date: 2/22/2019
-ms.custom: seodec18
----
-
-# Load and read data with Azure Machine Learning
-
-In this article, you learn different methods of loading data using the Azure Machine Learning Data Prep SDK. To see reference documentation for the SDK, see the [overview](https://aka.ms/data-prep-sdk). The SDK supports multiple data ingestion features, including:
-=======
 ms.date: 02/22/2019
 ms.custom: seodec18
 ---
 
 # Load and read data with the Azure Machine Learning Data Prep SDK
 In this article, you learn different methods of loading data using the Azure Machine Learning Data Prep SDK.  The SDK supports multiple data ingestion features, including:
->>>>>>> 6a383dfd
 
 * Load from many file types with parsing parameter inference (encoding, separator, headers)
 * Type-conversion using inference during file loading
 * Connection support for MS SQL Server and Azure Data Lake Storage
 
-<<<<<<< HEAD
-=======
 > [!Important]
 > If you are building a new solution, try the [Azure Machine Learning Datasets](how-to-explore-prepare-data.md) (preview) for data exploration and preparation. Datasets is the next version of the data prep SDK, offering expanded functionality for managing data sets in AI solutions.
 > If you use the `azureml-dataprep` package to create a dataflow with your transformations instead of using the `azureml-datasets` package to create a dataset, you won't be able to use snapshots or versioned datasets later.
 
->>>>>>> 6a383dfd
 The following table shows a selection of functions used for loading data from common file types.
 
 | File type | Function | Reference link |
@@ -324,8 +311,4 @@
 
 ## Next steps
 
-<<<<<<< HEAD
-* See the SDK [overview](https://aka.ms/data-prep-sdk) for design patterns and usage examples
-=======
->>>>>>> 6a383dfd
 * See the Azure Machine Learning Data Prep SDK [tutorial](tutorial-data-prep.md) for an example of solving a specific scenario