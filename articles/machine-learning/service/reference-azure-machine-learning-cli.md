---
title: Machine learning CLI extension
titleSuffix: Azure Machine Learning service
description: Learn about the Azure Machine Learning CLI extension for the Azure CLI. The Azure CLI is a cross-platform command-line utility that enables you to work with resources in the Azure cloud. The Machine Learning extension enables you to work with the Azure Machine Learning Service. 
services: machine-learning
ms.service: machine-learning
ms.subservice: core
ms.topic: conceptual

ms.reviewer: jmartens
ms.author: jordane
author: jpe316
ms.date: 05/02/2019
ms.custom: seodec18
---

# Use the CLI extension for Azure Machine Learning service

The Azure Machine Learning CLI is an extension to the [Azure CLI](https://docs.microsoft.com/cli/azure/?view=azure-cli-latest), a cross-platform command-line interface for the Azure platform. This extension provides commands for working with the Azure Machine Learning service. It allows you to automate your machine learning activities. The following list provides some example actions that you can do with the CLI extension:

+ Run experiments to create machine learning models

+ Register machine learning models for customer usage

+ Package, deploy, and track the lifecycle of your machine learning models

The CLI is not a replacement for the Azure Machine Learning SDK. It is a complementary tool that is optimized to handle highly parameterized tasks which suit themselves well to automation.

## Prerequisites

<<<<<<< HEAD

=======
>>>>>>> 6a383dfd
* To use the CLI, you must have an Azure subscription. If you don’t have an Azure subscription, create a free account before you begin. Try the [free or paid version of Azure Machine Learning service](https://aka.ms/AMLFree) today.

* The [Azure CLI](https://docs.microsoft.com/cli/azure/?view=azure-cli-latest).

## Full reference docs

Find the [full reference docs for the azure-cli-ml extension of Azure CLI](https://docs.microsoft.com/cli/azure/ext/azure-cli-ml/?view=azure-cli-latest).

## Install the extension

To install the Machine Learning CLI extension, use the following command:

```azurecli-interactive
<<<<<<< HEAD
az extension add -s https://azuremlsdktestpypi.blob.core.windows.net/wheels/sdk-release/Preview/E7501C02541B433786111FE8E140CAA1/azure_cli_ml-1.0.10-py2.py3-none-any.whl --pip-extra-index-urls  https://azuremlsdktestpypi.azureedge.net/sdk-release/Preview/E7501C02541B433786111FE8E140CAA1
=======
az extension add -n azure-cli-ml
>>>>>>> 6a383dfd
```

> [!TIP]
> Example files you can use with the commands below can be found [here](https://aka.ms/azml-deploy-cloud).

When prompted, select `y` to install the extension.

To verify that the extension has been installed, use the following command to display a list of ML-specific subcommands:

```azurecli-interactive
az ml -h
```

## Remove the extension

To remove the CLI extension, use the following command:

```azurecli-interactive
az extension remove -n azure-cli-ml
```

## Resource management

The following commands demonstrate how to use the CLI to manage resources used by Azure Machine Learning.

+ If you do not already have one, create a resource group:

    ```azurecli-interactive
    az group create -n myresourcegroup -l westus2
    ```

+ Create an Azure Machine Learning service workspace:

    ```azurecli-interactive
    az ml workspace create -w myworkspace -g myresourcegroup
    ```

    For more information, see [az ml workspace create](https://docs.microsoft.com/cli/azure/ext/azure-cli-ml/ml/workspace?view=azure-cli-latest#ext-azure-cli-ml-az-ml-workspace-create).

+ Attach a workspace configuration to a folder to enable CLI contextual awareness.

    ```azurecli-interactive
    az ml folder attach -w myworkspace -g myresourcegroup
    ```
<<<<<<< HEAD
    
+ Attach an AKS cluster
=======

    This command creates a `.azureml` subdirectory that contains example runconfig and conda environment files. It also contains a `config.json` file that is used to communicate with your Azure Machine Learning workspace.

    For more information, see [az ml folder attach](https://docs.microsoft.com/cli/azure/ext/azure-cli-ml/ml/folder?view=azure-cli-latest#ext-azure-cli-ml-az-ml-folder-attach).

+ Attach an Azure blob container as a Datastore.

    ```azurecli-interactive
    az ml datastore attach-blob  -n datastorename -a accountname -c containername
    ```

    For more information, see [az ml datastore attach-blob](https://docs.microsoft.com/cli/azure/ext/azure-cli-ml/ml/datastore?view=azure-cli-latest#ext-azure-cli-ml-az-ml-datastore-attach-blob).

    
+ Attach an AKS cluster as a Compute Target.

    ```azurecli-interactive
    az ml computetarget attach aks -n myaks -i myaksresourceid -g myresourcegroup -w myworkspace
    ```

    For more information, see [az ml computetarget attach aks](https://docs.microsoft.com/cli/azure/ext/azure-cli-ml/ml/computetarget/attach?view=azure-cli-latest#ext-azure-cli-ml-az-ml-computetarget-attach-aks)

+ Create a new AMLcompute target.
>>>>>>> 6a383dfd

    ```azurecli-interactive
    az ml computetarget create amlcompute -n cpu --min-nodes 1 --max-nodes 1 -s STANDARD_D3_V2
    ```

    For more information, see [az ml computetarget create amlcompute](https://docs.microsoft.com/cli/azure/ext/azure-cli-ml/ml/computetarget/create?view=azure-cli-latest#ext-azure-cli-ml-az-ml-computetarget-create-amlcompute).

## <a id="experiments"></a>Run experiments

* Start a run of your experiment. When using this command, specify the name of the runconfig file (the text before \*.runconfig if you are looking at your file system) against the -c parameter.

    ```azurecli-interactive
    az ml run submit-script -c sklearn -e testexperiment train.py
    ```

<<<<<<< HEAD
* Start a run of your experiment. When using this command, specify the name of the runconfig file that contains the run configuration. The compute target uses the run configuration to create the training environment for the model. In this example, the run configuration is loaded from the `./aml_config/myrunconfig.runconfig` file.
=======
    > [!TIP]
    > The `az ml folder attach` command creates a `.azureml` subdirectory, which contains two example runconfig files. 
    >
    > If you have a Python script that creates a run configuration object programmatically, you can use [RunConfig.save()](https://docs.microsoft.com/python/api/azureml-core/azureml.core.runconfiguration?view=azure-ml-py#save-path-none--name-none--separate-environment-yaml-false-) to save it as a runconfig file.
    >
    > For more example runconfig files, see [https://github.com/MicrosoftDocs/pipelines-azureml/tree/master/.azureml](https://github.com/MicrosoftDocs/pipelines-azureml/tree/master/.azureml).

    For more information, see [az ml run submit-script](https://docs.microsoft.com/cli/azure/ext/azure-cli-ml/ml/run?view=azure-cli-latest#ext-azure-cli-ml-az-ml-run-submit-script).

* View a list of experiments:
>>>>>>> 6a383dfd

    ```azurecli-interactive
    az ml experiment list
    ```

<<<<<<< HEAD
    For more information on the runconfig file, see the [RunConfig](#runconfig) section.
=======
    For more information, see [az ml experiment list](https://docs.microsoft.com/cli/azure/ext/azure-cli-ml/ml/experiment?view=azure-cli-latest#ext-azure-cli-ml-az-ml-experiment-list).

## Model registration, profiling, deployment
>>>>>>> 6a383dfd

The following commands demonstrate how to register a trained model, and then deploy it as a production service:

+ Register a model with Azure Machine Learning:

    ```azurecli-interactive
    az ml model register -n mymodel -p sklearn_regression_model.pkl
    ```

    For more information, see [az ml model register](https://docs.microsoft.com/cli/azure/ext/azure-cli-ml/ml/model?view=azure-cli-latest#ext-azure-cli-ml-az-ml-model-register).

+ **OPTIONAL** Profile your model to get optimal CPU and memory values for deployment.
    ```azurecli-interactive
    az ml model profile -n myprofile -m mymodel:1 --ic inferenceconfig.json -d "{\"data\": [[1,2,3,4,5,6,7,8,9,10],[10,9,8,7,6,5,4,3,2,1]]}" -t myprofileresult.json
    ```

    For more information, see [az ml model profile](https://docs.microsoft.com/cli/azure/ext/azure-cli-ml/ml/model?view=azure-cli-latest#ext-azure-cli-ml-az-ml-model-profile).

+ Deploy your model to AKS

    ```azurecli-interactive
    az ml model deploy -n myservice -m mymodel:1 --ic inferenceconfig.json --dc deploymentconfig.json
    ```

    The following is an example `inferenceconfig.json` document:

    ```json
    {
    "entryScript": "score.py",
    "runtime": "python",
    "condaFile": "myenv.yml",
    "extraDockerfileSteps": null,
    "sourceDirectory": null,
    "enableGpu": false,
    "baseImage": null,
    "baseImageRegistry": null
    }
    ```

    For more information, see [az ml model deploy](https://docs.microsoft.com/cli/azure/ext/azure-cli-ml/ml/model?view=azure-cli-latest#ext-azure-cli-ml-az-ml-model-deploy).


## Next steps

* [Command reference for the Machine Learning CLI extension](https://docs.microsoft.com/cli/azure/ext/azure-cli-ml/ml?view=azure-cli-latest).

<<<<<<< HEAD
  ```azurecli-interactive
  az ml service create aci -n myaciservice --image-id myimage:1
  ```

## <a id="runconfig"></a> Runconfig file

A run configuration is used to configure the training environment used to train your model. This configuration can be created in-memory using the SDK or it can be loaded from a runconfig file.

The runconfig file is a text document that describes the configuration for the training environment. For example, it lists the name of the training script and the file that contains the conda dependencies needed to train the model.

The Azure Machine Learning CLI creates two default `.runconfig` files named `docker.runconfig` and `local.runconfig` when you attach a project using the `az ml project attach` command. 

If you have code that creates a run configuration using the [RunConfiguration](https://docs.microsoft.com/python/api/azureml-core/azureml.core.runconfig.runconfiguration?view=azure-ml-py) class, you can use the `save()` method to persist it to a `.runconfig` file.

The following is an example of the contents of a `.runconfig` file:

```text
# The script to run.
script: train.py
# The arguments to the script file.
arguments: []
# The name of the compute target to use for this run.
target: local
# Framework to execute inside. Allowed values are "Python" ,  "PySpark", "CNTK",  "TensorFlow", and "PyTorch".
framework: PySpark
# Communicator for the given framework. Allowed values are "None" ,  "ParameterServer", "OpenMpi", and "IntelMpi".
communicator: None
# Automatically prepare the run environment as part of the run itself.
autoPrepareEnvironment: true
# Maximum allowed duration for the run.
maxRunDurationSeconds:
# Number of nodes to use for running job.
nodeCount: 1
# Environment details.
environment:
# Environment variables set for the run.
  environmentVariables:
    EXAMPLE_ENV_VAR: EXAMPLE_VALUE
# Python details
  python:
# user_managed_dependencies=True indicates that the environmentwill be user managed. False indicates that AzureML willmanage the user environment.
    userManagedDependencies: false
# The python interpreter path
    interpreterPath: python
# Path to the conda dependencies file to use for this run. If a project
# contains multiple programs with different sets of dependencies, it may be
# convenient to manage those environments with separate files.
    condaDependenciesFile: aml_config/conda_dependencies.yml
# Docker details
  docker:
# Set True to perform this run inside a Docker container.
    enabled: true
# Base image used for Docker-based runs.
    baseImage: mcr.microsoft.com/azureml/base:0.2.4
# Set False if necessary to work around shared volume bugs.
    sharedVolumes: true
# Run with NVidia Docker extension to support GPUs.
    gpuSupport: false
# Extra arguments to the Docker run command.
    arguments: []
# Image registry that contains the base image.
    baseImageRegistry:
# DNS name or IP address of azure container registry(ACR)
      address:
# The username for ACR
      username:
# The password for ACR
      password:
# Spark details
  spark:
# List of spark repositories.
    repositories:
    - https://mmlspark.azureedge.net/maven
    packages:
    - group: com.microsoft.ml.spark
      artifact: mmlspark_2.11
      version: '0.12'
    precachePackages: true
# Databricks details
  databricks:
# List of maven libraries.
    mavenLibraries: []
# List of PyPi libraries
    pypiLibraries: []
# List of RCran libraries
    rcranLibraries: []
# List of JAR libraries
    jarLibraries: []
# List of Egg libraries
    eggLibraries: []
# History details.
history:
# Enable history tracking -- this allows status, logs, metrics, and outputs
# to be collected for a run.
  outputCollection: true
# whether to take snapshots for history.
  snapshotProject: true
# Spark configuration details.
spark:
  configuration:
    spark.app.name: Azure ML Experiment
    spark.yarn.maxAppAttempts: 1
# HDI details.
hdi:
# Yarn deploy mode. Options are cluster and client.
  yarnDeployMode: cluster
# Tensorflow details.
tensorflow:
# The number of worker tasks.
  workerCount: 1
# The number of parameter server tasks.
  parameterServerCount: 1
# Mpi details.
mpi:
# When using MPI, number of processes per node.
  processCountPerNode: 1
# data reference configuration details
dataReferences: {}
# Project share datastore reference.
sourceDirectoryDataStore:
# AmlCompute details.
amlcompute:
# VM size of the Cluster to be created.Allowed values are Azure vm sizes. The list of vm sizes is available in 'https://docs.microsoft.com/azure/cloud-services/cloud-services-sizes-specs
  vmSize:
# VM priority of the Cluster to be created.Allowed values are "dedicated" , "lowpriority".
  vmPriority:
# A bool that indicates if the cluster has to be retained after job completion.
  retainCluster: false
# Name of the cluster to be created. If not specified, runId will be used as cluster name.
  name:
# Maximum number of nodes in the AmlCompute cluster to be created. Minimum number of nodes will always be set to 0.
  clusterMaxNodeCount: 1
```

=======
* [Train and deploy machine learning models using Azure Pipelines](/azure/devops/pipelines/targets/azure-machine-learning)
>>>>>>> 6a383dfd
<|MERGE_RESOLUTION|>--- conflicted
+++ resolved
@@ -1,349 +1,191 @@
----
-title: Machine learning CLI extension
-titleSuffix: Azure Machine Learning service
-description: Learn about the Azure Machine Learning CLI extension for the Azure CLI. The Azure CLI is a cross-platform command-line utility that enables you to work with resources in the Azure cloud. The Machine Learning extension enables you to work with the Azure Machine Learning Service. 
-services: machine-learning
-ms.service: machine-learning
-ms.subservice: core
-ms.topic: conceptual
-
-ms.reviewer: jmartens
-ms.author: jordane
-author: jpe316
-ms.date: 05/02/2019
-ms.custom: seodec18
----
-
-# Use the CLI extension for Azure Machine Learning service
-
-The Azure Machine Learning CLI is an extension to the [Azure CLI](https://docs.microsoft.com/cli/azure/?view=azure-cli-latest), a cross-platform command-line interface for the Azure platform. This extension provides commands for working with the Azure Machine Learning service. It allows you to automate your machine learning activities. The following list provides some example actions that you can do with the CLI extension:
-
-+ Run experiments to create machine learning models
-
-+ Register machine learning models for customer usage
-
-+ Package, deploy, and track the lifecycle of your machine learning models
-
-The CLI is not a replacement for the Azure Machine Learning SDK. It is a complementary tool that is optimized to handle highly parameterized tasks which suit themselves well to automation.
-
-## Prerequisites
-
-<<<<<<< HEAD
-
-=======
->>>>>>> 6a383dfd
-* To use the CLI, you must have an Azure subscription. If you don’t have an Azure subscription, create a free account before you begin. Try the [free or paid version of Azure Machine Learning service](https://aka.ms/AMLFree) today.
-
-* The [Azure CLI](https://docs.microsoft.com/cli/azure/?view=azure-cli-latest).
-
-## Full reference docs
-
-Find the [full reference docs for the azure-cli-ml extension of Azure CLI](https://docs.microsoft.com/cli/azure/ext/azure-cli-ml/?view=azure-cli-latest).
-
-## Install the extension
-
-To install the Machine Learning CLI extension, use the following command:
-
-```azurecli-interactive
-<<<<<<< HEAD
-az extension add -s https://azuremlsdktestpypi.blob.core.windows.net/wheels/sdk-release/Preview/E7501C02541B433786111FE8E140CAA1/azure_cli_ml-1.0.10-py2.py3-none-any.whl --pip-extra-index-urls  https://azuremlsdktestpypi.azureedge.net/sdk-release/Preview/E7501C02541B433786111FE8E140CAA1
-=======
-az extension add -n azure-cli-ml
->>>>>>> 6a383dfd
-```
-
-> [!TIP]
-> Example files you can use with the commands below can be found [here](https://aka.ms/azml-deploy-cloud).
-
-When prompted, select `y` to install the extension.
-
-To verify that the extension has been installed, use the following command to display a list of ML-specific subcommands:
-
-```azurecli-interactive
-az ml -h
-```
-
-## Remove the extension
-
-To remove the CLI extension, use the following command:
-
-```azurecli-interactive
-az extension remove -n azure-cli-ml
-```
-
-## Resource management
-
-The following commands demonstrate how to use the CLI to manage resources used by Azure Machine Learning.
-
-+ If you do not already have one, create a resource group:
-
-    ```azurecli-interactive
-    az group create -n myresourcegroup -l westus2
-    ```
-
-+ Create an Azure Machine Learning service workspace:
-
-    ```azurecli-interactive
-    az ml workspace create -w myworkspace -g myresourcegroup
-    ```
-
-    For more information, see [az ml workspace create](https://docs.microsoft.com/cli/azure/ext/azure-cli-ml/ml/workspace?view=azure-cli-latest#ext-azure-cli-ml-az-ml-workspace-create).
-
-+ Attach a workspace configuration to a folder to enable CLI contextual awareness.
-
-    ```azurecli-interactive
-    az ml folder attach -w myworkspace -g myresourcegroup
-    ```
-<<<<<<< HEAD
-    
-+ Attach an AKS cluster
-=======
-
-    This command creates a `.azureml` subdirectory that contains example runconfig and conda environment files. It also contains a `config.json` file that is used to communicate with your Azure Machine Learning workspace.
-
-    For more information, see [az ml folder attach](https://docs.microsoft.com/cli/azure/ext/azure-cli-ml/ml/folder?view=azure-cli-latest#ext-azure-cli-ml-az-ml-folder-attach).
-
-+ Attach an Azure blob container as a Datastore.
-
-    ```azurecli-interactive
-    az ml datastore attach-blob  -n datastorename -a accountname -c containername
-    ```
-
-    For more information, see [az ml datastore attach-blob](https://docs.microsoft.com/cli/azure/ext/azure-cli-ml/ml/datastore?view=azure-cli-latest#ext-azure-cli-ml-az-ml-datastore-attach-blob).
-
-    
-+ Attach an AKS cluster as a Compute Target.
-
-    ```azurecli-interactive
-    az ml computetarget attach aks -n myaks -i myaksresourceid -g myresourcegroup -w myworkspace
-    ```
-
-    For more information, see [az ml computetarget attach aks](https://docs.microsoft.com/cli/azure/ext/azure-cli-ml/ml/computetarget/attach?view=azure-cli-latest#ext-azure-cli-ml-az-ml-computetarget-attach-aks)
-
-+ Create a new AMLcompute target.
->>>>>>> 6a383dfd
-
-    ```azurecli-interactive
-    az ml computetarget create amlcompute -n cpu --min-nodes 1 --max-nodes 1 -s STANDARD_D3_V2
-    ```
-
-    For more information, see [az ml computetarget create amlcompute](https://docs.microsoft.com/cli/azure/ext/azure-cli-ml/ml/computetarget/create?view=azure-cli-latest#ext-azure-cli-ml-az-ml-computetarget-create-amlcompute).
-
-## <a id="experiments"></a>Run experiments
-
-* Start a run of your experiment. When using this command, specify the name of the runconfig file (the text before \*.runconfig if you are looking at your file system) against the -c parameter.
-
-    ```azurecli-interactive
-    az ml run submit-script -c sklearn -e testexperiment train.py
-    ```
-
-<<<<<<< HEAD
-* Start a run of your experiment. When using this command, specify the name of the runconfig file that contains the run configuration. The compute target uses the run configuration to create the training environment for the model. In this example, the run configuration is loaded from the `./aml_config/myrunconfig.runconfig` file.
-=======
-    > [!TIP]
-    > The `az ml folder attach` command creates a `.azureml` subdirectory, which contains two example runconfig files. 
-    >
-    > If you have a Python script that creates a run configuration object programmatically, you can use [RunConfig.save()](https://docs.microsoft.com/python/api/azureml-core/azureml.core.runconfiguration?view=azure-ml-py#save-path-none--name-none--separate-environment-yaml-false-) to save it as a runconfig file.
-    >
-    > For more example runconfig files, see [https://github.com/MicrosoftDocs/pipelines-azureml/tree/master/.azureml](https://github.com/MicrosoftDocs/pipelines-azureml/tree/master/.azureml).
-
-    For more information, see [az ml run submit-script](https://docs.microsoft.com/cli/azure/ext/azure-cli-ml/ml/run?view=azure-cli-latest#ext-azure-cli-ml-az-ml-run-submit-script).
-
-* View a list of experiments:
->>>>>>> 6a383dfd
-
-    ```azurecli-interactive
-    az ml experiment list
-    ```
-
-<<<<<<< HEAD
-    For more information on the runconfig file, see the [RunConfig](#runconfig) section.
-=======
-    For more information, see [az ml experiment list](https://docs.microsoft.com/cli/azure/ext/azure-cli-ml/ml/experiment?view=azure-cli-latest#ext-azure-cli-ml-az-ml-experiment-list).
-
-## Model registration, profiling, deployment
->>>>>>> 6a383dfd
-
-The following commands demonstrate how to register a trained model, and then deploy it as a production service:
-
-+ Register a model with Azure Machine Learning:
-
-    ```azurecli-interactive
-    az ml model register -n mymodel -p sklearn_regression_model.pkl
-    ```
-
-    For more information, see [az ml model register](https://docs.microsoft.com/cli/azure/ext/azure-cli-ml/ml/model?view=azure-cli-latest#ext-azure-cli-ml-az-ml-model-register).
-
-+ **OPTIONAL** Profile your model to get optimal CPU and memory values for deployment.
-    ```azurecli-interactive
-    az ml model profile -n myprofile -m mymodel:1 --ic inferenceconfig.json -d "{\"data\": [[1,2,3,4,5,6,7,8,9,10],[10,9,8,7,6,5,4,3,2,1]]}" -t myprofileresult.json
-    ```
-
-    For more information, see [az ml model profile](https://docs.microsoft.com/cli/azure/ext/azure-cli-ml/ml/model?view=azure-cli-latest#ext-azure-cli-ml-az-ml-model-profile).
-
-+ Deploy your model to AKS
-
-    ```azurecli-interactive
-    az ml model deploy -n myservice -m mymodel:1 --ic inferenceconfig.json --dc deploymentconfig.json
-    ```
-
-    The following is an example `inferenceconfig.json` document:
-
-    ```json
-    {
-    "entryScript": "score.py",
-    "runtime": "python",
-    "condaFile": "myenv.yml",
-    "extraDockerfileSteps": null,
-    "sourceDirectory": null,
-    "enableGpu": false,
-    "baseImage": null,
-    "baseImageRegistry": null
-    }
-    ```
-
-    For more information, see [az ml model deploy](https://docs.microsoft.com/cli/azure/ext/azure-cli-ml/ml/model?view=azure-cli-latest#ext-azure-cli-ml-az-ml-model-deploy).
-
-
-## Next steps
-
-* [Command reference for the Machine Learning CLI extension](https://docs.microsoft.com/cli/azure/ext/azure-cli-ml/ml?view=azure-cli-latest).
-
-<<<<<<< HEAD
-  ```azurecli-interactive
-  az ml service create aci -n myaciservice --image-id myimage:1
-  ```
-
-## <a id="runconfig"></a> Runconfig file
-
-A run configuration is used to configure the training environment used to train your model. This configuration can be created in-memory using the SDK or it can be loaded from a runconfig file.
-
-The runconfig file is a text document that describes the configuration for the training environment. For example, it lists the name of the training script and the file that contains the conda dependencies needed to train the model.
-
-The Azure Machine Learning CLI creates two default `.runconfig` files named `docker.runconfig` and `local.runconfig` when you attach a project using the `az ml project attach` command. 
-
-If you have code that creates a run configuration using the [RunConfiguration](https://docs.microsoft.com/python/api/azureml-core/azureml.core.runconfig.runconfiguration?view=azure-ml-py) class, you can use the `save()` method to persist it to a `.runconfig` file.
-
-The following is an example of the contents of a `.runconfig` file:
-
-```text
-# The script to run.
-script: train.py
-# The arguments to the script file.
-arguments: []
-# The name of the compute target to use for this run.
-target: local
-# Framework to execute inside. Allowed values are "Python" ,  "PySpark", "CNTK",  "TensorFlow", and "PyTorch".
-framework: PySpark
-# Communicator for the given framework. Allowed values are "None" ,  "ParameterServer", "OpenMpi", and "IntelMpi".
-communicator: None
-# Automatically prepare the run environment as part of the run itself.
-autoPrepareEnvironment: true
-# Maximum allowed duration for the run.
-maxRunDurationSeconds:
-# Number of nodes to use for running job.
-nodeCount: 1
-# Environment details.
-environment:
-# Environment variables set for the run.
-  environmentVariables:
-    EXAMPLE_ENV_VAR: EXAMPLE_VALUE
-# Python details
-  python:
-# user_managed_dependencies=True indicates that the environmentwill be user managed. False indicates that AzureML willmanage the user environment.
-    userManagedDependencies: false
-# The python interpreter path
-    interpreterPath: python
-# Path to the conda dependencies file to use for this run. If a project
-# contains multiple programs with different sets of dependencies, it may be
-# convenient to manage those environments with separate files.
-    condaDependenciesFile: aml_config/conda_dependencies.yml
-# Docker details
-  docker:
-# Set True to perform this run inside a Docker container.
-    enabled: true
-# Base image used for Docker-based runs.
-    baseImage: mcr.microsoft.com/azureml/base:0.2.4
-# Set False if necessary to work around shared volume bugs.
-    sharedVolumes: true
-# Run with NVidia Docker extension to support GPUs.
-    gpuSupport: false
-# Extra arguments to the Docker run command.
-    arguments: []
-# Image registry that contains the base image.
-    baseImageRegistry:
-# DNS name or IP address of azure container registry(ACR)
-      address:
-# The username for ACR
-      username:
-# The password for ACR
-      password:
-# Spark details
-  spark:
-# List of spark repositories.
-    repositories:
-    - https://mmlspark.azureedge.net/maven
-    packages:
-    - group: com.microsoft.ml.spark
-      artifact: mmlspark_2.11
-      version: '0.12'
-    precachePackages: true
-# Databricks details
-  databricks:
-# List of maven libraries.
-    mavenLibraries: []
-# List of PyPi libraries
-    pypiLibraries: []
-# List of RCran libraries
-    rcranLibraries: []
-# List of JAR libraries
-    jarLibraries: []
-# List of Egg libraries
-    eggLibraries: []
-# History details.
-history:
-# Enable history tracking -- this allows status, logs, metrics, and outputs
-# to be collected for a run.
-  outputCollection: true
-# whether to take snapshots for history.
-  snapshotProject: true
-# Spark configuration details.
-spark:
-  configuration:
-    spark.app.name: Azure ML Experiment
-    spark.yarn.maxAppAttempts: 1
-# HDI details.
-hdi:
-# Yarn deploy mode. Options are cluster and client.
-  yarnDeployMode: cluster
-# Tensorflow details.
-tensorflow:
-# The number of worker tasks.
-  workerCount: 1
-# The number of parameter server tasks.
-  parameterServerCount: 1
-# Mpi details.
-mpi:
-# When using MPI, number of processes per node.
-  processCountPerNode: 1
-# data reference configuration details
-dataReferences: {}
-# Project share datastore reference.
-sourceDirectoryDataStore:
-# AmlCompute details.
-amlcompute:
-# VM size of the Cluster to be created.Allowed values are Azure vm sizes. The list of vm sizes is available in 'https://docs.microsoft.com/azure/cloud-services/cloud-services-sizes-specs
-  vmSize:
-# VM priority of the Cluster to be created.Allowed values are "dedicated" , "lowpriority".
-  vmPriority:
-# A bool that indicates if the cluster has to be retained after job completion.
-  retainCluster: false
-# Name of the cluster to be created. If not specified, runId will be used as cluster name.
-  name:
-# Maximum number of nodes in the AmlCompute cluster to be created. Minimum number of nodes will always be set to 0.
-  clusterMaxNodeCount: 1
-```
-
-=======
-* [Train and deploy machine learning models using Azure Pipelines](/azure/devops/pipelines/targets/azure-machine-learning)
->>>>>>> 6a383dfd
+---
+title: Machine learning CLI extension
+titleSuffix: Azure Machine Learning service
+description: Learn about the Azure Machine Learning CLI extension for the Azure CLI. The Azure CLI is a cross-platform command-line utility that enables you to work with resources in the Azure cloud. The Machine Learning extension enables you to work with the Azure Machine Learning Service. 
+services: machine-learning
+ms.service: machine-learning
+ms.subservice: core
+ms.topic: conceptual
+
+ms.reviewer: jmartens
+ms.author: jordane
+author: jpe316
+ms.date: 05/02/2019
+ms.custom: seodec18
+---
+
+# Use the CLI extension for Azure Machine Learning service
+
+The Azure Machine Learning CLI is an extension to the [Azure CLI](https://docs.microsoft.com/cli/azure/?view=azure-cli-latest), a cross-platform command-line interface for the Azure platform. This extension provides commands for working with the Azure Machine Learning service. It allows you to automate your machine learning activities. The following list provides some example actions that you can do with the CLI extension:
+
++ Run experiments to create machine learning models
+
++ Register machine learning models for customer usage
+
++ Package, deploy, and track the lifecycle of your machine learning models
+
+The CLI is not a replacement for the Azure Machine Learning SDK. It is a complementary tool that is optimized to handle highly parameterized tasks which suit themselves well to automation.
+
+## Prerequisites
+
+* To use the CLI, you must have an Azure subscription. If you don’t have an Azure subscription, create a free account before you begin. Try the [free or paid version of Azure Machine Learning service](https://aka.ms/AMLFree) today.
+
+* The [Azure CLI](https://docs.microsoft.com/cli/azure/?view=azure-cli-latest).
+
+## Full reference docs
+
+Find the [full reference docs for the azure-cli-ml extension of Azure CLI](https://docs.microsoft.com/cli/azure/ext/azure-cli-ml/?view=azure-cli-latest).
+
+## Install the extension
+
+To install the Machine Learning CLI extension, use the following command:
+
+```azurecli-interactive
+az extension add -n azure-cli-ml
+```
+
+> [!TIP]
+> Example files you can use with the commands below can be found [here](https://aka.ms/azml-deploy-cloud).
+
+When prompted, select `y` to install the extension.
+
+To verify that the extension has been installed, use the following command to display a list of ML-specific subcommands:
+
+```azurecli-interactive
+az ml -h
+```
+
+## Remove the extension
+
+To remove the CLI extension, use the following command:
+
+```azurecli-interactive
+az extension remove -n azure-cli-ml
+```
+
+## Resource management
+
+The following commands demonstrate how to use the CLI to manage resources used by Azure Machine Learning.
+
++ If you do not already have one, create a resource group:
+
+    ```azurecli-interactive
+    az group create -n myresourcegroup -l westus2
+    ```
+
++ Create an Azure Machine Learning service workspace:
+
+    ```azurecli-interactive
+    az ml workspace create -w myworkspace -g myresourcegroup
+    ```
+
+    For more information, see [az ml workspace create](https://docs.microsoft.com/cli/azure/ext/azure-cli-ml/ml/workspace?view=azure-cli-latest#ext-azure-cli-ml-az-ml-workspace-create).
+
++ Attach a workspace configuration to a folder to enable CLI contextual awareness.
+
+    ```azurecli-interactive
+    az ml folder attach -w myworkspace -g myresourcegroup
+    ```
+
+    This command creates a `.azureml` subdirectory that contains example runconfig and conda environment files. It also contains a `config.json` file that is used to communicate with your Azure Machine Learning workspace.
+
+    For more information, see [az ml folder attach](https://docs.microsoft.com/cli/azure/ext/azure-cli-ml/ml/folder?view=azure-cli-latest#ext-azure-cli-ml-az-ml-folder-attach).
+
++ Attach an Azure blob container as a Datastore.
+
+    ```azurecli-interactive
+    az ml datastore attach-blob  -n datastorename -a accountname -c containername
+    ```
+
+    For more information, see [az ml datastore attach-blob](https://docs.microsoft.com/cli/azure/ext/azure-cli-ml/ml/datastore?view=azure-cli-latest#ext-azure-cli-ml-az-ml-datastore-attach-blob).
+
+    
++ Attach an AKS cluster as a Compute Target.
+
+    ```azurecli-interactive
+    az ml computetarget attach aks -n myaks -i myaksresourceid -g myresourcegroup -w myworkspace
+    ```
+
+    For more information, see [az ml computetarget attach aks](https://docs.microsoft.com/cli/azure/ext/azure-cli-ml/ml/computetarget/attach?view=azure-cli-latest#ext-azure-cli-ml-az-ml-computetarget-attach-aks)
+
++ Create a new AMLcompute target.
+
+    ```azurecli-interactive
+    az ml computetarget create amlcompute -n cpu --min-nodes 1 --max-nodes 1 -s STANDARD_D3_V2
+    ```
+
+    For more information, see [az ml computetarget create amlcompute](https://docs.microsoft.com/cli/azure/ext/azure-cli-ml/ml/computetarget/create?view=azure-cli-latest#ext-azure-cli-ml-az-ml-computetarget-create-amlcompute).
+
+## <a id="experiments"></a>Run experiments
+
+* Start a run of your experiment. When using this command, specify the name of the runconfig file (the text before \*.runconfig if you are looking at your file system) against the -c parameter.
+
+    ```azurecli-interactive
+    az ml run submit-script -c sklearn -e testexperiment train.py
+    ```
+
+    > [!TIP]
+    > The `az ml folder attach` command creates a `.azureml` subdirectory, which contains two example runconfig files. 
+    >
+    > If you have a Python script that creates a run configuration object programmatically, you can use [RunConfig.save()](https://docs.microsoft.com/python/api/azureml-core/azureml.core.runconfiguration?view=azure-ml-py#save-path-none--name-none--separate-environment-yaml-false-) to save it as a runconfig file.
+    >
+    > For more example runconfig files, see [https://github.com/MicrosoftDocs/pipelines-azureml/tree/master/.azureml](https://github.com/MicrosoftDocs/pipelines-azureml/tree/master/.azureml).
+
+    For more information, see [az ml run submit-script](https://docs.microsoft.com/cli/azure/ext/azure-cli-ml/ml/run?view=azure-cli-latest#ext-azure-cli-ml-az-ml-run-submit-script).
+
+* View a list of experiments:
+
+    ```azurecli-interactive
+    az ml experiment list
+    ```
+
+    For more information, see [az ml experiment list](https://docs.microsoft.com/cli/azure/ext/azure-cli-ml/ml/experiment?view=azure-cli-latest#ext-azure-cli-ml-az-ml-experiment-list).
+
+## Model registration, profiling, deployment
+
+The following commands demonstrate how to register a trained model, and then deploy it as a production service:
+
++ Register a model with Azure Machine Learning:
+
+    ```azurecli-interactive
+    az ml model register -n mymodel -p sklearn_regression_model.pkl
+    ```
+
+    For more information, see [az ml model register](https://docs.microsoft.com/cli/azure/ext/azure-cli-ml/ml/model?view=azure-cli-latest#ext-azure-cli-ml-az-ml-model-register).
+
++ **OPTIONAL** Profile your model to get optimal CPU and memory values for deployment.
+    ```azurecli-interactive
+    az ml model profile -n myprofile -m mymodel:1 --ic inferenceconfig.json -d "{\"data\": [[1,2,3,4,5,6,7,8,9,10],[10,9,8,7,6,5,4,3,2,1]]}" -t myprofileresult.json
+    ```
+
+    For more information, see [az ml model profile](https://docs.microsoft.com/cli/azure/ext/azure-cli-ml/ml/model?view=azure-cli-latest#ext-azure-cli-ml-az-ml-model-profile).
+
++ Deploy your model to AKS
+
+    ```azurecli-interactive
+    az ml model deploy -n myservice -m mymodel:1 --ic inferenceconfig.json --dc deploymentconfig.json
+    ```
+
+    The following is an example `inferenceconfig.json` document:
+
+    ```json
+    {
+    "entryScript": "score.py",
+    "runtime": "python",
+    "condaFile": "myenv.yml",
+    "extraDockerfileSteps": null,
+    "sourceDirectory": null,
+    "enableGpu": false,
+    "baseImage": null,
+    "baseImageRegistry": null
+    }
+    ```
+
+    For more information, see [az ml model deploy](https://docs.microsoft.com/cli/azure/ext/azure-cli-ml/ml/model?view=azure-cli-latest#ext-azure-cli-ml-az-ml-model-deploy).
+
+
+## Next steps
+
+* [Command reference for the Machine Learning CLI extension](https://docs.microsoft.com/cli/azure/ext/azure-cli-ml/ml?view=azure-cli-latest).
+
+* [Train and deploy machine learning models using Azure Pipelines](/azure/devops/pipelines/targets/azure-machine-learning)