--- conflicted
+++ resolved
@@ -39,16 +39,9 @@
 * Useful on smaller data sets, but memory capacity-constraints affect performance after a certain point
 * Strength in processing large data sets, but carry an overhead that slows work with small data sets
 
-<<<<<<< HEAD
-The SDK offers practicality and convenience when working with small data sets, with added scalability for modern big-data applications. 
-
-To install the SDK in your Python environment, use:
-```shell
-pip install azureml-dataprep
-=======
+To install the SDK into your Python environment, use:
 ```cmd
 pip install --upgrade azureml-dataprep
->>>>>>> d83925c4
 ```
 
 To import the package in your Python code, use:
