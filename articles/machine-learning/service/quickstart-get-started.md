---
title: "Quickstart through Azure portal"
titleSuffix: Azure Machine Learning service
description: Get started with Azure Machine Learning service. Use Azure portal to create a workspace, which is the foundational block in the cloud that you use to experiment, train, and deploy machine learning models.  
services: machine-learning
ms.service: machine-learning
ms.component: core
ms.topic: quickstart
ms.reviewer: sgilley
author: hning86
ms.author: haining
ms.date: 01/18/2019
ms.custom: seodec18

---

# Quickstart: Use the Azure portal to get started with Azure Machine Learning

Use the Azure portal to create an Azure Machine Learning workspace. This workspace is the foundational block in the cloud that you use to experiment, train, and deploy machine learning models with Machine Learning. This quickstart uses cloud resources and requires no installation. To configure your own Jupyter Notebooks server instead, see [Quickstart: Use Python to get started with Azure Machine Learning](quickstart-create-workspace-with-python.md).  
 
In this quickstart, you take the following actions:

* Create a workspace in your Azure subscription.
* Try it out with Python in a Jupyter notebook and log values across multiple iterations.
* View the logged values in your workspace.

The following Azure resources are added automatically to your workspace when they're regionally available:

  - [Azure Container Registry](https://azure.microsoft.com/services/container-registry/)
  - [Azure Storage](https://azure.microsoft.com/services/storage/)
  - [Azure Application Insights](https://azure.microsoft.com/services/application-insights/) 
  - [Azure Key Vault](https://azure.microsoft.com/services/key-vault/)

The resources you create can be used as prerequisites to other Machine Learning service tutorials and how-to articles. As with other Azure services, there are limits on certain resources associated with Machine Learning. An example is compute cluster size. Learn more about the [default limits and how to increase your quota](how-to-manage-quotas.md).

If you don’t have an Azure subscription, create a free account before you begin. Try the [free or paid version of Azure Machine Learning service](http://aka.ms/AMLFree) today.


## Create a workspace 

[!INCLUDE [aml-create-portal](../../../includes/aml-create-in-portal.md)]


## Use the workspace

> [!VIDEO https://www.microsoft.com/en-us/videoplayer/embed/RE2F9Ad]



Now learn how a workspace helps you manage your machine learning scripts. In this section, you take the following steps:

* Open a notebook in Azure Notebooks.
* Run code that creates some logged values.
* View the logged values in your workspace.

This example shows how the workspace can help you keep track of information generated in a script. 

### Open a notebook 

<<<<<<< HEAD
[Azure Notebooks](https://notebooks.azure.com) provides a free cloud platform for Jupyter notebooks that is preconfigured with everything you need to run Machine Learning.  
=======
Azure Notebooks provides a free cloud platform for Jupyter notebooks that's preconfigured with everything you need to run Machine Learning. From your workspace you can launch this platform to get started using your Azure Machine Learning service workspace.

1. On the workspace page, select **Explore your Azure Machine Learning service Workspace**.
>>>>>>> 75455f14

 ![Explore the workspace](./media/quickstart-get-started/explore_aml.png)

1. Select **Open Azure Notebooks** to try your first experiment in Azure Notebooks.  Azure Notebooks is a separate service that lets you run Jupyter notebooks for free in the cloud.  When you use this link to the service, information about how to connect to your workspace will be added to the library you create in Azure Notebooks.

 ![Open Azure Notebooks](./media/quickstart-get-started/explore_ws.png)

1. Sign into Azure Notebooks.  Make sure you sign in with the same account you used to sign into the Azure portal. Your organization might require [administrator consent](https://notebooks.azure.com/help/signing-up/work-or-school-account/admin-consent) before you can sign in.

1. After you sign in, a new tab opens and a `Clone Library` prompt appears. Cloning this library will load a set of notebooks and other files into your Azure Notebooks account.  These files help you explore the capabilities of Azure Machine Learning.

1. Uncheck **Public** so that you don't share your workspace information with others.

1. Select **Clone**.

 ![Clone a library](./media/quickstart-get-started/clone.png)

1. If you see that the project status is stopped, click on **Run on Free Compute** to use the free notebook server.

    ![Run a project on free compute](./media/quickstart-get-started/run-project.png)

### Run the notebook

In the list of files for this project, you see a `config.json` file. This config file contains information about the workspace you created in the Azure portal.  This file allows your code to connect to and add information into your workspace.

1. Select **01.run-experiment.ipynb** to open the notebook.

1. The status area tells you to wait until the kernel has started.  The message disappears once the kernel is ready.

    ![Wait for kernel to start](./media/quickstart-get-started/wait-for-kernel.png)

1. After the kernel has started, run the cells one at a time using **Shift+Enter**. Or select **Cells** > **Run All** to run the entire notebook. When you see an asterisk, __*__, next to a cell, the cell is still running. After the code for that cell finishes, a number appears. 

1. Follow instructions in the notebook to authenticate your Azure subscription.

After you've finished running all of the cells in the notebook, you can view the logged values in your workspace.

## View logged values

1. The output from the `run` cell contains a link back to the Azure portal to view the experiment results in your workspace. 

    ![View experiments](./media/quickstart-get-started/view_exp.png)

1. Click the **Link to Azure Portal** to view information about the run in your workspace.  This link opens your workspace in the Azure portal.

1. The plots of logged values you see were automatically created in the workspace. Whenever you log multiple values with the same name parameter, a plot is automatically generated for you.

   ![View history](./media/quickstart-get-started/web-results.png)

Because the code to approximate pi uses random values, your plots will show different values.  

## Clean up resources 

[!INCLUDE [aml-delete-resource-group](../../../includes/aml-delete-resource-group.md)]

You can also keep the resource group but delete a single workspace. Display the workspace properties and select **Delete**.

## Next steps

You created the necessary resources to experiment with and deploy models. You also ran some code in a notebook. And you explored the run history from that code in your workspace in the cloud.

For an in-depth workflow experience, follow Machine Learning tutorials to train and deploy a model:  

> [!div class="nextstepaction"]
> [Tutorial: Train an image classification model](tutorial-train-models-with-aml.md)<|MERGE_RESOLUTION|>--- conflicted
+++ resolved
@@ -57,13 +57,9 @@
 
 ### Open a notebook 
 
-<<<<<<< HEAD
-[Azure Notebooks](https://notebooks.azure.com) provides a free cloud platform for Jupyter notebooks that is preconfigured with everything you need to run Machine Learning.  
-=======
-Azure Notebooks provides a free cloud platform for Jupyter notebooks that's preconfigured with everything you need to run Machine Learning. From your workspace you can launch this platform to get started using your Azure Machine Learning service workspace.
+[Azure Notebooks](https://notebooks.azure.com) provides a free cloud platform for Jupyter notebooks that is preconfigured with everything you need to run Machine Learning. From your workspace you can launch this platform to get started using your Azure Machine Learning service workspace.
 
 1. On the workspace page, select **Explore your Azure Machine Learning service Workspace**.
->>>>>>> 75455f14
 
  ![Explore the workspace](./media/quickstart-get-started/explore_aml.png)
 
