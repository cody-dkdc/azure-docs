--- conflicted
+++ resolved
@@ -9,11 +9,7 @@
 ms.service: machine-learning
 ms.subservice: core
 ms.topic: conceptual
-<<<<<<< HEAD
-ms.date: 04/08/2019
-=======
 ms.date: 05/02/2019
->>>>>>> 6a383dfd
 ms.custom: seodec18
 ---
 
@@ -36,18 +32,11 @@
 If you prefer a no code experience, you can also [Create your automated machine learning experiments in the Azure portal](how-to-create-portal-experiments.md).
 
 ## Select your experiment type
-<<<<<<< HEAD
+
 Before you begin your experiment, you should determine the kind of machine learning problem you are solving. Automated machine learning supports task types of classification, regression and forecasting.
 
 Automated machine learning supports the following algorithms during the automation and tuning process. As a user, there is no need for you to specify the algorithm. While DNN algorithms are available during training, automated ML does not build DNN models.
 
-=======
-
-Before you begin your experiment, you should determine the kind of machine learning problem you are solving. Automated machine learning supports task types of classification, regression and forecasting.
-
-Automated machine learning supports the following algorithms during the automation and tuning process. As a user, there is no need for you to specify the algorithm. While DNN algorithms are available during training, automated ML does not build DNN models.
-
->>>>>>> 6a383dfd
 Classification | Regression | Time Series Forecasting
 |-- |-- |--
 [Logistic Regression](https://scikit-learn.org/stable/modules/linear_model.html#logistic-regression)| [Elastic Net](https://scikit-learn.org/stable/modules/linear_model.html#elastic-net)| [Elastic Net](https://scikit-learn.org/stable/modules/linear_model.html#elastic-net)
@@ -60,11 +49,7 @@
 [Random Forest](https://scikit-learn.org/stable/modules/ensemble.html#random-forests)|[Random Forest](https://scikit-learn.org/stable/modules/ensemble.html#random-forests)|[Random Forest](https://scikit-learn.org/stable/modules/ensemble.html#random-forests)
 [Extremely Randomized Trees](https://scikit-learn.org/stable/modules/ensemble.html#extremely-randomized-trees)|[Extremely Randomized Trees](https://scikit-learn.org/stable/modules/ensemble.html#extremely-randomized-trees)|[Extremely Randomized Trees](https://scikit-learn.org/stable/modules/ensemble.html#extremely-randomized-trees)
 [Xgboost](https://xgboost.readthedocs.io/en/latest/parameter.html)|[Xgboost](https://xgboost.readthedocs.io/en/latest/parameter.html)| [Xgboost](https://xgboost.readthedocs.io/en/latest/parameter.html)
-<<<<<<< HEAD
-[DNN Classifer](https://www.tensorflow.org/api_docs/python/tf/estimator/DNNClassifier)|[DNN Regressor](https://www.tensorflow.org/api_docs/python/tf/estimator/DNNRegressor) | [DNN Regressor](https://www.tensorflow.org/api_docs/python/tf/estimator/DNNRegressor)|
-=======
 [DNN Classifier](https://www.tensorflow.org/api_docs/python/tf/estimator/DNNClassifier)|[DNN Regressor](https://www.tensorflow.org/api_docs/python/tf/estimator/DNNRegressor) | [DNN Regressor](https://www.tensorflow.org/api_docs/python/tf/estimator/DNNRegressor)|
->>>>>>> 6a383dfd
 [DNN Linear Classifier](https://www.tensorflow.org/api_docs/python/tf/estimator/LinearClassifier)|[Linear Regressor](https://www.tensorflow.org/api_docs/python/tf/estimator/LinearRegressor)|[Linear Regressor](https://www.tensorflow.org/api_docs/python/tf/estimator/LinearRegressor)
 [Naive Bayes](https://scikit-learn.org/stable/modules/naive_bayes.html#bernoulli-naive-bayes)|
 [Stochastic Gradient Descent (SGD)](https://scikit-learn.org/stable/modules/sgd.html#sgd)|
@@ -89,15 +74,10 @@
 
     ```python
     import pandas as pd
-<<<<<<< HEAD
-    df = pd.read_csv("https://automldemods.blob.core.windows.net/datasets/PlayaEvents2016,_1.6MB,_3.4k-rows.cleaned.2.tsv", delimiter="\t", quotechar='"')
-    # get integer labels
-=======
     from sklearn.model_selection import train_test_split
     df = pd.read_csv("https://automldemods.blob.core.windows.net/datasets/PlayaEvents2016,_1.6MB,_3.4k-rows.cleaned.2.tsv", delimiter="\t", quotechar='"')
     # get integer labels
     y = df["Label"]
->>>>>>> 6a383dfd
     df = df.drop(["Label"], axis=1)
     df_train, _, y_train, _ = train_test_split(df, y, test_size=0.1, random_state=42)
     ```
@@ -175,7 +155,7 @@
 
 ### K-Folds Cross Validation
 
-Use `n_cross_validations` setting to specify the number of cross validations. The training data set will be randomly split into `n_cross_validations` folds of equal size. During each cross validation round, one of the folds will be used for validation of the model trained on the remaining folds. This process repeats for `n_cross_validations` rounds until each fold is used once as validation set. The average scores across all `n_cross_validations` rounds will be reported, and the corresponding model will be retrained on the whole training data set. 
+Use `n_cross_validations` setting to specify the number of cross validations. The training data set will be randomly split into `n_cross_validations` folds of equal size. During each cross validation round, one of the folds will be used for validation of the model trained on the remaining folds. This process repeats for `n_cross_validations` rounds until each fold is used once as validation set. The average scores across all `n_cross_validations` rounds will be reported, and the corresponding model will be retrained on the whole training data set.
 
 ### Monte Carlo Cross Validation (Repeated Random Sub-Sampling)
 
@@ -192,24 +172,16 @@
 *	A remote machine in the cloud – [Azure Machine Learning Managed Compute](concept-azure-machine-learning-architecture.md#managed-and-unmanaged-compute-targets) is a managed service that enables the ability to train machine learning models on clusters of Azure virtual machines.
 
 See the [GitHub site](https://github.com/Azure/MachineLearningNotebooks/tree/master/how-to-use-azureml/automated-machine-learning) for example notebooks with local and remote compute targets.
-<<<<<<< HEAD
-
-=======
 
 *   An Azure Databricks cluster in your Azure subscription. You can find more details here - [Setup Azure Databricks cluster for Automated ML](how-to-configure-environment.md#azure-databricks)
 
 See the [GitHub site](https://github.com/Azure/MachineLearningNotebooks/tree/master/how-to-use-azureml/azure-databricks/automl) for example notebooks with Azure Databricks.
 
->>>>>>> 6a383dfd
 <a name='configure-experiment'></a>
 
 ## Configure your experiment settings
 
-<<<<<<< HEAD
-There are several options that you can use to configure your automated machine learning experiment. These parameters are set by instantiating an `AutoMLConfig` object. See the [AutoMLConfig class](https://docs.microsoft.com/python/api/azureml-train-automl/azureml.train.automl.automlconfig?view=azure-ml-py) for a full list of parameters.  
-=======
 There are several options that you can use to configure your automated machine learning experiment. These parameters are set by instantiating an `AutoMLConfig` object. See the [AutoMLConfig class](https://docs.microsoft.com/python/api/azureml-train-automl/azureml.train.automl.automlconfig?view=azure-ml-py) for a full list of parameters.
->>>>>>> 6a383dfd
 
 Some examples include:
 
@@ -242,11 +214,7 @@
 
 The three different `task` parameter values determine the list of algorithms to apply.  Use the `whitelist` or `blacklist` parameters to further modify iterations with the available algorithms to include or exclude. The list of supported models can be found on [SupportedAlgorithms Class](https://docs.microsoft.com/python/api/azureml-train-automl/azureml.train.automl.constants.supportedalgorithms?view=azure-ml-py).
 
-<<<<<<< HEAD
-## Primary Metric
-=======
 ### Primary Metric
->>>>>>> 6a383dfd
 The primary metric; as shown in the examples above determines the metric to be used during model training for optimization. The primary metric you can select is determined by the task type you choose. Below is a list of available metrics.
 
 |Classification | Regression | Time Series Forecasting
@@ -257,22 +225,6 @@
 |norm_macro_recall | normalized_mean_absolute_error | normalized_mean_absolute_error
 |precision_score_weighted |
 
-<<<<<<< HEAD
-## Data pre-processing and featurization
-
-If you use `preprocess=True`, the following data preprocessing steps are performed automatically for you:
-1.	Drop high cardinality or no variance features
-    * Drop features with no useful information from training and validation sets. These include features with all values missing, same value across all rows or with extremely high cardinality (e.g., hashes, IDs or GUIDs).
-1.	Missing value imputation
-    *	For numerical features, impute missing values with average of values in the column.
-    *	For categorical features, impute missing values with most frequent value.
-1.	Generate additional features
-    * For DateTime features: Year, Month, Day, Day of week, Day of year, Quarter, Week of the year, Hour, Minute, Second.
-    * For Text features: Term frequency based on word unigram, bi-grams, and tri-gram, Count vectorizer.
-1.	Transformations and encodings
-    * Numeric features with very few unique values transformed into categorical features.
-    * Depending on cardinality of categorical features, perform label encoding or (hashing) one-hot encoding.
-=======
 ### Data preprocessing & featurization
 
 In every automated machine learning experiment, your data is [automatically scaled and normalized](concept-automated-ml.md#preprocess) to help algorithms perform well.  However, you can also enable additional preprocessing/featurization, such as missing values imputation, encoding, and transforms. [Learn more about what featurization is included](how-to-create-portal-experiments.md#preprocess).
@@ -315,10 +267,6 @@
                              verbosity=logging.INFO,
                              **time_series_settings)
 ```
->>>>>>> 6a383dfd
-
-## Ensemble Models
-Ensemble learning improves machine learning results and predictive performance by combing many models as opposed to using single models. When using automated machine learning, you can train ensemble models using the [Caruana ensemble selection algorithm with sorted Ensemble initialization](http://www.niculescu-mizil.org/papers/shotgun.icml04.revised.rev2.pdf). The ensemble iteration appears as the last iteration of your run.
 
 ## Run experiment
 
@@ -332,65 +280,6 @@
 >Dependencies are first installed on a new machine.  It may take up to 10 minutes before output is shown.
 >Setting `show_output` to `True` results in output being shown on the console.
 
-<<<<<<< HEAD
-## Exit Criteria 
-There a few options you can define to complete your experiment.
-1. No Criteria - If you do not define any exit parameters the experiment will continue until no further progress is made on your primary metric. 
-1. Number of iterations - You define the number of iterations for the experiment to run. You can optional add iteration_timeout_minutes to define a time limit in minutes per each iteration.
-1. Exit after a length of time - Using experiment_timeout_minutes in your settings you can define how long in minutes should an experiment continue in run.
-1. Exit after a score has been reached - Using experiment_exit_score you can choose to complete the experiement after a score based on your primary metric has been reached.
-
-## Explore model metrics
-You can view your results in a widget or inline if you are in a notebook. See [Track and evaluate models](how-to-track-experiments.md#view-run-details) for more details.
-
-
-### Classification metrics
-The following metrics are saved in each iteration for a classification task.
-
-|Metric|Description|Calculation|Extra Parameters
---|--|--|--|
-AUC_Macro| AUC is the Area under the Receiver Operating Characteristic Curve. Macro is the arithmetic mean of the AUC for each class.  | [Calculation](https://scikit-learn.org/stable/modules/generated/sklearn.metrics.roc_auc_score.html) | average="macro"|
-AUC_Micro| AUC is the Area under the Receiver Operating Characteristic Curve. Micro is computed globally by combining the true positives and false positives from each class| [Calculation](https://scikit-learn.org/stable/modules/generated/sklearn.metrics.roc_auc_score.html) | average="micro"|
-AUC_Weighted  | AUC is the Area under the Receiver Operating Characteristic Curve. Weighted is the arithmetic mean of the score for each class, weighted by the number of true instances in each class| [Calculation](https://scikit-learn.org/stable/modules/generated/sklearn.metrics.roc_auc_score.html)|average="weighted"
-accuracy|Accuracy is the percent of predicted labels that exactly match the true labels. |[Calculation](https://scikit-learn.org/stable/modules/generated/sklearn.metrics.accuracy_score.html) |None|
-average_precision_score_macro|Average precision summarizes a precision-recall curve as the weighted mean of precisions achieved at each threshold, with the increase in recall from the previous threshold used as the weight. Macro is the arithmetic mean of the average precision score of each class|[Calculation](https://scikit-learn.org/stable/modules/generated/sklearn.metrics.average_precision_score.html)|average="macro"|
-average_precision_score_micro|Average precision summarizes a precision-recall curve as the weighted mean of precisions achieved at each threshold, with the increase in recall from the previous threshold used as the weight. Micro is computed globally by combing the true positives and false positives at each cutoff|[Calculation](https://scikit-learn.org/stable/modules/generated/sklearn.metrics.average_precision_score.html)|average="micro"|
-average_precision_score_weighted|Average precision summarizes a precision-recall curve as the weighted mean of precisions achieved at each threshold, with the increase in recall from the previous threshold used as the weight. Weighted is the arithmetic mean of the average precision score for each class, weighted by the number of true instances in each class|[Calculation](https://scikit-learn.org/stable/modules/generated/sklearn.metrics.average_precision_score.html)|average="weighted"|
-balanced_accuracy|Balanced accuracy is the arithmetic mean of recall for each class.|[Calculation](https://scikit-learn.org/stable/modules/generated/sklearn.metrics.recall_score.html)|average="macro"|
-f1_score_macro|F1 score is the harmonic mean of precision and recall. Macro is the arithmetic mean of F1 score for each class|[Calculation](https://scikit-learn.org/stable/modules/generated/sklearn.metrics.f1_score.html)|average="macro"|
-f1_score_micro|F1 score is the harmonic mean of precision and recall. Micro is computed globally by counting the total true positives, false negatives, and false positives|[Calculation](https://scikit-learn.org/stable/modules/generated/sklearn.metrics.f1_score.html)|average="micro"|
-f1_score_weighted|F1 score is the harmonic mean of precision and recall. Weighted mean by class frequency of F1 score for each class|[Calculation](https://scikit-learn.org/stable/modules/generated/sklearn.metrics.f1_score.html)|average="weighted"|
-log_loss|This is the loss function used in (multinomial) logistic regression and extensions of it such as neural networks, defined as the negative log-likelihood of the true labels given a probabilistic classifier’s predictions. For a single sample with true label yt in {0,1} and estimated probability yp that yt = 1, the log loss is -log P(yt&#124;yp) = -(yt log(yp) + (1 - yt) log(1 - yp))|[Calculation](https://scikit-learn.org/stable/modules/generated/sklearn.metrics.log_loss.html)|None|
-norm_macro_recall|Normalized Macro Recall is Macro Recall normalized so that random performance has a score of 0 and perfect performance has a score of 1. This is achieved by norm_macro_recall := (recall_score_macro - R)/(1 - R), where R is the expected value of recall_score_macro for random predictions (i.e., R=0.5 for binary classification and R=(1/C) for C-class classification problems)|[Calculation](https://scikit-learn.org/stable/modules/generated/sklearn.metrics.precision_score.html)|average = "macro" and then (recall_score_macro - R)/(1 - R), where R is the expected value of recall_score_macro for random predictions (i.e., R=0.5 for binary classification and R=(1/C) for C-class classification problems)|
-precision_score_macro|Precision is the percent of elements labeled as a certain class that actually are in that class. Macro is the arithmetic mean of precision for each class|[Calculation](https://scikit-learn.org/stable/modules/generated/sklearn.metrics.precision_score.html)|average="macro"|
-precision_score_micro|Precision is the percent of elements labeled as a certain class that actually are in that class. Micro is computed globally by counting the total true positives and false positives|[Calculation](https://scikit-learn.org/stable/modules/generated/sklearn.metrics.precision_score.html)|average="micro"|
-precision_score_weighted|Precision is the percent of elements labeled as a certain class that actually are in that class. Weighted is the arithmetic mean of precision for each class, weighted by number of true instances in each class|[Calculation](https://scikit-learn.org/stable/modules/generated/sklearn.metrics.precision_score.html)|average="weighted"|
-recall_score_macro|Recall is the percent of elements actually in a certain class that are correctly labeled. Macro is the arithmetic mean of recall for each class|[Calculation](https://scikit-learn.org/stable/modules/generated/sklearn.metrics.recall_score.html)|average="macro"|
-recall_score_micro|Recall is the percent of elements actually in a certain class that are correctly labeled. Micro is computed globally by counting the total true positives, false negatives|[Calculation](https://scikit-learn.org/stable/modules/generated/sklearn.metrics.recall_score.html)|average="micro"|
-recall_score_weighted|Recall is the percent of elements actually in a certain class that are correctly labeled. Weighted is the arithmetic mean of recall for each class, weighted by number of true instances in each class|[Calculation](https://scikit-learn.org/stable/modules/generated/sklearn.metrics.recall_score.html)|average="weighted"|
-weighted_accuracy|Weighted accuracy is accuracy where the weight given to each example is equal to the proportion of true instances in that example's true class|[Calculation](https://scikit-learn.org/stable/modules/generated/sklearn.metrics.accuracy_score.html)|sample_weight is a vector equal to the proportion of that class for each element in the target|
-
-### Regression and time series forecasting metrics
-The following metrics are saved in each iteration for a regression or forecasting task.
-
-|Metric|Description|Calculation|Extra Parameters
---|--|--|--|
-explained_variance|Explained variance is  the proportion to which a mathematical model accounts for the variation of a given data set. It is the percent decrease in variance of the original data to the variance of the errors. When the mean of the errors is 0, it is equal to explained variance.|[Calculation](https://scikit-learn.org/stable/modules/generated/sklearn.metrics.explained_variance_score.html)|None|
-r2_score|R2 is the coefficient of determination or the percent reduction in squared errors compared to a baseline model that outputs the mean. When the mean of the errors is 0, it is equal to explained variance.|[Calculation](https://scikit-learn.org/0.16/modules/generated/sklearn.metrics.r2_score.html)|None|
-spearman_correlation|Spearman correlation is a nonparametric measure of the monotonicity of the relationship between two datasets. Unlike the Pearson correlation, the Spearman correlation does not assume that both datasets are normally distributed. Like other correlation coefficients, this one varies between -1 and +1 with 0 implying no correlation. Correlations of -1 or +1 imply an exact monotonic relationship. Positive correlations imply that as x increases, so does y. Negative correlations imply that as x increases, y decreases.|[Calculation](https://docs.scipy.org/doc/scipy-0.16.1/reference/generated/scipy.stats.spearmanr.html)|None|
-mean_absolute_error|Mean absolute error is the expected value of absolute value of difference between the target and the prediction|[Calculation](https://scikit-learn.org/stable/modules/generated/sklearn.metrics.mean_absolute_error.html)|None|
-normalized_mean_absolute_error|Normalized mean absolute error is mean Absolute Error divided by the range of the data|[Calculation](https://scikit-learn.org/stable/modules/generated/sklearn.metrics.mean_absolute_error.html)|Divide by range of the data|
-median_absolute_error|Median absolute error is the median of all absolute differences between the target and the prediction. This loss is robust to outliers.|[Calculation](https://scikit-learn.org/stable/modules/generated/sklearn.metrics.median_absolute_error.html)|None|
-normalized_median_absolute_error|Normalized median absolute error is median absolute error divided by the range of the data|[Calculation](https://scikit-learn.org/stable/modules/generated/sklearn.metrics.median_absolute_error.html)|Divide by range of the data|
-root_mean_squared_error|Root mean squared error is the square root of the expected squared difference between the target and the prediction|[Calculation](https://scikit-learn.org/stable/modules/generated/sklearn.metrics.mean_squared_error.html)|None|
-normalized_root_mean_squared_error|Normalized root mean squared error is root mean squared error divided by the range of the data|[Calculation](https://scikit-learn.org/stable/modules/generated/sklearn.metrics.mean_squared_error.html)|Divide by range of the data|
-root_mean_squared_log_error|Root mean squared log error is the square root of the expected squared logarithmic error|[Calculation](https://scikit-learn.org/stable/modules/generated/sklearn.metrics.mean_squared_log_error.html)|None|
-normalized_root_mean_squared_log_error|Normalized Root mean squared log error is root mean squared log error divided by the range of the data|[Calculation](https://scikit-learn.org/stable/modules/generated/sklearn.metrics.mean_squared_log_error.html)|Divide by range of the data|
-
-## Explain the model
-
-While automated machine learning capabilities are generally available, **the model explainability feature is still in public preview.**
-=======
 ### Exit Criteria
 There a few options you can define to complete your experiment.
 1. No Criteria - If you do not define any exit parameters the experiment will continue until no further progress is made on your primary metric.
@@ -544,7 +433,6 @@
 <a name="explain"></a>
 
 ## Explain the model (interpretability)
->>>>>>> 6a383dfd
 
 Automated machine learning allows you to understand feature importance.  During the training process, you can get global feature importance for the model.  For classification scenarios, you can also get class-level feature importance.  You must provide a validation dataset (X_valid) to get feature importance.
 
