--- conflicted
+++ resolved
@@ -174,11 +174,7 @@
 
 ## Configure your experiment settings
 
-<<<<<<< HEAD
-There are several options that you can use to configure your automated machine learning experiment. These parameters are set by instantiating an `AutoMLConfig` object. See the [AutoMLConfig class](/python/api/azureml-train-automl/azureml.train.automl.automlconfig) for a full list of parameters.  
-=======
 There are several options that you can use to configure your automated machine learning experiment. These parameters are set by instantiating an `AutoMLConfig` object. See the [AutoMLConfig class](https://docs.microsoft.com/python/api/azureml-train-automl/azureml.train.automl.automlconfig?view=azure-ml-py) for a full list of parameters.  
->>>>>>> 11d84001
 
 Some examples include:
 
