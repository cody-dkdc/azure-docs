--- conflicted
+++ resolved
@@ -32,13 +32,7 @@
 ## Select your experiment type
 Before you begin your experiment, you should determine the kind of machine learning problem you are solving. Automated machine learning supports task types of classification, regression and forecasting.
 
-<<<<<<< HEAD
-Automated machine learning supports the following algorithms during the automation and tuning process. As a user, there is no need for you to specify the algorithm.
-=======
-While automated machine learning capabilities are generally available, **forecasting is still in public preview.**
-
 Automated machine learning supports the following algorithms during the automation and tuning process. As a user, there is no need for you to specify the algorithm. While DNN algorithms are available during training, automated ML does not build DNN models.
->>>>>>> 068dd221
 
 Classification | Regression | Forecasting
 |-- |-- |--
