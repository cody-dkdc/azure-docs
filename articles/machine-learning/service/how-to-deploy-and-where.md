--- conflicted
+++ resolved
@@ -387,6 +387,90 @@
 
 For a walkthrough of deploying a model using Project Brainwave, see the [Deploy to a FPGA](how-to-deploy-fpga-web-service.md) document.
 
+## Define schema
+
+Custom decorators can be used for [OpenAPI](https://swagger.io/docs/specification/about/) specification generation and input type manipulation when deploying the web service. In the `score.py` file, you provide a sample of the input and/or output in the constructor for one of the defined type objects, and the type and sample are used to auto-generate the schema. The following types are currently supported:
+
+* `pandas`
+* `numpy`
+* `pyspark`
+* standard Python
+
+First ensure the necessary dependencies for the `inference-schema` package are included in your `env.yml` conda environment file. This example uses the `numpy` parameter type for the schema, so the pip extra `[numpy-support]` is also installed.
+
+```python
+%%writefile myenv.yml
+name: project_environment
+dependencies:
+  - python=3.6.2
+  - pip:
+    - azureml-defaults
+    - scikit-learn
+    - inference-schema[numpy-support]
+```
+
+Next, modify the `score.py` file to import the `inference-schema` packages. Define the input and output sample formats in the `input_sample` and `output_sample` variables, which represent the request and response formats for the web service. Use these samples in the input and output function decorators on the `run()` function.
+
+```python
+%%writefile score.py
+import json
+import numpy as np
+import os
+import pickle
+from sklearn.externals import joblib
+from sklearn.linear_model import LogisticRegression
+from azureml.core.model import Model
+
+from inference_schema.schema_decorators import input_schema, output_schema
+from inference_schema.parameter_types.numpy_parameter_type import NumpyParameterType
+
+
+def init():
+    global model
+    model_path = Model.get_model_path('sklearn_mnist')
+    model = joblib.load(model_path)
+
+
+input_sample = np.array([[1.8]])
+output_sample = np.array([43638.88])
+
+@input_schema('data', NumpyParameterType(input_sample))
+@output_schema(NumpyParameterType(output_sample))
+def run(raw_data):
+    data = np.array(json.loads(raw_data)['data'])
+    y_hat = model.predict(data)
+    return json.dumps(y_hat.tolist())
+```
+
+After following the normal image registration and web service deployment process with the updated `score.py` file, retrieve the Swagger uri from the service. Requesting this uri will return the `swagger.json` file.
+
+```python
+service.wait_for_deployment(show_output=True)
+print(service.swagger_uri)
+```
+
+
+
+When you create a new image, you must manually update each service that you want to use the new image. To update the web service, use the `update` method. The following code demonstrates how to update the web service to use a new image:
+
+```python
+from azureml.core.webservice import Webservice
+from azureml.core.image import Image
+
+service_name = 'aci-mnist-3'
+# Retrieve existing service
+service = Webservice(name = service_name, workspace = ws)
+
+# point to a different image
+new_image = Image(workspace = ws, id="myimage2:1")
+
+# Update the image used by the service
+service.update(image = new_image)
+print(service.state)
+```
+
+For more information, see the reference documentation for the [Webservice](https://docs.microsoft.com/python/api/azureml-core/azureml.core.webservice(class)?view=azure-ml-py) class.
+
 ## Test web service deployments
 
 To test a web service deployment, you can use the `run` method of the Webservice object. In the following example, a JSON document is set to a web service and the result is displayed. The data sent must match what the model expects. In this example, the data format matches the input expected by the diabetes model.
@@ -395,7 +479,7 @@
 import json
 
 test_sample = json.dumps({'data': [
-    [1,2,3,4,5,6,7,8,9,10], 
+    [1,2,3,4,5,6,7,8,9,10],
     [10,9,8,7,6,5,4,3,2,1]
 ]})
 test_sample = bytes(test_sample,encoding = 'utf8')
@@ -508,114 +592,7 @@
 
 You can also deploy using [Azure CLI](https://docs.microsoft.com/azure/iot-edge/how-to-deploy-modules-cli) and [Visual Studio Code](https://docs.microsoft.com/azure/iot-edge/how-to-deploy-modules-vscode).
 
-<<<<<<< HEAD
-## Deploy with Swagger schema support
-
-Custom decorators can be used for automatic Swagger schema generation and input type manipulation when deploying the web service. In the `score.py` file, you provide a sample of the input and/or output in the constructor for one of the defined type objects, and the type and sample are used to auto-generate the schema. The following types are currently supported:
-
-* `pandas`
-* `numpy`
-* `pyspark`
-* standard Python
-
-First ensure the necessary dependencies for the `inference-schema` package are included in your `env.yml` conda environment file. This example uses the `numpy` parameter type for the schema, so the pip extra `[numpy-support]` is also installed.
-
-```python
-%%writefile myenv.yml
-name: project_environment
-dependencies:
-  - python=3.6.2
-  - pip:
-    - azureml-defaults
-    - scikit-learn
-    - inference-schema[numpy-support]
-```
-
-Next, modify the `score.py` file to import the `inference-schema` packages. Define the input and output sample formats in the `input_sample` and `output_sample` variables, which represent the request and response formats for the web service. Use these samples in the input and output function decorators on the `run()` function.
-
-```python
-%%writefile score.py
-import json
-import numpy as np
-import os
-import pickle
-from sklearn.externals import joblib
-from sklearn.linear_model import LogisticRegression
-from azureml.core.model import Model
-
-from inference_schema.schema_decorators import input_schema, output_schema
-from inference_schema.parameter_types.numpy_parameter_type import NumpyParameterType
-
-
-def init():
-    global model
-    model_path = Model.get_model_path('sklearn_mnist')
-    model = joblib.load(model_path)
-
-
-input_sample = np.array([[1.8]])
-output_sample = np.array([43638.88])
-
-@input_schema('data', NumpyParameterType(input_sample))
-@output_schema(NumpyParameterType(output_sample))
-def run(raw_data):
-    data = np.array(json.loads(raw_data)['data'])
-    y_hat = model.predict(data)
-    return json.dumps(y_hat.tolist())
-```
-
-After following the normal image registration and web service deployment process with the updated `score.py` file, retrieve the Swagger uri from the service. Requesting this uri will return the `swagger.json` file.
-
-```python
-service.wait_for_deployment(show_output=True)
-print(service.swagger_uri)
-```
-
-## Testing web service deployments
-
-To test a web service deployment, you can use the `run` method of the Webservice object. In the following example, a JSON document is set to a web service and the result is displayed. The data sent must match what the model expects. In this example, the data format matches the input expected by the diabetes model.
-
-```python
-import json
-
-test_sample = json.dumps({'data': [
-    [1,2,3,4,5,6,7,8,9,10],
-    [10,9,8,7,6,5,4,3,2,1]
-]})
-test_sample = bytes(test_sample,encoding = 'utf8')
-
-prediction = service.run(input_data = test_sample)
-print(prediction)
-```
-
-The webservice is a REST API, so you can create client applications in a variety of programming languages. For more information, see [Create client applications to consume webservices](how-to-consume-web-service.md).
-
-## <a id="update"></a> Update the web service
-
-When you create a new image, you must manually update each service that you want to use the new image. To update the web service, use the `update` method. The following code demonstrates how to update the web service to use a new image:
-
-```python
-from azureml.core.webservice import Webservice
-from azureml.core.image import Image
-
-service_name = 'aci-mnist-3'
-# Retrieve existing service
-service = Webservice(name = service_name, workspace = ws)
-
-# point to a different image
-new_image = Image(workspace = ws, id="myimage2:1")
-
-# Update the image used by the service
-service.update(image = new_image)
-print(service.state)
-```
-
-For more information, see the reference documentation for the [Webservice](https://docs.microsoft.com/python/api/azureml-core/azureml.core.webservice(class)?view=azure-ml-py) class.
-
 ## Clean up
-=======
-## Clean up resources
->>>>>>> 949e8bd0
 
 To delete a deployed web service, use `service.delete()`.
 
