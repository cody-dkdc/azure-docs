--- conflicted
+++ resolved
@@ -25,11 +25,7 @@
 | Compute target | Deployment type | Description |
 | ----- | ----- | ----- |
 | [Azure Kubernetes Service (AKS)](#aks) | Real-time inference | Good for high-scale production deployments. Provides autoscaling, and fast response times. |
-<<<<<<< HEAD
-| [Azure ML Compute](#amlcompute) | Batch inference | Run batch prediction on serverless compute. Supports normal and low-priority VMs. |
-=======
 | Azure ML Compute | Batch inference | Run batch prediction on serverless compute. Supports normal and low priority VMs. |
->>>>>>> 0216c173
 | [Azure Container Instances (ACI)](#aci) | Testing | Good for development or testing. **Not suitable for production workloads.** |
 | [Azure IoT Edge](#iotedge) | (Preview) IoT module | Deploy models on IoT devices. Inferencing happens on the device. |
 | [Field-programmable gate array (FPGA)](#fpga) | (Preview) Web service | Ultra-low latency for real-time inferencing. |
@@ -263,7 +259,14 @@
 
 #### Autoscaling
 
-Autoscaling can be controlled by setting `autoscale_target_utilization`, `autoscale_min_replicas`, and `autoscale_max_replicas` for the AKS web service.
+Autoscaling can be controlled by setting `autoscale_target_utilization`, `autoscale_min_replicas`, and `autoscale_max_replicas` for the AKS web service. The following example demonstrates how to enable autoscaling:
+
+```python
+aks_config = AksWebservice.deploy_configuration(autoscale_enabled=True, 
+                                                autoscale_target_utilization=30,
+                                                autoscale_min_replicas=1,
+                                                autoscale_max_replicas=4)
+```
 
 Decisions to scale up/down is based off of utilization of the current container replicas. The number of replicas that are busy (processing a request) divided by the total number of current replicas is the current utilization. If this number exceeds the target utilization, then more replicas are created. If it is lower, then replicas are reduced. By default, the target utilization is 70%.
 
