--- conflicted
+++ resolved
@@ -50,11 +50,8 @@
 You can also inspect the logged run information, which contains metrics gathered during the run. The training run produces a Python serialized object (`.pkl` file) that contains the model and data preprocessing.
 
 While model building is automated, you can also [learn how important or relevant features were](how-to-configure-auto-train.md#explain) to the generation of your model. 
-<<<<<<< HEAD
-=======
 
 <a name="preprocess"></a>
->>>>>>> 4996adbf
 
 ## Scale, normalize, and more
 
