---
title: Use Visual Studio Code with
titleSuffix: Azure Machine Learning service
description: Learn how to install Azure Machine Learning for Visual Studio Code and create a simple experiment in Azure Machine Learning.
services: machine-learning
ms.service: machine-learning
ms.component: core
ms.topic: conceptual
ms.author: shwinne
author: swinner95
ms.date: 12/04/2018
ms.custom: seodec18
---
# Get started with Azure Machine Learning for Visual Studio Code

In this article, you'll learn how to install the **Azure Machine Learning for Visual Studio Code** extension and create your first experiment with Azure Machine Learning service in Visual Studio Code (VS Code).

Use the Azure Machine Learning extension in Visual Studio code to use the Azure Machine Learning service to prep your data, train, and test machine learning models on local and remote compute targets, deploy those models and track custom metrics and experiments.

## Prerequisite


+ If you don’t have an Azure subscription, create a free account before you begin. Try the [free or paid version of Azure Machine Learning service](http://aka.ms/AMLFree) today.

+ Visual Studio Code must be installed. VS Code is a lightweight but powerful source code editor that runs on your desktop. It comes with built-in support for Python and more.  [Learn how to install VS Code](https://code.visualstudio.com/docs/setup/setup-overview).

+ [Install Python 3.5 or greater](https://www.anaconda.com/download/).


## Install the Azure Machine Learning for VS Code extension

When you install the **Azure Machine Learning** extension, two more extensions are automatically installed (if you have internet access). They are the [Azure Account](https://marketplace.visualstudio.com/items?itemName=ms-vscode.azure-account) extension and the [Microsoft Python](https://marketplace.visualstudio.com/items?itemName=ms-python.python) extension

To work with Azure Machine Learning, we need to turn VS Code into a Python IDE. Working with [Python in Visual Studio Code](https://code.visualstudio.com/docs/languages/python), requires the Microsoft Python extension, which gets installed with the Azure Machine Learning extension automatically. The extension makes VS Code an excellent IDE, and works on any operating system with a variety of Python interpreters. It leverages all of VS Code's power to provide auto complete and IntelliSense, linting, debugging, and unit testing, along with the ability to easily switch between Python environments, including virtual and conda environments. Check out this walk-through of editing, running, and debugging Python code, see the [Python Hello World Tutorial](https://code.visualstudio.com/docs/python/python-tutorial)

**To install the Azure Machine Learning extension:**

1. Launch VS Code.

1. In a browser, visit: [Azure Machine Learning for Visual Studio Code (Preview)](https://aka.ms/vscodetoolsforai) extension

1. In that web page, click **Install**. 

1. In the extension tab, click **Install**.

1. A welcome tab opens in VS Code for the extension and the Azure symbol is added to activity bar.

   ![Azure icon in the Visual Studio Code activity bar](./media/vscode-tools-for-ai/azure-activity-bar.png)

1. In the dialog box, click **Sign In** and follow the onscreen prompt to authenticate with Azure. 
   
   The Azure Account extension, which was installed along with the Azure Machine Learning for VS Code extension, helps you authenticate with your Azure account. See the list of commands in the [Azure Account extension](https://marketplace.visualstudio.com/items?itemName=ms-vscode.azure-account) page.

> [!Tip] 
> Check out the [IntelliCode extension for VS Code (preview)](https://go.microsoft.com/fwlink/?linkid=2006060). IntelliCode provides a set of AI-assisted capabilities for IntelliSense in Python, such as inferring the most relevant auto-completions based on the current code context.

## Install the SDK

1. Make sure that Python 3.5 or greater is installed and recognized by VS Code. If you install it now, then  restart VS Code and select a Python interpreter using instructions at https://code.visualstudio.com/docs/python/python-tutorial.

1. In VS Code, open the Command Palette **Ctrl+Shift+P**.

1. Type 'Install Azure ML SDK' to find the pip install command for the SDK. A local private Python environment is created that has the Visual Studio Code prerequisites for working with Azure Machine Learning.

   ![install Azure Machine Learning SDK for Python](./media/vscode-tools-for-ai/install-sdk.png)

1. In the integrated terminal window, specify the Python interpreter to use or you can hit **Enter** to use your default Python           interpreter.

   ![Choose the interpreter](./media/vscode-tools-for-ai/python.png)

## Get started with Azure Machine Learning

Before you start training and deploying machine learning models using VS Code, you need to create an [Azure Machine Learning service workspace](concept-azure-machine-learning-architecture.md#workspace) in the cloud to contain your models and resources. Learn how to create one and create your first experiment in that workspace.

1. Click the Azure icon in the Visual Studio Code activity bar. The Azure Machine Learning sidebar appears.

<<<<<<< HEAD
   [![install](./media/vscode-tools-for-ai/CreateaWorkspace.gif)](./media/vscode-tools-for-ai/CreateaWorkspace.gif#lightbox)
=======
   [![Sidebar](./media/vscode-tools-for-ai/CreateNewWorkspace.gif)](./media/vscode-tools-for-ai/CreateNewWorkspace.gif#lightbox)
>>>>>>> c7c98ac5

1. Right-click your Azure subscription and select **Create Workspace**. A list appears. In the animated image, the subscription name is 'Free Trial' and the workspace is 'TeamWorkspace'. 

1. Select an existing resource group from the list or create a new one using the wizard in the Command Palette.

1. In the field, type a unique and clear name for your new workspace. In the screenshots, the workspace is named 'TeamWorkspace'.

1. Hit enter and the new workspace is created. It appears in the tree below the subscription name.

1. Right-click on the Experiment node and choose **Create Experiment** from the context menu.  Experiments keep track of your runs using Azure Machine Learning.

1. In the field, enter a name your experiment. In the screenshots, the experiment is named 'MNIST'.
 
1. Hit enter and the new experiment is created. It appears in the tree below the workspace name.

1. You can right-click on an Experiment in a Workspace and select 'Set as Active Experiment'. The **'Active'** experiment is the experiment you are currently using and your open folder in VS Code will be linked to this experiment in the cloud. This folder should contain your local Python scripts.

   Now each of your experiment runs with your experiment, so all of your key metrics will be stored in the experiment history and the models you train will get automatically uploaded to Azure Machine Learning and stored with your experiment metrics and logs.

   [![Attach a folder in VS Code](./media/vscode-tools-for-ai/CreateAnExperiment.gif)](./media/vscode-tools-for-ai/CreateAnExperiment.gif#lightbox)

### Use keyboard shortcuts

Like most of VS Code, the Azure Machine Learning features in VS Code are accessible from the keyboard. The most important key combination to know is Ctrl+Shift+P, which brings up the Command Palette. From here, you have access to all of the functionality of VS Code, including keyboard shortcuts for the most common operations.

[![Keyboard shortcuts for Azure Machine Learning for VS Code](./media/vscode-tools-for-ai/commands.gif)](./media/vscode-tools-for-ai/commands.gif#lightbox)

## Next steps

You can now use Visual Studio Code to work with Azure Machine Learning.

Learn how to [create compute targets, train, and deploy models in Visual Studio Code](how-to-vscode-train-deploy.md).<|MERGE_RESOLUTION|>--- conflicted
+++ resolved
@@ -74,11 +74,8 @@
 
 1. Click the Azure icon in the Visual Studio Code activity bar. The Azure Machine Learning sidebar appears.
 
-<<<<<<< HEAD
    [![install](./media/vscode-tools-for-ai/CreateaWorkspace.gif)](./media/vscode-tools-for-ai/CreateaWorkspace.gif#lightbox)
-=======
-   [![Sidebar](./media/vscode-tools-for-ai/CreateNewWorkspace.gif)](./media/vscode-tools-for-ai/CreateNewWorkspace.gif#lightbox)
->>>>>>> c7c98ac5
+
 
 1. Right-click your Azure subscription and select **Create Workspace**. A list appears. In the animated image, the subscription name is 'Free Trial' and the workspace is 'TeamWorkspace'. 
 
