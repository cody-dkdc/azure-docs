--- conflicted
+++ resolved
@@ -13,27 +13,15 @@
 ---
 # Get started with Azure Machine Learning for Visual Studio Code
 
-<<<<<<< HEAD
-In this article, you will learn how to use the **Azure Machine Learning for Visual Studio Code** extension to train and deploy machine learning and deep learning models with Azure Machine Learning service in Visual Studio Code (VS Code).
-
-Azure Machine Learning service provides support for running experiments locally and on remote compute targets. For every experiment, you can keep track of multiple runs as often you need to iteratively try different techniques, hyperparameters, and more. You can use Azure Machine Learning to track custom metrics and experiment runs, enabling data science reproducibility and auditability.
-
-And you can deploy these models for your testing and production needs.
+In this article, you'll learn how to use the extension for Azure Machine Learning for Visual Studio Code to train and deploy machine learning and deep learning models by using the Azure Machine Learning service in Visual Studio Code.
+
+The Azure Machine Learning service provides support for experiments that you run locally and on remote compute targets. For every experiment, you can keep track of multiple runs as often you need to iteratively try different techniques, hyperparameters, and more. You can use Azure Machine Learning to track custom metrics and experiment runs, enabling data science reproducibility and auditability.
+
+You can also deploy these models for your testing and production needs.
 
 ## Prerequisites
 
-+ If you don’t have an Azure subscription, create a free account before you begin. Try the [free or paid version of Azure Machine Learning service](https://aka.ms/AMLFree) today.
-=======
-In this article, you'll learn how to use the extension for Azure Machine Learning for Visual Studio Code to train and deploy machine learning and deep learning models by using the Azure Machine Learning service in Visual Studio Code.
-
-The Azure Machine Learning service provides support for experiments that you run locally and on remote compute targets. For every experiment, you can keep track of multiple runs as often you need to iteratively try different techniques, hyperparameters, and more. You can use Azure Machine Learning to track custom metrics and experiment runs, enabling data science reproducibility and auditability.
-
-You can also deploy these models for your testing and production needs.
-
-## Prerequisites
-
 + If you don’t have an Azure subscription, create a free account before you begin. Try the [free or paid version of the Azure Machine Learning service](https://aka.ms/AMLFree).
->>>>>>> 6a383dfd
 
 + Visual Studio Code must be installed. Visual Studio Code is a lightweight but powerful source code editor that runs on your desktop. It comes with built-in support for Python and other programming languages. If you haven't already installed Visual Studio Code, [find out how](https://code.visualstudio.com/docs/setup/setup-overview).
 
@@ -56,11 +44,7 @@
 
 1. On the extension tab, select **Install**.
 
-<<<<<<< HEAD
-1. A welcome tab opens in VS Code for the extension and the Azure symbol (outlined in the red box in the picture below) is added to activity bar.
-=======
 1. A welcome tab for the extension opens in Visual Studio Code, and the Azure symbol (outlined in red in the following screenshot) is added to the activity bar.
->>>>>>> 6a383dfd
 
    ![Azure icon on the Visual Studio Code activity bar](./media/vscode-tools-for-ai/azure-activity-bar.png)
 
@@ -71,29 +55,17 @@
 > [!Tip] 
 > Check out the [IntelliCode extension for Visual Studio Code (preview)](https://go.microsoft.com/fwlink/?linkid=2006060). IntelliCode provides a set of AI-assisted capabilities for IntelliSense in Python, such as inferring the most relevant autocompletions based on the current code context.
 
-<<<<<<< HEAD
-## Azure ML SDK Installation
-=======
 ## Install the Azure Machine Learning SDK
->>>>>>> 6a383dfd
 
 1. Make sure that Python 3.5 or later is installed and is recognized by Visual Studio Code. If you install it now, restart Visual Studio Code and [select a Python interpreter](https://code.visualstudio.com/docs/python/python-tutorial).
 
-<<<<<<< HEAD
-1. In the integrated terminal window, specify the Python interpreter to use or you can hit **Enter** to use your default Python           interpreter.
-=======
 1. In the integrated terminal window, specify the Python interpreter to use. Or select Enter to use your default Python interpreter.
 
    ![Choose the interpreter](./media/vscode-tools-for-ai/python.png)
 
 1. In the lower-right corner of the window, a notification appears, indicating that the Azure Machine Learning SDK is being automatically installed. The newly created Python environment is local and private, and it has the Visual Studio Code prerequisites for working with the Azure Machine Learning service.
->>>>>>> 6a383dfd
 
    ![Install the Azure Machine Learning SDK for Python](./media/vscode-tools-for-ai/runtimedependencies.png)
-
-1. In the bottom-right corner of the window, a notification will appear indicating that the Azure ML SDK is being automatically installed.    A local private Python environment is created that has the Visual Studio Code prerequisites for working with the Azure Machine Learning service.
-
-   ![install Azure Machine Learning SDK for Python](./media/vscode-tools-for-ai/runtimedependencies.png)
 
 ## Get started with Azure Machine Learning
 
@@ -297,176 +269,6 @@
 
 [![Deploy a web service](./media/vscode-tools-for-ai/CreatingAnImage.gif)](./media/vscode-tools-for-ai/CreatingAnImage.gif#lightbox)
 
-
-## Create and manage compute targets
-
-With Azure Machine Learning for VS Code, you can prepare your data, train models, and deploy them both locally and on remote compute targets.
-
-This extension supports several different remote compute targets for Azure Machine Learning. See the [full list of supported compute targets](how-to-set-up-training-targets.md) for Azure Machine Learning.
-
-### Create compute targets for Azure Machine Learning in VS Code
-
-**To create a compute target:**
-
-1. Click the Azure icon in the Visual Studio Code activity bar. The Azure Machine Learning sidebar appears.
-
-2. In the tree view, expand your Azure subscription and Azure Machine Learning service workspace. In the animated image, the subscription name is 'Free Trial' and the workspace is 'TeamWorkspace'. 
-
-3. Under the workspace node, right-click the **Compute** node and choose **Create Compute**.
-
-4. Choose the compute target type from the list. 
-
-5. In the Command Palette, select a Virtual Machine size.
-
-6. In the Command Palette, enter a name for the compute target in the field. 
-
-7. Specify any advanced properties in the JSON config file that opens in a new tab. You can specify properties such as a maximum node count.
-
-8. When you are done configuring your compute target, click **Submit** in the bottom-right corner of the screen.
-
-Here is an example for creating an Azure Machine Learning Compute (AMLCompute):
-[![Create AML Compute in VS Code](./media/vscode-tools-for-ai/CreateARemoteCompute.gif)](./media/vscode-tools-for-ai/CreateARemoteCompute.gif#lightbox)
-
-#### The 'run configuration' file
-
-The VS Code extension will automatically create a local compute target and run configurations for your **local** and **docker** environments on your local computer. The run configuration files can be found under the associated compute target node. 
-
-## Train and tune models
-
-Use Azure Machine Learning for VS Code (Preview) to rapidly iterate on your code, step through and debug, and use your source code control solution of choice. 
-
-**To run your experiment locally with Azure Machine Learning:**
-
-1. Click the Azure icon in the Visual Studio Code activity bar. The Azure Machine Learning sidebar appears.
-
-1. In the tree view, expand your Azure subscription and Azure Machine Learning service workspace. 
-
-1. Under the workspace node, expand the **Compute** node and right-click on the **Run Config** of compute you want to use. 
-
-1. Select **Run Experiment**.
-
-1. Select the script to run from the File Explorer. 
-
-1. Click **View Experiment Run** to see the integrated Azure Machine Learning portal to monitor your runs and see your trained models.
-
-Here is an example for running an experiment locally:
-[![Running an experiment locally](./media/vscode-tools-for-ai/RunExperimentLocally.gif)](./media/vscode-tools-for-ai/RunExperimentLocally.gif#lightbox)
-
-### Use remote computes for experiments in VS Code
-
-To use a remote compute target when training, you need to create a run configuration file. This file tells Azure Machine Learning not only where to run your experiment but also how to prepare the environment.
-
-#### The conda dependencies file
-
-By default, a new conda environment is created for you and your installation dependencies are managed. However, you must specify your dependencies and their versions in the `aml_config/conda_dependencies.yml` file. 
-
-This is a snippet from the default 'aml_config/conda_dependencies.yml'. For example, you can specify 'tensorflow=1.12.0' as seen below. If you do not specify the version of the dependency, then the latest version will be used.  
-You can add additional dependencies in the config file.
-
-```yaml
-# The dependencies defined in this file will be automatically provisioned for runs with userManagedDependencies=False.
-
-name: project_environment
-dependencies:
-  # The python interpreter version.
-
-  # Currently Azure ML only supports 3.5.2 and later.
-
-- python=3.6.2
-- tensorflow=1.12.0
-
-- pip:
-    # Required packages for AzureML execution, history, and data preparation.
-
-  - --index-url https://azuremlsdktestpypi.azureedge.net/sdk-release/Preview/E7501C02541B433786111FE8E140CAA1
-  - --extra-index-url https://pypi.python.org/simple
-  - azureml-defaults
-
-```
-
-**To run your experiment with Azure Machine Learning on a remote compute target:**
-
-1. Click the Azure icon in the Visual Studio Code activity bar. The Azure Machine Learning sidebar appears.
-
-1. In the tree view, expand your Azure subscription and Azure Machine Learning service workspace. 
-
-1. Right-click on your python script in the editor window and select **AML: Run as Experiment in Azure**. 
-
-1. In the Command Palette, select the compute target. 
-
-1. In the Command Palette, enter the run configuration name in the field. 
-
-1. Edit the conda_dependencies.yml file to specify the experiment's runtime dependencies, then click **Submit** in the bottom-right corner of the screen. 
-
-1. Click **View Experiment Run** to see the integrated Azure Machine Learning portal to monitor your runs and see your trained models.
-
-Here is an example for running an experiment on a remote compute target:
-[![Running an experiment on a remote target](./media/vscode-tools-for-ai/runningOnARemoteTarget.gif)](./media/vscode-tools-for-ai/runningOnARemoteTarget.gif#lightbox)
-
-
-## Deploy and manage models
-Azure Machine Learning enables deploying and managing your machine learning models in the cloud and on the edge. 
-
-### Register your model to Azure Machine Learning from VS Code
-
-Now that you have trained your model, you can register it in your workspace.
-Registered models can be tracked and deployed.
-
-**To register your model:**
-
-1. Click the Azure icon in the Visual Studio Code activity bar. The Azure Machine Learning sidebar appears.
-
-1. In the tree view, expand your Azure subscription and Azure Machine Learning service workspace.
-
-1. Under the workspace node, right-click **Models** and choose **Register Model**.
-
-1. In the Command Palette, enter a model name in the field. 
-
-1. From the list, choose whether you want to upload a **model file** (for single models) a  **model folder** (for models with multiple files, such as Tensorflow). 
-
-1. Select your folder or file.
-
-1. When you are done configuring your model properties, click **Submit** in the bottom-right corner of the screen. 
-
-Here is an example for registering your model to AML:
-[![Registering a Model to AML](./media/vscode-tools-for-ai/RegisteringAModel.gif)](./media/vscode-tools-for-ai/RegisteringAModel.gif#lightbox)
-
-
-### Deploy your service from VS Code
-
-Using VS Code, you can deploy your web service to:
-+ Azure Container Instance (ACI): for testing
-+ Azure Kubernetes Service (AKS): for production 
-
-You do not need to create an ACI container to test in advance since they are created on the fly. However, AKS clusters do need to be configured in advance. 
-
-Learn more about [deployment with Azure Machine Learning](how-to-deploy-and-where.md) in general.
-
-**To deploy a web service:**
-
-1. Click the Azure icon in the Visual Studio Code activity bar. The Azure Machine Learning sidebar appears.
-
-1. In the tree view, expand your Azure subscription and your Azure Machine Learning service workspace.
-
-1. Under the workspace node, expand the **Models** node.
-
-1. Right-click the model you want to deploy and choose **Deploy Service from Registered Model** command from the context menu.
-
-1. In the Command Palette, choose the compute target to which to deploy from the list. 
-
-1. In the Command Palette, enter a name for this service in the field.  
-
-1. In the Command Palette, press the Enter key on your keyboard to browse and select the script file.
-
-1. In the Command Palette, press the Enter key on your keyboard to browse and select the conda dependency file.
-
-1. When you are done configuring your service properties, click **Submit** in the bottom-right corner of the screen to deploy. In this service properties file, you can specify a local Docker file or a schema.json file that you may want to use.
-
-The web service is now deployed.
-
-Here is an example for deploying a web service:
-[![Deploying a web service](./media/vscode-tools-for-ai/CreatingAnImage.gif)](./media/vscode-tools-for-ai/CreatingAnImage.gif#lightbox)
-
 ### Use keyboard shortcuts
 
 You can use the keyboard to access Azure Machine Learning features in Visual Studio Code. The most important keyboard shortcut to know is Ctrl+Shift+P, which displays the command palette. From the command palette, you have access to all of the functionality of Visual Studio Code, including keyboard shortcuts for the most common operations.
@@ -475,11 +277,5 @@
 
 ## Next steps
 
-<<<<<<< HEAD
-For a walk-through of training with Machine Learning outside of VS Code, read [Tutorial: Train models with Azure Machine Learning](tutorial-train-models-with-aml.md).
-
-For a walk-through of editing, running, and debugging code locally, see the [Python Hello World Tutorial](https://code.visualstudio.com/docs/python/python-tutorial)
-=======
 * For a walkthrough of how to train with Azure Machine Learning outside of Visual Studio Code, see [Tutorial: Train models with Azure Machine Learning](tutorial-train-models-with-aml.md).
-* For a walkthrough of how to edit, run, and debug code locally, see the [Python hello-world tutorial](https://code.visualstudio.com/docs/python/python-tutorial).
->>>>>>> 6a383dfd
+* For a walkthrough of how to edit, run, and debug code locally, see the [Python hello-world tutorial](https://code.visualstudio.com/docs/python/python-tutorial).