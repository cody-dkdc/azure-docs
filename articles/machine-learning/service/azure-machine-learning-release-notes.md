---
title: What's new in Azure Machine Learning
description: This document details the updates to Azure Machine Learning.
services: machine-learning
ms.service: machine-learning
ms.component: core
ms.topic: reference
author: hning86
ms.author: haining
ms.reviewer: j-martens
ms.date: 10/24/2018
---
# Azure Machine Learning service release notes

In this article, learn about the Azure Machine Learning service releases. 

<<<<<<< HEAD
## 2018-11-5 
	
 ### Azure Machine Learning Data Prep SDK v0.4.0 
 
+ **New Features**
=======
## 2018-11-05

### Azure portal 
The Azure portal for the Azure Machine Learning service has the following updates:
  * A new **Pipelines** tab for published pipelines.
  * Added support for attaching an existing HDInsight cluster as a compute target.

### Azure Machine Learning SDK for Python v0.1.74

+ **Breaking changes** 
  * *Workspace.compute_targets, datastores, experiments, images, models* and *webservices* are properties instead of methods. For example, replace *Workspace.compute_targets()* with *Workspace.compute_targets*.
  * *Run.get_context* deprecates *Run.get_submitted_run*. The latter method will be removed in subsequent releases.
  * *PipelineData* class now expects a datastore object as a parameter rather than datastore_name. Similarly, *Pipeline* accepts default_datastore rather than default_datastore_name.
  * **Upcoming in next release** We are continuing to streamline the training compute experience for our users. We are unifying the various compute options in *DSVMCompute* and *BatchAICompute* into a single class. called *AmlCompute*. In next release, both old computes and *AmlCompute* will co-exist. In subsequent release, only training compute you can create will be *AmlCompute* and the other two classes will be deprecated.

+ **New features**
  * The Azure Machine Learning Pipelines [sample notebook](https://github.com/Azure/MachineLearningNotebooks/tree/master/pipeline/pipeline-mpi-batch-prediction.ipynb) now uses MPI steps.
  * The RunDetails widget for Jupyter notebooks is updated to show a visualization of the pipeline.

### Azure Machine Learning Data Prep SDK v0.4.0 
 
+ **New features**
>>>>>>> b5980a3b
  * Type Count added to Data Profile 
  * Value Count and Histogram is now available
  * More percentiles in Data Profile
  * The Median is available in Summarize
  * Python 3.7 is now supported
  * When you save a dataflow that contains datastores to a DataPrep package, the datastore information will be persisted as part of the DataPrep package
  * Writing to datastore is now supported 
		
+ **Bug fixed**
  * 64bit unsigned integer overflows are now handled properly on Linux
  * Fixed incorrect text label for plain text files in smart_read
  * String column type now shows up in metrics view
  * Type count now is fixed to show ValueKinds mapped to single FieldType instead of individual ones
  * Write_to_csv no longer fails when path is provided as a string
  * When using Replace, leaving “find” blank will no longer fail 

## 2018-10-12

### Azure Machine Learning SDK for Python v0.1.68

+ **New features**
  * Multiple tenant support when creating new workspace.

+ **Breaking changes**
  * **Upcoming in next release** *Workspace.compute_targets, datastores, experiments, images, models* and *webservices* will become properties instead of methods. For example, replace *Workspace.compute_targets()* with *Workspace.compute_targets*.

+ **Bugs fixed**
  * The pynacl library version no longer needs to be pinned when deploying web servcie.

### Azure Machine Learning Data Prep SDK v0.3.0

+ **New features**
  * Added method transform_partition_with_file(script_path), which allows users to pass in the path of a Python file to execute

## 2018-10-01

### Azure Machine Learning SDK for Python v0.1.65
[Version 0.1.65](https://pypi.org/project/azureml-sdk/0.1.65) includes new features, more documentation, bug fixes, and more [sample notebooks](https://aka.ms/aml-notebooks).

See [the list of known issues](resource-known-issues.md) to learn about known bugs and workarounds.

+ **Breaking changes**
  * Workspace.experiments, Workspace.models, Workspace.compute_targets, Workspace.images, Workspace.web_services return dictionary, previously returned list. See [azureml.core.Workspace](https://docs.microsoft.com/python/api/azureml-core/azureml.core.workspace(class)?view=azure-ml-py) API documentation.

  * Automated Machine Learning removed normalized mean square error from the primary metrics.

+ **HyperDrive**
  * Various HyperDrive bug fixes for Bayesian, Performance improvements for get Metrics calls. 
  * Tensorflow 1.10 upgrade from 1.9 
  * Docker image optimization for cold start. 
  * Job’s now report correct status even if they exit with error code other than 0. 
  * RunConfig attribute validation in SDK. 
  * HyperDrive run object supports cancel similar to a regular run: no need to pass any parameters. 
  * Widget improvements for maintaining state of drop-down values for distributed runs and HyperDrive runs. 
  * TensorBoard and other log files support fixed for Parameter server. 
  * Intel(R) MPI support on service side. 
  * Bugfix to parameter tuning for distributed run fix during validation in BatchAI. 
  * Context Manager now identifies the primary instance. 

+ **Azure portal experience**
  * log_table() and log_row() are supported in Run details. 
  * Automatically create graphs for tables and rows with 1,2 or 3 numerical columns and an optional categorical column.

+ **Automated Machine Learning**
  * Improved error handling and documentation 
  * Fixed run property retrieval performance issues. 
  * Fixed continue run issue. 
  * Fixed ensembling iteration issues.
  * Fixed training hanging bug on MAC OS.
  * Downsampling macro average PR/ROC curve in custom validation scenario.
  * Removed extra index logic.
  * Removed filter from get_output API.

+ **Pipelines**
  * Added a method Pipeline.publish() to publish a pipeline directly, without requiring an execution run first.   
  * Added a method PipelineRun.get_pipeline_runs() to fetch the pipeline runs which were generated from a published pipeline.

+ **Project Brainwave**
  * Updated support for new AI models available on FPGAs.

### Azure Machine Learning Data Prep SDK v0.2.0
[Version 0.2.0](https://pypi.org/project/azureml-dataprep/0.2.0/) includes following features and bugfixes:

+ **New features**
  * Support for one-hot encoding
  * Support for quantile transform
   
+ **Bug fixed:**
  * Works with any Tornado version, no need to downgrade your Tornado version
  * Value counts for all values, not just the top three

## 2018-09 (Public preview refresh)

A new, completely refreshed release of Azure Machine Learning: Read more about this release: https://azure.microsoft.com/blog/what-s-new-in-azure-machine-learning-service/

## Older notes: Sept 2017 - Jun 2018
### 2018-05 (Sprint 5)

With this release of Azure Machine Learning, you can:
+ Featurize images with a quantized version of ResNet 50, train a classifier based on those features, and [deploy that model to an FPGA on Azure](../service/how-to-deploy-fpga-web-service.md) for ultra-low latency inferencing.

+ Quickly build and deploy highly-accurate machine learning and deep learning models using [custom Azure Machine Learning Packages](../desktop-workbench/reference-python-package-overview.md) for the following domains:
  + [Computer vision](../desktop-workbench/how-to-build-deploy-image-classification-models.md)
  + [Text analytics](../desktop-workbench/how-to-build-deploy-text-classification-models.md)
  + [Forecasting](../desktop-workbench/how-to-build-deploy-forecast-models.md)

### 2018-03 (Sprint 4)
**Version number**: 0.1.1801.24353  &nbsp;&nbsp;&nbsp;&nbsp;&nbsp;([Find your version](../desktop-workbench/known-issues-and-troubleshooting-guide.md#find-the-workbench-build-number))


Many of the following updates are made as direct results of your feedback. Please keep them coming!

**Notable New Features and Changes**

- Support for running your scripts on remote Ubuntu VMs natively on your own environment in addition to remote-docker based execution.
- New environment experience in Workbench App allows you to create compute targets and run configurations in addition to our CLI-based experience.
![Environments Tab](media/azure-machine-learning-release-notes/environment-page.png)
- Customizable Run History reports
![Image of new Run History Reports](media/azure-machine-learning-release-notes/new-run-history-reports.png)

**Detailed Updates**

Following is a list of detailed updates in each component area of Azure Machine Learning in this sprint.

#### Workbench UI
- Customizable Run History reports
  - Improved chart configuration for Run History reports
    - The used entrypoints can be changed
    - Top-level filters can be added and modified
    ![Add Filters](media/azure-machine-learning-release-notes/add-filters.jpg)
    - Charts and stats can be added or modified (and drag-and-drop rearranged).
    ![Creating new Charts](media/azure-machine-learning-release-notes/configure-charts.png)

  - CRUD for Run History reports
  - Moved all existing run history list view configs to server-side reports, which acts like pipelines on runs from the selected entry points.

- Environments Tab
  - Easily add new compute target and run configuration files to your project
  ![New Compute Target](media/azure-machine-learning-release-notes/add-new-environments.png)
  - Manage and update your configuration files using a simple, form-based UX
  - New button for preparing your environments for execution

- Performance improvements to the list of files in the sidebar

#### Data preparation 
- Azure Machine Learning Workbench now allows you to be able to search for a column by using a known column's name.


#### Experimentation
- Azure Machine Learning Workbench now supports running your scripts natively on your own python or pyspark environment. For this capability, user creates and manages their own environment on the remote VM and use Azure Machine Learning Workbench to run their scripts on that target. Please see [Configuring Azure Machine Learning Experimentation Service](../desktop-workbench/experimentation-service-configuration.md) 

#### Model Management
- Support for Customizing the Deployed Containers: enables customizing the container image by allowing installation of external libraries using apt-get, etc. It is no longer limited to pip-installable libraries. See the [documentation](../desktop-workbench/model-management-custom-container.md) for more info.
  - Use the `--docker-file myDockerStepsFilename` flag and file name with the manifest, image, or service creation commands.
  - Note that the base image is Ubuntu, and cannot be modified.
  - Example command: 
  
      ```shell
      $ az ml image create -n myimage -m mymodel.pkl -f score.py --docker-file mydockerstepsfile
      ```



### 2018-01 (Sprint 3) 
**Version number**: 0.1.1712.18263  &nbsp;&nbsp;&nbsp;&nbsp;&nbsp;([Find your version](../desktop-workbench/known-issues-and-troubleshooting-guide.md#find-the-workbench-build-number))

The following are the updates and improvements in this sprint. Many of these updates are made as direct result of user feedback. 


Following is a list of detailed updates in each component area of Azure Machine Learning in this sprint.

- Updates to the authentication stack forces login and account selection at startup

#### Workbench
- Ability to install/uninstall the app from Add/Remove Programs
- Updates to the authentication stack forces login and account selection at start-up
- Improved Single Sign On (SSO) experience on Windows
- Users that belong to multiple tenants with different credentials will now be able to sign into Workbench

#### UI
- General improvements and bug fixes

#### Notebooks
- General improvements and bug fixes

#### Data preparation 
- Improved auto-suggestions while performing By Example transformations
- Improved algorithm for Pattern Frequency inspector
- Ability to send sample data and feedback while performing By Example transformations 
![Image of send feedback link on derive column transform](media/azure-machine-learning-release-notes/SendFeedbackFromDeriveColumn.png)
- Spark Runtime Improvements
- Scala has replaced Pyspark
- Fixed inability to close Data Not Applicable for the Time Series Inspector 
- Fixed the hang time for Data Prep execution for HDI

#### Model Management CLI updates 
  - Ownership of the subscription is no longer required for provisioning resources. Contributor access to the resource group will be sufficient to set up the deployment environment.
  - Enabled local environment setup for free subscriptions 

### 2017-12 (Sprint 2 QFE) 
**Version number**: 0.1.1711.15323  &nbsp;&nbsp;&nbsp;&nbsp;&nbsp;([Find your version](../desktop-workbench/known-issues-and-troubleshooting-guide.md#find-the-workbench-build-number))

This is the QFE (Quick Fix Engineering) release, a minor release. It addresses several telemetry issues and helps the product team to better understand how the product is being used. The knowledge can go into future efforts for improving the product experience. 

In addition, there are two important updates:

- Fixed a bug in data prep that prevented the time series inspector from displaying in data preparation packages.
- In the command-line tool, you no longer need to be an Azure subscription owner to provision Machine Learning Compute ACS clusters. 

### 2017-12 (Sprint 2)
**Version number**: 0.1.1711.15263  &nbsp;&nbsp;&nbsp;&nbsp;&nbsp;([Find your version](../desktop-workbench/known-issues-and-troubleshooting-guide.md#find-the-workbench-build-number))

Welcome to the third update of Azure Machine Learning. This update includes improvements in the workbench app, the Command-line Interface (CLI), and the back-end services. Thank you very much for sending the smiles and frowns. Many of the following updates are made as direct results of your feedback. 

**Notable New Features**
- [Support for SQL Server and Azure SQL DB as a data source](../desktop-workbench/data-prep-appendix2-supported-data-sources.md#types) 
- [Deep Learning on Spark with GPU support using MMLSpark](https://github.com/Azure/mmlspark/blob/master/docs/gpu-setup.md)
- [All AML containers are compatible with Azure IoT Edge devices when deployed (no extra steps required)](http://aka.ms/aml-iot-edge-blog)
- Registered model list and detail views available Azure portal
- Accessing compute targets using SSH key-based authentication in addition to username/password-based access. 
- New Pattern Frequency Inspector in the data prep experience. 

**Detailed Updates**
Following is a list of detailed updates in each component area of Azure Machine Learning in this sprint.

#### Installer
- Installer can self update so that bugs fixes and new features can be supported without user having to reinstall it

#### Workbench Authentication
- Multiple fixes to authentication system. Please let us know if you are still experiencing login issues.
- UI changes that make it easier to find the Proxy Manager settings.

#### Workbench
- Read-only file view now has light blue background
- Moved Edit button to the right to make it more discoverable.
- "dsource", "dprep", and "ipynb" file formats can now be rendered in raw text format
- The workbench now has a new editing experience that guides users towards using external IDEs to edit scripts, and use Workbench only to edit file types that have a rich editing experience (such as Notebooks, Data sources, Data preparation packages)
- Loading the list of workspaces and projects that the user has access to is significantly faster now

#### Data preparation 
- A Pattern Frequency Inspector to view the string patterns in a column. You can also filter your data using these patterns. This shows you a view similar to the Value Counts inspector. The difference is that Pattern Frequency shows the counts of the unique patterns of the data, rather than the counts of unique data. You can also filter in or out all rows that fit a certain pattern.

![Image of pattern frequency inspector on Product Number](media/azure-machine-learning-release-notes/pattern-inspector-product-number.png)

- Performance improvements while recommending edge cases to review in the 'derive column by example' transformation

- [Support for SQL Server and Azure SQL DB as a data source](../desktop-workbench/data-prep-appendix2-supported-data-sources.md#types) 

![Image of creating a new SQL server data source](media/azure-machine-learning-release-notes/sql-server-data-source.png)

- Enabled "At a glance" view of row and column counts

![Image of row column count at a grace](media/azure-machine-learning-release-notes/row-col-count.png)

- Data prep is enabled in all compute contexts
- Data sources that use a SQL Server database are enabled in all compute contexts
- Data prep grid columns can be filtered by data type
- Fixed issue with converting multiple columns to date
- Fixed issue that user could select output column as a source in Derive Column By Example if user changed output column name in the advanced mode.

#### Job execution
You can now create and access a remotedocker or cluster type compute target using SSH key-based authentication following these steps:
- Attach a compute target using the following command in CLI

    ```azure-cli
    $ az ml computetarget attach remotedocker --name "remotevm" --address "remotevm_IP_address" --username "sshuser" --use-azureml-ssh-key
    ```
>[!NOTE]
>-k (or --use-azureml-ssh-key) option in the command specifies to generate and use SSH-key.

- Azure ML Workbench will generate a public key and output that in your console. Log into the compute target using the same username and append ~/.ssh/authorized_keys file with this public key.

- You can prepare this compute target and use it for execution and Azure ML Workbench will use this key for authentication.  

For more information on creating compute targets, see [Configuring Azure Machine Learning Experimentation Service](../desktop-workbench/experimentation-service-configuration.md)

#### Visual Studio Tools for AI
- Added support for [Visual Studio Tools for AI](https://marketplace.visualstudio.com/items?itemName=ms-toolsai.vstoolsai-vs2017). 

#### Command Line Interface (CLI)
- Added `az ml datasource create` command allows to creating a data source file from the command-line

#### Model Management and Operationalization
- [All AML containers are compatible with Azure IoT Edge devices when operationalized (no extra steps required)](http://aka.ms/aml-iot-edge-blog) 
- Improvements of error messages in the o16n CLI
- Bug fixes in model management portal UX  
- Consistent letter casing for model management attributes in the detail page
- Realtime scoring calls timeout set to 60 seconds
- Registered model list and detail views available in the Azure portal

![model details in portal](media/azure-machine-learning-release-notes/model-list.jpg)

![model overview in portal](media/azure-machine-learning-release-notes/model-overview-portal.jpg)

#### MMLSpark
- Deep Learning on Spark with [GPU support](https://github.com/Azure/mmlspark/blob/master/docs/gpu-setup.md)
- Support for Resource Manager templates for easy resource deployment
- Support for the SparklyR ecosystem
- [AZTK integration](https://github.com/Azure/aztk/wiki/Spark-on-Azure-for-Python-Users#optional-set-up-mmlspark)

#### Sample projects
- [Iris](https://github.com/Azure/MachineLearningSamples-Iris) and [MMLSpark](https://github.com/Azure/mmlspark) samples updated with the new Azure ML SDK version

#### Breaking changes
- Promoted the `--type` switch in `az ml computetarget attach` to a subcommand. 

    - `az ml computetarget attach --type remotedocker` is now `az ml computetarget attach remotedocker`
    - `az ml computetarget attach --type cluster` is now `az ml computetarget attach cluster`

### 2017-11 (Sprint 1) 
**Version number**: 0.1.1710.31013  &nbsp;&nbsp;&nbsp;&nbsp;&nbsp;([Find your version](../desktop-workbench/known-issues-and-troubleshooting-guide.md#find-the-workbench-build-number))

In this release, we've made improvements around security, stability, and maintainability in the workbench app, the CLI, and the back-end services layer. Thanks very much for sending us smiles and frowns. Many of the below updates are made as direct results of your feedback. Keep them coming!

#### Notable New Features
- Azure ML is now available in two new Azure regions: **West Europe** and **Southeast Asia**. They join the previous regions of **East US 2**, **West Central US**, and **Australia East**, bringing the total number of deployed regions to five.
- We enabled Python code syntax highlighting in the Workbench app to make it easier to read and edit Python source code. 
- You can now launch your favorite IDE directly from a file, rather than from the whole project.  Opening a file in Workbench and then clicking "Edit" launches your IDE (currently VS Code and PyCharm are supported) to the current file and project.  You can also click the arrow next to the Edit button to edit the file in the Workbench text editor.  Files are read-only until you click Edit, preventing accidental changes.
- The popular plotting library `matplotlib` version 2.1.0 is now shipped with the Workbench app.
- We upgraded the .NET Core version to 2.0 for the data prep engine. This removed the requirement for brew-install openssl during app installation on macOS. It also paves the way for more exciting data prep features to come in the near future. 
- We have enabled a version-specific app homepage, so you get more relevant release notes and update prompts based on your current app version.
- If your local user name has a space in it, the application can now be successfully installed. 

#### Detailed Updates
Below is a list of detailed updates in each component area of Azure Machine Learning in this sprint.

##### Installer
- App installer now cleans up the install directory created by older version of the app.
- Fixed a bug that leads installer getting stuck at 100% on macOS High Sierra.
- There is now a direct link to the installer directory for user to review installer logs in case installation fails.
- Install now works for users that have space in their user name.

##### Workbench Authentication
- Support for authentication in Proxy Manager.
- Logging in now succeeds if user is behind a firewall. 
- If user has experimentation accounts in multiple Azure regions, and if one region happens to be unavailable, the app no longer hangs.
- When authentication is not completed and the authentication dialog box is still visible, app no longer tries to load workspace from local cache.

##### Workbench App
- Python code syntax highlighting is enabled in text editor.
- The Edit button in the text editor allows you to edit the file either in an IDE (VS Code and PyCharm are supported) or in the built-in text editor.
- Text editor is in read-only mode by default. 
- Save button visual state now changes to disabled after the current file is saved and hence no longer dirty.
- Workbench saves _all_ unsaved files when you initiate a run.
- Workbench remembers the last used Workspace on the local machine so it opens automatically.
- Only a single instance of Workbench is now permitted to run. Previously multiple instances could be launched which caused issues when operating on the same project.
- Renamed File menu "Open Project..." to "Add Existing Folder as Project..." 
- Tab switching is now a lot quicker.
- Help links are added to the Configuring IDE dialog box.
- The feedback form now remembers the email address you entered last time.
- Smiles and frowns form text area is now bigger, so you can send us more feedback! 
- The `--owner` switch help text in `az ml workspace create` is corrected.
- We added an "About" dialog box to help user easily view and copy version number of the app.
- A "Suggest a feature" menu item is added to the Help menu.
- Experimentation account name is now visible in the app title bar, preceding the app name "Azure Machine Learning Workbench".
- A version-specific app homepage is displayed now based on the version of the app detected.

##### Data preparation 
- External web site can no longer be loaded from Map Inspector to prevent potential security problems.
- Histogram and Value Count inspectors now has option to show graph in logarithmic scale.
- When a calculation is ongoing, data quality bar now shows a different color to signal the "calculating" state.
- Column metrics now show statistics for categorical value columns.
- The last character in the data source name is no longer truncated.
- Data prep package now remains open when switching tabs, resulting noticeable performance gains.
- In data source, when switching between data view and metric view, the order of columns now longer changes.
- Opening an invalid `.dprep` or `.dsource` file no longer causes Workbench to crash.
- Data prep package can now uses relative path for output in _Write to CSV_ transform.
- _Keep Column_ transform now allows user to add additional columns when edited.
- _Replace this_ menu now actually launches _Replace Value_ dialog box.
- _Replace Value_ transform now functions as expected instead of throwing error.
- Data prep package now uses absolute path when referencing data files outside of the project folder, making it possible to run the package in local context with absolute path to the data file.
- _Full file_ as a sampling strategy is now supported when using Azure blob as data source.
- Generated Python code (from data prep package) now carries both CR and LF, making it friendly in Windows.
- _Choose Metrics_ dropdown now hides property when switching to the Data view.
- Workbench can now process parquet files even when it is using Python runtime. Previously only Spark can be used when processing parquet files. 
- Filtering out values in a column with _date_ data type no longer causes data prep engine to crash.
- Metric view now respects sampling strategy updates.
- Remote sampling jobs now functions properly.

##### Job execution
- Argument is now included in run history record.
- Jobs kicked off in CLI now shows up in Run history Job panel automatically.
- Job panel now shows jobs created by guest users added to the Azure AD tenant.
- Job panel cancel and delete actions are more stable.
- When clicking on Run button, error message is triggered now if the configuration files are in bad format.
- Terminating app no longer interferes with jobs kicked off in CLI.
- Jobs kicked off in CLI now continues to spit out standard-out even after one hour of execution.
- Better error messages are shown when data prep package run fails in Python/PySpark.
- `az ml experiment clean` now cleans up Docker images in remote VM as well.
- `az ml experiment clean` now works properly for local target on macOS.
- Error messages when targeting local or remote Docker runs are cleaned up and easier to read.
- Better error message is displayed when HDInsight cluster head node name is not properly formatted when attached as an execution target.
- Better error message is shown when secret is not found in the credential service. 
- MMLSpark library is upgraded to support Apache Spark 2.2.
- MMLSpark now include subject encoding transform (Mesh encoding) for medical documents.
- `matplotlib` version 2.1.0 is now shipped out-of-the box with Workbench.

##### Jupyter Notebook
- Notebook name search now works properly in the Notebooks view.
- You can now delete a Notebook in the Notebooks view.
- New magic `%upload_artifact` is added for uploading files produced in the Notebook execution environment into run history data store.
- Kernel errors are now surfaced in Notebook job status for easier debugging.
- Jupyter server now properly shuts down when user logs out of the app.

##### Azure portal
- Experimentation account and Model Management account can now be created in two new Azure regions: West Europe and Southeast Asia.
- Model Management account DevTest plan now is only available when it is the first one to be created in the subscription. 
- Help link in the Azure portal is updated to point to the correct documentation page.
- Description field is removed from Docker image details page since it is not applicable.
- Details including AppInsights and auto-scale settings are added to the web service detail page.
- Model management page now renders even if third-party cookies are disabled in the browser. 

##### Operationalization
- Web service with "score" in its name no longer fails.
- User can now create a deployment environment with just Contributor access to an Azure resource group or the subscription. Owner access to the entire subscription is no longer needed.
- Operationalization CLI now enjoys tab auto-completion on Linux.
- Image construction service now supports building images for Azure IoT services/devices.

##### Sample projects
- [_Classifying Iris_](../desktop-workbench/tutorial-classifying-iris-part-1.md) sample project:
    - `iris_pyspark.py` is renamed to `iris_spark.py`.
    - `iris_score.py` is renamed to `score_iris.py`.
    - `iris.dprep` and `iris.dsource` are updated to reflect the latest data prep engine updates.
    - `iris.ipynb` Notebook is amended to work in HDInsight cluster.
    - Run history is turned on in `iris.ipynb` Notebook cell.
- [_Advanced Data Prep using Bike Share Data_](../desktop-workbench/tutorial-bikeshare-dataprep.md) sample project "Handle Error Value" step fixed.
- [_MMLSpark on Adult Census Data_](https://github.com/Azure/MachineLearningSamples-mmlspark) sample project `docker.runconfig` format updated from JSON to YAML.
- [_Distributed Hyperparameter Tuning_](../desktop-workbench/scenario-distributed-tuning-of-hyperparameters.md) sample project`docker.runconfig` format updated from JSON to YAML.
- New sample project [_Image Classification using CNTK_](../desktop-workbench/scenario-image-classification-using-cntk.md).


### 2017-10 (Sprint 0) 
**Version number**: 0.1.1710.31013  &nbsp;&nbsp;&nbsp;&nbsp;&nbsp;([Find your version](../desktop-workbench/known-issues-and-troubleshooting-guide.md#find-the-workbench-build-number))

Welcome to the first update of Azure Machine Learning Workbench following our initial public preview at the Microsoft Ignite 2017 conference. The main updates in this release are reliability and stabilization fixes.  Some of the critical issues we addressed include:

#### New features
- macOS High Sierra is now supported

#### Bug fixes
##### Workbench experience
- Drag and drop a file into Workbench causes the Workbench to crash.
- The terminal window in VS Code configured as an IDE for Workbench does not recognize _az ml_ commands.

##### Workbench authentication
We made a number of updates to improve various login and authentication issues reported.
- Authentication window keeps popping-up, particularly when Internet connection is not stable.
- Improved reliability issues around authentication token expiration.
- In some cases, authentication window appears twice.
- Workbench main window still displays "authenticating" message when the authentication process has finished and the pop-up dialog box already dismissed.
- If there is no Internet connection, the authentication dialog pops up with a blank screen.

##### Data preparation 
- When a specific value is filtered, errors and missing values are also filtered out.
- Changing a sampling strategy removes subsequent existing join operations.
- Replacing Missing Value transform does not take NaN into consideration.
- Date type inference throws exception when null value encountered.

##### Job execution
- There is no clear error message when job execution fails to upload project folder because it exceeded the size limit.
- If user's Python script changes the working directory, the files written to outputs folders are not tracked. 
- If the active Azure subscription is different than the one the current project belongs to, job submission results a 403 error.
- When Docker is not present, no clear error message is returned if user tries to use Docker as an execution target.
- .runconfig file is not saved automatically when user clicks on _Run_ button.

##### Jupyter Notebook
- Notebook server cannot start if user uses with certain login types.
- Notebook server error messages do not surface in logs visible to user.

##### Azure portal
- Selecting the dark theme of Azure portal causes Model Management blade to display as a black box.

##### Operationalization
- Reusing a manifest to update a web service causes a new Docker image built with a random name.
- Web service logs cannot be retrieved from Kubernetes cluster.
- Misleading error message is printed when user attempts to create a Model Management account or an ML Compute account and encounters permissions issues.

## Next steps

Read the overview for [Azure Machine Learning](../service/overview-what-is-azure-ml.md).<|MERGE_RESOLUTION|>--- conflicted
+++ resolved
@@ -14,13 +14,6 @@
 
 In this article, learn about the Azure Machine Learning service releases. 
 
-<<<<<<< HEAD
-## 2018-11-5 
-	
- ### Azure Machine Learning Data Prep SDK v0.4.0 
- 
-+ **New Features**
-=======
 ## 2018-11-05
 
 ### Azure portal 
@@ -43,7 +36,6 @@
 ### Azure Machine Learning Data Prep SDK v0.4.0 
  
 + **New features**
->>>>>>> b5980a3b
   * Type Count added to Data Profile 
   * Value Count and Histogram is now available
   * More percentiles in Data Profile
