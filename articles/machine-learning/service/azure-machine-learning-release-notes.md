---
title: What's new in the release?
titleSuffix: Azure Machine Learning service
description: Learn about the latest updates to Azure Machine Learning service and the machine learning and data prep Python SDKs.
services: machine-learning
ms.service: machine-learning
ms.subservice: core
ms.topic: reference
ms.author: larryfr
author: Blackmist
ms.date: 05/14/2019
ms.custom: seodec18
---

# Azure Machine Learning service release notes

In this article, learn about the Azure Machine Learning service releases.  For a full description of each SDK, visit the reference docs for:
+ The Azure Machine Learning's [**main SDK for Python**](https://aka.ms/aml-sdk)
+ The Azure Machine Learning [**Data Prep SDK**](https://aka.ms/data-prep-sdk)

See [the list of known issues](resource-known-issues.md) to learn about known bugs and workarounds.

<<<<<<< HEAD
## 2019-06-10

### Azure Machine Learning SDK for Python v1.0.43

+ **New features**
  + Azure Machine Learning now provides first-class support for popular machine learning and data analysis framework Scikit-learn. Using [`SKLearn` estimator](https://docs.microsoft.com/en-us/python/api/azureml-train-core/azureml.train.sklearn.sklearn?view=azure-ml-py), users can easily train and deploy Scikit-learn models. 
  + Added support for creating ModuleStep in pipelines along with Module and ModuleVersion classes to manage reusable compute units.
  + ACI webservices now support persistent scoring_uri through updates. The scoring_uri will change from IP to FQDN. The Dns Name Label for FQDN can be configured by setting the dns_name_label on deploy_configuration. 
  + Automated machine learning new features:
    + STL featurizer for forecasting
    + KMeans clustering is enabled for feature sweeping
  + AmlCompute Quota approvals just became faster! We have now automated the process to approve your quota requests within a threshold. For more information on how quotas work, learn [how to manage quotas](https://docs.microsoft.com/azure/machine-learning/service/how-to-manage-quotas).
 

+ **Preview features**
    + Integration with [MLflow](https://mlflow.org) 1.0.0 tracking through azureml-mlflow package ([example notebooks](https://aka.ms/azureml-mlflow-examples)).
    + Submit Jupyter notebook as a run. [API Reference Documentation](https://docs.microsoft.com/python/api/azureml-contrib-notebook/azureml.contrib.notebook?view=azure-ml-py)
    + Public Preview of [Data Drift Detector](https://docs.microsoft.com/python/api/azureml-contrib-datadrift/azureml.contrib.datadrift?view=azure-ml-py) through azureml-contrib-datadrift package ([example notebooks](https://aka.ms/azureml-datadrift-example)). Data Drift is one of the top reasons where model accuracy degrades over time. It happens when data served to model in production is different from the data that the model was trained on. AML Data Drift detector helps customer to monitor data drift and sends alert whenever drift is detected. 

+ **Breaking changes**

+ **Bug fixes and improvements**
  + RunConfiguration load and save supports specifying a full file path with full back-compat for previous behavior.
  + Added caching in ServicePrincipalAuthentication, turned off by default.
  + Enable logging of multiple plots under the same metric name.
  + Model class now properly importable from azureml.core (`from azureml.core import Model`).
  + In pipeline steps, `hash_path` parameter is now deprecated. New behavior is to hash complete source_directory, except files listed in .amlignore or .gitignore.
  + In pipeline packages, various `get_all` and `get_all_*` methods have been deprecated in favor of `list` and `list_*`, respectively.
  + azureml.core.get_run no longer requires classes to be imported before returning the original run type.
  + Fixed an issue where some calls to WebService Update did not trigger an update.
  + Scoring timeout on AKS webservices should be between 5ms and 300000ms. Max allowed scoring_timeout_ms for scoring requests has been bumped from 1 min to 5 min.
  + LocalWebservice objects now have `scoring_uri` and `swagger_uri` properties.
  + Moved outputs directory creation and outputs directory upload out of the user process. Enabled run history SDK to run in every user process. This should resolve some synchronization issues experienced by distributed training runs.
  + The name of the azureml log written from the user process name will now include process name (for distributed training only) and PID.

=======
## 2019-06-10 

### Azure Machine Learning Data Prep SDK v1.1.5

+ **Bug fixes and improvements**
  + For interpreted datetime values that have a 2-digit year format, the range of valid years has been updated to match Windows May Release. The range has been changed from 1930-2029 to 1950-2049.
  + When reading in a file and setting `handleQuotedLineBreaks=True`, `\r` will be treated as a new line.
  + Fixed a bug that caused `read_pandas_dataframe` to fail in some cases.
  + Improved performance of `get_profile`.
  + Improved error messages.
>>>>>>> d39deb23

## 2019-05-28

### Azure Machine Learning Data Prep SDK v1.1.4

+ **New features**
  + You can now use the following expression language functions to extract and parse datetime values into new columns.
    + `RegEx.extract_record()` extracts datetime elements into a new column.
    + `create_datetime()` creates datetime objects from separate datetime elements.
  + When calling `get_profile()`, you can now see that quantile columns are labeled as (est.) to clearly indicate that the values are approximations.
  + You can now use ** globbing when reading from Azure Blob Storage.
    + e.g. `dprep.read_csv(path='https://yourblob.blob.core.windows.net/yourcontainer/**/data/*.csv')`

+ **Bug fixes**
  + Fixed a bug related to reading a Parquet file from a remote source (Azure Blob).

## 2019-05-14

### Azure Machine Learning SDK for Python v1.0.39
+ **Changes**
  + Run configuration auto_prepare_environment option is being deprecated, with auto prepare becoming the default.

## 2019-05-08

### Azure Machine Learning Data Prep SDK v1.1.3

+ **New features**
  + Added support to read from a PostgresSQL database, either by calling read_postgresql or using a Datastore.
    + See examples in how-to guides:
      + [Data Ingestion notebook](https://aka.ms/aml-data-prep-ingestion-nb)
      + [Datastore notebook](https://aka.ms/aml-data-prep-datastore-nb)

+ **Bug fixes and improvements**
  + Fixed issues with column type conversion:
  + Now correctly converts a boolean or numeric column to a boolean column.
  + Now does not fail when attempting to set a date column to be date type.
  + Improved JoinType types and accompanying reference documentation. When joining two dataflows, you can now specify one of these types of join:
    + NONE, MATCH, INNER, UNMATCHLEFT, LEFTANTI, LEFTOUTER, UNMATCHRIGHT, RIGHTANTI, RIGHTOUTER, FULLANTI, FULL.
  + Improved data type inferencing to recognize more date formats.

## 2019-05-06

### Azure portal

In Azure portal, you can now:
+ Create and run automated ML experiments 
+ Create a Notebook VM to try out sample Jupyter notebooks or your own.
+ Brand new Authoring section (Preview) in the Machine Learning service workspace, which includes Automated Machine Learning, Visual Interface and Hosted Notebook VMs
	+ Automatically create a model using Automated machine learning 
	+ Use a drag and drop Visual Interface to run experiments
	+ Create a Notebook VM to explore data, create models, and deploy services.
+ Live chart and metric updating in run reports and run details pages
+ Updated file viewer for logs, outputs, and snapshots in Run details pages.
+ New and improved report creation experience in the Experiments tab. 
+ Added ability to download the config.json file from the Overview page of the Azure Machine Learning service workspace.
+ Support Machine Learning service workspace creation from Azure Databricks workspace 

## 2019-04-26

### Azure Machine Learning SDK for Python v1.0.33
+ **New features**
  + The _Workspace.create_ method now accepts default cluster configurations for CPU and GPU clusters.
  + If Workspace creation fails, depended resources are cleaned.
  + Default Azure Container Registry SKU was switched to basic.
  + Azure Container Registry is created lazily, when needed for run or image creation.
  + Support for Environments for training runs.

### Notebook Virtual Machine 

Use a Notebook VM as a secure, enterprise-ready hosting environment for Jupyter notebooks in which you can program machine learning experiments, deploy models as web endpoints and perform all other operations supported by Azure Machine Learning SDK using Python. It provides several capabilities:
+ [Quickly spin up a preconfigured notebook VM](quickstart-run-cloud-notebook.md) that has the latest version of Azure Machine Learning SDK and related packages.
+ Access is secured through proven technologies, such as HTTPS, Azure Active Directory authentication and authorization.
+ Reliable cloud storage of notebooks and code in your Azure Machine Learning Workspace blob storage account. You can safely delete your notebook VM without losing your work.
+ Preinstalled sample notebooks to explore and experiment with Azure Machine Learning service features.
+ Full customization capabilities of Azure VMs, any VM type, any packages, any drivers. 

## 2019-04-26

### Azure Machine Learning SDK for Python v1.0.33 released.

+ Azure ML Hardware Accelerated Models on [FPGAs](concept-accelerate-with-fpgas.md) is generally available.
  + You can now [use the azureml-accel-models package](how-to-deploy-fpga-web-service.md) to:
    + Train the weights of a supported deep neural network (ResNet 50, ResNet 152, DenseNet-121, VGG-16, and SSD-VGG)
    + Use transfer learning with the supported DNN
    + Register the model with Model Management Service and containerize the model
    + Deploy the model to an Azure VM with an FPGA in an Azure Kubernetes Service (AKS) cluster
  + Deploy the container to an [Azure Data Box Edge](https://docs.microsoft.com/azure/databox-online/data-box-edge-overview) server device
  + Score your data with the gRPC endpoint with this [sample](https://github.com/Azure-Samples/aml-hardware-accelerated-models)

### Automated Machine Learning

+ Feature sweeping to enable dynamically adding featurizers for performance optimization. New featurizers: work embeddings, weight of evidence, target encodings, text target encoding, cluster distance
+ Smart CV to handle train/valid splits inside automated ML
+ Few memory optimization changes and runtime performance improvement
+ Performance improvement in model explanation
+ ONNX model conversion for local run
+ Added Subsampling support
+ Intelligent Stopping when no exit criteria defined
+ Stacked ensembles

+ Time Series Forecasting
  + New predict forecast function   
  + You can now use rolling-origin cross validation on time series data
  + New functionality added to configure time series lags 
  + New functionality added to support rolling window aggregate features
  + New Holiday detection and featurizer when country code is defined in experiment settings

+ Azure Databricks
  + Enabled time series forecasting and model explainabilty/interpretability capability
  + You can now cancel and resume (continue) automated ML experiments
  + Added support for multicore processing

### MLOps
+ **Local deployment & debugging for scoring containers**<br/> You can now deploy an ML model locally and iterate quickly on your scoring file and  dependencies to ensure they behave as expected.

+ **Introduced InferenceConfig & Model.deploy()**<br/> Model deployment now supports specifying a source folder with an entry script, the same as a RunConfig.  Additionally, model deployment has been simplified to a single command.

+ **Git reference tracking**<br/> Customers have been requesting basic Git integration capabilities for some time as it helps maintain an end-to-end audit trail. We have implemented tracking across major entities in Azure ML for Git-related metadata (repo, commit, clean state). This information will be collected automatically by the SDK and CLI.

+ **Model profiling & validation service**<br/> Customers frequently complain of the difficulty to properly size the compute associated with their inference service. With our model profiling service, the customer can provide sample inputs and we will profile across 16 different CPU / memory configurations to determine optimal sizing for deployment.

+ **Bring your own base image for inference**<br/> Another common complaint was the difficulty in moving from experimentation to inference RE sharing dependencies. With our new base image sharing capability, you can now reuse your experimentation base images, dependencies and all, for inference. This should speed up deployments and reduce the gap from the inner to the outer loop.

+ **Improved Swagger schema generation experience**<br/> Our previous swagger generation method was error prone and impossible to automate. We have a new in-line way of generating swagger schemas from any Python function via decorators. We have open-sourced this code and our schema generation protocol is not coupled to the Azure ML platform.

+ **Azure ML CLI is generally available (GA)**<br/> Models can now be deployed with a single CLI command. We got common customer feedback that no one deploys an ML model from a Jupyter notebook. The [**CLI reference documentation**](https://aka.ms/azmlcli) has been updated.


## 2019-04-22

Azure Machine Learning SDK for Python v1.0.30 released.

The [`PipelineEndpoint`](https://docs.microsoft.com/python/api/azureml-pipeline-core/azureml.pipeline.core.pipeline_endpoint.pipelineendpoint?view=azure-ml-py) was introduce to add a new version of a published pipeline while maintaining same endpoint.

## 2019-04-17

### Azure Machine Learning Data Prep SDK v1.1.2

Note: Data Prep Python SDK will no longer install `numpy` and `pandas` packages. See [updated installation instructions](https://aka.ms/aml-data-prep-installation).

+ **New features**
  + You can now use the Pivot transform.
    + How-to guide: [Pivot notebook](https://aka.ms/aml-data-prep-pivot-nb)
  + You can now use regular expressions in native functions.
    + Examples:
      + `dflow.filter(dprep.RegEx('pattern').is_match(dflow['column_name']))`
      + `dflow.assert_value('column_name', dprep.RegEx('pattern').is_match(dprep.value))`
  + You can now use `to_upper` and `to_lower` functions in expression language.
  + You can now see the number of unique values of each column in a data profile.
  + For some of the commonly used reader steps, you can now pass in the `infer_column_types` argument. If it is set to `True`, Data Prep will attempt to detect and automatically convert column types.
    + `inference_arguments` is now deprecated.
  + You can now call `Dataflow.shape`.

+ **Bug fixes and improvements**
  + `keep_columns` now accepts an additional optional argument `validate_column_exists`, which checks if the result of `keep_columns` will contain any columns.
  + All reader steps (which read from a file) now accept an additional optional argument `verify_exists`.
  + Improved performance of reading from pandas dataframe and getting data profiles.
  + Fixed a bug where slicing a single step from a Dataflow failed with a single index.

## 2019-04-15

### Azure portal
  + You can now resubmit an existing Script run on an existing remote compute cluster. 
  + You can now run a published pipeline with new parameters on the Pipelines tab. 
  + Run details now supports a new Snapshot file viewer. You can view a snapshot of the directory when you submitted a specific run. You can also download the notebook that was submitted to start the run.
  + You can now cancel parent runs from the Azure portal.

## 2019-04-08

### Azure Machine Learning SDK for Python v1.0.23

+ **New features**
  + The Azure Machine Learning SDK now supports Python 3.7.
  + Azure Machine Learning DNN Estimators now provide built-in multi-version support. For example,
  `TensorFlow` estimator now accepts a `framework_version` parameter, and users can specify
  version '1.10' or '1.12'. For a list of the versions supported by your current SDK release, call 
  `get_supported_versions()` on the desired framework class (for example, `TensorFlow.get_supported_versions()`).
  For a list of the versions supported by the latest SDK release, see the [DNN Estimator documentation](https://docs.microsoft.com/python/api/azureml-train-core/azureml.train.dnn?view=azure-ml-py).

### Azure Machine Learning Data Prep SDK v1.1.1

+ **New features**
  + You can read multiple Datastore/DataPath/DataReference sources using read_* transforms.
  + You can perform the following operations on columns to create a new column: division, floor, modulo, power, length.
  + Data Prep is now part of the Azure ML diagnostics suite and will log diagnostic information by default.
    + To turn this off, set this environment variable to true: DISABLE_DPREP_LOGGER

+ **Bug fixes and improvements**
  + Improved code documentation for commonly used classes and functions.
  + Fixed a bug in auto_read_file that failed to read Excel files.
  + Added option to overwrite the folder in read_pandas_dataframe.
  + Improved performance of dotnetcore2 dependency installation, and added support for Fedora 27/28 and Ubuntu 1804.
  + Improved the performance of reading from Azure Blobs.
  + Column type detection now supports columns of type Long.
  + Fixed a bug where some date values were being displayed as timestamps instead of Python datetime objects.
  + Fixed a bug where some type counts were being displayed as doubles instead of integers.

  
## 2019-03-25

### Azure Machine Learning SDK for Python v1.0.21

+ **New features**
  + The *azureml.core.Run.create_children* method allows low-latency creation of multiple child runs with a single call.

### Azure Machine Learning Data Prep SDK v1.1.0

+ **Breaking changes**
  + The concept of the Data Prep Package has been deprecated and is no longer supported. Instead of persisting multiple Dataflows in one Package, you can persist Dataflows individually.
    + How-to guide: [Opening and Saving Dataflows notebook](https://aka.ms/aml-data-prep-open-save-dataflows-nb)

+ **New features**
  + Data Prep can now recognize columns that match a particular Semantic Type, and split accordingly. The STypes currently supported include: email address, geographic coordinates (latitude & longitude), IPv4 and IPv6 addresses, US phone number, and US zip code.
    + How-to guide: [Semantic Types notebook](https://aka.ms/aml-data-prep-semantic-types-nb)
  + Data Prep now supports the following operations to generate a resultant column from two numeric columns: subtract, multiply, divide, and modulo.
  + You can call `verify_has_data()` on a Dataflow to check whether the Dataflow would produce records if executed.

+ **Bug fixes and improvements**
  + You can now specify the number of bins to use in a histogram for numeric column profiles.
  + The `read_pandas_dataframe` transform now requires the DataFrame to have string- or byte- typed column names.
  + Fixed a bug in the `fill_nulls` transform, where values were not correctly filled in if the column was missing.

## 2019-03-11

### Azure Machine Learning SDK for Python v1.0.18

 + **Changes**
   + The azureml-tensorboard package replaces azureml-contrib-tensorboard.
   + With this release, you can set up a user account on your managed compute cluster (amlcompute), while creating it. This can be done by passing these properties in the provisioning configuration. You can find more details in the [SDK reference documentation](https://docs.microsoft.com/python/api/azureml-core/azureml.core.compute.amlcompute.amlcompute?view=azure-ml-py#provisioning-configuration-vm-size-----vm-priority--dedicated---min-nodes-0--max-nodes-none--idle-seconds-before-scaledown-none--admin-username-none--admin-user-password-none--admin-user-ssh-key-none--vnet-resourcegroup-name-none--vnet-name-none--subnet-name-none--tags-none--description-none-).

### Azure Machine Learning Data Prep SDK v1.0.17

+ **New features**
  + Now supports adding two numeric columns to generate a resultant column using the expression language.

+ **Bug fixes and improvements**
  + Improved the documentation and parameter checking for random_split.
  
## 2019-02-27

### Azure Machine Learning Data Prep SDK v1.0.16

+ **Bug fix**
  + Fixed a Service Principal authentication issue that was caused by an API change.

## 2019-02-25

### Azure Machine Learning SDK for Python v1.0.17

+ **New features**

  + Azure Machine Learning now provides first class support for popular DNN framework Chainer. Using [`Chainer`](https://docs.microsoft.com/python/api/azureml-train-core/azureml.train.dnn.chainer?view=azure-ml-py) class users can easily train and deploy Chainer models.
    + Learn how to [run distributed training with ChainerMN](https://github.com/Azure/MachineLearningNotebooks/blob/master/how-to-use-azureml/training-with-deep-learning/distributed-chainer/distributed-chainer.ipynb)
    + Learn how to [run hyperparameter tuning with Chainer using HyperDrive](https://github.com/Azure/MachineLearningNotebooks/blob/master/how-to-use-azureml/training-with-deep-learning/train-hyperparameter-tune-deploy-with-chainer/train-hyperparameter-tune-deploy-with-chainer.ipynb)
  + Azure Machine Learning Pipelines added ability trigger a Pipeline run based on datastore modifications. The pipeline [schedule notebook](https://aka.ms/pl-schedule) is updated to showcase this feature.

+ **Bug fixes and improvements**
  + We have added support Azure Machine Learning Pipelines for setting the source_directory_data_store property to a desired datastore (such as a blob storage) on [RunConfigurations](https://docs.microsoft.com/python/api/azureml-core/azureml.core.runconfig.runconfiguration?view=azure-ml-py) that are supplied to the [PythonScriptStep](https://docs.microsoft.com/python/api/azureml-pipeline-steps/azureml.pipeline.steps.python_script_step.pythonscriptstep?view=azure-ml-py). By default Steps use Azure File store as the backing datastore, which may run into throttling issues when a large number of steps are executed concurrently.

### Azure portal

+ **New features**
  + New drag and drop table editor experience for reports. Users can drag a column from the well to the table area where a preview of the table will be displayed. The columns can be rearranged.
  + New Logs file viewer
  + Links to experiment runs, compute, models, images, and deployments from the activities tab

### Azure Machine Learning Data Prep SDK v1.0.15

+ **New features**
  + Data Prep now supports writing file streams from a dataflow. Also provides the ability to manipulate the file stream names to create new file names.
    + How-to guide: [Working With File Streams notebook](https://aka.ms/aml-data-prep-file-stream-nb)

+ **Bug fixes and improvements**
  + Improved performance of t-Digest on large data sets.
  + Data Prep now supports reading data from a DataPath.
  + One hot encoding now works on boolean and numeric columns.
  + Other miscellaneous bug fixes.

## 2019-02-11

### Azure Machine Learning SDK for Python v1.0.15

+ **New features**
  + Azure Machine Learning Pipelines added AzureBatchStep ([notebook](https://aka.ms/pl-azbatch)), HyperDriveStep (notebook), and time-based scheduling functionality ([notebook](https://aka.ms/pl-schedule)).
  +  DataTranferStep updated to work with Azure SQL Server and Azure database for PostgreSQL ([notebook](https://aka.ms/pl-data-trans)).

+ **Changes**
  + Deprecated `PublishedPipeline.get_published_pipeline` in favor of `PublishedPipeline.get`.
  + Deprecated `Schedule.get_schedule` in favor of `Schedule.get`.

### Azure Machine Learning Data Prep SDK v1.0.12

+ **New features**
  + Data Prep now supports reading from an Azure SQL database using Datastore.
 
+ **Changes**
  + Improved the memory performance of certain operations on large data.
  + `read_pandas_dataframe()` now requires `temp_folder` to be specified.
  + The `name` property on `ColumnProfile` has been deprecated - use `column_name` instead.

## 2019-01-28

### Azure Machine Learning SDK for Python v1.0.10

+ **Changes**: 
  + Azure ML SDK no longer has azure-cli packages as dependency. Specifically, azure-cli-core and azure-cli-profile dependencies have been removed from azureml-core. These are the  user impacting changes:
  	+ If you are performing "az login" and then using azureml-sdk, the SDK will do the browser or device code log in one more time. It won't use any credentials state created by "az login".
	+ For Azure CLI authentication, such as using "az login", use _azureml.core.authentication.AzureCliAuthentication_ class. For Azure CLI authentication, do  _pip install azure-cli_ in the Python environment where you have installed azureml-sdk.
	+ If you are doing "az login" using a service principal for automation, we recommend using _azureml.core.authentication.ServicePrincipalAuthentication_ class, as azureml-sdk won't use credentials state created by azure CLI. 

+ **Bug fixes**: This release mostly contains minor bug fixes

### Azure Machine Learning Data Prep SDK v1.0.8

+ **Bug fixes**
  + Improved the performance of getting data profiles.
  + Fixed minor bugs related to error reporting.
  
### Azure portal: new features
+ New drag and drop charting experience for reports. Users can drag a column or attribute from the well to the chart area where the system will automatically select an appropriate chart type for the user based on the type of data. Users can change the chart type to other applicable types or add additional attributes.

	Supported Chart Types:
	- Line Chart
	- Histogram
	- Stacked Bar Chart
	- Box Plot
	- Scatter Plot
	- Bubble Plot
+ The portal now dynamically generates reports for experiments. When a user submits a run to an experiment, a report will automatically be generated with logged metrics and graphs to allow comparison across different runs. 

## 2019-01-14

### Azure Machine Learning SDK for Python v1.0.8

+ **Bug fixes**: This release mostly contains minor bug fixes

### Azure Machine Learning Data Prep SDK v1.0.7

+ **New features**
  + Datastore improvements (documented in [Datastore how-to-guide](https://aka.ms/aml-data-prep-datastore-nb))
    + Added ability to read from and write to Azure File Share and ADLS Datastores in scale-up.
    + When using Datastores, Data Prep now supports using service principal authentication instead of interactive authentication.
    + Added support for wasb and wasbs urls.

## 2019-01-09

### Azure Machine Learning Data Prep SDK v1.0.6

+ **Bug fixes**
  + Fixed bug with reading from public readable Azure Blob containers on Spark

## 2018-12-20 

### Azure Machine Learning SDK for Python v1.0.6
+ **Bug fixes**: This release mostly contains minor bug fixes

### Azure Machine Learning Data Prep SDK v1.0.4

+ **New features**
  + `to_bool` function now allows mismatched values to be converted to Error values. This is the new default mismatch behavior for `to_bool` and `set_column_types`, whereas the previous default behavior was to convert mismatched values to False.
  + When calling `to_pandas_dataframe`, there is a new option to interpret null/missing values in numeric columns as NaN.
  + Added ability to check the return type of some expressions to ensure type consistency and fail early.
  + You can now call `parse_json` to parse values in a column as JSON objects and expand them into multiple columns.

+ **Bug fixes**
  + Fixed a bug that crashed `set_column_types` in Python 3.5.2.
  + Fixed a bug that crashed when connecting to Datastore using an AML image.

+ **Updates**
  * [Example Notebooks](https://aka.ms/aml-data-prep-notebooks) for getting started tutorials, case studies, and how-to guides.

## 2018-12-04: General Availability

Azure Machine Learning service is now generally available.

### Azure Machine Learning Compute
With this release, we are announcing a new managed compute experience through the [Azure Machine Learning Compute](how-to-set-up-training-targets.md#amlcompute). This compute target replaces Azure Batch AI compute for Azure Machine Learning. 

This compute target:
+ Is used for model training and batch inference/scoring
+ Is single- to multi-node compute
+ Does the cluster management and job scheduling for the user
+ Autoscales by default
+ Support for both CPU and GPU resources 
+ Enables use of low-priority VMs for reduced cost

Azure Machine Learning Compute can be created in Python, using Azure portal, or the CLI. It must be created in the region of your workspace, and cannot be attached to any other workspace. This compute target uses a Docker container for your run, and packages your dependencies to replicate the same environment across all your nodes.

> [!Warning]
> We recommend creating a new workspace to use Azure Machine Learning Compute. There is a remote chance that users trying to create Azure Machine Learning Compute from an existing workspace might see an error. Existing compute in your workspace should continue to work unaffected.

### Azure Machine Learning SDK for Python v1.0.2
+ **Breaking changes**
  + With this release, we are removing support for creating a VM from Azure Machine Learning. You can still attach an existing cloud VM or a remote on-premises server. 
  + We are also removing support for BatchAI, all of which should be supported through Azure Machine Learning Compute now.

+ **New**
  + For machine learning pipelines:
    + [EstimatorStep](https://docs.microsoft.com/python/api/azureml-pipeline-steps/azureml.pipeline.steps.estimator_step.estimatorstep?view=azure-ml-py)
    + [HyperDriveStep](https://docs.microsoft.com/python/api/azureml-pipeline-steps/azureml.pipeline.steps.hyper_drive_step.hyperdrivestep?view=azure-ml-py)
    + [MpiStep](https://docs.microsoft.com/python/api/azureml-pipeline-steps/azureml.pipeline.steps.mpi_step.mpistep?view=azure-ml-py)


+ **Updated**
  + For machine learning pipelines:
    + [DatabricksStep](https://docs.microsoft.com/python/api/azureml-pipeline-steps/azureml.pipeline.steps.databricks_step.databricksstep?view=azure-ml-py) now accepts runconfig
    + [DataTransferStep](https://docs.microsoft.com/python/api/azureml-pipeline-steps/azureml.pipeline.steps.data_transfer_step.datatransferstep?view=azure-ml-py) now copies to and from a SQL datasource
    + Schedule functionality in SDK to create and update schedules for running published pipelines

<!--+ **Bugs fixed**-->

### Azure Machine Learning Data Prep SDK v0.5.2
+ **Breaking changes** 
  * `SummaryFunction.N` was renamed to `SummaryFunction.Count`.
  
+ **Bug Fixes**
  * Use latest AML Run Token when reading from and writing to datastores on remote runs. Previously, if the AML Run Token is updated in Python, the Data Prep runtime will not be updated with the updated AML Run Token.
  * Additional clearer error messages
  * to_spark_dataframe() will no longer crash when Spark uses `Kryo` serialization
  * Value Count Inspector can now show more than 1000 unique values
  * Random Split no longer fails if the original Dataflow doesn’t have a name  

+ **More information**
  * [Azure Machine Learning Data Prep SDK](https://aka.ms/data-prep-sdk)

### Docs and notebooks
+ ML Pipelines
  + New and updated notebooks for getting started with pipelines, batch scoping,  and style transfer examples: https://aka.ms/aml-pipeline-notebooks
  + Learn how to [create your first pipeline](how-to-create-your-first-pipeline.md)
  + Learn how to [run batch predictions using pipelines](how-to-run-batch-predictions.md)
+ Azure Machine Learning compute target
  + [Sample notebooks](https://aka.ms/aml-notebooks) are now updated to use the new managed compute.
  + [Learn about this compute](how-to-set-up-training-targets.md#amlcompute)

### Azure portal: new features
+ Create and manage [Azure Machine Learning Compute](how-to-set-up-training-targets.md#amlcompute) types in the portal.
+ Monitor quota usage and [request quota](how-to-manage-quotas.md) for Azure Machine Learning Compute.
+ View Azure Machine Learning Compute cluster status in real time.
+ Virtual network support was added for Azure Machine Learning Compute and Azure Kubernetes Service creation.
+ Rerun your published pipelines with existing parameters.
+ New [automated machine learning charts](how-to-track-experiments.md#auto) for classification models (lift, gains, calibration, feature importance chart with model explainability) and regression models (residuals and feature importance chart with model explainability). 
+ Pipelines can be viewed in Azure portal




## 2018-11-20

### Azure Machine Learning SDK for Python v0.1.80

+ **Breaking changes** 
  * *azureml.train.widgets* namespace has moved to *azureml.widgets*.
  * *azureml.core.compute.AmlCompute* deprecates the following classes - *azureml.core.compute.BatchAICompute* and *azureml.core.compute.DSVMCompute*. The latter class will be removed in subsequent releases. The AmlCompute class has an easier definition now, and simply needs a vm_size and the max_nodes, and will automatically scale your cluster from 0 to the max_nodes when a job is submitted. Our [sample notebooks](https://github.com/Azure/MachineLearningNotebooks/tree/master/training) have been updated with this information and should give you usage examples. We hope you like this simplification and lots of more exciting features to come in a later release!

### Azure Machine Learning Data Prep SDK v0.5.1 

Learn more about the Data Prep SDK by reading [reference docs](https://aka.ms/data-prep-sdk).
+ **New Features**
   * Created a new DataPrep CLI to execute DataPrep packages and view the data profile for a dataset or dataflow
   * Redesigned SetColumnType API to improve usability
   * Renamed smart_read_file to auto_read_file
   * Now includes skew and kurtosis in the Data Profile
   * Can sample with stratified sampling
   * Can read from zip files that contain CSV files
   * Can split datasets row-wise with Random Split (for example, into test-train sets)
   * Can get all the column data types from a dataflow or a data profile by calling `.dtypes`
   * Can get the row count from a dataflow or a data profile by calling `.row_count`

+ **Bug Fixes**
   * Fixed long to double conversion 
   * Fixed assert after any add column 
   * Fixed an issue with FuzzyGrouping, where it would not detect groups in some cases
   * Fixed sort function to respect multi-column sort order
   * Fixed and/or expressions to be similar to how `pandas` handles them
   * Fixed reading from dbfs path
   * Made error messages more understandable 
   * Now no longer fails when reading on remote compute target using AML token
   * Now no longer fails on Linux DSVM
   * Now no longer crashes when non-string values are in string predicates
   * Now handles assertion errors when Dataflow should fail correctly
   * Now supports dbutils mounted storage locations on Azure Databricks

## 2018-11-05

### Azure portal 
The Azure portal for the Azure Machine Learning service has the following updates:
  * A new **Pipelines** tab for published pipelines.
  * Added support for attaching an existing HDInsight cluster as a compute target.

### Azure Machine Learning SDK for Python v0.1.74

+ **Breaking changes** 
  * *Workspace.compute_targets, datastores, experiments, images, models, and *webservices* are properties instead of methods. For example, replace *Workspace.compute_targets()* with *Workspace.compute_targets*.
  * *Run.get_context* deprecates *Run.get_submitted_run*. The latter method will be removed in subsequent releases.
  * *PipelineData* class now expects a datastore object as a parameter rather than datastore_name. Similarly, *Pipeline* accepts default_datastore rather than default_datastore_name.

+ **New features**
  * The Azure Machine Learning Pipelines [sample notebook](https://github.com/Azure/MachineLearningNotebooks/tree/master/pipeline/pipeline-mpi-batch-prediction.ipynb) now uses MPI steps.
  * The RunDetails widget for Jupyter notebooks is updated to show a visualization of the pipeline.

### Azure Machine Learning Data Prep SDK v0.4.0 
 
+ **New features**
  * Type Count added to Data Profile 
  * Value Count and Histogram is now available
  * More percentiles in Data Profile
  * The Median is available in Summarize
  * Python 3.7 is now supported
  * When you save a dataflow that contains datastores to a DataPrep package, the datastore information will be persisted as part of the DataPrep package
  * Writing to datastore is now supported 
		
+ **Bug fixed**
  * 64-bit unsigned integer overflows are now handled properly on Linux
  * Fixed incorrect text label for plain text files in smart_read
  * String column type now shows up in metrics view
  * Type count now is fixed to show ValueKinds mapped to single FieldType instead of individual ones
  * Write_to_csv no longer fails when path is provided as a string
  * When using Replace, leaving “find” blank will no longer fail 

## 2018-10-12

### Azure Machine Learning SDK for Python v0.1.68

+ **New features**
  * Multi-tenant support when creating new workspace.

+ **Bugs fixed**
  * You no longer need to pin the pynacl library version when deploying web service.

### Azure Machine Learning Data Prep SDK v0.3.0

+ **New features**
  * Added method transform_partition_with_file(script_path), which allows users to pass in the path of a Python file to execute

## 2018-10-01

### Azure Machine Learning SDK for Python v0.1.65
[Version 0.1.65](https://pypi.org/project/azureml-sdk/0.1.65) includes new features, more documentation, bug fixes, and more [sample notebooks](https://aka.ms/aml-notebooks).

See [the list of known issues](resource-known-issues.md) to learn about known bugs and workarounds.

+ **Breaking changes**
  * Workspace.experiments, Workspace.models, Workspace.compute_targets, Workspace.images, Workspace.web_services return dictionary, previously returned list. See [azureml.core.Workspace](https://docs.microsoft.com/python/api/azureml-core/azureml.core.workspace(class)?view=azure-ml-py) API documentation.

  * Automated Machine Learning removed normalized mean square error from the primary metrics.

+ **HyperDrive**
  * Various HyperDrive bug fixes for Bayesian, Performance improvements for get Metrics calls. 
  * Tensorflow 1.10 upgrade from 1.9 
  * Docker image optimization for cold start. 
  * Jobs now report correct status even if they exit with error code other than 0. 
  * RunConfig attribute validation in SDK. 
  * HyperDrive run object supports cancel similar to a regular run: no need to pass any parameters. 
  * Widget improvements for maintaining state of drop-down values for distributed runs and HyperDrive runs. 
  * TensorBoard and other log files support fixed for Parameter server. 
  * Intel(R) MPI support on service side. 
  * Bugfix to parameter tuning for distributed run fix during validation in BatchAI. 
  * Context Manager now identifies the primary instance. 

+ **Azure portal experience**
  * log_table() and log_row() are supported in Run details. 
  * Automatically create graphs for tables and rows with 1, 2 or 3 numerical columns and an optional categorical column.

+ **Automated Machine Learning**
  * Improved error handling and documentation 
  * Fixed run property retrieval performance issues. 
  * Fixed continue run issue. 
  * Fixed ensembling iteration issues.
  * Fixed training hanging bug on MAC OS.
  * Downsampling macro average PR/ROC curve in custom validation scenario.
  * Removed extra index logic.
  * Removed filter from get_output API.

+ **Pipelines**
  * Added a method Pipeline.publish() to publish a pipeline directly, without requiring an execution run first.   
  * Added a method PipelineRun.get_pipeline_runs() to fetch the pipeline runs that were generated from a published pipeline.

+ **Project Brainwave**
  * Updated support for new AI models available on FPGAs.

### Azure Machine Learning Data Prep SDK v0.2.0
[Version 0.2.0](https://pypi.org/project/azureml-dataprep/0.2.0/) includes following features and bug fixes:

+ **New features**
  * Support for one-hot encoding
  * Support for quantile transform
   
+ **Bug fixed:**
  * Works with any Tornado version, no need to downgrade your Tornado version
  * Value counts for all values, not just the top three

## 2018-09 (Public preview refresh)

A new, refreshed release of Azure Machine Learning: Read more about this release: https://azure.microsoft.com/blog/what-s-new-in-azure-machine-learning-service/


## Next steps

Read the overview for [Azure Machine Learning service](../service/overview-what-is-azure-ml.md).<|MERGE_RESOLUTION|>--- conflicted
+++ resolved
@@ -20,7 +20,6 @@
 
 See [the list of known issues](resource-known-issues.md) to learn about known bugs and workarounds.
 
-<<<<<<< HEAD
 ## 2019-06-10
 
 ### Azure Machine Learning SDK for Python v1.0.43
@@ -56,7 +55,6 @@
   + Moved outputs directory creation and outputs directory upload out of the user process. Enabled run history SDK to run in every user process. This should resolve some synchronization issues experienced by distributed training runs.
   + The name of the azureml log written from the user process name will now include process name (for distributed training only) and PID.
 
-=======
 ## 2019-06-10 
 
 ### Azure Machine Learning Data Prep SDK v1.1.5
@@ -67,7 +65,6 @@
   + Fixed a bug that caused `read_pandas_dataframe` to fail in some cases.
   + Improved performance of `get_profile`.
   + Improved error messages.
->>>>>>> d39deb23
 
 ## 2019-05-28
 
