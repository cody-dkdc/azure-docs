--- conflicted
+++ resolved
@@ -36,7 +36,6 @@
   version '1.10' or '1.12'. For a list of the versions supported by your current SDK release, call 
   `get_supported_versions()` on the desired framework class (e.g. `TensorFlow.get_supported_versions()`).
   For a list of the versions supported by the latest SDK release, see the [DNN Estimator documentation](https://docs.microsoft.com/en-us/python/api/azureml-train-core/azureml.train.dnn?view=azure-ml-py).
-<<<<<<< HEAD
 
 ### Azure Machine Learning Data Prep SDK v1.1.1
 
@@ -55,27 +54,7 @@
   + Column type detection now supports columns of type Long.
   + Fixed a bug where some date values were being displayed as timestamps instead of Python datetime objects.
   + Fixed a bug where some type counts were being displayed as doubles instead of integers.
-=======
-
-### Azure Machine Learning Data Prep SDK v1.1.1
-
-+ **New features**
-  + You can read multiple Datastore/DataPath/DataReference sources using read_* transforms.
-  + You can perform the following operations on columns to create a new column: division, floor, modulo, power, length.
-  + Data Prep is now part of the Azure ML diagnostics suite and will log diagnostic information by default.
-    + To turn this off, set this environment variable to true: DISABLE_DPREP_LOGGER
-
-+ **Bug fixes and improvements**
-  + Improved code documentation for commonly used classes and functions.
-  + Fixed a bug in auto_read_file that failed to read Excel files.
-  + Added option to overwrite the folder in read_pandas_dataframe.
-  + Improved performance of dotnetcore2 dependency installation, and added support for Fedora 27/28 and Ubuntu 1804.
-  + Improved the performance of reading from Azure Blobs.
-  + Column type detection now supports columns of type Long.
-  + Fixed a bug where some date values were being displayed as timestamps instead of Python datetime objects.
-  + Fixed a bug where some type counts were being displayed as doubles instead of integers.
-
->>>>>>> c06ec023
+
   
 ## 2019-03-25
 
