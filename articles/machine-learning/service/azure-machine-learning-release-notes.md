--- conflicted
+++ resolved
@@ -8,26 +8,13 @@
 ms.topic: reference
 ms.author: larryfr
 author: Blackmist
-<<<<<<< HEAD
-ms.date: 04/08/2019
-=======
 ms.date: 05/14/2019
->>>>>>> 6a383dfd
 ms.custom: seodec18
 ---
 
 # Azure Machine Learning service release notes
 
 In this article, learn about the Azure Machine Learning service releases.  For a full description of each SDK, visit the reference docs for:
-<<<<<<< HEAD
-+ The Azure Machine Learning's  [**main SDK for Python**](https://aka.ms/aml-sdk)
-+ The Azure Machine Learning [**Data Prep SDK**](https://aka.ms/data-prep-sdk)
-
-
-## 2019-04-22
-
-### Azure Machine Learning SDK for Python v1.0.30
-=======
 + The Azure Machine Learning's [**main SDK for Python**](https://aka.ms/aml-sdk)
 + The Azure Machine Learning [**Data Prep SDK**](https://aka.ms/data-prep-sdk)
 
@@ -132,7 +119,6 @@
 Azure Machine Learning SDK for Python v1.0.30 released.
 
 The [`PipelineEndpoint`](https://docs.microsoft.com/python/api/azureml-pipeline-core/azureml.pipeline.core.pipeline_endpoint.pipelineendpoint?view=azure-ml-py) was introduce to add a new version of a published pipeline while maintaining same endpoint.
->>>>>>> 6a383dfd
 
 ## 2019-04-17
 
@@ -161,20 +147,11 @@
 
 ## 2019-04-15
 
-<<<<<<< HEAD
-### Azure Portal
-+ **New features**
-  + You can now resubmit an existing Script run on an existing remote compute cluster. 
-  + You can now run a published pipeline with new parameters on the Pipelines tab. 
-  + Run details now supports a new Snapshot file viewer. You can view a snapshot of the directory when you submitted a specific run. You can also download the notebook that was submitted to start the run.
-   + You can now cancel parent runs from the Azure Portal.
-=======
 ### Azure portal
   + You can now resubmit an existing Script run on an existing remote compute cluster. 
   + You can now run a published pipeline with new parameters on the Pipelines tab. 
   + Run details now supports a new Snapshot file viewer. You can view a snapshot of the directory when you submitted a specific run. You can also download the notebook that was submitted to start the run.
   + You can now cancel parent runs from the Azure portal.
->>>>>>> 6a383dfd
 
 ## 2019-04-08
 
@@ -185,13 +162,8 @@
   + Azure Machine Learning DNN Estimators now provide built-in multi-version support. For example,
   `TensorFlow` estimator now accepts a `framework_version` parameter, and users can specify
   version '1.10' or '1.12'. For a list of the versions supported by your current SDK release, call 
-<<<<<<< HEAD
-  `get_supported_versions()` on the desired framework class (e.g. `TensorFlow.get_supported_versions()`).
-  For a list of the versions supported by the latest SDK release, see the [DNN Estimator documentation](https://docs.microsoft.com/en-us/python/api/azureml-train-core/azureml.train.dnn?view=azure-ml-py).
-=======
   `get_supported_versions()` on the desired framework class (for example, `TensorFlow.get_supported_versions()`).
   For a list of the versions supported by the latest SDK release, see the [DNN Estimator documentation](https://docs.microsoft.com/python/api/azureml-train-core/azureml.train.dnn?view=azure-ml-py).
->>>>>>> 6a383dfd
 
 ### Azure Machine Learning Data Prep SDK v1.1.1
 
@@ -242,11 +214,7 @@
 
  + **Changes**
    + The azureml-tensorboard package replaces azureml-contrib-tensorboard.
-<<<<<<< HEAD
-   + With this release you can setup a user account on your managed compute cluster (amlcompute), while creating it. This can be done by simply passing these properties in the provisoning configuration. You can find more details in the [SDK reference documentation](https://docs.microsoft.com/python/api/azureml-core/azureml.core.compute.amlcompute.amlcompute?view=azure-ml-py#provisioning-configuration-vm-size-----vm-priority--dedicated---min-nodes-0--max-nodes-none--idle-seconds-before-scaledown-none--admin-username-none--admin-user-password-none--admin-user-ssh-key-none--vnet-resourcegroup-name-none--vnet-name-none--subnet-name-none--tags-none--description-none-).
-=======
    + With this release, you can set up a user account on your managed compute cluster (amlcompute), while creating it. This can be done by passing these properties in the provisioning configuration. You can find more details in the [SDK reference documentation](https://docs.microsoft.com/python/api/azureml-core/azureml.core.compute.amlcompute.amlcompute?view=azure-ml-py#provisioning-configuration-vm-size-----vm-priority--dedicated---min-nodes-0--max-nodes-none--idle-seconds-before-scaledown-none--admin-username-none--admin-user-password-none--admin-user-ssh-key-none--vnet-resourcegroup-name-none--vnet-name-none--subnet-name-none--tags-none--description-none-).
->>>>>>> 6a383dfd
 
 ### Azure Machine Learning Data Prep SDK v1.0.17
 
@@ -269,32 +237,20 @@
 
 + **New features**
 
-<<<<<<< HEAD
-  + Azure Machine Learning now provides first class support for popular DNN framework Chainer. Using [`Chainer`](https://docs.microsoft.com/en-us/python/api/azureml-train-core/azureml.train.dnn.chainer?view=azure-ml-py) class users can easily train and deploy Chainer models.
-=======
   + Azure Machine Learning now provides first class support for popular DNN framework Chainer. Using [`Chainer`](https://docs.microsoft.com/python/api/azureml-train-core/azureml.train.dnn.chainer?view=azure-ml-py) class users can easily train and deploy Chainer models.
->>>>>>> 6a383dfd
     + Learn how to [run distributed training with ChainerMN](https://github.com/Azure/MachineLearningNotebooks/blob/master/how-to-use-azureml/training-with-deep-learning/distributed-chainer/distributed-chainer.ipynb)
     + Learn how to [run hyperparameter tuning with Chainer using HyperDrive](https://github.com/Azure/MachineLearningNotebooks/blob/master/how-to-use-azureml/training-with-deep-learning/train-hyperparameter-tune-deploy-with-chainer/train-hyperparameter-tune-deploy-with-chainer.ipynb)
   + Azure Machine Learning Pipelines added ability trigger a Pipeline run based on datastore modifications. The pipeline [schedule notebook](https://aka.ms/pl-schedule) is updated to showcase this feature.
 
 + **Bug fixes and improvements**
-<<<<<<< HEAD
-  + We have added support Azure Machine Learning Pipelines for setting the source_directory_data_store property to a desired datastore (such as a blob storage) on [RunConfigurations](https://docs.microsoft.com/en-us/python/api/azureml-core/azureml.core.runconfig.runconfiguration?view=azure-ml-py) that are supplied to the [PythonScriptStep](https://docs.microsoft.com/en-us/python/api/azureml-pipeline-steps/azureml.pipeline.steps.python_script_step.pythonscriptstep?view=azure-ml-py). By default Steps use Azure File store as the backing datastore which may run into throttling issues when a large number of steps are executed concurrently.
-=======
   + We have added support Azure Machine Learning Pipelines for setting the source_directory_data_store property to a desired datastore (such as a blob storage) on [RunConfigurations](https://docs.microsoft.com/python/api/azureml-core/azureml.core.runconfig.runconfiguration?view=azure-ml-py) that are supplied to the [PythonScriptStep](https://docs.microsoft.com/python/api/azureml-pipeline-steps/azureml.pipeline.steps.python_script_step.pythonscriptstep?view=azure-ml-py). By default Steps use Azure File store as the backing datastore, which may run into throttling issues when a large number of steps are executed concurrently.
->>>>>>> 6a383dfd
 
 ### Azure portal
 
 + **New features**
   + New drag and drop table editor experience for reports. Users can drag a column from the well to the table area where a preview of the table will be displayed. The columns can be rearranged.
   + New Logs file viewer
-<<<<<<< HEAD
-  + Links to experiment runs, compute, models, images and deployments from the activities tab
-=======
   + Links to experiment runs, compute, models, images, and deployments from the activities tab
->>>>>>> 6a383dfd
 
 ### Azure Machine Learning Data Prep SDK v1.0.15
 
@@ -313,11 +269,7 @@
 ### Azure Machine Learning SDK for Python v1.0.15
 
 + **New features**
-<<<<<<< HEAD
-  + Azure Machine Learning Pipelines added AzureBatchStep ([notebook](https://aka.ms/pl-azbatch)), HyperDriveStep ([notebook](https://aka.ms/pl-hyperdrive)) and time-based scheduling functionality ([notebook](https://aka.ms/pl-schedule)).
-=======
   + Azure Machine Learning Pipelines added AzureBatchStep ([notebook](https://aka.ms/pl-azbatch)), HyperDriveStep (notebook), and time-based scheduling functionality ([notebook](https://aka.ms/pl-schedule)).
->>>>>>> 6a383dfd
   +  DataTranferStep updated to work with Azure SQL Server and Azure database for PostgreSQL ([notebook](https://aka.ms/pl-data-trans)).
 
 + **Changes**
@@ -330,11 +282,7 @@
   + Data Prep now supports reading from an Azure SQL database using Datastore.
  
 + **Changes**
-<<<<<<< HEAD
-  + Significantly improved the memory performance of certain operations on large data.
-=======
   + Improved the memory performance of certain operations on large data.
->>>>>>> 6a383dfd
   + `read_pandas_dataframe()` now requires `temp_folder` to be specified.
   + The `name` property on `ColumnProfile` has been deprecated - use `column_name` instead.
 
@@ -344,11 +292,7 @@
 
 + **Changes**: 
   + Azure ML SDK no longer has azure-cli packages as dependency. Specifically, azure-cli-core and azure-cli-profile dependencies have been removed from azureml-core. These are the  user impacting changes:
-<<<<<<< HEAD
-  	+ If you are performing "az login" and then using azureml-sdk, the SDK will do the browser or device code login one more time. It won't use any credentials state created by "az login".
-=======
   	+ If you are performing "az login" and then using azureml-sdk, the SDK will do the browser or device code log in one more time. It won't use any credentials state created by "az login".
->>>>>>> 6a383dfd
 	+ For Azure CLI authentication, such as using "az login", use _azureml.core.authentication.AzureCliAuthentication_ class. For Azure CLI authentication, do  _pip install azure-cli_ in the Python environment where you have installed azureml-sdk.
 	+ If you are doing "az login" using a service principal for automation, we recommend using _azureml.core.authentication.ServicePrincipalAuthentication_ class, as azureml-sdk won't use credentials state created by azure CLI. 
 
@@ -357,11 +301,7 @@
 ### Azure Machine Learning Data Prep SDK v1.0.8
 
 + **Bug fixes**
-<<<<<<< HEAD
-  + Significantly improved the performance of getting data profiles.
-=======
   + Improved the performance of getting data profiles.
->>>>>>> 6a383dfd
   + Fixed minor bugs related to error reporting.
   
 ### Azure portal: new features
