--- conflicted
+++ resolved
@@ -21,7 +21,8 @@
 
 ## 2019-02-11
 
-<<<<<<< HEAD
+### Azure Machine Learning SDK for Python v1.0.15
+
 ### Azure Machine Learning Data Prep SDK v1.0.12
 
 + **New features**
@@ -31,9 +32,6 @@
   + Significantly improved the memory performance of certain operations on large data.
   + `read_pandas_dataframe()` now requires `temp_folder` to be specified.
   + The `name` property on `ColumnProfile` has been deprecated - use `column_name` instead.
-=======
-### Azure Machine Learning SDK for Python v1.0.15
->>>>>>> f0aae947
 
 ## 2019-01-28
 
