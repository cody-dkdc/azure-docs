--- conflicted
+++ resolved
@@ -63,46 +63,6 @@
 + Cannot include any of the following characters: 
   `\` ~ ! @ # $ % ^ & * ( ) = + _ [ ] { } \\\\ | ; : \' \\" , < > / ?.`
 
-<<<<<<< HEAD
->[!Warning]
->If creation fails with a message about Marketplace purchase eligibility:
->    1. Go to the [Azure portal](https://portal.azure.com)
->    1. Start creating a DSVM 
->    1. Select "Want to create programmatically" to enable programmatic creation
->    1. Exit without actually creating the VM
->    1. Rerun the creation code
-
-This code doesn't create a user name or password for the DSVM that is provisioned. If you want to connect directly to the VM, go to the [Azure portal](https://portal.azure.com) to create credentials.  
-
-### Attach existing Linux DSVM
-
-You can also attach an existing Linux DSVM as the compute target. This example utilizes an existing DSVM, but doesn't create a new resource.
-
-> [!NOTE]
->
-> The following code uses the [RemoteCompute](https://docs.microsoft.com/python/api/azureml-core/azureml.core.compute.remote.remotecompute?view=azure-ml-py) target class to attach an existing VM as your compute target.
-> The [DsvmCompute](https://docs.microsoft.com/python/api/azureml-core/azureml.core.compute.dsvmcompute?view=azure-ml-py) class will be deprecated in future releases in favor of this design pattern.
-
-Run the following code to create the compute target from a pre-existing Linux DSVM.
-
-```python
-from azureml.core.compute import ComputeTarget, RemoteCompute 
-
-attach_config = RemoteCompute.attach_configuration(username='<username>',
-                                                   address='<ip_address_or_fqdn>',
-                                                   ssh_port=22,
-                                                   private_key_file='./.ssh/id_rsa')
-compute_target = ComputeTarget.attach(workspace=ws,
-                                      name='attached-vm',
-                                      attach_configuration=attach_config)
-
-compute_target.wait_for_completion(show_output=True)
-```
-
-You can now use the `compute_target` object as the remote compute target.
-
-=======
->>>>>>> 6a383dfd
 ## Access data using get_data file
 
 Provide the remote resource access to your training data. For automated machine learning experiments running on remote compute, the data needs to be fetched using a `get_data()` function.  
