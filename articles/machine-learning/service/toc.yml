--- conflicted
+++ resolved
@@ -37,11 +37,7 @@
   items:  
   - name: Manage workspaces
     href: how-to-manage-workspace.md 
-<<<<<<< HEAD
-  - name: Set up development environment 	
-=======
   - name: Set up development environment 	
->>>>>>> ce812af7
     items:    
     - name: Choose an environment 
       href: how-to-choose-a-dev-environment.md 
@@ -109,11 +105,8 @@
     href: reference-azure-machine-learning-cli.md    
 - name: Resources
   items:  
-<<<<<<< HEAD
   - name: R developer's guide 
     href: ../r-developers-guide.md
-=======
->>>>>>> ce812af7
   - name: Azure roadmap
     href: https://azure.microsoft.com/roadmap/
   - name: Pricing
