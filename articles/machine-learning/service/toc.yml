--- conflicted
+++ resolved
@@ -26,13 +26,8 @@
       href: quickstart-run-local-notebook.md
   - name: Visual interface
     items:
-<<<<<<< HEAD
-    - name: Create an experiment
-      displayName: visualize drag-and-drop
-=======
     - name: Prepare and visualize data
       displayName: experiment drag-and-drop
->>>>>>> 4c196c2e
       href: ui-quickstart-run-experiment.md
 - name: Tutorials
   items:
@@ -60,21 +55,6 @@
     items:
     - name: "Predict price"
       displayName: Sample 1, training, regression
-<<<<<<< HEAD
-      href:  sample-regression-predict-automobile-price-basic.md
-    - name: "Predict price (advanced)"
-      displayName: Sample 2, training, regression
-      href: sample-regression-predict-automobile-price-compare-algorithms.md
-    - name: "Predict credit risk"
-      displayName: Sample 3, training, classification
-      href: sample-classification-predict-credit-risk-basic.md
-    - name: "Predict credit risk (advanced)"
-      displayName: Sample 4, training, classification
-      href: sample-classification-predict-credit-risk-cost-sensitive.md
-    - name: "Predict churn"
-      displayName: Sample 5, training, CRM, classification
-      href: sample-classification-predict-churn.md
-=======
       href:  ui-sample-regression-predict-automobile-price-basic.md
     - name: "Predict price (advanced)"
       displayName: Sample 2, training, regression
@@ -88,7 +68,6 @@
     - name: "Predict churn"
       displayName: Sample 5, training, CRM, classification
       href: ui-sample-classification-predict-churn.md
->>>>>>> 4c196c2e
 - name: Concepts
   items:
   - name: How the service works
@@ -234,14 +213,6 @@
   - name: Monitoring SDK
     displayName: api package python monitor
     href: https://aka.ms/aml-monitoring-sdk
-<<<<<<< HEAD
-  - name: Algorithm & modules for visual interface (Preview)
-    displayName: module reference
-    items:
-    - name: Reference overview
-      href: ../algorithm-module-reference/module-reference.md
-    - name: Input & Output
-=======
   - name: Visual interface modules (Preview)
     displayName: module reference
     items:
@@ -252,7 +223,6 @@
       - name: Convert to CSV
         href: ../algorithm-module-reference/convert-to-csv.md
     - name: Data input & output
->>>>>>> 4c196c2e
       items:
       - name: Import Data
         href: ../algorithm-module-reference/import-data.md
@@ -260,8 +230,6 @@
         href: ../algorithm-module-reference/export-data.md
       - name: Enter Data Manually
         href: ../algorithm-module-reference/enter-data-manually.md
-<<<<<<< HEAD
-=======
     - name: Data transformations
       items:
       - name: Select Columns in Dataset
@@ -322,7 +290,6 @@
       items:  
       - name: Execute Python Script
         href: ../algorithm-module-reference/execute-python-script.md
->>>>>>> 4c196c2e
     - name: Error messages & codes
       href: ../algorithm-module-reference/machine-learning-module-error-codes.md
 - name: Resources
