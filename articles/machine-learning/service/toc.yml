--- conflicted
+++ resolved
@@ -99,15 +99,9 @@
     - name: Create Datasets
       displayName: data, etl, dataset
       href: how-to-create-register-datasets.md
-<<<<<<< HEAD
     - name: Prepare data
       displayName: data, etl, dataset, summary statistics, profile, explore, data preparation, dataprep
       href: how-to-explore-prepare-data.md
-=======
-    - name: Explore & transform data
-      displayName: data, etl, dataset, data preparation, dataprep
-      href: how-to-transform-data.md
->>>>>>> 1e4763fa
     - name: Manage Dataset definitions
       displayName: data, etl, dataset, data preparation, dataprep, version
       href: how-to-manage-dataset-definitions.md
