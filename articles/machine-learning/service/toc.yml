--- conflicted
+++ resolved
@@ -16,14 +16,6 @@
     href: setup-create-workspace.md
 - name: Quickstarts
   items:
-<<<<<<< HEAD
-=======
-  - name: Visual interface
-    items:
-    - name: Create an experiment
-      displayName: visualize drag-and-drop
-      href: quickstart-ui-run-experiment.md
->>>>>>> 452a2c04
   - name: Python SDK
     items:
     - name: Experiment with a cloud notebook
@@ -55,7 +47,6 @@
       displayName: automl, automated, auto ml,
       href: tutorial-auto-train-models.md
 - name: Samples
-<<<<<<< HEAD
   items:
   - name: Notebooks
     displayName: example, examples, jupyter, azure notebooks, python, notebook, github
@@ -77,10 +68,8 @@
     - name: "Classification (Customer relationship)"
       displayName: Sample 5, training
       href: sample-classification-predict-churn.md
-=======
-  displayName: example, examples, Jupyter, azure notebooks, python, notebook, GitHub
-  href: samples-notebooks.md
->>>>>>> 452a2c04
+      displayName: example, examples, Jupyter, azure notebooks, python, notebook, GitHub
+      href: samples-notebooks.md
 - name: Concepts
   items:
   - name: How the service works
