--- conflicted
+++ resolved
@@ -92,7 +92,6 @@
   - name: Work with data
     displayName: data prep, etl, elt, data preparation
     items:
-<<<<<<< HEAD
     - name: Explore and prep data
       displayName: data prep, etl, elt, data preparation
       items:
@@ -102,18 +101,8 @@
         href: how-to-transform-data.md
       - name: Write data
         href: how-to-write-data.md
-  - name: Access data
-    displayName: blob get fileshare
-=======
-    - name: Load data
-      href: how-to-load-data.md
-    - name: Transform data
-      href: how-to-transform-data.md
-    - name: Write data
-      href: how-to-write-data.md
   - name: Get data in datastore
     displayName: blob get fileshare access storage
->>>>>>> 6e4238c0
     href: how-to-access-data.md
   - name: Train models
     items:
