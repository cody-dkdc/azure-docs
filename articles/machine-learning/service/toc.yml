--- conflicted
+++ resolved
@@ -6,15 +6,9 @@
   - name: What is Azure Machine Learning service?
     displayName: AML services overview
     href: overview-what-is-azure-ml.md
-<<<<<<< HEAD
-  - name: What happened to Workbench
-    displayName: desktop ui Workbench upgrade update transfer
-    href: overview-what-happened-to-workbench.md
-=======
   - name: How the service works
     displayName: architecture concepts definitions
     href: concept-azure-machine-learning-architecture.md
->>>>>>> 6a383dfd
 - name: Setup
   items:
   - name: Create a workspace
@@ -22,39 +16,6 @@
     href: setup-create-workspace.md
 - name: Quickstarts
   items:
-<<<<<<< HEAD
-  - name: Experiment with a cloud notebook
-    displayName: workspace
-    href: quickstart-run-cloud-notebook.md
-  - name: Experiment with a local notebook
-    displayName: workspace, install, sdk
-    href: quickstart-run-local-notebook.md
-- name: Tutorials
-  items:
-  - name: Image classification (MNIST data)
-    items:
-    - name: 1. Train a model
-      displayName: build modeling
-      href: tutorial-train-models-with-aml.md
-    - name: 2. Deploy a model
-      href: tutorial-deploy-models-with-aml.md
-  - name: Regression (NYC Taxi data)
-    items:
-    - name: 1. Prepare data for modeling
-      displayName: data prep
-      href: tutorial-data-prep.md
-    - name: 2. Auto-train an ML model
-      displayName: automl, automated, auto ml,
-      href: tutorial-auto-train-models.md
-- name: Samples
-  displayName: example, examples, Jupyter, azure notebooks, python, notebook, GitHub
-  href: samples-notebooks.md
-- name: Concepts
-  items:
-  - name: How the service works
-    displayName: architecture concepts definitions
-    href: concept-azure-machine-learning-architecture.md
-=======
   - name: Python SDK
     items:
     - name: Run experiment in the cloud
@@ -125,7 +86,6 @@
   - name: Visual interface
     displayName: concept
     href: ui-concept-visual-interface.md
->>>>>>> 6a383dfd
   - name: Automated machine learning
     displayName: automl, auto ml
     href: concept-automated-ml.md
@@ -137,11 +97,8 @@
     href: machine-learning-interpretability-explainability.md
   - name: Accelerate with FPGAs
     href: concept-accelerate-with-fpgas.md
-<<<<<<< HEAD
-=======
   - name: Optimize with ONNX and ONNX Runtime
     href: concept-onnx.md
->>>>>>> 6a383dfd
   - name: Machine learning pipelines
     href: concept-ml-pipelines.md
   - name: Security
@@ -163,36 +120,13 @@
     - name: Use portal for workspaces
       href: how-to-manage-workspace.md
     - name: Use a Resource Manager template
-<<<<<<< HEAD
-=======
       displayName: arm
->>>>>>> 6a383dfd
       href: how-to-create-workspace-template.md
   - name: Set up development environment 
     items:
     - name: Configure dev environments
       displayName: local, remote, azure notebooks, notebook, Jupyter, dsvm, Databricks, ADB
       href: how-to-configure-environment.md
-<<<<<<< HEAD
-    - name: Use Visual Studio Code extension
-      displayName: Visual Studio Code, VSCode, tools, ai, vs
-      href: how-to-vscode-tools.md
-  - name: Work with data
-    displayName: data prep, ETL, ELT, data preparation
-    items:
-    - name: Explore and prep data
-      displayName: data prep, ETL, ELT, data preparation
-      items:
-      - name: Load data
-        href: how-to-load-data.md
-      - name: Transform data
-        href: how-to-transform-data.md
-      - name: Write data
-        href: how-to-write-data.md
-  - name: Get data in datastore
-    displayName: blob get fileshare access storage
-    href: how-to-access-data.md
-=======
     - name: Enable logging
       displayName: troubleshoot, log, files, tracing
       href: how-to-enable-logging.md  
@@ -227,7 +161,6 @@
     - name: Get data from a datastore
       displayName: blob get fileshare access storage
       href: how-to-access-data.md
->>>>>>> 6a383dfd
   - name: Train models
     items:
     - name: Set up training environments
@@ -242,11 +175,7 @@
     - name: Tune hyperparameters
       displayName: parameter
       href: how-to-tune-hyperparameters.md
-<<<<<<< HEAD
-  - name: Track and monitor experiments
-=======
   - name: Track & monitor experiments
->>>>>>> 6a383dfd
     items:
     - name: Start, monitor or cancel runs
       displayName: cancel, fail, status, child run
@@ -259,24 +188,15 @@
     - name: Use automated ML (Python)
       displayName: SDK automl
       href: how-to-configure-auto-train.md
-<<<<<<< HEAD
-=======
     - name: Use automated ML (Azure portal)
       href: how-to-create-portal-experiments.md
->>>>>>> 6a383dfd
     - name: Use remote compute targets
       displayName: automl automated auto ml
       href: how-to-auto-train-remote.md
     - name: Auto-train a forecast model
       displayName: time series
       href: how-to-auto-train-forecast.md
-<<<<<<< HEAD
-  - name: ONNX models
-    href: how-to-build-deploy-onnx.md
-  - name: Deploy models
-=======
   - name: Deploy & serve models
->>>>>>> 6a383dfd
     items:
     - name: Where and how to deploy
       displayName: publish azure kubernetes azure container instances
@@ -285,12 +205,9 @@
       href: how-to-deploy-inferencing-gpus.md
     - name: FPGAs
       href: how-to-deploy-fpga-web-service.md
-<<<<<<< HEAD
-=======
     - name: IoT Edge
       href: ../../iot-edge/tutorial-deploy-machine-learning.md
       maintainContext: true
->>>>>>> 6a383dfd
     - name: Troubleshoot
       href: how-to-troubleshoot-deployment.md
   - name: Consume web services
@@ -308,19 +225,6 @@
       href: how-to-enable-data-collection.md
     - name: Monitor with Application Insights
       href: how-to-enable-app-insights.md
-<<<<<<< HEAD
-  - name: Create your first pipeline
-    href: how-to-create-your-first-pipeline.md
-  - name: Enable logging
-    displayName: logging
-    href: how-to-enable-logging.md
-  - name: Manage resource quotas
-    displayName: limits
-    href: how-to-manage-quotas.md
-  - name: Use the Machine Learning CLI
-    displayName: cli extension command line command-line az ci/cd automate automated
-    href: reference-azure-machine-learning-cli.md
-=======
   - name: Create reusable workflows
     displayName: pipelines
     items:
@@ -333,7 +237,6 @@
   - name: Manage resource quotas
     displayName: limits
     href: how-to-manage-quotas.md
->>>>>>> 6a383dfd
   - name: Export and delete data
     displayName: GDPR
     href: how-to-export-delete-data.md
@@ -345,8 +248,6 @@
   - name: Monitoring SDK
     displayName: api package python monitor
     href: https://aka.ms/aml-monitoring-sdk
-<<<<<<< HEAD
-=======
   - name: Machine Learning CLI
     displayName: cli, extension, command line, command-line, az, ci/cd, automate, automated
     href: reference-azure-machine-learning-cli.md
@@ -437,7 +338,6 @@
         href: ../algorithm-module-reference/create-python-model.md
     - name: Error messages & codes
       href: ../algorithm-module-reference/machine-learning-module-error-codes.md
->>>>>>> 6a383dfd
 - name: Resources
   items:
   - name: Release notes
@@ -458,11 +358,7 @@
     href: https://stackoverflow.com/questions/tagged/azure-machine-learning
   - name: Compare our ML products
     href: /azure/architecture/data-guide/technology-choices/data-science-and-machine-learning
-<<<<<<< HEAD
-    maintainContext: true
-=======
     maintainContext: true
   - name: What happened to Workbench
     displayName: desktop ui Workbench upgrade update transfer
-    href: overview-what-happened-to-workbench.md
->>>>>>> 6a383dfd
+    href: overview-what-happened-to-workbench.md