--- conflicted
+++ resolved
@@ -65,10 +65,7 @@
   - name: Deploy models in production	
     items:    
     - name: Where to deploy models
-<<<<<<< HEAD
-=======
       href: deploy-models.md
->>>>>>> ef0c3a25
       items:
        - name: Deploy to ACI
          href: how-to-deploy-to-aci.md
