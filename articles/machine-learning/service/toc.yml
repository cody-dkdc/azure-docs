- name: Azure Machine Learning service Documentation
  href: index.yml
- name: Overview
  expanded: true
  items:
  - name: What is Azure Machine Learning service?
    displayName: AML services overview
    href: overview-what-is-azure-ml.md
  - name: What happened to Workbench
    displayName: desktop ui Workbench upgrade update transfer
    href: overview-what-happened-to-workbench.md
- name: Setup
  items:
  - name: Create a workspace
    displayName: install sdk workspace
    href: setup-create-workspace.md
- name: Quickstarts
  items:
<<<<<<< HEAD
  - name: Run experiment in the cloud
    displayName: workspace
    href: quickstart-run-cloud-notebook.md
  - name: Run experiment locally
    displayName: workspace, install, sdk
    href: quickstart-run-local-notebook.md
=======
  - name: Python SDK
    items:
    - name: Experiment with a cloud notebook
      displayName: workspace
      href: quickstart-run-cloud-notebook.md
    - name: Experiment with a local notebook
      displayName: workspace install sdk
      href: quickstart-run-local-notebook.md
  - name: Visual interface
    items:
    - name: Prepare and visualize data
      displayName: experiment drag-and-drop
      href: ui-quickstart-run-experiment.md
>>>>>>> 1053638d
- name: Tutorials
  items:
  - name: Image classification (MNIST data)
    items:
    - name: 1. Train a model
      displayName: build modeling
      href: tutorial-train-models-with-aml.md
    - name: 2. Deploy a model
      href: tutorial-deploy-models-with-aml.md
  - name: Regression (NYC Taxi data)
    items:
    - name: 1. Prepare data for modeling
      displayName: data prep
      href: tutorial-data-prep.md
    - name: 2. Auto-train an ML model
      displayName: automl, automated, auto ml,
      href: tutorial-auto-train-models.md
- name: Samples
  items:
  - name: Notebooks
    displayName: example, examples, jupyter, azure notebooks, python, notebook, github
    href: samples-notebooks.md
  - name: Visual interface experiments
    items:
    - name: "Predict price"
      displayName: Sample 1, training, regression
      href:  ui-sample-regression-predict-automobile-price-basic.md
    - name: "Predict price (advanced)"
      displayName: Sample 2, training, regression
      href: ui-sample-regression-predict-automobile-price-compare-algorithms.md
    - name: "Predict credit risk"
      displayName: Sample 3, training, classification
      href: ui-sample-classification-predict-credit-risk-basic.md
    - name: "Predict credit risk (advanced)"
      displayName: Sample 4, training, classification
      href: ui-sample-classification-predict-credit-risk-cost-sensitive.md
    - name: "Predict churn"
      displayName: Sample 5, training, CRM, classification
      href: ui-sample-classification-predict-churn.md
- name: Concepts
  items:
  - name: How the service works
    displayName: architecture concepts definitions
    href: concept-azure-machine-learning-architecture.md
  - name: Automated machine learning
    displayName: automl, auto ml
    href: concept-automated-ml.md
  - name: Model management
    displayName: deploy, deployment
    href: concept-model-management-and-deployment.md
  - name: Model interpretability
    displayName: explainability
    href: machine-learning-interpretability-explainability.md
  - name: Accelerate with FPGAs
    href: concept-accelerate-with-fpgas.md
  - name: Optimize with ONNX and ONNX Runtime
    href: concept-onnx.md
  - name: Machine learning pipelines
    href: concept-ml-pipelines.md
  - name: Security
    items:
    - name: Enterprise security overview
      displayName: authorization authentication encryption
      href: concept-enterprise-security.md
    - name: Manage users and roles
      href: how-to-assign-roles.md
    - name: Use virtual networks
      displayName: vnet
      href: how-to-enable-virtual-network.md
    - name: Secure web services with SSL
      href: how-to-secure-web-service.md
- name: How-to guides
  items:
  - name: Manage workspaces
    items:
    - name: Use portal for workspaces
      href: how-to-manage-workspace.md
    - name: Use a Resource Manager template
      href: how-to-create-workspace-template.md
  - name: Set up development environment 
    items:
    - name: Configure dev environments
      displayName: local, remote, azure notebooks, notebook, Jupyter, dsvm, Databricks, ADB
      href: how-to-configure-environment.md
    - name: Enable logging
      displayName: troubleshoot, log, files, tracing
      href: how-to-enable-logging.md  
    - name: Use VS Code extension
      displayName: Visual Studio Code, VSCode, tools, ai, vs
      href: how-to-vscode-tools.md
  - name: Work with data
    items:
    - name: Add & register datasets
      displayName: data, dataset
      href: how-to-create-register-datasets.md
    - name: 'Prepare with azureml.dataprep'
      items:
      - name: Load data
        displayName: data, etl, data prep, dataprep
        href: how-to-load-data.md
      - name: Transform data
        displayName: data, etl, dataprep, data prep
        href: how-to-transform-data.md
      - name: Write data
        displayName: data, etl, data prep, dataprep
        href: how-to-write-data.md
    - name: 'Prepare with datasets (preview)'
      displayName: data, etl, dataset, summary statistics, profile, explore, data preparation, dataprep
      href: how-to-explore-prepare-data.md
    - name: Version & manage data definitions
      displayName: data, etl, dataset, data preparation, dataprep, version
      href: how-to-manage-dataset-definitions.md
    - name: Snapshot your data
      displayName: snapshots, profile, summary statistics, data copy
      href: how-to-create-dataset-snapshots.md
    - name: Get data from a datastore
      displayName: blob get fileshare access storage
      href: how-to-access-data.md
  - name: Train models
    items:
    - name: Set up training environments
      displayName: compute target, dsvm, Data Science Virtual Machine, local, cluster, ACI, container instance, Databricks, data lake, lake, HDI, HDInsight
      href: how-to-set-up-training-targets.md
    - name: Create estimators in training
      href: how-to-train-ml-models.md
    - name: Use PyTorch
      href: how-to-train-pytorch.md
    - name: Use TensorFlow & Keras
      href: how-to-train-tensorflow.md
    - name: Tune hyperparameters
      displayName: parameter
      href: how-to-tune-hyperparameters.md
  - name: Track & monitor experiments
    items:
    - name: Start, monitor or cancel runs
      displayName: cancel, fail, status, child run
      href: how-to-manage-runs.md
    - name: Log metrics for training runs
      href: how-to-track-experiments.md
    - name: Track metrics with MLflow
      href: how-to-use-mlflow.md
  - name: Automate machine learning
    displayName: automl, auto ml
    items:
    - name: Use automated ML (Python)
      displayName: SDK automl
      href: how-to-configure-auto-train.md
    - name: Automate training in portal
      href: how-to-create-portal-experiments.md
    - name: Use remote compute targets
      displayName: automl automated auto ml
      href: how-to-auto-train-remote.md
    - name: Auto-train a forecast model
      displayName: time series
      href: how-to-auto-train-forecast.md
  - name: Deploy models
    items:
    - name: Where and how to deploy
      displayName: publish azure kubernetes azure container instances
      href: how-to-deploy-and-where.md
    - name: FPGAs
      href: how-to-deploy-fpga-web-service.md
    - name: Troubleshoot
      href: how-to-troubleshoot-deployment.md
  - name: Consume web services
    items:
    - name: Consume in real-time
      displayName: create client consume request response synchronous
      href: how-to-consume-web-service.md
    - name: Run batch predictions
      displayName: score scoring asynchronous consume pipeline
      href: how-to-run-batch-predictions.md
  - name: Monitor web services
    items:
    - name: Collect & evaluate model data
      displayName: track production
      href: how-to-enable-data-collection.md
    - name: Monitor with Application Insights
      href: how-to-enable-app-insights.md
  - name: Use the machine learning CLI
    displayName: cli extension command line command-line az ci/cd automate automated
    href: reference-azure-machine-learning-cli.md
  - name: Create reusable workflows
    displayName: pipelines
    items:
    - name: Create an ML pipeline
      href: how-to-create-your-first-pipeline.md  
  - name: Manage resource quotas
    displayName: limits
    href: how-to-manage-quotas.md
  - name: Export and delete data
    displayName: GDPR
    href: how-to-export-delete-data.md
- name: Reference
  items:
  - name: Machine learning SDK
    displayName: api core package python data prep
    href: https://aka.ms/aml-sdk
  - name: Data prep SDK
    displayName: api core package python data prep
    href: https://aka.ms/data-prep-sdk
  - name: Monitoring SDK
    displayName: api package python monitor
    href: https://aka.ms/aml-monitoring-sdk
  - name: Visual interface modules (Preview)
    displayName: module reference
    items:
    - name: Overview
      href: ../algorithm-module-reference/module-reference.md
    - name: Data format conversions
      items:
      - name: Convert to CSV
        href: ../algorithm-module-reference/convert-to-csv.md
    - name: Data input & output
      items:
      - name: Import Data
        href: ../algorithm-module-reference/import-data.md
      - name: Export Data
        href: ../algorithm-module-reference/export-data.md
      - name: Enter Data Manually
        href: ../algorithm-module-reference/enter-data-manually.md
    - name: Data transformations
      items:
      - name: Select Columns in Dataset
        href: ../algorithm-module-reference/select-columns-in-dataset.md
      - name: Edit Metadata
        href: ../algorithm-module-reference/edit-metadata.md
      - name: Clean Missing Data
        href: ../algorithm-module-reference/clean-missing-data.md
      - name: Add Columns
        href: ../algorithm-module-reference/add-columns.md
      - name: Add Rows
        href: ../algorithm-module-reference/add-rows.md
      - name: Remove Duplicate Rows
        href: ../algorithm-module-reference/remove-duplicate-rows.md
      - name: Split Data
        href: ../algorithm-module-reference/split-data.md
      - name: Normalize Data
        href: ../algorithm-module-reference/normalize-data.md
      - name: Partition and Sample
        href: ../algorithm-module-reference/partition-and-sample.md
    - name: Machine learning
      items:  
      - name: Score Model
        href: ../algorithm-module-reference/score-model.md
      - name: Train Model
        href: ../algorithm-module-reference/train-model.md
      - name: Evaluate Model
        href: ../algorithm-module-reference/evaluate-model.md
      - name: Apply Transformation
        href: ../algorithm-module-reference/apply-transformation.md
      - name: Linear Regression
        href: ../algorithm-module-reference/linear-regression.md
      - name: Neural Network Regression
        href: ../algorithm-module-reference/neural-network-regression.md
      - name: Decision Forest Regression
        href: ../algorithm-module-reference/decision-forest-regression.md
      - name: Boosted Decision Tree Regression
        href: ../algorithm-module-reference/boosted-decision-tree-regression.md
      - name: Two-class Boosted Decision Tree
        href: ../algorithm-module-reference/two-class-boosted-decision-tree.md
      - name: Two-Class Logistic Regression
        href: ../algorithm-module-reference/two-class-logistic-regression.md
      - name: Multiclass Logistic Regression
        href: ../algorithm-module-reference/multiclass-logistic-regression.md
      - name: Multiclass Neural Network
        href: ../algorithm-module-reference/multiclass-neural-network.md
      - name: Multiclass Decision Forest
        href: ../algorithm-module-reference/multiclass-decision-forest.md
      - name: Two-Class Averaged Perceptron
        href: ../algorithm-module-reference/two-class-averaged-perceptron.md
      - name: Two-Class Decision Forest
        href: ../algorithm-module-reference/two-class-decision-forest.md
      - name: Two-Class Neural Network
        href: ../algorithm-module-reference/two-class-neural-network.md
      - name: Two-Class Support Vector Machine
        href: ../algorithm-module-reference/two-class-support-vector-machine.md
    - name: Python language modules
      items:  
      - name: Execute Python Script
        href: ../algorithm-module-reference/execute-python-script.md
    - name: Error messages & codes
      href: ../algorithm-module-reference/machine-learning-module-error-codes.md
- name: Resources
  items:
  - name: Release notes
    displayName: what's new issues bugs
    href: azure-machine-learning-release-notes.md
  - name: Azure roadmap
    href: https://azure.microsoft.com/roadmap/
  - name: Pricing
    href: https://azure.microsoft.com/pricing/details/machine-learning-services/
  - name: Regional availability
    href: https://azure.microsoft.com/regions/services/
  - name: Known issues
    displayName: bugs errors troubleshoot
    href: resource-known-issues.md
  - name: User forum
    href: https://aka.ms/aml-forum-service
  - name: Stack Overflow
    href: https://stackoverflow.com/questions/tagged/azure-machine-learning
  - name: Compare our ML products
    href: /azure/architecture/data-guide/technology-choices/data-science-and-machine-learning
    maintainContext: true<|MERGE_RESOLUTION|>--- conflicted
+++ resolved
@@ -16,28 +16,19 @@
     href: setup-create-workspace.md
 - name: Quickstarts
   items:
-<<<<<<< HEAD
-  - name: Run experiment in the cloud
-    displayName: workspace
-    href: quickstart-run-cloud-notebook.md
-  - name: Run experiment locally
-    displayName: workspace, install, sdk
-    href: quickstart-run-local-notebook.md
-=======
   - name: Python SDK
     items:
-    - name: Experiment with a cloud notebook
+    - name: Run experiment in the cloud
       displayName: workspace
       href: quickstart-run-cloud-notebook.md
-    - name: Experiment with a local notebook
-      displayName: workspace install sdk
+    - name: Run experiment locally
+      displayName: workspace, install, sdk
       href: quickstart-run-local-notebook.md
   - name: Visual interface
     items:
     - name: Prepare and visualize data
       displayName: experiment drag-and-drop
       href: ui-quickstart-run-experiment.md
->>>>>>> 1053638d
 - name: Tutorials
   items:
   - name: Image classification (MNIST data)
