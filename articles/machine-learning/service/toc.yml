- name: Azure Machine Learning Documentation (Preview)
  href: index.yml
- name: Overview
  expanded: true
  items:
  - name: What is Azure Machine Learning?
    href: overview-what-is-azure-ml.md
  - name: Choose an machine learning solution
    href: overview-more-machine-learning.md    
  - name: What happened to Workbench?
    href: overview-what-happened-to-workbench.md
  - name: How to migrate
    href: how-to-migrate.md             
- name: Quickstarts
  items:
  - name: Get started - Portal
    href: quickstart-get-started.md
  - name: Get started - CLI
    href: quickstart-get-started-with-cli.md   
- name: Tutorials
  items:
  - name: 'Train models: Part 1'
    href: tutorial-train-models-with-aml.md
  - name: 'Deploy models: Part 2'
    href: tutorial-deploy-models-with-aml.md
  - name: Automatic algorithm selection
- name: Concepts   
  items: 
  - name: Architecture and terms
    href: concept-azure-machine-learning-architecture.md    
  - name: FPGA accelerations
    href: concept-accelerate-with-fpgas.md    
- name: How-to guides
  items:  
  - name: Manage workspaces
    href: how-to-manage-workspace.md 
  - name: Set up development environment 	
    items:    
<<<<<<< HEAD
    - name: Choose an environment
      href: how-to-choose-an-environment.md
=======
    - name: Choose an environment 
      href: how-to-choose-a-dev-environment.md 
>>>>>>> 08cb9f95
    - name: Configure an environment
  - name: Set up training environments	
    items:    
    - name: VMs (Data Science/Deep Learning) 
    - name: Azure Batch AI clusters
    - name: Azure Container Instances
  - name: Train and tune models
    items:    
    - name: Choose an ML algorithm	
  - name: Track and evaluate models	
    items:    
    - name: Track run history and training metrics
  - name: Deploy models in production	
    items:    
    - name: Prepare models for deployment
    - name: Where to deploy models
    - name: Deploy to ACI
      href: how-to-deploy-to-aci.md
    - name: Deploy to AKS
      href: how-to-deploy-to-aks.md
- name: Reference
  items:    
  - name: Machine learning SDK
    href: reference-azure-machine-learning-sdk.md
  - name: Machine learning CLI
    href: reference-azure-machine-learning-cli.md    
- name: Resources
  items:  
  - name: Azure roadmap
    href: https://azure.microsoft.com/roadmap/
  - name: Pricing
    href: https://azure.microsoft.com/pricing/details/machine-learning-services/
  - name: Regional availability
    href: https://azure.microsoft.com/regions/services/
  - name: Export or delete account data
    href: ../desktop-workbench/export-delete-experimentation-model-management-data-dsr.md
  - name: Get support
    href: support-for-aml-services.md
  - name: Deprecated docs
    items:  
    - name: Workbench quickstart
      href: ../desktop-workbench/quickstart-installation.md
    - name: 'Tutorial 1: Prepare data'
      href: ../desktop-workbench/tutorial-classifying-iris-part-1.md
    - name: 'Tutorial 2: Build models' 
      href: ../desktop-workbench/tutorial-classifying-iris-part-2.md
    - name: 'Tutorial 3: Deploy models'
      href: ../desktop-workbench/tutorial-classifying-iris-part-3.md
    - name: 'Tutorial 4: Advanced data preparation'
      href: ../desktop-workbench/tutorial-bikeshare-dataprep.md  
    - name: Model Management overview
      href: ../desktop-workbench/model-management-overview.md
    - name: Top CLI tasks
      href: ../desktop-workbench/cli-for-azure-machine-learning.md
    - name: Use Workbench
      items:
      - name: Work with Python IDEs
        href: ../desktop-workbench/how-to-configure-your-IDE.md
      - name: Use Jupyter notebooks      
        href: ../desktop-workbench/how-to-use-jupyter-notebooks.md
      - name: Integrate with Git repos
        href: ../desktop-workbench/using-git-ml-project.md
      - name: Structure projects with TDSP
        href: ../desktop-workbench/how-to-use-tdsp-in-azure-ml.md
      - name: Roaming and collaboration
        href: ../desktop-workbench/roaming-and-collaboration.md
    - name: Use IDE extensions
      items:
        - name: Use Visual Studio Tools for AI
          href: ../desktop-workbench/quickstart-visual-studio-tools.md
        - name: Use Visual Studio Code Tools for AI
          href: ../desktop-workbench/quickstart-visual-studio-code-tools.md
    - name: Use Azure IoT Edge AI Toolkit 
      href: ../desktop-workbench/use-azure-iot-edge-ai-toolkit.md 
    - name: Configure compute environment
      items: 
      - name: Configure experimentation
        href: ../desktop-workbench/experimentation-service-configuration.md    
      - name: Create DSVM and HDI Spark cluster
        href: ../desktop-workbench/how-to-create-dsvm-hdi.md
      - name: Train with GPUs
        href: ../desktop-workbench/how-to-use-gpu.md    
    - name: Acquire and understand data
      items:    
      - name: Add data source
        href: ../desktop-workbench/data-source-wizard.md
      - name: Data preparation guide
        href: ../desktop-workbench/data-prep-getting-started.md
      - name: Advanced data preparation
        href: ../desktop-workbench/data-prep-user-guide.md
      - name: Data preparation transformations
        href: ../desktop-workbench/data-prep-appendix3-supported-transforms.md
        items:
        - name: Combine columns by example
          href: ../desktop-workbench/data-prep-combine-columns-by-example.md
        - name: Derive column by example
          href: ../desktop-workbench/data-prep-derive-column-by-example.md
        - name: Split column by example
          href: ../desktop-workbench/data-prep-split-column-by-example.md
        - name: Expand JSON
          href: ../desktop-workbench/data-prep-expand-json.md
    - name: Develop models
      items: 
      - name: Classify Iris using CLI
        href: ../desktop-workbench/tutorial-iris-azure-cli.md
      - name: Track run history and model metrics
        href: ../desktop-workbench/how-to-use-run-history-model-metrics.md    
      - name: Find run with the best accuracy
        href: ../desktop-workbench/how-to-find-best-accuracy-cli.md
      - name: Read and write files
        href: ../desktop-workbench/how-to-read-write-files.md
      - name: Use MMLSpark library
        href: ../desktop-workbench/how-to-use-mmlspark.md
    - name: Deploy & consume models
      items:
      - name: Deploy models to FPGAs
        href: how-to-deploy-fpga-web-service.md
      - name: Set up Model Management
        href: ../desktop-workbench/deployment-setup-configuration.md
      - name: Scale clusters and services
        href: ../desktop-workbench/how-to-scale-clusters.md
      - name: Enable SSL on an MLC cluster
        href: ../desktop-workbench/how-to-setup-ssl-on-mlc.md
      - name: Deploy a web service
        href: ../desktop-workbench/model-management-service-deploy.md
      - name: Customize a container
        href: ../desktop-workbench/model-management-custom-container.md
      - name: Deploy to an IoT Edge device 
        href: ../desktop-workbench/deploy-to-iot-edge-device.md 
      - name: Consume a web service
        href: ../desktop-workbench/model-management-consumption.md  
      - name: Collect model data
        href: ../desktop-workbench/how-to-use-model-data-collection.md
      - name: Deployment troubleshooting guide
        href: ../desktop-workbench/how-to-deploy-troubleshooting-guide.md
    - name: Real-world how-tos
      items:
      - name: Document collection analysis
        href: ../desktop-workbench/scenario-document-collection-analysis.md  
      - name: Q & A matching
        href: ../desktop-workbench/scenario-qna-matching.md
      - name: Predictive maintenance
        href: ../desktop-workbench/scenario-predictive-maintenance.md
      - name: Aerial image classification
        href: ../desktop-workbench/scenario-aerial-image-classification.md
      - name: Server workload forecasting on terabytes of data
        href: ../desktop-workbench/scenario-big-data.md
      - name: Energy demand time series forecasting
        href: ../desktop-workbench/scenario-time-series-forecasting.md
      - name: Distributed tuning of hyperparameters
        href: ../desktop-workbench/scenario-distributed-tuning-of-hyperparameters.md
      - name: Customer churn prediction
        href: ../desktop-workbench/scenario-churn-prediction.md
      - name: Sentiment analysis with deep learning
        href: ../desktop-workbench/scenario-sentiment-analysis-deep-learning.md
      - name: Biomedical entity recognition - TDSP project
        href: ../desktop-workbench/scenario-tdsp-biomedical-recognition.md  
      - name: Classify US incomes - TDSP project
        href: ../desktop-workbench/scenario-tdsp-classifying-us-incomes.md
      - name: Image classification using CNTK
        href: ../desktop-workbench/scenario-image-classification-using-cntk.md
      - name: Deep Learning for Predictive Maintenance 
        href: ../desktop-workbench/scenario-deep-learning-for-predictive-maintenance.md
    - name: Reference
      items:
      - name: Python extensions for data preparation
        href: ../desktop-workbench/data-prep-python-extensibility-overview.md
      - name: Supported data sources
        href: ../desktop-workbench/data-prep-appendix2-supported-data-sources.md
      - name: Load Azure Cosmos DB as data source 
        href: ../desktop-workbench/data-prep-load-azure-cosmos-db.md
      - name: Supported inspectors
        href: ../desktop-workbench/data-prep-appendix4-supported-inspectors.md
      - name: Supported data destinations
        href: ../desktop-workbench/data-prep-appendix5-supported-destinations.md
      - name: Supported execution and data environment combinations
        href: ../desktop-workbench/data-prep-supported-runtime-data-environments.md
      - name: Sample of filter expressions in Python
        href: ../desktop-workbench/data-prep-appendix6-sample-filter-expressions-python.md
      - name: Sample of custom data flow transforms in Python
        href: ../desktop-workbench/data-prep-appendix7-sample-transform-data-flow-python.md
      - name: Sample of source connections in Python
        href: ../desktop-workbench/data-prep-appendix8-sample-source-connections-python.md
      - name: Sample of destination connections in Python
        href: ../desktop-workbench/data-prep-appendix9-sample-destination-connections-python.md
      - name: Sample of column transforms in Python
        href: ../desktop-workbench/data-prep-appendix10-sample-custom-column-transforms-python.md  
      - name: Data preparation execution API
        href: ../desktop-workbench/data-prep-python-execution-api.md
      - name: Experimentation Service configuration
        href: ../desktop-workbench/experimentation-service-configuration-reference.md
      - name: Logging API
        href: ../desktop-workbench/reference-logging-api.md
      - name: Experimentation Service template
        href: ../desktop-workbench/experimentation-service-template.md
      - name: Model Management API
        href: ../desktop-workbench/model-management-api-reference.md
      - name: Model Management CLI
        href: ../desktop-workbench/model-management-cli-reference.md
      - name: Model data collection API
        href: ../desktop-workbench/model-data-collection-api-reference.md
    - name: Key concepts
      href: ../desktop-workbench/overview-general-concepts.md    
    - name: Domain packages
      href: ../desktop-workbench/reference-python-package-overview.md
      items:    
      - name: Computer vision package
        items:
        - name: Package install
          href: https://docs.microsoft.com/python/api/overview/azure-machine-learning/computer-vision
        - name: Model and deploy
          items:
          - name: Image classification
            href: ../desktop-workbench/how-to-build-deploy-image-classification-models.md
          - name: Object detection
            href: ../desktop-workbench/how-to-build-deploy-object-detection-models.md
          - name: Image similarity
            href: ../desktop-workbench/how-to-build-deploy-image-similarity-models.md
          - name: Improve model accuracy
            href: ../desktop-workbench/how-to-improve-accuracy-for-computer-vision-models.md
      - name: Forecasting package
        items:
        - name: Overview and install
          href: https://docs.microsoft.com/python/api/overview/azure-machine-learning/forecasting-overview
        - name: Build and deploy forecast models
          href: ../desktop-workbench/how-to-build-deploy-forecast-models.md
      - name: FPGA acceleration package
        href: reference-fpga-package-overview.md
      - name: Text analytics package
        items:
        - name: Overview and install
          href: https://docs.microsoft.com/python/api/overview/azure-machine-learning/textanalytics
        - name: Build and deploy text classification models
          href: ../desktop-workbench/how-to-build-deploy-text-classification-models.md
    - name: Older release notes
      href: azure-machine-learning-release-notes.md       
    - name: FAQs
      href: ../desktop-workbench/frequently-asked-questions.md
    - name: Issues
      href: ../desktop-workbench/known-issues-and-troubleshooting-guide.md
    - name: Support
      href: support-for-aml-services.md<|MERGE_RESOLUTION|>--- conflicted
+++ resolved
@@ -36,13 +36,8 @@
     href: how-to-manage-workspace.md 
   - name: Set up development environment 	
     items:    
-<<<<<<< HEAD
-    - name: Choose an environment
-      href: how-to-choose-an-environment.md
-=======
     - name: Choose an environment 
       href: how-to-choose-a-dev-environment.md 
->>>>>>> 08cb9f95
     - name: Configure an environment
   - name: Set up training environments	
     items:    
