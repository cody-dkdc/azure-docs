--- conflicted
+++ resolved
@@ -16,8 +16,7 @@
     href: setup-create-workspace.md
 - name: Quickstarts
   items:
-<<<<<<< HEAD
-  - name: Drag-and-drop
+  - name: Visual interface
     items:
     - name: Create an experiment
       displayName: visualize drag-and-drop
@@ -30,14 +29,6 @@
     - name: Experiment with a local notebook
       displayName: workspace install sdk
       href: quickstart-run-local-notebook.md
-=======
-  - name: Experiment with a cloud notebook
-    displayName: workspace
-    href: quickstart-run-cloud-notebook.md
-  - name: Experiment with a local notebook
-    displayName: workspace, install, sdk
-    href: quickstart-run-local-notebook.md
->>>>>>> 26caa136
 - name: Tutorials
   items:
   - name: Image classification (MNIST data)
