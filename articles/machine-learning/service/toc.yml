- name: Azure Machine Learning Documentation (Preview)
  href: index.yml
- name: Overview
  expanded: true
  items:
  - name: What is Azure Machine Learning?
    href: overview-what-is-azure-ml.md
  - name: What happened to Workbench?
    href: overview-what-happened-to-workbench.md
  - name: How to migrate
    href: how-to-migrate.md             
  - name: Choose an ML product
    href: overview-more-machine-learning.md    
- name: Quickstarts
  items:
  - name: Get started - Portal
    href: quickstart-get-started.md
- name: Tutorials
  items:
  - name: '1. Train models'
    href: tutorial-train-models-with-aml.md
  - name: '2. Deploy models'
    href: tutorial-deploy-models-with-aml.md
  - name: Auto-select and tune algorithms
    href: tutorial-auto-train-models.md
- name: Concepts   
  items: 
  - name: Architecture and terms
    href: concept-azure-machine-learning-architecture.md    
  - name: Model management
    href: concept-model-management-and-deployment.md
  - name: FPGA accelerations
    href: concept-accelerate-with-fpgas.md  
  - name: ML pipelines
    href: concept-ml-pipelines.md        
  - name: ONNX
    href: concept-onnx.md    
- name: How-to guides
  items:  
  - name: Manage workspaces
    href: how-to-manage-workspace.md 
  - name: Set up development environment 	
    items:    
    - name: Choose an environment 
      href: how-to-choose-a-dev-environment.md 
    - name: Configure an environment
      href: how-to-configure-environment.md
  - name: Set up training environments	
    href: how-to-set-up-training-targets.md
  - name: Prepare data for modeling
    href: concept-data-preparation.md   
    items:
    - name: Load data
      href: how-to-load-data.md
    - name: Transform data
      href: how-to-transform-data.md
    - name: Write data
      href: how-to-write-data.md
  - name: Train and tune models
    items:    
    - name: Choose an ML algorithm	
      items:
      - name: Choose algorithms
        href: algorithm-choice.md
      - name: Algorithm cheat sheet
        href: algorithm-cheat-sheet.md
    - name: Use automated modeling	
      items:
      - name: Use remote compute targets
        href: how-to-auto-train-remote.md
    - name: Access data
      href: how-to-access-data.md
    - name: Train ML models
      href: how-to-train-ml-models.md
      items:
      - name: Train PyTorch models
        href: how-to-train-pytorch.md
      - name: Train TensorFlow models
        href: how-to-train-tensorflow.md
    - name: Tune hyperparameters
      href: how-to-tune-hyperparameters.md    
  - name: Track and evaluate models	
    items:    
    - name: Track run history and training metrics
      href: how-to-track-experiments.md
  - name: Deploy models in production	
    items:    
    - name: Where to deploy models
      href: how-to-deploy-and-where.md
      items:
       - name: Deploy to ACI
         href: how-to-deploy-to-aci.md
       - name: Deploy to AKS
         href: how-to-deploy-to-aks.md
       - name: Deploy to FPGAs
         href: how-to-deploy-fpga-web-service.md  
<<<<<<< HEAD
  - name: Manage quotas
    href: how-to-manage-quotas.md
=======
>>>>>>> bcc6eb83
  - name: Export and delete data
    href: how-to-export-delete-data.md
- name: Reference
  items:    
  - name: Machine learning SDK
    href: reference-azure-machine-learning-sdk.md
  - name: Machine learning CLI
    href: reference-azure-machine-learning-cli.md    
- name: Resources
  items:  
  - name: Azure roadmap
    href: https://azure.microsoft.com/roadmap/
  - name: Pricing
    href: https://azure.microsoft.com/pricing/details/machine-learning-services/
  - name: Regional availability
    href: https://azure.microsoft.com/regions/services/
  - name: Export or delete account data
    href: ../desktop-workbench/export-delete-experimentation-model-management-data-dsr.md
  - name: Get support
    href: support-for-aml-services.md
  - name: Deprecated docs
    items:  
    - name: Workbench quickstart
      href: ../desktop-workbench/quickstart-installation.md
    - name: 'Tutorial 1: Prepare data'
      href: ../desktop-workbench/tutorial-classifying-iris-part-1.md
    - name: 'Tutorial 2: Build models' 
      href: ../desktop-workbench/tutorial-classifying-iris-part-2.md
    - name: 'Tutorial 3: Deploy models'
      href: ../desktop-workbench/tutorial-classifying-iris-part-3.md
    - name: 'Tutorial 4: Advanced data preparation'
      href: ../desktop-workbench/tutorial-bikeshare-dataprep.md  
    - name: Model Management overview
      href: ../desktop-workbench/model-management-overview.md
    - name: Top CLI tasks
      href: ../desktop-workbench/cli-for-azure-machine-learning.md
    - name: Use Workbench
      items:
      - name: Work with Python IDEs
        href: ../desktop-workbench/how-to-configure-your-IDE.md
      - name: Use Jupyter notebooks      
        href: ../desktop-workbench/how-to-use-jupyter-notebooks.md
      - name: Integrate with Git repos
        href: ../desktop-workbench/using-git-ml-project.md
      - name: Structure projects with TDSP
        href: ../desktop-workbench/how-to-use-tdsp-in-azure-ml.md
      - name: Roaming and collaboration
        href: ../desktop-workbench/roaming-and-collaboration.md
    - name: Use IDE extensions
      items:
        - name: Use Visual Studio Tools for AI
          href: ../desktop-workbench/quickstart-visual-studio-tools.md
        - name: Use Visual Studio Code Tools for AI
          href: ../desktop-workbench/quickstart-visual-studio-code-tools.md
    - name: Use Azure IoT Edge AI Toolkit 
      href: ../desktop-workbench/use-azure-iot-edge-ai-toolkit.md 
    - name: Configure compute environment
      items: 
      - name: Configure experimentation
        href: ../desktop-workbench/experimentation-service-configuration.md    
      - name: Create DSVM and HDI Spark cluster
        href: ../desktop-workbench/how-to-create-dsvm-hdi.md
      - name: Train with GPUs
        href: ../desktop-workbench/how-to-use-gpu.md    
    - name: Acquire and understand data
      items:    
      - name: Add data source
        href: ../desktop-workbench/data-source-wizard.md
      - name: Data preparation guide
        href: ../desktop-workbench/data-prep-getting-started.md
      - name: Advanced data preparation
        href: ../desktop-workbench/data-prep-user-guide.md
      - name: Data preparation transformations
        href: ../desktop-workbench/data-prep-appendix3-supported-transforms.md
        items:
        - name: Combine columns by example
          href: ../desktop-workbench/data-prep-combine-columns-by-example.md
        - name: Derive column by example
          href: ../desktop-workbench/data-prep-derive-column-by-example.md
        - name: Split column by example
          href: ../desktop-workbench/data-prep-split-column-by-example.md
        - name: Expand JSON
          href: ../desktop-workbench/data-prep-expand-json.md
    - name: Develop models
      items: 
      - name: Classify Iris using CLI
        href: ../desktop-workbench/tutorial-iris-azure-cli.md
      - name: Track run history and model metrics
        href: ../desktop-workbench/how-to-use-run-history-model-metrics.md    
      - name: Find run with the best accuracy
        href: ../desktop-workbench/how-to-find-best-accuracy-cli.md
      - name: Read and write files
        href: ../desktop-workbench/how-to-read-write-files.md
      - name: Use MMLSpark library
        href: ../desktop-workbench/how-to-use-mmlspark.md
    - name: Deploy & consume models
      items:
      - name: Set up Model Management
        href: ../desktop-workbench/deployment-setup-configuration.md
      - name: Scale clusters and services
        href: ../desktop-workbench/how-to-scale-clusters.md
      - name: Enable SSL on an MLC cluster
        href: ../desktop-workbench/how-to-setup-ssl-on-mlc.md
      - name: Deploy a web service
        href: ../desktop-workbench/model-management-service-deploy.md
      - name: Customize a container
        href: ../desktop-workbench/model-management-custom-container.md
      - name: Deploy to an IoT Edge device 
        href: ../desktop-workbench/deploy-to-iot-edge-device.md 
      - name: Consume a web service
        href: ../desktop-workbench/model-management-consumption.md  
      - name: Collect model data
        href: ../desktop-workbench/how-to-use-model-data-collection.md
      - name: Deployment troubleshooting guide
        href: ../desktop-workbench/how-to-deploy-troubleshooting-guide.md
    - name: Real-world how-tos
      items:
      - name: Document collection analysis
        href: ../desktop-workbench/scenario-document-collection-analysis.md  
      - name: Q & A matching
        href: ../desktop-workbench/scenario-qna-matching.md
      - name: Predictive maintenance
        href: ../desktop-workbench/scenario-predictive-maintenance.md
      - name: Aerial image classification
        href: ../desktop-workbench/scenario-aerial-image-classification.md
      - name: Server workload forecasting on terabytes of data
        href: ../desktop-workbench/scenario-big-data.md
      - name: Energy demand time series forecasting
        href: ../desktop-workbench/scenario-time-series-forecasting.md
      - name: Distributed tuning of hyperparameters
        href: ../desktop-workbench/scenario-distributed-tuning-of-hyperparameters.md
      - name: Customer churn prediction
        href: ../desktop-workbench/scenario-churn-prediction.md
      - name: Sentiment analysis with deep learning
        href: ../desktop-workbench/scenario-sentiment-analysis-deep-learning.md
      - name: Biomedical entity recognition - TDSP project
        href: ../desktop-workbench/scenario-tdsp-biomedical-recognition.md  
      - name: Classify US incomes - TDSP project
        href: ../desktop-workbench/scenario-tdsp-classifying-us-incomes.md
      - name: Image classification using CNTK
        href: ../desktop-workbench/scenario-image-classification-using-cntk.md
      - name: Deep Learning for Predictive Maintenance 
        href: ../desktop-workbench/scenario-deep-learning-for-predictive-maintenance.md
    - name: Reference
      items:
      - name: Python extensions for data preparation
        href: ../desktop-workbench/data-prep-python-extensibility-overview.md
      - name: Supported data sources
        href: ../desktop-workbench/data-prep-appendix2-supported-data-sources.md
      - name: Load Azure Cosmos DB as data source 
        href: ../desktop-workbench/data-prep-load-azure-cosmos-db.md
      - name: Supported inspectors
        href: ../desktop-workbench/data-prep-appendix4-supported-inspectors.md
      - name: Supported data destinations
        href: ../desktop-workbench/data-prep-appendix5-supported-destinations.md
      - name: Supported execution and data environment combinations
        href: ../desktop-workbench/data-prep-supported-runtime-data-environments.md
      - name: Sample of filter expressions in Python
        href: ../desktop-workbench/data-prep-appendix6-sample-filter-expressions-python.md
      - name: Sample of custom data flow transforms in Python
        href: ../desktop-workbench/data-prep-appendix7-sample-transform-data-flow-python.md
      - name: Sample of source connections in Python
        href: ../desktop-workbench/data-prep-appendix8-sample-source-connections-python.md
      - name: Sample of destination connections in Python
        href: ../desktop-workbench/data-prep-appendix9-sample-destination-connections-python.md
      - name: Sample of column transforms in Python
        href: ../desktop-workbench/data-prep-appendix10-sample-custom-column-transforms-python.md  
      - name: Data preparation execution API
        href: ../desktop-workbench/data-prep-python-execution-api.md
      - name: Experimentation Service configuration
        href: ../desktop-workbench/experimentation-service-configuration-reference.md
      - name: Logging API
        href: ../desktop-workbench/reference-logging-api.md
      - name: Experimentation Service template
        href: ../desktop-workbench/experimentation-service-template.md
      - name: Model Management API
        href: ../desktop-workbench/model-management-api-reference.md
      - name: Model Management CLI
        href: ../desktop-workbench/model-management-cli-reference.md
      - name: Model data collection API
        href: ../desktop-workbench/model-data-collection-api-reference.md
    - name: Key concepts
      href: ../desktop-workbench/overview-general-concepts.md    
    - name: Domain packages
      href: ../desktop-workbench/reference-python-package-overview.md
      items:    
      - name: Computer vision package
        items:
        - name: Package install
          href: https://docs.microsoft.com/python/api/overview/azure-machine-learning/computer-vision
        - name: Model and deploy
          items:
          - name: Image classification
            href: ../desktop-workbench/how-to-build-deploy-image-classification-models.md
          - name: Object detection
            href: ../desktop-workbench/how-to-build-deploy-object-detection-models.md
          - name: Image similarity
            href: ../desktop-workbench/how-to-build-deploy-image-similarity-models.md
          - name: Improve model accuracy
            href: ../desktop-workbench/how-to-improve-accuracy-for-computer-vision-models.md
      - name: Forecasting package
        items:
        - name: Overview and install
          href: https://docs.microsoft.com/python/api/overview/azure-machine-learning/forecasting-overview
        - name: Build and deploy forecast models
          href: ../desktop-workbench/how-to-build-deploy-forecast-models.md
      - name: FPGA acceleration package
        href: reference-fpga-package-overview.md
      - name: Text analytics package
        items:
        - name: Overview and install
          href: https://docs.microsoft.com/python/api/overview/azure-machine-learning/textanalytics
        - name: Build and deploy text classification models
          href: ../desktop-workbench/how-to-build-deploy-text-classification-models.md
    - name: Older release notes
      href: azure-machine-learning-release-notes.md       
    - name: FAQs
      href: ../desktop-workbench/frequently-asked-questions.md
    - name: Issues
      href: ../desktop-workbench/known-issues-and-troubleshooting-guide.md
    - name: Support
      href: support-for-aml-services.md<|MERGE_RESOLUTION|>--- conflicted
+++ resolved
@@ -94,11 +94,8 @@
          href: how-to-deploy-to-aks.md
        - name: Deploy to FPGAs
          href: how-to-deploy-fpga-web-service.md  
-<<<<<<< HEAD
   - name: Manage quotas
     href: how-to-manage-quotas.md
-=======
->>>>>>> bcc6eb83
   - name: Export and delete data
     href: how-to-export-delete-data.md
 - name: Reference
