--- conflicted
+++ resolved
@@ -34,13 +34,13 @@
 >[!NOTE]
 > Code in this article was tested with Azure Machine Learning SDK version 1.0.0
 
-<<<<<<< HEAD
+
 ## Prerequisites
-=======
+
 For your convenience, this tutorial is available as a [Jupyter notebook](https://aka.ms/aml-notebook-tut-03). Run the `tutorials/03.auto-train-models.ipynb` notebook either in Azure Notebooks or in your own Jupyter notebook server.
 
 [!INCLUDE [aml-clone-in-azure-notebook](../../../includes/aml-clone-in-azure-notebook.md)]
->>>>>>> d789e6dd
+
 
 > * [Run the data preparation tutorial](tutorial-data-prep.md).
 > * Automated machine learning configured environment e.g. Azure notebooks, Local Python environment or Data Science Virtual Machine. [Setup](https://docs.microsoft.com/azure/machine-learning/service/samples-notebooks) automated machine learning.
