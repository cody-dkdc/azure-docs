--- conflicted
+++ resolved
@@ -49,19 +49,6 @@
 
 Get all these prerequisites from either of the sections below.
 
-<<<<<<< HEAD
-* Use [Azure Notebooks](#azure)
-* Use [your own notebook server](#server)
-
-### <a name="azure"></a>Use Azure Notebooks: Free Jupyter notebooks in the cloud
-
-It's easy to get started with Azure Notebooks! The [Azure Machine Learning SDK for Python](https://aka.ms/aml-sdk) is already installed and configured for you on [Azure Notebooks](https://notebooks.azure.com/). The installation and future updates are automatically managed via Azure services.
-
-After you complete the steps below, run the **tutorials/regression-part2-automated-ml.ipynb** notebook in your **Getting Started** project.
-
-[!INCLUDE [aml-azure-notebooks](../../../includes/aml-azure-notebooks.md)]
-
-=======
 * Use a [cloud notebook server in your workspace](#azure) 
 * Use [your own notebook server](#server)
 
@@ -73,7 +60,6 @@
 
 * After you launch the notebook webpage, run the **tutorials/regression-part2-automated-ml.ipynb** notebook.
 
->>>>>>> 6a383dfd
 ### <a name="server"></a>Use your own Jupyter notebook server
 
 Use these steps to create a local Jupyter Notebook server on your computer.  Make sure that you install `matplotlib` and the `automl` and `notebooks` extras in your environment.
@@ -110,11 +96,7 @@
 
 ### Configure workspace
 
-<<<<<<< HEAD
-Create a workspace object from the existing workspace. A [Workspace](https://docs.microsoft.com/en-us/python/api/azureml-core/azureml.core.workspace.workspace?view=azure-ml-py) is a class that accepts your Azure subscription and resource information. It also creates a cloud resource to monitor and track your model runs.
-=======
 Create a workspace object from the existing workspace. A [Workspace](https://docs.microsoft.com/python/api/azureml-core/azureml.core.workspace.workspace?view=azure-ml-py) is a class that accepts your Azure subscription and resource information. It also creates a cloud resource to monitor and track your model runs.
->>>>>>> 6a383dfd
 
 `Workspace.from_config()` reads the file **config.json** and loads the details into an object named `ws`.  `ws` is used throughout the rest of the code in this tutorial.
 
