---
title: Secure web services with SSL
titleSuffix: Azure Machine Learning service
description: Learn how to secure a web service deployed with the Azure Machine Learning service by enabling HTTPS. HTTPS secures the data submitted by clients using transport layer security (TLS), a replacement for secure socket layers (SSL). It is also used by clients to verify the identity of the web service.
services: machine-learning
ms.service: machine-learning
ms.subservice: core
ms.topic: conceptual

ms.reviewer: jmartens
ms.author: aashishb
author: aashishb
<<<<<<< HEAD
ms.date: 02/05/2019
=======
ms.date: 04/29/2019
>>>>>>> 6a383dfd
ms.custom: seodec18
---

# Use SSL to secure web services with Azure Machine Learning service

In this article, you will learn how to secure a web service deployed with the Azure Machine Learning service. You can restrict access to web services and secure the data submitted by clients using [Hypertext Transfer Protocol Secure (HTTPS)](https://en.wikipedia.org/wiki/HTTPS).

<<<<<<< HEAD
HTTPS is used to secure communications between a client and your web service by encrypting communications between the two. Encryption is handled using [Transport Layer Security (TLS)](https://en.wikipedia.org/wiki/Transport_Layer_Security). Sometimes this is still referred to as Secure Sockets Layer (SSL), which was the predecessor to TLS.

> [!TIP]
> The Azure Machine Learning SDK uses the term 'SSL' for properties related to enabling secure communications. This does not mean that TLS is not used by your web service, just that SSL is the more recognizable term for many readers.

TLS and SSL both rely on __digital certificates__, which are used to perform encryption and identity verification. For more information on how digital certificates work, see the Wikipedia entry on [public key infrastructure (PKI)](https://en.wikipedia.org/wiki/Public_key_infrastructure).

> [!Warning]
> If you do not enable and use HTTPS for your web service, data sent to and from the service may be visible on to others on the internet.
>
> HTTPS also enables the client to verify the authenticity of the server that it is connecting to. This protects clients against [man-in-the-middle](https://en.wikipedia.org/wiki/Man-in-the-middle_attack) attacks.

The process of securing a new web service or an existing one is as follows:
=======
HTTPS is used to secure communications between a client and your web service by encrypting communications between the two. Encryption is handled using [Transport Layer Security (TLS)](https://en.wikipedia.org/wiki/Transport_Layer_Security). Sometimes TLS is still referred to as Secure Sockets Layer (SSL), which was the predecessor to TLS.

> [!TIP]
> The Azure Machine Learning SDK uses the term 'SSL' for properties related to enabling secure communications. This does not mean that TLS is not used by your web service, just that SSL is the more recognizable term for many readers.

TLS and SSL both rely on __digital certificates__, which are used to perform encryption and identity verification. For more information on how digital certificates work, see the Wikipedia entry on [public key infrastructure (PKI)](https://en.wikipedia.org/wiki/Public_key_infrastructure).

> [!Warning]
> If you do not enable and use HTTPS for your web service, data sent to and from the service may be visible on to others on the internet.
>
> HTTPS also enables the client to verify the authenticity of the server that it is connecting to. This protects clients against [man-in-the-middle](https://en.wikipedia.org/wiki/Man-in-the-middle_attack) attacks.

The general process of securing a new web service or an existing one is as follows:
>>>>>>> 6a383dfd

1. Get a domain name.

2. Get a digital certificate.

3. Deploy or update the web service with the SSL setting enabled.

4. Update your DNS to point to the web service.

<<<<<<< HEAD
=======
> [!IMPORTANT]
> If you are deploying to Azure Kubernetes Service (AKS), you can provide your own certificate or use a certificate provided by Microsoft. If you use the Microsoft provided certificate, you do not need to get a domain name or SSL certificate. For more information, see the [Enable SSL and deploy](#enable) section.

>>>>>>> 6a383dfd
There are slight differences when securing web services across the [deployment targets](how-to-deploy-and-where.md).

## Get a domain name

If you do not already own a domain name, you can purchase one from a __domain name registrar__. The process differs between registrars, as does the cost. The registrar also provides you with tools for managing the domain name. These tools are used to map a fully qualified domain name (such as www\.contoso.com) to the IP address hosting your web service.

## Get an SSL certificate

There are many ways to get an SSL certificate (digital certificate). The most common is to purchase one from a __Certificate Authority__ (CA). Regardless of where you obtain the certificate, you need the following files:

* A __certificate__. The certificate must contain the full certificate chain, and must be PEM-encoded.
* A __key__. The key must be PEM-encoded.

When requesting a certificate, you must provide the fully qualified domain name (FQDN) of the address you plan to use for the web service. For example, www\.contoso.com. The address stamped into the certificate and the address used by the clients are compared when validating the identity of the web service. If the addresses do not match, the clients will receive an error.

> [!TIP]
> If the Certificate Authority cannot provide the certificate and key as PEM-encoded files, you can use a utility such as [OpenSSL](https://www.openssl.org/) to change the format.

> [!WARNING]
> Self-signed certificates should be used only for development. They should not be used in production. Self-signed certificates can cause problems in your client applications. For more information, see the documentation for the network libraries used in your client application.

## <a id="enable"></a> Enable SSL and deploy

To deploy (or redeploy) the service with SSL enabled, set the `ssl_enabled` parameter to `True`, wherever applicable. Set the `ssl_certificate` parameter to the value of the __certificate__ file and the `ssl_key` to the value of the __key__ file.

+ **Deploy on Azure Kubernetes Service (AKS) and FPGA**

<<<<<<< HEAD
To deploy (or re-deploy) the service with SSL enabled, set the `ssl_enabled` parameter to `True`, wherever applicable. Set the `ssl_certificate` parameter to the value of the __certificate__ file and the `ssl_key` to the value of the __key__ file.

+ **Deploy on Azure Kubernetes Service (AKS)**

  While provisioning the AKS cluster, provide values for SSL-related parameters as shown in the code snippet:

    ```python
    from azureml.core.compute import AksCompute

    provisioning_config = AksCompute.provisioning_configuration(ssl_cert_pem_file="cert.pem", ssl_key_pem_file="key.pem", ssl_cname="www.contoso.com")
    ```

+ **Deploy on Azure Container Instances (ACI)**

  While deploying to ACI, provide values for SSL-related parameters as shown in the code snippet:

    ```python
    from azureml.core.webservice import AciWebservice

    aci_config = AciWebservice.deploy_configuration(ssl_enabled=True, ssl_cert_pem_file="cert.pem", ssl_key_pem_file="key.pem", ssl_cname="www.contoso.com")
    ```

+ **Deploy on Field Programmable Gate Arrays (FPGA)**

  While deploying to FPGA, provide values for the SSL-related parameters as shown in the code snippet:

    ```python
    from azureml.contrib.brainwave import BrainwaveWebservice

    deployment_config = BrainwaveWebservice.deploy_configuration(ssl_enabled=True, ssl_cert_pem_file="cert.pem", ssl_key_pem_file="key.pem")
=======
  > [!NOTE]
  > The information in this section also applies when deploying a secure web service for the visual interface. If you are not familiar with using the Python SDK, see the [Azure Machine Learning Python SDK Overview.](https://docs.microsoft.com/python/api/overview/azure/ml/intro?view=azure-ml-py).

  When deploying to AKS, you can either create a new AKS cluster or attach an existing one. Creating a new cluster uses [AksCompute.provisionining_configuration()](https://docs.microsoft.com/python/api/azureml-core/azureml.core.compute.akscompute?view=azure-ml-py#provisioning-configuration-agent-count-none--vm-size-none--ssl-cname-none--ssl-cert-pem-file-none--ssl-key-pem-file-none--location-none--vnet-resourcegroup-name-none--vnet-name-none--subnet-name-none--service-cidr-none--dns-service-ip-none--docker-bridge-cidr-none-) while attaching an existing cluster uses [AksCompute.attach_configuration()](https://docs.microsoft.com/python/api/azureml-core/azureml.core.compute.akscompute?view=azure-ml-py#attach-configuration-resource-group-none--cluster-name-none--resource-id-none-). Both return a configuration object that has an `enable_ssl` method.

  The `enable_ssl` method can either use a certificate provided by Microsoft, or one that you supply.

  * When using a certificate __provided by Microsoft__, you must use the `leaf_domain_label` parameter. Using this parameter will create the service using a certificate provided by Microsoft. The `leaf_domain_label` is used to generate the DNS name for the service. For example, a value of `myservice` creates a domain name of `myservice<6-random-characters>.<azureregion>.cloudapp.azure.com`, where `<azureregion>` is the region that contains the service. Optionally, you can use the `overwrite_existing_domain` parameter to overwrite the existing leaf domain label.

    To deploy (or re-deploy) the service with SSL enabled, set the `ssl_enabled` parameter to `True`, wherever applicable. Set the `ssl_certificate` parameter to the value of the __certificate__ file and the `ssl_key` to the value of the __key__ file.

    > [!IMPORTANT]
    > When using a certificate provided by Microsoft, you do not need to purchase your own certificate or domain name.

    The following example demonstrates how to create configurations that enable an SSL certificate created by Microsoft:

    ```python
    from azureml.core.compute import AksCompute
    # Config used to create a new AKS cluster and enable SSL
    provisioning_config = AksCompute.provisioning_configuration()
    provisioning_config.enable_ssl(leaf_domain_label = "myservice")
    # Config used to attach an existing AKS cluster to your workspace and enable SSL
    attach_config = AksCompute.attach_configuration(resource_group = resource_group,
                                          cluster_name = cluster_name)
    attach_config.enable_ssl(leaf_domain_label = "myservice")
    ```

  * When using __a certificate you purchased__, use the `ssl_cert_pem_file`, `ssl_key_pem_file`, and `ssl_cname` parameters. The following example demonstrates how to create configurations that use an SSL certificate you provide using `.pem` files:

    ```python
    from azureml.core.compute import AksCompute
    # Config used to create a new AKS cluster and enable SSL
    provisioning_config = AksCompute.provisioning_configuration()
    provisioning_config.enable_ssl(ssl_cert_pem_file="cert.pem",
                                        ssl_key_pem_file="key.pem", ssl_cname="www.contoso.com")
    # Config used to attach an existing AKS cluster to your workspace and enable SSL
    attach_config = AksCompute.attach_configuration(resource_group = resource_group,
                                         cluster_name = cluster_name)
    attach_config.enable_ssl(ssl_cert_pem_file="cert.pem",
                                        ssl_key_pem_file="key.pem", ssl_cname="www.contoso.com")
    ```

  For more information on `enable_ssl`, see [AksProvisioningConfiguration.enable_ssl()](https://docs.microsoft.com/python/api/azureml-core/azureml.core.compute.aks.aksprovisioningconfiguration?view=azure-ml-py#enable-ssl-ssl-cname-none--ssl-cert-pem-file-none--ssl-key-pem-file-none--leaf-domain-label-none--overwrite-existing-domain-false-) and [AksAttachConfiguration.enable_ssl()](https://docs.microsoft.com/python/api/azureml-core/azureml.core.compute.aks.aksattachconfiguration?view=azure-ml-py#enable-ssl-ssl-cname-none--ssl-cert-pem-file-none--ssl-key-pem-file-none--leaf-domain-label-none--overwrite-existing-domain-false-).

+ **Deploy on Azure Container Instances (ACI)**

  While deploying to ACI, provide values for SSL-related parameters as shown in the code snippet:

    ```python
    from azureml.core.webservice import AciWebservice

    aci_config = AciWebservice.deploy_configuration(ssl_enabled=True, ssl_cert_pem_file="cert.pem", ssl_key_pem_file="key.pem", ssl_cname="www.contoso.com")
>>>>>>> 6a383dfd
    ```

  For more information, see [AciWebservice.deploy_configuration()](https://docs.microsoft.com/python/api/azureml-core/azureml.core.webservice.aciwebservice?view=azure-ml-py#deploy-configuration-cpu-cores-none--memory-gb-none--tags-none--properties-none--description-none--location-none--auth-enabled-none--ssl-enabled-none--enable-app-insights-none--ssl-cert-pem-file-none--ssl-key-pem-file-none--ssl-cname-none-).

## Update your DNS

Next, you must update your DNS to point to the web service.

+ **For ACI**:

  Use the tools provided by your domain name registrar to update the DNS record for your domain name. The record must point to the IP address of the service.

  Depending on the registrar, and the time to live (TTL) configured for the domain name, it can take several minutes to several hours before clients can resolve the domain name.

+ **For AKS**:
<<<<<<< HEAD
=======

  > [!WARNING]
  > If you used the `leaf_domain_label` to create the service with a certificate provided by Microsoft, do not manually update the DNS value for the cluster. The value should be set automatically.
>>>>>>> 6a383dfd

  Update the DNS under the "Configuration" tab of the "Public IP Address" of the AKS cluster as shown in the image. You can find the Public IP Address as one of the resource types created under the resource group that contains the AKS agent nodes and other networking resources.

  ![Azure Machine Learning service: Securing web services with SSL](./media/how-to-secure-web-service/aks-public-ip-address.png)

<<<<<<< HEAD
## Next steps
Learn how to:
+ [Consume a machine learning model deployed as a web service](how-to-consume-web-service.md)
+ [Securely run experiments and inferencing inside an Azure Virtual Network](how-to-enable-virtual-network.md)
=======


## Next steps
Learn how to:
+ [Consume a machine learning model deployed as a web service](how-to-consume-web-service.md)
+ [Securely run experiments and inference inside an Azure Virtual Network](how-to-enable-virtual-network.md)
>>>>>>> 6a383dfd
<|MERGE_RESOLUTION|>--- conflicted
+++ resolved
@@ -10,11 +10,7 @@
 ms.reviewer: jmartens
 ms.author: aashishb
 author: aashishb
-<<<<<<< HEAD
-ms.date: 02/05/2019
-=======
 ms.date: 04/29/2019
->>>>>>> 6a383dfd
 ms.custom: seodec18
 ---
 
@@ -22,21 +18,6 @@
 
 In this article, you will learn how to secure a web service deployed with the Azure Machine Learning service. You can restrict access to web services and secure the data submitted by clients using [Hypertext Transfer Protocol Secure (HTTPS)](https://en.wikipedia.org/wiki/HTTPS).
 
-<<<<<<< HEAD
-HTTPS is used to secure communications between a client and your web service by encrypting communications between the two. Encryption is handled using [Transport Layer Security (TLS)](https://en.wikipedia.org/wiki/Transport_Layer_Security). Sometimes this is still referred to as Secure Sockets Layer (SSL), which was the predecessor to TLS.
-
-> [!TIP]
-> The Azure Machine Learning SDK uses the term 'SSL' for properties related to enabling secure communications. This does not mean that TLS is not used by your web service, just that SSL is the more recognizable term for many readers.
-
-TLS and SSL both rely on __digital certificates__, which are used to perform encryption and identity verification. For more information on how digital certificates work, see the Wikipedia entry on [public key infrastructure (PKI)](https://en.wikipedia.org/wiki/Public_key_infrastructure).
-
-> [!Warning]
-> If you do not enable and use HTTPS for your web service, data sent to and from the service may be visible on to others on the internet.
->
-> HTTPS also enables the client to verify the authenticity of the server that it is connecting to. This protects clients against [man-in-the-middle](https://en.wikipedia.org/wiki/Man-in-the-middle_attack) attacks.
-
-The process of securing a new web service or an existing one is as follows:
-=======
 HTTPS is used to secure communications between a client and your web service by encrypting communications between the two. Encryption is handled using [Transport Layer Security (TLS)](https://en.wikipedia.org/wiki/Transport_Layer_Security). Sometimes TLS is still referred to as Secure Sockets Layer (SSL), which was the predecessor to TLS.
 
 > [!TIP]
@@ -50,7 +31,6 @@
 > HTTPS also enables the client to verify the authenticity of the server that it is connecting to. This protects clients against [man-in-the-middle](https://en.wikipedia.org/wiki/Man-in-the-middle_attack) attacks.
 
 The general process of securing a new web service or an existing one is as follows:
->>>>>>> 6a383dfd
 
 1. Get a domain name.
 
@@ -60,12 +40,9 @@
 
 4. Update your DNS to point to the web service.
 
-<<<<<<< HEAD
-=======
 > [!IMPORTANT]
 > If you are deploying to Azure Kubernetes Service (AKS), you can provide your own certificate or use a certificate provided by Microsoft. If you use the Microsoft provided certificate, you do not need to get a domain name or SSL certificate. For more information, see the [Enable SSL and deploy](#enable) section.
 
->>>>>>> 6a383dfd
 There are slight differences when securing web services across the [deployment targets](how-to-deploy-and-where.md).
 
 ## Get a domain name
@@ -93,38 +70,6 @@
 
 + **Deploy on Azure Kubernetes Service (AKS) and FPGA**
 
-<<<<<<< HEAD
-To deploy (or re-deploy) the service with SSL enabled, set the `ssl_enabled` parameter to `True`, wherever applicable. Set the `ssl_certificate` parameter to the value of the __certificate__ file and the `ssl_key` to the value of the __key__ file.
-
-+ **Deploy on Azure Kubernetes Service (AKS)**
-
-  While provisioning the AKS cluster, provide values for SSL-related parameters as shown in the code snippet:
-
-    ```python
-    from azureml.core.compute import AksCompute
-
-    provisioning_config = AksCompute.provisioning_configuration(ssl_cert_pem_file="cert.pem", ssl_key_pem_file="key.pem", ssl_cname="www.contoso.com")
-    ```
-
-+ **Deploy on Azure Container Instances (ACI)**
-
-  While deploying to ACI, provide values for SSL-related parameters as shown in the code snippet:
-
-    ```python
-    from azureml.core.webservice import AciWebservice
-
-    aci_config = AciWebservice.deploy_configuration(ssl_enabled=True, ssl_cert_pem_file="cert.pem", ssl_key_pem_file="key.pem", ssl_cname="www.contoso.com")
-    ```
-
-+ **Deploy on Field Programmable Gate Arrays (FPGA)**
-
-  While deploying to FPGA, provide values for the SSL-related parameters as shown in the code snippet:
-
-    ```python
-    from azureml.contrib.brainwave import BrainwaveWebservice
-
-    deployment_config = BrainwaveWebservice.deploy_configuration(ssl_enabled=True, ssl_cert_pem_file="cert.pem", ssl_key_pem_file="key.pem")
-=======
   > [!NOTE]
   > The information in this section also applies when deploying a secure web service for the visual interface. If you are not familiar with using the Python SDK, see the [Azure Machine Learning Python SDK Overview.](https://docs.microsoft.com/python/api/overview/azure/ml/intro?view=azure-ml-py).
 
@@ -177,7 +122,6 @@
     from azureml.core.webservice import AciWebservice
 
     aci_config = AciWebservice.deploy_configuration(ssl_enabled=True, ssl_cert_pem_file="cert.pem", ssl_key_pem_file="key.pem", ssl_cname="www.contoso.com")
->>>>>>> 6a383dfd
     ```
 
   For more information, see [AciWebservice.deploy_configuration()](https://docs.microsoft.com/python/api/azureml-core/azureml.core.webservice.aciwebservice?view=azure-ml-py#deploy-configuration-cpu-cores-none--memory-gb-none--tags-none--properties-none--description-none--location-none--auth-enabled-none--ssl-enabled-none--enable-app-insights-none--ssl-cert-pem-file-none--ssl-key-pem-file-none--ssl-cname-none-).
@@ -193,27 +137,17 @@
   Depending on the registrar, and the time to live (TTL) configured for the domain name, it can take several minutes to several hours before clients can resolve the domain name.
 
 + **For AKS**:
-<<<<<<< HEAD
-=======
 
   > [!WARNING]
   > If you used the `leaf_domain_label` to create the service with a certificate provided by Microsoft, do not manually update the DNS value for the cluster. The value should be set automatically.
->>>>>>> 6a383dfd
 
   Update the DNS under the "Configuration" tab of the "Public IP Address" of the AKS cluster as shown in the image. You can find the Public IP Address as one of the resource types created under the resource group that contains the AKS agent nodes and other networking resources.
 
   ![Azure Machine Learning service: Securing web services with SSL](./media/how-to-secure-web-service/aks-public-ip-address.png)
 
-<<<<<<< HEAD
-## Next steps
-Learn how to:
-+ [Consume a machine learning model deployed as a web service](how-to-consume-web-service.md)
-+ [Securely run experiments and inferencing inside an Azure Virtual Network](how-to-enable-virtual-network.md)
-=======
 
 
 ## Next steps
 Learn how to:
 + [Consume a machine learning model deployed as a web service](how-to-consume-web-service.md)
 + [Securely run experiments and inference inside an Azure Virtual Network](how-to-enable-virtual-network.md)
->>>>>>> 6a383dfd
