---
title: Secure web services with SSL
titleSuffix: Azure Machine Learning service
description: Learn how to secure a web service deployed with the Azure Machine Learning service. You can restrict access to web services and secure the data submitted by clients using secure socket layers (SSL) and key-based authentication.
services: machine-learning
ms.service: machine-learning
ms.component: core
ms.topic: conceptual

ms.reviewer: jmartens
ms.author: aashishb
author: aashishb
ms.date: 10/02/2018
ms.custom: seodec18
---

# Use SSL to secure web services with Azure Machine Learning service

In this article, you will learn how to secure a web service deployed with the Azure Machine Learning service. You can restrict access to web services and secure the data submitted by clients using secure socket layers (SSL) and key-based authentication.

> [!Warning]
> If you do not enable SSL, any user on the internet will be able to make calls to the web service.

SSL encrypts data sent between the client and the web service. It also used by the client to verify the identity of the server. Authentication is only enabled for services that have provided an SSL certificate and key.  If you enable SSL, an authentication key is required when accessing the web service.

Whether you deploy a web service enabled with SSL or you enable SSL for existing deployed web service, the steps are the same:

1. Get a domain name.

2. Get an SSL certificate.

3. Deploy or update the web service with the SSL setting enabled.

4. Update your DNS to point to the web service.

There are slight differences when securing web services across the [deployment targets](how-to-deploy-and-where.md).

## Get a domain name

If you do not already own a domain name, you can purchase one from a __domain name registrar__. The process differs between registrars, as does the cost. The registrar also provides you with tools for managing the domain name. These tools are used to map a fully qualified domain name (such as www.contoso.com) to the IP address hosting your web service.

## Get an SSL certificate

There are many ways to get an SSL certificate. The most common is to purchase one from a __Certificate Authority__ (CA). Regardless of where you obtain the certificate, you need the following files:

* A __certificate__. The certificate must contain the full certificate chain, and must be PEM-encoded.
* A __key__. The key must be PEM-encoded.

When requesting a certificate, you must provide the fully qualified domain name (FQDN) of the address you plan to use for the web service. For example, www.contoso.com. The address stamped into the certificate and the address used by the clients are compared when validating the identity of the web service. If the addresses do not match, the clients will receive an error.

> [!TIP]
> If the Certificate Authority cannot provide the certificate and key as PEM-encoded files, you can use a utility such as [OpenSSL](https://www.openssl.org/) to change the format.

> [!WARNING]
> Self-signed certificates should be used only for development. They should not be used in production. Self-signed certificates can cause problems in your client applications. For more information, see the documentation for the network libraries used in your client application.

## Enable SSL and deploy

To deploy (or re-deploy) the service with SSL enabled, set the `ssl_enabled` parameter to `True`, wherever applicable. Set the `ssl_certificate` parameter to the value of the __certificate__ file and the `ssl_key` to the value of the __key__ file.

+ **Deploy on Azure Kubernetes Service (AKS)**

  While provisioning the AKS cluster, provide values for SSL-related parameters as shown in the code snippet:

    ```python
    from azureml.core.compute import AksCompute

    provisioning_config = AksCompute.provisioning_configuration(ssl_cert_pem_file="cert.pem", ssl_key_pem_file="key.pem", ssl_cname="www.contoso.com")
    ```

+ **Deploy on Azure Container Instances (ACI)**

  While deploying to ACI, provide values for SSL-related parameters as shown in the code snippet:

    ```python
    from azureml.core.webservice import AciWebservice

    aci_config = AciWebservice.deploy_configuration(ssl_enabled=True, ssl_cert_pem_file="cert.pem", ssl_key_pem_file="key.pem", ssl_cname="www.contoso.com")
    ```

<a name="fpga"></a>
+ **Deploy on Field Programmable Gate Arrays (FPGAs)**

<<<<<<< HEAD
  The response of the `create_service` operation contains the IP address of the service. The IP address is used when mapping the DNS name to the IP address of the service. The response also contains a __primary key__ and __secondary key__ that are used to consume the service. 
=======
  The response of the `create_service` operation contains the IP address of the service. The IP address is used when mapping the DNS name to the IP address of the service. The response also contains a __primary key__ and __secondary key__ that are used to consume the service. Provide values for SSL-related parameters as shown in the code snippet:

    ```python
    from amlrealtimeai import DeploymentClient

    subscription_id = "<Your Azure Subscription ID>"
    resource_group = "<Your Azure Resource Group Name>"
    model_management_account = "<Your Azure Machine Learning service Model Management Account Name>"
    location = "eastus2"

    model_name = "resnet50-model"
    service_name = "quickstart-service"

    deployment_client = DeploymentClient(subscription_id, resource_group, model_management_account, location)

    with open('cert.pem','r') as cert_file:
        with open('key.pem','r') as key_file:
            cert = cert_file.read()
            key = key_file.read()
            service = deployment_client.create_service(service_name, model_id, ssl_enabled=True, ssl_certificate=cert, ssl_key=key)
    ```
>>>>>>> 8c14089c

## Update your DNS

Next, you must update your DNS to point to the web service.

+ **For ACI and FPGA**:

  Use the tools provided by your domain name registrar to update the DNS record for your domain name. The record must point to the IP address of the service.

  Depending on the registrar, and the time to live (TTL) configured for the domain name, it can take several minutes to several hours before clients can resolve the domain name.

+ **For AKS**:

  Update the DNS under the "Configuration" tab of the "Public IP Address" of the AKS cluster as shown in the image. You can find the Public IP Address as one of the resource types created under the resource group that contains the AKS agent nodes and other networking resources.

  ![Azure Machine Learning service: Securing web services with SSL](./media/how-to-secure-web-service/aks-public-ip-address.png)

## Next steps

Learn how to [Consume a ML Model deployed as a web service](how-to-consume-web-service.md).<|MERGE_RESOLUTION|>--- conflicted
+++ resolved
@@ -81,9 +81,6 @@
 <a name="fpga"></a>
 + **Deploy on Field Programmable Gate Arrays (FPGAs)**
 
-<<<<<<< HEAD
-  The response of the `create_service` operation contains the IP address of the service. The IP address is used when mapping the DNS name to the IP address of the service. The response also contains a __primary key__ and __secondary key__ that are used to consume the service. 
-=======
   The response of the `create_service` operation contains the IP address of the service. The IP address is used when mapping the DNS name to the IP address of the service. The response also contains a __primary key__ and __secondary key__ that are used to consume the service. Provide values for SSL-related parameters as shown in the code snippet:
 
     ```python
@@ -105,7 +102,6 @@
             key = key_file.read()
             service = deployment_client.create_service(service_name, model_id, ssl_enabled=True, ssl_certificate=cert, ssl_key=key)
     ```
->>>>>>> 8c14089c
 
 ## Update your DNS
 
