---
title: Deployment troubleshooting guide
titleSuffix: Azure Machine Learning service
description: Learn how to work around, solve, and troubleshoot the common Docker deployment errors with AKS and ACI using  Azure Machine Learning service.
services: machine-learning
ms.service: machine-learning
ms.subservice: core
ms.topic: conceptual
author: chris-lauren
ms.author:  clauren
ms.reviewer: jmartens
ms.date: 05/02/2018
ms.custom: seodec18
---

# Troubleshooting Azure Machine Learning service AKS and ACI deployments

Learn how to work around or solve common Docker deployment errors with Azure Container Instances (ACI) and Azure Kubernetes Service (AKS) using Azure Machine Learning service.

When deploying a model in Azure Machine Learning service, the system performs a number of tasks. The deployment tasks are:

1. Register the model in the workspace model registry.

2. Build a Docker image, including:
    1. Download the registered model from the registry. 
    2. Create a dockerfile, with a Python environment based on the dependencies you specify in the environment yaml file.
    3. Add your model files and the scoring script you supply in the dockerfile.
    4. Build a new Docker image using the dockerfile.
    5. Register the Docker image with the Azure Container Registry associated with the workspace.

    > [!IMPORTANT]
    > Depending on your code, image creation happen automatically without your input.

3. Deploy the Docker image to Azure Container Instance (ACI) service or to Azure Kubernetes Service (AKS).

4. Start up a new container (or containers) in ACI or AKS. 

Learn more about this process in the [Model Management](concept-model-management-and-deployment.md) introduction.

## Before you begin

If you run into any issue, the first thing to do is to break down the deployment task (previous described) into individual steps to isolate the problem.

Breaking the deployment into tasks is helpful if you are using the [Webservice.deploy()](https://docs.microsoft.com/python/api/azureml-core/azureml.core.webservice%28class%29?view=azure-ml-py#deploy-workspace--name--model-paths--image-config--deployment-config-none--deployment-target-none-) API, or [Webservice.deploy_from_model()](https://docs.microsoft.com/python/api/azureml-core/azureml.core.webservice%28class%29?view=azure-ml-py#deploy-from-model-workspace--name--models--image-config--deployment-config-none--deployment-target-none-) API, as both of these functions perform the aforementioned steps as a single action. Typically those APIs are convenient, but it helps to break up the steps when troubleshooting by replacing them with the below API calls.

1. Register the model. Here's some sample code:

    ```python
    # register a model out of a run record
    model = best_run.register_model(model_name='my_best_model', model_path='outputs/my_model.pkl')

    # or, you can register a file or a folder of files as a model
    model = Model.register(model_path='my_model.pkl', model_name='my_best_model', workspace=ws)
    ```

2. Build the image. Here's some sample code:

    ```python
    # configure the image
    image_config = ContainerImage.image_configuration(runtime="python",
                                                      execution_script="score.py",
                                                      conda_file="myenv.yml")

    # create the image
    image = Image.create(name='myimg', models=[model], image_config=image_config, workspace=ws)

    # wait for image creation to finish
    image.wait_for_creation(show_output=True)
    ```

3. Deploy the image as service. Here's some sample code:

    ```python
    # configure an ACI-based deployment
    aci_config = AciWebservice.deploy_configuration(cpu_cores=1, memory_gb=1)

    aci_service = Webservice.deploy_from_image(deployment_config=aci_config, 
                                               image=image, 
                                               name='mysvc', 
                                               workspace=ws)
    aci_service.wait_for_deployment(show_output=True)    
    ```

Once you have broken down the deployment process into individual tasks, we can look at some of the most common errors.

## Image building fails

If the Docker image cannot be built, the [image.wait_for_creation()](https://docs.microsoft.com/python/api/azureml-core/azureml.core.image.image(class)?view=azure-ml-py#wait-for-creation-show-output-false-) or [service.wait_for_deployment()](https://docs.microsoft.com/python/api/azureml-core/azureml.core.webservice(class)?view=azure-ml-py#wait-for-deployment-show-output-false-) call fails with some error messages that can offer some clues. You can also find out more details about the errors from the image build log. Below is some sample code showing how to discover the image build log uri.

```python
# if you already have the image object handy
print(image.image_build_log_uri)

# if you only know the name of the image (note there might be multiple images with the same name but different version number)
print(ws.images['myimg'].image_build_log_uri)

# list logs for all images in the workspace
for name, img in ws.images.items():
    print (img.name, img.version, img.image_build_log_uri)
```

The image log uri is a SAS URL pointing to a log file stored in your Azure blob storage. Simply copy and paste the uri into a browser window and you can download and view the log file.

### Azure Key Vault access policy and Azure Resource Manager templates

The image build can also fail due to a problem with the access policy on Azure Key Vault. This situation can occur when you use an Azure Resource Manager template to create the workspace and associated resources (including Azure Key Vault), multiple times. For example, using the template multiple times with the same parameters as part of a continuous integration and deployment pipeline.

Most resource creation operations through templates are idempotent, but Key Vault clears the access policies each time the template is used. Clearing the access policies breaks access to the Key Vault for any existing workspace that is using it. This condition results in errors when you try to create new images. The following are examples of the errors that you can receive:

__Portal__:
```text
Create image "myimage": An internal server error occurred. Please try again. If the problem persists, contact support.
```

__SDK__:
```python
image = ContainerImage.create(name = "myimage", models = [model], image_config = image_config, workspace = ws)
Creating image
Traceback (most recent call last):
  File "C:\Python37\lib\site-packages\azureml\core\image\image.py", line 341, in create
    resp.raise_for_status()
  File "C:\Python37\lib\site-packages\requests\models.py", line 940, in raise_for_status
    raise HTTPError(http_error_msg, response=self)
requests.exceptions.HTTPError: 500 Server Error: Internal Server Error for url: https://eastus.modelmanagement.azureml.net/api/subscriptions/<subscription-id>/resourceGroups/<resource-group>/providers/Microsoft.MachineLearningServices/workspaces/<workspace-name>/images?api-version=2018-11-19

Traceback (most recent call last):
  File "<stdin>", line 1, in <module>
  File "C:\Python37\lib\site-packages\azureml\core\image\image.py", line 346, in create
    'Content: {}'.format(resp.status_code, resp.headers, resp.content))
azureml.exceptions._azureml_exception.WebserviceException: Received bad response from Model Management Service:
Response Code: 500
Headers: {'Date': 'Tue, 26 Feb 2019 17:47:53 GMT', 'Content-Type': 'application/json', 'Transfer-Encoding': 'chunked', 'Connection': 'keep-alive', 'api-supported-versions': '2018-03-01-preview, 2018-11-19', 'x-ms-client-request-id': '3cdcf791f1214b9cbac93076ebfb5167', 'x-ms-client-session-id': '', 'Strict-Transport-Security': 'max-age=15724800; includeSubDomains; preload'}
Content: b'{"code":"InternalServerError","statusCode":500,"message":"An internal server error occurred. Please try again. If the problem persists, contact support"}'
```

__CLI__:
```text
ERROR: {'Azure-cli-ml Version': None, 'Error': WebserviceException('Received bad response from Model Management Service:\nResponse Code: 500\nHeaders: {\'Date\': \'Tue, 26 Feb 2019 17:34:05
GMT\', \'Content-Type\': \'application/json\', \'Transfer-Encoding\': \'chunked\', \'Connection\': \'keep-alive\', \'api-supported-versions\': \'2018-03-01-preview, 2018-11-19\', \'x-ms-client-request-id\':
\'bc89430916164412abe3d82acb1d1109\', \'x-ms-client-session-id\': \'\', \'Strict-Transport-Security\': \'max-age=15724800; includeSubDomains; preload\'}\nContent:
b\'{"code":"InternalServerError","statusCode":500,"message":"An internal server error occurred. Please try again. If the problem persists, contact support"}\'',)}
```

To avoid this problem, we recommend one of the following approaches:

* Do not deploy the template more than once for the same parameters. Or delete the existing resources before using the template to recreate them.
* Examine the Key Vault access policies and then use these policies to set the `accessPolicies` property of the template.
* Check if the Key Vault resource already exists. If it does, do not recreate it through the template. For example, add a parameter that allows you to disable the creation of the Key Vault resource if it already exists.

## Debug locally

If you encounter problems deploying a model to ACI or AKS, try deploying it as a local web service. Using a local web service makes it easier to troubleshoot problems. The Docker image containing the model is downloaded and started on your local system.

> [!IMPORTANT]
> Local web service deployments require a working Docker installation on your local system. Docker must be running before you deploy a local web service. For information on installing and using Docker, see [https://www.docker.com/](https://www.docker.com/).

> [!WARNING]
> Local web service deployments are not supported for production scenarios.

To deploy locally, modify your code to use `LocalWebservice.deploy_configuration()` to create a deployment configuration. Then use `Model.deploy()` to deploy the service. The following example deploys a model (contained in the `model` variable) as a local web service:

```python
from azureml.core.model import InferenceConfig
from azureml.core.webservice import LocalWebservice

# Create inferencing configuration. This creates a docker image that contains the model.
inference_config = InferenceConfig(runtime= "python", 
                                   execution_script="score.py",
                                   conda_file="myenv.yml")

# Create a local deployment, using port 8890 for the web service endpoint
deployment_config = LocalWebservice.deploy_configuration(port=8890)
# Deploy the service
service = Model.deploy(ws, "mymodel", [model], inference_config, deployment_config)
# Wait for the deployment to complete
service.wait_for_deployment(True)
# Display the port that the web service is available on
print(service.port)
```

At this point, you can work with the service as normal. For example, the following code demonstrates sending data to the service:

```python
import json

test_sample = json.dumps({'data': [
    [1,2,3,4,5,6,7,8,9,10], 
    [10,9,8,7,6,5,4,3,2,1]
]})

test_sample = bytes(test_sample,encoding = 'utf8')

prediction = service.run(input_data=test_sample)
print(prediction)
```

### Update the service

During local testing, you may need to update the `score.py` file to add logging or attempt to resolve any problems that you've discovered. To reload changes to the `score.py` file, use `reload()`. For example, the following code reloads the script for the service, and then sends data to it. The data is scored using the updated `score.py` file:

```python
service.reload()
print(service.run(input_data=test_sample))
```

> [!NOTE]
> The script is reloaded from the location specified by the `InferenceConfig` object used by the service.

To change the model, Conda dependencies, or deployment configuration, use [update()](https://docs.microsoft.com/python/api/azureml-core/azureml.core.webservice%28class%29?view=azure-ml-py#update--args-). The following example updates the model used by the service:

```python
service.update([different_model], inference_config, deployment_config)
```

### Delete the service

To delete the service, use [delete()](https://docs.microsoft.com/python/api/azureml-core/azureml.core.webservice%28class%29?view=azure-ml-py#delete--).

### <a id="dockerlog"></a> Inspect the Docker log

You can print out detailed Docker engine log messages from the service object. You can view the log for ACI, AKS, and Local deployments. The following example demonstrates how to print the logs.

```python
# if you already have the service object handy
print(service.get_logs())

# if you only know the name of the service (note there might be multiple services with the same name but different version number)
print(ws.webservices['mysvc'].get_logs())
```

## Service launch fails

After the image is successfully built, the system attempts to start a container using your deployment configuration. As part of container starting-up process, the `init()` function in your scoring script is invoked by the system. If there are uncaught exceptions in the `init()` function, you might see **CrashLoopBackOff** error in the error message.

Use the info in the [Inspect the Docker log](#dockerlog) section to check the logs.

## Function fails: get_model_path()

Often, in the `init()` function in the scoring script, [Model.get_model_path()](https://docs.microsoft.com/python/api/azureml-core/azureml.core.model.model?view=azure-ml-py#get-model-path-model-name--version-none---workspace-none-) function is called to locate a model file or a folder of model files in the container. If the model file or folder cannot be found, the function fails. The easiest way to debug this error is to run the below Python code in the Container shell:

```python
import logging
logging.basicConfig(level=logging.DEBUG)
from azureml.core.model import Model
print(Model.get_model_path(model_name='my-best-model'))
```

This example prints out the local path (relative to `/var/azureml-app`) in the container where your scoring script is expecting to find the model file or folder. Then you can verify if the file or folder is indeed where it is expected to be.

Setting the logging level to DEBUG may cause additional information to be logged, which may be useful in identifying the failure.

## Function fails: run(input_data)

If the service is successfully deployed, but it crashes when you post data to the scoring endpoint, you can add error catching statement in your `run(input_data)` function so that it returns detailed error message instead. For example:

```python
def run(input_data):
    try:
        data = json.loads(input_data)['data']
        data = np.array(data)
        result = model.predict(data)
        return json.dumps({"result": result.tolist()})
    except Exception as e:
        result = str(e)
        # return error message back to the client
        return json.dumps({"error": result})
```

**Note**: Returning error messages from the `run(input_data)` call should be done for debugging purpose only. For security reasons, you should not return error messages this way in a production environment.

## HTTP status code 503

Azure Kubernetes Service deployments support autoscaling, which allows replicas to be added to support additional load. However, the autoscaler is designed to handle **gradual** changes in load. If you receive large spikes in requests per second, clients may receive an HTTP status code 503.

There are two things that can help prevent 503 status codes:

* Change the utilization level at which autoscaling creates new replicas.
    
    By default, autoscaling target utilization is set to 70%, which means that the service can handle spikes in requests per second (RPS) of up to 30%. You can adjust the utilization target by setting the `autoscale_target_utilization` to a lower value.

    > [!IMPORTANT]
    > This change does not cause replicas to be created *faster*. Instead, they are created at a lower utilization threshold. Instead of waiting until the service is 70% utilized, changing the value to 30% causes replicas to be created when 30% utilization occurs.
    
    If the web service is already using the current max replicas and you are still seeing 503 status codes, increase the `autoscale_max_replicas` value to increase the maximum number of replicas.

* Change the minimum number of replicas. Increasing the minimum replicas provides a larger pool to handle the incoming spikes.

    To increase the minimum number of replicas, set `autoscale_min_replicas` to a higher value. You can calculate the required replicas by using the following code, replacing values with values specific to your project:

    ```python
    from math import ceil
    # target requests per second
    targetRps = 20
    # time to process the request (in seconds)
    reqTime = 10
    # Maximum requests per container
    maxReqPerContainer = 1
    # target_utilization. 70% in this example
    targetUtilization = .7

    concurrentRequests = targetRps * reqTime / targetUtilization

    # Number of container replicas
    replicas = ceil(concurrentRequests / maxReqPerContainer)
    ```

    > [!NOTE]
    > If you receive request spikes larger than the new minimum replicas can handle, you may receive 503s again. For example, as traffic to your service increases, you may need to increase the minimum replicas.

For more information on setting `autoscale_target_utilization`, `autoscale_max_replicas`, and `autoscale_min_replicas` for, see the [AksWebservice](https://docs.microsoft.com/python/api/azureml-core/azureml.core.webservice.akswebservice?view=azure-ml-py) module reference.
<<<<<<< HEAD
=======

>>>>>>> 1a6a646a

## Next steps

Learn more about deployment:

* [How to deploy and where](how-to-deploy-and-where.md)
* [Tutorial: Train & deploy models](tutorial-train-models-with-aml.md)<|MERGE_RESOLUTION|>--- conflicted
+++ resolved
@@ -308,10 +308,7 @@
     > If you receive request spikes larger than the new minimum replicas can handle, you may receive 503s again. For example, as traffic to your service increases, you may need to increase the minimum replicas.
 
 For more information on setting `autoscale_target_utilization`, `autoscale_max_replicas`, and `autoscale_min_replicas` for, see the [AksWebservice](https://docs.microsoft.com/python/api/azureml-core/azureml.core.webservice.akswebservice?view=azure-ml-py) module reference.
-<<<<<<< HEAD
-=======
-
->>>>>>> 1a6a646a
+
 
 ## Next steps
 
