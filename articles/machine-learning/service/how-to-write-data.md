--- conflicted
+++ resolved
@@ -13,11 +13,6 @@
 ms.date: 05/02/2019
 ms.custom: seodec18
 ---
-<<<<<<< HEAD
-# Write and configure data using Azure Machine Learning
-
-In this article, you learn different methods to write data using the [Azure Machine Learning Data Prep Python SDK](https://aka.ms/data-prep-sdk) and how to configure that data for experimentation with the [Azure Machine Learning SDK for Python](https://docs.microsoft.com/python/api/overview/azure/ml/intro?view=azure-ml-py).  Output data can be written at any point in a dataflow. Writes are added as steps to the resulting data flow, and these steps run every time the data flow runs. Data is written to multiple partition files to allow parallel writes.
-=======
 # Write and configure data  with the Azure Machine Learning Data Prep SDK
 
 In this article, you learn different methods to write data using the [Azure Machine Learning Data Prep Python SDK](https://aka.ms/data-prep-sdk) and how to configure that data for experimentation with the [Azure Machine Learning SDK for Python](https://docs.microsoft.com/python/api/overview/azure/ml/intro?view=azure-ml-py).  Output data can be written at any point in a dataflow. Writes are added as steps to the resulting data flow, and these steps run every time the data flow runs. Data is written to multiple partition files to allow parallel writes.
@@ -25,7 +20,6 @@
 > [!Important]
 > If you are building a new solution, try the [Azure Machine Learning Datasets](how-to-explore-prepare-data.md) (preview) to transform your data, snapshot data, and store versioned dataset definitions. Datasets is the next version of the data prep SDK, offering expanded functionality for managing datasets in AI solutions.
 > If you use the `azureml-dataprep` package to create a dataflow with your transformations instead of using the `azureml-datasets` package to create a dataset, you won't be able to use snapshots or versioned datasets later.
->>>>>>> 6a383dfd
 
 Since there are no limitations to how many write steps there are in a pipeline, you can easily add additional write steps to get intermediate results for troubleshooting or for other pipelines.
 
