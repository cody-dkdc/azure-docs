---
title: "Quickstart: Use the Python SDK to create a machine learning service workspace - Azure Machine Learning"
description: Get started with Azure Machine Learning. Install the Python SDK and use it to create a workspace. This workspace is the foundational block in the cloud that you use to experiment, train, and deploy machine learning models with Azure Machine Learning.  
services: machine-learning
ms.service: machine-learning
ms.component: core
ms.topic: quickstart
ms.reviewer: sgilley
author: hning86
ms.author: haining
ms.date: 11/09/2018
---

# Quickstart: Use Python to get started with Azure Machine Learning

In this quickstart, you use the Azure Machine Learning SDK for Python to create and then use a Machine Learning service [workspace](concept-azure-machine-learning-architecture.md). This workspace is the foundational block in the cloud that you use to experiment, train, and deploy machine learning models with Machine Learning. In this quickstart, you start by configuring your own Python environment and Jupyter notebook server. To run with no installation, see [Quickstart: Use the Azure portal to get started with Azure Machine Learning](quickstart-get-started.md).

> [!VIDEO https://www.microsoft.com/en-us/videoplayer/embed/RE2G9N6]

In this tutorial, you install the Python SDK and:

* Create a workspace in your Azure subscription.
* Create a configuration file for that workspace to use later in other notebooks and scripts.
* Write code that logs values inside the workspace.
* View the logged values in your workspace.

In this quickstart, you create a workspace and a configuration file. You can use them as prerequisites to other Machine Learning tutorials and how-to articles. As with other Azure services, there are limits and quotas associated with Machine Learning. [Learn about quotas and how to request more.](how-to-manage-quotas.md)

The following Azure resources are added automatically to your workspace when they're regionally available:
 
- [Azure Container Registry](https://azure.microsoft.com/services/container-registry/)
- [Azure Storage](https://azure.microsoft.com/services/storage/)
- [Azure Application Insights](https://azure.microsoft.com/services/application-insights/) 
- [Azure Key Vault](https://azure.microsoft.com/services/key-vault/)
>[!NOTE]
> Code in this article was tested with Azure Machine Learning SDK version 0.1.74 

<<<<<<< HEAD
If you don’t have an Azure subscription, create a [free account](https://aka.ms/AMLfree) before you begin.
=======
If you don’t have an Azure subscription, create a [free account](https://azure.microsoft.com/free/?WT.mc_id=A261C142F) before you begin.
>>>>>>> 15367574

## Install the SDK

*Skip this section if you use a data science virtual machine created after September 27, 2018.* Those data science virtual machines come with the Python SDK preinstalled.

Before you install the SDK, we recommend that you create an isolated Python environment. While this quickstart uses [Miniconda](https://conda.io/docs/user-guide/install/index.html), you also can use full [Anaconda](https://www.anaconda.com/) installed or [Python virtualenv](https://virtualenv.pypa.io/en/stable/).

### Install Miniconda


[Download](https://conda.io/miniconda.html) and install Miniconda. Select the Python 3.7 version or later. Don't select the Python 2.x version.

### Create an isolated Python environment 

Open a command-line window. Then create a new conda environment named `myenv` with Python 3.6.

```shell
conda create -n myenv -y Python=3.6
```

Activate the environment.

  ```shell
  conda activate myenv
  ```

### Install the SDK


In the activated conda environment, install the SDK. The following command installs the core components of the Machine Learning SDK. It also installs a Jupyter Notebook server in the `myenv` conda environment. The installation takes a few minutes to finish, depending on the configuration of your machine.

```shell
# install the base SDK and Jupyter Notebook
pip install azureml-sdk[notebooks]
```

## Create a workspace

To launch the Jupyter Notebook, enter this command.
```shell
jupyter notebook
```

In the browser window, create a new notebook by using the default `Python 3` kernel. 

To display the SDK version, enter the following Python code in a notebook cell and execute it.

[!code-python[](~/aml-sdk-samples/ignore/doc-qa/quickstart-create-workspace-with-python/quickstart.py?name=import)]

Create a new Azure resource group and a new workspace.

Find a value for `<azure-subscription-id>` in the [subscriptions list in the Azure portal](https://ms.portal.azure.com/#blade/Microsoft_Azure_Billing/SubscriptionsBlade). Use any subscription in which your role is owner or contributor.

```python
from azureml.core import Workspace
ws = Workspace.create(name='myworkspace',
                      subscription_id='<azure-subscription-id>',	
                      resource_group='myresourcegroup',
                      create_resource_group=True,
                      location='eastus2' # or other supported Azure region	
                     )
```

Executing the preceding code might trigger a new browser window for you to sign into your Azure account. After you sign in, the authentication token is cached locally.

To see the workspace details, such as associated storage, container registry, and key vault, enter the following code.

[!code-python[](~/aml-sdk-samples/ignore/doc-qa/quickstart-create-workspace-with-python/quickstart.py?name=getDetails)]


## Write a configuration file

Save the details of your workspace in a configuration file into the current directory. This file is called 'aml_config\config.json'.  

This workspace configuration file makes it easy to load this same workspace later. You can load it with other notebooks and scripts in the same directory or a subdirectory. 

[!code-python[](~/aml-sdk-samples/ignore/doc-qa/quickstart-create-workspace-with-python/quickstart.py?name=writeConfig)]


The `write_config()` API call creates the configuration file in the current directory. The `config.json` file contains the following script.

```json
{
    "subscription_id": "<azure-subscription-id>",
    "resource_group": "myresourcegroup",
    "workspace_name": "myworkspace"
}
```

## Use the workspace

Write some code that uses the basic APIs of the SDK to track experiment runs.

[!code-python[](~/aml-sdk-samples/ignore/doc-qa/quickstart-create-workspace-with-python/quickstart.py?name=useWs)]


## View logged results
When the run finishes, you can view the experiment run in the Azure portal. Use the following code to print a URL to the results for the last run.

```python
print(run.get_portal_url())
```

Use the link to view the logged values in the Azure portal in your browser.

![Logged values in portal](./media/quickstart-create-workspace-with-python/logged-values.png)

## Clean up resources 
>[!IMPORTANT]
>The resources you created can be used as prerequisites to other Machine Learning tutorials and how-to articles.

If you don't plan to use the resources you created here, delete them so you don't incur any charges.

[!code-python[](~/aml-sdk-samples/ignore/doc-qa/quickstart-create-workspace-with-python/quickstart.py?name=delete)]


## Next steps

You created the necessary resources you need to experiment with and deploy models. You also ran code in a notebook. And you explored the run history from that code in your workspace in the cloud.

You need a few more packages in your environment to use it with Machine Learning tutorials.

1. In your browser, close your notebook.
1. In the command-line window, use `Ctrl`+`C` to stop the notebook server.
1. Install additional packages.

    ```shell
    conda install -y cython matplotlib scikit-learn pandas numpy
    pip install azureml-sdk[automl]

    # install run history widget
    jupyter nbextension install --py --user azureml.train.widgets

    # enable run history widget
    jupyter nbextension enable --py --user azureml.train.widgets
    ```
    You can also use different "extra" keywords to install additional components of the SDK.
    
    ```shell
    # install the base SDK and auto ml components
    pip install azureml-sdk[automl]
    
    # install the base SDK and model explainability component
    pip install azureml-sdk[explain]
    
    # install the base SDK and experimental components
    pip install azureml-sdk[contrib]
    
    # install the base SDK and automl components in Azure Databricks environment
    # read more at: https://github.com/Azure/MachineLearningNotebooks/tree/master/databricks
    pip install azureml-sdk[databricks]
    ```


After you install these packages, follow the tutorials to train and deploy a model. 

> [!div class="nextstepaction"]
> [Tutorial: Train an image classification model](tutorial-train-models-with-aml.md)

You also can explore [more advanced examples on GitHub](https://aka.ms/aml-notebooks).<|MERGE_RESOLUTION|>--- conflicted
+++ resolved
@@ -35,11 +35,9 @@
 >[!NOTE]
 > Code in this article was tested with Azure Machine Learning SDK version 0.1.74 
 
-<<<<<<< HEAD
+
 If you don’t have an Azure subscription, create a [free account](https://aka.ms/AMLfree) before you begin.
-=======
-If you don’t have an Azure subscription, create a [free account](https://azure.microsoft.com/free/?WT.mc_id=A261C142F) before you begin.
->>>>>>> 15367574
+
 
 ## Install the SDK
 
