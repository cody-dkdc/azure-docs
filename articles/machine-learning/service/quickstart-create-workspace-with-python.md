---
title: 'Quickstart: Get started in Python'
titleSuffix: Azure Machine Learning service
description: Get started with Azure Machine Learning service in Python. Use the Python SDK to create a workspace, which is the foundational block in the cloud that you use to experiment, train, and deploy machine learning models.  
services: machine-learning
ms.service: machine-learning
ms.subservice: core
ms.topic: quickstart
ms.reviewer: sgilley
author: hning86
ms.author: haining
ms.date: 01/22/2019
ms.custom: seodec18

---

# Quickstart: Use the Python SDK to get started with Azure Machine Learning

In this article, you use the Azure Machine Learning SDK for Python 3 to create and then use an Azure Machine Learning service [workspace](concept-azure-machine-learning-architecture.md). The workspace is the foundational block in the cloud that you use to experiment, train, and deploy machine learning models with Machine Learning.

You begin by configuring your own Python environment and Jupyter Notebook Server. To run it with no installation, see [Quickstart: Use the Azure portal to get started with Azure Machine Learning](quickstart-get-started.md). 

View a video version of this quickstart:

> [!VIDEO https://www.microsoft.com/en-us/videoplayer/embed/RE2G9N6]

In this quickstart, you:

* Install the Python SDK.
* Create a workspace in your Azure subscription.
* Create a configuration file for that workspace to use later in other notebooks and scripts.
* Write code that logs values inside the workspace.
* View the logged values in your workspace.

You create a workspace and a configuration file to use as prerequisites to other Machine Learning tutorials and how-to articles. As with other Azure services, certain limits and quotas are associated with Machine Learning. [Learn about quotas and how to request more.](how-to-manage-quotas.md)

The following Azure resources are added automatically to your workspace when they're regionally available:
 
- [Azure Container Registry](https://azure.microsoft.com/services/container-registry/)
- [Azure Storage](https://azure.microsoft.com/services/storage/)
- [Azure Application Insights](https://azure.microsoft.com/services/application-insights/) 
- [Azure Key Vault](https://azure.microsoft.com/services/key-vault/)

>[!NOTE]
> Code in this article requires  Azure Machine Learning SDK version 1.0.2 or later and was tested with version 1.0.8.


If you don’t have an Azure subscription, create a free account before you begin. Try the [free or paid version of Azure Machine Learning service](http://aka.ms/AMLFree) today.

## Install the SDK

> [!IMPORTANT]
> Skip this section if you use an Azure Data Science Virtual Machine or Azure Databricks.
> * Azure Data Science Virtual Machines created after September 27, 2018 come with the Python SDK preinstalled.
> * In the Azure Databricks environment, use the [Databricks installation steps](how-to-configure-environment.md#azure-databricks) instead.

Before you install the SDK, we recommend that you create an isolated Python environment. Although this article uses [Miniconda](https://docs.conda.io/en/latest/miniconda.html), you can also use full [Anaconda](https://www.anaconda.com/) installed or [Python virtualenv](https://virtualenv.pypa.io/en/stable/).

The instructions in this quickstart will install all the packages you need to run the quickstart and tutorial notebooks.  Other sample notebooks may require installation of additional components.  For more information about these components, see [Install the Azure Machine Learning SDK for Python](https://docs.microsoft.com/python/api/overview/azure/ml/install).

### Install Miniconda

[Download and install Miniconda](https://docs.conda.io/en/latest/miniconda.html). Select the Python 3.7 version to install. Don't select the Python 2.x version.  

### Create an isolated Python environment

1. Open a command-line window, then create a new conda environment named *myenv* and install Python 3.6.5. Azure Machine Learning SDK will work with Python 3.5.2 or later, but the automated machine learning components are not fully functional on Python 3.7.  It will take several minutes to create the environment while components and packages are downloaded.

    ```shell
    conda create -n myenv python=3.6.5
    ```

1. Activate the environment.

    ```shell
    conda activate myenv
    ```

1. Enable environment-specific ipython kernels:

    ```shell
    conda install notebook ipykernel
    ```

<<<<<<< HEAD
    Then create the kernel:

    ```shell
    ipython kernel install --user
=======
  ```shell
    pip install --upgrade 'azureml-sdk[notebooks]'
>>>>>>> 782e92f4
    ```

### Install the SDK

1. In the activated conda environment, install the core components of the Machine Learning SDK with Jupyter notebook capabilities.  The installation takes a few minutes to finish based on the configuration of your machine.

  ```shell
    pip install --upgrade azureml-sdk[notebooks]
    ```

1. To use this environment for the Azure Machine Learning tutorials, install these packages.

    ```shell
    conda install -y cython matplotlib pandas
    ```

1. To use this environment for the Azure Machine Learning tutorials, install the automated machine learning components.

    ```shell
    pip install --upgrade 'azureml-sdk[automl]'
    ```

## Create a workspace

Create your workspace in a Jupyter Notebook using the Python SDK.

1. Create and/or cd to the directory you want to use for the quickstart and tutorials.

1. To launch Jupyter Notebook, enter this command:

    ```shell
    jupyter notebook
    ```

1. In the browser window, create a new notebook by using the default `Python 3` kernel. 

1. To display the SDK version, enter and then execute the following Python code in a notebook cell:

   [!code-python[](~/aml-sdk-samples/ignore/doc-qa/quickstart-create-workspace-with-python/quickstart.py?name=import)]

1. Find a value for the `<azure-subscription-id>` parameter in the [subscriptions list in the Azure portal](https://ms.portal.azure.com/#blade/Microsoft_Azure_Billing/SubscriptionsBlade). Use any subscription in which your role is owner or contributor.

   ```python
   from azureml.core import Workspace
   ws = Workspace.create(name='myworkspace',
                         subscription_id='<azure-subscription-id>',	
                         resource_group='myresourcegroup',
                         create_resource_group=True,
                         location='eastus2' 
                        )
   ```

   When you execute the code, you might be prompted to sign into your Azure account. After you sign in, the authentication token is cached locally.

1. To view the workspace details, such as associated storage, container registry, and key vault, enter the following code:

    [!code-python[](~/aml-sdk-samples/ignore/doc-qa/quickstart-create-workspace-with-python/quickstart.py?name=getDetails)]


## Write a configuration file

Save the details of your workspace in a configuration file to the current directory. This file is called *aml_config\config.json*.  

This workspace configuration file makes it easy to load the same workspace later. You can load it with other notebooks and scripts in the same directory or a subdirectory.  

[!code-python[](~/aml-sdk-samples/ignore/doc-qa/quickstart-create-workspace-with-python/quickstart.py?name=writeConfig)]

This `write_config()` API call creates the configuration file in the current directory. The *config.json* file contains the following:

```json
{
    "subscription_id": "<azure-subscription-id>",
    "resource_group": "myresourcegroup",
    "workspace_name": "myworkspace"
}
```

## Use the workspace

Run some code that uses the basic APIs of the SDK to track experiment runs:

1. Create an experiment in the workspace.
1. Log a single value into the experiment.
1. Log a list of values into the experiment.

[!code-python[](~/aml-sdk-samples/ignore/doc-qa/quickstart-create-workspace-with-python/quickstart.py?name=useWs)]

## View logged results
When the run finishes, you can view the experiment run in the Azure portal. To print a URL that navigates to the results for the last run, use the following code:

```python
print(run.get_portal_url())
```

Use the link to view the logged values in the Azure portal in your browser.

![Logged values in the Azure portal](./media/quickstart-create-workspace-with-python/logged-values.png)

## Clean up resources 
>[!IMPORTANT]
>You can use the resources you've created here as prerequisites to other Machine Learning tutorials and how-to articles.

If you don't plan to use the resources that you created in this article, delete them to avoid incurring any charges.

[!code-python[](~/aml-sdk-samples/ignore/doc-qa/quickstart-create-workspace-with-python/quickstart.py?name=delete)]

## Next steps

In this article, you created the resources you need to experiment with and deploy models. You ran code in a notebook, and you explored the run history for the code in your workspace in the cloud.

> [!div class="nextstepaction"]
> [Tutorial: Train an image classification model](tutorial-train-models-with-aml.md)

You can also explore [more advanced examples on GitHub](https://aka.ms/aml-notebooks).<|MERGE_RESOLUTION|>--- conflicted
+++ resolved
@@ -82,20 +82,15 @@
     conda install notebook ipykernel
     ```
 
-<<<<<<< HEAD
     Then create the kernel:
 
     ```shell
     ipython kernel install --user
-=======
-  ```shell
-    pip install --upgrade 'azureml-sdk[notebooks]'
->>>>>>> 782e92f4
     ```
 
 ### Install the SDK
 
-1. In the activated conda environment, install the core components of the Machine Learning SDK with Jupyter notebook capabilities.  The installation takes a few minutes to finish based on the configuration of your machine.
+1. In the activated conda environment, install the core components of the Machine Learning SDK with Jupyter notebook capabilities. The installation takes a few minutes to finish based on the configuration of your machine.
 
   ```shell
     pip install --upgrade azureml-sdk[notebooks]
@@ -110,8 +105,12 @@
 1. To use this environment for the Azure Machine Learning tutorials, install the automated machine learning components.
 
     ```shell
-    pip install --upgrade 'azureml-sdk[automl]'
-    ```
+    pip install --upgrade azureml-sdk[automl]
+    ```
+> [!IMPORTANT]
+> In some command-line tools, you might need to add single quotation marks for the following:
+>    'azureml-sdk[notebooks]'
+>    'azureml-sdk[automl]'
 
 ## Create a workspace
 
