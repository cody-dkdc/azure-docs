--- conflicted
+++ resolved
@@ -54,17 +54,11 @@
 > * Azure Data Science Virtual Machines created after September 27, 2018 come with the Python SDK preinstalled.
 > * In the Azure Databricks environment, use the [Databricks installation steps](how-to-configure-environment.md#azure-databricks) instead.
 
-<<<<<<< HEAD
-Before you install the SDK, we recommend that you create an isolated Python environment. Although this article uses [Miniconda](https://conda.io/docs/user-guide/install/index.html), you can also use full [Anaconda](https://www.anaconda.com/) installed or [Python virtualenv](https://virtualenv.pypa.io/en/stable/).  
-=======
-The code in this article requires the Azure Machine Learning SDK version 1.0.2 or later.
-
 Before you install the SDK, we recommend that you create an isolated Python environment. Although this article uses [Miniconda](https://docs.conda.io/en/latest/miniconda.html), you can also use full [Anaconda](https://www.anaconda.com/) installed or [Python virtualenv](https://virtualenv.pypa.io/en/stable/).
->>>>>>> 4f42d2ae
 
 ### Install Miniconda
 
-[Download and install Miniconda](https://conda.io/miniconda.html). Select the Python 3.7  or later version to install. Don't select the Python 2.x version.  
+[Download and install Miniconda](https://docs.conda.io/en/latest/miniconda.html). Select the Python 3.7  or later version to install. Don't select the Python 2.x version.  
 
 ### Create an isolated Python environment
 
