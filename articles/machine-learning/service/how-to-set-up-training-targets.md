---
title: Create and use compute targets for model training
titleSuffix: Azure Machine Learning service
description: Configure the training environments (compute targets) for machine learning model training. You can easily switch between training environments. Start training locally. If you need to scale out, switch to a cloud-based compute target.
services: machine-learning
author: heatherbshapiro
ms.author: hshapiro
ms.reviewer: sgilley
ms.service: machine-learning
ms.component: core
ms.topic: article
ms.date: 01/04/2018
ms.custom: seodec18
---
# Set up compute targets for model training

With Azure Machine Learning service, you can train your model on a variety of resources or environments, collectively referred to as [__compute targets__](concept-azure-machine-learning-architecture.md#compute-target). A compute target can be a local machine or a cloud resource, such as an Azure Machine Learning Compute, Azure HDInsight or a remote virtual machine.  

You can create and manage a compute target using the Azure Machine Learning SDK, Azure portal, or Azure CLI. If you have compute targets that were created through another service (for example, an HDInsight cluster), you can use them by attaching them to your Azure Machine Learning service workspace.
 
In this article, you learn how to use various compute targets.  The steps for all compute targets follow the same workflow:
1. __Create__ a compute target if you don’t already have one.
2. __Attach__ the compute target to your workspace.
3. __Configure__ the compute target so that it contains the Python environment and package dependencies needed by your script.


## Supported compute targets

Azure Machine Learning service has varying support across different compute targets. A typical model development lifecycle starts with dev/experimentation on a small amount of data. At this stage, we recommend using a local environment. For example, your local computer or a cloud-based VM. As you scale up your training on larger data sets, or do distributed training, we recommend using Azure Machine Learning Compute to create a single- or multi-node cluster that autoscales each time you submit a run. You can also attach your own compute resource, although support for various scenarios may vary as detailed below:


|Compute target| GPU acceleration | Automated<br/> hyperparameter tuning | Automated</br> machine learning | Pipeline friendly|
|----|:----:|:----:|:----:|:----:|
|[Local computer](#local)| Maybe | &nbsp; | ✓ | &nbsp; |
|[Azure Machine Learning Compute](#amlcompute)| ✓ | ✓ | ✓ | ✓ |
|[Remote VM](#vm) | ✓ | ✓ | ✓ | ✓ |
|[Azure Databricks](how-to-create-your-first-pipeline.md#databricks)| &nbsp; | &nbsp; | ✓ | ✓[*](#pipeline-only) |
|[Azure Data Lake Analytics](how-to-create-your-first-pipeline.md#adla)| &nbsp; | &nbsp; | &nbsp; | ✓[*](#pipeline-only) |
|[Azure HDInsight](#hdinsight)| &nbsp; | &nbsp; | &nbsp; | ✓ |

<a id="pipeline-only"></a>__*__ Azure Databricks and Azure Data Lake Analytics can __only__ be used in a pipeline. The steps to use a compute target in a pipeline differ from what is shown below.  For more information about using compute targets in a pipeline see [Create and run a machine learning pipeline](how-to-create-your-first-pipeline.md).

## What's a run configuration

When training, it is common to start on your local computer, and later run that training script on a different compute target. With Azure Machine Learning service, you can run your script on various compute targets without having to change your script. 

All you need to do is define the environment for each compute target with a **run configuration**.  Then, when you want to run your training experiment on a different compute target, specify that run configuration.


Learn more about [submitting experiments](#submit) at the end of this article.

### Manage environment and dependencies

When you create a run configuration, you need to decide how to manage the environment and dependencies on the compute target. 

#### System-managed environment

Use a system-managed environment when you want [Conda](https://conda.io/docs/) to manage the Python environment and the script dependencies for you. A system-managed environment is assumed by default and the most common choice. It is useful on remote compute targets, especially when you cannot configure that target. 

All you need to do is specify each package dependency using the [CondaDependency class](https://docs.microsoft.com/python/api/azureml-core/azureml.core.conda_dependencies.condadependencies?view=azure-ml-py) Then Conda creates a file named **conda_dependencies.yml** in the **aml_config** directory in your workspace with your list of package dependencies and sets up your Python environment when you submit your training experiment. 

The initial set up of a new environment can take several minutes depending on the size of the required dependencies. As long as the list of packages remains unchanged, the set up time happens only once.
  
The following code shows an example for a system-managed environment requiring scikit-learn:
    
<<<<<<< HEAD
[!code-python[](~/aml-sdk-samples/ignore/doc-qa/how-to-set-up-training-targets/runconfig.py?name=system-managed)]
=======
```python
from azureml.core.runconfig import RunConfiguration
from azureml.core.conda_dependencies import CondaDependencies

run_cfg_system = RunConfiguration()

# Specify scikit-learn as a package dependency
run_cfg_system.environment.python.conda_dependencies = CondaDependencies.create(conda_packages=['scikit-learn'])
```
>>>>>>> 2606cae5

#### User-managed environment

For a user-managed environments, you're responsible for setting up your environment and installing every package your training script on the compute target. If your training environment is already configured (such as on your local machine), you can skip the set up step by setting `user_managed_dependencies` to True. Conda will not check your environment or install anything for you.

The following code shows an example of configuring training runs for a user-managed environment:
<<<<<<< HEAD

=======
    
>>>>>>> 2606cae5
```python
from azureml.core.runconfig import RunConfiguration

run_cfg_user = RunConfiguration()
run_cfg_user.environment.python.user_managed_dependencies = True

# Point to another Python environment. For example: 
# run_config.environment.python.interpreter_path = '/home/me/miniconda3/envs/sdk2/bin/python'
```
  
## Set up compute targets with Python

Use the sections below to configure these compute targets:

* [Local computer](#local)
* [Azure Machine Learning Compute](#amlcompute)
* [Remote virtual machines](#vm)
* [Azure HDInsight](#hdinsight)


### <a id="local"></a>Local computer

1. **Create and attach**: There's no need to create or attach a compute target when you use your local computer as the training environment.  

1. **Configure**:  When you use your local computer as a compute target, the training code is run in your [development environment](how-to-configure-environment.md).  If that environment already has the Python packages you need, use the user-managed environment.

    ```python
    from azureml.core.runconfig import RunConfiguration
    
    run_local = RunConfiguration()
    run_local.user_managed_dependencies = True
    ```

Now that you’ve attached the compute and configured your run, the next step is to [submit the training run](#submit).

### <a id="amlcompute"></a>Azure Machine Learning Compute

Azure Machine Learning Compute is a managed-compute infrastructure that allows the user to easily create a single or multi-node compute. The compute is created within your workspace region as a resource that can be shared with other users in your workspace. The compute scales up automatically when a job is submitted, and can be put in an Azure Virtual Network. The compute executes in a containerized environment and packages your model dependencies in a [Docker container](https://www.docker.com/why-docker).

You can use Azure Machine Learning Compute to distribute the training process across a cluster of CPU or GPU compute nodes in the cloud. For more information on the VM sizes that include GPUs, see [GPU-optimized virtual machine sizes](https://docs.microsoft.com/azure/virtual-machines/linux/sizes-gpu).

Azure Machine Learning Compute has default limits, such as the number of cores that can be allocated. For more information, see [Manage and request quotas for Azure resources](https://docs.microsoft.com/azure/machine-learning/service/how-to-manage-quotas).


You can create an Azure Machine Learning compute environment on demand when you schedule a run, or as a persistent resource.

#### Run-based creation

You can create Azure Machine Learning Compute as a compute target at run time. The compute is automatically created for your run. The cluster scales up to the number of **max_nodes** that you specify in your run config. The compute is deleted automatically once the run completes.

> [!IMPORTANT]
> Run-based creation of Azure Machine Learning compute is currently in Preview. Don't use run-based creation if you use automated hyperparameter tuning or automated machine learning. To use hyperparameter tuning or automated machine learning, create a [persistent compute](#persistent) target instead.

1.  **Create, attach, and configure**: The run-based creation performs all the necessary steps to create, attach, and configure the compute target with the run configuration.  

    ```python
    from azureml.core.compute import ComputeTarget, AmlCompute
    
    # First, list the supported VM families for Azure Machine Learning Compute AmlCompute.supported_vmsizes()
    from azureml.core.runconfig import RunConfiguration
    
    # Create a new runconfig object 
    run_temp_compute = RunConfiguration()
    
    # Signal that you want to use AmlCompute to execute the script
    run_temp_compute.target = "amlcompute"
    
    # AmlCompute is created in the same region as your workspace 
    # Set the VM size for AmlCompute from the list of supported_vmsizes
    run_temp_compute.vm_size = 'STANDARD_D2_V2'
    ```


Now that you’ve attached the compute and configured your run, the next step is to [submit the training run](#submit).

#### <a id="persistent"></a>Persistent compute

A persistent Azure Machine Learning Compute can be reused across jobs. The compute can be shared with other users in the workspace and is kept between jobs.

1. **Create and attach**: To create a persistent Azure Machine Learning Compute resource in Python, specify the **vm_size** and **max_nodes** properties. Azure Machine Learning then uses smart defaults for the other properties. The compute autoscales down to zero nodes when it isn't used.   Dedicated VMs are created to run your jobs as needed.
    
    * **vm_size**: The VM family of the nodes created by Azure Machine Learning Compute.
    * **max_nodes**: The max number of nodes to autoscale up to when you run a job on Azure Machine Learning Compute.
    
    ```python
    from azureml.core.compute import ComputeTarget, AmlCompute
    from azureml.core.compute_target import ComputeTargetException
    
    # Choose a name for your CPU cluster.  The name should be between 2-16 characters in length.
    cpu_cluster_name = "cpucluster"
    
    # Verify that the cluster doesn't already exist
    try:
        cpu_cluster = ComputeTarget(workspace=ws, name=cpu_cluster_name)
        print('Found existing cluster, use it.')
    except ComputeTargetException:
        compute_config = AmlCompute.provisioning_configuration(vm_size='STANDARD_D2_V2',
                                                               max_nodes=4)
        cpu_cluster = ComputeTarget.create(ws, cpu_cluster_name, compute_config)
    
    cpu_cluster.wait_for_completion(show_output=True)
    ```
    
    You can also configure several advanced properties when you create Azure Machine Learning Compute. The properties allow you to create a persistent cluster of fixed size, or within an existing Azure Virtual Network in your subscription.  See the [AmlCompute class](https://docs.microsoft.com/python/api/azureml-core/azureml.core.compute.amlcompute.amlcompute?view=azure-ml-py
    ) for details.
    
    Or you can create and attach a persistent Azure Machine Learning Compute resource [in the Azure portal](#portal-create).

1. **Configure**: Create a run configuration for the persistent compute target.

    ```python
    from azureml.core.runconfig import RunConfiguration
    from azureml.core.conda_dependencies import CondaDependencies
    from azureml.core.runconfig import DEFAULT_CPU_IMAGE
    
    # Create a new runconfig object
    run_amlcompute = RunConfiguration()
    
    # Use the cpu_cluster you created above. 
    run_amlcompute.target = cpu_cluster
    
    # Enable Docker
    run_amlcompute.environment.docker.enabled = True
    
    # Set Docker base image to the default CPU-based image
    run_amlcompute.environment.docker.base_image = DEFAULT_CPU_IMAGE
    
    # Use conda_dependencies.yml to create a conda environment in the Docker image for execution
    run_amlcompute.environment.python.user_managed_dependencies = False
    
    # Auto-prepare the Docker image when used for execution (if it is not already prepared)
    run_amlcompute.auto_prepare_environment = True
    
    # Specify CondaDependencies obj, add necessary packages
    run_amlcompute.environment.python.conda_dependencies = CondaDependencies.create(conda_packages=['scikit-learn'])
    ```

Now that you’ve attached the compute and configured your run, the next step is to [submit the training run](#submit).


### <a id="vm"></a>Remote virtual machines

Azure Machine Learning also supports bringing your own compute resource and attaching it to your workspace. One such resource type is an arbitrary remote VM, as long as it's accessible from Azure Machine Learning service. The resource can be an Azure VM, a remote server in your organization, or on-premises. Specifically, given the IP address and credentials (user name and password, or SSH key), you can use any accessible VM for remote runs.

You can use a system-built conda environment, an already existing Python environment, or a Docker container. To execute on a Docker container, you must have a Docker Engine running on the VM. This functionality is especially useful when you want a more flexible, cloud-based dev/experimentation environment than your local machine.

Use the Azure Data Science Virtual Machine (DSVM)  as the Azure VM of choice for this scenario. This VM is a pre-configured data science and AI development environment in Azure. The VM offers a curated choice of tools and frameworks for full-lifecycle machine learning development. For more information on how to use the DSVM with Azure Machine Learning, see [Configure a development environment](https://docs.microsoft.com/azure/machine-learning/service/how-to-configure-environment#dsvm).

1. **Create**: Create a DSVM before using it to train your model. To create this resource, see [Provision the Data Science Virtual Machine for Linux (Ubuntu)](https://docs.microsoft.com/en-us/azure/machine-learning/data-science-virtual-machine/dsvm-ubuntu-intro).

    > [!WARNING]
    > Azure Machine Learning only supports virtual machines that run Ubuntu. When you create a VM or choose an existing VM, you must select a VM that uses Ubuntu.

1. **Attach**: To attach an existing virtual machine as a compute target, you must provide the fully qualified domain name (FQDN), user name, and password for the virtual machine. In the example, replace \<fqdn> with the public FQDN of the VM, or the public IP address. Replace \<username> and \<password> with the SSH user name and password for the VM.

 ```python
 from azureml.core.compute import RemoteCompute, ComputeTarget

 # Create the compute config 
 compute_target_name = "attach-dsvm"
 attach_config = RemoteCompute.attach_configuration(address = "<fqdn>",
                                                    ssh_port=22,
                                                    username='<username>',
                                                    password="<password>")

 # If you use SSH instead of a password, use this code:
 #                                                  ssh_port=22,
 #                                                  username='<username>',
 #                                                  password=None,
 #                                                  private_key_file="<path-to-file>",
 #                                                  private_key_passphrase="<passphrase>")

 # Attach the compute
 compute = ComputeTarget.attach(ws, compute_target_name, attach_config)

 compute.wait_for_completion(show_output=True)
 ```

 Or you can attach the DSVM to your workspace [using the Azure portal](#portal-reuse).

1. **Configure**: Create a run configuration for the DSVM compute target. Docker and conda are used to create and configure the training environment on the DSVM.

    ```python
    from azureml.core.runconfig import RunConfiguration
    from azureml.core.conda_dependencies import CondaDependencies

    run_dsvm = RunConfiguration(framework = "python")

    # Set the compute target to the Linux DSVM
    run_dsvm.target = compute_target_name 

    # Use Docker in the remote VM
    run_dsvm.environment.docker.enabled = True

    # Use the CPU base image 
    # To use GPU in DSVM, you must also use the GPU base Docker image "azureml.core.runconfig.DEFAULT_GPU_IMAGE"
    run_dsvm.environment.docker.base_image = azureml.core.runconfig.DEFAULT_CPU_IMAGE
    print('Base Docker image is:', run_dsvm.environment.docker.base_image)

    # Ask the system to provision a new conda environment based on the conda_dependencies.yml file 
    run_dsvm.environment.python.user_managed_dependencies = False

    # Prepare the Docker and conda environment automatically when they're used for the first time 
    run_dsvm.prepare_environment = True

    # Specify the CondaDependencies object
    run_dsvm.environment.python.conda_dependencies = CondaDependencies.create(conda_packages=['scikit-learn'])
    ```

Now that you’ve attached the compute and configured your run, the next step is to [submit the training run](#submit).

### <a id="hdinsight"></a>Azure HDInsight 

Azure HDInsight is a popular platform for big-data analytics. The platform provides Apache Spark, which can be used to train your model.

1. **Create**:  Create the HDInsight cluster before you use it to train your model. To create a Spark on HDInsight cluster, see [Create a Spark Cluster in HDInsight](https://docs.microsoft.com/azure/hdinsight/spark/apache-spark-jupyter-spark-sql). 

    When you create the cluster, you must specify an SSH user name and password. Take note of these values, as you need them to use HDInsight as a compute target.
    
    After the cluster is created, it has the FQDN \<clustername>.azurehdinsight.net, where \<clustername> is the name that you provided for the cluster. You need the FQDN address (or the public IP address of the cluster) to use the cluster as a compute target.

1. **Attach**: To attach an HDInsight cluster as a compute target, you must provide the FQDN, user name, and password for the HDInsight cluster. The following example uses the SDK to attach a cluster to your workspace. In the example, replace \<fqdn> with the public FQDN of the cluster, or the public IP address. Replace \<username> and \<password> with the SSH user name and password for the cluster.

  To find the FQDN for your cluster, go to the Azure portal and select your HDInsight cluster. Under __Overview__, you can see the FQDN in the __URL__ entry. To get the FQDN, remove the https:\// prefix from the beginning of the entry. 
    
  ![Get the FQDN for an HDInsight cluster in the Azure portal](./media/how-to-set-up-training-targets/hdinsight-overview.png)

  ```python
  from azureml.core.compute import HDInsightCompute, ComputeTarget

  try:
    # Attach an HDInsight cluster as a compute target
    attach_config = HDInsightCompute.attach_configuration(address = "<fqdn-or-ipaddress>",
                                                            ssh_port = 22,
                                                            username = "<username>",
                                                            password = None, #if using ssh key
                                                            private_key_file = "<path-to-key-file>",
                                                            private_key_phrase = "<key-phrase>")
    compute = ComputeTarget.attach(ws, "myhdi", attach_config)
  except UserErrorException as e:
    print("Caught = {}".format(e.message))
    print("Compute config already attached.")
  ```

  Or you can attach the HDInsight cluster to your workspace [using the Azure portal](#portal-reuse).

1. **Configure**: Create a run configuration for the HDI compute target. 

    ```python
    from azureml.core.runconfig import RunConfiguration
    # Configure the HDInsight run 
    # Load the runconfig object from the myhdi.runconfig file generated in the previous attach operation
    run_hdi = RunConfiguration.load(project_object = project, run_name = 'myhdi')
    
    # Ask the system to prepare the conda environment automatically when it's used for the first time
    run_hdi.auto_prepare_environment = True
    ```

Now that you’ve attached the compute and configured your run, the next step is to [submit the training run](#submit).


## Set up compute in the Azure portal

You can access the compute targets that are associated with your workspace in the Azure portal.  You can use the portal to:

* View  compute targets attached to your workspace
* Create an Azure Machine Learning Compute target
* Reuse existing compute targets

After a target is created and attached to your workspace, you will use it in your run configuration with a `ComputeTarget` object: 

```python
myvm = ComputeTarget(workspace=ws, name='my-vm-name')
```

### View compute targets


To see the compute targets for your workspace, use the following steps:

1. Navigate to the [Azure portal](https://portal.azure.com) and open your workspace. 
1. Under __Applications__, select __Compute__.

    ![View compute tab](./media/how-to-set-up-training-targets/azure-machine-learning-service-workspace.png)

### <a id="portal-create"></a>Create a compute target

Follow the previous steps to view the list of compute targets. Then use these steps to create a compute target: 

1. Select the Plus sign (+) to add a compute target.

    ![Add a compute target](./media/how-to-set-up-training-targets/add-compute-target.png) 

1. Enter a name for the compute target. 

1. Select **Machine Learning Compute** as the type of compute to use for __Training__. 

    >[!NOTE]
    >Azure Machine Learning Compute is the only  managed-compute resource you can create in the Azure portal.  All other compute resources can be attached after they are created.

1. Fill out the form. Provide values for the required properties, especially **VM Family**, and the **maximum nodes** to use to spin up the compute.  

    ![Fill out form](./media/how-to-set-up-training-targets/add-compute-form.png) 

1. Select __Create__.


1. View the status of the create operation by selecting the compute target from the list:

    ![Select a compute target to view the create operation status](./media/how-to-set-up-training-targets/View_list.png)

1. You then see the details for the compute target: 

    ![View the computer target details](./media/how-to-set-up-training-targets/compute-target-details.png) 



### <a id="portal-reuse"></a>Reuse existing compute targets

Follow the steps described earlier to view the list of compute targets. Then use these steps to reuse a compute target: 

1. Select the Plus sign (+) to add a compute target. 
1. Enter a name for the compute target. 
1. Select the type of compute to attach for __Training__:

    > [!IMPORTANT]
    > Not all compute types can be attached from the Azure portal. 
    > The compute types that can currently be attached for training include:
    >
    > * A remote VM
    > * Azure Databricks (for use in machine learning pipelines)
    > * Azure Data Lake Analytics (for use in machine learning pipelines)
    > * Azure HDInsight

1. Fill out the form and provide values for the required properties.

    > [!NOTE]
    > Microsoft recommends that you use SSH keys, which are more secure than passwords. Passwords are vulnerable to brute force attacks. SSH keys rely on cryptographic signatures. For information on how to create SSH keys for use with Azure Virtual Machines, see the following documents:
    >
    > * [Create and use SSH keys on Linux or macOS](https://docs.microsoft.com/azure/virtual-machines/linux/mac-create-ssh-keys)
    > * [Create and use SSH keys on Windows](https://docs.microsoft.com/azure/virtual-machines/linux/ssh-from-windows)

1. Select __Attach__. 
1. View the status of the attach operation by selecting the compute target from the list.


## <a id="submit"></a>Submit training run

After you create a run configuration, you use it to run your experiment.  The code pattern to submit a training run is the same for all types of compute targets:

1. Create an experiment to run
1. Submit the run.
1. Wait for the run to complete.

### Create an experiment

First, create an experiment in your workspace.

```
from azureml.core import Experiment
experiment_name = 'my experiment'

exp = Experiment(workspace=ws, name=experiment_name)
```
<a name=submit></a>

### Submit the experiment

Submit the experiment with a `ScriptRunConfig` object.  This object includes the:

* **source_directory**: The source directory that contains your training script
* **script**: Identify the training script
* **run_config**: The run configuration, which in turn defines where the training will occur.

Or you can submit the experiment with an `Estimator` object as shown in [Train ML models with estimators](how-to-train-ml-models.md).


When you submit a training run, a snapshot of the directory that contains your training scripts is created and sent to the compute target. For more information, see [Snapshots](concept-azure-machine-learning-architecture.md#snapshot).

For example, to use [the local target](#local) configuration:

```python
from azureml.core import ScriptRunConfig
import os 

script_folder = os.getcwd()
src = ScriptRunConfig(source_directory = script_folder, script = 'train.py', run_config = run_local)
run = exp.submit(src)
run.wait_for_completion(show_output = True)
```

Switch the same experiment to run in a different compute target by using a different run configuration, such as the [amlcompute target](#amlcompute):

```python
from azureml.core import ScriptRunConfig

src = ScriptRunConfig(source_directory = script_folder, script = 'train.py', run_config = run_amlcompute)
run = exp.submit(src)
run.wait_for_completion(show_output = True)
```

## Notebook examples

See these notebooks for examples of training with various compute targets:
* [how-to-use-azureml/training](https://github.com/Azure/MachineLearningNotebooks/blob/master/how-to-use-azureml/training)
* [tutorials/img-classification-part1-training.ipynb](https://github.com/Azure/MachineLearningNotebooks/blob/master/tutorials/img-classification-part1-training.ipynb)

[!INCLUDE [aml-clone-in-azure-notebook](../../../includes/aml-clone-for-examples.md)]

## Next steps

* [Tutorial: Train a model](tutorial-train-models-with-aml.md) uses a managed compute target to  train a model.
* Once you have a trained model, learn [how and where to deploy models](how-to-deploy-and-where.md).<|MERGE_RESOLUTION|>--- conflicted
+++ resolved
@@ -63,39 +63,15 @@
   
 The following code shows an example for a system-managed environment requiring scikit-learn:
     
-<<<<<<< HEAD
 [!code-python[](~/aml-sdk-samples/ignore/doc-qa/how-to-set-up-training-targets/runconfig.py?name=system-managed)]
-=======
-```python
-from azureml.core.runconfig import RunConfiguration
-from azureml.core.conda_dependencies import CondaDependencies
-
-run_cfg_system = RunConfiguration()
-
-# Specify scikit-learn as a package dependency
-run_cfg_system.environment.python.conda_dependencies = CondaDependencies.create(conda_packages=['scikit-learn'])
-```
->>>>>>> 2606cae5
 
 #### User-managed environment
 
 For a user-managed environments, you're responsible for setting up your environment and installing every package your training script on the compute target. If your training environment is already configured (such as on your local machine), you can skip the set up step by setting `user_managed_dependencies` to True. Conda will not check your environment or install anything for you.
 
 The following code shows an example of configuring training runs for a user-managed environment:
-<<<<<<< HEAD
-
-=======
-    
->>>>>>> 2606cae5
-```python
-from azureml.core.runconfig import RunConfiguration
-
-run_cfg_user = RunConfiguration()
-run_cfg_user.environment.python.user_managed_dependencies = True
-
-# Point to another Python environment. For example: 
-# run_config.environment.python.interpreter_path = '/home/me/miniconda3/envs/sdk2/bin/python'
-```
+
+[!code-python[](~/aml-sdk-samples/ignore/doc-qa/how-to-set-up-training-targets/runconfig.py?name=user-managed)]
   
 ## Set up compute targets with Python
 
