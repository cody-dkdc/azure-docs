---
title: Train models with TensorFlow & Keras
titleSuffix: Azure Machine Learning service
description: Learn how to run single-node and distributed training of TensorFlow and Keras models with the TensorFlow and Keras estimators
services: machine-learning
ms.service: machine-learning
ms.subservice: core
ms.topic: conceptual
ms.author: minxia
author: mx-iao
ms.reviewer: sgilley
<<<<<<< HEAD
ms.date: 04/19/2019
=======
ms.date: 05/06/2019
>>>>>>> 6a383dfd
ms.custom: seodec18
---

# Train TensorFlow and Keras models with Azure Machine Learning service

<<<<<<< HEAD
For deep neural network (DNN) training using TensorFlow, Azure Machine Learning provides a custom `TensorFlow` class of the `Estimator`. The Azure SDK's [TensorFlow](https://docs.microsoft.com/python/api/azureml-train-core/azureml.train.dnn.tensorflow?view=azure-ml-py) estimator (not to be conflated with the [`tf.estimator.Estimator`](https://www.tensorflow.org/api_docs/python/tf/estimator/Estimator) class) enables you to easily submit TensorFlow training jobs for both single-node and distributed runs on Azure compute.
=======
You can easily run TensorFlow training jobs on Azure compute by using the [`TensorFlow`](https://docs.microsoft.com/python/api/azureml-train-core/azureml.train.dnn.tensorflow?view=azure-ml-py) estimator class in the Azure Machine Learning SDK. The `TensorFlow` estimator directs Azure Machine Learning service to run your job on a TensorFlow-enabled container for Deep Neural Network (DNN) training.

The `TensorFlow` estimator also provides a layer of abstraction over execution, which means that you can easily configure parameterized runs on different compute targets without altering your training scripts.

## Get started

Since the `TensorFlow` estimator class is similar to the base [`Estimator`](https://docs.microsoft.com/python/api/azureml-train-core/azureml.train.estimator.estimator?view=azure-ml-py), we recommend you first read the [base Estimator how-to article](how-to-train-ml-models.md) to understand the overarching concepts.

To get started with Azure Machine Learning service, [complete the quickstart](quickstart-run-cloud-notebook.md). Once finished, you'll have an [Azure Machine Learning workspace](concept-workspace.md) and all of our [sample notebooks](https://github.com/Azure/MachineLearningNotebooks/tree/master/how-to-use-azureml) including those for training DNNs with TensorFlow and Keras.
>>>>>>> 6a383dfd

## Single-node training

To run a TensorFlow job, instantiate a [`TensorFlow`](https://docs.microsoft.com/python/api/azureml-train-core/azureml.train.dnn.tensorflow?view=azure-ml-py) object and submit it as an experiment.

The following code instantiates a TensorFlow estimator and submits it as an experiment. The training script `train.py` will be run using the given script parameters. The job will be run on a GPU-enabled [compute target](how-to-set-up-training-targets.md), and scikit-learn will be installed as a dependency for `train.py`.

```Python
from azureml.train.dnn import TensorFlow

# training script parameters passed as command-line arguments
script_params = {
    '--batch-size': 50,
    '--learning-rate': 0.01,
}

# TensorFlow constructor
tf_est = TensorFlow(source_directory='./my-tf-proj',
                    script_params=script_params,
                    compute_target=compute_target,
<<<<<<< HEAD
                    entry_script='train.py',
                    conda_packages=['scikit-learn'], # in case you need scikit-learn in train.py
                    use_gpu=True)
```

Here, we specify the following parameters to the TensorFlow constructor:

Parameter | Description
--|--
`source_directory` | Local directory that contains all of your code needed for the training job. This folder gets copied from your local machine to the remote compute
`script_params` | Dictionary specifying the command-line arguments to your training script `entry_script`, in the form of <command-line argument, value> pairs.  To specify a verbose flag in `script_params`, use `<command-line argument, "">`.
`compute_target` | Remote compute target that your training script will run on, in this case an Azure Machine Learning Compute ([AmlCompute](how-to-set-up-training-targets.md#amlcompute)) cluster
`entry_script` | Filepath (relative to the `source_directory`) of the training script to be run on the remote compute. This file, and any additional files it depends on, should be located in this folder
`conda_packages` | List of Python packages to be installed via conda needed by your training script. In this case training script uses `sklearn` for loading the data, so specify this package to be installed.  The constructor has another parameter called `pip_packages` that you can use for any pip packages needed
`use_gpu` | Set this flag to `True` to leverage the GPU for training. Defaults to `False`.

Since you are using the TensorFlow estimator, the container used for training will default include the TensorFlow package and related dependencies needed for training on CPUs and GPUs.
=======
                    entry_script='train.py', # relative path to your TensorFlow job
                    conda_packages=['scikit-learn'],
                    use_gpu=True)
>>>>>>> 6a383dfd

# submit the TensorFlow job
run = exp.submit(tf_est)
```

## Keras support
[Keras](https://keras.io/) is a popular high-level DNN Python API that supports TensorFlow, CNTK, or Theano as backends. If you use TensorFlow as backend, you can easily use the TensFlow estimator to train a Keras model. Here is an example of a TensorFlow estimator with Keras added to it:

```Python
from azureml.train.dnn import TensorFlow

keras_est = TensorFlow(source_directory='./my-keras-proj',
                       script_params=script_params,
                       compute_target=compute_target,
                       entry_script='keras_train.py',
                       pip_packages=['keras'], # just add keras through pip
                       use_gpu=True)
```
The above TensorFlow estimator constructor instructs Azure Machine Learning service to install Keras through pip to the execution environment. And your `keras_train.py` can then import Keras API to train a Keras model. For a complete example, explore [this Jupyter notebook](https://github.com/Azure/MachineLearningNotebooks/blob/master/how-to-use-azureml/training-with-deep-learning/train-hyperparameter-tune-deploy-with-keras/train-hyperparameter-tune-deploy-with-keras.ipynb).

## Distributed training

The [`TensorFlow`](https://docs.microsoft.com/python/api/azureml-train-core/azureml.train.dnn.tensorflow?view=azure-ml-py) estimator also supports distributed training across CPU and GPU clusters. You can easily run distributed TensorFlow jobs and Azure Machine Learning service will manage the infrastructure and orchestration for you.

Azure Machine Learning service supports two methods of distributed training in TensorFlow:

* [MPI-based](https://www.open-mpi.org/) distributed training using the [Horovod](https://github.com/uber/horovod) framework
* Native [distributed TensorFlow](https://www.tensorflow.org/deploy/distributed) using the parameter server method

### Horovod

[Horovod](https://github.com/uber/horovod) is an open-source framework for distributed training developed by Uber. It offers an easy path to distributed GPU TensorFlow jobs.

The following sample runs a distributed training job using Horovod with two workers distributed across two nodes.

```Python
from azureml.train.dnn import TensorFlow

# Tensorflow constructor
tf_est = TensorFlow(source_directory='./my-tf-proj',
                    script_params={},
                    compute_target=compute_target,
                    entry_script='train.py', # relative path to your TensorFlow job
                    node_count=2,
                    process_count_per_node=1,
                    distributed_backend='mpi', # specifies Horovod backend
                    use_gpu=True)

<<<<<<< HEAD
The above code exposes the following new parameters to the TensorFlow constructor:

Parameter | Description | Default
--|--|--
`node_count` | Number of nodes to use for your training job. | `1`
`process_count_per_node` | Number of processes (or "workers") to run on each node.|`1`
`distributed_backend` | Backend for launching distributed training, which the Estimator offers via MPI. If you want to carry out parallel or distributed training (for example, `node_count`>1 or `process_count_per_node`>1 or both) with MPI (and Horovod), set `distributed_backend='mpi'`. The MPI implementation used by Azure Machine Learning is [Open MPI](https://www.open-mpi.org/). | `None`

The above example will run distributed training with two workers, one worker per node.

Horovod and its dependencies will be installed for you, so you can import it in your training script `train.py` as follows:
=======
# submit the TensorFlow job
run = exp.submit(tf_est)
```

Horovod and its dependencies will be installed for you, so you can import it in your training script.
>>>>>>> 6a383dfd

```Python
import tensorflow as tf
import horovod
```

### Parameter server

You can also run [native distributed TensorFlow](https://www.tensorflow.org/deploy/distributed), which uses the parameter server model. In this method, you train across a cluster of parameter servers and workers. The workers calculate the gradients during training, while the parameter servers aggregate the gradients.

The following sample runs a distributed training job using the parameter server method with four workers distributed across two nodes.

```Python
from azureml.train.dnn import TensorFlow

# Tensorflow constructor
tf_est = TensorFlow(source_directory='./my-tf-proj',
                    script_params={},
                    compute_target=compute_target,
                    entry_script='train.py', # relative path to your TensorFlow job
                    node_count=2,
                    worker_count=2,
                    parameter_server_count=1,
                    distributed_backend='ps', # specifies parameter server backend
                    use_gpu=True)

# submit the TensorFlow job
run = exp.submit(tf_est)
```

#### Note on `TF_CONFIG`

You'll also need the network addresses and ports of the cluster for the [`tf.train.ClusterSpec`](https://www.tensorflow.org/api_docs/python/tf/train/ClusterSpec), so Azure Machine Learning sets the `TF_CONFIG` environment variable for you.

The `TF_CONFIG` environment variable is a JSON string. Here is an example of the variable for a parameter server:

```
TF_CONFIG='{
    "cluster": {
        "ps": ["host0:2222", "host1:2222"],
        "worker": ["host2:2222", "host3:2222", "host4:2222"],
    },
    "task": {"type": "ps", "index": 0},
    "environment": "cloud"
}'
```

<<<<<<< HEAD
If you are using TensorFlow's high level [`tf.estimator`](https://www.tensorflow.org/api_docs/python/tf/estimator) API, TensorFlow will parse this `TF_CONFIG` variable and build the cluster spec for you. 
=======
For TensorFlow's high level [`tf.estimator`](https://www.tensorflow.org/api_docs/python/tf/estimator) API, TensorFlow will parse this `TF_CONFIG` variable and build the cluster spec for you.
>>>>>>> 6a383dfd

For TensorFlow's lower-level core APIs for training, parse the `TF_CONFIG` variable and build the `tf.train.ClusterSpec` in your training code. In [this example](https://aka.ms/aml-notebook-tf-ps), you would do so in **your training script** as follows:

```Python
import os, json
import tensorflow as tf

tf_config = os.environ.get('TF_CONFIG')
if not tf_config or tf_config == "":
    raise ValueError("TF_CONFIG not found.")
tf_config_json = json.loads(tf_config)
cluster_spec = tf.train.ClusterSpec(cluster)

```

## Keras support

[Keras](https://keras.io/) is a popular, high-level DNN Python API that supports TensorFlow, CNTK, and Theano as backends. If you're using TensorFlow as backend, adding Keras is as simple as including a `pip_package` constructor parameter.

The following sample instantiates a [`TensorFlow`](https://docs.microsoft.com/python/api/azureml-train-core/azureml.train.dnn.tensorflow?view=azure-ml-py) estimator and submits it as an experiment. The estimator runs the Keras training script `keras_train.py`. The job will be run on a gpu-enabled [compute target](how-to-set-up-training-targets.md) with Keras installed as a dependency via pip.

```Python
from azureml.train.dnn import TensorFlow

keras_est = TensorFlow(source_directory='./my-keras-proj',
                       script_params=script_params,
                       compute_target=compute_target,
                       entry_script='keras_train.py', # relative path to your TensorFlow job
                       pip_packages=['keras'], # add keras through pip
                       use_gpu=True)
```

## Export to ONNX

<<<<<<< HEAD
Explore various [notebooks on distributed deep learning on Github](https://github.com/Azure/MachineLearningNotebooks/blob/master/how-to-use-azureml/training-with-deep-learning)
=======
To get optimized inferencing with the [ONNX Runtime](concept-onnx.md), you can convert your trained TensorFlow model to the ONNX format. See the [example](https://github.com/onnx/tensorflow-onnx/blob/master/examples/call_coverter_via_python.py).
>>>>>>> 6a383dfd

## Examples

You can find working code samples for both single-node and distributed TensorFlow executions using various frameworks on [our GitHub page](https://github.com/Azure/MachineLearningNotebooks/tree/master/how-to-use-azureml/training-with-deep-learning).

## Next steps

* [Track run metrics during training](how-to-track-experiments.md)
* [Tune hyperparameters](how-to-tune-hyperparameters.md)
* [Deploy a trained model](how-to-deploy-and-where.md)<|MERGE_RESOLUTION|>--- conflicted
+++ resolved
@@ -9,19 +9,12 @@
 ms.author: minxia
 author: mx-iao
 ms.reviewer: sgilley
-<<<<<<< HEAD
-ms.date: 04/19/2019
-=======
 ms.date: 05/06/2019
->>>>>>> 6a383dfd
 ms.custom: seodec18
 ---
 
 # Train TensorFlow and Keras models with Azure Machine Learning service
 
-<<<<<<< HEAD
-For deep neural network (DNN) training using TensorFlow, Azure Machine Learning provides a custom `TensorFlow` class of the `Estimator`. The Azure SDK's [TensorFlow](https://docs.microsoft.com/python/api/azureml-train-core/azureml.train.dnn.tensorflow?view=azure-ml-py) estimator (not to be conflated with the [`tf.estimator.Estimator`](https://www.tensorflow.org/api_docs/python/tf/estimator/Estimator) class) enables you to easily submit TensorFlow training jobs for both single-node and distributed runs on Azure compute.
-=======
 You can easily run TensorFlow training jobs on Azure compute by using the [`TensorFlow`](https://docs.microsoft.com/python/api/azureml-train-core/azureml.train.dnn.tensorflow?view=azure-ml-py) estimator class in the Azure Machine Learning SDK. The `TensorFlow` estimator directs Azure Machine Learning service to run your job on a TensorFlow-enabled container for Deep Neural Network (DNN) training.
 
 The `TensorFlow` estimator also provides a layer of abstraction over execution, which means that you can easily configure parameterized runs on different compute targets without altering your training scripts.
@@ -31,7 +24,6 @@
 Since the `TensorFlow` estimator class is similar to the base [`Estimator`](https://docs.microsoft.com/python/api/azureml-train-core/azureml.train.estimator.estimator?view=azure-ml-py), we recommend you first read the [base Estimator how-to article](how-to-train-ml-models.md) to understand the overarching concepts.
 
 To get started with Azure Machine Learning service, [complete the quickstart](quickstart-run-cloud-notebook.md). Once finished, you'll have an [Azure Machine Learning workspace](concept-workspace.md) and all of our [sample notebooks](https://github.com/Azure/MachineLearningNotebooks/tree/master/how-to-use-azureml) including those for training DNNs with TensorFlow and Keras.
->>>>>>> 6a383dfd
 
 ## Single-node training
 
@@ -52,48 +44,13 @@
 tf_est = TensorFlow(source_directory='./my-tf-proj',
                     script_params=script_params,
                     compute_target=compute_target,
-<<<<<<< HEAD
-                    entry_script='train.py',
-                    conda_packages=['scikit-learn'], # in case you need scikit-learn in train.py
-                    use_gpu=True)
-```
-
-Here, we specify the following parameters to the TensorFlow constructor:
-
-Parameter | Description
---|--
-`source_directory` | Local directory that contains all of your code needed for the training job. This folder gets copied from your local machine to the remote compute
-`script_params` | Dictionary specifying the command-line arguments to your training script `entry_script`, in the form of <command-line argument, value> pairs.  To specify a verbose flag in `script_params`, use `<command-line argument, "">`.
-`compute_target` | Remote compute target that your training script will run on, in this case an Azure Machine Learning Compute ([AmlCompute](how-to-set-up-training-targets.md#amlcompute)) cluster
-`entry_script` | Filepath (relative to the `source_directory`) of the training script to be run on the remote compute. This file, and any additional files it depends on, should be located in this folder
-`conda_packages` | List of Python packages to be installed via conda needed by your training script. In this case training script uses `sklearn` for loading the data, so specify this package to be installed.  The constructor has another parameter called `pip_packages` that you can use for any pip packages needed
-`use_gpu` | Set this flag to `True` to leverage the GPU for training. Defaults to `False`.
-
-Since you are using the TensorFlow estimator, the container used for training will default include the TensorFlow package and related dependencies needed for training on CPUs and GPUs.
-=======
                     entry_script='train.py', # relative path to your TensorFlow job
                     conda_packages=['scikit-learn'],
                     use_gpu=True)
->>>>>>> 6a383dfd
 
 # submit the TensorFlow job
 run = exp.submit(tf_est)
 ```
-
-## Keras support
-[Keras](https://keras.io/) is a popular high-level DNN Python API that supports TensorFlow, CNTK, or Theano as backends. If you use TensorFlow as backend, you can easily use the TensFlow estimator to train a Keras model. Here is an example of a TensorFlow estimator with Keras added to it:
-
-```Python
-from azureml.train.dnn import TensorFlow
-
-keras_est = TensorFlow(source_directory='./my-keras-proj',
-                       script_params=script_params,
-                       compute_target=compute_target,
-                       entry_script='keras_train.py',
-                       pip_packages=['keras'], # just add keras through pip
-                       use_gpu=True)
-```
-The above TensorFlow estimator constructor instructs Azure Machine Learning service to install Keras through pip to the execution environment. And your `keras_train.py` can then import Keras API to train a Keras model. For a complete example, explore [this Jupyter notebook](https://github.com/Azure/MachineLearningNotebooks/blob/master/how-to-use-azureml/training-with-deep-learning/train-hyperparameter-tune-deploy-with-keras/train-hyperparameter-tune-deploy-with-keras.ipynb).
 
 ## Distributed training
 
@@ -123,25 +80,11 @@
                     distributed_backend='mpi', # specifies Horovod backend
                     use_gpu=True)
 
-<<<<<<< HEAD
-The above code exposes the following new parameters to the TensorFlow constructor:
-
-Parameter | Description | Default
---|--|--
-`node_count` | Number of nodes to use for your training job. | `1`
-`process_count_per_node` | Number of processes (or "workers") to run on each node.|`1`
-`distributed_backend` | Backend for launching distributed training, which the Estimator offers via MPI. If you want to carry out parallel or distributed training (for example, `node_count`>1 or `process_count_per_node`>1 or both) with MPI (and Horovod), set `distributed_backend='mpi'`. The MPI implementation used by Azure Machine Learning is [Open MPI](https://www.open-mpi.org/). | `None`
-
-The above example will run distributed training with two workers, one worker per node.
-
-Horovod and its dependencies will be installed for you, so you can import it in your training script `train.py` as follows:
-=======
 # submit the TensorFlow job
 run = exp.submit(tf_est)
 ```
 
 Horovod and its dependencies will be installed for you, so you can import it in your training script.
->>>>>>> 6a383dfd
 
 ```Python
 import tensorflow as tf
@@ -189,11 +132,7 @@
 }'
 ```
 
-<<<<<<< HEAD
-If you are using TensorFlow's high level [`tf.estimator`](https://www.tensorflow.org/api_docs/python/tf/estimator) API, TensorFlow will parse this `TF_CONFIG` variable and build the cluster spec for you. 
-=======
 For TensorFlow's high level [`tf.estimator`](https://www.tensorflow.org/api_docs/python/tf/estimator) API, TensorFlow will parse this `TF_CONFIG` variable and build the cluster spec for you.
->>>>>>> 6a383dfd
 
 For TensorFlow's lower-level core APIs for training, parse the `TF_CONFIG` variable and build the `tf.train.ClusterSpec` in your training code. In [this example](https://aka.ms/aml-notebook-tf-ps), you would do so in **your training script** as follows:
 
@@ -228,11 +167,7 @@
 
 ## Export to ONNX
 
-<<<<<<< HEAD
-Explore various [notebooks on distributed deep learning on Github](https://github.com/Azure/MachineLearningNotebooks/blob/master/how-to-use-azureml/training-with-deep-learning)
-=======
 To get optimized inferencing with the [ONNX Runtime](concept-onnx.md), you can convert your trained TensorFlow model to the ONNX format. See the [example](https://github.com/onnx/tensorflow-onnx/blob/master/examples/call_coverter_via_python.py).
->>>>>>> 6a383dfd
 
 ## Examples
 
