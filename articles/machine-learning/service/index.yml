### YamlMime:YamlDocument
documentType: LandingData
<<<<<<< HEAD
title: Azure Machine Learning service (Preview) Documentation
metadata:
  title: Azure Machine Learning Documentation (Preview) – Tutorials, API reference | Microsoft Docs
=======
title: Azure Machine Learning service (preview) Documentation
metadata:
  title: Azure Machine Learning Documentation (preview) – Tutorials, API reference | Microsoft Docs
>>>>>>> 372395ea
  meta.description: Learn how to build intelligent algorithms into apps and websites. Use Scikit-learn, Tensorflow, Pytorch or any other Python-based framework to build your machine learning model and train it locally or in the cloud. Tutorials, quickstarts, API references, and examples show you how.
  services: machine-learning
  author: j-martens
  manager: jhubbard
  ms.service: machine-learning
  ms.component: core
  ms.tgt_pltfrm: na
  ms.devlang: na
  ms.topic: landing-page
  ms.date: 09/24/2018
  ms.author: jmartens
abstract:
  description: Learn how to build intelligent algorithms into apps and websites. Use Scikit-learn, Tensorflow, Pytorch or any other Python-based framework to build your machine learning model and train it locally or in the cloud. Tutorials, quickstarts, API references, and examples show you how. 
sections:

- items:
  - type: list
    style: cards
    className: cardsB
    columns: 1
    items:
<<<<<<< HEAD
    - html: <p>Train and deploy your ML models in an Azure cloud service. <a href="overview-what-is-azure-ml.md">Learn more about the service</a></p>
=======
    - html: <p>Train and deploy your ML models in an Azure cloud service. <a href="overview-what-is-azure-ml.md">Learn more about the service...</a></p>
>>>>>>> 372395ea
      image:
        src: /azure/machine-learning/media/index/i_machine-learning.svg
      title: Azure Machine Learning service
- title: 5-Minute Quickstarts
  items:
  - type: paragraph
    text: 'Set up your resources for Azure Machine Learning service.'
  - type: list
    style: unordered
    items:
    - html: <a href="quickstart-get-started.md">Get started in the Azure portal </a>

- title: Step-by-Step Tutorials
  items:
  - type: paragraph
    text: 'Learn how to set up an experiment and operationalize your models.'
  - type: list
    style: unordered
    items:
    - html: <a href="tutorial-train-models-with-aml">Train your own machine learning model</a>
    - html: <a href="tutorial-auto-train-models">Let us auto-generate and auto-tune a model for you</a>
    - html: <a href="tutorial-deploy-models-with-aml">Deploy a model as a web service</a>

- title: Reference
  items:
  - type: list
    style: unordered
    items:
    - html: <a href="http://aka.ms/aml-sdk">Azure Machine Learning SDK for Python (main SDK)</a>
    - html: <a href="https://docs.microsoft.com/python/api/overview/azure/dataprep?view=azure-dataprep-py">Azure Machine Learning Data Prep SDK</a>

- title: Other Azure Machine Learning Technologies
  items:
  - type: list
    style: cards
    className: cardsFTitle
    items:
    - title: Azure Machine Learning Studio
      href: /azure/machine-learning/studio/
      image: 
        src: media/index/machine-learning-studio.svg
        href: /azure/machine-learning/studio/
    - title: Data Science Virtual Machine
      href: /azure/machine-learning/data-science-virtual-machine/
      image: 
        src: media/index/virtual-machines.svg
        href: /azure/machine-learning/data-science-virtual-machine/<|MERGE_RESOLUTION|>--- conflicted
+++ resolved
@@ -1,14 +1,8 @@
 ### YamlMime:YamlDocument
 documentType: LandingData
-<<<<<<< HEAD
-title: Azure Machine Learning service (Preview) Documentation
-metadata:
-  title: Azure Machine Learning Documentation (Preview) – Tutorials, API reference | Microsoft Docs
-=======
 title: Azure Machine Learning service (preview) Documentation
 metadata:
   title: Azure Machine Learning Documentation (preview) – Tutorials, API reference | Microsoft Docs
->>>>>>> 372395ea
   meta.description: Learn how to build intelligent algorithms into apps and websites. Use Scikit-learn, Tensorflow, Pytorch or any other Python-based framework to build your machine learning model and train it locally or in the cloud. Tutorials, quickstarts, API references, and examples show you how.
   services: machine-learning
   author: j-martens
@@ -30,11 +24,7 @@
     className: cardsB
     columns: 1
     items:
-<<<<<<< HEAD
-    - html: <p>Train and deploy your ML models in an Azure cloud service. <a href="overview-what-is-azure-ml.md">Learn more about the service</a></p>
-=======
     - html: <p>Train and deploy your ML models in an Azure cloud service. <a href="overview-what-is-azure-ml.md">Learn more about the service...</a></p>
->>>>>>> 372395ea
       image:
         src: /azure/machine-learning/media/index/i_machine-learning.svg
       title: Azure Machine Learning service
