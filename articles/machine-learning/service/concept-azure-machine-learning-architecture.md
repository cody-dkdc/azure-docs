--- conflicted
+++ resolved
@@ -1,11 +1,7 @@
 ---
 title: 'Architecture & key concepts'
 titleSuffix: Azure Machine Learning service
-<<<<<<< HEAD
-description: Learn about the architecture, terms, concepts and workflow that make up Azure Machine Learning service.
-=======
 description: Learn about the architecture, terms, concepts, and workflow that make up Azure Machine Learning service.
->>>>>>> 6a383dfd
 services: machine-learning
 ms.service: machine-learning
 ms.subservice: core
@@ -33,13 +29,7 @@
 1. **Submit the scripts** to the configured compute target to run in that environment. During training, the scripts can read from or write to **datastore**. And the records of execution are saved as **runs** in the **workspace** and grouped under **experiments**.
 1. **Query the experiment** for logged metrics from the current and past runs. If the metrics don't indicate a desired outcome, loop back to step 1 and iterate on your scripts.
 1. After a satisfactory run is found, register the persisted model in the **model registry**.
-<<<<<<< HEAD
-1. Develop a scoring script.
-1. **Create an image** and register it in the **image registry**.
-1. **Deploy the image** as a **web service** in Azure.
-=======
 1. Develop a scoring script that uses the model and **Deploy the model** as a **web service** in Azure, or to an **IoT Edge device**.
->>>>>>> 6a383dfd
 
 You perform these steps with any of the following:
 + [Azure Machine Learning SDK for Python](https://docs.microsoft.com/python/api/overview/azure/ml/intro?view=azure-ml-py)
@@ -51,47 +41,20 @@
 
 ## Workspace
 
-<<<<<<< HEAD
-The workspace is the top-level resource for Azure Machine Learning service. It provides a centralized place to work with all the artifacts you create when you use Azure Machine Learning service.
-
-The workspace keeps a list of compute targets that you can use to train your model. It also keeps a history of the training runs, including logs, metrics, output, and a snapshot of your scripts. You use this information to determine which training run produces the best model.
-
-You register models with the workspace. You use a registered model and scoring scripts to create an image. You can then deploy the image to Azure Container Instances, Azure Kubernetes Service, or to a field-programmable gate array (FPGA) as a REST-based HTTP endpoint. You can also deploy the image to an Azure IoT Edge device as a module.
-
-You can create multiple workspaces, and each workspace can be shared by multiple people. When you share a workspace, you can control access to it by assigning users to the following roles:
-=======
 [The workspace](concept-workspace.md) is the top-level resource for Azure Machine Learning service. It provides a centralized place to work with all the artifacts you create when you use Azure Machine Learning service.
->>>>>>> 6a383dfd
 
 A taxonomy of the workspace is illustrated in the following diagram:
 
-<<<<<<< HEAD
-For more information on these roles, see the [Manage access to an Azure Machine Learning workspace](how-to-assign-roles.md) article.
-
-When you create a new workspace, it automatically creates several Azure resources that are used by the workspace:
-=======
 [![Workspace taxonomy](./media/concept-azure-machine-learning-architecture/azure-machine-learning-taxonomy.png)](./media/concept-azure-machine-learning-architecture/azure-machine-learning-taxonomy.png#lightbox)
->>>>>>> 6a383dfd
 
 For more information about workspaces, see [What is an Azure Machine Learning workspace?](concept-workspace.md).
 
-<<<<<<< HEAD
-> [!NOTE]
-> In addition to creating new versions, you can also use existing Azure services.
-=======
 ## Experiment
->>>>>>> 6a383dfd
 
 An experiment is a grouping of many runs from a specified script. It always belongs to a workspace. When you submit a run, you provide an experiment name. Information for the run is stored under that experiment. If you submit a run and specify an experiment name that doesn't exist, a new experiment with that newly specified name is automatically created.
 
 For an example of using an experiment, see [Quickstart: Get started with Azure Machine Learning service](quickstart-run-cloud-notebook.md).
 
-## Experiment
-
-An experiment is a grouping of many runs from a specified script. It always belongs to a workspace. When you submit a run, you provide an experiment name. Information for the run is stored under that experiment. If you submit a run and specify an experiment name that doesn't exist, a new experiment with that newly specified name is automatically created.
-
-For an example of using an experiment, see [Quickstart: Get started with Azure Machine Learning service](quickstart-run-cloud-notebook.md).
-
 ## Model
 
 At its simplest, a model is a piece of code that takes an input and produces output. Creating a machine learning model involves selecting an algorithm, providing it with data, and tuning hyperparameters. Training is an iterative process that produces a trained model, which encapsulates what the model learned during the training process.
@@ -115,56 +78,6 @@
 For an example of registering a model, see [Train an image classification model with Azure Machine Learning](tutorial-train-models-with-aml.md).
 
 ## Run configuration
-<<<<<<< HEAD
-
-A run configuration is a set of instructions that defines how a script should be run in a specified compute target. The configuration includes a wide set of behavior definitions, such as whether to use an existing Python environment or to use a Conda environment that's built from a specification.
-
-A run configuration can be persisted into a file inside the directory that contains your training script, or it can be constructed as an in-memory object and used to submit a run.
-
-For example run configurations, see [Select and use a compute target to train your model](how-to-set-up-training-targets.md).
-
-## Datastore
-
-A datastore is a storage abstraction over an Azure storage account. The datastore can use either an Azure blob container or an Azure file share as the back-end storage. Each workspace has a default datastore, and you can register additional datastores.
-
-Use the Python SDK API or the Azure Machine Learning CLI to store and retrieve files from the datastore.
-
-## Compute target
-
-A compute target is the compute resource that you use to run your training script or host your service deployment. The supported compute targets are:
-
-| Compute target | Training | Deployment |
-| ---- |:----:|:----:|
-| Your local computer | ✓ | &nbsp; |
-| Azure Machine Learning compute | ✓ | &nbsp; |
-| A Linux VM in Azure</br>(such as the Data Science Virtual Machine) | ✓ | &nbsp; |
-| Azure Databricks | ✓ | &nbsp; |
-| Azure Data Lake Analytics | ✓ | &nbsp; |
-| Apache Spark for HDInsight | ✓ | &nbsp; |
-| Azure Container Instances | &nbsp; | ✓ |
-| Azure Kubernetes Service | &nbsp; | ✓ |
-| Azure IoT Edge | &nbsp; | ✓ |
-| Project Brainwave</br>(Field-programmable gate array) | &nbsp; | ✓ |
-
-Compute targets are attached to a workspace. Compute targets other than the local machine are shared by users of the workspace.
-
-### Managed and unmanaged compute targets
-
-* **Managed**: Compute targets that are created and managed by Azure Machine Learning service. These compute targets are optimized for machine learning workloads. Azure Machine Learning compute is the only managed compute target as of December 4, 2018. Additional managed compute targets may be added in the future.
-
-    You can create machine learning compute instances directly through the workspace by using the Azure portal, the Azure Machine Learning SDK, or the Azure CLI. All other compute targets must be created outside the workspace and then attached to it.
-
-* **Unmanaged**: Compute targets that are *not* managed by Azure Machine Learning service. You might need to create them outside Azure Machine Learning and then attach them to your workspace before use. Unmanaged compute targets can require additional steps for you to maintain or to improve performance for machine learning workloads.
-
-For information about selecting a compute target for training, see [Select and use a compute target to train your model](how-to-set-up-training-targets.md).
-
-For information about selecting a compute target for deployment, see the [Deploy models with Azure Machine Learning service](how-to-deploy-and-where.md).
-
-## Training script
-
-To train a model, you specify the directory that contains the training script and associated files. You also specify an experiment name, which is used to store information that's gathered during training. During training, the entire directory is copied to the training environment (compute target), and the script that's specified by the run configuration is started. A snapshot of the directory is also stored under the experiment in the workspace.
-
-=======
 
 A run configuration is a set of instructions that defines how a script should be run in a specified compute target. The configuration includes a wide set of behavior definitions, such as whether to use an existing Python environment or to use a Conda environment that's built from a specification.
 
@@ -223,7 +136,6 @@
 
 To train a model, you specify the directory that contains the training script and associated files. You also specify an experiment name, which is used to store information that's gathered during training. During training, the entire directory is copied to the training environment (compute target), and the script that's specified by the run configuration is started. A snapshot of the directory is also stored under the experiment in the workspace.
 
->>>>>>> 6a383dfd
 For an example, see [Tutorial: Train an image classification model with Azure Machine Learning service](tutorial-train-models-with-aml.md).
 
 ## Run
@@ -267,9 +179,6 @@
 
 The Azure Machine Learning service provides a base image, which is used by default. You can also provide your own custom images.
 
-<<<<<<< HEAD
-For more information, see the configure and register image section of [Deploy models](how-to-deploy-and-where.md#configureimage).
-
 For an example of creating an image, see [Deploy an image classification model in Azure Container Instances](tutorial-deploy-models-with-aml.md).
 
 ### Image registry
@@ -278,11 +187,11 @@
 
 ## Deployment
 
-A deployment is an instantiation of your image into either a web service that can be hosted in the cloud or an IoT module for integrated device deployments.
+A deployment is an instantiation of your model into either a web service that can be hosted in the cloud or an IoT module for integrated device deployments.
 
 ### Web service
 
-A deployed web service can use Azure Container Instances, Azure Kubernetes Service, or FPGAs. You create the service from an image that encapsulates your model, script, and associated files. The image has a load-balanced, HTTP endpoint that receives scoring requests that are sent to the web service.
+A deployed web service can use Azure Container Instances, Azure Kubernetes Service, or FPGAs. You create the service from your model, script, and associated files. These are encapsulated in an image, which provides the run time environment for the web service. The image has a load-balanced, HTTP endpoint that receives scoring requests that are sent to the web service.
 
 Azure helps you monitor your web service deployment by collecting Application Insights telemetry or model telemetry, if you've chosen to enable this feature. The telemetry data is accessible only to you, and it's stored in your Application Insights and storage account instances.
 
@@ -300,50 +209,12 @@
 
 ## Pipeline
 
-You use machine learning pipelines to create and manage workflows that stitch together machine learning phases. For example, a pipeline might include data preparation, model training, model deployment, and inferencing phases. Each phase can encompass multiple steps, each of which can run unattended in various compute targets.
+You use machine learning pipelines to create and manage workflows that stitch together machine learning phases. For example, a pipeline might include data preparation, model training, model deployment, and inference/scoring phases. Each phase can encompass multiple steps, each of which can run unattended in various compute targets.
 
 For more information about machine learning pipelines with this service, see [Pipelines and Azure Machine Learning](concept-ml-pipelines.md).
 
 ## Logging
 
-=======
-For an example of creating an image, see [Deploy an image classification model in Azure Container Instances](tutorial-deploy-models-with-aml.md).
-
-### Image registry
-
-The image registry keeps track of images that are created from your models. You can provide additional metadata tags when you create the image. Metadata tags are stored by the image registry, and you can query them to find your image.
-
-## Deployment
-
-A deployment is an instantiation of your model into either a web service that can be hosted in the cloud or an IoT module for integrated device deployments.
-
-### Web service
-
-A deployed web service can use Azure Container Instances, Azure Kubernetes Service, or FPGAs. You create the service from your model, script, and associated files. These are encapsulated in an image, which provides the run time environment for the web service. The image has a load-balanced, HTTP endpoint that receives scoring requests that are sent to the web service.
-
-Azure helps you monitor your web service deployment by collecting Application Insights telemetry or model telemetry, if you've chosen to enable this feature. The telemetry data is accessible only to you, and it's stored in your Application Insights and storage account instances.
-
-If you've enabled automatic scaling, Azure automatically scales your deployment.
-
-For an example of deploying a model as a web service, see [Deploy an image classification model in Azure Container Instances](tutorial-deploy-models-with-aml.md).
-
-### IoT module
-
-A deployed IoT module is a Docker container that includes your model and associated script or application and any additional dependencies. You deploy these modules by using Azure IoT Edge on edge devices.
-
-If you've enabled monitoring, Azure collects telemetry data from the model inside the Azure IoT Edge module. The telemetry data is accessible only to you, and it's stored in your storage account instance.
-
-Azure IoT Edge ensures that your module is running, and it monitors the device that's hosting it.
-
-## Pipeline
-
-You use machine learning pipelines to create and manage workflows that stitch together machine learning phases. For example, a pipeline might include data preparation, model training, model deployment, and inference/scoring phases. Each phase can encompass multiple steps, each of which can run unattended in various compute targets.
-
-For more information about machine learning pipelines with this service, see [Pipelines and Azure Machine Learning](concept-ml-pipelines.md).
-
-## Logging
-
->>>>>>> 6a383dfd
 When you develop your solution, use the Azure Machine Learning Python SDK in your Python script to log arbitrary metrics. After the run, query the metrics to determine whether the run has produced the model you want to deploy.
 
 ## Next steps
