---
title: Deploy models on FPGAs
titleSuffix: Azure Machine Learning service
description: Learn how to deploy a web service with a model running on an FPGA with Azure Machine Learning service for ultra-low latency inference. 
services: machine-learning
ms.service: machine-learning
ms.subservice: core
ms.topic: conceptual

ms.reviewer: larryfr
ms.author: tedway
author: tedway
<<<<<<< HEAD
ms.date: 1/29/2019
=======
ms.date: 05/02/2019
>>>>>>> 6a383dfd
ms.custom: seodec18
---

# Deploy a model as a web service on an FPGA with Azure Machine Learning service

<<<<<<< HEAD
You can deploy a model as a web service on [field programmable gate arrays (FPGAs)](concept-accelerate-with-fpgas.md).  Using FPGAs provides ultra-low latency inferencing, even with a single batch size.  These models are currently available:
  - ResNet 50
  - ResNet 152
  - DenseNet-121
  - VGG-16   

## Prerequisites

- If you don’t have an Azure subscription, create a free account before you begin. Try the [free or paid version of Azure Machine Learning service](https://aka.ms/AMLFree) today.
=======
You can deploy a model as a web service on [field programmable gate arrays (FPGAs)](concept-accelerate-with-fpgas.md) with Azure Machine Learning Hardware Accelerated Models. Using FPGAs provides ultra-low latency inference, even with a single batch size. Inference, or model scoring, is the phase where the deployed model is used for prediction, most commonly on production data.

These models are currently available:
  - ResNet 50
  - ResNet 152
  - DenseNet-121
  - VGG-16
  - SSD-VGG

FPGAs are available in these Azure regions:
  - East US
  - Southeast Asia
  - West Europe
  - West US 2

> [!IMPORTANT]
> To optimize latency and throughput, your client sending data to the FPGA model should be in one of the regions above (the one you deployed the model to).

## Prerequisites

- An Azure subscription.  If you do not have one, create a free account before you begin. Try the [free or paid version of Azure Machine Learning service](https://aka.ms/AMLFree) today.

- FPGA quota.  Use the Azure CLI to check whether you have quota.
    ```shell
    az vm list-usage --location "eastus" -o table
    ```

    The other locations are ``southeastasia``, ``westeurope``, and ``westus2``.

    Under the "Name" column, look for "Standard PBS Family vCPUs" and ensure you have at least 6 vCPUs under "CurrentValue."

    If you do not have quota, then submit a request form [here](https://aka.ms/accelerateAI).
>>>>>>> 6a383dfd

- An Azure Machine Learning service workspace and the Azure Machine Learning SDK for Python installed. Learn how to get these prerequisites using the [How to configure a development environment](how-to-configure-environment.md) document.
 
- The Python SDK for hardware-accelerated models:

    ```shell
<<<<<<< HEAD
    pip install --upgrade azureml-sdk[contrib]
    ```

  - Currently only tensorflow version<=1.10 is supported, so install it after all other installations are complete:

    ```shell
    pip install "tensorflow==1.10"
    ```

## Create and deploy your model
Create a pipeline to preprocess the input image, make it a feature using ResNet 50 on an FPGA, and then run the features through a classifier trained on the ImageNet data set.
=======
    pip install --upgrade azureml-accel-models
    ```

## Sample notebooks

For your convenience, [sample notebooks](https://aka.ms/aml-accel-models-notebooks) are available for the example below and other examples.

## Create and containerize your model

This document will describe how to create a TensorFlow graph to preprocess the input image, make it a featurizer using ResNet 50 on an FPGA, and then run the features through a classifier trained on the ImageNet data set.
>>>>>>> 6a383dfd

Follow the instructions to:

* Define the TensorFlow model
* Convert the model
* Deploy the model
* Consume the deployed model
* Delete deployed services

### Load Azure ML workspace

Load your Azure ML workspace.

```python
import os
import tensorflow as tf
 
from azureml.core import Workspace

ws = Workspace.from_config()
print(ws.name, ws.resource_group, ws.location, ws.subscription_id, sep = '\n')
```

### Preprocess image

The input to the web service is a JPEG image.  The first step is to decode the JPEG image and preprocess it.  The JPEG images are treated as strings and the result are tensors that will be the input to the ResNet 50 model.

```python
# Input images as a two-dimensional tensor containing an arbitrary number of images represented a strings
import azureml.accel.models.utils as utils
tf.reset_default_graph()

in_images = tf.placeholder(tf.string)
image_tensors = utils.preprocess_array(in_images)
print(image_tensors.shape)
```

### Load featurizer

Initialize the model and download a TensorFlow checkpoint of the quantized version of ResNet50 to be used as a featurizer.  You may replace "QuantizedResnet50" in the code snippet below with by importing other deep neural networks:

- QuantizedResnet152
- QuantizedVgg16
- Densenet121

```python
<<<<<<< HEAD
from azureml.contrib.brainwave.models import QuantizedResnet50
model_path = os.path.expanduser('~/models')
model = QuantizedResnet50(model_path, is_frozen = True)
feature_tensor = model.import_graph_def(image_tensors)
print(model.version)
=======
from azureml.accel.models import QuantizedResnet50
save_path = os.path.expanduser('~/models')
model_graph = QuantizedResnet50(save_path, is_frozen = True)
feature_tensor = model_graph.import_graph_def(image_tensors)
print(model_graph.version)
>>>>>>> 6a383dfd
print(feature_tensor.name)
print(feature_tensor.shape)
```

### Add classifier

This classifier has been trained on the ImageNet data set.  Examples for transfer learning and training your customized weights are available in the set of [sample notebooks](https://aka.ms/aml-notebooks).

```python
<<<<<<< HEAD
classifier_output = model.get_default_classifier(feature_tensor)
```

### Create service definition
Now that you have defined the image preprocessing, featurizer, and classifier that runs on the service, you can create a service definition. The service definition is a set of files generated from the model that is deployed to the FPGA service. The service definition consists of a pipeline. The pipeline is a series of stages that are run in order.  TensorFlow stages, Keras stages, and BrainWave stages are supported.  The stages are run in order on the service, with the output of each stage becoming the input into the subsequent stage.
=======
classifier_output = model_graph.get_default_classifier(feature_tensor)
print(classifier_output)
```

### Save the model
>>>>>>> 6a383dfd

Now that the preprocessor, ResNet 50 featurizer, and the classifier have been loaded, save the graph and associated variables as a model.

```python
<<<<<<< HEAD
from azureml.contrib.brainwave.pipeline import ModelDefinition, TensorflowStage, BrainWaveStage

save_path = os.path.expanduser('~/models/save')
model_def_path = os.path.join(save_path, 'model_def.zip')
=======
model_name = "resnet50"
model_save_path = os.path.join(save_path, model_name)
print("Saving model in {}".format(model_save_path))
>>>>>>> 6a383dfd

with tf.Session() as sess:
<<<<<<< HEAD
    model_def.pipeline.append(TensorflowStage(sess, in_images, image_tensors))
    model_def.pipeline.append(BrainWaveStage(sess, model))
    model_def.pipeline.append(TensorflowStage(sess, feature_tensor, classifier_output))
    model_def.save(model_def_path)
    print(model_def_path)
=======
    model_graph.restore_weights(sess)
    tf.saved_model.simple_save(sess, model_save_path,
                                   inputs={'images': in_images},
                                   outputs={'output_alias': classifier_output})
>>>>>>> 6a383dfd
```

### Save input and output tensors
The input and output tensors that were created during the preprocessing and classifier steps will be needed for model conversion and inference.

```python
input_tensors = in_images.name
output_tensors = classifier_output.name

print(input_tensors)
print(output_tensors)
```

> [!IMPORTANT]
> Save the input and output tensors because you will need them for model conversion and inference requests.

The available models and the corresponding default classifier output tensors are below, which is what you would use for inference if you used the default classifier.

+ Resnet50, QuantizedResnet50
``
output_tensors = "classifier_1/resnet_v1_50/predictions/Softmax:0"
``
+ Resnet152, QuantizedResnet152
``
output_tensors = "classifier/resnet_v1_152/predictions/Softmax:0"
``
+ Densenet121, QuantizedDensenet121
``
output_tensors = "classifier/densenet121/predictions/Softmax:0"
``
+ Vgg16, QuantizedVgg16
``
output_tensors = "classifier/vgg_16/fc8/squeezed:0"
``
+ SsdVgg, QuantizedSsdVgg
``
output_tensors = ['ssd_300_vgg/block4_box/Reshape_1:0', 'ssd_300_vgg/block7_box/Reshape_1:0', 'ssd_300_vgg/block8_box/Reshape_1:0', 'ssd_300_vgg/block9_box/Reshape_1:0', 'ssd_300_vgg/block10_box/Reshape_1:0', 'ssd_300_vgg/block11_box/Reshape_1:0', 'ssd_300_vgg/block4_box/Reshape:0', 'ssd_300_vgg/block7_box/Reshape:0', 'ssd_300_vgg/block8_box/Reshape:0', 'ssd_300_vgg/block9_box/Reshape:0', 'ssd_300_vgg/block10_box/Reshape:0', 'ssd_300_vgg/block11_box/Reshape:0']
``

### Register model

[Register](./concept-model-management-and-deployment.md) the model that you created.  Adding tags and other metadata about the model helps you keep track of your trained models.

```python
from azureml.core.model import Model

<<<<<<< HEAD
from azureml.core.webservice import Webservice
from azureml.exceptions import WebserviceException
from azureml.contrib.brainwave import BrainwaveWebservice, BrainwaveImage
service_name = "imagenet-infer"
service = None
try:
    service = Webservice(ws, service_name)
except WebserviceException:
    image_config = BrainwaveImage.image_configuration()
    deployment_config = BrainwaveWebservice.deploy_configuration()
    service = Webservice.deploy_from_model(ws, service_name, [registered_model], image_config, deployment_config)
    service.wait_for_deployment(True)
=======
registered_model = Model.register(workspace = ws,
                                  model_path = model_save_path,
                                  model_name = model_name)

print("Successfully registered: ", registered_model.name, registered_model.description, registered_model.version, sep = '\t')
>>>>>>> 6a383dfd
```

If you've already registered a model and want to load it, you may retrieve it.

```python
from azureml.core.model import Model
model_name = "resnet50"
# By default, the latest version is retrieved. You can specify the version, i.e. version=1
registered_model = Model(ws, name="resnet50")
print(registered_model.name, registered_model.description, registered_model.version, sep = '\t')
```

### Convert model

Convert the TensorFlow graph to the Open Neural Network Exchange format ([ONNX](https://onnx.ai/)).  You will need to provide the names of the input and output tensors, and these names will be used by your client when you consume the web service.

```python
from azureml.accel import AccelOnnxConverter

convert_request = AccelOnnxConverter.convert_tf_model(ws, registered_model, input_tensors, output_tensors)

# If it fails, you can run wait_for_completion again with show_output=True.
convert_request.wait_for_completion(show_output = False)

# If the above call succeeded, get the converted model
converted_model = convert_request.result
print("\nSuccessfully converted: ", converted_model.name, converted_model.url, converted_model.version, 
      converted_model.id, converted_model.created_time, '\n')
```

### Create Docker image

The converted model and all dependencies are added to a Docker image.  This Docker image can then be deployed and instantiated.  Supported deployment targets include AKS in the cloud or an  edge device such as [Azure Data Box Edge](https://docs.microsoft.com/azure/databox-online/data-box-edge-overview).  You can also add tags and descriptions for your registered Docker image.

```python
from azureml.core.image import Image
from azureml.accel import AccelContainerImage

image_config = AccelContainerImage.image_configuration()
# Image name must be lowercase
image_name = "{}-image".format(model_name)

image = Image.create(name = image_name,
                     models = [converted_model],
                     image_config = image_config, 
                     workspace = ws)
image.wait_for_creation(show_output = False)
```

List the images by tag and get the detailed logs for any debugging.

```python
for i in Image.list(workspace = ws):
    print('{}(v.{} [{}]) stored at {} with build log {}'.format(i.name, i.version, i.creation_state, i.image_location, i.image_build_log_uri))
```

## Model deployment

### Deploy to the cloud

To deploy your model as a high-scale production web service, use Azure Kubernetes Service (AKS). You can create a new one using the Azure Machine Learning SDK, CLI, or the Azure portal.

```python
from azureml.core.compute import AksCompute, ComputeTarget

# Specify the Standard_PB6s Azure VM
prov_config = AksCompute.provisioning_configuration(vm_size = "Standard_PB6s",
                                                    agent_count = 1)

aks_name = 'my-aks-cluster'
# Create the cluster
aks_target = ComputeTarget.create(workspace = ws, 
                                  name = aks_name, 
                                  provisioning_configuration = prov_config)
```

The AKS deployment may take around 15 minutes.  Check to see if the deployment succeeded.

```python
aks_target.wait_for_completion(show_output = True)
print(aks_target.provisioning_state)
print(aks_target.provisioning_errors)
```

Deploy the container to the AKS cluster.
```python
from azureml.core.webservice import Webservice, AksWebservice

# For this deployment, set the web service configuration without enabling auto-scaling or authentication for testing
aks_config = AksWebservice.deploy_configuration(autoscale_enabled=False,
                                                num_replicas=1,
                                                auth_enabled = False)

aks_service_name ='my-aks-service'

aks_service = Webservice.deploy_from_image(workspace = ws,
                                           name = aks_service_name,
                                           image = image,
                                           deployment_config = aks_config,
                                           deployment_target = aks_target)
aks_service.wait_for_deployment(show_output = True)
```

#### Test the cloud service
The Docker image supports gRPC and the TensorFlow Serving "predict" API.  Use the sample client to call into the Docker image to get predictions from the model.  Sample client code is available:
- [Python](https://github.com/Azure/aml-real-time-ai/blob/master/pythonlib/amlrealtimeai/client.py)
- [C#](https://github.com/Azure/aml-real-time-ai/blob/master/sample-clients/csharp)

If you want to use TensorFlow Serving, you can [download a sample client](https://www.tensorflow.org/serving/setup).

```python
# Using the grpc client in Azure ML Accelerated Models SDK package
from azureml.accel.client import PredictionClient

address = aks_service.scoring_uri
ssl_enabled = address.startswith("https")
address = address[address.find('/')+2:].strip('/')
port = 443 if ssl_enabled else 80

# Initialize AzureML Accelerated Models client
client = PredictionClient(address=address,
                          port=port,
                          use_ssl=ssl_enabled,
                          service_name=aks_service.name)
```

Since this classifier was trained on the [ImageNet](http://www.image-net.org/) data set, map the classes to human-readable labels.

```python
import requests
classes_entries = requests.get("https://raw.githubusercontent.com/Lasagne/Recipes/master/examples/resnet50/imagenet_classes.txt").text.splitlines()

# Score image with input and output tensor names
results = client.score_file(path="./snowleopardgaze.jpg", 
                             input_name=input_tensors, 
                             outputs=output_tensors)

# map results [class_id] => [confidence]
results = enumerate(results)
# sort results by confidence
sorted_results = sorted(results, key=lambda x: x[1], reverse=True)
# print top 5 results
for top in sorted_results[:5]:
    print(classes_entries[top[0]], 'confidence:', top[1])
```

### Clean-up the service
Delete your web service, image, and model (must be done in this order since there are dependencies).

```python
aks_service.delete()
aks_target.delete()
image.delete()
registered_model.delete()
converted_model.delete()
```

## Deploy to a local edge server

<<<<<<< HEAD
For information on securing FPGA web services, see the [Secure web services](how-to-secure-web-service.md) document.
=======
All [Azure Data Box Edge devices](https://docs.microsoft.com/azure/databox-online/data-box-edge-overview
) contain an FPGA for running the model.  Only one model can be running on the FPGA at one time.  To run a different model, just deploy a new container. Instructions and sample code can be found in [this Azure Sample](https://github.com/Azure-Samples/aml-hardware-accelerated-models).

## Secure FPGA web services
>>>>>>> 6a383dfd

For information on securing FPGA web services, see the [Secure web services](how-to-secure-web-service.md) document.

## PBS Family VMs

The PBS Family of Azure VMs contains Intel Arria 10 FPGAs.  It will show as "Standard PBS Family vCPUs" when you check your Azure quota allocation.  The PB6 VM has six vCPUs and one FPGA, and it will automatically be provisioned by Azure ML as part of deploying a model to an FPGA.  It is only used with Azure ML, and it cannot run arbitrary bitstreams.  For example, you will not be able to flash the FPGA with bitstreams to do encryption, encoding, etc. <|MERGE_RESOLUTION|>--- conflicted
+++ resolved
@@ -1,444 +1,364 @@
----
-title: Deploy models on FPGAs
-titleSuffix: Azure Machine Learning service
-description: Learn how to deploy a web service with a model running on an FPGA with Azure Machine Learning service for ultra-low latency inference. 
-services: machine-learning
-ms.service: machine-learning
-ms.subservice: core
-ms.topic: conceptual
-
-ms.reviewer: larryfr
-ms.author: tedway
-author: tedway
-<<<<<<< HEAD
-ms.date: 1/29/2019
-=======
-ms.date: 05/02/2019
->>>>>>> 6a383dfd
-ms.custom: seodec18
----
-
-# Deploy a model as a web service on an FPGA with Azure Machine Learning service
-
-<<<<<<< HEAD
-You can deploy a model as a web service on [field programmable gate arrays (FPGAs)](concept-accelerate-with-fpgas.md).  Using FPGAs provides ultra-low latency inferencing, even with a single batch size.  These models are currently available:
-  - ResNet 50
-  - ResNet 152
-  - DenseNet-121
-  - VGG-16   
-
-## Prerequisites
-
-- If you don’t have an Azure subscription, create a free account before you begin. Try the [free or paid version of Azure Machine Learning service](https://aka.ms/AMLFree) today.
-=======
-You can deploy a model as a web service on [field programmable gate arrays (FPGAs)](concept-accelerate-with-fpgas.md) with Azure Machine Learning Hardware Accelerated Models. Using FPGAs provides ultra-low latency inference, even with a single batch size. Inference, or model scoring, is the phase where the deployed model is used for prediction, most commonly on production data.
-
-These models are currently available:
-  - ResNet 50
-  - ResNet 152
-  - DenseNet-121
-  - VGG-16
-  - SSD-VGG
-
-FPGAs are available in these Azure regions:
-  - East US
-  - Southeast Asia
-  - West Europe
-  - West US 2
-
-> [!IMPORTANT]
-> To optimize latency and throughput, your client sending data to the FPGA model should be in one of the regions above (the one you deployed the model to).
-
-## Prerequisites
-
-- An Azure subscription.  If you do not have one, create a free account before you begin. Try the [free or paid version of Azure Machine Learning service](https://aka.ms/AMLFree) today.
-
-- FPGA quota.  Use the Azure CLI to check whether you have quota.
-    ```shell
-    az vm list-usage --location "eastus" -o table
-    ```
-
-    The other locations are ``southeastasia``, ``westeurope``, and ``westus2``.
-
-    Under the "Name" column, look for "Standard PBS Family vCPUs" and ensure you have at least 6 vCPUs under "CurrentValue."
-
-    If you do not have quota, then submit a request form [here](https://aka.ms/accelerateAI).
->>>>>>> 6a383dfd
-
-- An Azure Machine Learning service workspace and the Azure Machine Learning SDK for Python installed. Learn how to get these prerequisites using the [How to configure a development environment](how-to-configure-environment.md) document.
- 
-- The Python SDK for hardware-accelerated models:
-
-    ```shell
-<<<<<<< HEAD
-    pip install --upgrade azureml-sdk[contrib]
-    ```
-
-  - Currently only tensorflow version<=1.10 is supported, so install it after all other installations are complete:
-
-    ```shell
-    pip install "tensorflow==1.10"
-    ```
-
-## Create and deploy your model
-Create a pipeline to preprocess the input image, make it a feature using ResNet 50 on an FPGA, and then run the features through a classifier trained on the ImageNet data set.
-=======
-    pip install --upgrade azureml-accel-models
-    ```
-
-## Sample notebooks
-
-For your convenience, [sample notebooks](https://aka.ms/aml-accel-models-notebooks) are available for the example below and other examples.
-
-## Create and containerize your model
-
-This document will describe how to create a TensorFlow graph to preprocess the input image, make it a featurizer using ResNet 50 on an FPGA, and then run the features through a classifier trained on the ImageNet data set.
->>>>>>> 6a383dfd
-
-Follow the instructions to:
-
-* Define the TensorFlow model
-* Convert the model
-* Deploy the model
-* Consume the deployed model
-* Delete deployed services
-
-### Load Azure ML workspace
-
-Load your Azure ML workspace.
-
-```python
-import os
-import tensorflow as tf
- 
-from azureml.core import Workspace
-
-ws = Workspace.from_config()
-print(ws.name, ws.resource_group, ws.location, ws.subscription_id, sep = '\n')
-```
-
-### Preprocess image
-
-The input to the web service is a JPEG image.  The first step is to decode the JPEG image and preprocess it.  The JPEG images are treated as strings and the result are tensors that will be the input to the ResNet 50 model.
-
-```python
-# Input images as a two-dimensional tensor containing an arbitrary number of images represented a strings
-import azureml.accel.models.utils as utils
-tf.reset_default_graph()
-
-in_images = tf.placeholder(tf.string)
-image_tensors = utils.preprocess_array(in_images)
-print(image_tensors.shape)
-```
-
-### Load featurizer
-
-Initialize the model and download a TensorFlow checkpoint of the quantized version of ResNet50 to be used as a featurizer.  You may replace "QuantizedResnet50" in the code snippet below with by importing other deep neural networks:
-
-- QuantizedResnet152
-- QuantizedVgg16
-- Densenet121
-
-```python
-<<<<<<< HEAD
-from azureml.contrib.brainwave.models import QuantizedResnet50
-model_path = os.path.expanduser('~/models')
-model = QuantizedResnet50(model_path, is_frozen = True)
-feature_tensor = model.import_graph_def(image_tensors)
-print(model.version)
-=======
-from azureml.accel.models import QuantizedResnet50
-save_path = os.path.expanduser('~/models')
-model_graph = QuantizedResnet50(save_path, is_frozen = True)
-feature_tensor = model_graph.import_graph_def(image_tensors)
-print(model_graph.version)
->>>>>>> 6a383dfd
-print(feature_tensor.name)
-print(feature_tensor.shape)
-```
-
-### Add classifier
-
-This classifier has been trained on the ImageNet data set.  Examples for transfer learning and training your customized weights are available in the set of [sample notebooks](https://aka.ms/aml-notebooks).
-
-```python
-<<<<<<< HEAD
-classifier_output = model.get_default_classifier(feature_tensor)
-```
-
-### Create service definition
-Now that you have defined the image preprocessing, featurizer, and classifier that runs on the service, you can create a service definition. The service definition is a set of files generated from the model that is deployed to the FPGA service. The service definition consists of a pipeline. The pipeline is a series of stages that are run in order.  TensorFlow stages, Keras stages, and BrainWave stages are supported.  The stages are run in order on the service, with the output of each stage becoming the input into the subsequent stage.
-=======
-classifier_output = model_graph.get_default_classifier(feature_tensor)
-print(classifier_output)
-```
-
-### Save the model
->>>>>>> 6a383dfd
-
-Now that the preprocessor, ResNet 50 featurizer, and the classifier have been loaded, save the graph and associated variables as a model.
-
-```python
-<<<<<<< HEAD
-from azureml.contrib.brainwave.pipeline import ModelDefinition, TensorflowStage, BrainWaveStage
-
-save_path = os.path.expanduser('~/models/save')
-model_def_path = os.path.join(save_path, 'model_def.zip')
-=======
-model_name = "resnet50"
-model_save_path = os.path.join(save_path, model_name)
-print("Saving model in {}".format(model_save_path))
->>>>>>> 6a383dfd
-
-with tf.Session() as sess:
-<<<<<<< HEAD
-    model_def.pipeline.append(TensorflowStage(sess, in_images, image_tensors))
-    model_def.pipeline.append(BrainWaveStage(sess, model))
-    model_def.pipeline.append(TensorflowStage(sess, feature_tensor, classifier_output))
-    model_def.save(model_def_path)
-    print(model_def_path)
-=======
-    model_graph.restore_weights(sess)
-    tf.saved_model.simple_save(sess, model_save_path,
-                                   inputs={'images': in_images},
-                                   outputs={'output_alias': classifier_output})
->>>>>>> 6a383dfd
-```
-
-### Save input and output tensors
-The input and output tensors that were created during the preprocessing and classifier steps will be needed for model conversion and inference.
-
-```python
-input_tensors = in_images.name
-output_tensors = classifier_output.name
-
-print(input_tensors)
-print(output_tensors)
-```
-
-> [!IMPORTANT]
-> Save the input and output tensors because you will need them for model conversion and inference requests.
-
-The available models and the corresponding default classifier output tensors are below, which is what you would use for inference if you used the default classifier.
-
-+ Resnet50, QuantizedResnet50
-``
-output_tensors = "classifier_1/resnet_v1_50/predictions/Softmax:0"
-``
-+ Resnet152, QuantizedResnet152
-``
-output_tensors = "classifier/resnet_v1_152/predictions/Softmax:0"
-``
-+ Densenet121, QuantizedDensenet121
-``
-output_tensors = "classifier/densenet121/predictions/Softmax:0"
-``
-+ Vgg16, QuantizedVgg16
-``
-output_tensors = "classifier/vgg_16/fc8/squeezed:0"
-``
-+ SsdVgg, QuantizedSsdVgg
-``
-output_tensors = ['ssd_300_vgg/block4_box/Reshape_1:0', 'ssd_300_vgg/block7_box/Reshape_1:0', 'ssd_300_vgg/block8_box/Reshape_1:0', 'ssd_300_vgg/block9_box/Reshape_1:0', 'ssd_300_vgg/block10_box/Reshape_1:0', 'ssd_300_vgg/block11_box/Reshape_1:0', 'ssd_300_vgg/block4_box/Reshape:0', 'ssd_300_vgg/block7_box/Reshape:0', 'ssd_300_vgg/block8_box/Reshape:0', 'ssd_300_vgg/block9_box/Reshape:0', 'ssd_300_vgg/block10_box/Reshape:0', 'ssd_300_vgg/block11_box/Reshape:0']
-``
-
-### Register model
-
-[Register](./concept-model-management-and-deployment.md) the model that you created.  Adding tags and other metadata about the model helps you keep track of your trained models.
-
-```python
-from azureml.core.model import Model
-
-<<<<<<< HEAD
-from azureml.core.webservice import Webservice
-from azureml.exceptions import WebserviceException
-from azureml.contrib.brainwave import BrainwaveWebservice, BrainwaveImage
-service_name = "imagenet-infer"
-service = None
-try:
-    service = Webservice(ws, service_name)
-except WebserviceException:
-    image_config = BrainwaveImage.image_configuration()
-    deployment_config = BrainwaveWebservice.deploy_configuration()
-    service = Webservice.deploy_from_model(ws, service_name, [registered_model], image_config, deployment_config)
-    service.wait_for_deployment(True)
-=======
-registered_model = Model.register(workspace = ws,
-                                  model_path = model_save_path,
-                                  model_name = model_name)
-
-print("Successfully registered: ", registered_model.name, registered_model.description, registered_model.version, sep = '\t')
->>>>>>> 6a383dfd
-```
-
-If you've already registered a model and want to load it, you may retrieve it.
-
-```python
-from azureml.core.model import Model
-model_name = "resnet50"
-# By default, the latest version is retrieved. You can specify the version, i.e. version=1
-registered_model = Model(ws, name="resnet50")
-print(registered_model.name, registered_model.description, registered_model.version, sep = '\t')
-```
-
-### Convert model
-
-Convert the TensorFlow graph to the Open Neural Network Exchange format ([ONNX](https://onnx.ai/)).  You will need to provide the names of the input and output tensors, and these names will be used by your client when you consume the web service.
-
-```python
-from azureml.accel import AccelOnnxConverter
-
-convert_request = AccelOnnxConverter.convert_tf_model(ws, registered_model, input_tensors, output_tensors)
-
-# If it fails, you can run wait_for_completion again with show_output=True.
-convert_request.wait_for_completion(show_output = False)
-
-# If the above call succeeded, get the converted model
-converted_model = convert_request.result
-print("\nSuccessfully converted: ", converted_model.name, converted_model.url, converted_model.version, 
-      converted_model.id, converted_model.created_time, '\n')
-```
-
-### Create Docker image
-
-The converted model and all dependencies are added to a Docker image.  This Docker image can then be deployed and instantiated.  Supported deployment targets include AKS in the cloud or an  edge device such as [Azure Data Box Edge](https://docs.microsoft.com/azure/databox-online/data-box-edge-overview).  You can also add tags and descriptions for your registered Docker image.
-
-```python
-from azureml.core.image import Image
-from azureml.accel import AccelContainerImage
-
-image_config = AccelContainerImage.image_configuration()
-# Image name must be lowercase
-image_name = "{}-image".format(model_name)
-
-image = Image.create(name = image_name,
-                     models = [converted_model],
-                     image_config = image_config, 
-                     workspace = ws)
-image.wait_for_creation(show_output = False)
-```
-
-List the images by tag and get the detailed logs for any debugging.
-
-```python
-for i in Image.list(workspace = ws):
-    print('{}(v.{} [{}]) stored at {} with build log {}'.format(i.name, i.version, i.creation_state, i.image_location, i.image_build_log_uri))
-```
-
-## Model deployment
-
-### Deploy to the cloud
-
-To deploy your model as a high-scale production web service, use Azure Kubernetes Service (AKS). You can create a new one using the Azure Machine Learning SDK, CLI, or the Azure portal.
-
-```python
-from azureml.core.compute import AksCompute, ComputeTarget
-
-# Specify the Standard_PB6s Azure VM
-prov_config = AksCompute.provisioning_configuration(vm_size = "Standard_PB6s",
-                                                    agent_count = 1)
-
-aks_name = 'my-aks-cluster'
-# Create the cluster
-aks_target = ComputeTarget.create(workspace = ws, 
-                                  name = aks_name, 
-                                  provisioning_configuration = prov_config)
-```
-
-The AKS deployment may take around 15 minutes.  Check to see if the deployment succeeded.
-
-```python
-aks_target.wait_for_completion(show_output = True)
-print(aks_target.provisioning_state)
-print(aks_target.provisioning_errors)
-```
-
-Deploy the container to the AKS cluster.
-```python
-from azureml.core.webservice import Webservice, AksWebservice
-
-# For this deployment, set the web service configuration without enabling auto-scaling or authentication for testing
-aks_config = AksWebservice.deploy_configuration(autoscale_enabled=False,
-                                                num_replicas=1,
-                                                auth_enabled = False)
-
-aks_service_name ='my-aks-service'
-
-aks_service = Webservice.deploy_from_image(workspace = ws,
-                                           name = aks_service_name,
-                                           image = image,
-                                           deployment_config = aks_config,
-                                           deployment_target = aks_target)
-aks_service.wait_for_deployment(show_output = True)
-```
-
-#### Test the cloud service
-The Docker image supports gRPC and the TensorFlow Serving "predict" API.  Use the sample client to call into the Docker image to get predictions from the model.  Sample client code is available:
-- [Python](https://github.com/Azure/aml-real-time-ai/blob/master/pythonlib/amlrealtimeai/client.py)
-- [C#](https://github.com/Azure/aml-real-time-ai/blob/master/sample-clients/csharp)
-
-If you want to use TensorFlow Serving, you can [download a sample client](https://www.tensorflow.org/serving/setup).
-
-```python
-# Using the grpc client in Azure ML Accelerated Models SDK package
-from azureml.accel.client import PredictionClient
-
-address = aks_service.scoring_uri
-ssl_enabled = address.startswith("https")
-address = address[address.find('/')+2:].strip('/')
-port = 443 if ssl_enabled else 80
-
-# Initialize AzureML Accelerated Models client
-client = PredictionClient(address=address,
-                          port=port,
-                          use_ssl=ssl_enabled,
-                          service_name=aks_service.name)
-```
-
-Since this classifier was trained on the [ImageNet](http://www.image-net.org/) data set, map the classes to human-readable labels.
-
-```python
-import requests
-classes_entries = requests.get("https://raw.githubusercontent.com/Lasagne/Recipes/master/examples/resnet50/imagenet_classes.txt").text.splitlines()
-
-# Score image with input and output tensor names
-results = client.score_file(path="./snowleopardgaze.jpg", 
-                             input_name=input_tensors, 
-                             outputs=output_tensors)
-
-# map results [class_id] => [confidence]
-results = enumerate(results)
-# sort results by confidence
-sorted_results = sorted(results, key=lambda x: x[1], reverse=True)
-# print top 5 results
-for top in sorted_results[:5]:
-    print(classes_entries[top[0]], 'confidence:', top[1])
-```
-
-### Clean-up the service
-Delete your web service, image, and model (must be done in this order since there are dependencies).
-
-```python
-aks_service.delete()
-aks_target.delete()
-image.delete()
-registered_model.delete()
-converted_model.delete()
-```
-
-## Deploy to a local edge server
-
-<<<<<<< HEAD
-For information on securing FPGA web services, see the [Secure web services](how-to-secure-web-service.md) document.
-=======
-All [Azure Data Box Edge devices](https://docs.microsoft.com/azure/databox-online/data-box-edge-overview
-) contain an FPGA for running the model.  Only one model can be running on the FPGA at one time.  To run a different model, just deploy a new container. Instructions and sample code can be found in [this Azure Sample](https://github.com/Azure-Samples/aml-hardware-accelerated-models).
-
-## Secure FPGA web services
->>>>>>> 6a383dfd
-
-For information on securing FPGA web services, see the [Secure web services](how-to-secure-web-service.md) document.
-
-## PBS Family VMs
-
+---
+title: Deploy models on FPGAs
+titleSuffix: Azure Machine Learning service
+description: Learn how to deploy a web service with a model running on an FPGA with Azure Machine Learning service for ultra-low latency inference. 
+services: machine-learning
+ms.service: machine-learning
+ms.subservice: core
+ms.topic: conceptual
+
+ms.reviewer: larryfr
+ms.author: tedway
+author: tedway
+ms.date: 05/02/2019
+ms.custom: seodec18
+---
+
+# Deploy a model as a web service on an FPGA with Azure Machine Learning service
+
+You can deploy a model as a web service on [field programmable gate arrays (FPGAs)](concept-accelerate-with-fpgas.md) with Azure Machine Learning Hardware Accelerated Models. Using FPGAs provides ultra-low latency inference, even with a single batch size. Inference, or model scoring, is the phase where the deployed model is used for prediction, most commonly on production data.
+
+These models are currently available:
+  - ResNet 50
+  - ResNet 152
+  - DenseNet-121
+  - VGG-16
+  - SSD-VGG
+
+FPGAs are available in these Azure regions:
+  - East US
+  - Southeast Asia
+  - West Europe
+  - West US 2
+
+> [!IMPORTANT]
+> To optimize latency and throughput, your client sending data to the FPGA model should be in one of the regions above (the one you deployed the model to).
+
+## Prerequisites
+
+- An Azure subscription.  If you do not have one, create a free account before you begin. Try the [free or paid version of Azure Machine Learning service](https://aka.ms/AMLFree) today.
+
+- FPGA quota.  Use the Azure CLI to check whether you have quota.
+    ```shell
+    az vm list-usage --location "eastus" -o table
+    ```
+
+    The other locations are ``southeastasia``, ``westeurope``, and ``westus2``.
+
+    Under the "Name" column, look for "Standard PBS Family vCPUs" and ensure you have at least 6 vCPUs under "CurrentValue."
+
+    If you do not have quota, then submit a request form [here](https://aka.ms/accelerateAI).
+
+- An Azure Machine Learning service workspace and the Azure Machine Learning SDK for Python installed. Learn how to get these prerequisites using the [How to configure a development environment](how-to-configure-environment.md) document.
+ 
+- The Python SDK for hardware-accelerated models:
+
+    ```shell
+    pip install --upgrade azureml-accel-models
+    ```
+
+## Sample notebooks
+
+For your convenience, [sample notebooks](https://aka.ms/aml-accel-models-notebooks) are available for the example below and other examples.
+
+## Create and containerize your model
+
+This document will describe how to create a TensorFlow graph to preprocess the input image, make it a featurizer using ResNet 50 on an FPGA, and then run the features through a classifier trained on the ImageNet data set.
+
+Follow the instructions to:
+
+* Define the TensorFlow model
+* Convert the model
+* Deploy the model
+* Consume the deployed model
+* Delete deployed services
+
+### Load Azure ML workspace
+
+Load your Azure ML workspace.
+
+```python
+import os
+import tensorflow as tf
+ 
+from azureml.core import Workspace
+
+ws = Workspace.from_config()
+print(ws.name, ws.resource_group, ws.location, ws.subscription_id, sep = '\n')
+```
+
+### Preprocess image
+
+The input to the web service is a JPEG image.  The first step is to decode the JPEG image and preprocess it.  The JPEG images are treated as strings and the result are tensors that will be the input to the ResNet 50 model.
+
+```python
+# Input images as a two-dimensional tensor containing an arbitrary number of images represented a strings
+import azureml.accel.models.utils as utils
+tf.reset_default_graph()
+
+in_images = tf.placeholder(tf.string)
+image_tensors = utils.preprocess_array(in_images)
+print(image_tensors.shape)
+```
+
+### Load featurizer
+
+Initialize the model and download a TensorFlow checkpoint of the quantized version of ResNet50 to be used as a featurizer.  You may replace "QuantizedResnet50" in the code snippet below with by importing other deep neural networks:
+
+- QuantizedResnet152
+- QuantizedVgg16
+- Densenet121
+
+```python
+from azureml.accel.models import QuantizedResnet50
+save_path = os.path.expanduser('~/models')
+model_graph = QuantizedResnet50(save_path, is_frozen = True)
+feature_tensor = model_graph.import_graph_def(image_tensors)
+print(model_graph.version)
+print(feature_tensor.name)
+print(feature_tensor.shape)
+```
+
+### Add classifier
+
+This classifier has been trained on the ImageNet data set.  Examples for transfer learning and training your customized weights are available in the set of [sample notebooks](https://aka.ms/aml-notebooks).
+
+```python
+classifier_output = model_graph.get_default_classifier(feature_tensor)
+print(classifier_output)
+```
+
+### Save the model
+
+Now that the preprocessor, ResNet 50 featurizer, and the classifier have been loaded, save the graph and associated variables as a model.
+
+```python
+model_name = "resnet50"
+model_save_path = os.path.join(save_path, model_name)
+print("Saving model in {}".format(model_save_path))
+
+with tf.Session() as sess:
+    model_graph.restore_weights(sess)
+    tf.saved_model.simple_save(sess, model_save_path,
+                                   inputs={'images': in_images},
+                                   outputs={'output_alias': classifier_output})
+```
+
+### Save input and output tensors
+The input and output tensors that were created during the preprocessing and classifier steps will be needed for model conversion and inference.
+
+```python
+input_tensors = in_images.name
+output_tensors = classifier_output.name
+
+print(input_tensors)
+print(output_tensors)
+```
+
+> [!IMPORTANT]
+> Save the input and output tensors because you will need them for model conversion and inference requests.
+
+The available models and the corresponding default classifier output tensors are below, which is what you would use for inference if you used the default classifier.
+
++ Resnet50, QuantizedResnet50
+``
+output_tensors = "classifier_1/resnet_v1_50/predictions/Softmax:0"
+``
++ Resnet152, QuantizedResnet152
+``
+output_tensors = "classifier/resnet_v1_152/predictions/Softmax:0"
+``
++ Densenet121, QuantizedDensenet121
+``
+output_tensors = "classifier/densenet121/predictions/Softmax:0"
+``
++ Vgg16, QuantizedVgg16
+``
+output_tensors = "classifier/vgg_16/fc8/squeezed:0"
+``
++ SsdVgg, QuantizedSsdVgg
+``
+output_tensors = ['ssd_300_vgg/block4_box/Reshape_1:0', 'ssd_300_vgg/block7_box/Reshape_1:0', 'ssd_300_vgg/block8_box/Reshape_1:0', 'ssd_300_vgg/block9_box/Reshape_1:0', 'ssd_300_vgg/block10_box/Reshape_1:0', 'ssd_300_vgg/block11_box/Reshape_1:0', 'ssd_300_vgg/block4_box/Reshape:0', 'ssd_300_vgg/block7_box/Reshape:0', 'ssd_300_vgg/block8_box/Reshape:0', 'ssd_300_vgg/block9_box/Reshape:0', 'ssd_300_vgg/block10_box/Reshape:0', 'ssd_300_vgg/block11_box/Reshape:0']
+``
+
+### Register model
+
+[Register](./concept-model-management-and-deployment.md) the model that you created.  Adding tags and other metadata about the model helps you keep track of your trained models.
+
+```python
+from azureml.core.model import Model
+
+registered_model = Model.register(workspace = ws,
+                                  model_path = model_save_path,
+                                  model_name = model_name)
+
+print("Successfully registered: ", registered_model.name, registered_model.description, registered_model.version, sep = '\t')
+```
+
+If you've already registered a model and want to load it, you may retrieve it.
+
+```python
+from azureml.core.model import Model
+model_name = "resnet50"
+# By default, the latest version is retrieved. You can specify the version, i.e. version=1
+registered_model = Model(ws, name="resnet50")
+print(registered_model.name, registered_model.description, registered_model.version, sep = '\t')
+```
+
+### Convert model
+
+Convert the TensorFlow graph to the Open Neural Network Exchange format ([ONNX](https://onnx.ai/)).  You will need to provide the names of the input and output tensors, and these names will be used by your client when you consume the web service.
+
+```python
+from azureml.accel import AccelOnnxConverter
+
+convert_request = AccelOnnxConverter.convert_tf_model(ws, registered_model, input_tensors, output_tensors)
+
+# If it fails, you can run wait_for_completion again with show_output=True.
+convert_request.wait_for_completion(show_output = False)
+
+# If the above call succeeded, get the converted model
+converted_model = convert_request.result
+print("\nSuccessfully converted: ", converted_model.name, converted_model.url, converted_model.version, 
+      converted_model.id, converted_model.created_time, '\n')
+```
+
+### Create Docker image
+
+The converted model and all dependencies are added to a Docker image.  This Docker image can then be deployed and instantiated.  Supported deployment targets include AKS in the cloud or an  edge device such as [Azure Data Box Edge](https://docs.microsoft.com/azure/databox-online/data-box-edge-overview).  You can also add tags and descriptions for your registered Docker image.
+
+```python
+from azureml.core.image import Image
+from azureml.accel import AccelContainerImage
+
+image_config = AccelContainerImage.image_configuration()
+# Image name must be lowercase
+image_name = "{}-image".format(model_name)
+
+image = Image.create(name = image_name,
+                     models = [converted_model],
+                     image_config = image_config, 
+                     workspace = ws)
+image.wait_for_creation(show_output = False)
+```
+
+List the images by tag and get the detailed logs for any debugging.
+
+```python
+for i in Image.list(workspace = ws):
+    print('{}(v.{} [{}]) stored at {} with build log {}'.format(i.name, i.version, i.creation_state, i.image_location, i.image_build_log_uri))
+```
+
+## Model deployment
+
+### Deploy to the cloud
+
+To deploy your model as a high-scale production web service, use Azure Kubernetes Service (AKS). You can create a new one using the Azure Machine Learning SDK, CLI, or the Azure portal.
+
+```python
+from azureml.core.compute import AksCompute, ComputeTarget
+
+# Specify the Standard_PB6s Azure VM
+prov_config = AksCompute.provisioning_configuration(vm_size = "Standard_PB6s",
+                                                    agent_count = 1)
+
+aks_name = 'my-aks-cluster'
+# Create the cluster
+aks_target = ComputeTarget.create(workspace = ws, 
+                                  name = aks_name, 
+                                  provisioning_configuration = prov_config)
+```
+
+The AKS deployment may take around 15 minutes.  Check to see if the deployment succeeded.
+
+```python
+aks_target.wait_for_completion(show_output = True)
+print(aks_target.provisioning_state)
+print(aks_target.provisioning_errors)
+```
+
+Deploy the container to the AKS cluster.
+```python
+from azureml.core.webservice import Webservice, AksWebservice
+
+# For this deployment, set the web service configuration without enabling auto-scaling or authentication for testing
+aks_config = AksWebservice.deploy_configuration(autoscale_enabled=False,
+                                                num_replicas=1,
+                                                auth_enabled = False)
+
+aks_service_name ='my-aks-service'
+
+aks_service = Webservice.deploy_from_image(workspace = ws,
+                                           name = aks_service_name,
+                                           image = image,
+                                           deployment_config = aks_config,
+                                           deployment_target = aks_target)
+aks_service.wait_for_deployment(show_output = True)
+```
+
+#### Test the cloud service
+The Docker image supports gRPC and the TensorFlow Serving "predict" API.  Use the sample client to call into the Docker image to get predictions from the model.  Sample client code is available:
+- [Python](https://github.com/Azure/aml-real-time-ai/blob/master/pythonlib/amlrealtimeai/client.py)
+- [C#](https://github.com/Azure/aml-real-time-ai/blob/master/sample-clients/csharp)
+
+If you want to use TensorFlow Serving, you can [download a sample client](https://www.tensorflow.org/serving/setup).
+
+```python
+# Using the grpc client in Azure ML Accelerated Models SDK package
+from azureml.accel.client import PredictionClient
+
+address = aks_service.scoring_uri
+ssl_enabled = address.startswith("https")
+address = address[address.find('/')+2:].strip('/')
+port = 443 if ssl_enabled else 80
+
+# Initialize AzureML Accelerated Models client
+client = PredictionClient(address=address,
+                          port=port,
+                          use_ssl=ssl_enabled,
+                          service_name=aks_service.name)
+```
+
+Since this classifier was trained on the [ImageNet](http://www.image-net.org/) data set, map the classes to human-readable labels.
+
+```python
+import requests
+classes_entries = requests.get("https://raw.githubusercontent.com/Lasagne/Recipes/master/examples/resnet50/imagenet_classes.txt").text.splitlines()
+
+# Score image with input and output tensor names
+results = client.score_file(path="./snowleopardgaze.jpg", 
+                             input_name=input_tensors, 
+                             outputs=output_tensors)
+
+# map results [class_id] => [confidence]
+results = enumerate(results)
+# sort results by confidence
+sorted_results = sorted(results, key=lambda x: x[1], reverse=True)
+# print top 5 results
+for top in sorted_results[:5]:
+    print(classes_entries[top[0]], 'confidence:', top[1])
+```
+
+### Clean-up the service
+Delete your web service, image, and model (must be done in this order since there are dependencies).
+
+```python
+aks_service.delete()
+aks_target.delete()
+image.delete()
+registered_model.delete()
+converted_model.delete()
+```
+
+## Deploy to a local edge server
+
+All [Azure Data Box Edge devices](https://docs.microsoft.com/azure/databox-online/data-box-edge-overview
+) contain an FPGA for running the model.  Only one model can be running on the FPGA at one time.  To run a different model, just deploy a new container. Instructions and sample code can be found in [this Azure Sample](https://github.com/Azure-Samples/aml-hardware-accelerated-models).
+
+## Secure FPGA web services
+
+For information on securing FPGA web services, see the [Secure web services](how-to-secure-web-service.md) document.
+
+## PBS Family VMs
+
 The PBS Family of Azure VMs contains Intel Arria 10 FPGAs.  It will show as "Standard PBS Family vCPUs" when you check your Azure quota allocation.  The PB6 VM has six vCPUs and one FPGA, and it will automatically be provisioned by Azure ML as part of deploying a model to an FPGA.  It is only used with Azure ML, and it cannot run arbitrary bitstreams.  For example, you will not be able to flash the FPGA with bitstreams to do encryption, encoding, etc. 