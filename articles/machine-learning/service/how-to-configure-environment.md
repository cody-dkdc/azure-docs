---
title: Set up a Python development environment
titleSuffix: Azure Machine Learning service
description: Learn how to configure a development environment when you work with the Azure Machine Learning service. In this article, you learn how to use Conda environments, create configuration files, and configure Jupyter Notebooks, Azure Notebooks, Azure Databricks, IDEs, code editors, and the Data Science Virtual Machine.
services: machine-learning
author: rastala
ms.author: roastala
ms.service: machine-learning
ms.subservice: core
ms.reviewer: larryfr
ms.topic: conceptual
ms.date: 02/24/2019
ms.custom: seodec18
---

# Configure a development environment for Azure Machine Learning

In this article, you learn how to configure a development environment to work with Azure Machine Learning service. Machine Learning service is platform agnostic.

The only requirements for your development environment are Python 3, Anaconda (for isolated environments), and a configuration file that contains your Azure Machine Learning workspace information.

This article focuses on the following environments and tools:

* Azure Notebooks: A Jupyter Notebooks service that's hosted in the Azure cloud. It's the easiest way to get started, because the Azure Machine Learning SDK is already installed.

* [The Data Science Virtual Machine (DSVM)](#dsvm): A pre-configured development or experimentation environment in the Azure cloud that's designed for data science work and can be deployed to either CPU only VM instances or GPU-based instances. Python 3, Conda, Jupyter Notebooks, and the Azure Machine Learning SDK are already installed. The VM comes with popular machine learning and deep learning frameworks, tools, and editors for developing machine learning solutions. It's probably the most complete development environment for machine learning on the Azure platform.

* [The Jupyter Notebook](#jupyter): If you're already using the Jupyter Notebook, the SDK has some extras that you should install.

* [Visual Studio Code](#vscode): If you use Visual Studio Code, it has some useful extensions that you can install.

* [Azure Databricks](#aml-databricks): A popular data analytics platform that's based on Apache Spark. Learn how to get the Azure Machine Learning SDK onto your cluster so that you can deploy models.

* [Azure Notebooks](#aznotebooks): A Jupyter Notebooks service that's hosted in the Azure cloud. Also an easy way to get started, because the Azure Machine Learning SDK is already installed.  

If you already have a Python 3 environment, or just want the basic steps for installing the SDK, see the [Local computer](#local) section.

## Prerequisites

- An Azure Machine Learning service workspace. To create the workspace, see [Create an Azure Machine Learning service workspace](setup-create-workspace.md).

A workspace is all you need to get started with your [Azure Notebooks](#aznotebooks), a [DSVM](#dsvm), or [Azure Databricks](#aml-databricks).

To install the SDK environment for your [local computer](#local), [Jupyter Notebook server](#jupyter) or [Visual Studio Code](#vscode) you also need:

- Either the [Anaconda](https://www.anaconda.com/download/) or [Miniconda](https://conda.io/miniconda.html) package manager.

- On Linux or macOS, you need the bash shell.

    > [!TIP]
    > If you're on Linux or macOS and use a shell other than bash (for example, zsh) you might receive errors when you run some commands. To work around this problem, use the `bash` command to start a new bash shell and run the commands there.

- On Windows, you need the command prompt or Anaconda prompt (installed by Anaconda and Miniconda).

## <a id="aznotebooks"></a>Azure Notebooks

[Azure Notebooks](https://notebooks.azure.com) (preview) is an interactive development environment in the Azure cloud. It's an easy way to get started with Azure Machine Learning development.

* The Azure Machine Learning SDK is already installed.
* After you create an Azure Machine Learning service workspace in the Azure portal, you can click a button to automatically configure your Azure Notebook environment to work with the workspace.

Use the [Azure portal](https://portal.azure.com) to get started with Azure Notebooks.  Open your workspace and  from the  **Overview** section, select **Get Started in Azure Notebooks**.

By default, Azure Notebooks uses a free service tier that is limited to 4GB of memory and 1GB of data. You can, however, remove these limits by attaching a Data Science Virtual Machine instance to the Azure Notebooks project. For more information, see [Manage and configure Azure Notebooks projects - Compute tier](/azure/notebooks/configure-manage-azure-notebooks-projects#compute-tier).	


## <a id="dsvm"></a>Data Science Virtual Machine

The DSVM is a customized virtual machine (VM) image. It's designed for data science work that's pre-configured with:

  - Packages such as TensorFlow, PyTorch, Scikit-learn, XGBoost, and the Azure Machine Learning SDK
  - Popular data science tools such as Spark Standalone and Drill
  - Azure tools such as the Azure CLI, AzCopy, and Storage Explorer
  - Integrated development environments (IDEs) such as Visual Studio Code and PyCharm
  - Jupyter Notebook Server

The Azure Machine Learning SDK works on either the Ubuntu or Windows version of the DSVM. But if you plan to use the DSVM as a compute target as well, only Ubuntu is supported.

To use the DSVM as a development environment, do the following:

1. Create a DSVM in either of the following environments:

    * The Azure portal:

        * [Create an Ubuntu Data Science Virtual Machine](https://docs.microsoft.com/azure/machine-learning/data-science-virtual-machine/dsvm-ubuntu-intro)

        * [Create a Windows Data Science Virtual Machine](https://docs.microsoft.com/azure/machine-learning/data-science-virtual-machine/provision-vm)

    * The Azure CLI:

        > [!IMPORTANT]
        > * When you use the Azure CLI, you must first sign in to your Azure subscription by using the `az login` command.
        >
        > * When you use the commands in this step, you must provide a resource group name, a name for the VM, a username, and a password.

        * To create an Ubuntu Data Science Virtual Machine, use the following command:

            ```azurecli
            # create a Ubuntu DSVM in your resource group
            # note you need to be at least a contributor to the resource group in order to execute this command successfully
            # If you need to create a new resource group use: "az group create --name YOUR-RESOURCE-GROUP-NAME --location YOUR-REGION (For example: westus2)"
            az vm create --resource-group YOUR-RESOURCE-GROUP-NAME --name YOUR-VM-NAME --image microsoft-dsvm:linux-data-science-vm-ubuntu:linuxdsvmubuntu:latest --admin-username YOUR-USERNAME --admin-password YOUR-PASSWORD --generate-ssh-keys --authentication-type password
            ```

        * To create a Windows Data Science Virtual Machine, use the following command:

            ```azurecli
            # create a Windows Server 2016 DSVM in your resource group
            # note you need to be at least a contributor to the resource group in order to execute this command successfully
            az vm create --resource-group YOUR-RESOURCE-GROUP-NAME --name YOUR-VM-NAME --image microsoft-dsvm:dsvm-windows:server-2016:latest --admin-username YOUR-USERNAME --admin-password YOUR-PASSWORD --authentication-type password
            ```

2. The Azure Machine Learning SDK is already installed on the DSVM. To use the Conda environment that contains the SDK, use one of the following commands:

    * For Ubuntu DSVM:

        ```shell
        conda activate py36
        ```

    * For Windows DSVM:

        ```shell
        conda activate AzureML
        ```

1. To verify that you can access the SDK and check the version, use the following Python code:

    ```python
    import azureml.core
    print(azureml.core.VERSION)
    ```

1. To configure the DSVM to use your Azure Machine Learning service workspace, see the [Create a workspace configuration file](#workspace) section.

For more information, see [Data Science Virtual Machines](https://azure.microsoft.com/services/virtual-machines/data-science-virtual-machines/).

## <a id="local"></a>Local computer

When you're using a local computer (which might also be a remote virtual machine), create an Anaconda environment and install the SDK by doing the following:

1. Download and install [Anaconda](https://www.anaconda.com/distribution/#download-section) (Python 3.7 version)  if you don't already have it.

1. Open an Anaconda prompt and create an environment with the following commands:

    Run the following command to create the environment.

    ```shell
    conda create -n myenv python=3.6.5
    ```

    Then activate the environment.

    ```shell
    conda activate myenv
    ```

    This example creates an environment using python 3.6.5, but any specific subversions can be chosen. SDK compatibility may not be guaranteed with certain major versions (3.5+ is recommended), and it's recommended to try a different version/subversion in your Anaconda environment if you run into errors. It will take several minutes to create the environment while components and packages are downloaded.

1. Run the following commands in your new environment to enable environment-specific ipython kernels. This will ensure expected kernel and package import behavior when working with Jupyter Notebooks within Anaconda environments:

    ```shell
    conda install notebook ipykernel
    ```

    Then run the following command to create the kernel:

    ```shell
    ipython kernel install --user
    ```

1. Use the following commands to install packages:

    This command installs the base Azure Machine Learning SDK with notebook and automl extras. The `automl` extra is a large install, and can be removed from the brackets if you don't intend to run automated machine learning experiments. The `automl` extra also includes the Azure Machine Learning Data Prep SDK by default as a dependency.

     ```shell
    pip install azureml-sdk[notebooks,automl]
    ```

    Use this command to install the Azure Machine Learning Data Prep SDK on its own:

    ```shell
    pip install azureml-dataprep
    ```

   > [!NOTE]
   > If you get a message that PyYAML can't be uninstalled, use the following command instead:
   >
   > `pip install --upgrade azureml-sdk[notebooks,automl] azureml-dataprep --ignore-installed PyYAML`

   It will take several minutes to install the SDK. See the [install guide](https://docs.microsoft.com/python/api/overview/azure/ml/install?view=azure-ml-py) for more information on installation options.

1. Install other packages for your machine learning experimentation.

    Use either of the following commands and replace *\<new package>* with the package you want to install. Installing packages via `conda install` requires that the package is part of the current channels (new channels can be added in Anaconda Cloud).

    ```shell
    conda install <new package>
    ```

    Alternatively, you can install packages via `pip`.

    ```shell
    pip install <new package>
    ```

### <a id="jupyter"></a>Jupyter Notebooks

Jupyter Notebooks are part of the [Jupyter Project](https://jupyter.org/). They provide an interactive coding experience where you create documents that mix live code with narrative text and graphics. Jupyter Notebooks are also a great way to share your results with others, because you can save the output of your code sections in the document. You can install Jupyter Notebooks on a variety of platforms.

The procedure in the [Local computer](#local) section installs necessary components for running Jupyter Notebooks in an Anaconda environment. To enable these components in your Jupyter Notebook environment, do the following:

1. Open an Anaconda prompt and activate your environment.

    ```shell
    conda activate myenv
    ```

1. Launch the Jupyter Notebook server with the following command:

    ```shell
    jupyter notebook
    ```

1. To verify that Jupyter Notebook can use the SDK, create a **New** notebook, select **Python 3** as your kernel, and then run the following command in a notebook cell:

    ```python
    import azureml.core
    azureml.core.VERSION
    ```

1. If you encounter issues importing modules and receive a `ModuleNotFoundError`, ensure your Jupyter kernel is connected to the correct path for your environment by running the following code in a Notebook cell.

    ```python
    import sys
    sys.path
    ```

1. To configure the Jupyter Notebook to use your Azure Machine Learning service workspace, go to the [Create a workspace configuration file](#workspace) section.

### <a id="vscode"></a>Visual Studio Code

Visual Studio Code is a cross platform code editor. It relies on a local Python 3 and Conda installation for Python support, but it provides additional tools for working with AI. It also provides support for selecting the Conda environment from within the code editor.

To use Visual Studio Code for development, do the following:

1. To learn how to use Visual Studio Code for Python development, see [Get started with Python in VSCode](https://code.visualstudio.com/docs/python/python-tutorial).

1. To select the Conda environment, open VS Code, and then select Ctrl+Shift+P (Linux and Windows) or Command+Shift+P (Mac).
    The __Command Pallet__ opens.

1. Enter __Python: Select Interpreter__, and then select the Conda environment.

1. To validate that you can use the SDK, create and then run a new Python file (.py) that contains the following code:

    ```python
    import azureml.core
    azureml.core.VERSION
    ```

1. To install the Azure Machine Learning extension for Visual Studio Code, see [Tools for AI](https://marketplace.visualstudio.com/items?itemName=ms-toolsai.vscode-ai).

    For more information, see [Use Azure Machine Learning for Visual Studio Code](how-to-vscode-tools.md).

<a name="aml-databricks"></a>

## Azure Databricks
Azure Databricks is an  Apache Spark-based environment in the Azure cloud. It provides a collaborative Notebook based environment with CPU or GPU based compute cluster.

How Azure Databricks works with Azure Machine Learning service:
+ You can train a model using Spark MLlib and deploy the model to ACI/AKS from within Azure Databricks. 
+ You can also use [automated machine learning](concept-automated-ml.md) capabilities in a special Azure ML SDK with Azure Databricks.
+ You can use Azure Databricks as a compute target from an [Azure Machine Learning pipeline](concept-ml-pipelines.md). 

### Set up your Databricks cluster

Create a [Databricks cluster](https://docs.microsoft.com/azure/azure-databricks/quickstart-create-databricks-workspace-portal). Some settings apply only if you install the SDK for automated machine learning on Databricks.
**It will take few minutes to create the cluster.**

Use these settings:

| Setting |Applies to| Value |
|----|---|---|
| Cluster name |always| yourclustername |
| Databricks Runtime |always| Any non ML runtime (non ML 4.x, 5.x) |
| Python version |always| 3 |
| Workers |always| 2 or higher |
| Worker node VM types <br>(determines max # of concurrent iterations) |Automated ML<br>only| Memory optimized VM preferred |
| Enable Autoscaling |Automated ML<br>only| Uncheck |

Wait until the cluster is running before proceeding further.

### Install the correct SDK into a Databricks library
Once the cluster is running, [create a library](https://docs.databricks.com/user-guide/libraries.html#create-a-library) to attach the appropriate Azure Machine Learning SDK package to your cluster. 

1. Choose **only one** option (no other SDK installation are supported)

   |SDK&nbsp;package&nbsp;extras|Source|PyPi&nbsp;Name&nbsp;&nbsp;&nbsp;&nbsp;&nbsp;&nbsp;|
   |----|---|---|
   |For Databricks| Upload Python Egg or PyPI | azureml-sdk[databricks]|
   |For Databricks -with-<br> automated ML capabilities| Upload Python Egg or PyPI | azureml-sdk[automl_databricks]|

   > [!Warning]
   > No other SDK extras can be installed. Choose only one of the preceding options [databricks] or [automl_databricks].

   * Do not select **Attach automatically to all clusters**.
   * Select  **Attach** next to your cluster name.

1. Monitor for errors until status changes to **Attached**, which may take several minutes.  If this step fails, check the following: 

   Try restarting your cluster by:
   1. In the left pane, select **Clusters**.
   1. In the table, select your cluster name.
   1. On the **Libraries** tab, select **Restart**.
      
   Also consider:
   + In Automl config, when using Azure Databricks please add the following parameters:
        1. ```max_concurrent_iterations``` is based on number of worker nodes in your cluster. 
        2. ```spark_context=sc``` is based on the default spark context. 
   + Or, if you have an old SDK version, deselect it from cluster’s installed libs and move to trash. Install the new SDK version and restart the cluster. If there is an issue after this, detach and reattach your cluster.

If install was successful, the imported library should look like one of these:
   
SDK for Databricks **_without_** automated machine learning
![Azure Machine Learning SDK for Databricks](./media/how-to-configure-environment/amlsdk-withoutautoml.jpg)

SDK for Databricks **WITH** automated machine learning
![SDK with automated machine learning installed on Databricks](./media/how-to-configure-environment/automlonadb.jpg)

### Start exploring

Try it out:
+ Download the [notebook archive file](https://github.com/Azure/MachineLearningNotebooks/blob/master/how-to-use-azureml/azure-databricks/Databricks_AMLSDK_1-4_6.dbc) for Azure Databricks/Azure Machine Learning SDK and [import the archive file](https://docs.azuredatabricks.net/user-guide/notebooks/notebook-manage.html#import-an-archive) into your Databricks cluster.  
  While many sample notebooks are available, **only [these sample notebooks](https://github.com/Azure/MachineLearningNotebooks/blob/master/how-to-use-azureml/azure-databricks) work with Azure Databricks.**
  
+ Learn how to [create a pipeline with Databricks as the training compute](how-to-create-your-first-pipeline.md).

## <a id="workspace"></a>Create a workspace configuration file

The workspace configuration file is a JSON file that tells the SDK how to communicate with your Azure Machine Learning service workspace. The file is named *config.json*, and it has the following format:

```json
{
    "subscription_id": "<subscription-id>",
    "resource_group": "<resource-group>",
    "workspace_name": "<workspace-name>"
}
```

This JSON file must be in the directory structure that contains your Python scripts or Jupyter Notebooks. It can be in the same directory, a subdirectory named *.azureml*, or in a parent directory.

To use this file from your code, use `ws=Workspace.from_config()`. This code loads the information from the file and connects to your workspace.

You can create the configuration file in three ways:

* **Follow the steps in [Create an Azure Machine Learning service workspace](setup-create-workspace.md#sdk)**: A *config.json* file is created in your Azure Notebooks library. The file contains the configuration information for your workspace. You can download or copy the *config.json* to other development environments.

* **Create the file manually**: With this method, you use a text editor. You can find the values that go into the configuration file by visiting your workspace in the [Azure portal](https://portal.azure.com). Copy the workspace name, resource group, and subscription ID values and use them in the configuration file.

     ![Azure portal](./media/how-to-configure-environment/configure.png)

* **Create the file programmatically**: In the following code snippet, you connect to a workspace by providing the subscription ID, resource group, and workspace name. It then saves the workspace configuration to the file:

    ```python
    from azureml.core import Workspace

    subscription_id = '<subscription-id>'
    resource_group  = '<resource-group>'
    workspace_name  = '<workspace-name>'

    try:
        ws = Workspace(subscription_id = subscription_id, resource_group = resource_group, workspace_name = workspace_name)
        ws.write_config()
        print('Library configuration succeeded')
    except:
        print('Workspace not found')
    ```

<<<<<<< HEAD
    This code writes the configuration file to the *aml_config/config.json* file.
=======
    This code writes the configuration file to the *.azureml/config.json* file.
>>>>>>> c06ec023


## Next steps

- [Train a model](tutorial-train-models-with-aml.md) on Azure Machine Learning with the MNIST dataset
- View the [Azure Machine Learning SDK for Python](https://aka.ms/aml-sdk) reference
- Learn about the [Azure Machine Learning Data Prep SDK](https://aka.ms/data-prep-sdk)<|MERGE_RESOLUTION|>--- conflicted
+++ resolved
@@ -376,11 +376,7 @@
         print('Workspace not found')
     ```
 
-<<<<<<< HEAD
-    This code writes the configuration file to the *aml_config/config.json* file.
-=======
     This code writes the configuration file to the *.azureml/config.json* file.
->>>>>>> c06ec023
 
 
 ## Next steps
