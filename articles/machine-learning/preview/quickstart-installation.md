---
title: Installation Quickstart for Azure Machine Learning services | Microsoft Docs
description: In this Quickstart, you can learn how to create Azure Machine Learning resources, and how to install and get started with Azure Machine Learning Workbench.
services: machine-learning
author: hning86
ms.author: haining, raymondl, chhavib, j-martens
manager: mwinkle
ms.reviewer: jmartens, jasonwhowell, mldocs
ms.service: machine-learning
ms.workload: data-services
ms.custom: mvc
ms.topic: quickstart
ms.date: 2/22/2018
---

<<<<<<< HEAD
# Create Azure Machine Learning accounts and install Azure Machine Learning Workbench
Azure Machine Learning services (preview) are an integrated, end-to-end data science and advanced analytics solution. It helps professional data scientists prepare data, develop experiments, and deploy models at cloud scale.

This quickstart shows you how to:
> [!div class="checklist"]
> * Create experimentation and model management accounts for Azure Machine Learning services
> * Install the Azure Machine Learning Workbench desktop application
> * Log into Workbench with your experimentation account
> * Create a project
> * Run a script in that project  
> * Access the command-line interface
=======
# Quickstart: Install and get started with Azure Machine Learning services
Azure Machine Learning services (preview) are an integrated, end-to-end data science and advanced analytics solution. It helps professional data scientists prepare data, develop experiments, and deploy models at cloud scale.

This quickstart shows you how to:

* Create service accounts for Azure Machine Learning services
* Install and log in to Azure Machine Learning Workbench.
* Create a project in Workbench
* Run a script in that project  
* Access the command-line interface (CLI)


If you don't have an Azure subscription, create a [free account](https://azure.microsoft.com/free/?WT.mc_id=A261C142F) before you begin.
>>>>>>> 3eb2ccda

<a name="prerequisites"></a>You can install the Azure Machine Learning Workbench application on the following operating systems:
- Windows 10 or Windows Server 2016
- macOS Sierra or High Sierra

<<<<<<< HEAD
You can install the Azure Machine Learning Workbench application on the following operating systems:
- Windows 10
- Windows Server 2016
- macOS Sierra
- macOS High Sierra

## Create Azure Machine Learning accounts
Use the Azure portal to provision your Azure Machine Learning accounts: 
1. Sign in to the [Azure portal](https://portal.azure.com/) using your Azure subscription. 
   
   If you don't have a subscription, create a [free account](https://azure.microsoft.com/free/?WT.mc_id=A261C142F) now and sign in to the portal.
=======
## Create Azure Machine Learning services accounts
Use the Azure portal to provision your Azure Machine Learning accounts: 
1. Sign in to the [Azure portal](https://portal.azure.com/) using the credentials for the Azure subscription you'll use. If you don't have an Azure subscription, create a [free account](https://azure.microsoft.com/free/?WT.mc_id=A261C142F) now. 

   ![Azure portal](media/quickstart-installation/portal-dashboard.png)
>>>>>>> 3eb2ccda

1. Select the **Create a resource** button (+) in the upper-left corner of the portal.

   ![Create a resource in Azure portal](media/quickstart-installation/portal-create-a-resource.png)

1. Enter **Machine Learning** in the search bar. Select the search result named **Machine Learning Experimentation**. 

   ![Azure Machine Learning search](media/quickstart-installation/portal-more-services.png)

1. In the **Machine Learning Experimentation** pane, scroll to the bottom and select **Create** to begin defining your experimentation account.  

   ![Azure Machine Learning - create experimentation account](media/quickstart-installation/portal-create-account.png)

1. In the **ML Experimentation** pane, configure your Machine Learning Experimentation account. 

   Setting|Suggested value for tutorial|Description
   ---|---|---
   Experimentation account name | _Unique name_ |Enter a unique name that identifies your account. You can use your own name, or a departmental or project name that best identifies the experiment. The name should be 2 to 32 characters. It should include only alphanumeric characters and the dash (-) character. 
   Subscription | _Your subscription_ |Choose the Azure subscription that you want to use for your experiment. If you have multiple subscriptions, choose the appropriate subscription in which the resource is billed.
   Resource group | _Your resource group_ | Use an existing resource group in your subscription, or enter a name to create a new resource group for this experimentation account. 
   Location | _The region closest to your users_ | Choose the location closest to your users and the data resources.
   Number of seats | 2 | Enter the number of seats. Learn how [seating impacts pricing](https://azure.microsoft.com/pricing/details/machine-learning/).<br/><br/>For this Quickstart, you only need two seats. Seats can be added or removed as needed in the Azure portal.
   Storage account | _Unique name_ | Select **Create new** and provide a name to create an [Azure storage account](https://docs.microsoft.com/en-us/azure/storage/common/storage-quickstart-create-account?tabs=portal). Or, select **Use existing** and select your existing storage account from the drop-down list. The storage account is required and is used to hold project artifacts and run history data. 
<<<<<<< HEAD
   Workspace for Experimentation account | _Unique name_ | Provide a name for a workspace for this account. The name should be 2 to 32 characters. It should include only alphanumeric characters and the dash (-) character. This workspace contains the tools you need to create, manage, and publish experiments.
=======
   Workspace for Experimentation account | IrisGarden | Provide a name for a workspace for this account. The name should be 2 to 32 characters. It should include only alphanumeric characters and the dash (-) character. This workspace contains the tools you need to create, manage, and publish experiments.
>>>>>>> 3eb2ccda
   Assign owner for the workspace | _Your account_ | Select your own account as the workspace owner.
   Create Model Management account | **check** |Create a Model Management account now so that this resource is available when you want to deploy and manage your models as real-time web services. <br/><br/>While optional, we recommend creating the Model Management account at the same time as the Experimentation account.
   Account name | _Unique name_ | Choose a unique name that identifies your Model Management account. You can use your own name, or a departmental or project name that best identifies the experiment. The name should be 2 to 32 characters. It should include only alphanumeric characters and the dash (-) character. 
   Model Management pricing tier | **DEVTEST** | Select **No pricing tier selected** to specify the pricing tier for your new Model Management account. For cost savings, select the **DEVTEST** pricing tier if it's available on your subscription (limited availability). Otherwise, select the S1 pricing tier for cost savings. Click **Select** to save the pricing tier selection. 
   Pin to dashboard | _check_ | Select the **Pin to dashboard** option to allow easy tracking of your Machine Learning Experimentation account on the front dashboard page of the Azure portal.

   ![Machine Learning Experimentation account configuration](media/quickstart-installation/portal-create-experimentation.png)
<<<<<<< HEAD

5. Select **Create** to begin the creation process of the Experimentation account along with the Model Management account.

   ![Machine Learning Experimentation account configuration](media/quickstart-installation/portal-create-experimentation-button.png)

=======

5. Select **Create** to begin the creation process of the Experimentation account along with the Model Management account.

   ![Machine Learning Experimentation account configuration](media/quickstart-installation/portal-create-experimentation-button.png)

>>>>>>> 3eb2ccda
   It can take a few moments to create an account. You can check on the status of the deployment process by clicking the bell on the Azure portal toolbar.
   
   ![Azure portal notifications](media/quickstart-installation/portal-notification.png)

<<<<<<< HEAD

## Install Azure Machine Learning Workbench

Azure Machine Learning Workbench is available for Windows or macOS. See the list of [supported platforms](#prerequisites).

1. Download and launch the latest Azure Machine Learning Workbench installer. 
=======

## Install and log in to Workbench

Azure Machine Learning Workbench is available for Windows or macOS. See the list of [supported platforms](#prerequisites).

>[!WARNING]
>The installation might take around 30 minutes to complete. 

1. Download and launch the latest Workbench installer. 
>>>>>>> 3eb2ccda
   >[!IMPORTANT]
   >Download the installer fully on disk, and then run it from there. Do not run it directly from your browser's download widget.

   **On Windows:** 
<<<<<<< HEAD

   &nbsp;&nbsp;&nbsp;&nbsp;A. Download [AmlWorkbenchSetup.msi](https://aka.ms/azureml-wb-msi).  <br/>
   &nbsp;&nbsp;&nbsp;&nbsp;B. Double-click on the downloaded installer in File Explorer.

   **On macOS:** 

   &nbsp;&nbsp;&nbsp;&nbsp;A. Download [AmlWorkbench.dmg](https://aka.ms/azureml-wb-dmg). <br/>
   &nbsp;&nbsp;&nbsp;&nbsp;B. Double-click on the downloaded installer in Finder.

1. Follow the on-screen instructions in your installer to completion.
   
   >[!IMPORTANT]
   >The installation might take around 30 minutes to complete. 
   
   | |Workbench installation path|
   |--------|------------------------------------------------|
   |Windows|C:\Users\<user>\AppData\Local\AmlWorkbench|
   |macOS|/Applications/Azure ML Workbench.app|

   The installer downloaded and setup all the necessary dependencies, such as Python, Miniconda, and other related libraries. 
  
## Start and sign into Azure Machine Learning Workbench

1. Launch Workbench by selecting the **Launch Workbench** button on the last screen of the installer. 

   If you closed the installer, it's no problem. On Windows, just launch it using the **Machine Learning Workbench** desktop shortcut. For macOS users, select **Azure ML Workbench** in your Launchpad.

2. On the first screen, select **Sign in** to authenticate with the Azure Machine Learning Workbench. Use the same credentials you used in the Azure portal to create the Experimentation and Model Management accounts. 

   Once you are signed in, Workbench uses the first Experimentation account it finds in your Azure subscriptions.  Workbench uses the first Experimentation account it finds and displays all workspaces and projects associated with that account. 

   >[!TIP]
   > You can switch to a different Experimentation account using the icon in the lower-left corner of the Workbench application window.

## Create a project in Workbench

In Azure Machine Learning, a project is the logical container for all the work being done to solve a problem. It maps to a single file folder on your local disk, and you can add any files or sub folders to it. 

Here, we are creating a new Workbench project using a template that includes the [Iris flower dataset](https://en.wikipedia.org/wiki/iris_flower_data_set). The tutorials that follow this quickstart depend on this data to build a model that predicts the type of iris based on some of its physical characteristics.  

1. With Azure Machine Learning Workbench open, select **File** > **New Project** from the toolbar. 

1. Enter a name for your project in the **Project name** field.

1. Specify to choose the directory for your project in the **Project directory** field.

1. You can leave **Project description** and **Visualstudio.com GIT Repository URL** blank for now.
   >[!TIP]
   >A project can optionally be associated with a Git repository for source control and collaboration. [Learn how to set that up.](https://docs.microsoft.com/en-us/azure/machine-learning/preview/using-git-ml-project#step-3-set-up-a-machine-learning-project-and-git-repo).

1. Choose a workspace.

1. Select **Classifying Iris** as the project template. This template contains the scripts and data you need for this quickstart and other tutorials in this documentation site. 

1. Select **Create** to create the project. A new project is created and the project dashboard opens with that project. At this point, you can explore the project home page, data sources, notebooks, and source code files. 

   >[!TIP]
   >You can configure Workbench to work with a Python IDE for a smooth data science development experience. Then, you can interact with your project in the IDE. [Learn how](how-to-configure-your-IDE.md). 
=======

   &nbsp;&nbsp;&nbsp;&nbsp;A. Download [AmlWorkbenchSetup.msi](https://aka.ms/azureml-wb-msi).  <br/>
   &nbsp;&nbsp;&nbsp;&nbsp;B. Double-click on the downloaded installer in File Explorer.

   **On macOS:** 

   &nbsp;&nbsp;&nbsp;&nbsp;A. Download [AmlWorkbench.dmg](https://aka.ms/azureml-wb-dmg). <br/>
   &nbsp;&nbsp;&nbsp;&nbsp;B. Double-click on the downloaded installer in Finder.<br/><br/>

1. Follow the on-screen instructions in your installer to completion. 

   **The installation might take around 30 minutes to complete.**  
   
   | |Installation path to Azure Machine Learning Workbench|
   |--------|------------------------------------------------|
   |Windows|C:\Users\<user>\AppData\Local\AmlWorkbench|
   |macOS|/Applications/Azure ML Workbench.app|

   The installer downloaded and setup all the necessary dependencies, such as Python, Miniconda, and other related libraries.    This installation also includes the Azure cross-platform command-line tool, or Azure CLI.

  
1. Launch Workbench by selecting the **Launch Workbench** button on the last screen of the installer. 

   If you closed the installer, it's no problem. 
   + On Windows, launch it using the **Machine Learning Workbench** desktop shortcut. 
   + On macOS, select **Azure ML Workbench** in Launchpad.

1. On the first screen, select **Sign in** to authenticate with the Azure Machine Learning Workbench. Use the same credentials you used in the Azure portal to create the Experimentation and Model Management accounts. 

   Once you are signed in, Workbench uses the first Experimentation account it finds in your Azure subscriptions.  Workbench uses the first Experimentation account it finds and displays all workspaces and projects associated with that account. 

   >[!TIP]
   > You can switch to a different Experimentation account using the icon in the lower-left corner of the Workbench application window.

## Create a project in Workbench

In Azure Machine Learning, a project is the logical container for all the work being done to solve a problem. It maps to a single file folder on your local disk, and you can add any files or sub folders to it. 

Here, we are creating a new Workbench project using a template that includes the [Iris flower dataset](https://en.wikipedia.org/wiki/iris_flower_data_set). The tutorials that follow this quickstart depend on this data to build a model that predicts the type of iris based on some of its physical characteristics.  

1. With Azure Machine Learning Workbench open, select the plus sign (+) in the **PROJECTS** pane and choose **New Project**.  

   ![New workspace](media/tutorial-classifying-iris/new_ws.png)

1. Fill out of the form fields and select the **Create** button to create a new project in the Workbench.

   Field|Suggested value for tutorial|Description
   ---|---|---
   Project name | myIris |Enter a unique name that identifies your account. You can use your own name, or a departmental or project name that best identifies the experiment. The name should be 2 to 32 characters. It should include only alphanumeric characters and the dash (-) character. 
   Project directory | c:\Temp\ | Specify the directory in which the project is created.
   Project description | _leave blank_ | Optional field useful for describing the projects.
   Visualstudio.com |_leave blank_ | Optional field. A project can optionally be associated with a Git repository on Visual Studio Team Services for source control and collaboration. [Learn how to set that up.](https://docs.microsoft.com/en-us/azure/machine-learning/preview/using-git-ml-project#step-3-set-up-a-machine-learning-project-and-git-repo). 
   Workspace | IrisGarden (if it exists) | Choose a workspace that you have created for your Experimentation account in the Azure portal. <br/>If you followed the Quickstart, you should have a workspace by the name IrisGarden. If not, select the one you created when you created your Experimentation account or any other you want to use.
   Project template | Classifying Iris | Templates contain scripts and data you can use to explore the product. This template contains the scripts and data you need for this quickstart and other tutorials in this documentation site. 

   ![New project](media/tutorial-classifying-iris/new_project.png)
 
 A new project is created and the project dashboard opens with that project. At this point, you can explore the project home page, data sources, notebooks, and source code files. 

>[!TIP]
>You can configure Workbench to work with a Python IDE for a smooth data science development experience. Then, you can interact with your project in the IDE. [Learn how](how-to-configure-your-IDE.md). 
>>>>>>> 3eb2ccda

## Run a Python script

Now, you can run the **iris_sklearn.py** script on your local computer. This script is included by default with the **Classifying Iris** project template. The script builds a model with the [logistic regression](https://en.wikipedia.org/wiki/logistic_regression) algorithm from the popular Python [scikit-learn](http://scikit-learn.org/stable/index.html) library.

1. In the command bar at the top of the **Project Dashboard** page, select **local** as the execution target and select **iris_sklearn.py** as the script to run. These values are preselected by default. 

   There are other files included in the sample that you can check out later, but for this quickstart we are only interested in **iris_sklearn.py**. 

   ![Command bar](media/quickstart-installation/run_control.png)

1. In the **Arguments** text box, enter **0.01**. This number is used in the script code to set the regularization rate. This value is used to configure how the linear regression model is trained. 

1. Select **Run** to start the execution of the script on your computer. The **iris_sklearn** job immediately appears in the **Jobs** panel on the right so you can monitor the script's execution.

   Congratulations! You've successfully run a Python script in Azure Machine Learning Workbench.

1. Repeat steps 2 - 3 several times using different argument values ranging from **0.001** to **10**. Each  execution job appears in the **Jobs** pane.

1. Inspect the run history by selecting the **Runs** view and then **iris_sklearn.py** in the Runs list to display the run history for this script. 

   ![Run history dashboard](media/quickstart-installation/run_view.png)

   It shows every run that was executed on **iris_sklearn.py**. The run history dashboard also displays the top metrics, a set of default graphs, and a list of metrics for each run. 

1. You can customize this view by sorting, filtering, and adjusting the configurations using the gear or filter icons.

   ![Metrics and graphs](media/quickstart-installation/run_dashboard.png)

3. Select a completed run in the Jobs pane to see a detailed view for that specific execution. Details include additional metrics, the files that it produced, and other potentially useful logs.

<<<<<<< HEAD
## Start the command-line interface (CLI)

The Azure command-line interface (CLI) 2.0 is also installed. The CLI interface allows you to access and interact with your Azure services using the `az` commands.  Specifically, there are commands Azure Machine Learning services users can use to perform all tasks required for an end-to-end data science workflow. [Learn more.](tutorial-iris-azure-cli.md)

You can launch this CLI from the Workbench's toolbar using **File --> Open Command Prompt**.

You can get help on commands in the CLI using the --help argument.

```az ml --help```
=======
## Start the CLI

The Azure Machine Learning command-line interface (CLI) is also installed. The CLI interface allows you to access and interact with your Azure Machine Learning services using the `az` commands to perform all tasks required for an end-to-end data science workflow. [Learn more.](tutorial-iris-azure-cli.md)

You can launch the azure-cli-ml CLI from the Workbench's toolbar using **File --> Open Command Prompt**.

You can get help on commands in the azure-cli-ml CLI using the --help argument.

```az ml --help```

## Clean up resources

[!INCLUDE [aml-delete-resource-group](../../../includes/aml-delete-resource-group.md)]
>>>>>>> 3eb2ccda

## Next steps
You have now created the necessary an Azure Machine Learning accounts and installed the Azure Machine Learning Workbench application. In that application, you have created a project, ran a script, and explored the run history of the script.

For a more in-depth experience of this workflow, including how to deploy your Iris model as a web service, follow the full-length *Classifying Iris* tutorial. The tutorial contains detailed steps for [data preparation](tutorial-classifying-iris-part-1.md), [experimentation](tutorial-classifying-iris-part-2.md), and [model management](tutorial-classifying-iris-part-3.md). 

> [!div class="nextstepaction"]
<<<<<<< HEAD
> [Classifying Iris tutorial (Part 1)](tutorial-classifying-iris-part-1.md)
=======
> [Tutorial: Classifying Iris (Part 1)](tutorial-classifying-iris-part-1.md)
>>>>>>> 3eb2ccda

>[!NOTE]
> While you have your model management account, your environment is not set up for deploying web services yet.  Learn how to set up your [deployment environment](deployment-setup-configuration.md).<|MERGE_RESOLUTION|>--- conflicted
+++ resolved
@@ -13,19 +13,6 @@
 ms.date: 2/22/2018
 ---
 
-<<<<<<< HEAD
-# Create Azure Machine Learning accounts and install Azure Machine Learning Workbench
-Azure Machine Learning services (preview) are an integrated, end-to-end data science and advanced analytics solution. It helps professional data scientists prepare data, develop experiments, and deploy models at cloud scale.
-
-This quickstart shows you how to:
-> [!div class="checklist"]
-> * Create experimentation and model management accounts for Azure Machine Learning services
-> * Install the Azure Machine Learning Workbench desktop application
-> * Log into Workbench with your experimentation account
-> * Create a project
-> * Run a script in that project  
-> * Access the command-line interface
-=======
 # Quickstart: Install and get started with Azure Machine Learning services
 Azure Machine Learning services (preview) are an integrated, end-to-end data science and advanced analytics solution. It helps professional data scientists prepare data, develop experiments, and deploy models at cloud scale.
 
@@ -39,31 +26,16 @@
 
 
 If you don't have an Azure subscription, create a [free account](https://azure.microsoft.com/free/?WT.mc_id=A261C142F) before you begin.
->>>>>>> 3eb2ccda
 
 <a name="prerequisites"></a>You can install the Azure Machine Learning Workbench application on the following operating systems:
 - Windows 10 or Windows Server 2016
 - macOS Sierra or High Sierra
 
-<<<<<<< HEAD
-You can install the Azure Machine Learning Workbench application on the following operating systems:
-- Windows 10
-- Windows Server 2016
-- macOS Sierra
-- macOS High Sierra
-
-## Create Azure Machine Learning accounts
-Use the Azure portal to provision your Azure Machine Learning accounts: 
-1. Sign in to the [Azure portal](https://portal.azure.com/) using your Azure subscription. 
-   
-   If you don't have a subscription, create a [free account](https://azure.microsoft.com/free/?WT.mc_id=A261C142F) now and sign in to the portal.
-=======
 ## Create Azure Machine Learning services accounts
 Use the Azure portal to provision your Azure Machine Learning accounts: 
 1. Sign in to the [Azure portal](https://portal.azure.com/) using the credentials for the Azure subscription you'll use. If you don't have an Azure subscription, create a [free account](https://azure.microsoft.com/free/?WT.mc_id=A261C142F) now. 
 
    ![Azure portal](media/quickstart-installation/portal-dashboard.png)
->>>>>>> 3eb2ccda
 
 1. Select the **Create a resource** button (+) in the upper-left corner of the portal.
 
@@ -87,11 +59,7 @@
    Location | _The region closest to your users_ | Choose the location closest to your users and the data resources.
    Number of seats | 2 | Enter the number of seats. Learn how [seating impacts pricing](https://azure.microsoft.com/pricing/details/machine-learning/).<br/><br/>For this Quickstart, you only need two seats. Seats can be added or removed as needed in the Azure portal.
    Storage account | _Unique name_ | Select **Create new** and provide a name to create an [Azure storage account](https://docs.microsoft.com/en-us/azure/storage/common/storage-quickstart-create-account?tabs=portal). Or, select **Use existing** and select your existing storage account from the drop-down list. The storage account is required and is used to hold project artifacts and run history data. 
-<<<<<<< HEAD
-   Workspace for Experimentation account | _Unique name_ | Provide a name for a workspace for this account. The name should be 2 to 32 characters. It should include only alphanumeric characters and the dash (-) character. This workspace contains the tools you need to create, manage, and publish experiments.
-=======
    Workspace for Experimentation account | IrisGarden | Provide a name for a workspace for this account. The name should be 2 to 32 characters. It should include only alphanumeric characters and the dash (-) character. This workspace contains the tools you need to create, manage, and publish experiments.
->>>>>>> 3eb2ccda
    Assign owner for the workspace | _Your account_ | Select your own account as the workspace owner.
    Create Model Management account | **check** |Create a Model Management account now so that this resource is available when you want to deploy and manage your models as real-time web services. <br/><br/>While optional, we recommend creating the Model Management account at the same time as the Experimentation account.
    Account name | _Unique name_ | Choose a unique name that identifies your Model Management account. You can use your own name, or a departmental or project name that best identifies the experiment. The name should be 2 to 32 characters. It should include only alphanumeric characters and the dash (-) character. 
@@ -99,31 +67,15 @@
    Pin to dashboard | _check_ | Select the **Pin to dashboard** option to allow easy tracking of your Machine Learning Experimentation account on the front dashboard page of the Azure portal.
 
    ![Machine Learning Experimentation account configuration](media/quickstart-installation/portal-create-experimentation.png)
-<<<<<<< HEAD
 
 5. Select **Create** to begin the creation process of the Experimentation account along with the Model Management account.
 
    ![Machine Learning Experimentation account configuration](media/quickstart-installation/portal-create-experimentation-button.png)
 
-=======
-
-5. Select **Create** to begin the creation process of the Experimentation account along with the Model Management account.
-
-   ![Machine Learning Experimentation account configuration](media/quickstart-installation/portal-create-experimentation-button.png)
-
->>>>>>> 3eb2ccda
    It can take a few moments to create an account. You can check on the status of the deployment process by clicking the bell on the Azure portal toolbar.
    
    ![Azure portal notifications](media/quickstart-installation/portal-notification.png)
 
-<<<<<<< HEAD
-
-## Install Azure Machine Learning Workbench
-
-Azure Machine Learning Workbench is available for Windows or macOS. See the list of [supported platforms](#prerequisites).
-
-1. Download and launch the latest Azure Machine Learning Workbench installer. 
-=======
 
 ## Install and log in to Workbench
 
@@ -133,71 +85,10 @@
 >The installation might take around 30 minutes to complete. 
 
 1. Download and launch the latest Workbench installer. 
->>>>>>> 3eb2ccda
    >[!IMPORTANT]
    >Download the installer fully on disk, and then run it from there. Do not run it directly from your browser's download widget.
 
    **On Windows:** 
-<<<<<<< HEAD
-
-   &nbsp;&nbsp;&nbsp;&nbsp;A. Download [AmlWorkbenchSetup.msi](https://aka.ms/azureml-wb-msi).  <br/>
-   &nbsp;&nbsp;&nbsp;&nbsp;B. Double-click on the downloaded installer in File Explorer.
-
-   **On macOS:** 
-
-   &nbsp;&nbsp;&nbsp;&nbsp;A. Download [AmlWorkbench.dmg](https://aka.ms/azureml-wb-dmg). <br/>
-   &nbsp;&nbsp;&nbsp;&nbsp;B. Double-click on the downloaded installer in Finder.
-
-1. Follow the on-screen instructions in your installer to completion.
-   
-   >[!IMPORTANT]
-   >The installation might take around 30 minutes to complete. 
-   
-   | |Workbench installation path|
-   |--------|------------------------------------------------|
-   |Windows|C:\Users\<user>\AppData\Local\AmlWorkbench|
-   |macOS|/Applications/Azure ML Workbench.app|
-
-   The installer downloaded and setup all the necessary dependencies, such as Python, Miniconda, and other related libraries. 
-  
-## Start and sign into Azure Machine Learning Workbench
-
-1. Launch Workbench by selecting the **Launch Workbench** button on the last screen of the installer. 
-
-   If you closed the installer, it's no problem. On Windows, just launch it using the **Machine Learning Workbench** desktop shortcut. For macOS users, select **Azure ML Workbench** in your Launchpad.
-
-2. On the first screen, select **Sign in** to authenticate with the Azure Machine Learning Workbench. Use the same credentials you used in the Azure portal to create the Experimentation and Model Management accounts. 
-
-   Once you are signed in, Workbench uses the first Experimentation account it finds in your Azure subscriptions.  Workbench uses the first Experimentation account it finds and displays all workspaces and projects associated with that account. 
-
-   >[!TIP]
-   > You can switch to a different Experimentation account using the icon in the lower-left corner of the Workbench application window.
-
-## Create a project in Workbench
-
-In Azure Machine Learning, a project is the logical container for all the work being done to solve a problem. It maps to a single file folder on your local disk, and you can add any files or sub folders to it. 
-
-Here, we are creating a new Workbench project using a template that includes the [Iris flower dataset](https://en.wikipedia.org/wiki/iris_flower_data_set). The tutorials that follow this quickstart depend on this data to build a model that predicts the type of iris based on some of its physical characteristics.  
-
-1. With Azure Machine Learning Workbench open, select **File** > **New Project** from the toolbar. 
-
-1. Enter a name for your project in the **Project name** field.
-
-1. Specify to choose the directory for your project in the **Project directory** field.
-
-1. You can leave **Project description** and **Visualstudio.com GIT Repository URL** blank for now.
-   >[!TIP]
-   >A project can optionally be associated with a Git repository for source control and collaboration. [Learn how to set that up.](https://docs.microsoft.com/en-us/azure/machine-learning/preview/using-git-ml-project#step-3-set-up-a-machine-learning-project-and-git-repo).
-
-1. Choose a workspace.
-
-1. Select **Classifying Iris** as the project template. This template contains the scripts and data you need for this quickstart and other tutorials in this documentation site. 
-
-1. Select **Create** to create the project. A new project is created and the project dashboard opens with that project. At this point, you can explore the project home page, data sources, notebooks, and source code files. 
-
-   >[!TIP]
-   >You can configure Workbench to work with a Python IDE for a smooth data science development experience. Then, you can interact with your project in the IDE. [Learn how](how-to-configure-your-IDE.md). 
-=======
 
    &nbsp;&nbsp;&nbsp;&nbsp;A. Download [AmlWorkbenchSetup.msi](https://aka.ms/azureml-wb-msi).  <br/>
    &nbsp;&nbsp;&nbsp;&nbsp;B. Double-click on the downloaded installer in File Explorer.
@@ -259,7 +150,6 @@
 
 >[!TIP]
 >You can configure Workbench to work with a Python IDE for a smooth data science development experience. Then, you can interact with your project in the IDE. [Learn how](how-to-configure-your-IDE.md). 
->>>>>>> 3eb2ccda
 
 ## Run a Python script
 
@@ -291,31 +181,19 @@
 
 3. Select a completed run in the Jobs pane to see a detailed view for that specific execution. Details include additional metrics, the files that it produced, and other potentially useful logs.
 
-<<<<<<< HEAD
-## Start the command-line interface (CLI)
-
-The Azure command-line interface (CLI) 2.0 is also installed. The CLI interface allows you to access and interact with your Azure services using the `az` commands.  Specifically, there are commands Azure Machine Learning services users can use to perform all tasks required for an end-to-end data science workflow. [Learn more.](tutorial-iris-azure-cli.md)
-
-You can launch this CLI from the Workbench's toolbar using **File --> Open Command Prompt**.
-
-You can get help on commands in the CLI using the --help argument.
+## Start the CLI
+
+The Azure Machine Learning command-line interface (CLI) is also installed. The CLI interface allows you to access and interact with your Azure Machine Learning services using the `az` commands to perform all tasks required for an end-to-end data science workflow. [Learn more.](tutorial-iris-azure-cli.md)
+
+You can launch the azure-cli-ml CLI from the Workbench's toolbar using **File --> Open Command Prompt**.
+
+You can get help on commands in the azure-cli-ml CLI using the --help argument.
 
 ```az ml --help```
-=======
-## Start the CLI
-
-The Azure Machine Learning command-line interface (CLI) is also installed. The CLI interface allows you to access and interact with your Azure Machine Learning services using the `az` commands to perform all tasks required for an end-to-end data science workflow. [Learn more.](tutorial-iris-azure-cli.md)
-
-You can launch the azure-cli-ml CLI from the Workbench's toolbar using **File --> Open Command Prompt**.
-
-You can get help on commands in the azure-cli-ml CLI using the --help argument.
-
-```az ml --help```
 
 ## Clean up resources
 
 [!INCLUDE [aml-delete-resource-group](../../../includes/aml-delete-resource-group.md)]
->>>>>>> 3eb2ccda
 
 ## Next steps
 You have now created the necessary an Azure Machine Learning accounts and installed the Azure Machine Learning Workbench application. In that application, you have created a project, ran a script, and explored the run history of the script.
@@ -323,11 +201,7 @@
 For a more in-depth experience of this workflow, including how to deploy your Iris model as a web service, follow the full-length *Classifying Iris* tutorial. The tutorial contains detailed steps for [data preparation](tutorial-classifying-iris-part-1.md), [experimentation](tutorial-classifying-iris-part-2.md), and [model management](tutorial-classifying-iris-part-3.md). 
 
 > [!div class="nextstepaction"]
-<<<<<<< HEAD
-> [Classifying Iris tutorial (Part 1)](tutorial-classifying-iris-part-1.md)
-=======
 > [Tutorial: Classifying Iris (Part 1)](tutorial-classifying-iris-part-1.md)
->>>>>>> 3eb2ccda
 
 >[!NOTE]
 > While you have your model management account, your environment is not set up for deploying web services yet.  Learn how to set up your [deployment environment](deployment-setup-configuration.md).