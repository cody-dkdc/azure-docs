---
title: How to Use Run History and Model Metrics in Azure Machine Learning Workbench | Microsoft Docs
description: Guide for the using the Run History and Model Metrics features of Azure Machine Learning Workbench
services: machine-learning
author: jopela
ms.author: jopela
manager: haining
ms.reviewer: garyericson, jasonwhowell, mldocs
ms.service: machine-learning
ms.workload: data-services
ms.topic: article
ms.date: 09/07/2017
---
# How to Use Run History and Model Metrics in Azure Machine Learning Workbench

Azure Machine Learning Workbench supports data science experimentation via its **Run History** and **Model Metrics** features.
**Run History** provides a means to track the outputs of your machine learning experiments, and then enables filtering and comparison of their results.
**Model Metrics** can be logged from any point of your scripts, tracking whatever values are most important in your data science experiments.
This article describes how to make effective use of these features to increase the rate and the quality of your data science experimentation.

## Prerequisites
To step through this how-to guide, you need to:
<<<<<<< HEAD
- [Install AML Workbench](quickstart-installation.md)
- [Create a Project](quick-start-iris.md)
=======
* [Create and Install Azure Machine Learning](quickstart-installation.md)
- [Create a Project](quickstart-installation.md)
>>>>>>> 8a10ebb1


## Azure ML Logging API Overview
The Azure ML Logging API is available via the **azureml.logging** module in Python (which is installed with the Azure ML Workbench.)
After importing this module, you can use the **get_azureml_logger** method to instantiate a **logger** object.
Then, you can use the logger's **log** method to store key/value pairs produced by your Python scripts.
Currently, logging model metrics of scalar, dictionary, list, dataframe types are supported as shown.

```Python
# create a logger instance in already set up environment 
from azureml.logging import get_azureml_logger
logger = get_azureml_logger()

# log scalar (any integer or floating point type is fine)
logger.log("simple value", 7)

# log dictionary
logger.log("range", {"min":5, "max":7})

# log list
logger.log("all values", [5, 6, 7])

# log dataframe
import pandas
df = pandas.DataFrame.from_records([(1,2),(3,4)],columns=["a","b"])
logger.log("dataframe", df)
```
It is easy to use the logger within your Azure ML Workbench projects, and this article shows you how to do so.

## Create a Project in Azure ML Workbench
If you don't already have a project, you can create one from the [Create and Install Quickstart](quickstart-installation.md)
From the **Project Dashboard**, you can open the **iris_sklearn.py** script (as shown.)

![accessing a script from the files tab](media/how-to-use-run-history-model-metrics/how-to-use-run-history-model-metrics-01b.png)

You can use this script as a guide for expected implementation of model metric logging in Azure ML.

## Parameterize and Log Model Metrics from Script
In the **iris_sklearn.py** script, the expected pattern to import and construct the logger in Python can be reduced to the following lines of code.

```Python
from azureml.logging import get_azureml_logger
run_logger = get_azureml_logger()
```

Once created, you can invoke the **log** method with any name/value pair.

When development is complete, it is often useful to parameterize scripts so that values can be passed in via the command line.
The sample below shows how to accept command-line parameters (when present) using standard Python libraries.
This script takes a single parameter for the Regularization Rate (*reg*) used to fit a classification model in an effort to increase *accuracy* without overfitting.
These variables are then logged as *Regularization Rate* and *Accuracy* so that the model with optimal results can be easily identified.

```Python
# change regularization rate and you will likely get a different accuracy.
reg = 0.01
# load regularization rate from argument if present
if len(sys.argv) > 1:
    reg = float(sys.argv[1])

print("Regularization rate is {}".format(reg))

# log the regularization rate
run_logger.log("Regularization Rate", reg)

# train a logistic regression model on the training set
clf1 = LogisticRegression(C=1/reg).fit(X_train, Y_train)
print (clf1)

# evaluate the test set
accuracy = clf1.score(X_test, Y_test)
print ("Accuracy is {}".format(accuracy))

# log accuracy
run_logger.log("Accuracy", accuracy)
```

Taking these steps in your scripts enable them to make optimal usage of **Run History**.

## Launch Runs from Project Dashboard
Returning to the **Project Dashboard**, you can launch a **tracked run** by selecting the **iris_sklearn.py** script and entering the **regularization rate** parameter in the **Arguments** edit box.

![entering parameters and launching runs](media/how-to-use-run-history-model-metrics/how-to-use-run-history-model-metrics-05.png)

Since launching tracked runs does not block Azure ML Workbench, several can be launched in parallel.
The status of each tracked run is visible in the **Jobs Panel** as shown.

![tracking runs in the jobs panel](media/how-to-use-run-history-model-metrics/how-to-use-run-history-model-metrics-06.png)

This enables optimal resource utilization without requiring each job to run in serial.

## View Results in Run History
Progress and results of tracked runs are available for analysis in Azure ML Workbench's **Run History**.
**Run History** provides three distinct views:
- Dashboard
- Details
- Comparison

The **Dashboard** view displays data across all runs of a given script, rendered in both graphical, and tabular forms.
The **Details** view displays all data generated from a specific run of a given script, including logged metrics and output files (such as rendered plots.)
The **Comparison** view enables results of two or three runs to be viewed side-by-side, also including logged metrics and output files.

Across eight tracked runs of **iris_sklearn.py**, values for the **regularization rate** parameter and **accuracy** result were logged to illustrate how to use the Run History views.

### Run History Dashboard
The results of all eight runs are visible in the **Run History Dashboard**.
As **iris_sklearn.py** logs *Regularization Rate* and *Accuracy*, the **Run History Dashboard** displays charts for these values by default.

![run history dashboard](media/how-to-use-run-history-model-metrics/how-to-use-run-history-model-metrics-07.png)

The **Run History Dashboard** can be customized so that logged values also appear in the grid.  Clicking the **customize** icon displays the **List View Customization** dialogue as shown.

![customizing run history dashboard grid](media/how-to-use-run-history-model-metrics/how-to-use-run-history-model-metrics-08.png)

Any values logged during tracked runs are available for display, and selecting **Regularization Rate** and **Accuracy** adds them to the grid.

![logged values in customized grid](media/how-to-use-run-history-model-metrics/how-to-use-run-history-model-metrics-09.png)

It is easy to find interesting runs by hovering over points in the charts.  In this case, Run 7 yielded a good accuracy coupled with a low duration.

![finding an interesting run](media/how-to-use-run-history-model-metrics/how-to-use-run-history-model-metrics-10.png)

Clicking a point associated with Run 7 in any chart or the link to Run 7 in the grid displays the **Run History Details**.

### Run History Details
From this view, full results of the Run 7 along with any artifacts produced by Run 7 are displayed.

![run history details](media/how-to-use-run-history-model-metrics/how-to-use-run-history-model-metrics-11.png)

The **Run History Details** view also provides the capability to **download** any files written to the **./outputs** folder (these files are backed by Azure ML Workbench's cloud storage for Run History, which is the subject of another article.)

Finally, **Run History Details** provides a means to restore your project its state at the time of this run.
Clicking the **Restore** button displays a confirmation dialogue as shown.

![restore run confirm](media/how-to-use-run-history-model-metrics/how-to-use-run-history-model-metrics-13.png)

If confirmed, files may be overwritten or removed, so use this feature carefully.

### Run History Comparison
Selecting two or three runs in the **Run History Dashboard** and clicking **Compare** brings you to the **Run History Comparison** view.
Alternatively, clicking **Compare** and selecting a run within the **Run History Details** view also brings you to the **Run History Comparison** view.
In either case, the **Run History Comparison** view provides a means to see the logged results and artifacts of two or three runs side by side.

![run history comparison](media/how-to-use-run-history-model-metrics/how-to-use-run-history-model-metrics-12.png)

This view is especially useful for comparison of plots, but in general, any properties of runs can be compared here.

### Command Line Interface
Azure Machine Learning Workbench also provides access to Run History through its **Command Line Interface**.
To access the **Command Line Interface**, click the **Open Command Prompt** menu as shown.

![open command prompt](media/how-to-use-run-history-model-metrics/how-to-use-run-history-model-metrics-14.png)

The commands available for Run History are accessed via `az ml history`, with online help available by adding the `-h` flag.
```
$ az ml history -h

Group
    az ml history: View run history of machine learning experiments.

Commands:
    compare : Compare two runs.
    download: Download all the artifacts from a run into the destination path.
    info    : Details about one run.
    last    : Get detail about most recent run.
    list    : List runs.
    promote : Promote Artifacts.
```
These commands provide the same features and return the same data shown the **Run History Views**.
For example, the results of last run can be displayed as a JSON object.
```
$ az ml history last
{
  "Accuracy": 0.6792452830188679,
  "Regularization Rate": 0.078125,
  "attachments": "control_log, control_log.txt, driver_log, driver_log.txt, pid.txt, dataprep/backgroundProcess.log, dataprep/backgroundProcess_Engine.log, dataprep/backgroundProcess_EngineHost.log, dataprep/backgroundProcess_ProjectProvider.log, dataprep/backgroundProcess_Sampling.log, dataprep/backgroundProcess_Telemetry.log, outputs/cm.png, outputs/model.pkl, outputs/sdk_debug.txt, outputs/roc.png",
  "created_utc": "2017-09-08T00:58:01.611105+00:00",
  "description": null,
  "duration": "0:00:04.892389",
  "end_time_utc": "2017-09-08T00:58:07.951403+00:00",
  "experiment_id": "ce92d0a9-3e2c-4d51-85de-93ef22249ce1",
  "heartbeat_enabled": true,
  "hidden": false,
  "name": null,
  "parent_run_id": null,
  "properties": {
    "CommitId": "e77a5f0df2af1a482bbe39b70bfbb16b62228cb3"
  },
  "run_id": "IrisDemo_1504832281116",
  "run_number": 8,
  "script_name": "iris_sklearn.py",
  "start_time_utc": "2017-09-08T00:58:03.059014+00:00",
  "status": "Completed",
  "target": "local",
  "user_id": "e9fafe06-b0e4-4154-8374-aae34f9977b2"
}
```
Also, the list of all runs can be displayed in a tabular format.
```
$ az ml history list -o table
  Accuracy    Regularization Rate  Duration        Run_id                  Script_name      Start_time_utc                    Status
----------  ---------------------  --------------  ----------------------  ---------------  --------------------------------  ---------
  0.679245               0.078125  0:00:04.892389  IrisDemo_1504832281116  iris_sklearn.py  2017-09-08T00:58:03.059014+00:00  Completed
  0.679245               0.15625   0:00:04.734956  IrisDemo_1504832255198  iris_sklearn.py  2017-09-08T00:57:38.507196+00:00  Completed
  0.660377               0.3125    0:00:04.913762  IrisDemo_1504832234904  iris_sklearn.py  2017-09-08T00:57:16.849881+00:00  Completed
  0.660377               0.625     0:00:06.107764  IrisDemo_1504832210767  iris_sklearn.py  2017-09-08T00:56:54.602813+00:00  Completed
  0.641509               1.25      0:00:04.742727  IrisDemo_1504832171373  iris_sklearn.py  2017-09-08T00:56:13.879280+00:00  Completed
  0.660377               2.5       0:00:04.915401  IrisDemo_1504832148526  iris_sklearn.py  2017-09-08T00:55:52.937083+00:00  Completed
  0.641509               5         0:00:04.730627  IrisDemo_1504832127172  iris_sklearn.py  2017-09-08T00:55:29.612382+00:00  Completed
  0.641509              10         0:00:06.059082  IrisDemo_1504832109906  iris_sklearn.py  2017-09-08T00:55:14.739806+00:00  Completed

```
The **Command Line Interface** is an alternative pathway to access the power of Azure Machine Learning Workbench.

## Next Steps
These features are available to assist with the process of data science experimentation.
We hope that you find them to be useful, and would greatly appreciate your feedback.
This is just our initial implementation, and we have a great deal of enhancements planned.
We look forward to continuously delivering them to the Azure Machine Learning Workbench. <|MERGE_RESOLUTION|>--- conflicted
+++ resolved
@@ -20,13 +20,8 @@
 
 ## Prerequisites
 To step through this how-to guide, you need to:
-<<<<<<< HEAD
-- [Install AML Workbench](quickstart-installation.md)
-- [Create a Project](quick-start-iris.md)
-=======
 * [Create and Install Azure Machine Learning](quickstart-installation.md)
 - [Create a Project](quickstart-installation.md)
->>>>>>> 8a10ebb1
 
 
 ## Azure ML Logging API Overview
