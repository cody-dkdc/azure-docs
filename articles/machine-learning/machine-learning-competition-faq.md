--- conflicted
+++ resolved
@@ -13,11 +13,7 @@
 ms.tgt_pltfrm: na
 ms.devlang: na
 ms.topic: article
-<<<<<<< HEAD
-ms.date: 03/31/2017
-=======
 ms.date: 04/10/2017
->>>>>>> a42dbad0
 ms.author: haining;garye
 
 ---
