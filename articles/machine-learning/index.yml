--- conflicted
+++ resolved
@@ -7,11 +7,7 @@
   description: "Learn how to build intelligent algorithms into apps, websites, and bots so that they see, hear, speak, and understand your user needs through natural methods of communication. Tutorials, quickstarts, API references, and examples show you how."
   ms.author: jmartens
   ms.subservice: core
-<<<<<<< HEAD
-  ms.date: 12/04/2018
-=======
   ms.date: 5/14/2019
->>>>>>> 6a383dfd
   ms.devlang: na
   ms.service: machine-learning
   ms.tgt_pltfrm: na
@@ -47,13 +43,9 @@
             html: "<a href=\"service/quickstart-run-cloud-notebook\">Run an experiment in the cloud</a> (no install required)"
           - 
             html: "<a href=\"service/quickstart-run-local-notebook\">Run an experiment using a local notebook server</a> (local SDK install)"
-<<<<<<< HEAD
-
-=======
           - 
             html: "<a href=\"service/ui-quickstart-run-experiment\">Run an experiment in the visual interface</a> (code-free)"
             
->>>>>>> 6a383dfd
         style: unordered
         type: list
       - 
