<properties
	pageTitle="Create features for data in an Hadoop cluster using Hive queries | Microsoft Azure"
	description="Examples of Hive queries that generate features in data stored in an Azure HDInsight Hadoop cluster."
	services="machine-learning"
	documentationCenter=""
	authors="bradsev"
	manager="jhubbard"
	editor="cgronlun"  />

<tags
	ms.service="machine-learning"
	ms.workload="data-services"
	ms.tgt_pltfrm="na"
	ms.devlang="na"
	ms.topic="article"
	ms.date="09/19/2016"
	ms.author="hangzh;bradsev" />


#Create features for data in an Hadoop cluster using Hive queries

This document shows how to create features for data stored in an Azure HDInsight Hadoop cluster using Hive queries. These Hive queries use embedded Hive User Defined Functions (UDFs), the scripts for which are provided.

The operations needed to create features can be memory intensive. The performance of Hive queries becomes more critical in such cases and can be improved by tuning certain parameters. The tuning of these parameters is discussed in the final section.

Examples of the queries that are presented are specific to the [NYC Taxi Trip Data](http://chriswhong.com/open-data/foil_nyc_taxi/) scenarios are also provided in [Github repository](https://github.com/Azure/Azure-MachineLearning-DataScience/tree/master/Misc/DataScienceProcess/DataScienceScripts). These queries already have data schema specified and are ready to be submitted to run. In the final section, parameters that users can tune so that the performance of Hive queries can be improved are  also discussed.

[AZURE.INCLUDE [cap-create-features-data-selector](../../includes/cap-create-features-selector.md)]
This **menu** links to topics that describe how to create features for data in various environments. This task is a step in the [Team Data Science Process (TDSP)](https://azure.microsoft.com/documentation/learning-paths/cortana-analytics-process/).


## Prerequisites
This article assumes that you have:

<<<<<<< HEAD
* Created an Azure storage account. If you need instructions, see [About Azure storage accounts](../storage/storage-create-storage-account.md).
=======
* Created an Azure storage account. If you need instructions, see [Create an Azure Storage account](../storage/storage-create-storage-account.md#create-a-storage-account)
>>>>>>> d1347575
* Provisioned a customized Hadoop cluster with the HDInsight service.  If you need instructions, see [Customize Azure HDInsight Hadoop Clusters for Advanced Analytics](machine-learning-data-science-customize-hadoop-cluster.md).
* The data has been uploaded to Hive tables in Azure HDInsight Hadoop clusters. If it has not, please follow [Create and load data to Hive tables](machine-learning-data-science-move-hive-tables.md) to upload data to Hive tables first.
* Enabled remote access to the cluster. If you need instructions, see [Access the Head Node of Hadoop Cluster](machine-learning-data-science-customize-hadoop-cluster.md#headnode).


##<a name="hive-featureengineering"></a>Feature Generation

In this section, several examples of the ways in which features can be generating using Hive queries are described. Once you have generated additional features, you can either add them as columns to the existing table or create a new table with the additional features and primary key, which can then be joined with the original table. Here are the examples presented:

1. [Frequency based Feature Generation](#hive-frequencyfeature)
2. [Risks of Categorical Variables in Binary Classification](#hive-riskfeature)
3. [Extract features from Datetime Field](#hive-datefeatures)
4. [Extract features from Text Field](#hive-textfeatures)
5. [Calculate distance between GPS coordinates](#hive-gpsdistance)

###<a name="hive-frequencyfeature"></a>Frequency based Feature Generation

It is often useful to calculate the frequencies of the levels of a categorical variable, or the frequencies of certain combinations of levels from multiple categorical variables. Users can use the following script to calculate these frequencies:

		select
			a.<column_name1>, a.<column_name2>, a.sub_count/sum(a.sub_count) over () as frequency
		from
		(
			select
				<column_name1>,<column_name2>, count(*) as sub_count
			from <databasename>.<tablename> group by <column_name1>, <column_name2>
		)a
		order by frequency desc;


###<a name="hive-riskfeature"></a>Risks of Categorical Variables in Binary Classification

In binary classification, we need to convert non-numeric categorical variables into numeric features when the models being used only take numeric features. This is done by replacing each non-numeric level with a numeric risk. In this section, we show some generic Hive queries that calculate the risk values (log odds) of a categorical variable.


	    set smooth_param1=1;
	    set smooth_param2=20;
	    select
	    	<column_name1>,<column_name2>,
			ln((sum_target+${hiveconf:smooth_param1})/(record_count-sum_target+${hiveconf:smooth_param2}-${hiveconf:smooth_param1})) as risk
	    from
	    	(
	    	select
	    		<column_nam1>, <column_name2>, sum(binary_target) as sum_target, sum(1) as record_count
	    	from
	    		(
	    		select
	    			<column_name1>, <column_name2>, if(target_column>0,1,0) as binary_target
	    		from <databasename>.<tablename>
	    		)a
	    	group by <column_name1>, <column_name2>
	    	)b

In this example, variables `smooth_param1` and `smooth_param2` are set to smooth the risk values calculated from the data. Risks have a range between -Inf and Inf. A risks > 0 indicates that the probability that the target is equal to 1 is greater than 0.5.

After the risk table is calculated, users can assign risk values to a table by joining it with the risk table. The Hive joining query was provided in previous section.

###<a name="hive-datefeatures"></a>Extract features from Datetime Fields

Hive comes with a set of UDFs for processing datetime fields. In Hive, the default datetime format is 'yyyy-MM-dd 00:00:00' ('1970-01-01 12:21:32' for example). In this section, we show examples that extract the day of a month, the month from a datetime field, and other examples that convert a datetime string in a format other than the default format to a datetime string in default format.

    	select day(<datetime field>), month(<datetime field>)
		from <databasename>.<tablename>;

This Hive query assumes that the *&#60;datetime field>* is in the default datetime format.

If a datetime field is not in the default format, you need to convert the datetime field into Unix time stamp first, and then convert the Unix time stamp to a datetime string that is in the default format. When the datetime is in default format, users can apply the embedded datetime UDFs to extract features.

		select from_unixtime(unix_timestamp(<datetime field>,'<pattern of the datetime field>'))
		from <databasename>.<tablename>;

In this query, if the *&#60;datetime field>* has the pattern like *03/26/2015 12:04:39*, the *'&#60;pattern of the datetime field>'* should be `'MM/dd/yyyy HH:mm:ss'`. To test it, users can run

		select from_unixtime(unix_timestamp('05/15/2015 09:32:10','MM/dd/yyyy HH:mm:ss'))
		from hivesampletable limit 1;

The *hivesampletable* in this query comes preinstalled on all Azure HDInsight Hadoop clusters by default when the clusters are provisioned.


###<a name="hive-textfeatures"></a>Extract features from Text Fields

When the Hive table has a text field that contains a string of words that are delimited by spaces, the following query extracts the length of the string, and the number of words in the string.

    	select length(<text field>) as str_len, size(split(<text field>,' ')) as word_num
		from <databasename>.<tablename>;

###<a name="hive-gpsdistance"></a>Calculate distances between sets of GPS coordinates

The query given in this section can be directly applied to the NYC Taxi Trip Data. The purpose of this query is to show how to apply an embedded mathematical functions in Hive to generate features.

The fields that are used in this query are the GPS coordinates of pickup and dropoff locations, named *pickup\_longitude*, *pickup\_latitude*, *dropoff\_longitude*, and *dropoff\_latitude*. The queries that calculate the direct distance between the pickup and dropoff coordinates are:

		set R=3959;
		set pi=radians(180);
		select pickup_longitude, pickup_latitude, dropoff_longitude, dropoff_latitude,
			${hiveconf:R}*2*2*atan((1-sqrt(1-pow(sin((dropoff_latitude-pickup_latitude)
			*${hiveconf:pi}/180/2),2)-cos(pickup_latitude*${hiveconf:pi}/180)
			*cos(dropoff_latitude*${hiveconf:pi}/180)*pow(sin((dropoff_longitude-pickup_longitude)*${hiveconf:pi}/180/2),2)))
			/sqrt(pow(sin((dropoff_latitude-pickup_latitude)*${hiveconf:pi}/180/2),2)
			+cos(pickup_latitude*${hiveconf:pi}/180)*cos(dropoff_latitude*${hiveconf:pi}/180)*
			pow(sin((dropoff_longitude-pickup_longitude)*${hiveconf:pi}/180/2),2))) as direct_distance
		from nyctaxi.trip
		where pickup_longitude between -90 and 0
		and pickup_latitude between 30 and 90
		and dropoff_longitude between -90 and 0
		and dropoff_latitude between 30 and 90
		limit 10;

The mathematical equations that calculate the distance between two GPS coordinates can be found on the <a href="http://www.movable-type.co.uk/scripts/latlong.html" target="_blank">Movable Type Scripts</a> site, authored by Peter Lapisu. In his Javascript, the function `toRad()` is just *lat_or_lon*pi/180*, which converts degrees to radians. Here, *lat_or_lon* is the latitude or longitude. Since Hive does not provide the function `atan2`, but provides the function `atan`, the `atan2` function is implemented by `atan` function in the above Hive query using the definition provided in <a href="http://en.wikipedia.org/wiki/Atan2" target="_blank">Wikipedia</a>.

![Create workspace](./media/machine-learning-data-science-create-features-hive/atan2new.png)

A full list of Hive embedded UDFs can be found in the **Built-in Functions** section on the <a href="https://cwiki.apache.org/confluence/display/Hive/LanguageManual+UDF#LanguageManualUDF-MathematicalFunctions" target="_blank">Apache Hive wiki</a>).  

## <a name="tuning"></a> Advanced topics: Tune Hive Parameters to Improve Query Speed

The default parameter settings of Hive cluster might not be suitable for the Hive queries and the data that the queries are processing. In this section, we discuss some parameters that users can tune that improve the performance of Hive queries. Users need to add the parameter tuning queries before the queries of processing data.

1. **Java heap space**: For queries involving joining large datasets, or processing long records, **running out of heap space** is one of the common error. This can be tuned by setting parameters *mapreduce.map.java.opts* and *mapreduce.task.io.sort.mb* to desired values. Here is an example:

		set mapreduce.map.java.opts=-Xmx4096m;
		set mapreduce.task.io.sort.mb=-Xmx1024m;


	This parameter allocates 4GB memory to Java heap space and also makes sorting more efficient by allocating more memory for it. It is a good idea to play with these allocations if there are any job failure errors related to heap space.

2. **DFS block size** : This parameter sets the smallest unit of data that the file system stores. As an example, if the DFS block size is 128MB, then any data of size less than and up to 128MB is stored in a single block, while data that is larger than 128MB is allotted extra blocks. Choosing a very small block size causes large overheads in Hadoop since the name node has to process many more requests to find the relevant block pertaining to the file. A recommended setting when dealing with gigabytes (or larger) data is :

		set dfs.block.size=128m;

3. **Optimizing join operation in Hive** : While join operations in the map/reduce framework typically take place in the reduce phase, sometimes, enormous gains can be achieved by scheduling joins in the map phase (also called "mapjoins"). To direct Hive to do this whenever possible, we can set :

		set hive.auto.convert.join=true;

4. **Specifying the number of mappers to Hive** : While Hadoop allows the user to set the number of reducers, the number of mappers is typically not be set by the user. A trick that allows some degree of control on this number is to choose the Hadoop variables, *mapred.min.split.size* and *mapred.max.split.size* as the size of each map task is determined by :

		num_maps = max(mapred.min.split.size, min(mapred.max.split.size, dfs.block.size))

	Typically, the default value of *mapred.min.split.size* is 0, that of *mapred.max.split.size* is **Long.MAX** and that of *dfs.block.size* is 64MB. As we can see, given the data size, tuning these parameters by "setting" them allows us to tune the number of mappers used.

5. A few other more **advanced options** for optimizing Hive performance are mentioned below. These allow you to set the memory allocated to map and reduce tasks, and can be useful in tweaking performance. Please keep in mind that the *mapreduce.reduce.memory.mb* cannot be greater than the physical memory size of each worker node in the Hadoop cluster.

		set mapreduce.map.memory.mb = 2048;
		set mapreduce.reduce.memory.mb=6144;
		set mapreduce.reduce.java.opts=-Xmx8192m;
		set mapred.reduce.tasks=128;
		set mapred.tasktracker.reduce.tasks.maximum=128;<|MERGE_RESOLUTION|>--- conflicted
+++ resolved
@@ -32,11 +32,7 @@
 ## Prerequisites
 This article assumes that you have:
 
-<<<<<<< HEAD
-* Created an Azure storage account. If you need instructions, see [About Azure storage accounts](../storage/storage-create-storage-account.md).
-=======
 * Created an Azure storage account. If you need instructions, see [Create an Azure Storage account](../storage/storage-create-storage-account.md#create-a-storage-account)
->>>>>>> d1347575
 * Provisioned a customized Hadoop cluster with the HDInsight service.  If you need instructions, see [Customize Azure HDInsight Hadoop Clusters for Advanced Analytics](machine-learning-data-science-customize-hadoop-cluster.md).
 * The data has been uploaded to Hive tables in Azure HDInsight Hadoop clusters. If it has not, please follow [Create and load data to Hive tables](machine-learning-data-science-move-hive-tables.md) to upload data to Hive tables first.
 * Enabled remote access to the cluster. If you need instructions, see [Access the Head Node of Hadoop Cluster](machine-learning-data-science-customize-hadoop-cluster.md#headnode).
