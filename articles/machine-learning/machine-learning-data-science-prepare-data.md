--- conflicted
+++ resolved
@@ -20,11 +20,7 @@
 # Tasks to prepare data for enhanced machine learning
 
 ## Introduction
-<<<<<<< HEAD
-Pre-processing and cleaning data are important tasks that typically must be conducted before dataset can be used effectively for machine learning. Raw data is often noisy and unreliable, and may be missing values. Using such data for modeling can produce misleading results. These tasks are part of the Cortana Analytics Process (CAP) and typically follow an initial exploration of a dataset used to discover and plan the pre-processing required. For more detailed instructions on the CAP process, see the steps outlined in the [What is the Cortana Analytics Process?](machine-learning-data-science-the-cortana-analytics-process.md).
-=======
 Pre-processing and cleaning data are important tasks that typically must be conducted before dataset can be used effectively for machine learning. Raw data is often noisy and unreliable, and may be missing values. Using such data for modeling can produce misleading results. These tasks are part of the Cortana Analytics Process (CAP) and typically follow an initial exploration of a dataset used to discover and plan the pre-processing required. For more detailed instructions on the CAP process, see the steps outlined in the [Cortana Analytics Process](https://azure.microsoft.com/documentation/learning-paths/cortana-analytics-process/).
->>>>>>> 5edcfc32
 
 Pre-processing and cleaning tasks, like the data exploration task, can be carried out in a wide variety of environments, such as SQL or Hive or Azure Machine Learning Studio, and with various tools and languages, such as R or Python, depending where your data is stored and how it is formatted. Since CAP is iterative in nature, these tasks can take place at various steps in the  workflow of the process.
 
