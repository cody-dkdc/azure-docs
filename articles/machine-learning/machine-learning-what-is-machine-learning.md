--- conflicted
+++ resolved
@@ -15,11 +15,7 @@
 ms.devlang: na
 ms.topic: get-started-article
 ms.date: 07/12/2017
-<<<<<<< HEAD
-ms.author: cgronlun;tedway;olgali
-=======
 ms.author: cgronlun
->>>>>>> 7e950a10
 
 ---
 # Introduction to Machine Learning in the Azure cloud
