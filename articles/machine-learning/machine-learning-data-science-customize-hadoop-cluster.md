--- conflicted
+++ resolved
@@ -78,11 +78,7 @@
 
 After remote access is enabled, click **CONNECT** at the bottom of the page to remote into the head node. You log on to the head node of the Hadoop cluster by entering the credentials for the remote access user that you specified earlier.
 
-<<<<<<< HEAD
-The next steps in the advanced analytics process are mapped in the [Cortana Analytics Process (CAP)](https://azure.microsoft.com/documentation/learning-paths/cortana-analytics-process/) and may include steps that move data into HDInsight, process and sample it there in preparation for learning from the data with Azure Machine Learning.
-=======
 ![Create workspace](./media/machine-learning-data-science-customize-hadoop-cluster/enable-remote-access-3.png)
->>>>>>> c186bb0b
 
 The next steps in the advanced analytics process are mapped in the [Team Data Science Process (TDSP)](https://azure.microsoft.com/documentation/learning-paths/cortana-analytics-process/) and may include steps that move data into HDInsight, process and sample it there in preparation for learning from the data with Azure Machine Learning.
 
