--- conflicted
+++ resolved
@@ -1,262 +1,135 @@
-<<<<<<< HEAD
----
-title: Difference in Proportions Test | Microsoft Docs
-description: Difference in Proportions Test
-services: machine-learning
-documentationcenter: ''
-author: aniedea
-manager: jhubbard
-editor: cgronlun
-
-ms.assetid: 9356b821-5345-44f6-8e26-719f2dea5e6d
-ms.service: machine-learning
-ms.workload: data-services
-ms.tgt_pltfrm: na
-ms.devlang: na
-ms.topic: article
-ms.date: 01/04/2017
-ms.author: aniedea
-
----
-# Difference in Proportions Test
-Are two proportions statistically different? Suppose a user wants to compare two movies to determine if one movie has a significantly higher proportion of ‘likes’ when compared to the other. With a large sample, there could be a statistically significant difference between the proportions 0.50 and 0.51. With a small sample, there may not be enough data to determine if these proportions are actually different. 
-
-[!INCLUDE [machine-learning-free-trial](../../includes/machine-learning-free-trial.md)]
-
-This [web service](https://datamarket.azure.com/dataset/aml_labs/prop_test) conducts a hypothesis test of the difference in two proportions based on user input of the number of successes and the total number of trials for the 2 comparison groups. In one possible scenario, this web service could be called from within a movie comparison app, telling the user whether one of the movies is really ‘liked’ more often than the other, based on movie ratings.
-
-> This web service could be consumed by users – potentially through a mobile app, through a website, or even on a local computer, for example. But the purpose of the web service is also to serve as an example of how Azure Machine Learning can be used to create web services on top of R code. With just a few lines of R code and clicks of a button within Azure Machine Learning Studio, an experiment can be created with R code and published as a web service. The web service can then be published to the Azure Marketplace and consumed by users and devices across the world with no infrastructure setup by the author of the web service.
-> 
-> 
-
-## Consumption of web service
-This service accepts 4 arguments and does a hypothesis test of proportions.
-
-The input arguments are:
-
-* Successes1 - Number of success events in sample 1.
-* Successes2 - Number of success events in sample 2.
-* Total1 -  Size of sample 1.
-* Total2 - Size of sample 2.
-
-The output of the service is the result of the hypothesis test along with the chi-square statistic, df, p-value, and proportion in sample 1/2 and confidence interval bounds.
-
-> This service, as hosted on the Azure Marketplace, is an OData service; these may be called through POST or GET methods. 
-> 
-> 
-
-There are multiple ways of consuming the service in an automated fashion (an example app is [here](http://microsoftazuremachinelearning.azurewebsites.net/DifferenceInProportionsTest.aspx)).
-
-### Starting C# code for web service consumption:
-    public class Input
-    {
-            public string successes1;
-            public string successes2;
-            public string total1;
-            public string total2;
-    }
-
-    public AuthenticationHeaderValue CreateBasicHeader(string username, string password)
-    {
-            byte[] byteArray = System.Text.Encoding.UTF8.GetBytes(username + ":" + password);
-            return new AuthenticationHeaderValue("Basic", Convert.ToBase64String(byteArray));
-    }
-
-    void Main()
-    {
-            var input = new Input() { successes1 = TextBox1.Text, successes2 = TextBox2.Text, total1 = TextBox3.Text, total2 = TextBox4.Text };
-            var json = JsonConvert.SerializeObject(input);
-            var acitionUri = "PutAPIURLHere,e.g.https://api.datamarket.azure.com/..../v1/Score";
-            var httpClient = new HttpClient();
-
-            httpClient.DefaultRequestHeaders.Authorization = CreateBasicHeader("PutEmailAddressHere", "ChangeToAPIKey");
-            httpClient.DefaultRequestHeaders.Accept.Add(new MediaTypeWithQualityHeaderValue("application/json"));
-
-            var response = httpClient.PostAsync(acitionUri, new StringContent(json));
-            var result = response.Result.Content;
-            var scoreResult = result.ReadAsStringAsync().Result;
-    }
-
-
-## Creation of web service
-> This web service was created using Azure Machine Learning. For a free trial, as well as introductory videos on creating experiments and [publishing web services](machine-learning-publish-a-machine-learning-web-service.md), please see [azure.com/ml](http://azure.com/ml). Below is a screenshot of the experiment that created the web service and example code for each of the modules within the experiment.
-> 
-> 
-
-From within Azure Machine Learning, a new blank experiment was created with two [Execute R Script][execute-r-script] modules. In the first module the data schema is defined, while the second module uses the prop.test command within R to perform the hypothesis test for 2 proportions. 
-
-### Experiment flow:
-![Experiment flow][2]
-
-#### Module 1:
-    ####Schema definition  
-    data.set=data.frame(successes1=50,successes2=60,total1=100,total2=100);
-    maml.mapOutputPort("data.set"); #send data to output port
-    dataset1 = maml.mapInputPort(1) #read data from input port
-
-
-#### Module 2:
-    test=prop.test(c(dataset1$successes1[1],dataset1$successes2[1]),c(dataset1$total1[1],dataset1$total2[1])) #conduct hypothesis test
-
-    result=data.frame(
-    result=ifelse(test$p.value<0.05,"The proportions are different!",
-    "The proportions aren't different statistically."),
-    ChiSquarestatistic=round(test$statistic,2),df=test$parameter,
-    pvalue=round(test$p.value,4),
-    proportion1=round(test$estimate[1],4),
-    proportion2=round(test$estimate[2],4),
-    confintlow=round(test$conf.int[1],4),
-    confinthigh=round(test$conf.int[2],4)) 
-
-    maml.mapOutputPort("result"); #output port
-
-
-## Limitations
-This is a very simple example for a test of difference in 2 proportions. As can be seen from the example code above, no error catching is implemented and the service assumes that all the variables are continuous.
-
-## FAQ
-For frequently asked questions on consumption of the web service or publishing to the Azure Marketplace, see [here](machine-learning-marketplace-faq.md).
-
-[1]: ./media/machine-learning-r-csharp-difference-in-two-proportions/hyptest-img1.png
-[2]: ./media/machine-learning-r-csharp-difference-in-two-proportions/hyptest-img2.png
-
-
-<!-- Module References -->
-[execute-r-script]: https://msdn.microsoft.com/library/azure/30806023-392b-42e0-94d6-6b775a6e0fd5/
-=======
----
-title: (deprecated) Difference in Proportions Test - Azure | Microsoft Docs
-description: (deprecated) Difference in Proportions Test
-services: machine-learning
-documentationcenter: ''
-author: aniedea
-manager: jhubbard
-editor: cgronlun
-
-ms.assetid: 9356b821-5345-44f6-8e26-719f2dea5e6d
-ms.service: machine-learning
-ms.workload: data-services
-ms.tgt_pltfrm: na
-ms.devlang: na
-ms.topic: deprecated
-ms.date: 01/06/2017
-ms.author: aniedea
-
-ROBOTS: NOINDEX, NOFOLLOW
-#To remove completely, uncomment the following metadata
-#redirect_url: https://gallery.cortanaintelligence.com/
-
----
-# (deprecated) Difference in Proportions Test
-
-> [!NOTE]
-> The Microsoft DataMarket is being retired and this API has been deprecated. 
-> 
-> You can find many useful example experiments and APIs in the [Cortana Intelligence Gallery](http://gallery.cortanaintelligence.com). For more information about the Gallery, see [Share and discover resources in the Cortana Intelligence Gallery](machine-learning-gallery-how-to-use-contribute-publish.md).
-
-Are two proportions statistically different? Suppose a user wants to compare two movies to determine if one movie has a significantly higher proportion of ‘likes’ when compared to the other. With a large sample, there could be a statistically significant difference between the proportions 0.50 and 0.51. With a small sample, there may not be enough data to determine if these proportions are actually different. 
-
-[!INCLUDE [machine-learning-free-trial](../../includes/machine-learning-free-trial.md)]
-
-This [web service](https://datamarket.azure.com/dataset/aml_labs/prop_test) conducts a hypothesis test of the difference in two proportions based on user input of the number of successes and the total number of trials for the 2 comparison groups. In one possible scenario, this web service could be called from within a movie comparison app, telling the user whether one of the movies is really ‘liked’ more often than the other, based on movie ratings.
-
-> This web service could be consumed by users – potentially through a mobile app, through a website, or even on a local computer, for example. But the purpose of the web service is also to serve as an example of how Azure Machine Learning can be used to create web services on top of R code. With just a few lines of R code and clicks of a button within Azure Machine Learning Studio, an experiment can be created with R code and published as a web service. The web service can then be published to the Azure Marketplace and consumed by users and devices across the world with no infrastructure setup by the author of the web service.
-> 
-> 
-
-## Consumption of web service
-This service accepts 4 arguments and does a hypothesis test of proportions.
-
-The input arguments are:
-
-* Successes1 - Number of success events in sample 1.
-* Successes2 - Number of success events in sample 2.
-* Total1 -  Size of sample 1.
-* Total2 - Size of sample 2.
-
-The output of the service is the result of the hypothesis test along with the chi-square statistic, df, p-value, and proportion in sample 1/2 and confidence interval bounds.
-
-> This service, as hosted on the Azure Marketplace, is an OData service; these may be called through POST or GET methods. 
-> 
-> 
-
-There are multiple ways of consuming the service in an automated fashion (an example app is [here](http://microsoftazuremachinelearning.azurewebsites.net/DifferenceInProportionsTest.aspx)).
-
-### Starting C# code for web service consumption:
-    public class Input
-    {
-            public string successes1;
-            public string successes2;
-            public string total1;
-            public string total2;
-    }
-
-    public AuthenticationHeaderValue CreateBasicHeader(string username, string password)
-    {
-            byte[] byteArray = System.Text.Encoding.UTF8.GetBytes(username + ":" + password);
-            return new AuthenticationHeaderValue("Basic", Convert.ToBase64String(byteArray));
-    }
-
-    void Main()
-    {
-            var input = new Input() { successes1 = TextBox1.Text, successes2 = TextBox2.Text, total1 = TextBox3.Text, total2 = TextBox4.Text };
-            var json = JsonConvert.SerializeObject(input);
-            var acitionUri = "PutAPIURLHere,e.g.https://api.datamarket.azure.com/..../v1/Score";
-            var httpClient = new HttpClient();
-
-            httpClient.DefaultRequestHeaders.Authorization = CreateBasicHeader("PutEmailAddressHere", "ChangeToAPIKey");
-            httpClient.DefaultRequestHeaders.Accept.Add(new MediaTypeWithQualityHeaderValue("application/json"));
-
-            var response = httpClient.PostAsync(acitionUri, new StringContent(json));
-            var result = response.Result.Content;
-            var scoreResult = result.ReadAsStringAsync().Result;
-    }
-
-
-## Creation of web service
-> This web service was created using Azure Machine Learning. For a free trial, as well as introductory videos on creating experiments and [publishing web services](machine-learning-publish-a-machine-learning-web-service.md), please see [azure.com/ml](http://azure.com/ml). Below is a screenshot of the experiment that created the web service and example code for each of the modules within the experiment.
-> 
-> 
-
-From within Azure Machine Learning, a new blank experiment was created with two [Execute R Script][execute-r-script] modules. In the first module the data schema is defined, while the second module uses the prop.test command within R to perform the hypothesis test for 2 proportions. 
-
-### Experiment flow:
-![Experiment flow][2]
-
-#### Module 1:
-    ####Schema definition  
-    data.set=data.frame(successes1=50,successes2=60,total1=100,total2=100);
-    maml.mapOutputPort("data.set"); #send data to output port
-    dataset1 = maml.mapInputPort(1) #read data from input port
-
-
-#### Module 2:
-    test=prop.test(c(dataset1$successes1[1],dataset1$successes2[1]),c(dataset1$total1[1],dataset1$total2[1])) #conduct hypothesis test
-
-    result=data.frame(
-    result=ifelse(test$p.value<0.05,"The proportions are different!",
-    "The proportions aren't different statistically."),
-    ChiSquarestatistic=round(test$statistic,2),df=test$parameter,
-    pvalue=round(test$p.value,4),
-    proportion1=round(test$estimate[1],4),
-    proportion2=round(test$estimate[2],4),
-    confintlow=round(test$conf.int[1],4),
-    confinthigh=round(test$conf.int[2],4)) 
-
-    maml.mapOutputPort("result"); #output port
-
-
-## Limitations
-This is a very simple example for a test of difference in 2 proportions. As can be seen from the example code above, no error catching is implemented and the service assumes that all the variables are continuous.
-
-## FAQ
-For frequently asked questions on consumption of the web service or publishing to the Azure Marketplace, see [here](machine-learning-marketplace-faq.md).
-
-[1]: ./media/machine-learning-r-csharp-difference-in-two-proportions/hyptest-img1.png
-[2]: ./media/machine-learning-r-csharp-difference-in-two-proportions/hyptest-img2.png
-
-
-<!-- Module References -->
-[execute-r-script]: https://msdn.microsoft.com/library/azure/30806023-392b-42e0-94d6-6b775a6e0fd5/
-
->>>>>>> e8cfaf0d
+---
+title: (deprecated) Difference in Proportions Test - Azure | Microsoft Docs
+description: (deprecated) Difference in Proportions Test
+services: machine-learning
+documentationcenter: ''
+author: aniedea
+manager: jhubbard
+editor: cgronlun
+
+ms.assetid: 9356b821-5345-44f6-8e26-719f2dea5e6d
+ms.service: machine-learning
+ms.workload: data-services
+ms.tgt_pltfrm: na
+ms.devlang: na
+ms.topic: deprecated
+ms.date: 01/06/2017
+ms.author: aniedea
+
+ROBOTS: NOINDEX, NOFOLLOW
+#To remove completely, uncomment the following metadata
+#redirect_url: https://gallery.cortanaintelligence.com/
+
+---
+# (deprecated) Difference in Proportions Test
+
+> [!NOTE]
+> The Microsoft DataMarket is being retired and this API has been deprecated. 
+> 
+> You can find many useful example experiments and APIs in the [Cortana Intelligence Gallery](http://gallery.cortanaintelligence.com). For more information about the Gallery, see [Share and discover resources in the Cortana Intelligence Gallery](machine-learning-gallery-how-to-use-contribute-publish.md).
+
+Are two proportions statistically different? Suppose a user wants to compare two movies to determine if one movie has a significantly higher proportion of ‘likes’ when compared to the other. With a large sample, there could be a statistically significant difference between the proportions 0.50 and 0.51. With a small sample, there may not be enough data to determine if these proportions are actually different. 
+
+[!INCLUDE [machine-learning-free-trial](../../includes/machine-learning-free-trial.md)]
+
+This [web service](https://datamarket.azure.com/dataset/aml_labs/prop_test) conducts a hypothesis test of the difference in two proportions based on user input of the number of successes and the total number of trials for the 2 comparison groups. In one possible scenario, this web service could be called from within a movie comparison app, telling the user whether one of the movies is really ‘liked’ more often than the other, based on movie ratings.
+
+> This web service could be consumed by users – potentially through a mobile app, through a website, or even on a local computer, for example. But the purpose of the web service is also to serve as an example of how Azure Machine Learning can be used to create web services on top of R code. With just a few lines of R code and clicks of a button within Azure Machine Learning Studio, an experiment can be created with R code and published as a web service. The web service can then be published to the Azure Marketplace and consumed by users and devices across the world with no infrastructure setup by the author of the web service.
+> 
+> 
+
+## Consumption of web service
+This service accepts 4 arguments and does a hypothesis test of proportions.
+
+The input arguments are:
+
+* Successes1 - Number of success events in sample 1.
+* Successes2 - Number of success events in sample 2.
+* Total1 -  Size of sample 1.
+* Total2 - Size of sample 2.
+
+The output of the service is the result of the hypothesis test along with the chi-square statistic, df, p-value, and proportion in sample 1/2 and confidence interval bounds.
+
+> This service, as hosted on the Azure Marketplace, is an OData service; these may be called through POST or GET methods. 
+> 
+> 
+
+There are multiple ways of consuming the service in an automated fashion (an example app is [here](http://microsoftazuremachinelearning.azurewebsites.net/DifferenceInProportionsTest.aspx)).
+
+### Starting C# code for web service consumption:
+    public class Input
+    {
+            public string successes1;
+            public string successes2;
+            public string total1;
+            public string total2;
+    }
+
+    public AuthenticationHeaderValue CreateBasicHeader(string username, string password)
+    {
+            byte[] byteArray = System.Text.Encoding.UTF8.GetBytes(username + ":" + password);
+            return new AuthenticationHeaderValue("Basic", Convert.ToBase64String(byteArray));
+    }
+
+    void Main()
+    {
+            var input = new Input() { successes1 = TextBox1.Text, successes2 = TextBox2.Text, total1 = TextBox3.Text, total2 = TextBox4.Text };
+            var json = JsonConvert.SerializeObject(input);
+            var acitionUri = "PutAPIURLHere,e.g.https://api.datamarket.azure.com/..../v1/Score";
+            var httpClient = new HttpClient();
+
+            httpClient.DefaultRequestHeaders.Authorization = CreateBasicHeader("PutEmailAddressHere", "ChangeToAPIKey");
+            httpClient.DefaultRequestHeaders.Accept.Add(new MediaTypeWithQualityHeaderValue("application/json"));
+
+            var response = httpClient.PostAsync(acitionUri, new StringContent(json));
+            var result = response.Result.Content;
+            var scoreResult = result.ReadAsStringAsync().Result;
+    }
+
+
+## Creation of web service
+> This web service was created using Azure Machine Learning. For a free trial, as well as introductory videos on creating experiments and [publishing web services](machine-learning-publish-a-machine-learning-web-service.md), please see [azure.com/ml](http://azure.com/ml). Below is a screenshot of the experiment that created the web service and example code for each of the modules within the experiment.
+> 
+> 
+
+From within Azure Machine Learning, a new blank experiment was created with two [Execute R Script][execute-r-script] modules. In the first module the data schema is defined, while the second module uses the prop.test command within R to perform the hypothesis test for 2 proportions. 
+
+### Experiment flow:
+![Experiment flow][2]
+
+#### Module 1:
+    ####Schema definition  
+    data.set=data.frame(successes1=50,successes2=60,total1=100,total2=100);
+    maml.mapOutputPort("data.set"); #send data to output port
+    dataset1 = maml.mapInputPort(1) #read data from input port
+
+
+#### Module 2:
+    test=prop.test(c(dataset1$successes1[1],dataset1$successes2[1]),c(dataset1$total1[1],dataset1$total2[1])) #conduct hypothesis test
+
+    result=data.frame(
+    result=ifelse(test$p.value<0.05,"The proportions are different!",
+    "The proportions aren't different statistically."),
+    ChiSquarestatistic=round(test$statistic,2),df=test$parameter,
+    pvalue=round(test$p.value,4),
+    proportion1=round(test$estimate[1],4),
+    proportion2=round(test$estimate[2],4),
+    confintlow=round(test$conf.int[1],4),
+    confinthigh=round(test$conf.int[2],4)) 
+
+    maml.mapOutputPort("result"); #output port
+
+
+## Limitations
+This is a very simple example for a test of difference in 2 proportions. As can be seen from the example code above, no error catching is implemented and the service assumes that all the variables are continuous.
+
+## FAQ
+For frequently asked questions on consumption of the web service or publishing to the Azure Marketplace, see [here](machine-learning-marketplace-faq.md).
+
+[1]: ./media/machine-learning-r-csharp-difference-in-two-proportions/hyptest-img1.png
+[2]: ./media/machine-learning-r-csharp-difference-in-two-proportions/hyptest-img2.png
+
+
+<!-- Module References -->
+[execute-r-script]: https://msdn.microsoft.com/library/azure/30806023-392b-42e0-94d6-6b775a6e0fd5/
+