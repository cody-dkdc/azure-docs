<<<<<<< HEAD
<properties 
	pageTitle="Normal Distribution Web Service Suite | Microsoft Azure" 
	description="Normal Distribution Web Service Suite" 
	services="machine-learning" 
	documentationCenter="" 
	authors="ireiter" 
	manager="paulettm" 
	editor="cgronlun"/>

<tags 
	ms.service="machine-learning" 
	ms.workload="data-services" 
	ms.tgt_pltfrm="na" 
	ms.devlang="na" 
	ms.topic="article" 
	ms.date="09/02/2015" 
	ms.author="ireiter"/> 

#Normal Distribution Suite



The Normal Distribution Suite is a set of sample web services ([Generator]( https://datamarket.azure.com/dataset/aml_labs/ndg7), [Quantile Calculator]( https://datamarket.azure.com/dataset/aml_labs/ndq5), [Probability Calculator]( https://datamarket.azure.com/dataset/aml_labs/ndp5)) that help in generating and handling normal distributions. The services allow generating a normal distribution sequence of any length, calculating quantiles from a given probability, and calculating probability from a given quantile. Each of the services emits different outputs based on the selected service (see description below). The Normal Distribution Suite is based on the R functions qnorm, rnorm, and pnorm, which are included in R stats package.


[AZURE.INCLUDE [machine-learning-free-trial](../../includes/machine-learning-free-trial.md)]

>This web service could be consumed by users – potentially through a mobile app, through a website, or even on a local computer, for example. But the purpose of the web service is also to serve as an example of how Azure Machine Learning can be used to create web services on top of R code. With just a few lines of R code and clicks of a button within Azure Machine Learning Studio, an experiment can be created with R code and published as a web service. The web service can then be published to the Azure Marketplace and consumed by users and devices across the world with no infrastructure setup by the author of the web service.  
 

##Consumption of web service
The Normal Distribution Suite includes the following 3 services.

###Normal Distribution Quantile Calculator
This service accepts 4 arguments of a normal distribution and calculates the associated quantile.

The input arguments are:

* p - A single probability of an event with normal distribution. 
* Mean - The normal distribution mean.
* SD - The normal distribution standard deviation. 
* Side - L for the lower side of the distribution and U for the upper side of the distribution.

The output of the service is the calculated quantile that is associated with the given probability.

###Normal Distribution Probability Calculator
This service accepts 4 arguments of a normal distribution and calculates the associated probability.

The input arguments are:

* q - A single quantile of an event with normal distribution. 
* Mean - The normal distribution mean.
* SD - The normal distribution standard deviation. 
* Side - L for the lower side of the distribution and U for the upper side of the distribution.

The output of the service is the calculated probability that is associated with the given quantile.

###Normal Distribution Generator
This service accepts 3 arguments of a normal distribution and generates a random sequence of numbers that are normally distributed. 
The following arguments should be provided to it within the request:

* n - The number of observations. 
* mean - The normal distribution mean.
* sd - The normal distribution standard deviation. 

The output of the service is a sequence of length n with a normal distribution based on the mean and sd arguments.

>This service, as hosted on the Azure Marketplace, is an OData service; these may be called through POST or GET methods. 

There are multiple ways of consuming the service in an automated fashion (example apps are here: [Generator](http://microsoftazuremachinelearning.azurewebsites.net/NormalDistributionGenerator.aspx),
[Probability Calculator](http://microsoftazuremachinelearning.azurewebsites.net/NormalDistributionProbabilityCalculator.aspx),
[Quantile Calculator](http://microsoftazuremachinelearning.azurewebsites.net/NormalDistributionQuantileCalculator.aspx)).

###Starting C# code for web service consumption:

###Normal Distribution Quantile Calculator
	public class Input
	{
	        public string p;
	        public string mean;
	        public string sd;
	        public string side;
	}
	
	public AuthenticationHeaderValue CreateBasicHeader(string username, string password)
	{
	        byte[] byteArray = System.Text.Encoding.UTF8.GetBytes(username + ":" + password);
	        return new AuthenticationHeaderValue("Basic", Convert.ToBase64String(byteArray));
	}
	
	void Main()
	{
	        var input = new Input() { p = TextBox1.Text, mean = TextBox2.Text, sd = TextBox3.Text, side = TextBox4.Text };
	        var json = JsonConvert.SerializeObject(input);
	        var acitionUri = "PutAPIURLHere,e.g.https://api.datamarket.azure.com/..../v1/Score";
	        var httpClient = new HttpClient();
	
	        httpClient.DefaultRequestHeaders.Authorization = CreateBasicHeader("PutEmailAddressHere", "ChangeToAPIKey");
	        httpClient.DefaultRequestHeaders.Accept.Add(new MediaTypeWithQualityHeaderValue("application/json"));
	
	        var response = httpClient.PostAsync(acitionUri, new StringContent(json));
	        var result = response.Result.Content;
	    	var scoreResult = result.ReadAsStringAsync().Result;
	}


###Normal Distribution Probability Calculator
	public class Input
	{
	        public string q;
	        public string mean;
	        public string sd;
	        public string side;
	}
	
    public AuthenticationHeaderValue CreateBasicHeader(string username, string password)
	{
	        byte[] byteArray = System.Text.Encoding.UTF8.GetBytes(username + ":" + password);
	        return new AuthenticationHeaderValue("Basic", Convert.ToBase64String(byteArray));
	}
	
	void Main()
	{
	        var input = new Input() { q = TextBox1.Text, mean = TextBox2.Text, sd = TextBox3.Text, side = TextBox4.Text };
	        var json = JsonConvert.SerializeObject(input);
	        var acitionUri = "PutAPIURLHere,e.g.https://api.datamarket.azure.com/..../v1/Score";
	        var httpClient = new HttpClient();
	
	        httpClient.DefaultRequestHeaders.Authorization = CreateBasicHeader("PutEmailAddressHere", "ChangeToAPIKey");
	        httpClient.DefaultRequestHeaders.Accept.Add(new MediaTypeWithQualityHeaderValue("application/json"));
	
	        var response = httpClient.PostAsync(acitionUri, new StringContent(json));
	        var result = response.Result.Content;
		    var scoreResult = result.ReadAsStringAsync().Result;
	}

###Normal Distribution Generator
	public class Input
	{
	        public string n;
	        public string mean;
	        public string sd;
	}
	
    public AuthenticationHeaderValue CreateBasicHeader(string username, string password)
	{
	        byte[] byteArray = System.Text.Encoding.UTF8.GetBytes(username + ":" + password);
	        return new AuthenticationHeaderValue("Basic", Convert.ToBase64String(byteArray));
	}
	
	void Main()
	{
	        var input = new Input() { n = TextBox1.Text, mean = TextBox2.Text, sd = TextBox3.Text };
	        var json = JsonConvert.SerializeObject(input);
	        var acitionUri = "PutAPIURLHere,e.g.https://api.datamarket.azure.com/..../v1/Score";
	        var httpClient = new HttpClient();
	
	        httpClient.DefaultRequestHeaders.Authorization = CreateBasicHeader("PutEmailAddressHere", "ChangeToAPIKey");
	        httpClient.DefaultRequestHeaders.Accept.Add(new MediaTypeWithQualityHeaderValue("application/json"));
	
	        var response = httpClient.PostAsync(acitionUri, new StringContent(json));
	        var result = response.Result.Content;
		    var scoreResult = result.ReadAsStringAsync().Result;
	}


##Creation of web service 
>This web service was created using Azure Machine Learning. For a free trial, as well as introductory videos on creating experiments and [publishing web services](machine-learning-publish-a-machine-learning-web-service.md), please see [azure.com/ml](http://azure.com/ml). 

Below is a screenshot of the experiment that created the web service and example code for each of the modules within the experiment.

###Normal Distribution Quantile Calculator

Experiment flow:

![Experiment flow][2]
 
	#Data schema with example data (replaced with data from web service)
	data.set=data.frame(p=0.1,mean=0,sd=1,side='L');
	maml.mapOutputPort("data.set"); #send data to output port
	
	# Map 1-based optional input ports to variables
	dataset1 <- maml.mapInputPort(1) # class: data.frame

	param = dataset1
	if (param$p < 0 ) {
	print('Bad input: p must be between 0 and 1')
	param$p = 0
	} else if (param$p > 1) {
	print('Bad input: p must be between 0 and 1')
	param$p = 1
	}
	q = qnorm(param$p,mean=param$mean,sd=param$sd)

	if (param$side == 'U'){
	q = 2* param$mean - q
	} else if (param$side =='L') {
	q = q
	} else {
	print("Invalid side choice")
	}

	output = as.data.frame(q)
	
	# Select data.frame to be sent to the output Dataset port
	maml.mapOutputPort("output");
	
###Normal Distribution Probability Calculator
Experiment flow:

![Experiment flow][3]
 
 	#Data schema with example data (replaced with data from web service)
	data.set=data.frame(q=-1,mean=0,sd=1,side='L');
	maml.mapOutputPort("data.set"); #send data to output port
	
	# Map 1-based optional input ports to variables
	dataset1 <- maml.mapInputPort(1) # class: data.frame

	param = dataset1
	prob = pnorm(param$q,mean=param$mean,sd=param$sd)

	if (param$side == 'U'){
	prob = 1 - prob
	} else if (param$side =='B') {
	prob = ifelse(prob<=0.5,prob * 2, 1)
	} else if (param$side =='L') {
	prob = prob
	} else {
	print("Invalid side choice")
	}

	output = as.data.frame(prob)
	
	# Select data.frame to be sent to the output Dataset port
	maml.mapOutputPort("output");
	
###Normal Distribution Generator
Experiment flow:

![Experiment flow][4]

	#Data schema with example data (replaced with data from web service)
	data.set=data.frame(n=50,mean=0,sd=1);
	maml.mapOutputPort("data.set"); #send data to output port
	
	# Map 1-based optional input ports to variables
	dataset1 <- maml.mapInputPort(1) # class: data.frame

	param = dataset1
	dist = rnorm(param$n,mean=param$mean,sd=param$sd)

	output = as.data.frame(t(dist))

	# Select data.frame to be sent to the output Dataset port
	maml.mapOutputPort("output");

##Limitations 

These are very simple examples surrounding the normal distribution. As can be seen from the example code above, little error catching is implemented.

##FAQ
For frequently asked questions on consumption of the web service or publishing to the Azure Marketplace, see [here](machine-learning-marketplace-faq.md).

[1]: ./media/machine-learning-r-csharp-normal-distribution/normal-img1.png
[2]: ./media/machine-learning-r-csharp-normal-distribution/normal-img2.png
[3]: ./media/machine-learning-r-csharp-normal-distribution/normal-img3.png
[4]: ./media/machine-learning-r-csharp-normal-distribution/normal-img4.png
 
=======
<properties 
	pageTitle="Normal Distribution Web Service Suite | Microsoft Azure" 
	description="Normal Distribution Web Service Suite" 
	services="machine-learning" 
	documentationCenter="" 
	authors="ireiter" 
	manager="paulettm" 
	editor="cgronlun"/>

<tags 
	ms.service="machine-learning" 
	ms.workload="data-services" 
	ms.tgt_pltfrm="na" 
	ms.devlang="na" 
	ms.topic="article" 
	ms.date="12/01/2015" 
	ms.author="ireiter"/> 

#Normal Distribution Suite



The Normal Distribution Suite is a set of sample web services ([Generator]( https://datamarket.azure.com/dataset/aml_labs/ndg7), [Quantile Calculator]( https://datamarket.azure.com/dataset/aml_labs/ndq5), [Probability Calculator]( https://datamarket.azure.com/dataset/aml_labs/ndp5)) that help in generating and handling normal distributions. The services allow generating a normal distribution sequence of any length, calculating quantiles from a given probability, and calculating probability from a given quantile. Each of the services emits different outputs based on the selected service (see description below). The Normal Distribution Suite is based on the R functions qnorm, rnorm, and pnorm, which are included in R stats package.


[AZURE.INCLUDE [machine-learning-free-trial](../../includes/machine-learning-free-trial.md)]

>This web service could be consumed by users – potentially through a mobile app, through a website, or even on a local computer, for example. But the purpose of the web service is also to serve as an example of how Azure Machine Learning can be used to create web services on top of R code. With just a few lines of R code and clicks of a button within Azure Machine Learning Studio, an experiment can be created with R code and published as a web service. The web service can then be published to the Azure Marketplace and consumed by users and devices across the world with no infrastructure setup by the author of the web service.  
 

##Consumption of web service
The Normal Distribution Suite includes the following 3 services.

###Normal Distribution Quantile Calculator
This service accepts 4 arguments of a normal distribution and calculates the associated quantile.

The input arguments are:

* p - A single probability of an event with normal distribution. 
* Mean - The normal distribution mean.
* SD - The normal distribution standard deviation. 
* Side - L for the lower side of the distribution and U for the upper side of the distribution.

The output of the service is the calculated quantile that is associated with the given probability.

###Normal Distribution Probability Calculator
This service accepts 4 arguments of a normal distribution and calculates the associated probability.

The input arguments are:

* q - A single quantile of an event with normal distribution. 
* Mean - The normal distribution mean.
* SD - The normal distribution standard deviation. 
* Side - L for the lower side of the distribution and U for the upper side of the distribution.

The output of the service is the calculated probability that is associated with the given quantile.

###Normal Distribution Generator
This service accepts 3 arguments of a normal distribution and generates a random sequence of numbers that are normally distributed. 
The following arguments should be provided to it within the request:

* n - The number of observations. 
* mean - The normal distribution mean.
* sd - The normal distribution standard deviation. 

The output of the service is a sequence of length n with a normal distribution based on the mean and sd arguments.

>This service, as hosted on the Azure Marketplace, is an OData service; these may be called through POST or GET methods. 

There are multiple ways of consuming the service in an automated fashion (example apps are here: [Generator](http://microsoftazuremachinelearning.azurewebsites.net/NormalDistributionGenerator.aspx),
[Probability Calculator](http://microsoftazuremachinelearning.azurewebsites.net/NormalDistributionProbabilityCalculator.aspx),
[Quantile Calculator](http://microsoftazuremachinelearning.azurewebsites.net/NormalDistributionQuantileCalculator.aspx)).

###Starting C# code for web service consumption:

###Normal Distribution Quantile Calculator
	public class Input
	{
	        public string p;
	        public string mean;
	        public string sd;
	        public string side;
	}
	
	public AuthenticationHeaderValue CreateBasicHeader(string username, string password)
	{
	        byte[] byteArray = System.Text.Encoding.UTF8.GetBytes(username + ":" + password);
	        return new AuthenticationHeaderValue("Basic", Convert.ToBase64String(byteArray));
	}
	
	void Main()
	{
	        var input = new Input() { p = TextBox1.Text, mean = TextBox2.Text, sd = TextBox3.Text, side = TextBox4.Text };
	        var json = JsonConvert.SerializeObject(input);
	        var acitionUri = "PutAPIURLHere,e.g.https://api.datamarket.azure.com/..../v1/Score";
	        var httpClient = new HttpClient();
	
	        httpClient.DefaultRequestHeaders.Authorization = CreateBasicHeader("PutEmailAddressHere", "ChangeToAPIKey");
	        httpClient.DefaultRequestHeaders.Accept.Add(new MediaTypeWithQualityHeaderValue("application/json"));
	
	        var response = httpClient.PostAsync(acitionUri, new StringContent(json));
	        var result = response.Result.Content;
	    	var scoreResult = result.ReadAsStringAsync().Result;
	}


###Normal Distribution Probability Calculator
	public class Input
	{
	        public string q;
	        public string mean;
	        public string sd;
	        public string side;
	}
	
    public AuthenticationHeaderValue CreateBasicHeader(string username, string password)
	{
	        byte[] byteArray = System.Text.Encoding.UTF8.GetBytes(username + ":" + password);
	        return new AuthenticationHeaderValue("Basic", Convert.ToBase64String(byteArray));
	}
	
	void Main()
	{
	        var input = new Input() { q = TextBox1.Text, mean = TextBox2.Text, sd = TextBox3.Text, side = TextBox4.Text };
	        var json = JsonConvert.SerializeObject(input);
	        var acitionUri = "PutAPIURLHere,e.g.https://api.datamarket.azure.com/..../v1/Score";
	        var httpClient = new HttpClient();
	
	        httpClient.DefaultRequestHeaders.Authorization = CreateBasicHeader("PutEmailAddressHere", "ChangeToAPIKey");
	        httpClient.DefaultRequestHeaders.Accept.Add(new MediaTypeWithQualityHeaderValue("application/json"));
	
	        var response = httpClient.PostAsync(acitionUri, new StringContent(json));
	        var result = response.Result.Content;
		    var scoreResult = result.ReadAsStringAsync().Result;
	}

###Normal Distribution Generator
	public class Input
	{
	        public string n;
	        public string mean;
	        public string sd;
	}
	
    public AuthenticationHeaderValue CreateBasicHeader(string username, string password)
	{
	        byte[] byteArray = System.Text.Encoding.UTF8.GetBytes(username + ":" + password);
	        return new AuthenticationHeaderValue("Basic", Convert.ToBase64String(byteArray));
	}
	
	void Main()
	{
	        var input = new Input() { n = TextBox1.Text, mean = TextBox2.Text, sd = TextBox3.Text };
	        var json = JsonConvert.SerializeObject(input);
	        var acitionUri = "PutAPIURLHere,e.g.https://api.datamarket.azure.com/..../v1/Score";
	        var httpClient = new HttpClient();
	
	        httpClient.DefaultRequestHeaders.Authorization = CreateBasicHeader("PutEmailAddressHere", "ChangeToAPIKey");
	        httpClient.DefaultRequestHeaders.Accept.Add(new MediaTypeWithQualityHeaderValue("application/json"));
	
	        var response = httpClient.PostAsync(acitionUri, new StringContent(json));
	        var result = response.Result.Content;
		    var scoreResult = result.ReadAsStringAsync().Result;
	}


##Creation of web service 
>This web service was created using Azure Machine Learning. For a free trial, as well as introductory videos on creating experiments and [publishing web services](machine-learning-publish-a-machine-learning-web-service.md), please see [azure.com/ml](http://azure.com/ml). 

Below is a screenshot of the experiment that created the web service and example code for each of the modules within the experiment.

###Normal Distribution Quantile Calculator

Experiment flow:

![Experiment flow][2]
 
	#Data schema with example data (replaced with data from web service)
	data.set=data.frame(p=0.1,mean=0,sd=1,side='L');
	maml.mapOutputPort("data.set"); #send data to output port
	
	# Map 1-based optional input ports to variables
	dataset1 <- maml.mapInputPort(1) # class: data.frame

	param = dataset1
	if (param$p < 0 ) {
	print('Bad input: p must be between 0 and 1')
	param$p = 0
	} else if (param$p > 1) {
	print('Bad input: p must be between 0 and 1')
	param$p = 1
	}
	q = qnorm(param$p,mean=param$mean,sd=param$sd)

	if (param$side == 'U'){
	q = 2* param$mean - q
	} else if (param$side =='L') {
	q = q
	} else {
	print("Invalid side choice")
	}

	output = as.data.frame(q)
	
	# Select data.frame to be sent to the output Dataset port
	maml.mapOutputPort("output");
	
###Normal Distribution Probability Calculator
Experiment flow:

![Experiment flow][3]
 
 	#Data schema with example data (replaced with data from web service)
	data.set=data.frame(q=-1,mean=0,sd=1,side='L');
	maml.mapOutputPort("data.set"); #send data to output port
	
	# Map 1-based optional input ports to variables
	dataset1 <- maml.mapInputPort(1) # class: data.frame

	param = dataset1
	prob = pnorm(param$q,mean=param$mean,sd=param$sd)

	if (param$side == 'U'){
	prob = 1 - prob
	} else if (param$side =='B') {
	prob = ifelse(prob<=0.5,prob * 2, 1)
	} else if (param$side =='L') {
	prob = prob
	} else {
	print("Invalid side choice")
	}

	output = as.data.frame(prob)
	
	# Select data.frame to be sent to the output Dataset port
	maml.mapOutputPort("output");
	
###Normal Distribution Generator
Experiment flow:

![Experiment flow][4]

	#Data schema with example data (replaced with data from web service)
	data.set=data.frame(n=50,mean=0,sd=1);
	maml.mapOutputPort("data.set"); #send data to output port
	
	# Map 1-based optional input ports to variables
	dataset1 <- maml.mapInputPort(1) # class: data.frame

	param = dataset1
	dist = rnorm(param$n,mean=param$mean,sd=param$sd)

	output = as.data.frame(t(dist))

	# Select data.frame to be sent to the output Dataset port
	maml.mapOutputPort("output");

##Limitations 

These are very simple examples surrounding the normal distribution. As can be seen from the example code above, little error catching is implemented.

##FAQ
For frequently asked questions on consumption of the web service or publishing to the Azure Marketplace, see [here](machine-learning-marketplace-faq.md).

[1]: ./media/machine-learning-r-csharp-normal-distribution/normal-img1.png
[2]: ./media/machine-learning-r-csharp-normal-distribution/normal-img2.png
[3]: ./media/machine-learning-r-csharp-normal-distribution/normal-img3.png
[4]: ./media/machine-learning-r-csharp-normal-distribution/normal-img4.png
 
>>>>>>> 08be3281
<|MERGE_RESOLUTION|>--- conflicted
+++ resolved
@@ -1,541 +1,269 @@
-<<<<<<< HEAD
-<properties 
-	pageTitle="Normal Distribution Web Service Suite | Microsoft Azure" 
-	description="Normal Distribution Web Service Suite" 
-	services="machine-learning" 
-	documentationCenter="" 
-	authors="ireiter" 
-	manager="paulettm" 
-	editor="cgronlun"/>
-
-<tags 
-	ms.service="machine-learning" 
-	ms.workload="data-services" 
-	ms.tgt_pltfrm="na" 
-	ms.devlang="na" 
-	ms.topic="article" 
-	ms.date="09/02/2015" 
-	ms.author="ireiter"/> 
-
-#Normal Distribution Suite
-
-
-
-The Normal Distribution Suite is a set of sample web services ([Generator]( https://datamarket.azure.com/dataset/aml_labs/ndg7), [Quantile Calculator]( https://datamarket.azure.com/dataset/aml_labs/ndq5), [Probability Calculator]( https://datamarket.azure.com/dataset/aml_labs/ndp5)) that help in generating and handling normal distributions. The services allow generating a normal distribution sequence of any length, calculating quantiles from a given probability, and calculating probability from a given quantile. Each of the services emits different outputs based on the selected service (see description below). The Normal Distribution Suite is based on the R functions qnorm, rnorm, and pnorm, which are included in R stats package.
-
-
-[AZURE.INCLUDE [machine-learning-free-trial](../../includes/machine-learning-free-trial.md)]
-
->This web service could be consumed by users – potentially through a mobile app, through a website, or even on a local computer, for example. But the purpose of the web service is also to serve as an example of how Azure Machine Learning can be used to create web services on top of R code. With just a few lines of R code and clicks of a button within Azure Machine Learning Studio, an experiment can be created with R code and published as a web service. The web service can then be published to the Azure Marketplace and consumed by users and devices across the world with no infrastructure setup by the author of the web service.  
- 
-
-##Consumption of web service
-The Normal Distribution Suite includes the following 3 services.
-
-###Normal Distribution Quantile Calculator
-This service accepts 4 arguments of a normal distribution and calculates the associated quantile.
-
-The input arguments are:
-
-* p - A single probability of an event with normal distribution. 
-* Mean - The normal distribution mean.
-* SD - The normal distribution standard deviation. 
-* Side - L for the lower side of the distribution and U for the upper side of the distribution.
-
-The output of the service is the calculated quantile that is associated with the given probability.
-
-###Normal Distribution Probability Calculator
-This service accepts 4 arguments of a normal distribution and calculates the associated probability.
-
-The input arguments are:
-
-* q - A single quantile of an event with normal distribution. 
-* Mean - The normal distribution mean.
-* SD - The normal distribution standard deviation. 
-* Side - L for the lower side of the distribution and U for the upper side of the distribution.
-
-The output of the service is the calculated probability that is associated with the given quantile.
-
-###Normal Distribution Generator
-This service accepts 3 arguments of a normal distribution and generates a random sequence of numbers that are normally distributed. 
-The following arguments should be provided to it within the request:
-
-* n - The number of observations. 
-* mean - The normal distribution mean.
-* sd - The normal distribution standard deviation. 
-
-The output of the service is a sequence of length n with a normal distribution based on the mean and sd arguments.
-
->This service, as hosted on the Azure Marketplace, is an OData service; these may be called through POST or GET methods. 
-
-There are multiple ways of consuming the service in an automated fashion (example apps are here: [Generator](http://microsoftazuremachinelearning.azurewebsites.net/NormalDistributionGenerator.aspx),
-[Probability Calculator](http://microsoftazuremachinelearning.azurewebsites.net/NormalDistributionProbabilityCalculator.aspx),
-[Quantile Calculator](http://microsoftazuremachinelearning.azurewebsites.net/NormalDistributionQuantileCalculator.aspx)).
-
-###Starting C# code for web service consumption:
-
-###Normal Distribution Quantile Calculator
-	public class Input
-	{
-	        public string p;
-	        public string mean;
-	        public string sd;
-	        public string side;
-	}
-	
-	public AuthenticationHeaderValue CreateBasicHeader(string username, string password)
-	{
-	        byte[] byteArray = System.Text.Encoding.UTF8.GetBytes(username + ":" + password);
-	        return new AuthenticationHeaderValue("Basic", Convert.ToBase64String(byteArray));
-	}
-	
-	void Main()
-	{
-	        var input = new Input() { p = TextBox1.Text, mean = TextBox2.Text, sd = TextBox3.Text, side = TextBox4.Text };
-	        var json = JsonConvert.SerializeObject(input);
-	        var acitionUri = "PutAPIURLHere,e.g.https://api.datamarket.azure.com/..../v1/Score";
-	        var httpClient = new HttpClient();
-	
-	        httpClient.DefaultRequestHeaders.Authorization = CreateBasicHeader("PutEmailAddressHere", "ChangeToAPIKey");
-	        httpClient.DefaultRequestHeaders.Accept.Add(new MediaTypeWithQualityHeaderValue("application/json"));
-	
-	        var response = httpClient.PostAsync(acitionUri, new StringContent(json));
-	        var result = response.Result.Content;
-	    	var scoreResult = result.ReadAsStringAsync().Result;
-	}
-
-
-###Normal Distribution Probability Calculator
-	public class Input
-	{
-	        public string q;
-	        public string mean;
-	        public string sd;
-	        public string side;
-	}
-	
-    public AuthenticationHeaderValue CreateBasicHeader(string username, string password)
-	{
-	        byte[] byteArray = System.Text.Encoding.UTF8.GetBytes(username + ":" + password);
-	        return new AuthenticationHeaderValue("Basic", Convert.ToBase64String(byteArray));
-	}
-	
-	void Main()
-	{
-	        var input = new Input() { q = TextBox1.Text, mean = TextBox2.Text, sd = TextBox3.Text, side = TextBox4.Text };
-	        var json = JsonConvert.SerializeObject(input);
-	        var acitionUri = "PutAPIURLHere,e.g.https://api.datamarket.azure.com/..../v1/Score";
-	        var httpClient = new HttpClient();
-	
-	        httpClient.DefaultRequestHeaders.Authorization = CreateBasicHeader("PutEmailAddressHere", "ChangeToAPIKey");
-	        httpClient.DefaultRequestHeaders.Accept.Add(new MediaTypeWithQualityHeaderValue("application/json"));
-	
-	        var response = httpClient.PostAsync(acitionUri, new StringContent(json));
-	        var result = response.Result.Content;
-		    var scoreResult = result.ReadAsStringAsync().Result;
-	}
-
-###Normal Distribution Generator
-	public class Input
-	{
-	        public string n;
-	        public string mean;
-	        public string sd;
-	}
-	
-    public AuthenticationHeaderValue CreateBasicHeader(string username, string password)
-	{
-	        byte[] byteArray = System.Text.Encoding.UTF8.GetBytes(username + ":" + password);
-	        return new AuthenticationHeaderValue("Basic", Convert.ToBase64String(byteArray));
-	}
-	
-	void Main()
-	{
-	        var input = new Input() { n = TextBox1.Text, mean = TextBox2.Text, sd = TextBox3.Text };
-	        var json = JsonConvert.SerializeObject(input);
-	        var acitionUri = "PutAPIURLHere,e.g.https://api.datamarket.azure.com/..../v1/Score";
-	        var httpClient = new HttpClient();
-	
-	        httpClient.DefaultRequestHeaders.Authorization = CreateBasicHeader("PutEmailAddressHere", "ChangeToAPIKey");
-	        httpClient.DefaultRequestHeaders.Accept.Add(new MediaTypeWithQualityHeaderValue("application/json"));
-	
-	        var response = httpClient.PostAsync(acitionUri, new StringContent(json));
-	        var result = response.Result.Content;
-		    var scoreResult = result.ReadAsStringAsync().Result;
-	}
-
-
-##Creation of web service 
->This web service was created using Azure Machine Learning. For a free trial, as well as introductory videos on creating experiments and [publishing web services](machine-learning-publish-a-machine-learning-web-service.md), please see [azure.com/ml](http://azure.com/ml). 
-
-Below is a screenshot of the experiment that created the web service and example code for each of the modules within the experiment.
-
-###Normal Distribution Quantile Calculator
-
-Experiment flow:
-
-![Experiment flow][2]
- 
-	#Data schema with example data (replaced with data from web service)
-	data.set=data.frame(p=0.1,mean=0,sd=1,side='L');
-	maml.mapOutputPort("data.set"); #send data to output port
-	
-	# Map 1-based optional input ports to variables
-	dataset1 <- maml.mapInputPort(1) # class: data.frame
-
-	param = dataset1
-	if (param$p < 0 ) {
-	print('Bad input: p must be between 0 and 1')
-	param$p = 0
-	} else if (param$p > 1) {
-	print('Bad input: p must be between 0 and 1')
-	param$p = 1
-	}
-	q = qnorm(param$p,mean=param$mean,sd=param$sd)
-
-	if (param$side == 'U'){
-	q = 2* param$mean - q
-	} else if (param$side =='L') {
-	q = q
-	} else {
-	print("Invalid side choice")
-	}
-
-	output = as.data.frame(q)
-	
-	# Select data.frame to be sent to the output Dataset port
-	maml.mapOutputPort("output");
-	
-###Normal Distribution Probability Calculator
-Experiment flow:
-
-![Experiment flow][3]
- 
- 	#Data schema with example data (replaced with data from web service)
-	data.set=data.frame(q=-1,mean=0,sd=1,side='L');
-	maml.mapOutputPort("data.set"); #send data to output port
-	
-	# Map 1-based optional input ports to variables
-	dataset1 <- maml.mapInputPort(1) # class: data.frame
-
-	param = dataset1
-	prob = pnorm(param$q,mean=param$mean,sd=param$sd)
-
-	if (param$side == 'U'){
-	prob = 1 - prob
-	} else if (param$side =='B') {
-	prob = ifelse(prob<=0.5,prob * 2, 1)
-	} else if (param$side =='L') {
-	prob = prob
-	} else {
-	print("Invalid side choice")
-	}
-
-	output = as.data.frame(prob)
-	
-	# Select data.frame to be sent to the output Dataset port
-	maml.mapOutputPort("output");
-	
-###Normal Distribution Generator
-Experiment flow:
-
-![Experiment flow][4]
-
-	#Data schema with example data (replaced with data from web service)
-	data.set=data.frame(n=50,mean=0,sd=1);
-	maml.mapOutputPort("data.set"); #send data to output port
-	
-	# Map 1-based optional input ports to variables
-	dataset1 <- maml.mapInputPort(1) # class: data.frame
-
-	param = dataset1
-	dist = rnorm(param$n,mean=param$mean,sd=param$sd)
-
-	output = as.data.frame(t(dist))
-
-	# Select data.frame to be sent to the output Dataset port
-	maml.mapOutputPort("output");
-
-##Limitations 
-
-These are very simple examples surrounding the normal distribution. As can be seen from the example code above, little error catching is implemented.
-
-##FAQ
-For frequently asked questions on consumption of the web service or publishing to the Azure Marketplace, see [here](machine-learning-marketplace-faq.md).
-
-[1]: ./media/machine-learning-r-csharp-normal-distribution/normal-img1.png
-[2]: ./media/machine-learning-r-csharp-normal-distribution/normal-img2.png
-[3]: ./media/machine-learning-r-csharp-normal-distribution/normal-img3.png
-[4]: ./media/machine-learning-r-csharp-normal-distribution/normal-img4.png
- 
-=======
-<properties 
-	pageTitle="Normal Distribution Web Service Suite | Microsoft Azure" 
-	description="Normal Distribution Web Service Suite" 
-	services="machine-learning" 
-	documentationCenter="" 
-	authors="ireiter" 
-	manager="paulettm" 
-	editor="cgronlun"/>
-
-<tags 
-	ms.service="machine-learning" 
-	ms.workload="data-services" 
-	ms.tgt_pltfrm="na" 
-	ms.devlang="na" 
-	ms.topic="article" 
-	ms.date="12/01/2015" 
-	ms.author="ireiter"/> 
-
-#Normal Distribution Suite
-
-
-
-The Normal Distribution Suite is a set of sample web services ([Generator]( https://datamarket.azure.com/dataset/aml_labs/ndg7), [Quantile Calculator]( https://datamarket.azure.com/dataset/aml_labs/ndq5), [Probability Calculator]( https://datamarket.azure.com/dataset/aml_labs/ndp5)) that help in generating and handling normal distributions. The services allow generating a normal distribution sequence of any length, calculating quantiles from a given probability, and calculating probability from a given quantile. Each of the services emits different outputs based on the selected service (see description below). The Normal Distribution Suite is based on the R functions qnorm, rnorm, and pnorm, which are included in R stats package.
-
-
-[AZURE.INCLUDE [machine-learning-free-trial](../../includes/machine-learning-free-trial.md)]
-
->This web service could be consumed by users – potentially through a mobile app, through a website, or even on a local computer, for example. But the purpose of the web service is also to serve as an example of how Azure Machine Learning can be used to create web services on top of R code. With just a few lines of R code and clicks of a button within Azure Machine Learning Studio, an experiment can be created with R code and published as a web service. The web service can then be published to the Azure Marketplace and consumed by users and devices across the world with no infrastructure setup by the author of the web service.  
- 
-
-##Consumption of web service
-The Normal Distribution Suite includes the following 3 services.
-
-###Normal Distribution Quantile Calculator
-This service accepts 4 arguments of a normal distribution and calculates the associated quantile.
-
-The input arguments are:
-
-* p - A single probability of an event with normal distribution. 
-* Mean - The normal distribution mean.
-* SD - The normal distribution standard deviation. 
-* Side - L for the lower side of the distribution and U for the upper side of the distribution.
-
-The output of the service is the calculated quantile that is associated with the given probability.
-
-###Normal Distribution Probability Calculator
-This service accepts 4 arguments of a normal distribution and calculates the associated probability.
-
-The input arguments are:
-
-* q - A single quantile of an event with normal distribution. 
-* Mean - The normal distribution mean.
-* SD - The normal distribution standard deviation. 
-* Side - L for the lower side of the distribution and U for the upper side of the distribution.
-
-The output of the service is the calculated probability that is associated with the given quantile.
-
-###Normal Distribution Generator
-This service accepts 3 arguments of a normal distribution and generates a random sequence of numbers that are normally distributed. 
-The following arguments should be provided to it within the request:
-
-* n - The number of observations. 
-* mean - The normal distribution mean.
-* sd - The normal distribution standard deviation. 
-
-The output of the service is a sequence of length n with a normal distribution based on the mean and sd arguments.
-
->This service, as hosted on the Azure Marketplace, is an OData service; these may be called through POST or GET methods. 
-
-There are multiple ways of consuming the service in an automated fashion (example apps are here: [Generator](http://microsoftazuremachinelearning.azurewebsites.net/NormalDistributionGenerator.aspx),
-[Probability Calculator](http://microsoftazuremachinelearning.azurewebsites.net/NormalDistributionProbabilityCalculator.aspx),
-[Quantile Calculator](http://microsoftazuremachinelearning.azurewebsites.net/NormalDistributionQuantileCalculator.aspx)).
-
-###Starting C# code for web service consumption:
-
-###Normal Distribution Quantile Calculator
-	public class Input
-	{
-	        public string p;
-	        public string mean;
-	        public string sd;
-	        public string side;
-	}
-	
-	public AuthenticationHeaderValue CreateBasicHeader(string username, string password)
-	{
-	        byte[] byteArray = System.Text.Encoding.UTF8.GetBytes(username + ":" + password);
-	        return new AuthenticationHeaderValue("Basic", Convert.ToBase64String(byteArray));
-	}
-	
-	void Main()
-	{
-	        var input = new Input() { p = TextBox1.Text, mean = TextBox2.Text, sd = TextBox3.Text, side = TextBox4.Text };
-	        var json = JsonConvert.SerializeObject(input);
-	        var acitionUri = "PutAPIURLHere,e.g.https://api.datamarket.azure.com/..../v1/Score";
-	        var httpClient = new HttpClient();
-	
-	        httpClient.DefaultRequestHeaders.Authorization = CreateBasicHeader("PutEmailAddressHere", "ChangeToAPIKey");
-	        httpClient.DefaultRequestHeaders.Accept.Add(new MediaTypeWithQualityHeaderValue("application/json"));
-	
-	        var response = httpClient.PostAsync(acitionUri, new StringContent(json));
-	        var result = response.Result.Content;
-	    	var scoreResult = result.ReadAsStringAsync().Result;
-	}
-
-
-###Normal Distribution Probability Calculator
-	public class Input
-	{
-	        public string q;
-	        public string mean;
-	        public string sd;
-	        public string side;
-	}
-	
-    public AuthenticationHeaderValue CreateBasicHeader(string username, string password)
-	{
-	        byte[] byteArray = System.Text.Encoding.UTF8.GetBytes(username + ":" + password);
-	        return new AuthenticationHeaderValue("Basic", Convert.ToBase64String(byteArray));
-	}
-	
-	void Main()
-	{
-	        var input = new Input() { q = TextBox1.Text, mean = TextBox2.Text, sd = TextBox3.Text, side = TextBox4.Text };
-	        var json = JsonConvert.SerializeObject(input);
-	        var acitionUri = "PutAPIURLHere,e.g.https://api.datamarket.azure.com/..../v1/Score";
-	        var httpClient = new HttpClient();
-	
-	        httpClient.DefaultRequestHeaders.Authorization = CreateBasicHeader("PutEmailAddressHere", "ChangeToAPIKey");
-	        httpClient.DefaultRequestHeaders.Accept.Add(new MediaTypeWithQualityHeaderValue("application/json"));
-	
-	        var response = httpClient.PostAsync(acitionUri, new StringContent(json));
-	        var result = response.Result.Content;
-		    var scoreResult = result.ReadAsStringAsync().Result;
-	}
-
-###Normal Distribution Generator
-	public class Input
-	{
-	        public string n;
-	        public string mean;
-	        public string sd;
-	}
-	
-    public AuthenticationHeaderValue CreateBasicHeader(string username, string password)
-	{
-	        byte[] byteArray = System.Text.Encoding.UTF8.GetBytes(username + ":" + password);
-	        return new AuthenticationHeaderValue("Basic", Convert.ToBase64String(byteArray));
-	}
-	
-	void Main()
-	{
-	        var input = new Input() { n = TextBox1.Text, mean = TextBox2.Text, sd = TextBox3.Text };
-	        var json = JsonConvert.SerializeObject(input);
-	        var acitionUri = "PutAPIURLHere,e.g.https://api.datamarket.azure.com/..../v1/Score";
-	        var httpClient = new HttpClient();
-	
-	        httpClient.DefaultRequestHeaders.Authorization = CreateBasicHeader("PutEmailAddressHere", "ChangeToAPIKey");
-	        httpClient.DefaultRequestHeaders.Accept.Add(new MediaTypeWithQualityHeaderValue("application/json"));
-	
-	        var response = httpClient.PostAsync(acitionUri, new StringContent(json));
-	        var result = response.Result.Content;
-		    var scoreResult = result.ReadAsStringAsync().Result;
-	}
-
-
-##Creation of web service 
->This web service was created using Azure Machine Learning. For a free trial, as well as introductory videos on creating experiments and [publishing web services](machine-learning-publish-a-machine-learning-web-service.md), please see [azure.com/ml](http://azure.com/ml). 
-
-Below is a screenshot of the experiment that created the web service and example code for each of the modules within the experiment.
-
-###Normal Distribution Quantile Calculator
-
-Experiment flow:
-
-![Experiment flow][2]
- 
-	#Data schema with example data (replaced with data from web service)
-	data.set=data.frame(p=0.1,mean=0,sd=1,side='L');
-	maml.mapOutputPort("data.set"); #send data to output port
-	
-	# Map 1-based optional input ports to variables
-	dataset1 <- maml.mapInputPort(1) # class: data.frame
-
-	param = dataset1
-	if (param$p < 0 ) {
-	print('Bad input: p must be between 0 and 1')
-	param$p = 0
-	} else if (param$p > 1) {
-	print('Bad input: p must be between 0 and 1')
-	param$p = 1
-	}
-	q = qnorm(param$p,mean=param$mean,sd=param$sd)
-
-	if (param$side == 'U'){
-	q = 2* param$mean - q
-	} else if (param$side =='L') {
-	q = q
-	} else {
-	print("Invalid side choice")
-	}
-
-	output = as.data.frame(q)
-	
-	# Select data.frame to be sent to the output Dataset port
-	maml.mapOutputPort("output");
-	
-###Normal Distribution Probability Calculator
-Experiment flow:
-
-![Experiment flow][3]
- 
- 	#Data schema with example data (replaced with data from web service)
-	data.set=data.frame(q=-1,mean=0,sd=1,side='L');
-	maml.mapOutputPort("data.set"); #send data to output port
-	
-	# Map 1-based optional input ports to variables
-	dataset1 <- maml.mapInputPort(1) # class: data.frame
-
-	param = dataset1
-	prob = pnorm(param$q,mean=param$mean,sd=param$sd)
-
-	if (param$side == 'U'){
-	prob = 1 - prob
-	} else if (param$side =='B') {
-	prob = ifelse(prob<=0.5,prob * 2, 1)
-	} else if (param$side =='L') {
-	prob = prob
-	} else {
-	print("Invalid side choice")
-	}
-
-	output = as.data.frame(prob)
-	
-	# Select data.frame to be sent to the output Dataset port
-	maml.mapOutputPort("output");
-	
-###Normal Distribution Generator
-Experiment flow:
-
-![Experiment flow][4]
-
-	#Data schema with example data (replaced with data from web service)
-	data.set=data.frame(n=50,mean=0,sd=1);
-	maml.mapOutputPort("data.set"); #send data to output port
-	
-	# Map 1-based optional input ports to variables
-	dataset1 <- maml.mapInputPort(1) # class: data.frame
-
-	param = dataset1
-	dist = rnorm(param$n,mean=param$mean,sd=param$sd)
-
-	output = as.data.frame(t(dist))
-
-	# Select data.frame to be sent to the output Dataset port
-	maml.mapOutputPort("output");
-
-##Limitations 
-
-These are very simple examples surrounding the normal distribution. As can be seen from the example code above, little error catching is implemented.
-
-##FAQ
-For frequently asked questions on consumption of the web service or publishing to the Azure Marketplace, see [here](machine-learning-marketplace-faq.md).
-
-[1]: ./media/machine-learning-r-csharp-normal-distribution/normal-img1.png
-[2]: ./media/machine-learning-r-csharp-normal-distribution/normal-img2.png
-[3]: ./media/machine-learning-r-csharp-normal-distribution/normal-img3.png
-[4]: ./media/machine-learning-r-csharp-normal-distribution/normal-img4.png
- 
->>>>>>> 08be3281
+<properties 
+	pageTitle="Normal Distribution Web Service Suite | Microsoft Azure" 
+	description="Normal Distribution Web Service Suite" 
+	services="machine-learning" 
+	documentationCenter="" 
+	authors="ireiter" 
+	manager="paulettm" 
+	editor="cgronlun"/>
+
+<tags 
+	ms.service="machine-learning" 
+	ms.workload="data-services" 
+	ms.tgt_pltfrm="na" 
+	ms.devlang="na" 
+	ms.topic="article" 
+	ms.date="12/01/2015" 
+	ms.author="ireiter"/> 
+
+#Normal Distribution Suite
+
+
+
+The Normal Distribution Suite is a set of sample web services ([Generator]( https://datamarket.azure.com/dataset/aml_labs/ndg7), [Quantile Calculator]( https://datamarket.azure.com/dataset/aml_labs/ndq5), [Probability Calculator]( https://datamarket.azure.com/dataset/aml_labs/ndp5)) that help in generating and handling normal distributions. The services allow generating a normal distribution sequence of any length, calculating quantiles from a given probability, and calculating probability from a given quantile. Each of the services emits different outputs based on the selected service (see description below). The Normal Distribution Suite is based on the R functions qnorm, rnorm, and pnorm, which are included in R stats package.
+
+
+[AZURE.INCLUDE [machine-learning-free-trial](../../includes/machine-learning-free-trial.md)]
+
+>This web service could be consumed by users – potentially through a mobile app, through a website, or even on a local computer, for example. But the purpose of the web service is also to serve as an example of how Azure Machine Learning can be used to create web services on top of R code. With just a few lines of R code and clicks of a button within Azure Machine Learning Studio, an experiment can be created with R code and published as a web service. The web service can then be published to the Azure Marketplace and consumed by users and devices across the world with no infrastructure setup by the author of the web service.  
+ 
+
+##Consumption of web service
+The Normal Distribution Suite includes the following 3 services.
+
+###Normal Distribution Quantile Calculator
+This service accepts 4 arguments of a normal distribution and calculates the associated quantile.
+
+The input arguments are:
+
+* p - A single probability of an event with normal distribution. 
+* Mean - The normal distribution mean.
+* SD - The normal distribution standard deviation. 
+* Side - L for the lower side of the distribution and U for the upper side of the distribution.
+
+The output of the service is the calculated quantile that is associated with the given probability.
+
+###Normal Distribution Probability Calculator
+This service accepts 4 arguments of a normal distribution and calculates the associated probability.
+
+The input arguments are:
+
+* q - A single quantile of an event with normal distribution. 
+* Mean - The normal distribution mean.
+* SD - The normal distribution standard deviation. 
+* Side - L for the lower side of the distribution and U for the upper side of the distribution.
+
+The output of the service is the calculated probability that is associated with the given quantile.
+
+###Normal Distribution Generator
+This service accepts 3 arguments of a normal distribution and generates a random sequence of numbers that are normally distributed. 
+The following arguments should be provided to it within the request:
+
+* n - The number of observations. 
+* mean - The normal distribution mean.
+* sd - The normal distribution standard deviation. 
+
+The output of the service is a sequence of length n with a normal distribution based on the mean and sd arguments.
+
+>This service, as hosted on the Azure Marketplace, is an OData service; these may be called through POST or GET methods. 
+
+There are multiple ways of consuming the service in an automated fashion (example apps are here: [Generator](http://microsoftazuremachinelearning.azurewebsites.net/NormalDistributionGenerator.aspx),
+[Probability Calculator](http://microsoftazuremachinelearning.azurewebsites.net/NormalDistributionProbabilityCalculator.aspx),
+[Quantile Calculator](http://microsoftazuremachinelearning.azurewebsites.net/NormalDistributionQuantileCalculator.aspx)).
+
+###Starting C# code for web service consumption:
+
+###Normal Distribution Quantile Calculator
+	public class Input
+	{
+	        public string p;
+	        public string mean;
+	        public string sd;
+	        public string side;
+	}
+	
+	public AuthenticationHeaderValue CreateBasicHeader(string username, string password)
+	{
+	        byte[] byteArray = System.Text.Encoding.UTF8.GetBytes(username + ":" + password);
+	        return new AuthenticationHeaderValue("Basic", Convert.ToBase64String(byteArray));
+	}
+	
+	void Main()
+	{
+	        var input = new Input() { p = TextBox1.Text, mean = TextBox2.Text, sd = TextBox3.Text, side = TextBox4.Text };
+	        var json = JsonConvert.SerializeObject(input);
+	        var acitionUri = "PutAPIURLHere,e.g.https://api.datamarket.azure.com/..../v1/Score";
+	        var httpClient = new HttpClient();
+	
+	        httpClient.DefaultRequestHeaders.Authorization = CreateBasicHeader("PutEmailAddressHere", "ChangeToAPIKey");
+	        httpClient.DefaultRequestHeaders.Accept.Add(new MediaTypeWithQualityHeaderValue("application/json"));
+	
+	        var response = httpClient.PostAsync(acitionUri, new StringContent(json));
+	        var result = response.Result.Content;
+	    	var scoreResult = result.ReadAsStringAsync().Result;
+	}
+
+
+###Normal Distribution Probability Calculator
+	public class Input
+	{
+	        public string q;
+	        public string mean;
+	        public string sd;
+	        public string side;
+	}
+	
+    public AuthenticationHeaderValue CreateBasicHeader(string username, string password)
+	{
+	        byte[] byteArray = System.Text.Encoding.UTF8.GetBytes(username + ":" + password);
+	        return new AuthenticationHeaderValue("Basic", Convert.ToBase64String(byteArray));
+	}
+	
+	void Main()
+	{
+	        var input = new Input() { q = TextBox1.Text, mean = TextBox2.Text, sd = TextBox3.Text, side = TextBox4.Text };
+	        var json = JsonConvert.SerializeObject(input);
+	        var acitionUri = "PutAPIURLHere,e.g.https://api.datamarket.azure.com/..../v1/Score";
+	        var httpClient = new HttpClient();
+	
+	        httpClient.DefaultRequestHeaders.Authorization = CreateBasicHeader("PutEmailAddressHere", "ChangeToAPIKey");
+	        httpClient.DefaultRequestHeaders.Accept.Add(new MediaTypeWithQualityHeaderValue("application/json"));
+	
+	        var response = httpClient.PostAsync(acitionUri, new StringContent(json));
+	        var result = response.Result.Content;
+		    var scoreResult = result.ReadAsStringAsync().Result;
+	}
+
+###Normal Distribution Generator
+	public class Input
+	{
+	        public string n;
+	        public string mean;
+	        public string sd;
+	}
+	
+    public AuthenticationHeaderValue CreateBasicHeader(string username, string password)
+	{
+	        byte[] byteArray = System.Text.Encoding.UTF8.GetBytes(username + ":" + password);
+	        return new AuthenticationHeaderValue("Basic", Convert.ToBase64String(byteArray));
+	}
+	
+	void Main()
+	{
+	        var input = new Input() { n = TextBox1.Text, mean = TextBox2.Text, sd = TextBox3.Text };
+	        var json = JsonConvert.SerializeObject(input);
+	        var acitionUri = "PutAPIURLHere,e.g.https://api.datamarket.azure.com/..../v1/Score";
+	        var httpClient = new HttpClient();
+	
+	        httpClient.DefaultRequestHeaders.Authorization = CreateBasicHeader("PutEmailAddressHere", "ChangeToAPIKey");
+	        httpClient.DefaultRequestHeaders.Accept.Add(new MediaTypeWithQualityHeaderValue("application/json"));
+	
+	        var response = httpClient.PostAsync(acitionUri, new StringContent(json));
+	        var result = response.Result.Content;
+		    var scoreResult = result.ReadAsStringAsync().Result;
+	}
+
+
+##Creation of web service 
+>This web service was created using Azure Machine Learning. For a free trial, as well as introductory videos on creating experiments and [publishing web services](machine-learning-publish-a-machine-learning-web-service.md), please see [azure.com/ml](http://azure.com/ml). 
+
+Below is a screenshot of the experiment that created the web service and example code for each of the modules within the experiment.
+
+###Normal Distribution Quantile Calculator
+
+Experiment flow:
+
+![Experiment flow][2]
+ 
+	#Data schema with example data (replaced with data from web service)
+	data.set=data.frame(p=0.1,mean=0,sd=1,side='L');
+	maml.mapOutputPort("data.set"); #send data to output port
+	
+	# Map 1-based optional input ports to variables
+	dataset1 <- maml.mapInputPort(1) # class: data.frame
+
+	param = dataset1
+	if (param$p < 0 ) {
+	print('Bad input: p must be between 0 and 1')
+	param$p = 0
+	} else if (param$p > 1) {
+	print('Bad input: p must be between 0 and 1')
+	param$p = 1
+	}
+	q = qnorm(param$p,mean=param$mean,sd=param$sd)
+
+	if (param$side == 'U'){
+	q = 2* param$mean - q
+	} else if (param$side =='L') {
+	q = q
+	} else {
+	print("Invalid side choice")
+	}
+
+	output = as.data.frame(q)
+	
+	# Select data.frame to be sent to the output Dataset port
+	maml.mapOutputPort("output");
+	
+###Normal Distribution Probability Calculator
+Experiment flow:
+
+![Experiment flow][3]
+ 
+ 	#Data schema with example data (replaced with data from web service)
+	data.set=data.frame(q=-1,mean=0,sd=1,side='L');
+	maml.mapOutputPort("data.set"); #send data to output port
+	
+	# Map 1-based optional input ports to variables
+	dataset1 <- maml.mapInputPort(1) # class: data.frame
+
+	param = dataset1
+	prob = pnorm(param$q,mean=param$mean,sd=param$sd)
+
+	if (param$side == 'U'){
+	prob = 1 - prob
+	} else if (param$side =='B') {
+	prob = ifelse(prob<=0.5,prob * 2, 1)
+	} else if (param$side =='L') {
+	prob = prob
+	} else {
+	print("Invalid side choice")
+	}
+
+	output = as.data.frame(prob)
+	
+	# Select data.frame to be sent to the output Dataset port
+	maml.mapOutputPort("output");
+	
+###Normal Distribution Generator
+Experiment flow:
+
+![Experiment flow][4]
+
+	#Data schema with example data (replaced with data from web service)
+	data.set=data.frame(n=50,mean=0,sd=1);
+	maml.mapOutputPort("data.set"); #send data to output port
+	
+	# Map 1-based optional input ports to variables
+	dataset1 <- maml.mapInputPort(1) # class: data.frame
+
+	param = dataset1
+	dist = rnorm(param$n,mean=param$mean,sd=param$sd)
+
+	output = as.data.frame(t(dist))
+
+	# Select data.frame to be sent to the output Dataset port
+	maml.mapOutputPort("output");
+
+##Limitations 
+
+These are very simple examples surrounding the normal distribution. As can be seen from the example code above, little error catching is implemented.
+
+##FAQ
+For frequently asked questions on consumption of the web service or publishing to the Azure Marketplace, see [here](machine-learning-marketplace-faq.md).
+
+[1]: ./media/machine-learning-r-csharp-normal-distribution/normal-img1.png
+[2]: ./media/machine-learning-r-csharp-normal-distribution/normal-img2.png
+[3]: ./media/machine-learning-r-csharp-normal-distribution/normal-img3.png
+[4]: ./media/machine-learning-r-csharp-normal-distribution/normal-img4.png
+ 