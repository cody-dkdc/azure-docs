---
<<<<<<< HEAD
title: Azure Machine Learning Anomaly Detection Service (deprecated) | Microsoft Docs
=======
title: (deprecated) Azure Machine Learning Anomaly Detection Service | Microsoft Docs
>>>>>>> e8cfaf0d
description: (deprecated) Anomaly Detection Service is an example built with Microsoft Azure Machine Learning that detects anomalies in time series data with numerical values that are uniformly spaced in time.
services: machine-learning
documentationcenter: ''
author: alokkirpal
manager: jhubbard
editor: cgronlun

ms.service: machine-learning
ms.devlang: na
ms.topic: deprecated
ms.tgt_pltfrm: na
ms.workload: multiple
<<<<<<< HEAD
ms.date: 01/05/2017
=======
ms.date: 01/18/2017
>>>>>>> e8cfaf0d
ms.author: alok

ROBOTS: NOINDEX, NOFOLLOW
# When the Azure Datamarket is gone, uncomment the following redirect:
# redirect_url: machine-learning-apps-anomaly-detection-api

---
# Machine Learning Anomaly Detection Service (deprecated)
> [!NOTE]
> You can now deploy this API into your Azure subscription using the new **signup** option in the [Cortana Intelligence Gallery](https://gallery.cortanaintelligence.com/MachineLearningAPI/Anomaly-Detection-2). See [Machine Learning Anomaly Detection API](machine-learning-apps-anomaly-detection-api.md) for more information.
> 
> The method described in this article of accessing the API through the Azure Datamarket has been deprecated.

## Overview
[Anomaly Detection API (Deprecated)](https://datamarket.azure.com/dataset/aml_labs/anomalydetection) is an example built with Azure Machine Learning that detects anomalies in time series data with numerical values that are uniformly spaced in time. 

This API can detect the following types of anomalous patterns in time series data:

* **Positive and negative trends**: For example, when monitoring memory usage in computing an upward trend may be of interest as it may be indicative of a memory leak,
* **Changes in the dynamic range of values**: For example, when monitoring the exceptions thrown by a cloud service, any changes in the dynamic range of values could indicate instability in the health of the service, and
* **Spikes and Dips**: For example, when monitoring the number of login failures in a service or number of checkouts in an e-commerce site, spikes or dips could indicate abnormal behavior.

These machine learning detectors track such changes in values over time and report ongoing changes in their values as anomaly scores. They do not require adhoc threshold tuning and their scores can be used to control false positive rate. The anomaly detection API is useful in several scenarios like service monitoring by tracking KPIs over time, usage monitoring through metrics such as number of searches, numbers of clicks, performance monitoring through counters like memory, CPU, file reads, etc. over time.

The Anomaly Detection offering comes with useful tools to get you started. 

* The [web application](http://anomalydetection-aml.azurewebsites.net/) helps you evaluate and visualize the results of anomaly detection APIs on your data. 
* The [sample code](http://adresultparser.codeplex.com/) shows how to programmatically access the API and parse the results in C#.

> [!NOTE]
> Try **IT Anomaly Insights solution** powered by [this API](https://datamarket.azure.com/dataset/aml_labs/anomalydetection)
> 
> To get this end to end solution deployed to your Azure subscription <a href="https://gallery.cortanaintelligence.com/Solution/Anomaly-Detection-Pre-Configured-Solution-1" target="_blank">**Start here >**</a>
> 
> 

## API Definition
The service provides a REST-based API over HTTPS that can be consumed in different ways including a web or mobile application, R, Python, Excel, etc.  You send your time series data to this service via a REST API call, and it runs a combination of the three anomaly types described above. The service runs on the Azure Machine Learning platform, which scales to your business needs seamlessly and provides SLAs.

### Headers
Ensure that you include the correct headers in your request, which should be as follows:

    Authorization: Basic <creds>
    Accept: application/json

    Where <creds> = ConvertToBase64(“AccountKey:” + yourActualAccountKey);  

You can find your account key from your account in the [Azure Data Market](https://datamarket.azure.com/account/keys). 

### Score API
The Score API is used for running anomaly detection on non-seasonal time series data. The API runs a number of anomaly detectors on the data and returns their anomaly scores. 
The figure below shows an example of anomalies that the Score API can detect. This time series has 2 distinct level changes, and 3 spikes. The red dots show the time at which the level change is detected, while the black dots show the detected spikes.

![Score API][1]

**URL**

    https://api.datamarket.azure.com/data.ashx/aml_labs/anomalydetection/v2/Score 

**Example request body**

In the request below, we send a time series (shown truncated) with data points from 3/1/2016 through 3/10/2016 and parameters of spike detectors to the API for detecting if any of these data points are anomalous. 

    {
      "data": [
        [ "9/21/2014 11:05:00 AM", "3" ],
        [ "9/21/2014 11:10:00 AM", "9.09" ],
        [ "9/21/2014 11:15:00 AM", "0" ]
      ],
      "params": {
        "tspikedetector.sensitivity": "3",
        "zspikedetector.sensitivity": "3",
        "trenddetector.sensitivity": "3.25",
        "bileveldetector.sensitivity": "3.25",
        "postprocess.tailRows": "2"
      }
    }

The response to this will be : 

    {
      "odata.metadata":"https://api.datamarket.azure.com/data.ashx/aml_labs/anomalydetection/v2/$metadata#AnomalyDetection.FrontEndService.Models.AnomalyDetectionResult",
      "ADOutput":"{
        "ColumnNames":["Time","Data","TSpike","ZSpike","rpscore","rpalert","tscore","talert"],
        "ColumnTypes":["DateTime","Double","Double","Double","Double","Int32","Double","Int32"],
        "Values":[
          ["9/21/2014 11:10:00 AM","9.09","0","0","-1.07030497733224","0","-0.884548154298423","0"],
          ["9/21/2014 11:15:00 AM","0","0","0","-1.05186237440962","0","-1.173800281031","0"]
        ]
      }"
    }

### ScoreWithSeasonality API
The ScoreWithSeasonality API is used for running anomaly detection on time series that have seasonal patterns. This API is useful to detect deviations in seasonal patterns.  

The following figure shows an example of anomalies detected in a seasonal time series. The time series has one spike (the 1st black dot), two dips (the 2nd black dot and one at the end), and one level change (red dot). Note that both the dip in the middle of the time series and the level change are only discernable after seasonal components are removed from the series.

![Seasonality API][2]

**URL**

    https://api.datamarket.azure.com/data.ashx/aml_labs/anomalydetection/v2/ScoreWithSeasonality 

**Example request body**

In the request below, we send a time series (shown truncated) with data points from 3/1/2016 through 3/10/2016 and parameters to the API for detecting if any of these data points are anomalous. 

    {
      "data": [
        [ "9/21/2014 11:10:00 AM", "9" ],
        [ "9/21/2014 11:15:00 AM", "12" ],
        [ "9/21/2014 11:20:00 AM", "10" ]
      ],
      "params": {
        "preprocess.aggregationInterval": "0",
        "preprocess.aggregationFunc": "mean",
        "preprocess.replaceMissing": "lkv",
        "postprocess.tailRows": "1",
        "zspikedetector.sensitivity": "3",
        "tspikedetector.sensitivity": "3",
        "upleveldetector.sensitivity": "3.25",
        "bileveldetector.sensitivity": "3.25",
        "trenddetector.sensitivity": "3.25",
        "detectors.historywindow": "500",
        "seasonality.enable": "true",
        "seasonality.transform": "deseason",
        "seasonality.numSeasonality": "1"
      }
    }

The response to this will be: 

    {
        "odata.metadata": "https://api.datamarket.azure.com/data.ashx/aml_labs/anomalydetection/v2/$metadata#AnomalyDetection.FrontEndService.Models.AnomalyDetectionResult",
        "ADOutput": "{
            "ColumnNames":["Time","OriginalData","ProcessedData","TSpike","ZSpike","PScore","PAlert","RPScore","RPAlert","TScore","TAlert"],
              "ColumnTypes":["DateTime","Double","Double","Double","Double","Double","Int32","Double","Int32","Double","Int32"],
              "Values":[
                ["9/21/201411: 20: 00AM","10","10","0","0","-1.30229513613974","0","-1.30229513613974","0","-1.173800281031","0"]
              ]
        }"
    }

### Detectors
The anomaly detection API supports detectors in 3 broad categories. Details on specific input parameters and outputs for each detector can be found in the following table.

| Detector Category | Detector | Description | Input Parameters | Outputs |
| --- | --- | --- | --- | --- |
| Spike Detectors |TSpike Detector |Detect spikes and dips based on far the values are from first and third quartiles |*tspikedetector.sensitivity:* takes integer value in the range 1-10, default: 3; Higher values will catch more extreme values thus making it less sensitive |TSpike: binary values – ‘1’ if a spike/dip is detected, ‘0’ otherwise |
| ZSpike Detector |Detect spikes and dips based on how far the datapoints are from their mean |*zspikedetector.sensitivity:* take integer value in the range 1-10, default: 3; Higher values will catch more extreme values making it less sensitive |ZSpike: binary values – ‘1’ if a spike/dip is detected, ‘0’ otherwise | |
| Slow Trend Detector |Slow Trend Detector |Detect slow positive trend as per the set sensitivity |*trenddetector.sensitivity:* threshold on detector score (default: 3.25, 3.25 – 5 is a reasonable range to select this from; The higher the less sensitive) |TScore: floating number representing anomaly score on trend |
| Level Change Detectors |Unidirectional Level Change Detector |Detect upward level change as per the set sensitivity |*upleveldetector.sensitivity:* threshold on detector score (default: 3.25, 3.25 – 5 is a reasonable range to select this from; The higher the less sensitive) |PScore: floating number representing anomaly score on upward level change |
| Bidirectional Level Change Detector |Detect both upward and downward level change as per the set sensitivity |*bileveldetector.sensitivity:* threshold on detector score (default: 3.25, 3.25 – 5 is a reasonable range to select this from; The higher the less sensitive) |RPScore: floating number representing anomaly score on upward and downward level change | |

### Parameters
More detailed information on these input parameters is listed in the table below:

| Input Parameters | Description | Default Setting | Type | Valid Range | Suggested Range |
| --- | --- | --- | --- | --- | --- |
| preprocess.aggregationInterval |Aggregation interval in seconds for aggregating input time series |0 (no aggregation is performed) |integer |0: skip aggregation, > 0 otherwise |5 minutes to 1 day, time-series dependent |
| preprocess.aggregationFunc |Function used for aggregating data into the specified AggregationInterval |mean |enumerated |mean, sum, length |N/A |
| preprocess.replaceMissing |Values used to impute missing data |lkv (last known value) |enumerated |zero, lkv, mean |N/A |
| detectors.historyWindow |History (in # of data points) used for  anomaly score computation |500 |integer |10-2000 |Time-series dependent |
| upleveldetector.sensitivity |Sensitivity for upward level change detector. |3.25 |double |None |3.25-5(Lesser values mean more sensitive) |
| bileveldetector.sensitivity |Sensitivity for bidirectional level change detector. |3.25 |double |None |3.25-5(Lesser values mean more sensitive) |
| trenddetector.sensitivity |Sensitivity for positive trend detector. |3.25 |double |None |3.25-5(Lesser values mean more sensitive) |
| tspikedetector.sensitivity |Sensitivity for TSpike Detector |3 |integer |1-10 |3-5(Lesser values mean more sensitive) |
| zspikedetector.sensitivity |Sensitivity for ZSpike Detector |3 |integer |1-10 |3-5(Lesser values mean more sensitive) |
| seasonality.enable |Whether seasonality analysis is to be performed |true |boolean |true, false |Time-series dependent |
| seasonality.numSeasonality |Maximum number of periodic cycles to be detected |1 |integer |1, 2 |1-2 |
| seasonality.transform |Whether seasonal (and) trend components shall be removed before applying anomaly detection |deseason |enumerated |none, deseason, deseasontrend |N/A |
| postprocess.tailRows |Number of the latest data points to be kept in the output results |0 |integer |0 (keep all data points), or specify number of points to keep in results |N/A |

### Output
The API runs all detectors on your time series data and returns anomaly scores and binary spike indicators for each point in time. The table below lists outputs from the API. 

| Outputs | Description |
| --- | --- |
| Time |Timestamps from raw data, or aggregated (and/or) imputed data if aggregation (and/or) missing data imputation is applied |
| OriginalData |Values from raw data, or aggregated (and/or) imputed data if aggregation (and/or) missing data imputation is applied |
| ProcessedData |Either of the following: <ul><li>Seasonally adjusted time series if significant seasonality has been detected and deseason option selected;</li><li>seasonally adjusted and detrended time series if significant seasonality has been detected and deseasontrend option selected</li><li>otherwise, this is the same as OriginalData</li> |
| TSpike |Binary indicator to indicate whether a spike is detected by TSpike Detector |
| ZSpike |Binary indicator to indicate whether a spike is detected by ZSpike Detector |
| Pscore |A floating number representing anomaly score on upward level change |
| Palert |1/0 value indicating there is an upward level change anomaly based on the input sensitivity |
| RPScore |A floating number representing anomaly score on bidirectional level change |
| RPAlert |1/0 value indicating there is a bidirectional level change anomaly based on the input sensitivity |
| TScore |A floating number representing anomaly score on positive trend |
| TAlert |1/0 value indicating there is a positive trend anomaly based on the input sensitivity |

This output can be parsed using a [simple parser](https://adresultparser.codeplex.com/) - it has sample code that shows how to connect to the API and parse the output. The anomalies detected can be visualized on a dashboard and/or passed on to human experts for corrective actions or integrated into ticketing systems.

[1]: ./media/machine-learning-apps-anomaly-detection/anomaly-detection-score.png
[2]: ./media/machine-learning-apps-anomaly-detection/anomaly-detection-seasonal.png



<|MERGE_RESOLUTION|>--- conflicted
+++ resolved
@@ -1,9 +1,5 @@
 ---
-<<<<<<< HEAD
-title: Azure Machine Learning Anomaly Detection Service (deprecated) | Microsoft Docs
-=======
 title: (deprecated) Azure Machine Learning Anomaly Detection Service | Microsoft Docs
->>>>>>> e8cfaf0d
 description: (deprecated) Anomaly Detection Service is an example built with Microsoft Azure Machine Learning that detects anomalies in time series data with numerical values that are uniformly spaced in time.
 services: machine-learning
 documentationcenter: ''
@@ -16,11 +12,7 @@
 ms.topic: deprecated
 ms.tgt_pltfrm: na
 ms.workload: multiple
-<<<<<<< HEAD
-ms.date: 01/05/2017
-=======
 ms.date: 01/18/2017
->>>>>>> e8cfaf0d
 ms.author: alok
 
 ROBOTS: NOINDEX, NOFOLLOW
