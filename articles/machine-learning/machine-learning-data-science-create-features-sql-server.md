--- conflicted
+++ resolved
@@ -1,126 +1,122 @@
-<properties
-	pageTitle="Create features for data in SQL Server using SQL and Python | Microsoft Azure"
-	description="Process Data from SQL Azure"
-	services="machine-learning"
-	documentationCenter=""
-	authors="bradsev"
-	manager="jhubbard"
-	editor="" />
-
-<tags
-	ms.service="machine-learning"
-	ms.workload="data-services"
-	ms.tgt_pltfrm="na"
-	ms.devlang="na"
-	ms.topic="article"
-	ms.date="09/19/2016"
-	ms.author="bradsev;fashah;garye" />
-
-
-# Create features for data in SQL Server using SQL and Python
-
-
-This document shows how to generate features for data stored in a SQL Server VM on Azure that help algorithms learn more efficiently from the data. This can be done by using SQL or by using a programming language like Python, both of which are demonstrated here.
-
-[AZURE.INCLUDE [cap-create-features-data-selector](../../includes/cap-create-features-selector.md)]
-This **menu** links to topics that describe how to create features for data in various environments. This task is a step in the [Team Data Science Process (TDSP)](https://azure.microsoft.com/documentation/learning-paths/cortana-analytics-process/).
-
-> [AZURE.NOTE] For a practical example, you can consult the [NYC Taxi dataset](http://www.andresmh.com/nyctaxitrips/) and refer to the IPNB titled [NYC Data wrangling using IPython Notebook and SQL Server](https://github.com/Azure/Azure-MachineLearning-DataScience/blob/master/Misc/DataScienceProcess/iPythonNotebooks/machine-Learning-data-science-process-sql-walkthrough.ipynb) for an end-to-end walk-through.
-
-
-## Prerequisites
-This article assumes that you have:
-
-<<<<<<< HEAD
-* Created an Azure storage account. If you need instructions, see [About Azure storage accounts](../storage/storage-create-storage-account.md).
-=======
-* Created an Azure storage account. If you need instructions, see [Create an Azure Storage account](../storage/storage-create-storage-account.md#create-a-storage-account)
->>>>>>> d1347575
-* Stored your data in SQL Server. If you have not, see [Move data to an Azure SQL Database for Azure Machine Learning](machine-learning-data-science-move-sql-azure.md) for instructions on how to move the data there.
-
-
-##<a name="sql-featuregen"></a>Feature Generation with SQL
-
-In this section, we describe ways of generating features using SQL:  
-
-1. [Count based Feature Generation](#sql-countfeature)
-2. [Binning Feature Generation](#sql-binningfeature)
-3. [Rolling out the features from a single column](#sql-featurerollout)
-
-
-> [AZURE.NOTE] Once you generate additional features, you can either add them as columns to the existing table or create a new table with the additional features and primary key, that can be joined with the original table.
-
-###<a name="sql-countfeature"></a>Count based Feature Generation
-
-This document demonstrates two ways of generating count features. The first method uses conditional sum and the second method uses the 'where` clause. These can then be joined with the original table (using primary key columns) to have count features alongside the original data.
-
-	select <column_name1>,<column_name2>,<column_name3>, COUNT(*) as Count_Features from <tablename> group by <column_name1>,<column_name2>,<column_name3>
-
-	select <column_name1>,<column_name2> , sum(1) as Count_Features from <tablename>
-	where <column_name3> = '<some_value>' group by <column_name1>,<column_name2>
-
-###<a name="sql-binningfeature"></a>Binning Feature Generation
-
-The following example shows how to generate binned features by binning (using 5 bins) a numerical column that can be used as a feature instead:
-
-	`SELECT <column_name>, NTILE(5) OVER (ORDER BY <column_name>) AS BinNumber from <tablename>`
-
-
-###<a name="sql-featurerollout"></a>Rolling out the features from a single column
-
-In this section, we demonstrate how to roll-out a single column in a table to generate additional features. The example assumes that there is a latitude or longitude column in the table from which you are trying to generate features.
-
-Here is a brief primer on latitude/longitude location data (resourced from stackoverflow `http://gis.stackexchange.com/questions/8650/how-to-measure-the-accuracy-of-latitude-and-longitude`). This is useful to understand before featurizing the location field:
-
-- The sign tells us whether we are north or south, east or west on the globe.
-- A nonzero hundreds digit tells us we're using longitude, not latitude!
-- The tens digit gives a position to about 1,000 kilometers. It gives us useful information about what continent or ocean we are on.
-- The units digit (one decimal degree) gives a position up to 111 kilometers (60 nautical miles, about 69 miles). It can tell us roughly what large state or country we are in.
-- The first decimal place is worth up to 11.1 km: it can distinguish the position of one large city from a neighboring large city.
-- The second decimal place is worth up to 1.1 km: it can separate one village from the next.
-- The third decimal place is worth up to 110 m: it can identify a large agricultural field or institutional campus.
-- The fourth decimal place is worth up to 11 m: it can identify a parcel of land. It is comparable to the typical accuracy of an uncorrected GPS unit with no interference.
-- The fifth decimal place is worth up to 1.1 m: it distinguish trees from each other. Accuracy to this level with commercial GPS units can only be achieved with differential correction.
-- The sixth decimal place is worth up to 0.11 m: you can use this for laying out structures in detail, for designing landscapes, building roads. It should be more than good enough for tracking movements of glaciers and rivers. This can be achieved by taking painstaking measures with GPS, such as differentially corrected GPS.
-
-The location information can can be featurized as follows, separating out region, location and city information. Note that once can also call a REST end point such as Bing Maps API available at `https://msdn.microsoft.com/library/ff701710.aspx` to get the region/district information.
-
-	select
-		<location_columnname>
-		,round(<location_columnname>,0) as l1		
-		,l2=case when LEN (PARSENAME(round(ABS(<location_columnname>) - FLOOR(ABS(<location_columnname>)),6),1)) >= 1 then substring(PARSENAME(round(ABS(<location_columnname>) - FLOOR(ABS(<location_columnname>)),6),1),1,1) else '0' end 	
-		,l3=case when LEN (PARSENAME(round(ABS(<location_columnname>) - FLOOR(ABS(<location_columnname>)),6),1)) >= 2 then substring(PARSENAME(round(ABS(<location_columnname>) - FLOOR(ABS(<location_columnname>)),6),1),2,1) else '0' end 	
-		,l4=case when LEN (PARSENAME(round(ABS(<location_columnname>) - FLOOR(ABS(<location_columnname>)),6),1)) >= 3 then substring(PARSENAME(round(ABS(<location_columnname>) - FLOOR(ABS(<location_columnname>)),6),1),3,1) else '0' end 	
-		,l5=case when LEN (PARSENAME(round(ABS(<location_columnname>) - FLOOR(ABS(<location_columnname>)),6),1)) >= 4 then substring(PARSENAME(round(ABS(<location_columnname>) - FLOOR(ABS(<location_columnname>)),6),1),4,1) else '0' end 	
-		,l6=case when LEN (PARSENAME(round(ABS(<location_columnname>) - FLOOR(ABS(<location_columnname>)),6),1)) >= 5 then substring(PARSENAME(round(ABS(<location_columnname>) - FLOOR(ABS(<location_columnname>)),6),1),5,1) else '0' end 	
-		,l7=case when LEN (PARSENAME(round(ABS(<location_columnname>) - FLOOR(ABS(<location_columnname>)),6),1)) >= 6 then substring(PARSENAME(round(ABS(<location_columnname>) - FLOOR(ABS(<location_columnname>)),6),1),6,1) else '0' end 	
-	from <tablename>
-
-The above location based features can be further used to generate additional count features as described earlier.
-
-
-> [AZURE.TIP] You can programmatically insert the records using your language of choice. You may need to insert the data in chunks to improve write efficiency [Check out the example of how to do this using pyodbc here](https://code.google.com/p/pypyodbc/wiki/A_HelloWorld_sample_to_access_mssql_with_python).
-Another alternative is to insert data in the database using [BCP utility](https://msdn.microsoft.com/library/ms162802.aspx)
-
-###<a name="sql-aml"></a>Connecting to Azure Machine Learning
-
-The newly generated feature can be added as a column to an existing table or stored in a new table and joined with the original table for machine learning. Features can be generated or accessed if already created, using the [Import Data](https://msdn.microsoft.com/library/azure/4e1b0fe6-aded-4b3f-a36f-39b8862b9004/) module in Azure ML as shown below:
-
-![azureml readers](./media/machine-learning-data-science-process-sql-server-virtual-machine/reader_db_featurizedinput.png)
-
-##<a name="python"></a>Using a programming language like Python
-
-Using Python to generate features when the data is in SQL Server is similar to processing data in Azure blob using Python as documented in [Process Azure Blob data in you data science environment](machine-learning-data-science-process-data-blob.md). The data needs to be loaded from the database into a pandas data frame and then can be processed further. We document the process of connecting to the database and loading the data into the data frame in this section.
-
-The following connection string format can be used to connect to a SQL Server database from Python using pyodbc (replace servername, dbname, username and password with your specific values):
-
-	#Set up the SQL Azure connection
-	import pyodbc
-	conn = pyodbc.connect('DRIVER={SQL Server};SERVER=<servername>;DATABASE=<dbname>;UID=<username>;PWD=<password>')
-
-The [Pandas library](http://pandas.pydata.org/) in Python provides a rich set of data structures and data analysis tools for data manipulation for Python programming. The code below reads the results returned from a SQL Server database into a Pandas data frame:
-
-	# Query database and load the returned results in pandas data frame
-	data_frame = pd.read_sql('''select <columnname1>, <cloumnname2>... from <tablename>''', conn)
-
-Now you can work with the Pandas data frame as covered in topics [Create features for Azure blob storage data using Panda](machine-learning-data-science-create-features-blob.md).
+<properties
+	pageTitle="Create features for data in SQL Server using SQL and Python | Microsoft Azure"
+	description="Process Data from SQL Azure"
+	services="machine-learning"
+	documentationCenter=""
+	authors="bradsev"
+	manager="jhubbard"
+	editor="" />
+
+<tags
+	ms.service="machine-learning"
+	ms.workload="data-services"
+	ms.tgt_pltfrm="na"
+	ms.devlang="na"
+	ms.topic="article"
+	ms.date="09/19/2016"
+	ms.author="bradsev;fashah;garye" />
+
+
+# Create features for data in SQL Server using SQL and Python
+
+
+This document shows how to generate features for data stored in a SQL Server VM on Azure that help algorithms learn more efficiently from the data. This can be done by using SQL or by using a programming language like Python, both of which are demonstrated here.
+
+[AZURE.INCLUDE [cap-create-features-data-selector](../../includes/cap-create-features-selector.md)]
+This **menu** links to topics that describe how to create features for data in various environments. This task is a step in the [Team Data Science Process (TDSP)](https://azure.microsoft.com/documentation/learning-paths/cortana-analytics-process/).
+
+> [AZURE.NOTE] For a practical example, you can consult the [NYC Taxi dataset](http://www.andresmh.com/nyctaxitrips/) and refer to the IPNB titled [NYC Data wrangling using IPython Notebook and SQL Server](https://github.com/Azure/Azure-MachineLearning-DataScience/blob/master/Misc/DataScienceProcess/iPythonNotebooks/machine-Learning-data-science-process-sql-walkthrough.ipynb) for an end-to-end walk-through.
+
+
+## Prerequisites
+This article assumes that you have:
+
+* Created an Azure storage account. If you need instructions, see [Create an Azure Storage account](../storage/storage-create-storage-account.md#create-a-storage-account)
+* Stored your data in SQL Server. If you have not, see [Move data to an Azure SQL Database for Azure Machine Learning](machine-learning-data-science-move-sql-azure.md) for instructions on how to move the data there.
+
+
+## <a name="sql-featuregen"></a>Feature Generation with SQL
+
+In this section, we describe ways of generating features using SQL:  
+
+1. [Count based Feature Generation](#sql-countfeature)
+2. [Binning Feature Generation](#sql-binningfeature)
+3. [Rolling out the features from a single column](#sql-featurerollout)
+
+
+> [AZURE.NOTE] Once you generate additional features, you can either add them as columns to the existing table or create a new table with the additional features and primary key, that can be joined with the original table.
+
+### <a name="sql-countfeature"></a>Count based Feature Generation
+
+This document demonstrates two ways of generating count features. The first method uses conditional sum and the second method uses the 'where` clause. These can then be joined with the original table (using primary key columns) to have count features alongside the original data.
+
+	select <column_name1>,<column_name2>,<column_name3>, COUNT(*) as Count_Features from <tablename> group by <column_name1>,<column_name2>,<column_name3>
+
+	select <column_name1>,<column_name2> , sum(1) as Count_Features from <tablename>
+	where <column_name3> = '<some_value>' group by <column_name1>,<column_name2>
+
+### <a name="sql-binningfeature"></a>Binning Feature Generation
+
+The following example shows how to generate binned features by binning (using 5 bins) a numerical column that can be used as a feature instead:
+
+	`SELECT <column_name>, NTILE(5) OVER (ORDER BY <column_name>) AS BinNumber from <tablename>`
+
+
+### <a name="sql-featurerollout"></a>Rolling out the features from a single column
+
+In this section, we demonstrate how to roll-out a single column in a table to generate additional features. The example assumes that there is a latitude or longitude column in the table from which you are trying to generate features.
+
+Here is a brief primer on latitude/longitude location data (resourced from stackoverflow `http://gis.stackexchange.com/questions/8650/how-to-measure-the-accuracy-of-latitude-and-longitude`). This is useful to understand before featurizing the location field:
+
+- The sign tells us whether we are north or south, east or west on the globe.
+- A nonzero hundreds digit tells us we're using longitude, not latitude!
+- The tens digit gives a position to about 1,000 kilometers. It gives us useful information about what continent or ocean we are on.
+- The units digit (one decimal degree) gives a position up to 111 kilometers (60 nautical miles, about 69 miles). It can tell us roughly what large state or country we are in.
+- The first decimal place is worth up to 11.1 km: it can distinguish the position of one large city from a neighboring large city.
+- The second decimal place is worth up to 1.1 km: it can separate one village from the next.
+- The third decimal place is worth up to 110 m: it can identify a large agricultural field or institutional campus.
+- The fourth decimal place is worth up to 11 m: it can identify a parcel of land. It is comparable to the typical accuracy of an uncorrected GPS unit with no interference.
+- The fifth decimal place is worth up to 1.1 m: it distinguish trees from each other. Accuracy to this level with commercial GPS units can only be achieved with differential correction.
+- The sixth decimal place is worth up to 0.11 m: you can use this for laying out structures in detail, for designing landscapes, building roads. It should be more than good enough for tracking movements of glaciers and rivers. This can be achieved by taking painstaking measures with GPS, such as differentially corrected GPS.
+
+The location information can can be featurized as follows, separating out region, location and city information. Note that once can also call a REST end point such as Bing Maps API available at `https://msdn.microsoft.com/library/ff701710.aspx` to get the region/district information.
+
+	select
+		<location_columnname>
+		,round(<location_columnname>,0) as l1		
+		,l2=case when LEN (PARSENAME(round(ABS(<location_columnname>) - FLOOR(ABS(<location_columnname>)),6),1)) >= 1 then substring(PARSENAME(round(ABS(<location_columnname>) - FLOOR(ABS(<location_columnname>)),6),1),1,1) else '0' end 	
+		,l3=case when LEN (PARSENAME(round(ABS(<location_columnname>) - FLOOR(ABS(<location_columnname>)),6),1)) >= 2 then substring(PARSENAME(round(ABS(<location_columnname>) - FLOOR(ABS(<location_columnname>)),6),1),2,1) else '0' end 	
+		,l4=case when LEN (PARSENAME(round(ABS(<location_columnname>) - FLOOR(ABS(<location_columnname>)),6),1)) >= 3 then substring(PARSENAME(round(ABS(<location_columnname>) - FLOOR(ABS(<location_columnname>)),6),1),3,1) else '0' end 	
+		,l5=case when LEN (PARSENAME(round(ABS(<location_columnname>) - FLOOR(ABS(<location_columnname>)),6),1)) >= 4 then substring(PARSENAME(round(ABS(<location_columnname>) - FLOOR(ABS(<location_columnname>)),6),1),4,1) else '0' end 	
+		,l6=case when LEN (PARSENAME(round(ABS(<location_columnname>) - FLOOR(ABS(<location_columnname>)),6),1)) >= 5 then substring(PARSENAME(round(ABS(<location_columnname>) - FLOOR(ABS(<location_columnname>)),6),1),5,1) else '0' end 	
+		,l7=case when LEN (PARSENAME(round(ABS(<location_columnname>) - FLOOR(ABS(<location_columnname>)),6),1)) >= 6 then substring(PARSENAME(round(ABS(<location_columnname>) - FLOOR(ABS(<location_columnname>)),6),1),6,1) else '0' end 	
+	from <tablename>
+
+The above location based features can be further used to generate additional count features as described earlier.
+
+
+> [AZURE.TIP] You can programmatically insert the records using your language of choice. You may need to insert the data in chunks to improve write efficiency [Check out the example of how to do this using pyodbc here](https://code.google.com/p/pypyodbc/wiki/A_HelloWorld_sample_to_access_mssql_with_python).
+Another alternative is to insert data in the database using [BCP utility](https://msdn.microsoft.com/library/ms162802.aspx)
+
+### <a name="sql-aml"></a>Connecting to Azure Machine Learning
+
+The newly generated feature can be added as a column to an existing table or stored in a new table and joined with the original table for machine learning. Features can be generated or accessed if already created, using the [Import Data](https://msdn.microsoft.com/library/azure/4e1b0fe6-aded-4b3f-a36f-39b8862b9004/) module in Azure ML as shown below:
+
+![azureml readers](./media/machine-learning-data-science-process-sql-server-virtual-machine/reader_db_featurizedinput.png)
+
+## <a name="python"></a>Using a programming language like Python
+
+Using Python to generate features when the data is in SQL Server is similar to processing data in Azure blob using Python as documented in [Process Azure Blob data in you data science environment](machine-learning-data-science-process-data-blob.md). The data needs to be loaded from the database into a pandas data frame and then can be processed further. We document the process of connecting to the database and loading the data into the data frame in this section.
+
+The following connection string format can be used to connect to a SQL Server database from Python using pyodbc (replace servername, dbname, username and password with your specific values):
+
+	#Set up the SQL Azure connection
+	import pyodbc
+	conn = pyodbc.connect('DRIVER={SQL Server};SERVER=<servername>;DATABASE=<dbname>;UID=<username>;PWD=<password>')
+
+The [Pandas library](http://pandas.pydata.org/) in Python provides a rich set of data structures and data analysis tools for data manipulation for Python programming. The code below reads the results returned from a SQL Server database into a Pandas data frame:
+
+	# Query database and load the returned results in pandas data frame
+	data_frame = pd.read_sql('''select <columnname1>, <cloumnname2>... from <tablename>''', conn)
+
+Now you can work with the Pandas data frame as covered in topics [Create features for Azure blob storage data using Panda](machine-learning-data-science-create-features-blob.md).