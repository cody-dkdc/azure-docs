--- conflicted
+++ resolved
@@ -1,49 +1,45 @@
-<properties
-	pageTitle="A predictive solution for credit risk with Machine Learning | Microsoft Azure"
-	description="A detailed walkthrough showing how to create a predictive analytics solution for credit risk assessment in Azure Machine Learning Studio."
-	keywords="credit risk, predictive analytics solution,risk assessment"
-	services="machine-learning"
-	documentationCenter=""
-	authors="garyericson"
-	manager="paulettm"
-	editor="cgronlun"/>
-
-<tags
-	ms.service="machine-learning"
-	ms.workload="data-services"
-	ms.tgt_pltfrm="na"
-	ms.devlang="na"
-	ms.topic="get-started-article"
-<<<<<<< HEAD
-	ms.date="09/08/2015"
-=======
-	ms.date="10/13/2015"
->>>>>>> 08be3281
-	ms.author="garye"/>
-
-
-# Walkthrough: Develop a predictive analytics solution for credit risk assessment in Azure Machine Learning
-
-Suppose you need to predict an individual's credit risk based on the information they give on a credit application.  
-
-Credit risk assessment is a complex problem, of course, but let's simplify the parameters of the question a bit. Then, we can use it as an example of how you can use Microsoft Azure Machine Learning with Machine Learning Studio and the Machine Learning web service to create such a predictive analytics solution.  
-
-In this detailed walkthrough, we'll follow the process of developing a predictive analytics model in Machine Learning Studio and then deploying it as an Azure Machine Learning web service. We'll start with publicly available credit risk data, develop and train a predictive model based on that data, and then deploy the model as a web service that can be used by others for credit risk assessment.
-
-[AZURE.INCLUDE [machine-learning-free-trial](../../includes/machine-learning-free-trial.md)]
-
-Open Machine Learning Studio: [https://studio.azureml.net/Home](https://studio.azureml.net/Home). For more information about getting started with Machine Learning Studio, see [Microsoft Azure Machine Learning Studio Home](https://studio.azureml.net/).
-
->[AZURE.TIP] To download and print a diagram that gives an overview of the capabilities of Machine Learning Studio, see [Overview diagram of Azure Machine Learning Studio capabilities](machine-learning-studio-overview-diagram.md).
-
-To create a credit risk assessment solution, we'll follow these steps:  
-
-1.	[Create a Machine Learning workspace](machine-learning-walkthrough-1-create-ml-workspace.md)
-2.	[Upload existing data](machine-learning-walkthrough-2-upload-data.md)
-3.	[Create a new experiment](machine-learning-walkthrough-3-create-new-experiment.md)
-4.	[Train and evaluate the models](machine-learning-walkthrough-4-train-and-evaluate-models.md)
-5.	[Deploy the web service](machine-learning-walkthrough-5-publish-web-service.md)
-6.	[Access the web service](machine-learning-walkthrough-6-access-web-service.md)
-
-This walkthrough is based on a simplified version of the
-[Credit risk prediction sample experiment](../machine-learning-sample-credit-risk-prediction.md) included with Machine Learning Studio.
+<properties
+	pageTitle="A predictive solution for credit risk with Machine Learning | Microsoft Azure"
+	description="A detailed walkthrough showing how to create a predictive analytics solution for credit risk assessment in Azure Machine Learning Studio."
+	keywords="credit risk, predictive analytics solution,risk assessment"
+	services="machine-learning"
+	documentationCenter=""
+	authors="garyericson"
+	manager="paulettm"
+	editor="cgronlun"/>
+
+<tags
+	ms.service="machine-learning"
+	ms.workload="data-services"
+	ms.tgt_pltfrm="na"
+	ms.devlang="na"
+	ms.topic="get-started-article"
+	ms.date="10/13/2015"
+	ms.author="garye"/>
+
+
+# Walkthrough: Develop a predictive analytics solution for credit risk assessment in Azure Machine Learning
+
+Suppose you need to predict an individual's credit risk based on the information they give on a credit application.  
+
+Credit risk assessment is a complex problem, of course, but let's simplify the parameters of the question a bit. Then, we can use it as an example of how you can use Microsoft Azure Machine Learning with Machine Learning Studio and the Machine Learning web service to create such a predictive analytics solution.  
+
+In this detailed walkthrough, we'll follow the process of developing a predictive analytics model in Machine Learning Studio and then deploying it as an Azure Machine Learning web service. We'll start with publicly available credit risk data, develop and train a predictive model based on that data, and then deploy the model as a web service that can be used by others for credit risk assessment.
+
+[AZURE.INCLUDE [machine-learning-free-trial](../../includes/machine-learning-free-trial.md)]
+
+Open Machine Learning Studio: [https://studio.azureml.net/Home](https://studio.azureml.net/Home). For more information about getting started with Machine Learning Studio, see [Microsoft Azure Machine Learning Studio Home](https://studio.azureml.net/).
+
+>[AZURE.TIP] To download and print a diagram that gives an overview of the capabilities of Machine Learning Studio, see [Overview diagram of Azure Machine Learning Studio capabilities](machine-learning-studio-overview-diagram.md).
+
+To create a credit risk assessment solution, we'll follow these steps:  
+
+1.	[Create a Machine Learning workspace](machine-learning-walkthrough-1-create-ml-workspace.md)
+2.	[Upload existing data](machine-learning-walkthrough-2-upload-data.md)
+3.	[Create a new experiment](machine-learning-walkthrough-3-create-new-experiment.md)
+4.	[Train and evaluate the models](machine-learning-walkthrough-4-train-and-evaluate-models.md)
+5.	[Deploy the web service](machine-learning-walkthrough-5-publish-web-service.md)
+6.	[Access the web service](machine-learning-walkthrough-6-access-web-service.md)
+
+This walkthrough is based on a simplified version of the
+[Credit risk prediction sample experiment](../machine-learning-sample-credit-risk-prediction.md) included with Machine Learning Studio.