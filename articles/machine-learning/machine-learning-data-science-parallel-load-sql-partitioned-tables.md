---
title: Build and optimize tables for fast parallel import of data into a SQL Server on an Azure VM| Microsoft Docs
description: Parallel Bulk Data Import Using SQL Partition Tables
services: machine-learning
documentationcenter: ''
author: bradsev
manager: jhubbard
editor: cgronlun

ms.assetid: ff90fdb0-5bc7-49e8-aee7-678b54f901c8
ms.service: machine-learning
ms.workload: data-services
ms.tgt_pltfrm: na
ms.devlang: na
ms.topic: article
<<<<<<< HEAD
ms.date: 12/16/2016
=======
ms.date: 01/29/2017
>>>>>>> e8cfaf0d
ms.author: bradsev

---
# Parallel Bulk Data Import Using SQL Partition Tables
This document describes how to build partitioned tables for fast parallel bulk importing of data to a SQL Server database. For big data loading/transfer to a SQL database, importing data to the SQL DB and subsequent queries can be improved by using *Partitioned Tables and Views*. 

## Create a new database and a set of filegroups
<<<<<<< HEAD
* [Create a new database](https://technet.microsoft.com/library/ms176061.aspx) (if it doesn't exist)
* Add database filegroups to the database which will hold the partitioned physical files
  
  This can be done with [CREATE DATABASE](https://technet.microsoft.com/library/ms176061.aspx) if new or [ALTER DATABASE](https://msdn.microsoft.com/library/bb522682.aspx) if the database exists already
* Add one or more files (as needed) to each database filegroup
=======
* [Create a new database](https://technet.microsoft.com/library/ms176061.aspx), if it doesn't exist already.
* Add database filegroups to the database which will hold the partitioned physical files.This can be done with [CREATE DATABASE](https://technet.microsoft.com/library/ms176061.aspx) if new or [ALTER DATABASE](https://msdn.microsoft.com/library/bb522682.aspx) if the database exists already.
* Add one or more files (as needed) to each database filegroup.
>>>>>>> e8cfaf0d
  
  > [!NOTE]
  > Specify the target filegroup which holds data for this partition and the physical database file name(s) where the filegroup data will be stored.
  > 
  > 

The following example creates a new database with three filegroups other than the primary and log groups, containing one physical file in each. The database files are created in the default SQL Server Data folder, as configured in the SQL Server instance. For more information about the default file locations, see [File Locations for Default and Named Instances of SQL Server](https://msdn.microsoft.com/library/ms143547.aspx).

    DECLARE @data_path nvarchar(256);
    SET @data_path = (SELECT SUBSTRING(physical_name, 1, CHARINDEX(N'master.mdf', LOWER(physical_name)) - 1)
      FROM master.sys.master_files
      WHERE database_id = 1 AND file_id = 1);

    EXECUTE ('
        CREATE DATABASE <database_name>
         ON  PRIMARY 
        ( NAME = ''Primary'', FILENAME = ''' + @data_path + '<primary_file_name>.mdf'', SIZE = 4096KB , FILEGROWTH = 1024KB ), 
         FILEGROUP [filegroup_1] 
        ( NAME = ''FileGroup1'', FILENAME = ''' + @data_path + '<file_name_1>.ndf'' , SIZE = 4096KB , FILEGROWTH = 1024KB ), 
         FILEGROUP [filegroup_2] 
        ( NAME = ''FileGroup1'', FILENAME = ''' + @data_path + '<file_name_2>.ndf'' , SIZE = 4096KB , FILEGROWTH = 1024KB ), 
         FILEGROUP [filegroup_3] 
        ( NAME = ''FileGroup1'', FILENAME = ''' + @data_path + '<file_name>.ndf'' , SIZE = 102400KB , FILEGROWTH = 10240KB ), 
         LOG ON 
        ( NAME = ''LogFileGroup'', FILENAME = ''' + @data_path + '<log_file_name>.ldf'' , SIZE = 1024KB , FILEGROWTH = 10%)
    ')

## Create a partitioned table
Create partitioned table(s) according to the data schema, mapped to the database filegroups created in the previous step. When data is bulk imported to the partitioned table(s), records will be distributed among the filegroups according to a partition scheme, as described below.

**To create a partition table, you need to:**

* [Create a partition function](https://msdn.microsoft.com/library/ms187802.aspx) which defines the range of values/boundaries to be included in each individual partition table, e.g., to limit partitions by month(some\_datetime\_field) in the year 2013:
  
        CREATE PARTITION FUNCTION <DatetimeFieldPFN>(<datetime_field>)  
        AS RANGE RIGHT FOR VALUES (
            '20130201', '20130301', '20130401',
            '20130501', '20130601', '20130701', '20130801',
            '20130901', '20131001', '20131101', '20131201' )
* [Create a partition scheme](https://msdn.microsoft.com/library/ms179854.aspx) which maps each partition range in the partition function to a physical filegroup, e.g.:
  
        CREATE PARTITION SCHEME <DatetimeFieldPScheme> AS  
        PARTITION <DatetimeFieldPFN> TO (
        <filegroup_1>, <filegroup_2>, <filegroup_3>, <filegroup_4>,
        <filegroup_5>, <filegroup_6>, <filegroup_7>, <filegroup_8>,
        <filegroup_9>, <filegroup_10>, <filegroup_11>, <filegroup_12> )
  
  To verify the ranges in effect in each partition according to the function/scheme, run the following query:
  
        SELECT psch.name as PartitionScheme,
            prng.value AS ParitionValue,
            prng.boundary_id AS BoundaryID
        FROM sys.partition_functions AS pfun
        INNER JOIN sys.partition_schemes psch ON pfun.function_id = psch.function_id
        INNER JOIN sys.partition_range_values prng ON prng.function_id=pfun.function_id
        WHERE pfun.name = <DatetimeFieldPFN>
* [Create partitioned table](https://msdn.microsoft.com/library/ms174979.aspx)(s) according to your data schema, and specify the partition scheme and constraint field used to partition the table, e.g.:
  
        CREATE TABLE <table_name> ( [include schema definition here] )
        ON <TablePScheme>(<partition_field>)

For more information, see [Create Partitioned Tables and Indexes](https://msdn.microsoft.com/library/ms188730.aspx).

## Bulk import the data for each individual partition table
* You may use BCP, BULK INSERT, or other methods such as [SQL Server Migration Wizard](http://sqlazuremw.codeplex.com/). The example provided uses the BCP method.
* [Alter the database](https://msdn.microsoft.com/library/bb522682.aspx) to change transaction logging scheme to BULK_LOGGED to minimize overhead of logging, e.g.:
  
        ALTER DATABASE <database_name> SET RECOVERY BULK_LOGGED
* To expedite data loading, launch the bulk import operations in parallel. For tips on expediting bulk importing of big data into SQL Server databases, see [Load 1TB in less than 1 hour](http://blogs.msdn.com/b/sqlcat/archive/2006/05/19/602142.aspx).

The following PowerShell script is an example of parallel data loading using BCP.

    # Set database name, input data directory, and output log directory
    # This example loads comma-separated input data files
    # The example assumes the partitioned data files are named as <base_file_name>_<partition_number>.csv
    # Assumes the input data files include a header line. Loading starts at line number 2.

    $dbname = "<database_name>"
    $indir  = "<path_to_data_files>"
    $logdir = "<path_to_log_directory>"

    # Select authentication mode
    $sqlauth = 0

    # For SQL authentication, set the server and user credentials
    $sqlusr = "<user@server>"
    $server = "<tcp:serverdns>"
    $pass   = "<password>"

    # Set number of partitions per table - Should match the number of input data files per table
    $numofparts = <number_of_partitions>

    # Set table name to be loaded, basename of input data files, input format file, and number of partitions
    $tbname = "<table_name>"
    $basename = "<base_input_data_filename_no_extension>"
    $fmtfile = "<full_path_to_format_file>"

    # Create log directory if it does not exist
    New-Item -ErrorAction Ignore -ItemType directory -Path $logdir

    # BCP example using Windows authentication
    $ScriptBlock1 = {
       param($dbname, $tbname, $basename, $fmtfile, $indir, $logdir, $num)
       bcp ($dbname + ".." + $tbname) in ($indir + "\" + $basename + "_" + $num + ".csv") -o ($logdir + "\" + $tbname + "_" + $num + ".txt") -h "TABLOCK" -F 2 -C "RAW" -f ($fmtfile) -T -b 2500 -t "," -r \n
    }

    # BCP example using SQL authentication
    $ScriptBlock2 = {
       param($dbname, $tbname, $basename, $fmtfile, $indir, $logdir, $num, $sqlusr, $server, $pass)
       bcp ($dbname + ".." + $tbname) in ($indir + "\" + $basename + "_" + $num + ".csv") -o ($logdir + "\" + $tbname + "_" + $num + ".txt") -h "TABLOCK" -F 2 -C "RAW" -f ($fmtfile) -U $sqlusr -S $server -P $pass -b 2500 -t "," -r \n
    }

    # Background processing of all partitions
    for ($i=1; $i -le $numofparts; $i++)
    {
       Write-Output "Submit loading trip and fare partitions # $i"
       if ($sqlauth -eq 0) {
          # Use Windows authentication
          Start-Job -ScriptBlock $ScriptBlock1 -Arg ($dbname, $tbname, $basename, $fmtfile, $indir, $logdir, $i)
       } 
       else {
          # Use SQL authentication
          Start-Job -ScriptBlock $ScriptBlock2 -Arg ($dbname, $tbname, $basename, $fmtfile, $indir, $logdir, $i, $sqlusr, $server, $pass)
       }
    }

    Get-Job

    # Optional - Wait till all jobs complete and report date and time
    date
    While (Get-Job -State "Running") { Start-Sleep 10 }
    date


## Create indexes to optimize joins and query performance
* If you will extract data for modeling from multiple tables, create indexes on the join keys to improve the join performance.
* [Create indexes](https://technet.microsoft.com/library/ms188783.aspx) (clustered or non-clustered) targeting the same filegroup for each partition, for e.g.:
  
        CREATE CLUSTERED INDEX <table_idx> ON <table_name>( [include index columns here] )
        ON <TablePScheme>(<partition)field>)
  or,
  
        CREATE INDEX <table_idx> ON <table_name>( [include index columns here] )
        ON <TablePScheme>(<partition)field>)
  
  > [!NOTE]
  > You may choose to create the indexes before bulk importing the data. Index creation before bulk importing will slow down the data loading.
  > 
  > 

## Advanced Analytics Process and Technology in Action Example
For an end-to-end walkthrough example using the Cortana Analytics Process with a public dataset, see [Cortana Analytics Process in Action: using SQL Server](machine-learning-data-science-process-sql-walkthrough.md).
<|MERGE_RESOLUTION|>--- conflicted
+++ resolved
@@ -13,11 +13,7 @@
 ms.tgt_pltfrm: na
 ms.devlang: na
 ms.topic: article
-<<<<<<< HEAD
-ms.date: 12/16/2016
-=======
 ms.date: 01/29/2017
->>>>>>> e8cfaf0d
 ms.author: bradsev
 
 ---
@@ -25,17 +21,9 @@
 This document describes how to build partitioned tables for fast parallel bulk importing of data to a SQL Server database. For big data loading/transfer to a SQL database, importing data to the SQL DB and subsequent queries can be improved by using *Partitioned Tables and Views*. 
 
 ## Create a new database and a set of filegroups
-<<<<<<< HEAD
-* [Create a new database](https://technet.microsoft.com/library/ms176061.aspx) (if it doesn't exist)
-* Add database filegroups to the database which will hold the partitioned physical files
-  
-  This can be done with [CREATE DATABASE](https://technet.microsoft.com/library/ms176061.aspx) if new or [ALTER DATABASE](https://msdn.microsoft.com/library/bb522682.aspx) if the database exists already
-* Add one or more files (as needed) to each database filegroup
-=======
 * [Create a new database](https://technet.microsoft.com/library/ms176061.aspx), if it doesn't exist already.
 * Add database filegroups to the database which will hold the partitioned physical files.This can be done with [CREATE DATABASE](https://technet.microsoft.com/library/ms176061.aspx) if new or [ALTER DATABASE](https://msdn.microsoft.com/library/bb522682.aspx) if the database exists already.
 * Add one or more files (as needed) to each database filegroup.
->>>>>>> e8cfaf0d
   
   > [!NOTE]
   > Specify the target filegroup which holds data for this partition and the physical database file name(s) where the filegroup data will be stored.
