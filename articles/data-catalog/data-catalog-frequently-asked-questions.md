--- conflicted
+++ resolved
@@ -13,11 +13,7 @@
    ms.topic="article"
    ms.tgt_pltfrm="NA"
    ms.workload="data-catalog"
-<<<<<<< HEAD
-   ms.date="09/11/2015"
-=======
    ms.date="11/20/2015"
->>>>>>> 08be3281
    ms.author="maroche"/>
 
 # Azure Data Catalog frequently asked questions
@@ -84,13 +80,6 @@
 - Oracle Database
 - HDFS Cluster
 - Teradata Database
-
-
-In addition to the assets listed above, **Azure Data Catalog** supports the discovery of the following data asset containers:
-
-- SQL Server Database
-- Oracle Database
-- HDFS Cluster
 
 
 ## Q: How do I request support for another data source?
