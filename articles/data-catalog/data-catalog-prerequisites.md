--- conflicted
+++ resolved
@@ -13,11 +13,7 @@
    ms.topic="article"
    ms.tgt_pltfrm="NA"
    ms.workload="data-catalog"
-<<<<<<< HEAD
    ms.date="02/08/2016"
-=======
-   ms.date="02/04/2016"
->>>>>>> 6c4e54db
    ms.author="maroche"/>
 
 # What do I need to get started with Azure Data Catalog?
