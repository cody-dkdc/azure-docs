﻿<properties
   pageTitle="Azure Data Catalog prerequisites | Microsoft Azure"
   description="Azure Data Catalog prerequisites - what you need to get started with Azure Data Catalog."
   services="data-catalog"
   documentationCenter=""
   authors="steelanddata"
   manager="NA"
   editor=""
   tags=""/>
<tags
   ms.service="data-catalog"
   ms.devlang="NA"
   ms.topic="article"
   ms.tgt_pltfrm="NA"
   ms.workload="data-catalog"
<<<<<<< HEAD
   ms.date="04/15/2016"
=======
   ms.date="04/25/2016"
>>>>>>> e75a547e
   ms.author="maroche"/>

# Azure Data Catalog prerequisites

## What do I need to get started with Azure Data Catalog?

There are a few things you’ll need to take care of before you can set up **Azure Data Catalog**. Don’t worry – they won’t take long!


## Azure Subscription
To set up Azure Data Catalog, you must be the owner or co-owner of an Azure subscription.

<<<<<<< HEAD
Azure subscriptions help you organize access to cloud service resources like Azure Data Catalog. They also help you control how resource usage is reported, billed, and paid for. Each subscription can have a different billing and payment setup, so you can have different subscriptions and different plans by department, project, regional office, and so on. Every cloud service belongs to a subscription, and you need to have a subscription before setting up Azure Data Catalog. To learn more, see [Manage Accounts, Subscriptions, and Administrative Roles](https://msdn.microsoft.com/library/azure/hh531793.aspx).
=======
Azure subscriptions help you organize access to cloud service resources like Azure Data Catalog. They also help you control how resource usage is reported, billed, and paid for. Each subscription can have a different billing and payment setup, so you can have different subscriptions and different plans by department, project, regional office, and so on. Every cloud service belongs to a subscription, and you need to have a subscription before setting up Azure Data Catalog. To learn more, see [Manage Accounts, Subscriptions, and Administrative Roles](../active-directory/active-directory-assign-admin-roles.md).
>>>>>>> e75a547e

## Azure Active Directory
To set up Azure Data Catalog, you must be logged in using an Azure Active Directory user account.

Azure Active Directory (Azure AD) provides an easy way for your business to manage identity and access, both in the cloud and on-premises. Users can use a single work or school account for single sign-on to any cloud and on-premises web application. Azure Data Catalog uses Azure AD to authenticate sign-on. To learn more, see [What is Azure Active Directory](../active-directory/active-directory-whatis.md).

## Active Directory policy configuration

In some situations, users may encounter a situation where they can log on to the Azure Data Catalog portal, but when they attempt to log on to the data source registration tool they encounter an error message that prevents them from logging on. This problem behavior may occur only when the user is on the company network, or may occur only when the user is connecting from outside the company network.

The data source registration tool uses Forms Authentication to validate user logons against Active Directory. For successful logon, Forms Authentication must be enabled in the Global Authentication Policy by an Active Directory administrator.

The Global Authentication Policy allows authentication methods to be enabled separately for intranet and extranet connections, as illustrated below. Logon errors may occur if Forms Authentication is not enabled for the network from which the user is connecting.

 ![Active Directory Global Authentication Policy](./media/data-catalog-prerequisites/global-auth-policy.png)

For more information, see [Configuring Authentication Policies](https://technet.microsoft.com/library/dn486781.aspx).<|MERGE_RESOLUTION|>--- conflicted
+++ resolved
@@ -13,11 +13,7 @@
    ms.topic="article"
    ms.tgt_pltfrm="NA"
    ms.workload="data-catalog"
-<<<<<<< HEAD
-   ms.date="04/15/2016"
-=======
    ms.date="04/25/2016"
->>>>>>> e75a547e
    ms.author="maroche"/>
 
 # Azure Data Catalog prerequisites
@@ -30,11 +26,7 @@
 ## Azure Subscription
 To set up Azure Data Catalog, you must be the owner or co-owner of an Azure subscription.
 
-<<<<<<< HEAD
-Azure subscriptions help you organize access to cloud service resources like Azure Data Catalog. They also help you control how resource usage is reported, billed, and paid for. Each subscription can have a different billing and payment setup, so you can have different subscriptions and different plans by department, project, regional office, and so on. Every cloud service belongs to a subscription, and you need to have a subscription before setting up Azure Data Catalog. To learn more, see [Manage Accounts, Subscriptions, and Administrative Roles](https://msdn.microsoft.com/library/azure/hh531793.aspx).
-=======
 Azure subscriptions help you organize access to cloud service resources like Azure Data Catalog. They also help you control how resource usage is reported, billed, and paid for. Each subscription can have a different billing and payment setup, so you can have different subscriptions and different plans by department, project, regional office, and so on. Every cloud service belongs to a subscription, and you need to have a subscription before setting up Azure Data Catalog. To learn more, see [Manage Accounts, Subscriptions, and Administrative Roles](../active-directory/active-directory-assign-admin-roles.md).
->>>>>>> e75a547e
 
 ## Azure Active Directory
 To set up Azure Data Catalog, you must be logged in using an Azure Active Directory user account.
