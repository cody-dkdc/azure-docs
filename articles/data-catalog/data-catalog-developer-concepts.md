---
title: Azure Data Catalog developer concepts
description: Introduction to the key concepts in Azure Data Catalog conceptual model, as exposed through the Catalog REST API.
services: data-catalog
author: JasonWHowell
ms.author: jasonh
ms.assetid: 89de9137-a0a4-40d1-9f8d-625acad31619
ms.service: data-catalog
ms.topic: conceptual
ms.date: 01/18/2018
---
# Azure Data Catalog developer concepts
Microsoft **Azure Data Catalog** is a fully managed cloud service that provides capabilities for data source discovery and for crowdsourcing data source metadata. Developers can use the service via its REST APIs. Understanding the concepts implemented in the service is important for developers to successfully integrate with **Azure Data Catalog**.

## Key concepts
The **Azure Data Catalog** conceptual model is based on four key concepts: The **Catalog**, **Users**, **Assets**, and **Annotations**.

![concept][1]

*Figure 1 - Azure Data Catalog simplified conceptual model*

### Catalog
A **Catalog** is the top-level container for all the metadata an organization stores. There is one **Catalog** allowed per Azure Account. Catalogs are tied to an Azure subscription, but only one **Catalog** can be created for any given Azure account, even though an account can have multiple subscriptions.

A catalog contains **Users** and **Assets**.

### Users
Users are security principals that have permissions to perform actions (search the catalog, add, edit or remove items, etc.) in the Catalog.

There are several different roles a user can have. For information on roles, see the section Roles and Authorization.

Individual users and security groups can be added.

Azure Data Catalog uses Azure Active Directory for identity and access management. Each Catalog user must be a member of the Active Directory for the account.

### Assets
A **Catalog** contains data assets. **Assets** are the unit of granularity managed by the catalog.

The granularity of an asset varies by data source. For SQL Server or Oracle Database, an asset can be a Table or a View. For SQL Server Analysis Services, an asset can be a Measure, a Dimension, or a Key Performance Indicator (KPI). For SQL Server Reporting Services, an asset is a Report.

An **Asset** is the thing you add or remove from a Catalog. It is the unit of result you get back from **Search**.

An **Asset** is made up from its name, location, and type, and annotations that further describe it.

### Annotations
Annotations are items that represent metadata about Assets.

Examples of annotations are description, tags, schema, documentation, etc. A full list of the asset types and annotation types are in the Asset Object model section.

## Crowdsourcing annotations and user perspective (multiplicity of opinion)
A key aspect of Azure Data Catalog is how it supports the crowdsourcing of metadata in the system. As opposed to a wiki approach – where there is only one opinion and the last writer wins – the Azure Data Catalog model allows multiple opinions to live side by side in the system.

This approach reflects the real world of enterprise data where different users can have different perspectives on a given asset:

* A database administrator may provide information about service level agreements, or the available processing window for bulk ETL operations
* A data steward may provide information about the business processes to which the asset applies, or the classifications that the business has applied to it
* A finance analyst may provide information about how the data is used during end-of-period reporting tasks

To support this example, each user – the DBA, the data steward, and the analyst – can add a description to a single table that has been registered in the Catalog. All descriptions are maintained in the system, and in the Azure Data Catalog portal all descriptions are displayed.

This pattern is applied to most of the items in the object model, so object types in the JSON payload are often arrays for properties where you might expect a singleton.

For example, under the asset root is an array of description objects. The array property is named “descriptions”. A description object has one property - description. The pattern is that each user who types description gets a description object created for the value supplied by the user.

The UX can then choose how to display the combination. There are three different patterns for display.

* The simplest pattern is “Show All”. In this pattern, all the objects are shown in a list view. The Azure Data Catalog portal UX uses this pattern for description.
* Another pattern is “Merge”. In this pattern, all the values from the different users are merged together, with duplicate removed. Examples of this pattern in the Azure Data Catalog portal UX are the tags and experts properties.
* A third pattern is “last writer wins”. In this pattern, only the most recent value typed in is shown. friendlyName is an example of this pattern.

## Asset object model
As introduced in the Key Concepts section, the **Azure Data Catalog** object model includes items, which can be assets or annotations. Items have properties, which can be optional or required. Some properties apply to all items. Some properties apply to all assets. Some properties apply only to specific asset types.

### System properties
<table><tr><td><b>Property Name</b></td><td><b>Data Type</b></td><td><b>Comments</b></td></tr><tr><td>timestamp</td><td>DateTime</td><td>The last time the item was modified. This field is generated by the server when an item is inserted and every time an item is updated. The value of this property is ignored on input of publish operations.</td></tr><tr><td>id</td><td>Uri</td><td>Absolute url of the item (read-only). It is the unique addressable URI for the item.  The value of this property is ignored on input of publish operations.</td></tr><tr><td>type</td><td>String</td><td>The type of the asset (read-only).</td></tr><tr><td>etag</td><td>String</td><td>A string corresponding to the version of the item that can be used for optimistic concurrency control when performing operations that update items in the catalog. "*" can be used to match any value.</td></tr></table>

### Common properties
These properties apply to all root asset types and all annotation types.

<table>
<tr><td><b>Property Name</b></td><td><b>Data Type</b></td><td><b>Comments</b></td></tr>
<tr><td>fromSourceSystem</td><td>Boolean</td><td>Indicates whether item's data is derived from a source system (like Sql Server Database, Oracle Database) or authored by a user.</td></tr>
</table>

### Common root properties
<p>
These properties apply to all root asset types.

<table><tr><td><b>Property Name</b></td><td><b>Data Type</b></td><td><b>Comments</b></td></tr><tr><td>name</td><td>String</td><td>A name derived from the data source location information</td></tr><tr><td>dsl</td><td>DataSourceLocation</td><td>Uniquely describes the data source and is one of the identifiers for the asset. (See dual identity section).  The structure of the dsl varies by the protocol and source type.</td></tr><tr><td>dataSource</td><td>DataSourceInfo</td><td>More detail on the type of asset.</td></tr><tr><td>lastRegisteredBy</td><td>SecurityPrincipal</td><td>Describes the user who most recently registered this asset.  Contains both the unique id for the user (the upn) and a display name (lastName and firstName).</td></tr><tr><td>containerId</td><td>String</td><td>Id of the container asset for the data source. This property is not supported for the Container type.</td></tr></table>

### Common non-singleton annotation properties
These properties apply to all non-singleton annotation types (annotations, which allowed to be multiple per asset).

<table>
<tr><td><b>Property Name</b></td><td><b>Data Type</b></td><td><b>Comments</b></td></tr>
<tr><td>key</td><td>String</td><td>A user specified key, which uniquely identifies the annotation in the current collection. The key length cannot exceed 256 characters.</td></tr>
</table>

### Root asset types
Root asset types are those types that represent the various types of data assets that can be registered in the catalog. For each root type, there is a view, which describes asset and annotations included in the view. View name should be used in the corresponding {view_name} url segment when publishing an asset using REST API.

<table><tr><td><b>Asset Type (View name)</b></td><td><b>Additional Properties</b></td><td><b>Data Type</b></td><td><b>Allowed Annotations</b></td><td><b>Comments</b></td></tr><tr><td>Table ("tables")</td><td></td><td></td><td>Description<p>FriendlyName<p>Tag<p>Schema<p>ColumnDescription<p>ColumnTag<p> Expert<p>Preview<p>AccessInstruction<p>TableDataProfile<p>ColumnDataProfile<p>ColumnDataClassification<p>Documentation<p></td><td>A Table represents any tabular data.  For example: SQL Table, SQL View, Analysis Services Tabular Table, Analysis Services Multidimensional dimension, Oracle Table, etc.   </td></tr><tr><td>Measure ("measures")</td><td></td><td></td><td>Description<p>FriendlyName<p>Tag<p>Expert<p>AccessInstruction<p>Documentation<p></td><td>This type represents an Analysis Services measure.</td></tr><tr><td></td><td>measure</td><td>Column</td><td></td><td>Metadata describing the measure</td></tr><tr><td></td><td>isCalculated </td><td>Boolean</td><td></td><td>Specifies if the measure is calculated or not.</td></tr><tr><td></td><td>measureGroup</td><td>String</td><td></td><td>Physical container for measure</td></tr><td>KPI ("kpis")</td><td></td><td></td><td>Description<p>FriendlyName<p>Tag<p>Expert<p>AccessInstruction<p>Documentation</td><td></td></tr><tr><td></td><td>measureGroup</td><td>String</td><td></td><td>Physical container for measure</td></tr><tr><td></td><td>goalExpression</td><td>String</td><td></td><td>An MDX numeric expression or a calculation that returns the target value of the KPI.</td></tr><tr><td></td><td>valueExpression</td><td>String</td><td></td><td>An MDX numeric expression that returns the actual value of the KPI.</td></tr><tr><td></td><td>statusExpression</td><td>String</td><td></td><td>An MDX expression that represents the state of the KPI at a specified point in time.</td></tr><tr><td></td><td>trendExpression</td><td>String</td><td></td><td>An MDX expression that evaluates the value of the KPI over time. The trend can be any time-based criterion that is useful in a specific business context.</td>
<tr><td>Report ("reports")</td><td></td><td></td><td>Description<p>FriendlyName<p>Tag<p>Expert<p>AccessInstruction<p>Documentation<p></td><td>This type represents a SQL Server Reporting Services report </td></tr><tr><td></td><td>assetCreatedDate</td><td>String</td><td></td><td></td></tr><tr><td></td><td>assetCreatedBy</td><td>String</td><td></td><td></td></tr><tr><td></td><td>assetModifiedDate</td><td>String</td><td></td><td></td></tr><tr><td></td><td>assetModifiedBy</td><td>String</td><td></td><td></td></tr><tr><td>Container ("containers")</td><td></td><td></td><td>Description<p>FriendlyName<p>Tag<p>Expert<p>AccessInstruction<p>Documentation<p></td><td>This type represents a container of other assets such as a SQL database, an Azure Blobs container, or an Analysis Services model.</td></tr></table>

### Annotation types
Annotation types represent types of metadata that can be assigned to other types within the catalog.

<table>
<tr><td><b>Annotation Type (Nested view name)</b></td><td><b>Additional Properties</b></td><td><b>Data Type</b></td><td><b>Comments</b></td></tr>

<tr><td>Description ("descriptions")</td><td></td><td></td><td>This property contains a description for an asset. Each user of the system can add their own description.  Only that user can edit the Description object.  (Admins and Asset owners can delete the Description object but not edit it). The system maintains users' descriptions separately.  Thus there is an array of descriptions on each asset (one for each user who has contributed their knowledge about the asset, in addition to possibly one that contains information derived from the data source).</td></tr>
<tr><td></td><td>description</td><td>string</td><td>A short description (2-3 lines) of the asset</td></tr>

<tr><td>Tag ("tags")</td><td></td><td></td><td>This property defines a tag for an asset. Each user of the system can add multiple tags for an asset.  Only the user who created Tag objects can edit them.  (Admins and Asset owners can delete the Tag object but not edit it). The system maintains users' tags separately.  Thus there is an array of Tag objects on each asset.</td></tr>
<tr><td></td><td>tag</td><td>string</td><td>A tag describing the asset.</td></tr>

<tr><td>FriendlyName ("friendlyName")</td><td></td><td></td><td>This property contains a friendly name for an asset. FriendlyName is a singleton annotation - only one FriendlyName can be added to an asset.  Only the user who created FriendlyName object can edit it. (Admins and Asset owners can delete the FriendlyName object but not edit it). The system maintains users' friendly names separately.</td></tr>
<tr><td></td><td>friendlyName</td><td>string</td><td>A friendly name of the asset.</td></tr>

<tr><td>Schema ("schema")</td><td></td><td></td><td>The Schema describes the structure of the data.  It lists the attribute (column, attribute, field, etc.) names, types as well other metadata.  This information is all derived from the data source.  Schema is a singleton annotation - only one Schema can be added for an asset.</td></tr>
<tr><td></td><td>columns</td><td>Column[]</td><td>An array of column objects. They describe the column with information derived from the data source.</td></tr>

<tr><td>ColumnDescription ("columnDescriptions")</td><td></td><td></td><td>This property contains a description for a column.  Each user of the system can add their own descriptions for multiple columns (at most one per column). Only the user who created ColumnDescription objects can edit them.  (Admins and Asset owners can delete the ColumnDescription object but not edit it). The system maintains these user's column descriptions separately.  Thus there is an array of ColumnDescription objects on each asset (one per column for each user who has contributed their knowledge about the column in addition to possibly one that contains information derived from the data source).  The ColumnDescription is loosely bound to the Schema so it can get out of sync. The ColumnDescription might describe a column that no longer exists in the schema.  It is up to the writer to keep description and schema in sync.  The data source may also have columns description information and they are additional ColumnDescription objects that would be created when running the tool.</td></tr>
<tr><td></td><td>columnName</td><td>String</td><td>The name of the column this description refers to.</td></tr>
<tr><td></td><td>description</td><td>String</td><td>a short description (2-3 lines) of the column.</td></tr>

<tr><td>ColumnTag ("columnTags")</td><td></td><td></td><td>This property contains a tag for a column. Each user of the system can add multiple tags for a given column and can add tags for multiple columns. Only the user who created ColumnTag objects can edit them. (Admins and Asset owners can delete the ColumnTag object but not edit it). The system maintains these users'
column tags separately.  Thus there is an array of ColumnTag objects on each asset.  The ColumnTag is loosely bound to the schema so it can get out of sync. The ColumnTag might describe a column that no longer exists in the schema.  It is up to the writer to keep column tag and schema in sync.</td></tr>
<tr><td></td><td>columnName</td><td>String</td><td>The name of the column this tag refers to.</td></tr>
<tr><td></td><td>tag</td><td>String</td><td>A tag describing the column.</td></tr>

<tr><td>Expert ("experts")</td><td></td><td></td><td>This property contains a user who is considered an expert in the data set. The experts’ opinions(descriptions) bubble to the top of the UX when listing descriptions. Each user can specify their own experts. Only that user can edit the experts object. (Admins and Asset owners can delete the Expert objects but not edit it).</td></tr>
<tr><td></td><td>expert</td><td>SecurityPrincipal</td><td></td></tr>

<tr><td>Preview ("previews")</td><td></td><td></td><td>The preview contains a snapshot of the top 20 rows of data for the asset. Preview only make sense for some types of assets (it makes sense for Table but not for Measure).</td></tr>
<tr><td></td><td>preview</td><td>object[]</td><td>Array of objects that represent a column.  Each object has a property mapping to a column with a value for that column for the row.</td></tr>

<tr><td>AccessInstruction ("accessInstructions")</td><td></td><td></td><td></td></tr>
<tr><td></td><td>mimeType</td><td>string</td><td>The mime type of the content.</td></tr>
<tr><td></td><td>content</td><td>string</td><td>The instructions for how to get access to this data asset. The content could be a URL, an email address, or a set of instructions.</td></tr>

<tr><td>TableDataProfile ("tableDataProfiles")</td><td></td><td></td><td></td></tr>
<tr><td></td><td>numberOfRows</td></td><td>int</td><td>The number of rows in the data set</td></tr>
<tr><td></td><td>size</td><td>long</td><td>The size in bytes of the data set.  </td></tr>
<tr><td></td><td>schemaModifiedTime</td><td>string</td><td>The last time the schema was modified</td></tr>
<tr><td></td><td>dataModifiedTime</td><td>string</td><td>The last time the data set was modified (data was added, modified, or delete)</td></tr>

<tr><td>ColumnsDataProfile ("columnsDataProfiles")</td><td></td><td></td><td></td></tr>
<tr><td></td><td>columns</td></td><td>ColumnDataProfile[]</td><td>An array of column data profiles.</td></tr>

<tr><td>ColumnDataClassification ("columnDataClassifications")</td><td></td><td></td><td></td></tr>
<tr><td></td><td>columnName</td><td>String</td><td>The name of the column this classification refers to.</td></tr>
<tr><td></td><td>classification</td><td>String</td><td>The classification of the data in this column.</td></tr>

<tr><td>Documentation ("documentation")</td><td></td><td></td><td>A given asset can have only one documentation associated with it.</td></tr>
<tr><td></td><td>mimeType</td><td>string</td><td>The mime type of the content.</td></tr>
<tr><td></td><td>content</td><td>string</td><td>The documentation content.</td></tr>

</table>

### Common types
Common types can be used as the types for properties, but are not Items.

<table>
<tr><td><b>Common Type</b></td><td><b>Properties</b></td><td><b>Data Type</b></td><td><b>Comments</b></td></tr>
<tr><td>DataSourceInfo</td><td></td><td></td><td></td></tr>
<tr><td></td><td>sourceType</td><td>string</td><td>Describes the type of data source.  For example: SQL Server, Oracle Database, etc.  </td></tr>
<tr><td></td><td>objectType</td><td>string</td><td>Describes the type of object in the data source. For example: Table, View for SQL Server.</td></tr>

<tr><td>DataSourceLocation</td><td></td><td></td><td></td></tr>
<tr><td></td><td>protocol</td><td>string</td><td>Required. Describes a protocol used to communicate with the data source. For example: "tds" for SQl Server, "oracle" for Oracle, etc. Refer to <a href="https://docs.microsoft.com/azure/data-catalog/data-catalog-dsr">Data source reference specification - DSL Structure</a> for the list of currently supported protocols.</td></tr>
<<<<<<< HEAD
<tr><td></td><td>address</td><td>Dictionary<string, object></td><td>Required. Address is a set of data specific to the protocol that is used to identify the data source being referenced. The address data scoped to a particular protocol, meaning it is meaningless without knowing the protocol.</td></tr>
=======
<tr><td></td><td>address</td><td>Dictionary&lt;string, object&gt;</td><td>Required. Address is a set of data specific to the protocol that is used to identify the data source being referenced. The address data scoped to a particular protocol, meaning it is meaningless without knowing the protocol.</td></tr>
>>>>>>> 6a383dfd
<tr><td></td><td>authentication</td><td>string</td><td>Optional. The authentication scheme used to communicate with the data source. For example: windows, oauth, etc.</td></tr>
<tr><td></td><td>connectionProperties</td><td>Dictionary&lt;string, object&gt;</td><td>Optional. Additional information on how to connect to a data source.</td></tr>

<tr><td>SecurityPrincipal</td><td></td><td></td><td>The backend does not perform any validation of provided properties against AAD during publishing.</td></tr>
<tr><td></td><td>upn</td><td>string</td><td>Unique email address of user. Must be specified if objectId is not provided or in the context of "lastRegisteredBy" property, otherwise optional.</td></tr>
<tr><td></td><td>objectId</td><td>Guid</td><td>User or security group AAD identity. Optional. Must be specified if upn is not provided, otherwise optional.</td></tr>
<tr><td></td><td>firstName</td><td>string</td><td>First name of user (for display purposes). Optional. Only valid in the context of "lastRegisteredBy" property. Cannot be specified when providing security principal for "roles", "permissions" and "experts".</td></tr>
<tr><td></td><td>lastName</td><td>string</td><td>Last name of user (for display purposes). Optional. Only valid in the context of "lastRegisteredBy" property. Cannot be specified when providing security principal for "roles", "permissions" and "experts".</td></tr>

<tr><td>Column</td><td></td><td></td><td></td></tr>
<tr><td></td><td>name</td><td>string</td><td>Name of the column or attribute.</td></tr>
<tr><td></td><td>type</td><td>string</td><td>data type of the column or attribute. The Allowable types depend on data sourceType of the asset.  Only a subset of types is supported.</td></tr>
<tr><td></td><td>maxLength</td><td>int</td><td>The maximum length allowed for the column or attribute. Derived from data source. Only applicable to some source types.</td></tr>
<tr><td></td><td>precision</td><td>byte</td><td>The precision for the column or attribute. Derived from data source. Only applicable to some source types.</td></tr>
<tr><td></td><td>isNullable</td><td>Boolean</td><td>Whether the column is allowed to have a null value or not. Derived from data source. Only applicable to some source types.</td></tr>
<tr><td></td><td>expression</td><td>string</td><td>If the value is a calculated column, this field contains the expression that expresses the value. Derived from data source. Only applicable to some source types.</td></tr>

<tr><td>ColumnDataProfile</td><td></td><td></td><td></td></tr>
<tr><td></td><td>columnName </td><td>string</td><td>The name of the column</td></tr>
<tr><td></td><td>type </td><td>string</td><td>The type of the column</td></tr>
<tr><td></td><td>min </td><td>string</td><td>The minimum value in the data set</td></tr>
<tr><td></td><td>max </td><td>string</td><td>The maximum value in the data set</td></tr>
<tr><td></td><td>avg </td><td>double</td><td>The average value in the data set</td></tr>
<tr><td></td><td>stdev </td><td>double</td><td>The standard deviation for the data set</td></tr>
<tr><td></td><td>nullCount </td><td>int</td><td>The count of null values in the data set</td></tr>
<tr><td></td><td>distinctCount  </td><td>int</td><td>The count of distinct values in the data set</td></tr>


</table>

## Asset identity
Azure Data Catalog uses "protocol" and identity properties from the "address" property bag of the DataSourceLocation "dsl" property to generate identity of the asset, which is used to address the asset inside the Catalog.
For example, the "tds" protocol has identity properties "server", "database", "schema" and "object". The combinations of the protocol and the identity properties are used to generate the identity of the SQL Server Table Asset.
Azure Data Catalog provides several built-in data source protocols, which are listed at [Data source reference specification - DSL Structure](data-catalog-dsr.md).
The set of supported protocols can be extended programmatically (Refer to Data Catalog REST API reference). Administrators of the Catalog can register custom data source protocols. The following table describes the properties needed to register a custom protocol.

### Custom data source protocol specification
<table>
<tr><td><b>Type</b></td><td><b>Properties</b></td><td><b>Data Type</b></td><td><b>Comments</b></td></tr>

<tr><td>DataSourceProtocol</td><td></td><td></td><td></td></tr>
<tr><td></td><td>namespace</td><td>string</td><td>The namespace of the protocol. Namespace must be from 1 to 255 characters long, contain one or more non-empty parts separated by dot (.). Each part must be from 1 to 255 characters long, start with a letter and contain only letters and numbers.</td></tr>
<tr><td></td><td>name</td><td>string</td><td>The name of the protocol. Name must be from 1 to 255 characters long, start with a letter and contain only letters, numbers, and the dash (-) character.</td></tr>
<tr><td></td><td>identityProperties</td><td>DataSourceProtocolIdentityProperty[]</td><td>List of identity properties, must contain at least one, but no more than 20 properties. For example: "server", "database", "schema", "object" are identity properties of the "tds" protocol.</td></tr>
<tr><td></td><td>identitySets</td><td>DataSourceProtocolIdentitySet[]</td><td>List of identity sets. Defines sets of identity properties, which represent valid asset's identity. Must contain at least one, but no more than 20 sets. For example: {"server", "database", "schema" and "object"} is an identity set for "tds" protocol, which defines identity of Sql Server Table asset.</td></tr>

<tr><td>DataSourceProtocolIdentityProperty</td><td></td><td></td><td></td></tr>
<tr><td></td><td>name</td><td>string</td><td>The name of the property. Name must be from 1 to 100 characters long, start with a letter and can contain only letters and numbers.</td></tr>
<tr><td></td><td>type</td><td>string</td><td>The type of the property. Supported values: "bool", boolean", "byte", "guid", "int", "integer", "long", "string", "url"</td></tr>
<tr><td></td><td>ignoreCase</td><td>bool</td><td>Indicates whether case should be ignored when using property's value. Can only be specified for properties with "string" type. Default value is false.</td></tr>
<tr><td></td><td>urlPathSegmentsIgnoreCase</td><td>bool[]</td><td>Indicates whether case should be ignored for each segment of the url's path. Can only be specified for properties with "url" type. Default value is [false].</td></tr>

<tr><td>DataSourceProtocolIdentitySet</td><td></td><td></td><td></td></tr>
<tr><td></td><td>name</td><td>string</td><td>The name of the identity set.</td></tr>
<tr><td></td><td>properties</td><td>string[]</td><td>The list of identity properties included into this identity set. It cannot contain duplicates. Each property referenced by identity set must be defined in the list of "identityProperties" of the protocol.</td></tr>

</table>

## Roles and authorization
Microsoft Azure Data Catalog provides authorization capabilities for CRUD operations on assets and annotations.

## Key concepts
The Azure Data Catalog uses two authorization mechanisms:

* Role-based authorization
* Permission-based authorization

### Roles
There are three roles: **Administrator**, **Owner**, and **Contributor**.  Each role has its scope and rights, which are summarized in the following table.

<table><tr><td><b>Role</b></td><td><b>Scope</b></td><td><b>Rights</b></td></tr><tr><td>Administrator</td><td>Catalog (all assets/annotations in the Catalog)</td><td>Read
Delete
ViewRoles

ChangeOwnership
ChangeVisibility
ViewPermissions</td></tr><tr><td>Owner</td><td>Each asset (root item)</td><td>Read
Delete
ViewRoles

ChangeOwnership
ChangeVisibility
ViewPermissions</td></tr><tr><td>Contributor</td><td>Each individual asset and annotation</td><td>Read
Update
Delete
ViewRoles
Note: all the rights are revoked if the Read right on the item is revoked from the Contributor</td></tr></table>

> [!NOTE]
> **Read**, **Update**, **Delete**, **ViewRoles** rights are applicable to any item (asset or annotation) while **TakeOwnership**, **ChangeOwnership**, **ChangeVisibility**, **ViewPermissions** are only applicable to the root asset.
> 
> **Delete** right applies to an item and any subitems or single item underneath it. For example, deleting an asset also deletes any annotations for that asset.
> 
> 

### Permissions
Permission is as list of access control entries. Each access control entry assigns set of rights to a security principal. Permissions can only be specified on an asset (that is, root item) and apply to the asset and any subitems.

During the **Azure Data Catalog** preview, only **Read** right is supported in the permissions list to enable scenario to restrict visibility of an asset.

By default any authenticated user has **Read** right for any item in the catalog unless visibility is restricted to the set of principals in the permissions.

## REST API
**PUT** and **POST** view item requests can be used to control roles and permissions: in addition to item payload, two system properties can be specified **roles** and **permissions**.

> [!NOTE]
> **permissions** only applicable to a root item.
> 
> **Owner** role only applicable to a root item.
> 
> By default when an item is created in the catalog its **Contributor** is set to the currently authenticated user. If item should be updatable by everyone, **Contributor** should be set to &lt;Everyone&gt; special security principal in the **roles** property when item is first published (refer to the following example). **Contributor** cannot be changed and stays the same during life-time of an item (even **Administrator** or **Owner** doesn’t have the right to change the **Contributor**). The only value supported for the explicit setting of the **Contributor** is &lt;Everyone&gt;: **Contributor** can only be a user who created an item or &lt;Everyone&gt;.
> 
> 

### Examples
**Set Contributor to &lt;Everyone&gt; when publishing an item.**
Special security principal &lt;Everyone&gt; has objectId "00000000-0000-0000-0000-000000000201".
  **POST** https:\//api.azuredatacatalog.com/catalogs/default/views/tables/?api-version=2016-03-30

> [!NOTE]
> Some HTTP client implementations may automatically reissue requests in response to a 302 from the server, but typically strip Authorization headers from the request. Since the Authorization header is required to make requests to Azure Data Catalog, you must ensure the Authorization header is still provided when reissuing a request to a redirect location specified by Azure Data Catalog. The following sample code demonstrates it using the .NET HttpWebRequest object.
> 
> 

**Body**

    {
        "roles": [
            {
                "role": "Contributor",
                "members": [
                    {
                        "objectId": "00000000-0000-0000-0000-000000000201"
                    }
                ]
            }
        ]
    }

  **Assign owners and restrict visibility for an existing root item**: **PUT** https:\//api.azuredatacatalog.com/catalogs/default/views/tables/042297b0...1be45ecd462a?api-version=2016-03-30

    {
        "roles": [
            {
                "role": "Owner",
                "members": [
                    {
                        "objectId": "c4159539-846a-45af-bdfb-58efd3772b43",
                        "upn": "user1@contoso.com"
                    },
                    {
                        "objectId": "fdabd95b-7c56-47d6-a6ba-a7c5f264533f",
                        "upn": "user2@contoso.com"
                    }
                ]
            }
        ],
        "permissions": [
            {
                "principal": {
                    "objectId": "27b9a0eb-bb71-4297-9f1f-c462dab7192a",
                    "upn": "user3@contoso.com"
                },
                "rights": [
                    {
                        "right": "Read"
                    }
                ]
            },
            {
                "principal": {
                    "objectId": "4c8bc8ce-225c-4fcf-b09a-047030baab31",
                    "upn": "user4@contoso.com"
                },
                "rights": [
                    {
                        "right": "Read"
                    }
                ]
            }
        ]
    }

> [!NOTE]
> In PUT it’s not required to specify an item payload in the body: PUT can be used to update just roles and/or permissions.
> 
> 

<!--Image references-->
[1]: ./media/data-catalog-developer-concepts/concept2.png<|MERGE_RESOLUTION|>--- conflicted
+++ resolved
@@ -169,11 +169,7 @@
 
 <tr><td>DataSourceLocation</td><td></td><td></td><td></td></tr>
 <tr><td></td><td>protocol</td><td>string</td><td>Required. Describes a protocol used to communicate with the data source. For example: "tds" for SQl Server, "oracle" for Oracle, etc. Refer to <a href="https://docs.microsoft.com/azure/data-catalog/data-catalog-dsr">Data source reference specification - DSL Structure</a> for the list of currently supported protocols.</td></tr>
-<<<<<<< HEAD
-<tr><td></td><td>address</td><td>Dictionary<string, object></td><td>Required. Address is a set of data specific to the protocol that is used to identify the data source being referenced. The address data scoped to a particular protocol, meaning it is meaningless without knowing the protocol.</td></tr>
-=======
 <tr><td></td><td>address</td><td>Dictionary&lt;string, object&gt;</td><td>Required. Address is a set of data specific to the protocol that is used to identify the data source being referenced. The address data scoped to a particular protocol, meaning it is meaningless without knowing the protocol.</td></tr>
->>>>>>> 6a383dfd
 <tr><td></td><td>authentication</td><td>string</td><td>Optional. The authentication scheme used to communicate with the data source. For example: windows, oauth, etc.</td></tr>
 <tr><td></td><td>connectionProperties</td><td>Dictionary&lt;string, object&gt;</td><td>Optional. Additional information on how to connect to a data source.</td></tr>
 
