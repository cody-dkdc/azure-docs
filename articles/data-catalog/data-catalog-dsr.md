<properties
   pageTitle="Azure Data Catalog supported data sources | Microsoft Azure"
   description="This article lists all data sources and data asset types supported for registration in Azure Data Catalog."
   services="data-catalog"
   documentationCenter=""
   authors="spelluru"
   manager="paulettm"
   editor=""
   tags=""/>
<tags
   ms.service="data-catalog"
   ms.devlang="NA"
   ms.topic="article"
   ms.tgt_pltfrm="NA"
   ms.workload="data-catalog"
<<<<<<< HEAD
   ms.date="03/31/2016"
   ms.author="maroche"/>
=======
   ms.date="07/25/2016"
   ms.author="trhabe"/>
>>>>>>> c186bb0b

# Azure Data Catalog supported data sources

Users of **Azure Data Catalog** can publish metadata using a public API, a ClickOnce data source registration tool, or by manually entering information directly to the Data Catalog web portal.

The table below summarizes all sources currently supported by Data Catalog today, and the publishing capabilities for each.  Also listed are the external data tools that each source can launch from the Data Catalog portal "Open In" experience.

Further below is a second table that provides a more technical specification of each data sources connection properties and the Data Source Reference (DSR) specification used for each supported data asset when using the Data Catalog API.


## List of supported data sources and assets

<table>

    <tr>
       <td><b>Data Asset</b></td>
       <td><b>API</b></td>
       <td><b>Manual Entry</b></td>
       <td><b>Registration Tool</b></td>
       <td><b>Open-In Tools</b></td>
       <td><b>Notes</b></td>
    </tr>

    <tr>
      <td>Azure Data Lake Store Directory</td>
      <td>✓</td>
      <td>✓</td>
      <td>✓</td>
      <td><font size=2></font></td>
      <td><font size=2></font></td>
    </tr>

    <tr>
      <td>Azure Data Lake Store File</td>
      <td>✓</td>
      <td>✓</td>
      <td>✓</td>
      <td><font size=2></font></td>
      <td><font size=2></font></td>
    </tr>

    <tr>
      <td>Azure Storage Blob</td>
      <td>✓</td>
      <td>✓</td>
      <td>✓</td>
      <td><font size=2>PowerBI</font></td>
      <td><font size=2></font></td>
    </tr>

    <tr>
      <td>Azure Storage Directory</td>
      <td>✓</td>
      <td>✓</td>
      <td>✓</td>
      <td><font size=2>PowerBI</font></td>
      <td><font size=2></font></td>
    </tr>

    <tr>
      <td>Azure Storage Table</td>
      <td>✓</td>
      <td></td>
      <td></td>
      <td>
        <font size="2"></font>
      </td>
      <td>
        <font size="2"></font>
      </td>
    </tr>

    <tr>
      <td>HDFS Directory</td>
      <td>✓</td>
      <td>✓</td>
      <td>✓</td>
      <td><font size=2></font></td>
      <td><font size=2></font></td>
    </tr>

    <tr>
      <td>HDFS File</td>
      <td>✓</td>
      <td>✓</td>
      <td>✓</td>
      <td><font size=2></font></td>
      <td><font size=2></font></td>
    </tr>

    <tr>
      <td>Hive Table</td>
      <td>✓</td>
      <td>✓</td>
      <td>✓</td>
      <td><font size=2>Excel</font></td>
      <td><font size=2></font></td>
    </tr>

    <tr>
      <td>Hive View</td>
      <td>✓</td>
      <td>✓</td>
      <td>✓</td>
      <td><font size=2>Excel</font></td>
      <td><font size=2></font></td>
    </tr>

    <tr>
      <td>MySQL Table</td>
      <td>✓</td>
      <td>✓</td>
      <td>✓</td>
      <td><font size=2>Excel, PowerBI</font></td>
      <td><font size=2></font></td>
    </tr>

    <tr>
      <td>MySQL View</td>
      <td>✓</td>
      <td>✓</td>
      <td>✓</td>
      <td><font size=2>Excel, PowerBI</font></td>
      <td><font size=2></font></td>
    </tr>

    <tr>
      <td>Oracle Database Table</td>
      <td>✓</td>
      <td>✓</td>
      <td>✓</td>
      <td><font size=2>Excel, PowerBI</font></td>
      <td><font size=2></font></td>
    </tr>

    <tr>
      <td>Oracle Database View</td>
      <td>✓</td>
      <td>✓</td>
      <td>✓</td>
      <td><font size=2>Excel, PowerBI</font></td>
      <td><font size=2></font></td>
    </tr>

    <tr>
      <td>Other (Generic Asset)</td>
      <td>✓</td>
      <td>✓</td>
      <td></td>
      <td><font size=2></font></td>
      <td><font size=2></font></td>
    </tr>

    <tr>
      <td>SQL Data Warehouse Table</td>
      <td>✓</td>
      <td>✓</td>
      <td>✓</td>
      <td><font size=2>Excel, PowerBI, SQL Server Data Tools</font></td>
      <td><font size=2></font></td>
    </tr>

    <tr>
      <td>SQL Data Warehouse View</td>
      <td>✓</td>
      <td>✓</td>
      <td>✓</td>
      <td><font size=2>Excel, PowerBI, SQL Server Data Tools</font></td>
      <td><font size=2></font></td>
    </tr>

    <tr>
      <td>SQL Server Analysis Services Dimension</td>
      <td>✓</td>
      <td>✓</td>
      <td>✓</td>
      <td><font size=2>Excel, PowerBI</font></td>
      <td><font size=2></font></td>
    </tr>

    <tr>
      <td>SQL Server Analysis Services KPI</td>
      <td>✓</td>
      <td>✓</td>
      <td>✓</td>
      <td><font size=2>Excel, PowerBI</font></td>
      <td><font size=2></font></td>
    </tr>

    <tr>
      <td>SQL Server Analysis Services Measure</td>
      <td>✓</td>
      <td>✓</td>
      <td>✓</td>
      <td><font size=2>Excel, PowerBI</font></td>
      <td><font size=2></font></td>
    </tr>

    <tr>
      <td>SQL Server Analysis Services Table</td>
      <td>✓</td>
      <td>✓</td>
      <td>✓</td>
      <td><font size=2>Excel, PowerBI</font></td>
      <td><font size=2></font></td>
    </tr>

    <tr>
      <td>SQL Server Reporting Services Report</td>
      <td>✓</td>
      <td>✓</td>
      <td>✓</td>
      <td><font size=2>Browser</font></td>
      <td><font size=2>Native mode servers only. SharePoint mode is not supported.</font></td>
    </tr>

    <tr>
      <td>SQL Server Table</td>
      <td>✓</td>
      <td>✓</td>
      <td>✓</td>
      <td><font size=2>Excel, PowerBI, SQL Server Data Tools</font></td>
      <td><font size=2></font></td>
    </tr>

    <tr>
      <td>SQL Server View</td>
      <td>✓</td>
      <td>✓</td>
      <td>✓</td>
      <td><font size=2>Excel, PowerBI, SQL Server Data Tools</font></td>
      <td><font size=2></font></td>
    </tr>

    <tr>
      <td>Teradata Table</td>
      <td>✓</td>
      <td>✓</td>
      <td>✓</td>
      <td><font size=2>Excel</font></td>
      <td><font size=2></font></td>
    </tr>

    <tr>
      <td>Teradata View</td>
      <td>✓</td>
      <td>✓</td>
      <td>✓</td>
      <td><font size=2>Excel</font></td>
      <td><font size=2></font></td>
    </tr>

    <tr>
      <td>SAP Hana View</td>
      <td>✓</td>
      <td>✓</td>
      <td>✓</td>
      <td><font size=2>PowerBI</font></td>
      <td><font size=2></font></td>
    </tr>

    <tr>
      <td>DB2 Table</td>
      <td>✓</td>
      <td></td>
      <td></td>
      <td><font size=2></font></td>
      <td><font size=2></font></td>
    </tr>

    <tr>
      <td>DB2 View</td>
      <td>✓</td>
      <td></td>
      <td></td>
      <td><font size=2></font></td>
      <td><font size=2></font></td>
    </tr>

    <tr>
      <td>File System File</td>
      <td>✓</td>
      <td></td>
      <td></td>
      <td><font size=2></font></td>
      <td><font size=2></font></td>
    </tr>

    <tr>
      <td>Ftp Directory</td>
      <td>✓</td>
      <td></td>
      <td></td>
      <td><font size=2></font></td>
      <td><font size=2></font></td>
    </tr>

    <tr>
      <td>Ftp File</td>
      <td>✓</td>
      <td></td>
      <td></td>
      <td><font size=2></font></td>
      <td><font size=2></font></td>
    </tr>

    <tr>
      <td>Http Report</td>
      <td>✓</td>
      <td></td>
      <td></td>
      <td><font size=2></font></td>
      <td><font size=2></font></td>
    </tr>

    <tr>
      <td>Http End Point</td>
      <td>✓</td>
      <td></td>
      <td></td>
      <td><font size=2></font></td>
      <td><font size=2></font></td>
    </tr>

    <tr>
      <td>Http File</td>
      <td>✓</td>
      <td></td>
      <td></td>
      <td><font size=2></font></td>
      <td><font size=2></font></td>
    </tr>

    <tr>
      <td>Odata Entity Set</td>
      <td>✓</td>
      <td></td>
      <td></td>
      <td><font size=2></font></td>
      <td><font size=2></font></td>
    </tr>

    <tr>
      <td>Odata Function</td>
      <td>✓</td>
      <td></td>
      <td></td>
      <td><font size=2></font></td>
      <td><font size=2></font></td>
    </tr>

    <tr>
      <td>Postgresql Table</td>
      <td>✓</td>
      <td></td>
      <td></td>
      <td><font size=2></font></td>
      <td><font size=2></font></td>
    </tr>

    <tr>
      <td>Postgresql View</td>
      <td>✓</td>
      <td></td>
      <td></td>
      <td><font size=2></font></td>
      <td><font size=2></font></td>
    </tr>

    <tr>
      <td>SAP Hana View</td>
      <td>✓</td>
      <td></td>
      <td></td>
      <td><font size=2></font></td>
      <td><font size=2></font></td>
    </tr>

    <tr>
      <td> Salesforce Object</td>
      <td>✓</td>
      <td></td>
      <td></td>
      <td><font size=2></font></td>
      <td><font size=2></font></td>
    </tr>

    <tr>
      <td>Sharepoint List </td>
      <td>✓</td>
      <td></td>
      <td></td>
      <td><font size=2></font></td>
      <td><font size=2></font></td>
    </tr>

</table>

If you need support for additional sources, please submit a feature request using the [Azure Data Catalog forum](http://go.microsoft.com/fwlink/?LinkID=616424&clcid=0x409).


<br>
<br>
<<<<<<< HEAD

## Data Source Reference specification

=======
## Data source reference specification
> [AZURE.NOTE] "DSL Structure" column in the table below only lists connection properties for "address" property bag which are used by Azure Data Catalog (i.e. "address" property bag can contain other connection properties of the data source which Azure Data Catalog persists, but does not use.)
>>>>>>> c186bb0b
<table>
    <tr>
       <td><b>Source Type</b></td>
       <td><b>Asset Type</b></td>
       <td><b>Object Type(s)</b></td>
       <td><b>DSL Structure<b></td>
    </tr>
    <tr>
      <td>Azure Data Lake Store</td>
      <td>Container</td>
      <td>Data Lake</td>
      <td>
        <font size=2>
            protocol: webhdfs
            <br>authentication: {basic, oauth}
            <br>address:
            <br>&nbsp;&nbsp;&nbsp;&nbsp;&nbsp; url
        </font>
      </td>
    </tr>
    <tr>
      <td>Azure Data Lake Store</td>
      <td>Table</td>
      <td>Directory, File</td>
      <td>
        <font size=2>
            protocol: webhdfs
            <br>authentication: {basic, oauth}
            <br>address:
            <br>&nbsp;&nbsp;&nbsp;&nbsp;&nbsp; url
        </font>
      </td>
    </tr>
    <tr>
      <td>Azure Storage</td>
      <td>Container</td>
      <td>Container</td>
      <td>
        <font size=2>
            protocol: azure-blobs
            <br>authentication: {azure-access-key}
            <br>address:
            <br>&nbsp;&nbsp;&nbsp;&nbsp;&nbsp; domain
            <br>&nbsp;&nbsp;&nbsp;&nbsp;&nbsp; account
            <br>&nbsp;&nbsp;&nbsp;&nbsp;&nbsp; container
        </font>
      </td>
    </tr>
    <tr>
      <td>Azure Storage</td>
      <td>Table</td>
      <td>Blob, Directory</td>
      <td>
        <font size=2>
            protocol: azure-blobs
            <br>authentication: {azure-access-key}
            <br>address:
            <br>&nbsp;&nbsp;&nbsp;&nbsp;&nbsp; domain
            <br>&nbsp;&nbsp;&nbsp;&nbsp;&nbsp; account
            <br>&nbsp;&nbsp;&nbsp;&nbsp;&nbsp; container
            <br>&nbsp;&nbsp;&nbsp;&nbsp;&nbsp; name
        </font>
      </td>
    </tr>
    <tr>
      <td>Azure Storage</td>
      <td>Container</td>
      <td>Container</td>
      <td>
        <font size=2>
            protocol: azure-tables
            <br>authentication: {azure-access-key}
            <br>address:
            <br>&nbsp;&nbsp;&nbsp;&nbsp;&nbsp; domain
            <br>&nbsp;&nbsp;&nbsp;&nbsp;&nbsp; account
        </font>
      </td>
    </tr>
    <tr>
      <td>Azure Storage</td>
      <td>Table</td>
      <td>Table</td>
      <td>
        <font size=2>
            protocol: azure-tables
            <br>authentication: {azure-access-key}
            <br>address:
            <br>&nbsp;&nbsp;&nbsp;&nbsp;&nbsp; domain
            <br>&nbsp;&nbsp;&nbsp;&nbsp;&nbsp; account
            <br>&nbsp;&nbsp;&nbsp;&nbsp;&nbsp; name
        </font>
      </td>
    </tr>
    <tr>
      <td>Cosmos</td>
      <td>Container</td>
      <td>Virtual Cluster</td>
      <td>
        <font size=2>
            protocol: cosmos
            <br>authentication: {basic, windows}
            <br>address:
            <br>&nbsp;&nbsp;&nbsp;&nbsp;&nbsp; url
        </font>
      </td>
    </tr>
    <tr>
<<<<<<< HEAD
      <td>DB2</td>
      <td>Container</td>
      <td>Database</td>
      <td>N/A</td>
=======
      <td>Cosmos</td>
      <td>Table</td>
      <td>Stream, Stream Set, View</td>
>>>>>>> c186bb0b
      <td>
        <font size=2>
            protocol: cosmos
            <br>authentication: {basic, windows}
            <br>address:
            <br>&nbsp;&nbsp;&nbsp;&nbsp;&nbsp; url
        </font>
      </td>
    </tr>
    <tr>
<<<<<<< HEAD
      <td>DB2</td>
      <td>Table</td>
      <td>Table</td>
      <td>Database</td>
=======
      <td>DataZen</td>
      <td>Container</td>
      <td>Site</td>
>>>>>>> c186bb0b
      <td>
        <font size=2>
            protocol: http
            <br>authentication: {none, basic, windows, oauth}
            <br>address:
            <br>&nbsp;&nbsp;&nbsp;&nbsp;&nbsp; url
        </font>
      </td>
    </tr>
    <tr>
<<<<<<< HEAD
      <td>DB2</td>
      <td>Table</td>
      <td>View</td>
      <td>Database</td>
=======
      <td>DataZen</td>
      <td>Report</td>
      <td>Report, Dashboard</td>
>>>>>>> c186bb0b
      <td>
        <font size=2>
            protocol: http
            <br>authentication: {none, basic, windows, oauth}
            <br>address:
            <br>&nbsp;&nbsp;&nbsp;&nbsp;&nbsp; url
        </font>
      </td>
    </tr>
    <tr>
      <td>Db2</td>
      <td>Container</td>
      <td>Database</td>
      <td>
        <font size=2>
            protocol: db2
            <br>authentication: {basic, windows}
            <br>address:
            <br>&nbsp;&nbsp;&nbsp;&nbsp;&nbsp; server
            <br>&nbsp;&nbsp;&nbsp;&nbsp;&nbsp; database
        </font>
      </td>
    </tr>
    <tr>
      <td>Db2</td>
      <td>Table</td>
      <td>Table, View</td>
      <td>
        <font size=2>
            protocol: db2
            <br>authentication: {basic, windows}
            <br>address:
            <br>&nbsp;&nbsp;&nbsp;&nbsp;&nbsp; server
            <br>&nbsp;&nbsp;&nbsp;&nbsp;&nbsp; database
            <br>&nbsp;&nbsp;&nbsp;&nbsp;&nbsp; object
            <br>&nbsp;&nbsp;&nbsp;&nbsp;&nbsp; schema
        </font>
      </td>
    </tr>
    <tr>
      <td>File System</td>
      <td>Table</td>
      <td>File</td>
      <td>
        <font size=2>
            protocol: file
            <br>authentication: {none, basic, windows}
            <br>address:
            <br>&nbsp;&nbsp;&nbsp;&nbsp;&nbsp; path
        </font>
      </td>
    </tr>
    <tr>
      <td>Ftp</td>
      <td>Table</td>
      <td>Directory, File</td>
      <td>
        <font size=2>
            protocol: ftp
            <br>authentication: {none, basic, windows}
            <br>address:
            <br>&nbsp;&nbsp;&nbsp;&nbsp;&nbsp; url
        </font>
      </td>
    </tr>
    <tr>
      <td>Hadoop Distributed File System</td>
      <td>Container</td>
      <td>Cluster</td>
      <td>
        <font size=2>
            protocol: webhdfs
            <br>authentication: {basic, oauth}
            <br>address:
            <br>&nbsp;&nbsp;&nbsp;&nbsp;&nbsp; url
        </font>
      </td>
    </tr>
    <tr>
      <td>Hadoop Distributed File System</td>
      <td>Table</td>
      <td>Directory, File</td>
      <td>
        <font size=2>
            protocol: webhdfs
            <br>authentication: {basic, oauth}
            <br>address:
            <br>&nbsp;&nbsp;&nbsp;&nbsp;&nbsp; url
        </font>
      </td>
    </tr>
    <tr>
      <td>Hive</td>
      <td>Container</td>
      <td>Database</td>
      <td>
        <font size=2>
            protocol: hive
            <br>authentication: {hdinsight, basic, username, none}
            <br>address:
            <br>&nbsp;&nbsp;&nbsp;&nbsp;&nbsp; server
            <br>&nbsp;&nbsp;&nbsp;&nbsp;&nbsp; database
            <br>connectionProperties:
            <br>&nbsp;&nbsp;&nbsp;&nbsp;&nbsp; serverProtocol: {hive2}
        </font>
      </td>
    </tr>
    <tr>
      <td>Hive</td>
      <td>Table</td>
      <td>Table, View</td>
      <td>
        <font size=2>
            protocol: hive
            <br>authentication: {hdinsight, basic, username, none}
            <br>address:
            <br>&nbsp;&nbsp;&nbsp;&nbsp;&nbsp; server
            <br>&nbsp;&nbsp;&nbsp;&nbsp;&nbsp; database
            <br>&nbsp;&nbsp;&nbsp;&nbsp;&nbsp; object
            <br>connectionProperties:
            <br>&nbsp;&nbsp;&nbsp;&nbsp;&nbsp; serverProtocol: {hive2}
        </font>
      </td>
    </tr>
    <tr>
      <td>Http</td>
      <td>Container</td>
      <td>Site</td>
      <td>
        <font size=2>
            protocol: http
            <br>authentication: {none, basic, windows, oauth}
            <br>address:
            <br>&nbsp;&nbsp;&nbsp;&nbsp;&nbsp; url
        </font>
      </td>
    </tr>
    <tr>
      <td>Http</td>
      <td>Report</td>
      <td>Report, Dashboard</td>
      <td>
        <font size=2>
            protocol: http
            <br>authentication: {none, basic, windows, oauth}
            <br>address:
            <br>&nbsp;&nbsp;&nbsp;&nbsp;&nbsp; url
        </font>
      </td>
    </tr>
    <tr>
      <td>Http</td>
      <td>Table</td>
      <td>End Point, File</td>
      <td>
        <font size=2>
            protocol: http
            <br>authentication: {none, basic, windows, oauth}
            <br>address:
            <br>&nbsp;&nbsp;&nbsp;&nbsp;&nbsp; url
        </font>
      </td>
    </tr>
    <tr>
      <td>MySQL</td>
      <td>Container</td>
      <td>Database</td>
      <td>
        <font size=2>
            protocol: mysql
            <br>authentication: {protocol, windows}
            <br>address:
            <br>&nbsp;&nbsp;&nbsp;&nbsp;&nbsp; server
            <br>&nbsp;&nbsp;&nbsp;&nbsp;&nbsp; database
        </font>
      </td>
    </tr>
    <tr>
      <td>MySQL</td>
      <td>Table</td>
      <td>Table, View</td>
      <td>
        <font size=2>
            protocol: mysql
            <br>authentication: {protocol, windows}
            <br>address:
            <br>&nbsp;&nbsp;&nbsp;&nbsp;&nbsp; server
            <br>&nbsp;&nbsp;&nbsp;&nbsp;&nbsp; database
            <br>&nbsp;&nbsp;&nbsp;&nbsp;&nbsp; object
        </font>
      </td>
    </tr>
    <tr>
      <td>Odata</td>
      <td>Container</td>
      <td>Entity Container</td>
      <td>
        <font size=2>
            protocol: odata
            <br>authentication: {none, basic, windows}
            <br>address:
            <br>&nbsp;&nbsp;&nbsp;&nbsp;&nbsp; url
        </font>
      </td>
    </tr>
    <tr>
      <td>Odata</td>
      <td>Table</td>
      <td>Entity Set, Function</td>
      <td>
        <font size=2>
            protocol: odata
            <br>authentication: {none, basic, windows}
            <br>address:
            <br>&nbsp;&nbsp;&nbsp;&nbsp;&nbsp; url
            <br>&nbsp;&nbsp;&nbsp;&nbsp;&nbsp; resource
        </font>
      </td>
    </tr>
    <tr>
      <td>Oracle Database</td>
      <td>Container</td>
      <td>Database</td>
      <td>
        <font size=2>
            protocol: oracle
            <br>authentication: {protocol, windows}
            <br>address:
            <br>&nbsp;&nbsp;&nbsp;&nbsp;&nbsp; server
            <br>&nbsp;&nbsp;&nbsp;&nbsp;&nbsp; database
        </font>
      </td>
    </tr>
    <tr>
      <td>Oracle Database</td>
      <td>Table</td>
      <td>Table, View</td>
      <td>
        <font size=2>
            protocol: oracle
            <br>authentication: {protocol, windows}
            <br>address:
            <br>&nbsp;&nbsp;&nbsp;&nbsp;&nbsp; server
            <br>&nbsp;&nbsp;&nbsp;&nbsp;&nbsp; database
            <br>&nbsp;&nbsp;&nbsp;&nbsp;&nbsp; schema
            <br>&nbsp;&nbsp;&nbsp;&nbsp;&nbsp; object
        </font>
      </td>
    </tr>
    <tr>
      <td>Postgresql</td>
      <td>Container</td>
      <td>Database</td>
      <td>
        <font size=2>
            protocol: postgresql
            <br>authentication: {basic, windows}
            <br>address:
            <br>&nbsp;&nbsp;&nbsp;&nbsp;&nbsp; server
            <br>&nbsp;&nbsp;&nbsp;&nbsp;&nbsp; database
        </font>
      </td>
    </tr>
    <tr>
      <td>Postgresql</td>
      <td>Table</td>
      <td>Table, View</td>
      <td>
        <font size=2>
            protocol: postgresql
            <br>authentication: {basic, windows}
            <br>address:
            <br>&nbsp;&nbsp;&nbsp;&nbsp;&nbsp; server
            <br>&nbsp;&nbsp;&nbsp;&nbsp;&nbsp; database
            <br>&nbsp;&nbsp;&nbsp;&nbsp;&nbsp; schema
            <br>&nbsp;&nbsp;&nbsp;&nbsp;&nbsp; object
        </font>
      </td>
    </tr>
    <tr>
      <td>Power BI</td>
      <td>Container</td>
      <td>Site</td>
      <td>
        <font size=2>
            protocol: http
            <br>authentication: {none, basic, windows, oauth}
            <br>address:
            <br>&nbsp;&nbsp;&nbsp;&nbsp;&nbsp; url
        </font>
      </td>
    </tr>
    <tr>
      <td>Power BI</td>
      <td>Report</td>
      <td>Report, Dashboard</td>
      <td>
        <font size=2>
            protocol: http
            <br>authentication: {none, basic, windows, oauth}
            <br>address:
            <br>&nbsp;&nbsp;&nbsp;&nbsp;&nbsp; url
        </font>
      </td>
    </tr>
    <tr>
      <td>Salesforce</td>
      <td>Table</td>
      <td>Object</td>
      <td>
        <font size=2>
            protocol: salesforce-com
            <br>authentication: {basic, windows}
            <br>address:
            <br>&nbsp;&nbsp;&nbsp;&nbsp;&nbsp; loginServer
            <br>&nbsp;&nbsp;&nbsp;&nbsp;&nbsp; class
            <br>&nbsp;&nbsp;&nbsp;&nbsp;&nbsp; itemName
        </font>
      </td>
    </tr>
    <tr>
      <td>SAP Hana</td>
      <td>Container</td>
      <td>Server</td>
      <td>
        <font size=2>
            protocol: sap-hana-sql
            <br>authentication: {protocol, windows}
            <br>address:
            <br>&nbsp;&nbsp;&nbsp;&nbsp;&nbsp; server
        </font>
      </td>
    </tr>
    <tr>
      <td>SAP Hana</td>
      <td>Table</td>
      <td>View</td>
      <td>
        <font size=2>
            protocol: sap-hana-sql
            <br>authentication: {protocol, windows}
            <br>address:
            <br>&nbsp;&nbsp;&nbsp;&nbsp;&nbsp; server
            <br>&nbsp;&nbsp;&nbsp;&nbsp;&nbsp; schema
            <br>&nbsp;&nbsp;&nbsp;&nbsp;&nbsp; object
        </font>
      </td>
    </tr>
    <tr>
      <td>SharePoint</td>
      <td>Table</td>
      <td>List</td>
      <td>
        <font size=2>
            protocol: sharepoint-list
            <br>authentication: {basic, windows}
            <br>address:
            <br>&nbsp;&nbsp;&nbsp;&nbsp;&nbsp; url
        </font>
      </td>
    </tr>
    <tr>
      <td>SQL Data Warehouse</td>
      <td>Command</td>
      <td>Stored Procedure</td>
      <td>
        <font size=2>
            protocol: tds
            <br>authentication: {protocol, windows}
            <br>address:
            <br>&nbsp;&nbsp;&nbsp;&nbsp;&nbsp; server
            <br>&nbsp;&nbsp;&nbsp;&nbsp;&nbsp; database
            <br>&nbsp;&nbsp;&nbsp;&nbsp;&nbsp; schema
            <br>&nbsp;&nbsp;&nbsp;&nbsp;&nbsp; object
        </font>
      </td>
    </tr>
    <tr>
      <td>SQL Data Warehouse</td>
      <td>Container</td>
      <td>Database</td>
      <td>
        <font size=2>
            protocol: tds
          <br>authentication: {protocol, windows}
          <br>address:
          <br>&nbsp;&nbsp;&nbsp;&nbsp;&nbsp; server
          <br>&nbsp;&nbsp;&nbsp;&nbsp;&nbsp; database
        </font>
      </td>
    </tr>
    <tr>
      <td>SQL Data Warehouse</td>
      <td>Table</td>
      <td>Table, View</td>
      <td>
        <font size=2>
            protocol: tds
            <br>authentication: {protocol, windows}
            <br>address:
            <br>&nbsp;&nbsp;&nbsp;&nbsp;&nbsp; server
            <br>&nbsp;&nbsp;&nbsp;&nbsp;&nbsp; database
            <br>&nbsp;&nbsp;&nbsp;&nbsp;&nbsp; schema
            <br>&nbsp;&nbsp;&nbsp;&nbsp;&nbsp; object
        </font>
      </td>
    </tr>
    <tr>
      <td>SQL Server</td>
      <td>Command</td>
      <td>Stored Procedure</td>
      <td>
        <font size=2>
            protocol: tds
            <br>authentication: {protocol, windows}
            <br>address:
            <br>&nbsp;&nbsp;&nbsp;&nbsp;&nbsp; server
            <br>&nbsp;&nbsp;&nbsp;&nbsp;&nbsp; database
            <br>&nbsp;&nbsp;&nbsp;&nbsp;&nbsp; schema
            <br>&nbsp;&nbsp;&nbsp;&nbsp;&nbsp; object
        </font>
      </td>
    </tr>
    <tr>
      <td>SQL Server</td>
      <td>Container</td>
      <td>Database</td>
      <td>
        <font size=2>
            protocol: tds
            <br>authentication: {protocol, windows}
            <br>address:
            <br>&nbsp;&nbsp;&nbsp;&nbsp;&nbsp; server
            <br>&nbsp;&nbsp;&nbsp;&nbsp;&nbsp; database
        </font>
      </td>
    </tr>
    <tr>
      <td>SQL Server</td>
      <td>Table</td>
      <td>Table, View, Table-valued Function</td>
      <td>
        <font size=2>
            protocol: tds
            <br>authentication: {protocol, windows}
            <br>address:
            <br>&nbsp;&nbsp;&nbsp;&nbsp;&nbsp; server
            <br>&nbsp;&nbsp;&nbsp;&nbsp;&nbsp; database
            <br>&nbsp;&nbsp;&nbsp;&nbsp;&nbsp; schema
            <br>&nbsp;&nbsp;&nbsp;&nbsp;&nbsp; object
        </font>
      </td>
    </tr>
    <tr>
      <td>SQL Server Analysis Services Multidimensional</td>
      <td>Container</td>
      <td>Model</td>
      <td>
        <font size=2>
            protocol: analysis-services
            <br>authentication: {windows, basic, anonymous, none}
            <br>address:
            <br>&nbsp;&nbsp;&nbsp;&nbsp;&nbsp; server
            <br>&nbsp;&nbsp;&nbsp;&nbsp;&nbsp; database
            <br>&nbsp;&nbsp;&nbsp;&nbsp;&nbsp; model
        </font>
      </td>
    </tr>
    <tr>
      <td>SQL Server Analysis Services Multidimensional</td>
      <td>KPI</td>
      <td>KPI</td>
      <td>
        <font size=2>
            protocol: analysis-services
            <br>authentication: {windows, basic, anonymous, none}
            <br>address:
            <br>&nbsp;&nbsp;&nbsp;&nbsp;&nbsp; server
            <br>&nbsp;&nbsp;&nbsp;&nbsp;&nbsp; database
            <br>&nbsp;&nbsp;&nbsp;&nbsp;&nbsp; model
            <br>&nbsp;&nbsp;&nbsp;&nbsp;&nbsp; object
            <br>&nbsp;&nbsp;&nbsp;&nbsp;&nbsp; objectType: {KPI}
        </font>
      </td>
    </tr>
    <tr>
      <td>SQL Server Analysis Services Multidimensional</td>
      <td>Measure</td>
      <td>Measure</td>
      <td>
        <font size=2>
            protocol: analysis-services
            <br>authentication: {windows, basic, anonymous, none}
            <br>address:
            <br>&nbsp;&nbsp;&nbsp;&nbsp;&nbsp; server
            <br>&nbsp;&nbsp;&nbsp;&nbsp;&nbsp; database
            <br>&nbsp;&nbsp;&nbsp;&nbsp;&nbsp; model
            <br>&nbsp;&nbsp;&nbsp;&nbsp;&nbsp; object
            <br>&nbsp;&nbsp;&nbsp;&nbsp;&nbsp; objectType: {Measure}
        </font>
      </td>
    </tr>
    <tr>
      <td>SQL Server Analysis Services Multidimensional</td>
      <td>Table</td>
      <td>Dimension</td>
      <td>
        <font size=2>
            protocol: analysis-services
            <br>authentication: {windows, basic, anonymous, none}
            <br>address:
            <br>&nbsp;&nbsp;&nbsp;&nbsp;&nbsp; server
            <br>&nbsp;&nbsp;&nbsp;&nbsp;&nbsp; database
            <br>&nbsp;&nbsp;&nbsp;&nbsp;&nbsp; model
            <br>&nbsp;&nbsp;&nbsp;&nbsp;&nbsp; object
            <br>&nbsp;&nbsp;&nbsp;&nbsp;&nbsp; objectType: {Dimension}
        </font>
      </td>
    </tr>
    <tr>
      <td>SQL Server Analysis Services Tabular</td>
      <td>Container</td>
      <td>Model</td>
      <td>
        <font size=2>
            protocol: analysis-services
            <br>authentication: {windows, basic, anonymous, none}
            <br>address:
            <br>&nbsp;&nbsp;&nbsp;&nbsp;&nbsp; server
            <br>&nbsp;&nbsp;&nbsp;&nbsp;&nbsp; database
            <br>&nbsp;&nbsp;&nbsp;&nbsp;&nbsp; model
        </font>
      </td>
    </tr>
    <tr>
      <td>SQL Server Analysis Services Tabular</td>
      <td>KPI</td>
      <td>KPI</td>
      <td>
        <font size=2>
            protocol: analysis-services
            <br>authentication: {windows, basic, anonymous, none}
            <br>address:
            <br>&nbsp;&nbsp;&nbsp;&nbsp;&nbsp; server
            <br>&nbsp;&nbsp;&nbsp;&nbsp;&nbsp; database
            <br>&nbsp;&nbsp;&nbsp;&nbsp;&nbsp; model
            <br>&nbsp;&nbsp;&nbsp;&nbsp;&nbsp; object
            <br>&nbsp;&nbsp;&nbsp;&nbsp;&nbsp; objectType: {KPI}
        </font>
      </td>
    </tr>
    <tr>
      <td>SQL Server Analysis Services Tabular</td>
      <td>Measure</td>
      <td>Measure</td>
      <td>
        <font size=2>
            protocol: analysis-services
            <br>authentication: {windows, basic, anonymous, none}
            <br>address:
            <br>&nbsp;&nbsp;&nbsp;&nbsp;&nbsp; server
            <br>&nbsp;&nbsp;&nbsp;&nbsp;&nbsp; database
            <br>&nbsp;&nbsp;&nbsp;&nbsp;&nbsp; model
            <br>&nbsp;&nbsp;&nbsp;&nbsp;&nbsp; object
            <br>&nbsp;&nbsp;&nbsp;&nbsp;&nbsp; objectType: {Measure}
        </font>
      </td>
    </tr>
    <tr>
      <td>SQL Server Analysis Services Tabular</td>
      <td>Table</td>
      <td>Table</td>
      <td>
        <font size=2>
            protocol: analysis-services
            <br>authentication: {windows, basic, anonymous, none}
            <br>address:
            <br>&nbsp;&nbsp;&nbsp;&nbsp;&nbsp; server
            <br>&nbsp;&nbsp;&nbsp;&nbsp;&nbsp; database
            <br>&nbsp;&nbsp;&nbsp;&nbsp;&nbsp; model
            <br>&nbsp;&nbsp;&nbsp;&nbsp;&nbsp; object
            <br>&nbsp;&nbsp;&nbsp;&nbsp;&nbsp; objectType: {Table}
        </font>
      </td>
    </tr>
    <tr>
      <td>SQL Server Reporting Services</td>
      <td>Container</td>
      <td>Server</td>
      <td>
        <font size=2>
            protocol: reporting-services
            <br>authentication: {windows}
            <br>address:
            <br>&nbsp;&nbsp;&nbsp;&nbsp;&nbsp; server
            <br>&nbsp;&nbsp;&nbsp;&nbsp;&nbsp; version: {ReportingService2010}
        </font>
      </td>
    </tr>
    <tr>
      <td>SQL Server Reporting Services</td>
      <td>Report</td>
      <td>Report</td>
      <td>
        <font size=2>
            protocol: reporting-services
            <br>authentication: {windows}
            <br>address:
            <br>&nbsp;&nbsp;&nbsp;&nbsp;&nbsp; server
            <br>&nbsp;&nbsp;&nbsp;&nbsp;&nbsp; path
            <br>&nbsp;&nbsp;&nbsp;&nbsp;&nbsp; version: {ReportingService2010}
        </font>
      </td>
    </tr>
    <tr>
      <td>Teradata</td>
      <td>Container</td>
      <td>Database</td>
      <td>
        <font size=2>
            protocol: teradata
            <br>authentication: {protocol, windows}
            <br>address:
            <br>&nbsp;&nbsp;&nbsp;&nbsp;&nbsp; server
            <br>&nbsp;&nbsp;&nbsp;&nbsp;&nbsp; database
        </font>
      </td>
    </tr>
    <tr>
      <td>Teradata</td>
      <td>Table</td>
      <td>Table, View</td>
      <td>
        <font size=2>
            protocol: teradata
            <br>authentication: {protocol, windows}
            <br>address:
            <br>&nbsp;&nbsp;&nbsp;&nbsp;&nbsp; server
            <br>&nbsp;&nbsp;&nbsp;&nbsp;&nbsp; database
            <br>&nbsp;&nbsp;&nbsp;&nbsp;&nbsp; object
        </font>
      </td>
    </tr>
    <tr>
      <td>SQL Server Master Data Services</td>
      <td>Container</td>
      <td>Model</td>
      <td>
        <font size="2">
          protocol: mssql-mds
          <br>authentication: {windows}
          <br>address:
          <br>&nbsp;&nbsp;&nbsp;&nbsp;&nbsp; url
          <br>&nbsp;&nbsp;&nbsp;&nbsp;&nbsp; model
          <br>&nbsp;&nbsp;&nbsp;&nbsp;&nbsp; version
        </font>
      </td>
    </tr>
    <tr>
      <td>SQL Server Master Data Services</td>
      <td>Table</td>
      <td>Entity</td>
      <td>
        <font size="2">
          protocol: mssql-mds
          <br>authentication: {windows}
          <br>address:
          <br>&nbsp;&nbsp;&nbsp;&nbsp;&nbsp; url
          <br>&nbsp;&nbsp;&nbsp;&nbsp;&nbsp; model
          <br>&nbsp;&nbsp;&nbsp;&nbsp;&nbsp; version
          <br>&nbsp;&nbsp;&nbsp;&nbsp;&nbsp; entity
        </font>
      </td>
    </tr>
    <tr>
      <td>Other (not one of the above)</td>
      <td>\*</td>
      <td>\*</td>
      <td>
        <font size=2>
            protocol: generic-asset
            <br>address:
            <br>&nbsp;&nbsp;&nbsp;&nbsp;&nbsp; assetId
        </font>
      </td>
    </tr>
</table><|MERGE_RESOLUTION|>--- conflicted
+++ resolved
@@ -1,6 +1,6 @@
 <properties
    pageTitle="Azure Data Catalog supported data sources | Microsoft Azure"
-   description="This article lists all data sources and data asset types supported for registration in Azure Data Catalog."
+   description="Specification of the currently supported data sources."
    services="data-catalog"
    documentationCenter=""
    authors="spelluru"
@@ -13,29 +13,20 @@
    ms.topic="article"
    ms.tgt_pltfrm="NA"
    ms.workload="data-catalog"
-<<<<<<< HEAD
-   ms.date="03/31/2016"
-   ms.author="maroche"/>
-=======
    ms.date="07/25/2016"
    ms.author="trhabe"/>
->>>>>>> c186bb0b
 
 # Azure Data Catalog supported data sources
 
-Users of **Azure Data Catalog** can publish metadata using a public API, a ClickOnce data source registration tool, or by manually entering information directly to the Data Catalog web portal.
-
-The table below summarizes all sources currently supported by Data Catalog today, and the publishing capabilities for each.  Also listed are the external data tools that each source can launch from the Data Catalog portal "Open In" experience.
-
-Further below is a second table that provides a more technical specification of each data sources connection properties and the Data Source Reference (DSR) specification used for each supported data asset when using the Data Catalog API.
-
-
-## List of supported data sources and assets
+Users of the Azure Data Catalog can publish metadata using a public API, a click-once registration tool, or by manually entering information directly to the Data Catalog web portal. The below grid summarizes all sources supported by the catalog today, and the publishing capabilities for each.  Also listed are the external data tools that each source can launch from our portal "open-in" experience. Further below is a second grid that has a more technical specification of each data sources connection properties.
+
+
+## List of supported data sources
 
 <table>
 
     <tr>
-       <td><b>Data Asset</b></td>
+       <td><b>Data Source Object</b></td>
        <td><b>API</b></td>
        <td><b>Manual Entry</b></td>
        <td><b>Registration Tool</b></td>
@@ -282,16 +273,16 @@
     </tr>
 
     <tr>
-      <td>DB2 Table</td>
-      <td>✓</td>
-      <td></td>
-      <td></td>
-      <td><font size=2></font></td>
-      <td><font size=2></font></td>
-    </tr>
-
-    <tr>
-      <td>DB2 View</td>
+      <td>Db2 Table</td>
+      <td>✓</td>
+      <td></td>
+      <td></td>
+      <td><font size=2></font></td>
+      <td><font size=2></font></td>
+    </tr>
+
+    <tr>
+      <td>Db2 View</td>
       <td>✓</td>
       <td></td>
       <td></td>
@@ -423,14 +414,8 @@
 
 <br>
 <br>
-<<<<<<< HEAD
-
-## Data Source Reference specification
-
-=======
 ## Data source reference specification
 > [AZURE.NOTE] "DSL Structure" column in the table below only lists connection properties for "address" property bag which are used by Azure Data Catalog (i.e. "address" property bag can contain other connection properties of the data source which Azure Data Catalog persists, but does not use.)
->>>>>>> c186bb0b
 <table>
     <tr>
        <td><b>Source Type</b></td>
@@ -538,16 +523,9 @@
       </td>
     </tr>
     <tr>
-<<<<<<< HEAD
-      <td>DB2</td>
-      <td>Container</td>
-      <td>Database</td>
-      <td>N/A</td>
-=======
       <td>Cosmos</td>
       <td>Table</td>
       <td>Stream, Stream Set, View</td>
->>>>>>> c186bb0b
       <td>
         <font size=2>
             protocol: cosmos
@@ -558,16 +536,9 @@
       </td>
     </tr>
     <tr>
-<<<<<<< HEAD
-      <td>DB2</td>
-      <td>Table</td>
-      <td>Table</td>
-      <td>Database</td>
-=======
       <td>DataZen</td>
       <td>Container</td>
       <td>Site</td>
->>>>>>> c186bb0b
       <td>
         <font size=2>
             protocol: http
@@ -578,16 +549,9 @@
       </td>
     </tr>
     <tr>
-<<<<<<< HEAD
-      <td>DB2</td>
-      <td>Table</td>
-      <td>View</td>
-      <td>Database</td>
-=======
       <td>DataZen</td>
       <td>Report</td>
       <td>Report, Dashboard</td>
->>>>>>> c186bb0b
       <td>
         <font size=2>
             protocol: http
