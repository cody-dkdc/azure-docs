--- conflicted
+++ resolved
@@ -1,22 +1,4 @@
 <properties
-<<<<<<< HEAD
-   pageTitle="How to document data sources | Microsoft Azure"
-   description="How-to article highlighting how to document data assets in Azure Data Catalog."
-   services="data-catalog"
-   documentationCenter=""
-   authors="dvana"
-   manager="NA"
-   editor=""
-   tags=""/>
-<tags
-   ms.service="data-catalog"
-   ms.devlang="NA"
-   ms.topic="get-started-article"
-   ms.tgt_pltfrm="NA"
-   ms.workload="data-catalog"
-   ms.date="04/07/2016"
-   ms.author="derrickv"/>
-=======
 	pageTitle="How to document data sources | Microsoft Azure"
 	description="How-to article highlighting how to document data assets in Azure Data Catalog."
 	services="data-catalog"
@@ -33,7 +15,6 @@
 	ms.workload="data-catalog"
 	ms.date="06/27/2016"
 	ms.author="spelluru"/>
->>>>>>> c186bb0b
 
 # Document data sources
 
