---
title: Built-in roles for Azure resources | Microsoft Docs
description: Describes the built-in roles for role-based access control (RBAC) and Azure resources. Lists the Actions, NotActions, DataActions, and NotDataActions.
services: active-directory
documentationcenter: ''
author: rolyon
manager: mtillman
editor: ''

ms.service: role-based-access-control
ms.devlang:
ms.topic: reference
ms.tgt_pltfrm:
ms.workload: identity
ms.date: 01/25/2019
ms.author: rolyon
ms.reviewer: bagovind

ms.custom: it-pro
---
# Built-in roles for Azure resources
<<<<<<< HEAD
=======
[Role-based access control (RBAC) for Azure resources](overview.md) has several built-in role definitions that you can assign to users, groups, and service principals. Role assignments are the way you control access to resources in Azure. If the built-in roles don't meet the specific needs of your organization, you can create your own [custom roles for Azure resources](custom-roles.md).
>>>>>>> 354b4029

[Role-based access control (RBAC)](overview.md) has several built-in roles for Azure resources that you can assign to users, groups, service principals, and managed identities. Role assignments are the way you control access to Azure resources. If the built-in roles don't meet the specific needs of your organization, you can create your own [custom roles for Azure resources](custom-roles.md).

This article lists the built-in roles for Azure resources, which are always evolving. To get the latest roles, use [Get-AzRoleDefinition](/powershell/module/az.resources/get-azroledefinition) or [az role definition list](/cli/azure/role/definition#az-role-definition-list). If you are looking for administrator roles for Azure Active Directory, see [Administrator role permissions in Azure Active Directory](../active-directory/users-groups-roles/directory-assign-admin-roles.md).

## Built-in role descriptions

The following table provides a brief description of each built-in role. Click the role name to see the list of `Actions`, `NotActions`, `DataActions`, and `NotDataActions` for each role. For information about what these actions mean and how they apply to the management and data planes, see [Understand role definitions for Azure resources](role-definitions.md).


| Built-in role | Description |
| --- | --- |
| [Owner](#owner) | Lets you manage everything, including access to resources. |
| [Contributor](#contributor) | Lets you manage everything except access to resources. |
| [Reader](#reader) | Lets you view everything, but not make any changes. |
| [AcrImageSigner](#acrimagesigner) | acr image signer |
| [AcrPull](#acrpull) | acr pull |
| [AcrPush](#acrpush) | acr push |
| [AcrQuarantineReader](#acrquarantinereader) | acr quarantine data reader |
| [AcrQuarantineWriter](#acrquarantinewriter) | acr quarantine data writer |
| [API Management Service Contributor](#api-management-service-contributor) | Can manage service and the APIs |
| [API Management Service Operator Role](#api-management-service-operator-role) | Can manage service but not the APIs |
| [API Management Service Reader Role](#api-management-service-reader-role) | Read-only access to service and APIs |
| [Application Insights Component Contributor](#application-insights-component-contributor) | Can manage Application Insights components |
| [Application Insights Snapshot Debugger](#application-insights-snapshot-debugger) | Gives user permission to view and download debug snapshots collected with the Application Insights Snapshot Debugger. Note that these permissions are not included in the [Owner](#owner) or [Contributor](#contributor) roles. |
| [Automation Job Operator](#automation-job-operator) | Create and Manage Jobs using Automation Runbooks. |
| [Automation Operator](#automation-operator) | Automation Operators are able to start, stop, suspend, and resume jobs |
| [Automation Runbook Operator](#automation-runbook-operator) | Read Runbook properties - to be able to create Jobs of the runbook. |
| [Azure Kubernetes Service Cluster Admin Role](#azure-kubernetes-service-cluster-admin-role) | List cluster admin credential action. |
| [Azure Kubernetes Service Cluster User Role](#azure-kubernetes-service-cluster-user-role) | List cluster user credential action. |
| [Azure Stack Registration Owner](#azure-stack-registration-owner) | Lets you manage Azure Stack registrations. |
| [Backup Contributor](#backup-contributor) | Lets you manage backup service,but can't create vaults and give access to others |
| [Backup Operator](#backup-operator) | Lets you manage backup services, except removal of backup, vault creation and giving access to others |
| [Backup Reader](#backup-reader) | Can view backup services, but can't make changes |
| [Billing Reader](#billing-reader) | Allows read access to billing data |
| [BizTalk Contributor](#biztalk-contributor) | Lets you manage BizTalk services, but not access to them. |
| [CDN Endpoint Contributor](#cdn-endpoint-contributor) | Can manage CDN endpoints, but can’t grant access to other users. |
| [CDN Endpoint Reader](#cdn-endpoint-reader) | Can view CDN endpoints, but can’t make changes. |
| [CDN Profile Contributor](#cdn-profile-contributor) | Can manage CDN profiles and their endpoints, but can’t grant access to other users. |
| [CDN Profile Reader](#cdn-profile-reader) | Can view CDN profiles and their endpoints, but can’t make changes. |
| [Classic Network Contributor](#classic-network-contributor) | Lets you manage classic networks, but not access to them. |
| [Classic Storage Account Contributor](#classic-storage-account-contributor) | Lets you manage classic storage accounts, but not access to them. |
| [Classic Storage Account Key Operator Service Role](#classic-storage-account-key-operator-service-role) | Classic Storage Account Key Operators are allowed to list and regenerate keys on Classic Storage Accounts |
| [Classic Virtual Machine Contributor](#classic-virtual-machine-contributor) | Lets you manage classic virtual machines, but not access to them, and not the virtual network or storage account they’re connected to. |
| [Cognitive Services Contributor](#cognitive-services-contributor) | Lets you create, read, update, delete and manage keys of Cognitive Services. |
| [Cognitive Services User](#cognitive-services-user) | Lets you read and list keys of Cognitive Services. |
| [Cosmos DB Account Reader Role](#cosmos-db-account-reader-role) | Can read Azure Cosmos DB account data. See [DocumentDB Account Contributor](#documentdb-account-contributor) for managing Azure Cosmos DB accounts. |
| [CosmosBackupOperator](#cosmosbackupoperator) | Can submit restore request for a Cosmos DB database or a container for an account |
| [Cost Management Contributor](#cost-management-contributor) | Can view costs and manage cost configuration (e.g. budgets, exports) |
| [Cost Management Reader](#cost-management-reader) | Can view cost data and configuration (e.g. budgets, exports) |
| [Data Box Contributor](#data-box-contributor) | Lets you manage everything under Data Box Service except giving access to others. |
| [Data Box Reader](#data-box-reader) | Lets you manage Data Box Service except creating order or editing order details and giving access to others. |
| [Data Factory Contributor](#data-factory-contributor) | Create and manage data factories, as well as child resources within them. |
| [Data Lake Analytics Developer](#data-lake-analytics-developer) | Lets you submit, monitor, and manage your own jobs but not create or delete Data Lake Analytics accounts. |
| [Data Purger](#data-purger) | Can purge analytics data |
| [DevTest Labs User](#devtest-labs-user) | Lets you connect, start, restart, and shutdown your virtual machines in your Azure DevTest Labs. |
| [DNS Zone Contributor](#dns-zone-contributor) | Lets you manage DNS zones and record sets in Azure DNS, but does not let you control who has access to them. |
| [DocumentDB Account Contributor](#documentdb-account-contributor) | Can manage Azure Cosmos DB accounts. Azure Cosmos DB is formerly known as DocumentDB. |
| [EventGrid EventSubscription Contributor](#eventgrid-eventsubscription-contributor) | Lets you manage EventGrid event subscription operations. |
| [EventGrid EventSubscription Reader](#eventgrid-eventsubscription-reader) | Lets you read EventGrid event subscriptions. |
| [HDInsight Domain Services Contributor](#hdinsight-domain-services-contributor) | Can Read, Create, Modify and Delete Domain Services related operations needed for HDInsight Enterprise Security Package |
| [Intelligent Systems Account Contributor](#intelligent-systems-account-contributor) | Lets you manage Intelligent Systems accounts, but not access to them. |
| [Key Vault Contributor](#key-vault-contributor) | Lets you manage key vaults, but not access to them. |
| [Lab Creator](#lab-creator) | Lets you create, manage, delete your managed labs under your Azure Lab Accounts. |
| [Log Analytics Contributor](#log-analytics-contributor) | Log Analytics Contributor can read all monitoring data and edit monitoring settings. Editing monitoring settings includes adding the VM extension to VMs; reading storage account keys to be able to configure collection of logs from Azure Storage; creating and configuring Automation accounts; adding solutions; and configuring Azure diagnostics on all Azure resources. |
| [Log Analytics Reader](#log-analytics-reader) | Log Analytics Reader can view and search all monitoring data as well as and view monitoring settings, including viewing the configuration of Azure diagnostics on all Azure resources. |
| [Logic App Contributor](#logic-app-contributor) | Lets you manage logic app, but not access to them. |
| [Logic App Operator](#logic-app-operator) | Lets you read, enable and disable logic app. |
| [Managed Application Operator Role](#managed-application-operator-role) | Lets you read and perform actions on Managed Application resources |
| [Managed Applications Reader](#managed-applications-reader) | Lets you read resources in a managed app and request JIT access. |
| [Managed Identity Contributor](#managed-identity-contributor) | Create, Read, Update, and Delete User Assigned Identity |
| [Managed Identity Operator](#managed-identity-operator) | Read and Assign User Assigned Identity |
| [Management Group Contributor](#management-group-contributor) | Management Group Contributor Role |
| [Management Group Reader](#management-group-reader) | Management Group Reader Role |
| [Monitoring Contributor](#monitoring-contributor) | Can read all monitoring data and edit monitoring settings. See also [Get started with roles, permissions, and security with Azure Monitor](../azure-monitor/platform/roles-permissions-security.md#built-in-monitoring-roles). |
| [Monitoring Metrics Publisher](#monitoring-metrics-publisher) | Enables publishing metrics against Azure resources |
| [Monitoring Reader](#monitoring-reader) | Can read all monitoring data (metrics, logs, etc.). See also [Get started with roles, permissions, and security with Azure Monitor](../azure-monitor/platform/roles-permissions-security.md#built-in-monitoring-roles). |
| [Network Contributor](#network-contributor) | Lets you manage networks, but not access to them. |
| [New Relic APM Account Contributor](#new-relic-apm-account-contributor) | Lets you manage New Relic Application Performance Management accounts and applications, but not access to them. |
| [Reader and Data Access](#reader-and-data-access) | Lets you view everything but will not let you delete or create a storage account or contained resource. It will also allow read/write access to all data contained in a storage account via access to storage account keys. |
| [Redis Cache Contributor](#redis-cache-contributor) | Lets you manage Azure Cache for Redis, but not access to them. |
| [Resource Policy Contributor (Preview)](#resource-policy-contributor-preview) | (Preview) Backfilled users from EA, with rights to create/modify resource policy, create support ticket and read resources/hierarchy. |
| [Scheduler Job Collections Contributor](#scheduler-job-collections-contributor) | Lets you manage Scheduler job collections, but not access to them. |
| [Search Service Contributor](#search-service-contributor) | Lets you manage Search services, but not access to them. |
| [Security Admin](#security-admin) | In Security Center only: Can view security policies, view security states, edit security policies, view alerts and recommendations, dismiss alerts and recommendations |
| [Security Manager (Legacy)](#security-manager-legacy) | This is a legacy role. Please use Security Administrator instead |
| [Security Reader](#security-reader) | In Security Center only: Can view recommendations and alerts, view security policies, view security states, but cannot make changes |
| [Site Recovery Contributor](#site-recovery-contributor) | Lets you manage Site Recovery service except vault creation and role assignment |
| [Site Recovery Operator](#site-recovery-operator) | Lets you failover and failback but not perform other Site Recovery management operations |
| [Site Recovery Reader](#site-recovery-reader) | Lets you view Site Recovery status but not perform other management operations |
| [SQL DB Contributor](#sql-db-contributor) | Lets you manage SQL databases, but not access to them. Also, you can't manage their security-related policies or their parent SQL servers. |
| [SQL Security Manager](#sql-security-manager) | Lets you manage the security-related policies of SQL servers and databases, but not access to them. |
| [SQL Server Contributor](#sql-server-contributor) | Lets you manage SQL servers and databases, but not access to them, and not their security -related policies. |
| [Storage Account Contributor](#storage-account-contributor) | Lets you manage storage accounts, but not access to them. |
| [Storage Account Key Operator Service Role](#storage-account-key-operator-service-role) | Storage Account Key Operators are allowed to list and regenerate keys on Storage Accounts |
| [Storage Blob Data Contributor (Preview)](#storage-blob-data-contributor-preview) | Allows for read, write and delete access to Azure Storage blob containers and data |
| [Storage Blob Data Owner (Preview)](#storage-blob-data-owner-preview) | Allows for full access to Azure Storage blob containers and data, including assigning POSIX access control. |
| [Storage Blob Data Reader (Preview)](#storage-blob-data-reader-preview) | Allows for read access to Azure Storage blob containers and data |
| [Storage Queue Data Contributor (Preview)](#storage-queue-data-contributor-preview) | Allows for read, write, and delete access to Azure Storage queues and queue messages |
| [Storage Queue Data Reader (Preview)](#storage-queue-data-reader-preview) | Allows for read access to Azure Storage queues and queue messages |
| [Support Request Contributor](#support-request-contributor) | Lets you create and manage Support requests |
| [Traffic Manager Contributor](#traffic-manager-contributor) | Lets you manage Traffic Manager profiles, but does not let you control who has access to them. |
| [User Access Administrator](#user-access-administrator) | Lets you manage user access to Azure resources. |
| [Virtual Machine Administrator Login](#virtual-machine-administrator-login) | View Virtual Machines in the portal and login as administrator |
| [Virtual Machine Contributor](#virtual-machine-contributor) | Lets you manage virtual machines, but not access to them, and not the virtual network or storage account they're connected to. |
| [Virtual Machine User Login](#virtual-machine-user-login) | View Virtual Machines in the portal and login as a regular user. |
| [Web Plan Contributor](#web-plan-contributor) | Lets you manage the web plans for websites, but not access to them. |
| [Website Contributor](#website-contributor) | Lets you manage websites (not web plans), but not access to them. |


## Owner
> [!div class="mx-tableFixed"]
> | | |
> | --- | --- |
> | **Description** | Lets you manage everything, including access to resources. |
> | **Id** | 8e3af657-a8ff-443c-a75c-2fe8c4bcb635 |
> | **Actions** |  |
> | * | Create and manage resources of all types |
> | **NotActions** |  |
> | *none* |  |
> | **DataActions** |  |
> | *none* |  |
> | **NotDataActions** |  |
> | *none* |  |

## Contributor
> [!div class="mx-tableFixed"]
> | | |
> | --- | --- |
> | **Description** | Lets you manage everything except access to resources. |
> | **Id** | b24988ac-6180-42a0-ab88-20f7382dd24c |
> | **Actions** |  |
> | * | Create and manage resources of all types |
> | **NotActions** |  |
> | Microsoft.Authorization/*/Delete | Delete roles and role assignments |
> | Microsoft.Authorization/*/Write | Create roles and role assignments |
> | Microsoft.Authorization/elevateAccess/Action | Grants the caller User Access Administrator access at the tenant scope |
> | Microsoft.Blueprint/blueprintAssignments/write | Create or update any blueprint artifacts |
> | Microsoft.Blueprint/blueprintAssignments/delete | Delete any blueprint artifacts |
> | **DataActions** |  |
> | *none* |  |
> | **NotDataActions** |  |
> | *none* |  |

## Reader
> [!div class="mx-tableFixed"]
> | | |
> | --- | --- |
> | **Description** | Lets you view everything, but not make any changes. |
> | **Id** | acdd72a7-3385-48ef-bd42-f606fba81ae7 |
> | **Actions** |  |
> | */read | Read resources of all types, except secrets. |
> | **NotActions** |  |
> | *none* |  |
> | **DataActions** |  |
> | *none* |  |
> | **NotDataActions** |  |
> | *none* |  |

## AcrImageSigner
> [!div class="mx-tableFixed"]
> | | |
> | --- | --- |
> | **Description** | acr image signer |
> | **Id** | 6cef56e8-d556-48e5-a04f-b8e64114680f |
> | **Actions** |  |
> | Microsoft.ContainerRegistry/registries/sign/write | Push/Pull content trust metadata for a container registry. |
> | **NotActions** |  |
> | *none* |  |
> | **DataActions** |  |
> | *none* |  |
> | **NotDataActions** |  |
> | *none* |  |

## AcrPull
> [!div class="mx-tableFixed"]
> | | |
> | --- | --- |
> | **Description** | acr pull |
> | **Id** | 7f951dda-4ed3-4680-a7ca-43fe172d538d |
> | **Actions** |  |
> | Microsoft.ContainerRegistry/registries/pull/read | Pull or Get images from a container registry. |
> | **NotActions** |  |
> | *none* |  |
> | **DataActions** |  |
> | *none* |  |
> | **NotDataActions** |  |
> | *none* |  |

## AcrPush
> [!div class="mx-tableFixed"]
> | | |
> | --- | --- |
> | **Description** | acr push |
> | **Id** | 8311e382-0749-4cb8-b61a-304f252e45ec |
> | **Actions** |  |
> | Microsoft.ContainerRegistry/registries/pull/read | Pull or Get images from a container registry. |
> | Microsoft.ContainerRegistry/registries/push/write | Push or Write images to a container registry. |
> | **NotActions** |  |
> | *none* |  |
> | **DataActions** |  |
> | *none* |  |
> | **NotDataActions** |  |
> | *none* |  |

## AcrQuarantineReader
> [!div class="mx-tableFixed"]
> | | |
> | --- | --- |
> | **Description** | acr quarantine data reader |
> | **Id** | cdda3590-29a3-44f6-95f2-9f980659eb04 |
> | **Actions** |  |
> | Microsoft.ContainerRegistry/registries/quarantineRead/read | Pull or Get quarantined images from container registry |
> | **NotActions** |  |
> | *none* |  |
> | **DataActions** |  |
> | *none* |  |
> | **NotDataActions** |  |
> | *none* |  |

## AcrQuarantineWriter
> [!div class="mx-tableFixed"]
> | | |
> | --- | --- |
> | **Description** | acr quarantine data writer |
> | **Id** | c8d4ff99-41c3-41a8-9f60-21dfdad59608 |
> | **Actions** |  |
> | Microsoft.ContainerRegistry/registries/quarantineRead/read | Pull or Get quarantined images from container registry |
> | Microsoft.ContainerRegistry/registries/quarantineWrite/write | Write/Modify quarantine state of quarantined images |
> | **NotActions** |  |
> | *none* |  |
> | **DataActions** |  |
> | *none* |  |
> | **NotDataActions** |  |
> | *none* |  |

## API Management Service Contributor
> [!div class="mx-tableFixed"]
> | | |
> | --- | --- |
> | **Description** | Can manage service and the APIs |
> | **Id** | 312a565d-c81f-4fd8-895a-4e21e48d571c |
> | **Actions** |  |
> | Microsoft.ApiManagement/service/* | Create and manage API Management service |
> | Microsoft.Authorization/*/read | Read authorization |
> | Microsoft.Insights/alertRules/* | Create and manage alert rules |
> | Microsoft.ResourceHealth/availabilityStatuses/read | Gets the availability statuses for all resources in the specified scope |
> | Microsoft.Resources/deployments/* | Create and manage resource group deployments |
> | Microsoft.Resources/subscriptions/resourceGroups/read | Gets or lists resource groups. |
> | Microsoft.Support/* | Create and manage support tickets |
> | **NotActions** |  |
> | *none* |  |
> | **DataActions** |  |
> | *none* |  |
> | **NotDataActions** |  |
> | *none* |  |

## API Management Service Operator Role
> [!div class="mx-tableFixed"]
> | | |
> | --- | --- |
> | **Description** | Can manage service but not the APIs |
> | **Id** | e022efe7-f5ba-4159-bbe4-b44f577e9b61 |
> | **Actions** |  |
> | Microsoft.ApiManagement/service/*/read | Read API Management Service instances |
> | Microsoft.ApiManagement/service/backup/action | Backup API Management Service to the specified container in a user provided storage account |
> | Microsoft.ApiManagement/service/delete | Delete API Management Service instance |
> | Microsoft.ApiManagement/service/managedeployments/action | Change SKU/units, add/remove regional deployments of API Management Service |
> | Microsoft.ApiManagement/service/read | Read metadata for an API Management Service instance |
> | Microsoft.ApiManagement/service/restore/action | Restore API Management Service from the specified container in a user provided storage account |
> | Microsoft.ApiManagement/service/updatecertificate/action | Upload SSL certificate for an API Management Service |
> | Microsoft.ApiManagement/service/updatehostname/action | Setup, update or remove custom domain names for an API Management Service |
> | Microsoft.ApiManagement/service/write | Create a new instance of API Management Service |
> | Microsoft.Authorization/*/read | Read authorization |
> | Microsoft.Insights/alertRules/* | Create and manage alert rules |
> | Microsoft.ResourceHealth/availabilityStatuses/read | Gets the availability statuses for all resources in the specified scope |
> | Microsoft.Resources/deployments/* | Create and manage resource group deployments |
> | Microsoft.Resources/subscriptions/resourceGroups/read | Gets or lists resource groups. |
> | Microsoft.Support/* | Create and manage support tickets |
> | **NotActions** |  |
> | Microsoft.ApiManagement/service/users/keys/read | Get list of user keys |
> | **DataActions** |  |
> | *none* |  |
> | **NotDataActions** |  |
> | *none* |  |

## API Management Service Reader Role
> [!div class="mx-tableFixed"]
> | | |
> | --- | --- |
> | **Description** | Read-only access to service and APIs |
> | **Id** | 71522526-b88f-4d52-b57f-d31fc3546d0d |
> | **Actions** |  |
> | Microsoft.ApiManagement/service/*/read | Read API Management Service instances |
> | Microsoft.ApiManagement/service/read | Read metadata for an API Management Service instance |
> | Microsoft.Authorization/*/read | Read authorization |
> | Microsoft.Insights/alertRules/* | Create and manage alert rules |
> | Microsoft.ResourceHealth/availabilityStatuses/read | Gets the availability statuses for all resources in the specified scope |
> | Microsoft.Resources/deployments/* | Create and manage resource group deployments |
> | Microsoft.Resources/subscriptions/resourceGroups/read | Gets or lists resource groups. |
> | Microsoft.Support/* | Create and manage support tickets |
> | **NotActions** |  |
> | Microsoft.ApiManagement/service/users/keys/read | Get list of user keys |
> | **DataActions** |  |
> | *none* |  |
> | **NotDataActions** |  |
> | *none* |  |

## Application Insights Component Contributor
> [!div class="mx-tableFixed"]
> | | |
> | --- | --- |
> | **Description** | Can manage Application Insights components |
> | **Id** | ae349356-3a1b-4a5e-921d-050484c6347e |
> | **Actions** |  |
> | Microsoft.Authorization/*/read | Read roles and role assignments |
> | Microsoft.Insights/alertRules/* | Create and manage alert rules |
> | Microsoft.Insights/components/* | Create and manage Insights components |
> | Microsoft.Insights/webtests/* | Create and manage web tests |
> | Microsoft.ResourceHealth/availabilityStatuses/read | Gets the availability statuses for all resources in the specified scope |
> | Microsoft.Resources/deployments/* | Create and manage resource group deployments |
> | Microsoft.Resources/subscriptions/resourceGroups/read | Gets or lists resource groups. |
> | Microsoft.Support/* | Create and manage support tickets |
> | **NotActions** |  |
> | *none* |  |
> | **DataActions** |  |
> | *none* |  |
> | **NotDataActions** |  |
> | *none* |  |

## Application Insights Snapshot Debugger
> [!div class="mx-tableFixed"]
> | | |
> | --- | --- |
> | **Description** | Gives user permission to view and download debug snapshots collected with the Application Insights Snapshot Debugger. Note that these permissions are not included in the [Owner](#owner) or [Contributor](#contributor) roles. |
> | **Id** | 08954f03-6346-4c2e-81c0-ec3a5cfae23b |
> | **Actions** |  |
> | Microsoft.Authorization/*/read | Read roles and role assignments |
> | Microsoft.Insights/alertRules/* | Create and manage Insights alert rules |
> | Microsoft.Insights/components/*/read |  |
> | Microsoft.Resources/deployments/* | Create and manage resource group deployments |
> | Microsoft.Resources/subscriptions/resourceGroups/read | Gets or lists resource groups. |
> | Microsoft.Support/* | Create and manage support tickets |
> | **NotActions** |  |
> | *none* |  |
> | **DataActions** |  |
> | *none* |  |
> | **NotDataActions** |  |
> | *none* |  |

## Automation Job Operator
> [!div class="mx-tableFixed"]
> | | |
> | --- | --- |
> | **Description** | Create and Manage Jobs using Automation Runbooks. |
> | **Id** | 4fe576fe-1146-4730-92eb-48519fa6bf9f |
> | **Actions** |  |
> | Microsoft.Authorization/*/read | Read roles and role assignments |
> | Microsoft.Automation/automationAccounts/hybridRunbookWorkerGroups/read | Reads Hybrid Runbook Worker Resources |
> | Microsoft.Automation/automationAccounts/jobs/read | Gets an Azure Automation job |
> | Microsoft.Automation/automationAccounts/jobs/resume/action | Resumes an Azure Automation job |
> | Microsoft.Automation/automationAccounts/jobs/stop/action | Stops an Azure Automation job |
> | Microsoft.Automation/automationAccounts/jobs/streams/read | Gets an Azure Automation job stream |
> | Microsoft.Automation/automationAccounts/jobs/suspend/action | Suspends an Azure Automation job |
> | Microsoft.Automation/automationAccounts/jobs/write | Creates an Azure Automation job |
> | Microsoft.Automation/automationAccounts/jobs/output/read | Gets the output of a job |
> | Microsoft.Insights/alertRules/* | Create and manage Insights alert rules |
> | Microsoft.Resources/deployments/* | Create and manage resource group deployments |
> | Microsoft.Resources/subscriptions/resourceGroups/read | Gets or lists resource groups. |
> | Microsoft.Support/* | Create and manage support tickets |
> | **NotActions** |  |
> | *none* |  |
> | **DataActions** |  |
> | *none* |  |
> | **NotDataActions** |  |
> | *none* |  |

## Automation Operator
> [!div class="mx-tableFixed"]
> | | |
> | --- | --- |
> | **Description** | Automation Operators are able to start, stop, suspend, and resume jobs |
> | **Id** | d3881f73-407a-4167-8283-e981cbba0404 |
> | **Actions** |  |
> | Microsoft.Authorization/*/read | Read roles and role assignments |
> | Microsoft.Automation/automationAccounts/hybridRunbookWorkerGroups/read | Reads Hybrid Runbook Worker Resources |
> | Microsoft.Automation/automationAccounts/jobs/read | Gets an Azure Automation job |
> | Microsoft.Automation/automationAccounts/jobs/resume/action | Resumes an Azure Automation job |
> | Microsoft.Automation/automationAccounts/jobs/stop/action | Stops an Azure Automation job |
> | Microsoft.Automation/automationAccounts/jobs/streams/read | Gets an Azure Automation job stream |
> | Microsoft.Automation/automationAccounts/jobs/suspend/action | Suspends an Azure Automation job |
> | Microsoft.Automation/automationAccounts/jobs/write | Creates an Azure Automation job |
> | Microsoft.Automation/automationAccounts/jobSchedules/read | Gets an Azure Automation job schedule |
> | Microsoft.Automation/automationAccounts/jobSchedules/write | Creates an Azure Automation job schedule |
> | Microsoft.Automation/automationAccounts/linkedWorkspace/read | Gets the workspace linked to the automation account |
> | Microsoft.Automation/automationAccounts/read | Gets an Azure Automation account |
> | Microsoft.Automation/automationAccounts/runbooks/read | Gets an Azure Automation runbook |
> | Microsoft.Automation/automationAccounts/schedules/read | Gets an Azure Automation schedule asset |
> | Microsoft.Automation/automationAccounts/schedules/write | Creates or updates an Azure Automation schedule asset |
> | Microsoft.Insights/alertRules/* | Create and manage Insights alert rules |
> | Microsoft.ResourceHealth/availabilityStatuses/read | Gets the availability statuses for all resources in the specified scope |
> | Microsoft.Resources/deployments/* | Create and manage resource group deployments |
> | Microsoft.Automation/automationAccounts/jobs/output/read | Gets the output of a job |
> | Microsoft.Resources/subscriptions/resourceGroups/read | Gets or lists resource groups. |
> | Microsoft.Support/* | Create and manage support tickets |
> | **NotActions** |  |
> | *none* |  |
> | **DataActions** |  |
> | *none* |  |
> | **NotDataActions** |  |
> | *none* |  |

## Automation Runbook Operator
> [!div class="mx-tableFixed"]
> | | |
> | --- | --- |
> | **Description** | Read Runbook properties - to be able to create Jobs of the runbook. |
> | **Id** | 5fb5aef8-1081-4b8e-bb16-9d5d0385bab5 |
> | **Actions** |  |
> | Microsoft.Authorization/*/read | Read roles and role assignments |
> | Microsoft.Automation/automationAccounts/runbooks/read | Gets an Azure Automation runbook |
> | Microsoft.Insights/alertRules/* | Create and manage Insights alert rules |
> | Microsoft.Resources/deployments/* | Create and manage resource group deployments |
> | Microsoft.Resources/subscriptions/resourceGroups/read | Gets or lists resource groups. |
> | Microsoft.Support/* | Create and manage support tickets |
> | **NotActions** |  |
> | *none* |  |
> | **DataActions** |  |
> | *none* |  |
> | **NotDataActions** |  |
> | *none* |  |

## Azure Kubernetes Service Cluster Admin Role
> [!div class="mx-tableFixed"]
> | | |
> | --- | --- |
> | **Description** | List cluster admin credential action. |
> | **Id** | 0ab0b1a8-8aac-4efd-b8c2-3ee1fb270be8 |
> | **Actions** |  |
> | Microsoft.ContainerService/managedClusters/listClusterAdminCredential/action | List the clusterAdmin credential of a managed cluster |
> | **NotActions** |  |
> | *none* |  |
> | **DataActions** |  |
> | *none* |  |
> | **NotDataActions** |  |
> | *none* |  |

## Azure Kubernetes Service Cluster User Role
> [!div class="mx-tableFixed"]
> | | |
> | --- | --- |
> | **Description** | List cluster user credential action. |
> | **Id** | 4abbcc35-e782-43d8-92c5-2d3f1bd2253f |
> | **Actions** |  |
> | Microsoft.ContainerService/managedClusters/listClusterUserCredential/action | List the clusterUser credential of a managed cluster |
> | **NotActions** |  |
> | *none* |  |
> | **DataActions** |  |
> | *none* |  |
> | **NotDataActions** |  |
> | *none* |  |

## Azure Stack Registration Owner
> [!div class="mx-tableFixed"]
> | | |
> | --- | --- |
> | **Description** | Lets you manage Azure Stack registrations. |
> | **Id** | 6f12a6df-dd06-4f3e-bcb1-ce8be600526a |
> | **Actions** |  |
> | Microsoft.AzureStack/registrations/products/listDetails/action | Retrieves extended details for an Azure Stack Marketplace product |
> | Microsoft.AzureStack/registrations/products/read | Gets the properties of an Azure Stack Marketplace product |
> | Microsoft.AzureStack/registrations/read | Gets the properties of an Azure Stack registration |
> | **NotActions** |  |
> | *none* |  |
> | **DataActions** |  |
> | *none* |  |
> | **NotDataActions** |  |
> | *none* |  |

## Backup Contributor
> [!div class="mx-tableFixed"]
> | | |
> | --- | --- |
> | **Description** | Lets you manage backup service,but can't create vaults and give access to others |
> | **Id** | 5e467623-bb1f-42f4-a55d-6e525e11384b |
> | **Actions** |  |
> | Microsoft.Authorization/*/read | Read roles and role assignments |
> | Microsoft.Network/virtualNetworks/read | Get the virtual network definition |
> | Microsoft.RecoveryServices/locations/* |  |
> | Microsoft.RecoveryServices/Vaults/backupFabrics/operationResults/* | Manage results of operation on backup management |
> | Microsoft.RecoveryServices/Vaults/backupFabrics/protectionContainers/* | Create and manage backup containers inside backup fabrics of Recovery Services vault |
> | Microsoft.RecoveryServices/Vaults/backupFabrics/refreshContainers/action | Refreshes the container list |
> | Microsoft.RecoveryServices/Vaults/backupJobs/* | Create and manage backup jobs |
> | Microsoft.RecoveryServices/Vaults/backupJobsExport/action | Export Jobs |
> | Microsoft.RecoveryServices/Vaults/backupJobsExport/operationResults/read |  |
> | Microsoft.RecoveryServices/Vaults/backupManagementMetaData/* | Create and manage meta data related to backup management |
> | Microsoft.RecoveryServices/Vaults/backupOperationResults/* | Create and manage Results of backup management operations |
> | Microsoft.RecoveryServices/Vaults/backupPolicies/* | Create and manage backup policies |
> | Microsoft.RecoveryServices/Vaults/backupProtectableItems/* | Create and manage items which can be backed up |
> | Microsoft.RecoveryServices/Vaults/backupProtectedItems/* | Create and manage backed up items |
> | Microsoft.RecoveryServices/Vaults/backupProtectionContainers/* | Create and manage containers holding backup items |
> | Microsoft.RecoveryServices/Vaults/backupSecurityPIN/* |  |
> | Microsoft.RecoveryServices/Vaults/backupUsageSummaries/read | Returns summaries for Protected Items and Protected Servers for a Recovery Services . |
> | Microsoft.RecoveryServices/Vaults/certificates/* | Create and manage certificates related to backup in Recovery Services vault |
> | Microsoft.RecoveryServices/Vaults/extendedInformation/* | Create and manage extended info related to vault |
> | Microsoft.RecoveryServices/Vaults/monitoringAlerts/read | Gets the alerts for the Recovery services vault. |
> | Microsoft.RecoveryServices/Vaults/monitoringConfigurations/* |  |
> | Microsoft.RecoveryServices/Vaults/read | The Get Vault operation gets an object representing the Azure resource of type 'vault' |
> | Microsoft.RecoveryServices/Vaults/registeredIdentities/* | Create and manage registered identities |
> | Microsoft.RecoveryServices/Vaults/usages/* | Create and manage usage of Recovery Services vault |
> | Microsoft.Resources/deployments/* | Create and manage resource group deployments |
> | Microsoft.Resources/subscriptions/resourceGroups/read | Gets or lists resource groups. |
> | Microsoft.Storage/storageAccounts/read | Returns the list of storage accounts or gets the properties for the specified storage account. |
> | Microsoft.RecoveryServices/Vaults/backupstorageconfig/* |  |
> | Microsoft.RecoveryServices/Vaults/backupconfig/* |  |
> | Microsoft.RecoveryServices/Vaults/backupValidateOperation/action | Validate Operation on Protected Item |
> | Microsoft.RecoveryServices/Vaults/write | Create Vault operation creates an Azure resource of type 'vault' |
> | Microsoft.RecoveryServices/Vaults/backupOperations/read | Returns Backup Operation Status for Recovery Services Vault. |
> | Microsoft.RecoveryServices/Vaults/backupEngines/read | Returns all the backup management servers registered with vault. |
> | Microsoft.RecoveryServices/Vaults/backupFabrics/backupProtectionIntent/* |  |
> | Microsoft.RecoveryServices/Vaults/backupFabrics/protectableContainers/read | Get all protectable containers |
> | Microsoft.RecoveryServices/locations/backupStatus/action | Check Backup Status for Recovery Services Vaults |
> | Microsoft.RecoveryServices/locations/backupPreValidateProtection/action |  |
> | Microsoft.RecoveryServices/locations/backupValidateFeatures/action | Validate Features |
> | Microsoft.RecoveryServices/Vaults/monitoringAlerts/write | Resolves the alert. |
> | Microsoft.RecoveryServices/operations/read | Operation returns the list of Operations for a Resource Provider |
> | Microsoft.RecoveryServices/locations/operationStatus/read | Gets Operation Status for a given Operation |
> | Microsoft.RecoveryServices/Vaults/backupProtectionIntents/read | List all backup Protection Intents |
> | Microsoft.Support/* | Create and manage support tickets |
> | **NotActions** |  |
> | *none* |  |
> | **DataActions** |  |
> | *none* |  |
> | **NotDataActions** |  |
> | *none* |  |

## Backup Operator
> [!div class="mx-tableFixed"]
> | | |
> | --- | --- |
> | **Description** | Lets you manage backup services, except removal of backup, vault creation and giving access to others |
> | **Id** | 00c29273-979b-4161-815c-10b084fb9324 |
> | **Actions** |  |
> | Microsoft.Authorization/*/read | Read roles and role assignments |
> | Microsoft.Network/virtualNetworks/read | Get the virtual network definition |
> | Microsoft.RecoveryServices/Vaults/backupFabrics/operationResults/read | Returns status of the operation |
> | Microsoft.RecoveryServices/Vaults/backupFabrics/protectionContainers/operationResults/read | Gets result of Operation performed on Protection Container. |
> | Microsoft.RecoveryServices/Vaults/backupFabrics/protectionContainers/protectedItems/backup/action | Performs Backup for Protected Item. |
> | Microsoft.RecoveryServices/Vaults/backupFabrics/protectionContainers/protectedItems/operationResults/read | Gets Result of Operation Performed on Protected Items. |
> | Microsoft.RecoveryServices/Vaults/backupFabrics/protectionContainers/protectedItems/operationsStatus/read | Returns the status of Operation performed on Protected Items. |
> | Microsoft.RecoveryServices/Vaults/backupFabrics/protectionContainers/protectedItems/read | Returns object details of the Protected Item |
> | Microsoft.RecoveryServices/Vaults/backupFabrics/protectionContainers/protectedItems/recoveryPoints/provisionInstantItemRecovery/action | Provision Instant Item Recovery for Protected Item |
> | Microsoft.RecoveryServices/Vaults/backupFabrics/protectionContainers/protectedItems/recoveryPoints/read | Get Recovery Points for Protected Items. |
> | Microsoft.RecoveryServices/Vaults/backupFabrics/protectionContainers/protectedItems/recoveryPoints/restore/action | Restore Recovery Points for Protected Items. |
> | Microsoft.RecoveryServices/Vaults/backupFabrics/protectionContainers/protectedItems/recoveryPoints/revokeInstantItemRecovery/action | Revoke Instant Item Recovery for Protected Item |
> | Microsoft.RecoveryServices/Vaults/backupFabrics/protectionContainers/protectedItems/write | Create a backup Protected Item |
> | Microsoft.RecoveryServices/Vaults/backupFabrics/protectionContainers/read | Returns all registered containers |
> | Microsoft.RecoveryServices/Vaults/backupFabrics/refreshContainers/action | Refreshes the container list |
> | Microsoft.RecoveryServices/Vaults/backupJobs/* | Create and manage backup jobs |
> | Microsoft.RecoveryServices/Vaults/backupJobsExport/action | Export Jobs |
> | Microsoft.RecoveryServices/Vaults/backupJobsExport/operationResults/read |  |
> | Microsoft.RecoveryServices/Vaults/backupManagementMetaData/read |  |
> | Microsoft.RecoveryServices/Vaults/backupOperationResults/* | Create and manage Results of backup management operations |
> | Microsoft.RecoveryServices/Vaults/backupPolicies/operationResults/read | Get Results of Policy Operation. |
> | Microsoft.RecoveryServices/Vaults/backupPolicies/read | Returns all Protection Policies |
> | Microsoft.RecoveryServices/Vaults/backupProtectableItems/* | Create and manage items which can be backed up |
> | Microsoft.RecoveryServices/Vaults/backupProtectedItems/read | Returns the list of all Protected Items. |
> | Microsoft.RecoveryServices/Vaults/backupProtectionContainers/read | Returns all containers belonging to the subscription |
> | Microsoft.RecoveryServices/Vaults/backupUsageSummaries/read | Returns summaries for Protected Items and Protected Servers for a Recovery Services . |
> | Microsoft.RecoveryServices/Vaults/certificates/write | The Update Resource Certificate operation updates the resource/vault credential certificate. |
> | Microsoft.RecoveryServices/Vaults/extendedInformation/read | The Get Extended Info operation gets an object's Extended Info representing the Azure resource of type ?vault? |
> | Microsoft.RecoveryServices/Vaults/extendedInformation/write | The Get Extended Info operation gets an object's Extended Info representing the Azure resource of type ?vault? |
> | Microsoft.RecoveryServices/Vaults/monitoringAlerts/read | Gets the alerts for the Recovery services vault. |
> | Microsoft.RecoveryServices/Vaults/monitoringConfigurations/* |  |
> | Microsoft.RecoveryServices/Vaults/read | The Get Vault operation gets an object representing the Azure resource of type 'vault' |
> | Microsoft.RecoveryServices/Vaults/registeredIdentities/operationResults/read | The Get Operation Results operation can be used get the operation status and result for the asynchronously submitted operation |
> | Microsoft.RecoveryServices/Vaults/registeredIdentities/read | The Get Containers operation can be used get the containers registered for a resource. |
> | Microsoft.RecoveryServices/Vaults/registeredIdentities/write | The Register Service Container operation can be used to register a container with Recovery Service. |
> | Microsoft.RecoveryServices/Vaults/usages/read | Returns usage details for a Recovery Services Vault. |
> | Microsoft.Resources/deployments/* | Create and manage resource group deployments |
> | Microsoft.Resources/subscriptions/resourceGroups/read | Gets or lists resource groups. |
> | Microsoft.Storage/storageAccounts/read | Returns the list of storage accounts or gets the properties for the specified storage account. |
> | Microsoft.RecoveryServices/Vaults/backupstorageconfig/* |  |
> | Microsoft.RecoveryServices/Vaults/backupValidateOperation/action | Validate Operation on Protected Item |
> | Microsoft.RecoveryServices/Vaults/backupOperations/read | Returns Backup Operation Status for Recovery Services Vault. |
> | Microsoft.RecoveryServices/Vaults/backupPolicies/operations/read | Get Status of Policy Operation. |
> | Microsoft.RecoveryServices/Vaults/backupFabrics/protectionContainers/write | Creates a registered container |
> | Microsoft.RecoveryServices/Vaults/backupFabrics/protectionContainers/inquire/action | Do inquiry for workloads within a container |
> | Microsoft.RecoveryServices/Vaults/backupEngines/read | Returns all the backup management servers registered with vault. |
> | Microsoft.RecoveryServices/Vaults/backupFabrics/backupProtectionIntent/write | Create a backup Protection Intent |
> | Microsoft.RecoveryServices/Vaults/backupFabrics/backupProtectionIntent/read | Get a backup Protection Intent |
> | Microsoft.RecoveryServices/Vaults/backupFabrics/protectableContainers/read | Get all protectable containers |
> | Microsoft.RecoveryServices/Vaults/backupFabrics/protectionContainers/items/read | Get all items in a container |
> | Microsoft.RecoveryServices/locations/backupStatus/action | Check Backup Status for Recovery Services Vaults |
> | Microsoft.RecoveryServices/locations/backupPreValidateProtection/action |  |
> | Microsoft.RecoveryServices/locations/backupValidateFeatures/action | Validate Features |
> | Microsoft.RecoveryServices/Vaults/monitoringAlerts/write | Resolves the alert. |
> | Microsoft.RecoveryServices/operations/read | Operation returns the list of Operations for a Resource Provider |
> | Microsoft.RecoveryServices/locations/operationStatus/read | Gets Operation Status for a given Operation |
> | Microsoft.RecoveryServices/Vaults/backupProtectionIntents/read | List all backup Protection Intents |
> | Microsoft.Support/* | Create and manage support tickets |
> | **NotActions** |  |
> | *none* |  |
> | **DataActions** |  |
> | *none* |  |
> | **NotDataActions** |  |
> | *none* |  |

## Backup Reader
> [!div class="mx-tableFixed"]
> | | |
> | --- | --- |
> | **Description** | Can view backup services, but can't make changes |
> | **Id** | a795c7a0-d4a2-40c1-ae25-d81f01202912 |
> | **Actions** |  |
> | Microsoft.Authorization/*/read | Read roles and role assignments |
> | Microsoft.RecoveryServices/locations/allocatedStamp/read | GetAllocatedStamp is internal operation used by service |
> | Microsoft.RecoveryServices/Vaults/backupFabrics/operationResults/read | Returns status of the operation |
> | Microsoft.RecoveryServices/Vaults/backupFabrics/protectionContainers/operationResults/read | Gets result of Operation performed on Protection Container. |
> | Microsoft.RecoveryServices/Vaults/backupFabrics/protectionContainers/protectedItems/operationResults/read | Gets Result of Operation Performed on Protected Items. |
> | Microsoft.RecoveryServices/Vaults/backupFabrics/protectionContainers/protectedItems/operationsStatus/read | Returns the status of Operation performed on Protected Items. |
> | Microsoft.RecoveryServices/Vaults/backupFabrics/protectionContainers/protectedItems/read | Returns object details of the Protected Item |
> | Microsoft.RecoveryServices/Vaults/backupFabrics/protectionContainers/protectedItems/recoveryPoints/read | Get Recovery Points for Protected Items. |
> | Microsoft.RecoveryServices/Vaults/backupFabrics/protectionContainers/read | Returns all registered containers |
> | Microsoft.RecoveryServices/Vaults/backupJobs/operationResults/read | Returns the Result of Job Operation. |
> | Microsoft.RecoveryServices/Vaults/backupJobs/read | Returns all Job Objects |
> | Microsoft.RecoveryServices/Vaults/backupJobsExport/action | Export Jobs |
> | Microsoft.RecoveryServices/Vaults/backupJobsExport/operationResults/read |  |
> | Microsoft.RecoveryServices/Vaults/backupManagementMetaData/read |  |
> | Microsoft.RecoveryServices/Vaults/backupOperationResults/read | Returns Backup Operation Result for Recovery Services Vault. |
> | Microsoft.RecoveryServices/Vaults/backupPolicies/operationResults/read | Get Results of Policy Operation. |
> | Microsoft.RecoveryServices/Vaults/backupPolicies/read | Returns all Protection Policies |
> | Microsoft.RecoveryServices/Vaults/backupProtectedItems/read | Returns the list of all Protected Items. |
> | Microsoft.RecoveryServices/Vaults/backupProtectionContainers/read | Returns all containers belonging to the subscription |
> | Microsoft.RecoveryServices/Vaults/backupUsageSummaries/read | Returns summaries for Protected Items and Protected Servers for a Recovery Services . |
> | Microsoft.RecoveryServices/Vaults/extendedInformation/read | The Get Extended Info operation gets an object's Extended Info representing the Azure resource of type ?vault? |
> | Microsoft.RecoveryServices/Vaults/monitoringAlerts/read | Gets the alerts for the Recovery services vault. |
> | Microsoft.RecoveryServices/Vaults/read | The Get Vault operation gets an object representing the Azure resource of type 'vault' |
> | Microsoft.RecoveryServices/Vaults/registeredIdentities/operationResults/read | The Get Operation Results operation can be used get the operation status and result for the asynchronously submitted operation |
> | Microsoft.RecoveryServices/Vaults/registeredIdentities/read | The Get Containers operation can be used get the containers registered for a resource. |
> | Microsoft.RecoveryServices/Vaults/backupstorageconfig/read | Returns Storage Configuration for Recovery Services Vault. |
> | Microsoft.RecoveryServices/Vaults/backupconfig/read | Returns Configuration for Recovery Services Vault. |
> | Microsoft.RecoveryServices/Vaults/backupOperations/read | Returns Backup Operation Status for Recovery Services Vault. |
> | Microsoft.RecoveryServices/Vaults/backupPolicies/operations/read | Get Status of Policy Operation. |
> | Microsoft.RecoveryServices/Vaults/backupEngines/read | Returns all the backup management servers registered with vault. |
> | Microsoft.RecoveryServices/Vaults/backupFabrics/backupProtectionIntent/read | Get a backup Protection Intent |
> | Microsoft.RecoveryServices/Vaults/backupFabrics/protectionContainers/items/read | Get all items in a container |
> | Microsoft.RecoveryServices/locations/backupStatus/action | Check Backup Status for Recovery Services Vaults |
> | Microsoft.RecoveryServices/Vaults/monitoringConfigurations/* |  |
> | Microsoft.RecoveryServices/Vaults/monitoringAlerts/write | Resolves the alert. |
> | Microsoft.RecoveryServices/operations/read | Operation returns the list of Operations for a Resource Provider |
> | Microsoft.RecoveryServices/locations/operationStatus/read | Gets Operation Status for a given Operation |
> | Microsoft.RecoveryServices/Vaults/backupProtectionIntents/read | List all backup Protection Intents |
> | Microsoft.RecoveryServices/Vaults/usages/read | Returns usage details for a Recovery Services Vault. |
> | **NotActions** |  |
> | *none* |  |
> | **DataActions** |  |
> | *none* |  |
> | **NotDataActions** |  |
> | *none* |  |

## Billing Reader
> [!div class="mx-tableFixed"]
> | | |
> | --- | --- |
> | **Description** | Allows read access to billing data |
> | **Id** | fa23ad8b-c56e-40d8-ac0c-ce449e1d2c64 |
> | **Actions** |  |
> | Microsoft.Authorization/*/read | Read roles and role assignments |
> | Microsoft.Billing/*/read | Read Billing information |
> | Microsoft.Commerce/*/read |  |
> | Microsoft.Consumption/*/read |  |
> | Microsoft.Management/managementGroups/read | List management groups for the authenticated user. |
> | Microsoft.CostManagement/*/read |  |
> | Microsoft.Support/* | Create and manage support tickets |
> | **NotActions** |  |
> | *none* |  |
> | **DataActions** |  |
> | *none* |  |
> | **NotDataActions** |  |
> | *none* |  |

## BizTalk Contributor
> [!div class="mx-tableFixed"]
> | | |
> | --- | --- |
> | **Description** | Lets you manage BizTalk services, but not access to them. |
> | **Id** | 5e3c6656-6cfa-4708-81fe-0de47ac73342 |
> | **Actions** |  |
> | Microsoft.Authorization/*/read | Read roles and role assignments |
> | Microsoft.BizTalkServices/BizTalk/* | Create and manage BizTalk services |
> | Microsoft.Insights/alertRules/* | Create and manage alert rules |
> | Microsoft.ResourceHealth/availabilityStatuses/read | Gets the availability statuses for all resources in the specified scope |
> | Microsoft.Resources/deployments/* | Create and manage resource group deployments |
> | Microsoft.Resources/subscriptions/resourceGroups/read | Gets or lists resource groups. |
> | Microsoft.Support/* | Create and manage support tickets |
> | **NotActions** |  |
> | *none* |  |
> | **DataActions** |  |
> | *none* |  |
> | **NotDataActions** |  |
> | *none* |  |

## CDN Endpoint Contributor
> [!div class="mx-tableFixed"]
> | | |
> | --- | --- |
> | **Description** | Can manage CDN endpoints, but can’t grant access to other users. |
> | **Id** | 426e0c7f-0c7e-4658-b36f-ff54d6c29b45 |
> | **Actions** |  |
> | Microsoft.Authorization/*/read | Read roles and role assignments |
> | Microsoft.Cdn/edgenodes/read |  |
> | Microsoft.Cdn/operationresults/* |  |
> | Microsoft.Cdn/profiles/endpoints/* |  |
> | Microsoft.Insights/alertRules/* | Create and manage Insights alert rules |
> | Microsoft.Resources/deployments/* | Create and manage resource group deployments |
> | Microsoft.Resources/subscriptions/resourceGroups/read | Gets or lists resource groups. |
> | Microsoft.Support/* | Create and manage support tickets |
> | **NotActions** |  |
> | *none* |  |
> | **DataActions** |  |
> | *none* |  |
> | **NotDataActions** |  |
> | *none* |  |

## CDN Endpoint Reader
> [!div class="mx-tableFixed"]
> | | |
> | --- | --- |
> | **Description** | Can view CDN endpoints, but can’t make changes. |
> | **Id** | 871e35f6-b5c1-49cc-a043-bde969a0f2cd |
> | **Actions** |  |
> | Microsoft.Authorization/*/read | Read roles and role assignments |
> | Microsoft.Cdn/edgenodes/read |  |
> | Microsoft.Cdn/operationresults/* |  |
> | Microsoft.Cdn/profiles/endpoints/*/read |  |
> | Microsoft.Insights/alertRules/* | Create and manage Insights alert rules |
> | Microsoft.Resources/deployments/* | Create and manage resource group deployments |
> | Microsoft.Resources/subscriptions/resourceGroups/read | Gets or lists resource groups. |
> | Microsoft.Support/* | Create and manage support tickets |
> | **NotActions** |  |
> | *none* |  |
> | **DataActions** |  |
> | *none* |  |
> | **NotDataActions** |  |
> | *none* |  |

## CDN Profile Contributor
> [!div class="mx-tableFixed"]
> | | |
> | --- | --- |
> | **Description** | Can manage CDN profiles and their endpoints, but can’t grant access to other users. |
> | **Id** | ec156ff8-a8d1-4d15-830c-5b80698ca432 |
> | **Actions** |  |
> | Microsoft.Authorization/*/read | Read roles and role assignments |
> | Microsoft.Cdn/edgenodes/read |  |
> | Microsoft.Cdn/operationresults/* |  |
> | Microsoft.Cdn/profiles/* |  |
> | Microsoft.Insights/alertRules/* | Create and manage Insights alert rules |
> | Microsoft.Resources/deployments/* | Create and manage resource group deployments |
> | Microsoft.Resources/subscriptions/resourceGroups/read | Gets or lists resource groups. |
> | Microsoft.Support/* | Create and manage support tickets |
> | **NotActions** |  |
> | *none* |  |
> | **DataActions** |  |
> | *none* |  |
> | **NotDataActions** |  |
> | *none* |  |

## CDN Profile Reader
> [!div class="mx-tableFixed"]
> | | |
> | --- | --- |
> | **Description** | Can view CDN profiles and their endpoints, but can’t make changes. |
> | **Id** | 8f96442b-4075-438f-813d-ad51ab4019af |
> | **Actions** |  |
> | Microsoft.Authorization/*/read | Read roles and role assignments |
> | Microsoft.Cdn/edgenodes/read |  |
> | Microsoft.Cdn/operationresults/* |  |
> | Microsoft.Cdn/profiles/*/read |  |
> | Microsoft.Insights/alertRules/* | Create and manage Insights alert rules |
> | Microsoft.Resources/deployments/* | Create and manage resource group deployments |
> | Microsoft.Resources/subscriptions/resourceGroups/read | Gets or lists resource groups. |
> | Microsoft.Support/* | Create and manage support tickets |
> | **NotActions** |  |
> | *none* |  |
> | **DataActions** |  |
> | *none* |  |
> | **NotDataActions** |  |
> | *none* |  |

## Classic Network Contributor
> [!div class="mx-tableFixed"]
> | | |
> | --- | --- |
> | **Description** | Lets you manage classic networks, but not access to them. |
> | **Id** | b34d265f-36f7-4a0d-a4d4-e158ca92e90f |
> | **Actions** |  |
> | Microsoft.Authorization/*/read | Read authorization |
> | Microsoft.ClassicNetwork/* | Create and manage classic networks |
> | Microsoft.Insights/alertRules/* | Create and manage Insights alert rules |
> | Microsoft.ResourceHealth/availabilityStatuses/read | Gets the availability statuses for all resources in the specified scope |
> | Microsoft.Resources/deployments/* | Create and manage resource group deployments |
> | Microsoft.Resources/subscriptions/resourceGroups/read | Gets or lists resource groups. |
> | Microsoft.Support/* | Create and manage support tickets |
> | **NotActions** |  |
> | *none* |  |
> | **DataActions** |  |
> | *none* |  |
> | **NotDataActions** |  |
> | *none* |  |

## Classic Storage Account Contributor
> [!div class="mx-tableFixed"]
> | | |
> | --- | --- |
> | **Description** | Lets you manage classic storage accounts, but not access to them. |
> | **Id** | 86e8f5dc-a6e9-4c67-9d15-de283e8eac25 |
> | **Actions** |  |
> | Microsoft.Authorization/*/read | Read authorization |
> | Microsoft.ClassicStorage/storageAccounts/* | Create and manage storage accounts |
> | Microsoft.Insights/alertRules/* | Create and manage Insights alert rules |
> | Microsoft.ResourceHealth/availabilityStatuses/read | Gets the availability statuses for all resources in the specified scope |
> | Microsoft.Resources/deployments/* | Create and manage resource group deployments |
> | Microsoft.Resources/subscriptions/resourceGroups/read | Gets or lists resource groups. |
> | Microsoft.Support/* | Create and manage support tickets |
> | **NotActions** |  |
> | *none* |  |
> | **DataActions** |  |
> | *none* |  |
> | **NotDataActions** |  |
> | *none* |  |

## Classic Storage Account Key Operator Service Role
> [!div class="mx-tableFixed"]
> | | |
> | --- | --- |
> | **Description** | Classic Storage Account Key Operators are allowed to list and regenerate keys on Classic Storage Accounts |
> | **Id** | 985d6b00-f706-48f5-a6fe-d0ca12fb668d |
> | **Actions** |  |
> | Microsoft.ClassicStorage/storageAccounts/listkeys/action | Lists the access keys for the storage accounts. |
> | Microsoft.ClassicStorage/storageAccounts/regeneratekey/action | Regenerates the existing access keys for the storage account. |
> | **NotActions** |  |
> | *none* |  |
> | **DataActions** |  |
> | *none* |  |
> | **NotDataActions** |  |
> | *none* |  |

## Classic Virtual Machine Contributor
> [!div class="mx-tableFixed"]
> | | |
> | --- | --- |
> | **Description** | Lets you manage classic virtual machines, but not access to them, and not the virtual network or storage account they’re connected to. |
> | **Id** | d73bb868-a0df-4d4d-bd69-98a00b01fccb |
> | **Actions** |  |
> | Microsoft.Authorization/*/read | Read authorization |
> | Microsoft.ClassicCompute/domainNames/* | Create and manage classic compute domain names |
> | Microsoft.ClassicCompute/virtualMachines/* | Create and manage virtual machines |
> | Microsoft.ClassicNetwork/networkSecurityGroups/join/action |  |
> | Microsoft.ClassicNetwork/reservedIps/link/action | Link a reserved Ip |
> | Microsoft.ClassicNetwork/reservedIps/read | Gets the reserved Ips |
> | Microsoft.ClassicNetwork/virtualNetworks/join/action | Joins the virtual network. |
> | Microsoft.ClassicNetwork/virtualNetworks/read | Get the virtual network. |
> | Microsoft.ClassicStorage/storageAccounts/disks/read | Returns the storage account disk. |
> | Microsoft.ClassicStorage/storageAccounts/images/read | Returns the storage account image. (Deprecated. Use 'Microsoft.ClassicStorage/storageAccounts/vmImages') |
> | Microsoft.ClassicStorage/storageAccounts/listKeys/action | Lists the access keys for the storage accounts. |
> | Microsoft.ClassicStorage/storageAccounts/read | Return the storage account with the given account. |
> | Microsoft.Insights/alertRules/* | Create and manage Insights alert rules |
> | Microsoft.ResourceHealth/availabilityStatuses/read | Gets the availability statuses for all resources in the specified scope |
> | Microsoft.Resources/deployments/* | Create and manage resource group deployments |
> | Microsoft.Resources/subscriptions/resourceGroups/read | Gets or lists resource groups. |
> | Microsoft.Support/* | Create and manage support tickets |
> | **NotActions** |  |
> | *none* |  |
> | **DataActions** |  |
> | *none* |  |
> | **NotDataActions** |  |
> | *none* |  |

## Cognitive Services Contributor
> [!div class="mx-tableFixed"]
> | | |
> | --- | --- |
> | **Description** | Lets you create, read, update, delete and manage keys of Cognitive Services. |
> | **Id** | 25fbc0a9-bd7c-42a3-aa1a-3b75d497ee68 |
> | **Actions** |  |
> | Microsoft.Authorization/*/read | Read roles and role assignments |
> | Microsoft.CognitiveServices/* |  |
> | Microsoft.Features/features/read | Gets the features of a subscription. |
> | Microsoft.Features/providers/features/read | Gets the feature of a subscription in a given resource provider. |
> | Microsoft.Insights/alertRules/* | Create and manage Insights alert rules |
> | Microsoft.Insights/diagnosticSettings/* | Creates, updates, or reads the diagnostic setting for Analysis Server |
> | Microsoft.Insights/logDefinitions/read | Read log definitions |
> | Microsoft.Insights/metricdefinitions/read | Read metric definitions |
> | Microsoft.Insights/metrics/read | Read metrics |
> | Microsoft.ResourceHealth/availabilityStatuses/read | Gets the availability statuses for all resources in the specified scope |
> | Microsoft.Resources/deployments/* | Create and manage resource group deployments |
> | Microsoft.Resources/deployments/operations/read | Gets or lists deployment operations. |
> | Microsoft.Resources/subscriptions/operationresults/read | Get the subscription operation results. |
> | Microsoft.Resources/subscriptions/read | Gets the list of subscriptions. |
> | Microsoft.Resources/subscriptions/resourcegroups/deployments/* |  |
> | Microsoft.Resources/subscriptions/resourceGroups/read | Gets or lists resource groups. |
> | Microsoft.Support/* | Create and manage support tickets |
> | **NotActions** |  |
> | *none* |  |
> | **DataActions** |  |
> | *none* |  |
> | **NotDataActions** |  |
> | *none* |  |

## Cognitive Services User
> [!div class="mx-tableFixed"]
> | | |
> | --- | --- |
> | **Description** | Lets you read and list keys of Cognitive Services. |
> | **Id** | a97b65f3-24c7-4388-baec-2e87135dc908 |
> | **Actions** |  |
> | Microsoft.CognitiveServices/*/read |  |
> | Microsoft.CognitiveServices/accounts/listkeys/action | List Keys |
> | Microsoft.Insights/metricdefinitions/read | Read metric definitions |
> | Microsoft.Insights/metrics/read | Read metrics |
> | Microsoft.Insights/alertRules/read | Read a classic metric alert |
> | Microsoft.Insights/diagnosticSettings/read | Read a resource diagnostic setting |
> | Microsoft.Insights/logDefinitions/read | Read log definitions |
> | Microsoft.ResourceHealth/availabilityStatuses/read | Gets the availability statuses for all resources in the specified scope |
> | Microsoft.Resources/deployments/operations/read | Gets or lists deployment operations. |
> | Microsoft.Resources/subscriptions/operationresults/read | Get the subscription operation results. |
> | Microsoft.Resources/subscriptions/read | Gets the list of subscriptions. |
> | Microsoft.Resources/subscriptions/resourceGroups/read | Gets or lists resource groups. |
> | Microsoft.Support/* | Create and manage support tickets |
> | **NotActions** |  |
> | *none* |  |
> | **DataActions** |  |
> | *none* |  |
> | **NotDataActions** |  |
> | *none* |  |

## Cosmos DB Account Reader Role
> [!div class="mx-tableFixed"]
> | | |
> | --- | --- |
> | **Description** | Can read Azure Cosmos DB account data. See [DocumentDB Account Contributor](#documentdb-account-contributor) for managing Azure Cosmos DB accounts. |
> | **Id** | fbdf93bf-df7d-467e-a4d2-9458aa1360c8 |
> | **Actions** |  |
> | Microsoft.Authorization/*/read | Read roles and role assignments, can read permissions given to each user |
> | Microsoft.DocumentDB/*/read | Read any collection |
> | Microsoft.DocumentDB/databaseAccounts/readonlykeys/action | Reads the database account readonly keys. |
> | Microsoft.Insights/MetricDefinitions/read | Read metric definitions |
> | Microsoft.Insights/Metrics/read | Read metrics |
> | Microsoft.Resources/subscriptions/resourceGroups/read | Gets or lists resource groups. |
> | Microsoft.Support/* | Create and manage support tickets |
> | **NotActions** |  |
> | *none* |  |
> | **DataActions** |  |
> | *none* |  |
> | **NotDataActions** |  |
> | *none* |  |

## CosmosBackupOperator
> [!div class="mx-tableFixed"]
> | | |
> | --- | --- |
> | **Description** | Can submit restore request for a Cosmos DB database or a container for an account |
> | **Id** | db7b14f2-5adf-42da-9f96-f2ee17bab5cb |
> | **Actions** |  |
> | Microsoft.DocumentDB/databaseAccounts/backup/action | Submit a request to configure backup |
> | Microsoft.DocumentDB/databaseAccounts/restore/action | Submit a restore request |
> | **NotActions** |  |
> | *none* |  |
> | **DataActions** |  |
> | *none* |  |
> | **NotDataActions** |  |
> | *none* |  |

## Cost Management Contributor
> [!div class="mx-tableFixed"]
> | | |
> | --- | --- |
> | **Description** | Can view costs and manage cost configuration (e.g. budgets, exports) |
> | **Id** | 434105ed-43f6-45c7-a02f-909b2ba83430 |
> | **Actions** |  |
> | Microsoft.Consumption/* |  |
> | Microsoft.CostManagement/* |  |
> | Microsoft.Billing/billingPeriods/read | Lists available billing periods |
> | Microsoft.Resources/subscriptions/read | Gets the list of subscriptions. |
> | Microsoft.Resources/subscriptions/resourceGroups/read | Gets or lists resource groups. |
> | Microsoft.Support/* | Create and manage support tickets |
> | **NotActions** |  |
> | *none* |  |
> | **DataActions** |  |
> | *none* |  |
> | **NotDataActions** |  |
> | *none* |  |

## Cost Management Reader
> [!div class="mx-tableFixed"]
> | | |
> | --- | --- |
> | **Description** | Can view cost data and configuration (e.g. budgets, exports) |
> | **Id** | 72fafb9e-0641-4937-9268-a91bfd8191a3 |
> | **Actions** |  |
> | Microsoft.Consumption/*/read |  |
> | Microsoft.CostManagement/*/read |  |
> | Microsoft.Billing/billingPeriods/read | Lists available billing periods |
> | Microsoft.Resources/subscriptions/read | Gets the list of subscriptions. |
> | Microsoft.Resources/subscriptions/resourceGroups/read | Gets or lists resource groups. |
> | Microsoft.Support/* | Create and manage support tickets |
> | **NotActions** |  |
> | *none* |  |
> | **DataActions** |  |
> | *none* |  |
> | **NotDataActions** |  |
> | *none* |  |

## Data Box Contributor
> [!div class="mx-tableFixed"]
> | | |
> | --- | --- |
> | **Description** | Lets you manage everything under Data Box Service except giving access to others. |
> | **Id** | add466c9-e687-43fc-8d98-dfcf8d720be5 |
> | **Actions** |  |
> | Microsoft.Authorization/*/read | Read roles and role assignments |
> | Microsoft.ResourceHealth/availabilityStatuses/read | Gets the availability statuses for all resources in the specified scope |
> | Microsoft.Resources/deployments/* | Create and manage resource group deployments |
> | Microsoft.Resources/subscriptions/resourceGroups/read | Gets or lists resource groups. |
> | Microsoft.Support/* | Create and manage support tickets |
> | Microsoft.Databox/* |  |
> | **NotActions** |  |
> | *none* |  |
> | **DataActions** |  |
> | *none* |  |
> | **NotDataActions** |  |
> | *none* |  |

## Data Box Reader
> [!div class="mx-tableFixed"]
> | | |
> | --- | --- |
> | **Description** | Lets you manage Data Box Service except creating order or editing order details and giving access to others. |
> | **Id** | 028f4ed7-e2a9-465e-a8f4-9c0ffdfdc027 |
> | **Actions** |  |
> | Microsoft.Authorization/*/read | Read roles and role assignments |
> | Microsoft.Databox/*/read |  |
> | Microsoft.Databox/jobs/listsecrets/action |  |
> | Microsoft.Databox/jobs/listcredentials/action | Lists the unencrypted credentials related to the order. |
> | Microsoft.Databox/locations/availableSkus/action | This method returns the list of available skus. |
> | Microsoft.ResourceHealth/availabilityStatuses/read | Gets the availability statuses for all resources in the specified scope |
> | Microsoft.Support/* | Create and manage support tickets |
> | **NotActions** |  |
> | *none* |  |
> | **DataActions** |  |
> | *none* |  |
> | **NotDataActions** |  |
> | *none* |  |

## Data Factory Contributor
> [!div class="mx-tableFixed"]
> | | |
> | --- | --- |
> | **Description** | Create and manage data factories, as well as child resources within them. |
> | **Id** | 673868aa-7521-48a0-acc6-0f60742d39f5 |
> | **Actions** |  |
> | Microsoft.Authorization/*/read | Read roles and role Assignments |
> | Microsoft.DataFactory/dataFactories/* | Create and manage data factories, and child resources within them. |
> | Microsoft.DataFactory/factories/* | Create and manage data factories, and child resources within them. |
> | Microsoft.Insights/alertRules/* | Create and manage alert rules |
> | Microsoft.ResourceHealth/availabilityStatuses/read | Gets the availability statuses for all resources in the specified scope |
> | Microsoft.Resources/deployments/* | Create and manage resource group deployments |
> | Microsoft.Resources/subscriptions/resourceGroups/read | Gets or lists resource groups. |
> | Microsoft.Support/* | Create and manage support tickets |
> | **NotActions** |  |
> | *none* |  |
> | **DataActions** |  |
> | *none* |  |
> | **NotDataActions** |  |
> | *none* |  |

## Data Lake Analytics Developer
> [!div class="mx-tableFixed"]
> | | |
> | --- | --- |
> | **Description** | Lets you submit, monitor, and manage your own jobs but not create or delete Data Lake Analytics accounts. |
> | **Id** | 47b7735b-770e-4598-a7da-8b91488b4c88 |
> | **Actions** |  |
> | Microsoft.Authorization/*/read | Read roles and role assignments |
> | Microsoft.BigAnalytics/accounts/* |  |
> | Microsoft.DataLakeAnalytics/accounts/* |  |
> | Microsoft.Insights/alertRules/* | Create and manage Insights alert rules |
> | Microsoft.ResourceHealth/availabilityStatuses/read | Gets the availability statuses for all resources in the specified scope |
> | Microsoft.Resources/deployments/* | Create and manage resource group deployments |
> | Microsoft.Resources/subscriptions/resourceGroups/read | Gets or lists resource groups. |
> | Microsoft.Support/* | Create and manage support tickets |
> | **NotActions** |  |
> | Microsoft.BigAnalytics/accounts/Delete |  |
> | Microsoft.BigAnalytics/accounts/TakeOwnership/action |  |
> | Microsoft.BigAnalytics/accounts/Write |  |
> | Microsoft.DataLakeAnalytics/accounts/Delete | Delete a DataLakeAnalytics account. |
> | Microsoft.DataLakeAnalytics/accounts/TakeOwnership/action | Grant permissions to cancel jobs submitted by other users. |
> | Microsoft.DataLakeAnalytics/accounts/Write | Create or update a DataLakeAnalytics account. |
> | Microsoft.DataLakeAnalytics/accounts/dataLakeStoreAccounts/Write | Create or update a linked DataLakeStore account of a DataLakeAnalytics account. |
> | Microsoft.DataLakeAnalytics/accounts/dataLakeStoreAccounts/Delete | Unlink a DataLakeStore account from a DataLakeAnalytics account. |
> | Microsoft.DataLakeAnalytics/accounts/storageAccounts/Write | Create or update a linked Storage account of a DataLakeAnalytics account. |
> | Microsoft.DataLakeAnalytics/accounts/storageAccounts/Delete | Unlink a Storage account from a DataLakeAnalytics account. |
> | Microsoft.DataLakeAnalytics/accounts/firewallRules/Write | Create or update a firewall rule. |
> | Microsoft.DataLakeAnalytics/accounts/firewallRules/Delete | Delete a firewall rule. |
> | Microsoft.DataLakeAnalytics/accounts/computePolicies/Write | Create or update a compute policy. |
> | Microsoft.DataLakeAnalytics/accounts/computePolicies/Delete | Delete a compute policy. |
> | **DataActions** |  |
> | *none* |  |
> | **NotDataActions** |  |
> | *none* |  |

## Data Purger
> [!div class="mx-tableFixed"]
> | | |
> | --- | --- |
> | **Description** | Can purge analytics data |
> | **Id** | 150f5e0c-0603-4f03-8c7f-cf70034c4e90 |
> | **Actions** |  |
> | Microsoft.Insights/components/*/read |  |
> | Microsoft.Insights/components/purge/action | Purging data from Application Insights |
> | Microsoft.OperationalInsights/workspaces/*/read |  |
> | Microsoft.OperationalInsights/workspaces/purge/action | Delete specified data from workspace |
> | **NotActions** |  |
> | *none* |  |
> | **DataActions** |  |
> | *none* |  |
> | **NotDataActions** |  |
> | *none* |  |

## DevTest Labs User
> [!div class="mx-tableFixed"]
> | | |
> | --- | --- |
> | **Description** | Lets you connect, start, restart, and shutdown your virtual machines in your Azure DevTest Labs. |
> | **Id** | 76283e04-6283-4c54-8f91-bcf1374a3c64 |
> | **Actions** |  |
> | Microsoft.Authorization/*/read | Read roles and role Assignments |
> | Microsoft.Compute/availabilitySets/read | Get the properties of an availability set |
> | Microsoft.Compute/virtualMachines/*/read | Read the properties of a virtual machine (VM sizes, runtime status, VM extensions, etc.) |
> | Microsoft.Compute/virtualMachines/deallocate/action | Powers off the virtual machine and releases the compute resources |
> | Microsoft.Compute/virtualMachines/read | Get the properties of a virtual machine |
> | Microsoft.Compute/virtualMachines/restart/action | Restarts the virtual machine |
> | Microsoft.Compute/virtualMachines/start/action | Starts the virtual machine |
> | Microsoft.DevTestLab/*/read | Read the properties of a lab |
> | Microsoft.DevTestLab/labs/claimAnyVm/action | Claim a random claimable virtual machine in the lab. |
> | Microsoft.DevTestLab/labs/createEnvironment/action | Create virtual machines in a lab. |
> | Microsoft.DevTestLab/labs/formulas/delete | Delete formulas. |
> | Microsoft.DevTestLab/labs/formulas/read | Read formulas. |
> | Microsoft.DevTestLab/labs/formulas/write | Add or modify formulas. |
> | Microsoft.DevTestLab/labs/policySets/evaluatePolicies/action | Evaluates lab policy. |
> | Microsoft.DevTestLab/labs/virtualMachines/claim/action | Take ownership of an existing virtual machine |
> | Microsoft.DevTestLab/labs/virtualmachines/listApplicableSchedules/action | Lists the applicable start/stop schedules, if any. |
> | Microsoft.Network/loadBalancers/backendAddressPools/join/action | Joins a load balancer backend address pool |
> | Microsoft.Network/loadBalancers/inboundNatRules/join/action | Joins a load balancer inbound nat rule |
> | Microsoft.Network/networkInterfaces/*/read | Read the properties of a network interface (for example, all the load balancers that the network interface is a part of) |
> | Microsoft.Network/networkInterfaces/join/action | Joins a Virtual Machine to a network interface |
> | Microsoft.Network/networkInterfaces/read | Gets a network interface definition.  |
> | Microsoft.Network/networkInterfaces/write | Creates a network interface or updates an existing network interface.  |
> | Microsoft.Network/publicIPAddresses/*/read | Read the properties of a public IP address |
> | Microsoft.Network/publicIPAddresses/join/action | Joins a public ip address |
> | Microsoft.Network/publicIPAddresses/read | Gets a public ip address definition. |
> | Microsoft.Network/virtualNetworks/subnets/join/action | Joins a virtual network |
> | Microsoft.Resources/deployments/operations/read | Gets or lists deployment operations. |
> | Microsoft.Resources/deployments/read | Gets or lists deployments. |
> | Microsoft.Resources/subscriptions/resourceGroups/read | Gets or lists resource groups. |
> | Microsoft.Storage/storageAccounts/listKeys/action | Returns the access keys for the specified storage account. |
> | **NotActions** |  |
> | Microsoft.Compute/virtualMachines/vmSizes/read | Lists available sizes the virtual machine can be updated to |
> | **DataActions** |  |
> | *none* |  |
> | **NotDataActions** |  |
> | *none* |  |

## DNS Zone Contributor
> [!div class="mx-tableFixed"]
> | | |
> | --- | --- |
> | **Description** | Lets you manage DNS zones and record sets in Azure DNS, but does not let you control who has access to them. |
> | **Id** | befefa01-2a29-4197-83a8-272ff33ce314 |
> | **Actions** |  |
> | Microsoft.Authorization/*/read | Read roles and role assignments |
> | Microsoft.Insights/alertRules/* | Create and manage alert rules |
> | Microsoft.Network/dnsZones/* | Create and manage DNS zones and records |
> | Microsoft.ResourceHealth/availabilityStatuses/read | Gets the availability statuses for all resources in the specified scope |
> | Microsoft.Resources/deployments/* | Create and manage resource group deployments |
> | Microsoft.Resources/subscriptions/resourceGroups/read | Gets or lists resource groups. |
> | Microsoft.Support/* | Create and manage Support tickets |
> | **NotActions** |  |
> | *none* |  |
> | **DataActions** |  |
> | *none* |  |
> | **NotDataActions** |  |
> | *none* |  |

## DocumentDB Account Contributor
> [!div class="mx-tableFixed"]
> | | |
> | --- | --- |
> | **Description** | Can manage Azure Cosmos DB accounts. Azure Cosmos DB is formerly known as DocumentDB. |
> | **Id** | 5bd9cd88-fe45-4216-938b-f97437e15450 |
> | **Actions** |  |
> | Microsoft.Authorization/*/read | Read roles and role Assignments |
> | Microsoft.DocumentDb/databaseAccounts/* | Create and manage Azure Cosmos DB accounts |
> | Microsoft.Insights/alertRules/* | Create and manage alert rules |
> | Microsoft.ResourceHealth/availabilityStatuses/read | Gets the availability statuses for all resources in the specified scope |
> | Microsoft.Resources/deployments/* | Create and manage resource group deployments |
> | Microsoft.Resources/subscriptions/resourceGroups/read | Gets or lists resource groups. |
> | Microsoft.Support/* | Create and manage support tickets |
> | **NotActions** |  |
> | *none* |  |
> | **DataActions** |  |
> | *none* |  |
> | **NotDataActions** |  |
> | *none* |  |

## EventGrid EventSubscription Contributor
> [!div class="mx-tableFixed"]
> | | |
> | --- | --- |
> | **Description** | Lets you manage EventGrid event subscription operations. |
> | **Id** | 428e0ff0-5e57-4d9c-a221-2c70d0e0a443 |
> | **Actions** |  |
> | Microsoft.Authorization/*/read | Read roles and role assignments |
> | Microsoft.EventGrid/eventSubscriptions/* |  |
> | Microsoft.EventGrid/topicTypes/eventSubscriptions/read | List global event subscriptions by topic type |
> | Microsoft.EventGrid/locations/eventSubscriptions/read | List regional event subscriptions |
> | Microsoft.EventGrid/locations/topicTypes/eventSubscriptions/read | List regional event subscriptions by topictype |
> | Microsoft.Insights/alertRules/* | Create and manage Insights alert rules |
> | Microsoft.Resources/deployments/* | Create and manage resource group deployments |
> | Microsoft.Resources/subscriptions/resourceGroups/read | Gets or lists resource groups. |
> | Microsoft.Support/* | Create and manage support tickets |
> | **NotActions** |  |
> | *none* |  |
> | **DataActions** |  |
> | *none* |  |
> | **NotDataActions** |  |
> | *none* |  |

## EventGrid EventSubscription Reader
> [!div class="mx-tableFixed"]
> | | |
> | --- | --- |
> | **Description** | Lets you read EventGrid event subscriptions. |
> | **Id** | 2414bbcf-6497-4faf-8c65-045460748405 |
> | **Actions** |  |
> | Microsoft.Authorization/*/read | Read roles and role assignments |
> | Microsoft.EventGrid/eventSubscriptions/read | Read a eventSubscription |
> | Microsoft.EventGrid/topicTypes/eventSubscriptions/read | List global event subscriptions by topic type |
> | Microsoft.EventGrid/locations/eventSubscriptions/read | List regional event subscriptions |
> | Microsoft.EventGrid/locations/topicTypes/eventSubscriptions/read | List regional event subscriptions by topictype |
> | Microsoft.Resources/subscriptions/resourceGroups/read | Gets or lists resource groups. |
> | **NotActions** |  |
> | *none* |  |
> | **DataActions** |  |
> | *none* |  |
> | **NotDataActions** |  |
> | *none* |  |

## HDInsight Domain Services Contributor
> [!div class="mx-tableFixed"]
> | | |
> | --- | --- |
> | **Description** | Can Read, Create, Modify and Delete Domain Services related operations needed for HDInsight Enterprise Security Package |
> | **Id** | 8d8d5a11-05d3-4bda-a417-a08778121c7c |
> | **Actions** |  |
> | Microsoft.AAD/*/read |  |
> | Microsoft.AAD/domainServices/*/read |  |
> | Microsoft.AAD/domainServices/oucontainer/* |  |
> | **NotActions** |  |
> | *none* |  |
> | **DataActions** |  |
> | *none* |  |
> | **NotDataActions** |  |
> | *none* |  |

## Intelligent Systems Account Contributor
> [!div class="mx-tableFixed"]
> | | |
> | --- | --- |
> | **Description** | Lets you manage Intelligent Systems accounts, but not access to them. |
> | **Id** | 03a6d094-3444-4b3d-88af-7477090a9e5e |
> | **Actions** |  |
> | Microsoft.Authorization/*/read | Read roles and role Assignments |
> | Microsoft.Insights/alertRules/* | Create and manage alert rules |
> | Microsoft.IntelligentSystems/accounts/* | Create and manage intelligent systems accounts |
> | Microsoft.ResourceHealth/availabilityStatuses/read | Gets the availability statuses for all resources in the specified scope |
> | Microsoft.Resources/deployments/* | Create and manage resource group deployments |
> | Microsoft.Resources/subscriptions/resourceGroups/read | Gets or lists resource groups. |
> | Microsoft.Support/* | Create and manage support tickets |
> | **NotActions** |  |
> | *none* |  |
> | **DataActions** |  |
> | *none* |  |
> | **NotDataActions** |  |
> | *none* |  |

## Key Vault Contributor
> [!div class="mx-tableFixed"]
> | | |
> | --- | --- |
> | **Description** | Lets you manage key vaults, but not access to them. |
> | **Id** | f25e0fa2-a7c8-4377-a976-54943a77a395 |
> | **Actions** |  |
> | Microsoft.Authorization/*/read | Read roles and role assignments |
> | Microsoft.Insights/alertRules/* | Create and manage Insights alert rules |
> | Microsoft.KeyVault/* |  |
> | Microsoft.Resources/deployments/* | Create and manage resource group deployments |
> | Microsoft.Resources/subscriptions/resourceGroups/read | Gets or lists resource groups. |
> | Microsoft.Support/* | Create and manage support tickets |
> | **NotActions** |  |
> | Microsoft.KeyVault/locations/deletedVaults/purge/action | Purge a soft deleted key vault |
> | Microsoft.KeyVault/hsmPools/* |  |
> | **DataActions** |  |
> | *none* |  |
> | **NotDataActions** |  |
> | *none* |  |

## Lab Creator
> [!div class="mx-tableFixed"]
> | | |
> | --- | --- |
> | **Description** | Lets you create, manage, delete your managed labs under your Azure Lab Accounts. |
> | **Id** | b97fb8bc-a8b2-4522-a38b-dd33c7e65ead |
> | **Actions** |  |
> | Microsoft.Authorization/*/read | Read roles and role assignments |
> | Microsoft.LabServices/labAccounts/*/read |  |
> | Microsoft.LabServices/labAccounts/createLab/action | Create a lab in a lab account. |
> | Microsoft.LabServices/labAccounts/sizes/getRegionalAvailability/action |  |
> | Microsoft.LabServices/labAccounts/getRegionalAvailability/action | Get regional availability information for each size category configured under a lab account |
> | Microsoft.Resources/subscriptions/resourceGroups/read | Gets or lists resource groups. |
> | Microsoft.Support/* | Create and manage support tickets |
> | **NotActions** |  |
> | *none* |  |
> | **DataActions** |  |
> | *none* |  |
> | **NotDataActions** |  |
> | *none* |  |

## Log Analytics Contributor
> [!div class="mx-tableFixed"]
> | | |
> | --- | --- |
> | **Description** | Log Analytics Contributor can read all monitoring data and edit monitoring settings. Editing monitoring settings includes adding the VM extension to VMs; reading storage account keys to be able to configure collection of logs from Azure Storage; creating and configuring Automation accounts; adding solutions; and configuring Azure diagnostics on all Azure resources. |
> | **Id** | 92aaf0da-9dab-42b6-94a3-d43ce8d16293 |
> | **Actions** |  |
> | */read | Read resources of all types, except secrets. |
> | Microsoft.Automation/automationAccounts/* |  |
> | Microsoft.ClassicCompute/virtualMachines/extensions/* |  |
> | Microsoft.ClassicStorage/storageAccounts/listKeys/action | Lists the access keys for the storage accounts. |
> | Microsoft.Compute/virtualMachines/extensions/* |  |
> | Microsoft.Insights/alertRules/* | Create and manage Insights alert rules |
> | Microsoft.Insights/diagnosticSettings/* | Creates, updates, or reads the diagnostic setting for Analysis Server |
> | Microsoft.OperationalInsights/* |  |
> | Microsoft.OperationsManagement/* |  |
> | Microsoft.Resources/deployments/* | Create and manage resource group deployments |
> | Microsoft.Resources/subscriptions/resourcegroups/deployments/* |  |
> | Microsoft.Storage/storageAccounts/listKeys/action | Returns the access keys for the specified storage account. |
> | Microsoft.Support/* | Create and manage support tickets |
> | **NotActions** |  |
> | *none* |  |
> | **DataActions** |  |
> | *none* |  |
> | **NotDataActions** |  |
> | *none* |  |

## Log Analytics Reader
> [!div class="mx-tableFixed"]
> | | |
> | --- | --- |
> | **Description** | Log Analytics Reader can view and search all monitoring data as well as and view monitoring settings, including viewing the configuration of Azure diagnostics on all Azure resources. |
> | **Id** | 73c42c96-874c-492b-b04d-ab87d138a893 |
> | **Actions** |  |
> | */read | Read resources of all types, except secrets. |
> | Microsoft.OperationalInsights/workspaces/analytics/query/action | Search using new engine. |
> | Microsoft.OperationalInsights/workspaces/search/action | Executes a search query |
> | Microsoft.Support/* | Create and manage support tickets |
> | **NotActions** |  |
> | Microsoft.OperationalInsights/workspaces/sharedKeys/read | Retrieves the shared keys for the workspace. These keys are used to connect Microsoft Operational Insights agents to the workspace. |
> | **DataActions** |  |
> | *none* |  |
> | **NotDataActions** |  |
> | *none* |  |

## Logic App Contributor
> [!div class="mx-tableFixed"]
> | | |
> | --- | --- |
> | **Description** | Lets you manage logic app, but not access to them. |
> | **Id** | 87a39d53-fc1b-424a-814c-f7e04687dc9e |
> | **Actions** |  |
> | Microsoft.Authorization/*/read | Read roles and role assignments |
> | Microsoft.ClassicStorage/storageAccounts/listKeys/action | Lists the access keys for the storage accounts. |
> | Microsoft.ClassicStorage/storageAccounts/read | Return the storage account with the given account. |
> | Microsoft.Insights/alertRules/* | Create and manage Insights alert rules |
> | Microsoft.Insights/diagnosticSettings/* | Creates, updates, or reads the diagnostic setting for Analysis Server |
> | Microsoft.Insights/logdefinitions/* | This permission is necessary for users who need access to Activity Logs via the portal. List log categories in Activity Log. |
> | Microsoft.Insights/metricDefinitions/* | Read metric definitions (list of available metric types for a resource). |
> | Microsoft.Logic/* | Manages Logic Apps resources. |
> | Microsoft.Resources/deployments/* | Create and manage resource group deployments |
> | Microsoft.Resources/subscriptions/operationresults/read | Get the subscription operation results. |
> | Microsoft.Resources/subscriptions/resourceGroups/read | Gets or lists resource groups. |
> | Microsoft.Storage/storageAccounts/listkeys/action | Returns the access keys for the specified storage account. |
> | Microsoft.Storage/storageAccounts/read | Returns the list of storage accounts or gets the properties for the specified storage account. |
> | Microsoft.Support/* | Create and manage support tickets |
> | Microsoft.Web/connectionGateways/* | Create and manages a Connection Gateway. |
> | Microsoft.Web/connections/* | Create and manages a Connection. |
> | Microsoft.Web/customApis/* | Creates and manages a Custom API. |
> | Microsoft.Web/serverFarms/join/action |  |
> | Microsoft.Web/serverFarms/read | Get the properties on an App Service Plan |
> | Microsoft.Web/sites/functions/listSecrets/action | List Secrets Web Apps Functions. |
> | **NotActions** |  |
> | *none* |  |
> | **DataActions** |  |
> | *none* |  |
> | **NotDataActions** |  |
> | *none* |  |

## Logic App Operator
> [!div class="mx-tableFixed"]
> | | |
> | --- | --- |
> | **Description** | Lets you read, enable and disable logic app. |
> | **Id** | 515c2055-d9d4-4321-b1b9-bd0c9a0f79fe |
> | **Actions** |  |
> | Microsoft.Authorization/*/read | Read roles and role assignments |
> | Microsoft.Insights/alertRules/*/read | Read Insights alert rules |
> | Microsoft.Insights/diagnosticSettings/*/read | Gets diagnostic settings for Logic Apps |
> | Microsoft.Insights/metricDefinitions/*/read | Gets the available metrics for Logic Apps. |
> | Microsoft.Logic/*/read | Reads Logic Apps resources. |
> | Microsoft.Logic/workflows/disable/action | Disables the workflow. |
> | Microsoft.Logic/workflows/enable/action | Enables the workflow. |
> | Microsoft.Logic/workflows/validate/action | Validates the workflow. |
> | Microsoft.Resources/deployments/operations/read | Gets or lists deployment operations. |
> | Microsoft.Resources/subscriptions/operationresults/read | Get the subscription operation results. |
> | Microsoft.Resources/subscriptions/resourceGroups/read | Gets or lists resource groups. |
> | Microsoft.Support/* | Create and manage support tickets |
> | Microsoft.Web/connectionGateways/*/read | Read Connection Gateways. |
> | Microsoft.Web/connections/*/read | Read Connections. |
> | Microsoft.Web/customApis/*/read | Read Custom API. |
> | Microsoft.Web/serverFarms/read | Get the properties on an App Service Plan |
> | **NotActions** |  |
> | *none* |  |
> | **DataActions** |  |
> | *none* |  |
> | **NotDataActions** |  |
> | *none* |  |

## Managed Application Operator Role
> [!div class="mx-tableFixed"]
> | | |
> | --- | --- |
> | **Description** | Lets you read and perform actions on Managed Application resources |
> | **Id** | c7393b34-138c-406f-901b-d8cf2b17e6ae |
> | **Actions** |  |
> | */read | Read resources of all types, except secrets. |
> | Microsoft.Solutions/applications/read | Retrieves a list of applications. |
> | **NotActions** |  |
> | *none* |  |
> | **DataActions** |  |
> | *none* |  |
> | **NotDataActions** |  |
> | *none* |  |

## Managed Applications Reader
> [!div class="mx-tableFixed"]
> | | |
> | --- | --- |
> | **Description** | Lets you read resources in a managed app and request JIT access. |
> | **Id** | b9331d33-8a36-4f8c-b097-4f54124fdb44 |
> | **Actions** |  |
> | */read | Read resources of all types, except secrets. |
> | Microsoft.Resources/deployments/* | Create and manage resource group deployments |
> | Microsoft.Solutions/jitRequests/* |  |
> | **NotActions** |  |
> | *none* |  |
> | **DataActions** |  |
> | *none* |  |
> | **NotDataActions** |  |
> | *none* |  |

## Managed Identity Contributor
> [!div class="mx-tableFixed"]
> | | |
> | --- | --- |
> | **Description** | Create, Read, Update, and Delete User Assigned Identity |
> | **Id** | e40ec5ca-96e0-45a2-b4ff-59039f2c2b59 |
> | **Actions** |  |
> | Microsoft.ManagedIdentity/userAssignedIdentities/*/read |  |
> | Microsoft.ManagedIdentity/userAssignedIdentities/*/write |  |
> | Microsoft.ManagedIdentity/userAssignedIdentities/*/delete |  |
> | Microsoft.Authorization/*/read | Read roles and role assignments |
> | Microsoft.Insights/alertRules/* | Create and manage Insights alert rules |
> | Microsoft.Resources/subscriptions/resourceGroups/read | Gets or lists resource groups. |
> | Microsoft.Resources/deployments/* | Create and manage resource group deployments |
> | Microsoft.Support/* | Create and manage support tickets |
> | **NotActions** |  |
> | *none* |  |
> | **DataActions** |  |
> | *none* |  |
> | **NotDataActions** |  |
> | *none* |  |

## Managed Identity Operator
> [!div class="mx-tableFixed"]
> | | |
> | --- | --- |
> | **Description** | Read and Assign User Assigned Identity |
> | **Id** | f1a07417-d97a-45cb-824c-7a7467783830 |
> | **Actions** |  |
> | Microsoft.ManagedIdentity/userAssignedIdentities/*/read |  |
> | Microsoft.ManagedIdentity/userAssignedIdentities/*/assign/action |  |
> | Microsoft.Authorization/*/read | Read roles and role assignments |
> | Microsoft.Insights/alertRules/* | Create and manage Insights alert rules |
> | Microsoft.Resources/subscriptions/resourceGroups/read | Gets or lists resource groups. |
> | Microsoft.Resources/deployments/* | Create and manage resource group deployments |
> | Microsoft.Support/* | Create and manage support tickets |
> | **NotActions** |  |
> | *none* |  |
> | **DataActions** |  |
> | *none* |  |
> | **NotDataActions** |  |
> | *none* |  |

## Management Group Contributor
> [!div class="mx-tableFixed"]
> | | |
> | --- | --- |
> | **Description** | Management Group Contributor Role |
> | **Id** | 5d58bcaf-24a5-4b20-bdb6-eed9f69fbe4c |
> | **Actions** |  |
> | Microsoft.Management/managementGroups/delete | Delete management group. |
> | Microsoft.Management/managementGroups/read | List management groups for the authenticated user. |
> | Microsoft.Management/managementGroups/subscriptions/delete | De-associates subscription from the management group. |
> | Microsoft.Management/managementGroups/subscriptions/write | Associates existing subscription with the management group. |
> | Microsoft.Management/managementGroups/write | Create or update a management group. |
> | **NotActions** |  |
> | *none* |  |
> | **DataActions** |  |
> | *none* |  |
> | **NotDataActions** |  |
> | *none* |  |

## Management Group Reader
> [!div class="mx-tableFixed"]
> | | |
> | --- | --- |
> | **Description** | Management Group Reader Role |
> | **Id** | ac63b705-f282-497d-ac71-919bf39d939d |
> | **Actions** |  |
> | Microsoft.Management/managementGroups/read | List management groups for the authenticated user. |
> | **NotActions** |  |
> | *none* |  |
> | **DataActions** |  |
> | *none* |  |
> | **NotDataActions** |  |
> | *none* |  |

## Monitoring Contributor
> [!div class="mx-tableFixed"]
> | | |
> | --- | --- |
> | **Description** | Can read all monitoring data and edit monitoring settings. See also [Get started with roles, permissions, and security with Azure Monitor](../azure-monitor/platform/roles-permissions-security.md#built-in-monitoring-roles). |
> | **Id** | 749f88d5-cbae-40b8-bcfc-e573ddc772fa |
> | **Actions** |  |
> | */read | Read resources of all types, except secrets. |
> | Microsoft.AlertsManagement/alerts/* |  |
> | Microsoft.AlertsManagement/alertsSummary/* |  |
> | Microsoft.Insights/actiongroups/* |  |
> | Microsoft.Insights/activityLogAlerts/* |  |
> | Microsoft.Insights/AlertRules/* | Read/write/delete alert rules. |
> | Microsoft.Insights/components/* | Read/write/delete Application Insights components. |
> | Microsoft.Insights/DiagnosticSettings/* | Read/write/delete diagnostic settings. |
> | Microsoft.Insights/eventtypes/* | List Activity Log events (management events) in a subscription. This permission is applicable to both programmatic and portal access to the Activity Log. |
> | Microsoft.Insights/LogDefinitions/* | This permission is necessary for users who need access to Activity Logs via the portal. List log categories in Activity Log. |
> | Microsoft.Insights/metricalerts/* |  |
> | Microsoft.Insights/MetricDefinitions/* | Read metric definitions (list of available metric types for a resource). |
> | Microsoft.Insights/Metrics/* | Read metrics for a resource. |
> | Microsoft.Insights/Register/Action | Register the Microsoft Insights provider |
> | Microsoft.Insights/scheduledqueryrules/* |  |
> | Microsoft.Insights/webtests/* | Read/write/delete Application Insights web tests. |
> | Microsoft.OperationalInsights/workspaces/intelligencepacks/* | Read/write/delete Log Analytics solution packs. |
> | Microsoft.OperationalInsights/workspaces/savedSearches/* | Read/write/delete Log Analytics saved searches. |
> | Microsoft.OperationalInsights/workspaces/search/action | Executes a search query |
> | Microsoft.OperationalInsights/workspaces/sharedKeys/action | Retrieves the shared keys for the workspace. These keys are used to connect Microsoft Operational Insights agents to the workspace. |
> | Microsoft.OperationalInsights/workspaces/storageinsightconfigs/* | Read/write/delete Log Analytics storage insight configurations. |
> | Microsoft.Support/* | Create and manage support tickets |
> | Microsoft.WorkloadMonitor/monitors/* |  |
> | Microsoft.WorkloadMonitor/notificationSettings/* |  |
> | **NotActions** |  |
> | *none* |  |
> | **DataActions** |  |
> | *none* |  |
> | **NotDataActions** |  |
> | *none* |  |

## Monitoring Metrics Publisher
> [!div class="mx-tableFixed"]
> | | |
> | --- | --- |
> | **Description** | Enables publishing metrics against Azure resources |
> | **Id** | 3913510d-42f4-4e42-8a64-420c390055eb |
> | **Actions** |  |
> | Microsoft.Insights/Register/Action | Register the Microsoft Insights provider |
> | Microsoft.Support/* | Create and manage support tickets |
> | Microsoft.Resources/subscriptions/resourceGroups/read | Gets or lists resource groups. |
> | **NotActions** |  |
> | *none* |  |
> | **DataActions** |  |
> | Microsoft.Insights/Metrics/Write | Write metrics |
> | **NotDataActions** |  |
> | *none* |  |

## Monitoring Reader
> [!div class="mx-tableFixed"]
> | | |
> | --- | --- |
> | **Description** | Can read all monitoring data (metrics, logs, etc.). See also [Get started with roles, permissions, and security with Azure Monitor](../azure-monitor/platform/roles-permissions-security.md#built-in-monitoring-roles). |
> | **Id** | 43d0d8ad-25c7-4714-9337-8ba259a9fe05 |
> | **Actions** |  |
> | */read | Read resources of all types, except secrets. |
> | Microsoft.OperationalInsights/workspaces/search/action | Executes a search query |
> | Microsoft.Support/* | Create and manage support tickets |
> | **NotActions** |  |
> | *none* |  |
> | **DataActions** |  |
> | *none* |  |
> | **NotDataActions** |  |
> | *none* |  |

## Network Contributor
> [!div class="mx-tableFixed"]
> | | |
> | --- | --- |
> | **Description** | Lets you manage networks, but not access to them. |
> | **Id** | 4d97b98b-1d4f-4787-a291-c67834d212e7 |
> | **Actions** |  |
> | Microsoft.Authorization/*/read | Read roles and role Assignments |
> | Microsoft.Insights/alertRules/* | Create and manage alert rules |
> | Microsoft.Network/* | Create and manage networks |
> | Microsoft.ResourceHealth/availabilityStatuses/read | Gets the availability statuses for all resources in the specified scope |
> | Microsoft.Resources/deployments/* | Create and manage resource group deployments |
> | Microsoft.Resources/subscriptions/resourceGroups/read | Gets or lists resource groups. |
> | Microsoft.Support/* | Create and manage support tickets |
> | **NotActions** |  |
> | *none* |  |
> | **DataActions** |  |
> | *none* |  |
> | **NotDataActions** |  |
> | *none* |  |

## New Relic APM Account Contributor
> [!div class="mx-tableFixed"]
> | | |
> | --- | --- |
> | **Description** | Lets you manage New Relic Application Performance Management accounts and applications, but not access to them. |
> | **Id** | 5d28c62d-5b37-4476-8438-e587778df237 |
> | **Actions** |  |
> | Microsoft.Authorization/*/read | Read roles and role assignments |
> | Microsoft.Insights/alertRules/* | Create and manage Insights alert rules |
> | Microsoft.ResourceHealth/availabilityStatuses/read | Gets the availability statuses for all resources in the specified scope |
> | Microsoft.Resources/deployments/* | Create and manage resource group deployments |
> | Microsoft.Resources/subscriptions/resourceGroups/read | Gets or lists resource groups. |
> | Microsoft.Support/* | Create and manage support tickets |
> | NewRelic.APM/accounts/* |  |
> | **NotActions** |  |
> | *none* |  |
> | **DataActions** |  |
> | *none* |  |
> | **NotDataActions** |  |
> | *none* |  |

## Reader and Data Access
> [!div class="mx-tableFixed"]
> | | |
> | --- | --- |
> | **Description** | Lets you view everything but will not let you delete or create a storage account or contained resource. It will also allow read/write access to all data contained in a storage account via access to storage account keys. |
> | **Id** | c12c1c16-33a1-487b-954d-41c89c60f349 |
> | **Actions** |  |
> | Microsoft.Storage/storageAccounts/listKeys/action | Returns the access keys for the specified storage account. |
> | Microsoft.Storage/storageAccounts/read | Returns the list of storage accounts or gets the properties for the specified storage account. |
> | **NotActions** |  |
> | *none* |  |
> | **DataActions** |  |
> | *none* |  |
> | **NotDataActions** |  |
> | *none* |  |

## Redis Cache Contributor
> [!div class="mx-tableFixed"]
> | | |
> | --- | --- |
> | **Description** | Lets you manage Azure Cache for Redis, but not access to them. |
> | **Id** | e0f68234-74aa-48ed-b826-c38b57376e17 |
> | **Actions** |  |
> | Microsoft.Authorization/*/read | Read roles and role Assignments |
> | Microsoft.Cache/redis/* | Create and manage Azure Cache for Redis |
> | Microsoft.Insights/alertRules/* | Create and manage alert rules |
> | Microsoft.ResourceHealth/availabilityStatuses/read | Gets the availability statuses for all resources in the specified scope |
> | Microsoft.Resources/deployments/* | Create and manage resource group deployments |
> | Microsoft.Resources/subscriptions/resourceGroups/read | Gets or lists resource groups. |
> | Microsoft.Support/* | Create and manage support tickets |
> | **NotActions** |  |
> | *none* |  |
> | **DataActions** |  |
> | *none* |  |
> | **NotDataActions** |  |
> | *none* |  |

## Resource Policy Contributor (Preview)
> [!div class="mx-tableFixed"]
> | | |
> | --- | --- |
> | **Description** | (Preview) Backfilled users from EA, with rights to create/modify resource policy, create support ticket and read resources/hierarchy. |
> | **Id** | 36243c78-bf99-498c-9df9-86d9f8d28608 |
> | **Actions** |  |
> | */read | Read resources of all types, except secrets. |
> | Microsoft.Authorization/policyassignments/* | Create and manage policy assignments |
> | Microsoft.Authorization/policydefinitions/* | Create and manage policy definitions |
> | Microsoft.Authorization/policysetdefinitions/* | Create and manage policy sets |
> | Microsoft.PolicyInsights/* |  |
> | Microsoft.Support/* | Create and manage support tickets |
> | **NotActions** |  |
> | *none* |  |
> | **DataActions** |  |
> | *none* |  |
> | **NotDataActions** |  |
> | *none* |  |

## Scheduler Job Collections Contributor
> [!div class="mx-tableFixed"]
> | | |
> | --- | --- |
> | **Description** | Lets you manage Scheduler job collections, but not access to them. |
> | **Id** | 188a0f2f-5c9e-469b-ae67-2aa5ce574b94 |
> | **Actions** |  |
> | Microsoft.Authorization/*/read | Read roles and role Assignments |
> | Microsoft.Insights/alertRules/* | Create and manage alert rules |
> | Microsoft.ResourceHealth/availabilityStatuses/read | Gets the availability statuses for all resources in the specified scope |
> | Microsoft.Resources/deployments/* | Create and manage resource group deployments |
> | Microsoft.Resources/subscriptions/resourceGroups/read | Gets or lists resource groups. |
> | Microsoft.Scheduler/jobcollections/* | Create and manage job collections |
> | Microsoft.Support/* | Create and manage support tickets |
> | **NotActions** |  |
> | *none* |  |
> | **DataActions** |  |
> | *none* |  |
> | **NotDataActions** |  |
> | *none* |  |

## Search Service Contributor
> [!div class="mx-tableFixed"]
> | | |
> | --- | --- |
> | **Description** | Lets you manage Search services, but not access to them. |
> | **Id** | 7ca78c08-252a-4471-8644-bb5ff32d4ba0 |
> | **Actions** |  |
> | Microsoft.Authorization/*/read | Read roles and role Assignments |
> | Microsoft.Insights/alertRules/* | Create and manage alert rules |
> | Microsoft.ResourceHealth/availabilityStatuses/read | Gets the availability statuses for all resources in the specified scope |
> | Microsoft.Resources/deployments/* | Create and manage resource group deployments |
> | Microsoft.Resources/subscriptions/resourceGroups/read | Gets or lists resource groups. |
> | Microsoft.Search/searchServices/* | Create and manage search services |
> | Microsoft.Support/* | Create and manage support tickets |
> | **NotActions** |  |
> | *none* |  |
> | **DataActions** |  |
> | *none* |  |
> | **NotDataActions** |  |
> | *none* |  |

## Security Admin
> [!div class="mx-tableFixed"]
> | | |
> | --- | --- |
> | **Description** | In Security Center only: Can view security policies, view security states, edit security policies, view alerts and recommendations, dismiss alerts and recommendations |
> | **Id** | fb1c8493-542b-48eb-b624-b4c8fea62acd |
> | **Actions** |  |
> | Microsoft.Authorization/*/read | Read roles and role assignments |
> | Microsoft.Authorization/policyAssignments/* | Create and manage policy assignments |
> | Microsoft.Authorization/policyDefinitions/* | Create and manage policy definitions |
> | Microsoft.Authorization/policySetDefinitions/* | Create and manage policy sets |
> | Microsoft.Insights/alertRules/* | Create and manage alert rules |
> | Microsoft.Management/managementGroups/read | List management groups for the authenticated user. |
> | Microsoft.operationalInsights/workspaces/*/read | View Log Analytics data |
> | Microsoft.Resources/deployments/* | Create and manage resource group deployments |
> | Microsoft.Resources/subscriptions/resourceGroups/read | Gets or lists resource groups. |
> | Microsoft.Security/*/read | Read security components and policies |
> | Microsoft.Security/locations/alerts/activate/action | Activate a security alert |
> | Microsoft.Security/locations/alerts/dismiss/action | Dismiss a security alert |
> | Microsoft.Security/locations/tasks/activate/action | Activate a security recommendation |
> | Microsoft.Security/locations/tasks/dismiss/action | Dismiss a security recommendation |
> | Microsoft.Security/policies/write | Updates the security policy |
> | Microsoft.Security/pricings/write | Updates the pricing settings for the scope |
> | Microsoft.Security/pricings/delete | Deletes the pricing settings for the scope |
> | Microsoft.Security/securityContacts/delete | Deletes the security contact |
> | Microsoft.Security/securityContacts/write | Updates the security contact |
> | Microsoft.Security/InformationProtectionPolicies/write | Updates the information protection policies for the resource |
> | Microsoft.Support/* | Create and manage support tickets |
> | **NotActions** |  |
> | *none* |  |
> | **DataActions** |  |
> | *none* |  |
> | **NotDataActions** |  |
> | *none* |  |

## Security Manager (Legacy)
> [!div class="mx-tableFixed"]
> | | |
> | --- | --- |
> | **Description** | This is a legacy role. Please use Security Administrator instead |
> | **Id** | e3d13bf0-dd5a-482e-ba6b-9b8433878d10 |
> | **Actions** |  |
> | Microsoft.Authorization/*/read | Read roles and role assignments |
> | Microsoft.ClassicCompute/*/read | Read configuration information classic virtual machines |
> | Microsoft.ClassicCompute/virtualMachines/*/write | Write configuration for classic virtual machines |
> | Microsoft.ClassicNetwork/*/read | Read configuration information about classic network |
> | Microsoft.Insights/alertRules/* | Create and manage alert rules |
> | Microsoft.ResourceHealth/availabilityStatuses/read | Gets the availability statuses for all resources in the specified scope |
> | Microsoft.Resources/deployments/* | Create and manage resource group deployments |
> | Microsoft.Resources/subscriptions/resourceGroups/read | Gets or lists resource groups. |
> | Microsoft.Security/* | Create and manage security components and policies |
> | Microsoft.Support/* | Create and manage support tickets |
> | **NotActions** |  |
> | *none* |  |
> | **DataActions** |  |
> | *none* |  |
> | **NotDataActions** |  |
> | *none* |  |

## Security Reader
> [!div class="mx-tableFixed"]
> | | |
> | --- | --- |
> | **Description** | In Security Center only: Can view recommendations and alerts, view security policies, view security states, but cannot make changes |
> | **Id** | 39bc4728-0917-49c7-9d2c-d95423bc2eb4 |
> | **Actions** |  |
> | Microsoft.Authorization/*/read | Read roles and role assignments |
> | Microsoft.Insights/alertRules/* | Create and manage alert rules |
> | Microsoft.operationalInsights/workspaces/*/read | View Log Analytics data |
> | Microsoft.Resources/deployments/* | Create and manage resource group deployments |
> | Microsoft.Resources/subscriptions/resourceGroups/read | Gets or lists resource groups. |
> | Microsoft.Security/*/read | Read security components and policies |
> | Microsoft.Support/* | Create and manage support tickets |
> | Microsoft.Management/managementGroups/read | List management groups for the authenticated user. |
> | **NotActions** |  |
> | *none* |  |
> | **DataActions** |  |
> | *none* |  |
> | **NotDataActions** |  |
> | *none* |  |

## Site Recovery Contributor
> [!div class="mx-tableFixed"]
> | | |
> | --- | --- |
> | **Description** | Lets you manage Site Recovery service except vault creation and role assignment |
> | **Id** | 6670b86e-a3f7-4917-ac9b-5d6ab1be4567 |
> | **Actions** |  |
> | Microsoft.Authorization/*/read | Read roles and role assignments |
> | Microsoft.Insights/alertRules/* | Create and manage alert rules |
> | Microsoft.Network/virtualNetworks/read | Get the virtual network definition |
> | Microsoft.RecoveryServices/locations/allocatedStamp/read | GetAllocatedStamp is internal operation used by service |
> | Microsoft.RecoveryServices/locations/allocateStamp/action | AllocateStamp is internal operation used by service |
> | Microsoft.RecoveryServices/Vaults/certificates/write | The Update Resource Certificate operation updates the resource/vault credential certificate. |
> | Microsoft.RecoveryServices/Vaults/extendedInformation/* | Create and manage extended info related to vault |
> | Microsoft.RecoveryServices/Vaults/read | The Get Vault operation gets an object representing the Azure resource of type 'vault' |
> | Microsoft.RecoveryServices/Vaults/refreshContainers/read |  |
> | Microsoft.RecoveryServices/Vaults/registeredIdentities/* | Create and manage registered identities |
> | Microsoft.RecoveryServices/vaults/replicationAlertSettings/* | Create or Update replication alert settings |
> | Microsoft.RecoveryServices/vaults/replicationEvents/read | Read any Events |
> | Microsoft.RecoveryServices/vaults/replicationFabrics/* | Create and manage replication fabrics |
> | Microsoft.RecoveryServices/vaults/replicationJobs/* | Create and manage replication jobs |
> | Microsoft.RecoveryServices/vaults/replicationPolicies/* | Create and manage replication policies |
> | Microsoft.RecoveryServices/vaults/replicationRecoveryPlans/* | Create and manage recovery plans |
> | Microsoft.RecoveryServices/Vaults/storageConfig/* | Create and manage storage configuration of Recovery Services vault |
> | Microsoft.RecoveryServices/Vaults/tokenInfo/read |  |
> | Microsoft.RecoveryServices/Vaults/usages/read | Returns usage details for a Recovery Services Vault. |
> | Microsoft.RecoveryServices/Vaults/vaultTokens/read | The Vault Token operation can be used to get Vault Token for vault level backend operations. |
> | Microsoft.RecoveryServices/Vaults/monitoringAlerts/* | Read alerts for the Recovery services vault |
> | Microsoft.RecoveryServices/Vaults/monitoringConfigurations/notificationConfiguration/read |  |
> | Microsoft.ResourceHealth/availabilityStatuses/read | Gets the availability statuses for all resources in the specified scope |
> | Microsoft.Resources/deployments/* | Create and manage resource group deployments |
> | Microsoft.Resources/subscriptions/resourceGroups/read | Gets or lists resource groups. |
> | Microsoft.Storage/storageAccounts/read | Returns the list of storage accounts or gets the properties for the specified storage account. |
> | Microsoft.Support/* | Create and manage support tickets |
> | **NotActions** |  |
> | *none* |  |
> | **DataActions** |  |
> | *none* |  |
> | **NotDataActions** |  |
> | *none* |  |

## Site Recovery Operator
> [!div class="mx-tableFixed"]
> | | |
> | --- | --- |
> | **Description** | Lets you failover and failback but not perform other Site Recovery management operations |
> | **Id** | 494ae006-db33-4328-bf46-533a6560a3ca |
> | **Actions** |  |
> | Microsoft.Authorization/*/read | Read roles and role assignments |
> | Microsoft.Insights/alertRules/* | Create and manage alert rules |
> | Microsoft.Network/virtualNetworks/read | Get the virtual network definition |
> | Microsoft.RecoveryServices/locations/allocatedStamp/read | GetAllocatedStamp is internal operation used by service |
> | Microsoft.RecoveryServices/locations/allocateStamp/action | AllocateStamp is internal operation used by service |
> | Microsoft.RecoveryServices/Vaults/extendedInformation/read | The Get Extended Info operation gets an object's Extended Info representing the Azure resource of type ?vault? |
> | Microsoft.RecoveryServices/Vaults/read | The Get Vault operation gets an object representing the Azure resource of type 'vault' |
> | Microsoft.RecoveryServices/Vaults/refreshContainers/read |  |
> | Microsoft.RecoveryServices/Vaults/registeredIdentities/operationResults/read | The Get Operation Results operation can be used get the operation status and result for the asynchronously submitted operation |
> | Microsoft.RecoveryServices/Vaults/registeredIdentities/read | The Get Containers operation can be used get the containers registered for a resource. |
> | Microsoft.RecoveryServices/vaults/replicationAlertSettings/read | Read any Alerts Settings |
> | Microsoft.RecoveryServices/vaults/replicationEvents/read | Read any Events |
> | Microsoft.RecoveryServices/vaults/replicationFabrics/checkConsistency/action | Checks Consistency of the Fabric |
> | Microsoft.RecoveryServices/vaults/replicationFabrics/read | Read any Fabrics |
> | Microsoft.RecoveryServices/vaults/replicationFabrics/reassociateGateway/action | Reassociate Gateway |
> | Microsoft.RecoveryServices/vaults/replicationFabrics/renewcertificate/action | Renew Certificate for Fabric |
> | Microsoft.RecoveryServices/vaults/replicationFabrics/replicationNetworks/read | Read any Networks |
> | Microsoft.RecoveryServices/vaults/replicationFabrics/replicationNetworks/replicationNetworkMappings/read | Read any Network Mappings |
> | Microsoft.RecoveryServices/vaults/replicationFabrics/replicationProtectionContainers/read | Read any Protection Containers |
> | Microsoft.RecoveryServices/vaults/replicationFabrics/replicationProtectionContainers/replicationProtectableItems/read | Read any Protectable Items |
> | Microsoft.RecoveryServices/vaults/replicationFabrics/replicationProtectionContainers/replicationProtectedItems/applyRecoveryPoint/action | Apply Recovery Point |
> | Microsoft.RecoveryServices/vaults/replicationFabrics/replicationProtectionContainers/replicationProtectedItems/failoverCommit/action | Failover Commit |
> | Microsoft.RecoveryServices/vaults/replicationFabrics/replicationProtectionContainers/replicationProtectedItems/plannedFailover/action | Planned Failover |
> | Microsoft.RecoveryServices/vaults/replicationFabrics/replicationProtectionContainers/replicationProtectedItems/read | Read any Protected Items |
> | Microsoft.RecoveryServices/vaults/replicationFabrics/replicationProtectionContainers/replicationProtectedItems/recoveryPoints/read | Read any Replication Recovery Points |
> | Microsoft.RecoveryServices/vaults/replicationFabrics/replicationProtectionContainers/replicationProtectedItems/repairReplication/action | Repair replication |
> | Microsoft.RecoveryServices/vaults/replicationFabrics/replicationProtectionContainers/replicationProtectedItems/reProtect/action | ReProtect Protected Item |
> | Microsoft.RecoveryServices/vaults/replicationFabrics/replicationProtectionContainers/replicationProtectedItems/testFailover/action | Test Failover |
> | Microsoft.RecoveryServices/vaults/replicationFabrics/replicationProtectionContainers/replicationProtectedItems/testFailoverCleanup/action | Test Failover Cleanup |
> | Microsoft.RecoveryServices/vaults/replicationFabrics/replicationProtectionContainers/replicationProtectedItems/unplannedFailover/action | Failover |
> | Microsoft.RecoveryServices/vaults/replicationFabrics/replicationProtectionContainers/replicationProtectedItems/updateMobilityService/action | Update Mobility Service |
> | Microsoft.RecoveryServices/vaults/replicationFabrics/replicationProtectionContainers/replicationProtectionContainerMappings/read | Read any Protection Container Mappings |
> | Microsoft.RecoveryServices/vaults/replicationFabrics/replicationRecoveryServicesProviders/read | Read any Recovery Services Providers |
> | Microsoft.RecoveryServices/vaults/replicationFabrics/replicationRecoveryServicesProviders/refreshProvider/action | Refresh Provider |
> | Microsoft.RecoveryServices/vaults/replicationFabrics/replicationStorageClassifications/read | Read any Storage Classifications |
> | Microsoft.RecoveryServices/vaults/replicationFabrics/replicationStorageClassifications/replicationStorageClassificationMappings/read | Read any Storage Classification Mappings |
> | Microsoft.RecoveryServices/vaults/replicationFabrics/replicationvCenters/read | Read any vCenters |
> | Microsoft.RecoveryServices/vaults/replicationJobs/* | Create and manage replication jobs |
> | Microsoft.RecoveryServices/vaults/replicationPolicies/read | Read any Policies |
> | Microsoft.RecoveryServices/vaults/replicationRecoveryPlans/failoverCommit/action | Failover Commit Recovery Plan |
> | Microsoft.RecoveryServices/vaults/replicationRecoveryPlans/plannedFailover/action | Planned Failover Recovery Plan |
> | Microsoft.RecoveryServices/vaults/replicationRecoveryPlans/read | Read any Recovery Plans |
> | Microsoft.RecoveryServices/vaults/replicationRecoveryPlans/reProtect/action | ReProtect Recovery Plan |
> | Microsoft.RecoveryServices/vaults/replicationRecoveryPlans/testFailover/action | Test Failover Recovery Plan |
> | Microsoft.RecoveryServices/vaults/replicationRecoveryPlans/testFailoverCleanup/action | Test Failover Cleanup Recovery Plan |
> | Microsoft.RecoveryServices/vaults/replicationRecoveryPlans/unplannedFailover/action | Failover Recovery Plan |
> | Microsoft.RecoveryServices/Vaults/monitoringAlerts/* | Read alerts for the Recovery services vault |
> | Microsoft.RecoveryServices/Vaults/monitoringConfigurations/notificationConfiguration/read |  |
> | Microsoft.RecoveryServices/Vaults/storageConfig/read |  |
> | Microsoft.RecoveryServices/Vaults/tokenInfo/read |  |
> | Microsoft.RecoveryServices/Vaults/usages/read | Returns usage details for a Recovery Services Vault. |
> | Microsoft.RecoveryServices/Vaults/vaultTokens/read | The Vault Token operation can be used to get Vault Token for vault level backend operations. |
> | Microsoft.ResourceHealth/availabilityStatuses/read | Gets the availability statuses for all resources in the specified scope |
> | Microsoft.Resources/deployments/* | Create and manage resource group deployments |
> | Microsoft.Resources/subscriptions/resourceGroups/read | Gets or lists resource groups. |
> | Microsoft.Storage/storageAccounts/read | Returns the list of storage accounts or gets the properties for the specified storage account. |
> | Microsoft.Support/* | Create and manage support tickets |
> | **NotActions** |  |
> | *none* |  |
> | **DataActions** |  |
> | *none* |  |
> | **NotDataActions** |  |
> | *none* |  |

## Site Recovery Reader
> [!div class="mx-tableFixed"]
> | | |
> | --- | --- |
> | **Description** | Lets you view Site Recovery status but not perform other management operations |
> | **Id** | dbaa88c4-0c30-4179-9fb3-46319faa6149 |
> | **Actions** |  |
> | Microsoft.Authorization/*/read | Read roles and role assignments |
> | Microsoft.RecoveryServices/locations/allocatedStamp/read | GetAllocatedStamp is internal operation used by service |
> | Microsoft.RecoveryServices/Vaults/extendedInformation/read | The Get Extended Info operation gets an object's Extended Info representing the Azure resource of type ?vault? |
> | Microsoft.RecoveryServices/Vaults/monitoringAlerts/read | Gets the alerts for the Recovery services vault. |
> | Microsoft.RecoveryServices/Vaults/monitoringConfigurations/notificationConfiguration/read |  |
> | Microsoft.RecoveryServices/Vaults/read | The Get Vault operation gets an object representing the Azure resource of type 'vault' |
> | Microsoft.RecoveryServices/Vaults/refreshContainers/read |  |
> | Microsoft.RecoveryServices/Vaults/registeredIdentities/operationResults/read | The Get Operation Results operation can be used get the operation status and result for the asynchronously submitted operation |
> | Microsoft.RecoveryServices/Vaults/registeredIdentities/read | The Get Containers operation can be used get the containers registered for a resource. |
> | Microsoft.RecoveryServices/vaults/replicationAlertSettings/read | Read any Alerts Settings |
> | Microsoft.RecoveryServices/vaults/replicationEvents/read | Read any Events |
> | Microsoft.RecoveryServices/vaults/replicationFabrics/read | Read any Fabrics |
> | Microsoft.RecoveryServices/vaults/replicationFabrics/replicationNetworks/read | Read any Networks |
> | Microsoft.RecoveryServices/vaults/replicationFabrics/replicationNetworks/replicationNetworkMappings/read | Read any Network Mappings |
> | Microsoft.RecoveryServices/vaults/replicationFabrics/replicationProtectionContainers/read | Read any Protection Containers |
> | Microsoft.RecoveryServices/vaults/replicationFabrics/replicationProtectionContainers/replicationProtectableItems/read | Read any Protectable Items |
> | Microsoft.RecoveryServices/vaults/replicationFabrics/replicationProtectionContainers/replicationProtectedItems/read | Read any Protected Items |
> | Microsoft.RecoveryServices/vaults/replicationFabrics/replicationProtectionContainers/replicationProtectedItems/recoveryPoints/read | Read any Replication Recovery Points |
> | Microsoft.RecoveryServices/vaults/replicationFabrics/replicationProtectionContainers/replicationProtectionContainerMappings/read | Read any Protection Container Mappings |
> | Microsoft.RecoveryServices/vaults/replicationFabrics/replicationRecoveryServicesProviders/read | Read any Recovery Services Providers |
> | Microsoft.RecoveryServices/vaults/replicationFabrics/replicationStorageClassifications/read | Read any Storage Classifications |
> | Microsoft.RecoveryServices/vaults/replicationFabrics/replicationStorageClassifications/replicationStorageClassificationMappings/read | Read any Storage Classification Mappings |
> | Microsoft.RecoveryServices/vaults/replicationFabrics/replicationvCenters/read | Read any vCenters |
> | Microsoft.RecoveryServices/vaults/replicationJobs/read | Read any Jobs |
> | Microsoft.RecoveryServices/vaults/replicationPolicies/read | Read any Policies |
> | Microsoft.RecoveryServices/vaults/replicationRecoveryPlans/read | Read any Recovery Plans |
> | Microsoft.RecoveryServices/Vaults/storageConfig/read |  |
> | Microsoft.RecoveryServices/Vaults/tokenInfo/read |  |
> | Microsoft.RecoveryServices/Vaults/usages/read | Returns usage details for a Recovery Services Vault. |
> | Microsoft.RecoveryServices/Vaults/vaultTokens/read | The Vault Token operation can be used to get Vault Token for vault level backend operations. |
> | Microsoft.Support/* | Create and manage support tickets |
> | **NotActions** |  |
> | *none* |  |
> | **DataActions** |  |
> | *none* |  |
> | **NotDataActions** |  |
> | *none* |  |

## SQL DB Contributor
> [!div class="mx-tableFixed"]
> | | |
> | --- | --- |
> | **Description** | Lets you manage SQL databases, but not access to them. Also, you can't manage their security-related policies or their parent SQL servers. |
> | **Id** | 9b7fa17d-e63e-47b0-bb0a-15c516ac86ec |
> | **Actions** |  |
> | Microsoft.Authorization/*/read | Read roles and role Assignments |
> | Microsoft.Insights/alertRules/* | Create and manage alert rules |
> | Microsoft.ResourceHealth/availabilityStatuses/read | Gets the availability statuses for all resources in the specified scope |
> | Microsoft.Resources/deployments/* | Create and manage resource group deployments |
> | Microsoft.Resources/subscriptions/resourceGroups/read | Gets or lists resource groups. |
> | Microsoft.Sql/locations/*/read |  |
> | Microsoft.Sql/servers/databases/* | Create and manage SQL databases |
> | Microsoft.Sql/servers/read | Return the list of servers or gets the properties for the specified server. |
> | Microsoft.Support/* | Create and manage support tickets |
> | Microsoft.Insights/metrics/read | Read metrics |
> | Microsoft.Insights/metricDefinitions/read | Read metric definitions |
> | **NotActions** |  |
> | Microsoft.Sql/managedInstances/databases/vulnerabilityAssessments/* |  |
> | Microsoft.Sql/managedInstances/vulnerabilityAssessments/* |  |
> | Microsoft.Sql/servers/databases/auditingPolicies/* | Edit audit policies |
> | Microsoft.Sql/servers/databases/auditingSettings/* | Edit audit settings |
> | Microsoft.Sql/servers/databases/auditRecords/read | Retrieve the database blob audit records |
> | Microsoft.Sql/servers/databases/connectionPolicies/* | Edit connection policies |
> | Microsoft.Sql/servers/databases/dataMaskingPolicies/* | Edit data masking policies |
> | Microsoft.Sql/servers/databases/extendedAuditingSettings/* |  |
> | Microsoft.Sql/servers/databases/schemas/tables/columns/sensitivityLabels/* |  |
> | Microsoft.Sql/servers/databases/securityAlertPolicies/* | Edit security alert policies |
> | Microsoft.Sql/servers/databases/securityMetrics/* | Edit security metrics |
> | Microsoft.Sql/servers/databases/sensitivityLabels/* |  |
> | Microsoft.Sql/servers/databases/vulnerabilityAssessments/* |  |
> | Microsoft.Sql/servers/databases/vulnerabilityAssessmentScans/* |  |
> | Microsoft.Sql/servers/databases/vulnerabilityAssessmentSettings/* |  |
> | Microsoft.Sql/servers/vulnerabilityAssessments/* |  |
> | **DataActions** |  |
> | *none* |  |
> | **NotDataActions** |  |
> | *none* |  |

## SQL Security Manager
> [!div class="mx-tableFixed"]
> | | |
> | --- | --- |
> | **Description** | Lets you manage the security-related policies of SQL servers and databases, but not access to them. |
> | **Id** | 056cd41c-7e88-42e1-933e-88ba6a50c9c3 |
> | **Actions** |  |
> | Microsoft.Authorization/*/read | Read Microsoft authorization |
> | Microsoft.Insights/alertRules/* | Create and manage Insights alert rules |
> | Microsoft.Network/virtualNetworks/subnets/joinViaServiceEndpoint/action | Joins resource such as storage account or SQL database to a subnet. |
> | Microsoft.ResourceHealth/availabilityStatuses/read | Gets the availability statuses for all resources in the specified scope |
> | Microsoft.Resources/deployments/* | Create and manage resource group deployments |
> | Microsoft.Resources/subscriptions/resourceGroups/read | Gets or lists resource groups. |
> | Microsoft.Sql/managedInstances/databases/vulnerabilityAssessments/* |  |
> | Microsoft.Sql/managedInstances/vulnerabilityAssessments/* |  |
> | Microsoft.Sql/servers/auditingPolicies/* | Create and manage SQL server auditing policies |
> | Microsoft.Sql/servers/auditingSettings/* | Create and manage SQL server auditing setting |
> | Microsoft.Sql/servers/extendedAuditingSettings/read | Retrieve details of the extended server blob auditing policy configured on a given server |
> | Microsoft.Sql/servers/databases/auditingPolicies/* | Create and manage SQL server database auditing policies |
> | Microsoft.Sql/servers/databases/auditingSettings/* | Create and manage SQL server database auditing settings |
> | Microsoft.Sql/servers/databases/auditRecords/read | Read audit records |
> | Microsoft.Sql/servers/databases/connectionPolicies/* | Create and manage SQL server database connection policies |
> | Microsoft.Sql/servers/databases/dataMaskingPolicies/* | Create and manage SQL server database data masking policies |
> | Microsoft.Sql/servers/databases/extendedAuditingSettings/read | Retrieve details of the extended blob auditing policy configured on a given database |
> | Microsoft.Sql/servers/databases/read | Return the list of databases or gets the properties for the specified database. |
> | Microsoft.Sql/servers/databases/schemas/read | Retrieve list of schemas of a database |
> | Microsoft.Sql/servers/databases/schemas/tables/columns/read | Retrieve list of columns of a table |
> | Microsoft.Sql/servers/databases/schemas/tables/columns/sensitivityLabels/* |  |
> | Microsoft.Sql/servers/databases/schemas/tables/read | Retrieve list of tables of a database |
> | Microsoft.Sql/servers/databases/securityAlertPolicies/* | Create and manage SQL server database security alert policies |
> | Microsoft.Sql/servers/databases/securityMetrics/* | Create and manage SQL server database security metrics |
> | Microsoft.Sql/servers/databases/sensitivityLabels/* |  |
> | Microsoft.Sql/servers/databases/vulnerabilityAssessments/* |  |
> | Microsoft.Sql/servers/databases/vulnerabilityAssessmentScans/* |  |
> | Microsoft.Sql/servers/databases/vulnerabilityAssessmentSettings/* |  |
> | Microsoft.Sql/servers/firewallRules/* |  |
> | Microsoft.Sql/servers/read | Return the list of servers or gets the properties for the specified server. |
> | Microsoft.Sql/servers/securityAlertPolicies/* | Create and manage SQL server security alert policies |
> | Microsoft.Sql/servers/vulnerabilityAssessments/* |  |
> | Microsoft.Support/* | Create and manage support tickets |
> | **NotActions** |  |
> | *none* |  |
> | **DataActions** |  |
> | *none* |  |
> | **NotDataActions** |  |
> | *none* |  |

## SQL Server Contributor
> [!div class="mx-tableFixed"]
> | | |
> | --- | --- |
> | **Description** | Lets you manage SQL servers and databases, but not access to them, and not their security -related policies. |
> | **Id** | 6d8ee4ec-f05a-4a1d-8b00-a9b17e38b437 |
> | **Actions** |  |
> | Microsoft.Authorization/*/read | Read roles and role assignments |
> | Microsoft.Insights/alertRules/* | Create and manage Insights alert rules |
> | Microsoft.ResourceHealth/availabilityStatuses/read | Gets the availability statuses for all resources in the specified scope |
> | Microsoft.Resources/deployments/* | Create and manage resource group deployments |
> | Microsoft.Resources/subscriptions/resourceGroups/read | Gets or lists resource groups. |
> | Microsoft.Sql/locations/*/read |  |
> | Microsoft.Sql/servers/* | Create and manage SQL servers |
> | Microsoft.Support/* | Create and manage support tickets |
> | Microsoft.Insights/metrics/read | Read metrics |
> | Microsoft.Insights/metricDefinitions/read | Read metric definitions |
> | **NotActions** |  |
> | Microsoft.Sql/managedInstances/databases/vulnerabilityAssessments/* |  |
> | Microsoft.Sql/managedInstances/vulnerabilityAssessments/* |  |
> | Microsoft.Sql/servers/auditingPolicies/* | Edit SQL server auditing policies |
> | Microsoft.Sql/servers/auditingSettings/* | Edit SQL server auditing settings |
> | Microsoft.Sql/servers/databases/auditingPolicies/* | Edit SQL server database auditing policies |
> | Microsoft.Sql/servers/databases/auditingSettings/* | Edit SQL server database auditing settings |
> | Microsoft.Sql/servers/databases/auditRecords/read | Read audit records |
> | Microsoft.Sql/servers/databases/connectionPolicies/* | Edit SQL server database connection policies |
> | Microsoft.Sql/servers/databases/dataMaskingPolicies/* | Edit SQL server database data masking policies |
> | Microsoft.Sql/servers/databases/extendedAuditingSettings/* |  |
> | Microsoft.Sql/servers/databases/schemas/tables/columns/sensitivityLabels/* |  |
> | Microsoft.Sql/servers/databases/securityAlertPolicies/* | Edit SQL server database security alert policies |
> | Microsoft.Sql/servers/databases/securityMetrics/* | Edit SQL server database security metrics |
> | Microsoft.Sql/servers/databases/sensitivityLabels/* |  |
> | Microsoft.Sql/servers/databases/vulnerabilityAssessments/* |  |
> | Microsoft.Sql/servers/databases/vulnerabilityAssessmentScans/* |  |
> | Microsoft.Sql/servers/databases/vulnerabilityAssessmentSettings/* |  |
> | Microsoft.Sql/servers/extendedAuditingSettings/* |  |
> | Microsoft.Sql/servers/securityAlertPolicies/* | Edit SQL server security alert policies |
> | Microsoft.Sql/servers/vulnerabilityAssessments/* |  |
> | **DataActions** |  |
> | *none* |  |
> | **NotDataActions** |  |
> | *none* |  |

## Storage Account Contributor
> [!div class="mx-tableFixed"]
> | | |
> | --- | --- |
> | **Description** | Lets you manage storage accounts, but not access to them. |
> | **Id** | 17d1049b-9a84-46fb-8f53-869881c3d3ab |
> | **Actions** |  |
> | Microsoft.Authorization/*/read | Read all authorization |
> | Microsoft.Insights/alertRules/* | Create and manage Insights alert rules |
> | Microsoft.Insights/diagnosticSettings/* | Manage diagnostic settings |
> | Microsoft.Network/virtualNetworks/subnets/joinViaServiceEndpoint/action | Joins resource such as storage account or SQL database to a subnet. |
> | Microsoft.ResourceHealth/availabilityStatuses/read | Gets the availability statuses for all resources in the specified scope |
> | Microsoft.Resources/deployments/* | Create and manage resource group deployments |
> | Microsoft.Resources/subscriptions/resourceGroups/read | Gets or lists resource groups. |
> | Microsoft.Storage/storageAccounts/* | Create and manage storage accounts |
> | Microsoft.Support/* | Create and manage support tickets |
> | **NotActions** |  |
> | *none* |  |
> | **DataActions** |  |
> | *none* |  |
> | **NotDataActions** |  |
> | *none* |  |

## Storage Account Key Operator Service Role
> [!div class="mx-tableFixed"]
> | | |
> | --- | --- |
> | **Description** | Storage Account Key Operators are allowed to list and regenerate keys on Storage Accounts |
> | **Id** | 81a9662b-bebf-436f-a333-f67b29880f12 |
> | **Actions** |  |
> | Microsoft.Storage/storageAccounts/listkeys/action | Returns the access keys for the specified storage account. |
> | Microsoft.Storage/storageAccounts/regeneratekey/action | Regenerates the access keys for the specified storage account. |
> | **NotActions** |  |
> | *none* |  |
> | **DataActions** |  |
> | *none* |  |
> | **NotDataActions** |  |
> | *none* |  |

## Storage Blob Data Contributor (Preview)
> [!div class="mx-tableFixed"]
> | | |
> | --- | --- |
> | **Description** | Allows for read, write and delete access to Azure Storage blob containers and data |
> | **Id** | ba92f5b4-2d11-453d-a403-e96b0029c9fe |
> | **Actions** |  |
> | Microsoft.Storage/storageAccounts/blobServices/containers/delete | Returns the result of deleting a container |
> | Microsoft.Storage/storageAccounts/blobServices/containers/read | Returns list of containers |
> | Microsoft.Storage/storageAccounts/blobServices/containers/write | Returns the result of put blob container |
> | **NotActions** |  |
> | *none* |  |
> | **DataActions** |  |
> | Microsoft.Storage/storageAccounts/blobServices/containers/blobs/delete | Returns the result of deleting a blob |
> | Microsoft.Storage/storageAccounts/blobServices/containers/blobs/read | Returns a blob or a list of blobs |
> | Microsoft.Storage/storageAccounts/blobServices/containers/blobs/write | Returns the result of writing a blob |
> | **NotDataActions** |  |
> | *none* |  |

## Storage Blob Data Owner (Preview)
> [!div class="mx-tableFixed"]
> | | |
> | --- | --- |
> | **Description** | Allows for full access to Azure Storage blob containers and data, including assigning POSIX access control. |
> | **Id** | b7e6dc6d-f1e8-4753-8033-0f276bb0955b |
> | **Actions** |  |
> | Microsoft.Storage/storageAccounts/blobServices/containers/* |  |
> | **NotActions** |  |
> | *none* |  |
> | **DataActions** |  |
> | Microsoft.Storage/storageAccounts/blobServices/containers/blobs/* |  |
> | **NotDataActions** |  |
> | *none* |  |

## Storage Blob Data Reader (Preview)
> [!div class="mx-tableFixed"]
> | | |
> | --- | --- |
> | **Description** | Allows for read access to Azure Storage blob containers and data |
> | **Id** | 2a2b9908-6ea1-4ae2-8e65-a410df84e7d1 |
> | **Actions** |  |
> | Microsoft.Storage/storageAccounts/blobServices/containers/read | Returns list of containers |
> | **NotActions** |  |
> | *none* |  |
> | **DataActions** |  |
> | Microsoft.Storage/storageAccounts/blobServices/containers/blobs/read | Returns a blob or a list of blobs |
> | **NotDataActions** |  |
> | *none* |  |

## Storage Queue Data Contributor (Preview)
> [!div class="mx-tableFixed"]
> | | |
> | --- | --- |
> | **Description** | Allows for read, write, and delete access to Azure Storage queues and queue messages |
> | **Id** | 974c5e8b-45b9-4653-ba55-5f855dd0fb88 |
> | **Actions** |  |
> | Microsoft.Storage/storageAccounts/queueServices/queues/delete | Returns the result of deleting a queue |
> | Microsoft.Storage/storageAccounts/queueServices/queues/read | Returns a queue or a list of queues. |
> | Microsoft.Storage/storageAccounts/queueServices/queues/write | Returns the result of writing a queue |
> | **NotActions** |  |
> | *none* |  |
> | **DataActions** |  |
> | Microsoft.Storage/storageAccounts/queueServices/queues/messages/delete | Returns the result of deleting a message |
> | Microsoft.Storage/storageAccounts/queueServices/queues/messages/read | Returns a message |
> | Microsoft.Storage/storageAccounts/queueServices/queues/messages/write | Returns the result of writing a message |
> | **NotDataActions** |  |
> | *none* |  |

## Storage Queue Data Reader (Preview)
> [!div class="mx-tableFixed"]
> | | |
> | --- | --- |
> | **Description** | Allows for read access to Azure Storage queues and queue messages |
> | **Id** | 19e7f393-937e-4f77-808e-94535e297925 |
> | **Actions** |  |
> | Microsoft.Storage/storageAccounts/queueServices/queues/read | Returns a queue or a list of queues. |
> | **NotActions** |  |
> | *none* |  |
> | **DataActions** |  |
> | Microsoft.Storage/storageAccounts/queueServices/queues/messages/read | Returns a message |
> | **NotDataActions** |  |
> | *none* |  |

## Support Request Contributor
> [!div class="mx-tableFixed"]
> | | |
> | --- | --- |
> | **Description** | Lets you create and manage Support requests |
> | **Id** | cfd33db0-3dd1-45e3-aa9d-cdbdf3b6f24e |
> | **Actions** |  |
> | Microsoft.Authorization/*/read | Read authorization |
> | Microsoft.Resources/subscriptions/resourceGroups/read | Gets or lists resource groups. |
> | Microsoft.Support/* | Create and manage support tickets |
> | **NotActions** |  |
> | *none* |  |
> | **DataActions** |  |
> | *none* |  |
> | **NotDataActions** |  |
> | *none* |  |

## Traffic Manager Contributor
> [!div class="mx-tableFixed"]
> | | |
> | --- | --- |
> | **Description** | Lets you manage Traffic Manager profiles, but does not let you control who has access to them. |
> | **Id** | a4b10055-b0c7-44c2-b00f-c7b5b3550cf7 |
> | **Actions** |  |
> | Microsoft.Authorization/*/read | Read roles and role assignments |
> | Microsoft.Insights/alertRules/* | Create and manage Insights alert rules |
> | Microsoft.Network/trafficManagerProfiles/* |  |
> | Microsoft.ResourceHealth/availabilityStatuses/read | Gets the availability statuses for all resources in the specified scope |
> | Microsoft.Resources/deployments/* | Create and manage resource group deployments |
> | Microsoft.Resources/subscriptions/resourceGroups/read | Gets or lists resource groups. |
> | Microsoft.Support/* | Create and manage support tickets |
> | **NotActions** |  |
> | *none* |  |
> | **DataActions** |  |
> | *none* |  |
> | **NotDataActions** |  |
> | *none* |  |

## User Access Administrator
> [!div class="mx-tableFixed"]
> | | |
> | --- | --- |
> | **Description** | Lets you manage user access to Azure resources. |
> | **Id** | 18d7d88d-d35e-4fb5-a5c3-7773c20a72d9 |
> | **Actions** |  |
> | */read | Read resources of all Types, except secrets. |
> | Microsoft.Authorization/* | Manage authorization |
> | Microsoft.Support/* | Create and manage support tickets |
> | **NotActions** |  |
> | *none* |  |
> | **DataActions** |  |
> | *none* |  |
> | **NotDataActions** |  |
> | *none* |  |

## Virtual Machine Administrator Login
> [!div class="mx-tableFixed"]
> | | |
> | --- | --- |
> | **Description** | View Virtual Machines in the portal and login as administrator |
> | **Id** | 1c0163c0-47e6-4577-8991-ea5c82e286e4 |
> | **Actions** |  |
> | Microsoft.Network/publicIPAddresses/read | Gets a public ip address definition. |
> | Microsoft.Network/virtualNetworks/read | Get the virtual network definition |
> | Microsoft.Network/loadBalancers/read | Gets a load balancer definition |
> | Microsoft.Network/networkInterfaces/read | Gets a network interface definition.  |
> | Microsoft.Compute/virtualMachines/*/read |  |
> | **NotActions** |  |
> | *none* |  |
> | **DataActions** |  |
> | Microsoft.Compute/virtualMachines/login/action | Log in to a virtual machine as a regular user |
> | Microsoft.Compute/virtualMachines/loginAsAdmin/action | Log in to a virtual machine with Windows administrator or Linux root user privileges |
> | **NotDataActions** |  |
> | *none* |  |

## Virtual Machine Contributor
> [!div class="mx-tableFixed"]
> | | |
> | --- | --- |
> | **Description** | Lets you manage virtual machines, but not access to them, and not the virtual network or storage account they're connected to. |
> | **Id** | 9980e02c-c2be-4d73-94e8-173b1dc7cf3c |
> | **Actions** |  |
> | Microsoft.Authorization/*/read | Read authorization |
> | Microsoft.Compute/availabilitySets/* | Create and manage compute availability sets |
> | Microsoft.Compute/locations/* | Create and manage compute locations |
> | Microsoft.Compute/virtualMachines/* | Create and manage virtual machines |
> | Microsoft.Compute/virtualMachineScaleSets/* | Create and manage virtual machine scale sets |
> | Microsoft.DevTestLab/schedules/* |  |
> | Microsoft.Insights/alertRules/* | Create and manage Insights alert rules |
> | Microsoft.Network/applicationGateways/backendAddressPools/join/action | Joins an application gateway backend address pool |
> | Microsoft.Network/loadBalancers/backendAddressPools/join/action | Joins a load balancer backend address pool |
> | Microsoft.Network/loadBalancers/inboundNatPools/join/action | Joins a load balancer inbound nat pool |
> | Microsoft.Network/loadBalancers/inboundNatRules/join/action | Joins a load balancer inbound nat rule |
> | Microsoft.Network/loadBalancers/probes/join/action | Allows using probes of a load balancer. For example, with this permission healthProbe property of VM scale set can reference the probe. |
> | Microsoft.Network/loadBalancers/read | Gets a load balancer definition |
> | Microsoft.Network/locations/* | Create and manage network locations |
> | Microsoft.Network/networkInterfaces/* | Create and manage network interfaces |
> | Microsoft.Network/networkSecurityGroups/join/action | Joins a network security group |
> | Microsoft.Network/networkSecurityGroups/read | Gets a network security group definition |
> | Microsoft.Network/publicIPAddresses/join/action | Joins a public ip address |
> | Microsoft.Network/publicIPAddresses/read | Gets a public ip address definition. |
> | Microsoft.Network/virtualNetworks/read | Get the virtual network definition |
> | Microsoft.Network/virtualNetworks/subnets/join/action | Joins a virtual network |
> | Microsoft.RecoveryServices/locations/* |  |
> | Microsoft.RecoveryServices/Vaults/backupFabrics/backupProtectionIntent/write | Create a backup Protection Intent |
> | Microsoft.RecoveryServices/Vaults/backupFabrics/protectionContainers/protectedItems/*/read |  |
> | Microsoft.RecoveryServices/Vaults/backupFabrics/protectionContainers/protectedItems/read | Returns object details of the Protected Item |
> | Microsoft.RecoveryServices/Vaults/backupFabrics/protectionContainers/protectedItems/write | Create a backup Protected Item |
> | Microsoft.RecoveryServices/Vaults/backupPolicies/read | Returns all Protection Policies |
> | Microsoft.RecoveryServices/Vaults/backupPolicies/write | Creates Protection Policy |
> | Microsoft.RecoveryServices/Vaults/read | The Get Vault operation gets an object representing the Azure resource of type 'vault' |
> | Microsoft.RecoveryServices/Vaults/usages/read | Returns usage details for a Recovery Services Vault. |
> | Microsoft.RecoveryServices/Vaults/write | Create Vault operation creates an Azure resource of type 'vault' |
> | Microsoft.ResourceHealth/availabilityStatuses/read | Gets the availability statuses for all resources in the specified scope |
> | Microsoft.Resources/deployments/* | Create and manage resource group deployments |
> | Microsoft.Resources/subscriptions/resourceGroups/read | Gets or lists resource groups. |
> | Microsoft.SqlVirtualMachine/* |  |
> | Microsoft.Storage/storageAccounts/listKeys/action | Returns the access keys for the specified storage account. |
> | Microsoft.Storage/storageAccounts/read | Returns the list of storage accounts or gets the properties for the specified storage account. |
> | Microsoft.Support/* | Create and manage support tickets |
> | **NotActions** |  |
> | *none* |  |
> | **DataActions** |  |
> | *none* |  |
> | **NotDataActions** |  |
> | *none* |  |

## Virtual Machine User Login
> [!div class="mx-tableFixed"]
> | | |
> | --- | --- |
> | **Description** | View Virtual Machines in the portal and login as a regular user. |
> | **Id** | fb879df8-f326-4884-b1cf-06f3ad86be52 |
> | **Actions** |  |
> | Microsoft.Network/publicIPAddresses/read | Gets a public ip address definition. |
> | Microsoft.Network/virtualNetworks/read | Get the virtual network definition |
> | Microsoft.Network/loadBalancers/read | Gets a load balancer definition |
> | Microsoft.Network/networkInterfaces/read | Gets a network interface definition.  |
> | Microsoft.Compute/virtualMachines/*/read |  |
> | **NotActions** |  |
> | *none* |  |
> | **DataActions** |  |
> | Microsoft.Compute/virtualMachines/login/action | Log in to a virtual machine as a regular user |
> | **NotDataActions** |  |
> | *none* |  |

## Web Plan Contributor
> [!div class="mx-tableFixed"]
> | | |
> | --- | --- |
> | **Description** | Lets you manage the web plans for websites, but not access to them. |
> | **Id** | 2cc479cb-7b4d-49a8-b449-8c00fd0f0a4b |
> | **Actions** |  |
> | Microsoft.Authorization/*/read | Read authorization |
> | Microsoft.Insights/alertRules/* | Create and manage Insights alert rules |
> | Microsoft.ResourceHealth/availabilityStatuses/read | Gets the availability statuses for all resources in the specified scope |
> | Microsoft.Resources/deployments/* | Create and manage resource group deployments |
> | Microsoft.Resources/subscriptions/resourceGroups/read | Gets or lists resource groups. |
> | Microsoft.Support/* | Create and manage support tickets |
> | Microsoft.Web/serverFarms/* | Create and manage server farms |
> | **NotActions** |  |
> | *none* |  |
> | **DataActions** |  |
> | *none* |  |
> | **NotDataActions** |  |
> | *none* |  |

## Website Contributor
> [!div class="mx-tableFixed"]
> | | |
> | --- | --- |
> | **Description** | Lets you manage websites (not web plans), but not access to them. |
> | **Id** | de139f84-1756-47ae-9be6-808fbbe84772 |
> | **Actions** |  |
> | Microsoft.Authorization/*/read | Read authorization |
> | Microsoft.Insights/alertRules/* | Create and manage Insights alert rules |
> | Microsoft.Insights/components/* | Create and manage Insights components |
> | Microsoft.ResourceHealth/availabilityStatuses/read | Gets the availability statuses for all resources in the specified scope |
> | Microsoft.Resources/deployments/* | Create and manage resource group deployments |
> | Microsoft.Resources/subscriptions/resourceGroups/read | Gets or lists resource groups. |
> | Microsoft.Support/* | Create and manage support tickets |
> | Microsoft.Web/certificates/* | Create and manage website certificates |
> | Microsoft.Web/listSitesAssignedToHostName/read | Get names of sites assigned to hostname. |
> | Microsoft.Web/serverFarms/join/action |  |
> | Microsoft.Web/serverFarms/read | Get the properties on an App Service Plan |
> | Microsoft.Web/sites/* | Create and manage websites (site creation also requires write permissions to the associated App Service Plan) |
> | **NotActions** |  |
> | *none* |  |
> | **DataActions** |  |
> | *none* |  |
> | **NotDataActions** |  |
> | *none* |  |

## Next steps

- [Custom roles for Azure resources](custom-roles.md)
- [Manage access to Azure resources using RBAC and the Azure portal](role-assignments-portal.md)
- [Permissions in Azure Security Center](../security-center/security-center-permissions.md)<|MERGE_RESOLUTION|>--- conflicted
+++ resolved
@@ -19,10 +19,6 @@
 ms.custom: it-pro
 ---
 # Built-in roles for Azure resources
-<<<<<<< HEAD
-=======
-[Role-based access control (RBAC) for Azure resources](overview.md) has several built-in role definitions that you can assign to users, groups, and service principals. Role assignments are the way you control access to resources in Azure. If the built-in roles don't meet the specific needs of your organization, you can create your own [custom roles for Azure resources](custom-roles.md).
->>>>>>> 354b4029
 
 [Role-based access control (RBAC)](overview.md) has several built-in roles for Azure resources that you can assign to users, groups, service principals, and managed identities. Role assignments are the way you control access to Azure resources. If the built-in roles don't meet the specific needs of your organization, you can create your own [custom roles for Azure resources](custom-roles.md).
 
