---
title: Built-in roles for Azure resources | Microsoft Docs
description: Describes the built-in roles for role-based access control (RBAC) and Azure resources. Lists the Actions, NotActions, DataActions, and NotDataActions.
services: active-directory
documentationcenter: ''
author: rolyon
manager: mtillman
editor: ''

ms.service: role-based-access-control
ms.devlang:
ms.topic: reference
ms.tgt_pltfrm:
ms.workload: identity
<<<<<<< HEAD
ms.date: 04/01/2019
=======
ms.date: 05/16/2019
>>>>>>> 6a383dfd
ms.author: rolyon
ms.reviewer: bagovind

ms.custom: it-pro
---
# Built-in roles for Azure resources

[Role-based access control (RBAC)](overview.md) has several built-in roles for Azure resources that you can assign to users, groups, service principals, and managed identities. Role assignments are the way you control access to Azure resources. If the built-in roles don't meet the specific needs of your organization, you can create your own [custom roles for Azure resources](custom-roles.md).

This article lists the built-in roles for Azure resources, which are always evolving. To get the latest roles, use [Get-AzRoleDefinition](/powershell/module/az.resources/get-azroledefinition) or [az role definition list](/cli/azure/role/definition#az-role-definition-list). If you are looking for administrator roles for Azure Active Directory, see [Administrator role permissions in Azure Active Directory](../active-directory/users-groups-roles/directory-assign-admin-roles.md).

## Built-in role descriptions

The following table provides a brief description of each built-in role. Click the role name to see the list of `Actions`, `NotActions`, `DataActions`, and `NotDataActions` for each role. For information about what these actions mean and how they apply to the management and data planes, see [Understand role definitions for Azure resources](role-definitions.md).


| Built-in role | Description |
| --- | --- |
| [Owner](#owner) | Lets you manage everything, including access to resources. |
| [Contributor](#contributor) | Lets you manage everything except access to resources. |
| [Reader](#reader) | Lets you view everything, but not make any changes. |
| [AcrDelete](#acrdelete) | acr delete |
| [AcrImageSigner](#acrimagesigner) | acr image signer |
| [AcrPull](#acrpull) | acr pull |
| [AcrPush](#acrpush) | acr push |
| [AcrQuarantineReader](#acrquarantinereader) | acr quarantine data reader |
| [AcrQuarantineWriter](#acrquarantinewriter) | acr quarantine data writer |
| [API Management Service Contributor](#api-management-service-contributor) | Can manage service and the APIs |
| [API Management Service Operator Role](#api-management-service-operator-role) | Can manage service but not the APIs |
| [API Management Service Reader Role](#api-management-service-reader-role) | Read-only access to service and APIs |
| [Application Insights Component Contributor](#application-insights-component-contributor) | Can manage Application Insights components |
| [Application Insights Snapshot Debugger](#application-insights-snapshot-debugger) | Gives user permission to view and download debug snapshots collected with the Application Insights Snapshot Debugger. Note that these permissions are not included in the [Owner](#owner) or [Contributor](#contributor) roles. |
| [Automation Job Operator](#automation-job-operator) | Create and Manage Jobs using Automation Runbooks. |
| [Automation Operator](#automation-operator) | Automation Operators are able to start, stop, suspend, and resume jobs |
| [Automation Runbook Operator](#automation-runbook-operator) | Read Runbook properties - to be able to create Jobs of the runbook. |
| [Avere Contributor](#avere-contributor) | Can create and manage an Avere vFXT cluster. |
| [Avere Operator](#avere-operator) | Used by the Avere vFXT cluster to manage the cluster |
| [Azure Kubernetes Service Cluster Admin Role](#azure-kubernetes-service-cluster-admin-role) | List cluster admin credential action. |
| [Azure Kubernetes Service Cluster User Role](#azure-kubernetes-service-cluster-user-role) | List cluster user credential action. |
| [Azure Maps Data Reader (Preview)](#azure-maps-data-reader-preview) | Grants access to read map related data from an Azure maps account. |
| [Azure Stack Registration Owner](#azure-stack-registration-owner) | Lets you manage Azure Stack registrations. |
| [Backup Contributor](#backup-contributor) | Lets you manage backup service,but can't create vaults and give access to others |
| [Backup Operator](#backup-operator) | Lets you manage backup services, except removal of backup, vault creation and giving access to others |
| [Backup Reader](#backup-reader) | Can view backup services, but can't make changes |
| [Billing Reader](#billing-reader) | Allows read access to billing data |
| [BizTalk Contributor](#biztalk-contributor) | Lets you manage BizTalk services, but not access to them. |
| [Blockchain Member Node Access (Preview)](#blockchain-member-node-access-preview) | Allows for access to Blockchain Member nodes |
| [CDN Endpoint Contributor](#cdn-endpoint-contributor) | Can manage CDN endpoints, but can’t grant access to other users. |
| [CDN Endpoint Reader](#cdn-endpoint-reader) | Can view CDN endpoints, but can’t make changes. |
| [CDN Profile Contributor](#cdn-profile-contributor) | Can manage CDN profiles and their endpoints, but can’t grant access to other users. |
| [CDN Profile Reader](#cdn-profile-reader) | Can view CDN profiles and their endpoints, but can’t make changes. |
| [Classic Network Contributor](#classic-network-contributor) | Lets you manage classic networks, but not access to them. |
| [Classic Storage Account Contributor](#classic-storage-account-contributor) | Lets you manage classic storage accounts, but not access to them. |
| [Classic Storage Account Key Operator Service Role](#classic-storage-account-key-operator-service-role) | Classic Storage Account Key Operators are allowed to list and regenerate keys on Classic Storage Accounts |
| [Classic Virtual Machine Contributor](#classic-virtual-machine-contributor) | Lets you manage classic virtual machines, but not access to them, and not the virtual network or storage account they’re connected to. |
| [Cognitive Services Contributor](#cognitive-services-contributor) | Lets you create, read, update, delete and manage keys of Cognitive Services. |
| [Cognitive Services Data Reader (Preview)](#cognitive-services-data-reader-preview) | Lets you read Cognitive Services data. |
| [Cognitive Services User](#cognitive-services-user) | Lets you read and list keys of Cognitive Services. |
| [Cosmos DB Account Reader Role](#cosmos-db-account-reader-role) | Can read Azure Cosmos DB account data. See [DocumentDB Account Contributor](#documentdb-account-contributor) for managing Azure Cosmos DB accounts. |
<<<<<<< HEAD
=======
| [Cosmos DB Operator](#cosmos-db-operator) | Lets you manage Azure Cosmos DB accounts, but not access data in them. Prevents access to account keys and connection strings. |
>>>>>>> 6a383dfd
| [CosmosBackupOperator](#cosmosbackupoperator) | Can submit restore request for a Cosmos DB database or a container for an account |
| [Cost Management Contributor](#cost-management-contributor) | Can view costs and manage cost configuration (e.g. budgets, exports) |
| [Cost Management Reader](#cost-management-reader) | Can view cost data and configuration (e.g. budgets, exports) |
| [Data Box Contributor](#data-box-contributor) | Lets you manage everything under Data Box Service except giving access to others. |
| [Data Box Reader](#data-box-reader) | Lets you manage Data Box Service except creating order or editing order details and giving access to others. |
| [Data Factory Contributor](#data-factory-contributor) | Create and manage data factories, as well as child resources within them. |
| [Data Lake Analytics Developer](#data-lake-analytics-developer) | Lets you submit, monitor, and manage your own jobs but not create or delete Data Lake Analytics accounts. |
| [Data Purger](#data-purger) | Can purge analytics data |
| [DevTest Labs User](#devtest-labs-user) | Lets you connect, start, restart, and shutdown your virtual machines in your Azure DevTest Labs. |
| [DNS Zone Contributor](#dns-zone-contributor) | Lets you manage DNS zones and record sets in Azure DNS, but does not let you control who has access to them. |
| [DocumentDB Account Contributor](#documentdb-account-contributor) | Can manage Azure Cosmos DB accounts. Azure Cosmos DB is formerly known as DocumentDB. |
<<<<<<< HEAD
| [EventGrid EventSubscription Contributor](#eventgrid-eventsubscription-contributor) | Lets you manage EventGrid event subscription operations. |
| [EventGrid EventSubscription Reader](#eventgrid-eventsubscription-reader) | Lets you read EventGrid event subscriptions. |
=======
| [Event Hubs Data Owner](#event-hubs-data-owner) | Allows full access to Azure Event Hubs resources | 
| [EventGrid EventSubscription Contributor](#eventgrid-eventsubscription-contributor) | Lets you manage EventGrid event subscription operations. |
| [EventGrid EventSubscription Reader](#eventgrid-eventsubscription-reader) | Lets you read EventGrid event subscriptions. |
| [HDInsight Cluster Operator](#hdinsight-cluster-operator) | Lets you read and modify HDInsight cluster configurations. |
>>>>>>> 6a383dfd
| [HDInsight Domain Services Contributor](#hdinsight-domain-services-contributor) | Can Read, Create, Modify and Delete Domain Services related operations needed for HDInsight Enterprise Security Package |
| [Intelligent Systems Account Contributor](#intelligent-systems-account-contributor) | Lets you manage Intelligent Systems accounts, but not access to them. |
| [Key Vault Contributor](#key-vault-contributor) | Lets you manage key vaults, but not access to them. |
| [Lab Creator](#lab-creator) | Lets you create, manage, delete your managed labs under your Azure Lab Accounts. |
| [Log Analytics Contributor](#log-analytics-contributor) | Log Analytics Contributor can read all monitoring data and edit monitoring settings. Editing monitoring settings includes adding the VM extension to VMs; reading storage account keys to be able to configure collection of logs from Azure Storage; creating and configuring Automation accounts; adding solutions; and configuring Azure diagnostics on all Azure resources. |
| [Log Analytics Reader](#log-analytics-reader) | Log Analytics Reader can view and search all monitoring data as well as and view monitoring settings, including viewing the configuration of Azure diagnostics on all Azure resources. |
| [Logic App Contributor](#logic-app-contributor) | Lets you manage logic app, but not access to them. |
| [Logic App Operator](#logic-app-operator) | Lets you read, enable and disable logic app. |
| [Managed Application Operator Role](#managed-application-operator-role) | Lets you read and perform actions on Managed Application resources |
| [Managed Applications Reader](#managed-applications-reader) | Lets you read resources in a managed app and request JIT access. |
| [Managed Identity Contributor](#managed-identity-contributor) | Create, Read, Update, and Delete User Assigned Identity |
| [Managed Identity Operator](#managed-identity-operator) | Read and Assign User Assigned Identity |
| [Management Group Contributor](#management-group-contributor) | Management Group Contributor Role |
| [Management Group Reader](#management-group-reader) | Management Group Reader Role |
| [Monitoring Contributor](#monitoring-contributor) | Can read all monitoring data and edit monitoring settings. See also [Get started with roles, permissions, and security with Azure Monitor](../azure-monitor/platform/roles-permissions-security.md#built-in-monitoring-roles). |
| [Monitoring Metrics Publisher](#monitoring-metrics-publisher) | Enables publishing metrics against Azure resources |
| [Monitoring Reader](#monitoring-reader) | Can read all monitoring data (metrics, logs, etc.). See also [Get started with roles, permissions, and security with Azure Monitor](../azure-monitor/platform/roles-permissions-security.md#built-in-monitoring-roles). |
| [Network Contributor](#network-contributor) | Lets you manage networks, but not access to them. |
| [New Relic APM Account Contributor](#new-relic-apm-account-contributor) | Lets you manage New Relic Application Performance Management accounts and applications, but not access to them. |
| [Reader and Data Access](#reader-and-data-access) | Lets you view everything but will not let you delete or create a storage account or contained resource. It will also allow read/write access to all data contained in a storage account via access to storage account keys. |
| [Redis Cache Contributor](#redis-cache-contributor) | Lets you manage Redis caches, but not access to them. |
| [Resource Policy Contributor (Preview)](#resource-policy-contributor-preview) | (Preview) Backfilled users from EA, with rights to create/modify resource policy, create support ticket and read resources/hierarchy. |
| [Scheduler Job Collections Contributor](#scheduler-job-collections-contributor) | Lets you manage Scheduler job collections, but not access to them. |
| [Search Service Contributor](#search-service-contributor) | Lets you manage Search services, but not access to them. |
| [Security Admin](#security-admin) | In Security Center only: Can view security policies, view security states, edit security policies, view alerts and recommendations, dismiss alerts and recommendations |
| [Security Manager (Legacy)](#security-manager-legacy) | This is a legacy role. Please use Security Administrator instead |
| [Security Reader](#security-reader) | In Security Center only: Can view recommendations and alerts, view security policies, view security states, but cannot make changes |
| [Service Bus Data Owner](#service-bus-data-owner) | Allows for full access to Azure Service Bus resources |
| [Site Recovery Contributor](#site-recovery-contributor) | Lets you manage Site Recovery service except vault creation and role assignment |
| [Site Recovery Operator](#site-recovery-operator) | Lets you failover and failback but not perform other Site Recovery management operations |
| [Site Recovery Reader](#site-recovery-reader) | Lets you view Site Recovery status but not perform other management operations |
| [Spatial Anchors Account Contributor](#spatial-anchors-account-contributor) | Lets you manage spatial anchors in your account, but not delete them |
| [Spatial Anchors Account Owner](#spatial-anchors-account-owner) | Lets you manage spatial anchors in your account, including deleting them |
| [Spatial Anchors Account Reader](#spatial-anchors-account-reader) | Lets you locate and read properties of spatial anchors in your account |
| [SQL DB Contributor](#sql-db-contributor) | Lets you manage SQL databases, but not access to them. Also, you can't manage their security-related policies or their parent SQL servers. |
| [SQL Managed Instance Contributor](#sql-managed-instance-contributor) | Lets you manage SQL Managed Instances and required network configuration, but can’t give access to others. |
| [SQL Security Manager](#sql-security-manager) | Lets you manage the security-related policies of SQL servers and databases, but not access to them. |
| [SQL Server Contributor](#sql-server-contributor) | Lets you manage SQL servers and databases, but not access to them, and not their security -related policies. |
| [Storage Account Contributor](#storage-account-contributor) | Lets you manage storage accounts, but not access to them. |
| [Storage Account Key Operator Service Role](#storage-account-key-operator-service-role) | Storage Account Key Operators are allowed to list and regenerate keys on Storage Accounts |
| [Storage Blob Data Contributor](#storage-blob-data-contributor) | Allows for read, write and delete access to Azure Storage blob containers and data |
| [Storage Blob Data Owner](#storage-blob-data-owner) | Allows for full access to Azure Storage blob containers and data, including assigning POSIX access control. |
| [Storage Blob Data Reader](#storage-blob-data-reader) | Allows for read access to Azure Storage blob containers and data |
| [Storage Queue Data Contributor](#storage-queue-data-contributor) | Allows for read, write, and delete access to Azure Storage queues and queue messages |
| [Storage Queue Data Message Processor](#storage-queue-data-message-processor) | Allows for peek, receive, and delete access to Azure Storage queue messages |
| [Storage Queue Data Message Sender](#storage-queue-data-message-sender) | Allows for sending of Azure Storage queue messages |
| [Storage Queue Data Reader](#storage-queue-data-reader) | Allows for read access to Azure Storage queues and queue messages |
| [Support Request Contributor](#support-request-contributor) | Lets you create and manage Support requests |
| [Traffic Manager Contributor](#traffic-manager-contributor) | Lets you manage Traffic Manager profiles, but does not let you control who has access to them. |
| [User Access Administrator](#user-access-administrator) | Lets you manage user access to Azure resources. |
| [Virtual Machine Administrator Login](#virtual-machine-administrator-login) | View Virtual Machines in the portal and login as administrator |
| [Virtual Machine Contributor](#virtual-machine-contributor) | Lets you manage virtual machines, but not access to them, and not the virtual network or storage account they're connected to. |
| [Virtual Machine User Login](#virtual-machine-user-login) | View Virtual Machines in the portal and login as a regular user. |
| [Web Plan Contributor](#web-plan-contributor) | Lets you manage the web plans for websites, but not access to them. |
| [Website Contributor](#website-contributor) | Lets you manage websites (not web plans), but not access to them. |


## Owner
> [!div class="mx-tableFixed"]
> | | |
> | --- | --- |
> | **Description** | Lets you manage everything, including access to resources. |
> | **Id** | 8e3af657-a8ff-443c-a75c-2fe8c4bcb635 |
> | **Actions** |  |
> | * | Create and manage resources of all types |
> | **NotActions** |  |
> | *none* |  |
> | **DataActions** |  |
> | *none* |  |
> | **NotDataActions** |  |
> | *none* |  |

## Contributor
> [!div class="mx-tableFixed"]
> | | |
> | --- | --- |
> | **Description** | Lets you manage everything except access to resources. |
> | **Id** | b24988ac-6180-42a0-ab88-20f7382dd24c |
> | **Actions** |  |
> | * | Create and manage resources of all types |
> | **NotActions** |  |
> | Microsoft.Authorization/*/Delete | Delete roles and role assignments |
> | Microsoft.Authorization/*/Write | Create roles and role assignments |
> | Microsoft.Authorization/elevateAccess/Action | Grants the caller User Access Administrator access at the tenant scope |
> | Microsoft.Blueprint/blueprintAssignments/write | Create or update any blueprint artifacts |
> | Microsoft.Blueprint/blueprintAssignments/delete | Delete any blueprint artifacts |
> | **DataActions** |  |
> | *none* |  |
> | **NotDataActions** |  |
> | *none* |  |

## Reader
> [!div class="mx-tableFixed"]
> | | |
> | --- | --- |
> | **Description** | Lets you view everything, but not make any changes. |
> | **Id** | acdd72a7-3385-48ef-bd42-f606fba81ae7 |
> | **Actions** |  |
> | */read | Read resources of all types, except secrets. |
> | **NotActions** |  |
> | *none* |  |
> | **DataActions** |  |
> | *none* |  |
> | **NotDataActions** |  |
> | *none* |  |

## AcrDelete
> [!div class="mx-tableFixed"]
> | | |
> | --- | --- |
> | **Description** | acr delete |
> | **Id** | c2f4ef07-c644-48eb-af81-4b1b4947fb11 |
> | **Actions** |  |
> | Microsoft.ContainerRegistry/registries/artifacts/delete | Delete artifact in a container registry. |
> | **NotActions** |  |
> | *none* |  |
> | **DataActions** |  |
> | *none* |  |
> | **NotDataActions** |  |
> | *none* |  |

## AcrImageSigner
> [!div class="mx-tableFixed"]
> | | |
> | --- | --- |
> | **Description** | acr image signer |
> | **Id** | 6cef56e8-d556-48e5-a04f-b8e64114680f |
> | **Actions** |  |
> | Microsoft.ContainerRegistry/registries/sign/write | Push/Pull content trust metadata for a container registry. |
> | **NotActions** |  |
> | *none* |  |
> | **DataActions** |  |
> | *none* |  |
> | **NotDataActions** |  |
> | *none* |  |

## AcrPull
> [!div class="mx-tableFixed"]
> | | |
> | --- | --- |
> | **Description** | acr pull |
> | **Id** | 7f951dda-4ed3-4680-a7ca-43fe172d538d |
> | **Actions** |  |
> | Microsoft.ContainerRegistry/registries/pull/read | Pull or Get images from a container registry. |
> | **NotActions** |  |
> | *none* |  |
> | **DataActions** |  |
> | *none* |  |
> | **NotDataActions** |  |
> | *none* |  |

## AcrPush
> [!div class="mx-tableFixed"]
> | | |
> | --- | --- |
> | **Description** | acr push |
> | **Id** | 8311e382-0749-4cb8-b61a-304f252e45ec |
> | **Actions** |  |
> | Microsoft.ContainerRegistry/registries/pull/read | Pull or Get images from a container registry. |
> | Microsoft.ContainerRegistry/registries/push/write | Push or Write images to a container registry. |
> | **NotActions** |  |
> | *none* |  |
> | **DataActions** |  |
> | *none* |  |
> | **NotDataActions** |  |
> | *none* |  |

## AcrQuarantineReader
> [!div class="mx-tableFixed"]
> | | |
> | --- | --- |
> | **Description** | acr quarantine data reader |
> | **Id** | cdda3590-29a3-44f6-95f2-9f980659eb04 |
> | **Actions** |  |
> | Microsoft.ContainerRegistry/registries/quarantineRead/read | Pull or Get quarantined images from container registry |
> | **NotActions** |  |
> | *none* |  |
> | **DataActions** |  |
> | *none* |  |
> | **NotDataActions** |  |
> | *none* |  |

## AcrQuarantineWriter
> [!div class="mx-tableFixed"]
> | | |
> | --- | --- |
> | **Description** | acr quarantine data writer |
> | **Id** | c8d4ff99-41c3-41a8-9f60-21dfdad59608 |
> | **Actions** |  |
> | Microsoft.ContainerRegistry/registries/quarantineRead/read | Pull or Get quarantined images from container registry |
> | Microsoft.ContainerRegistry/registries/quarantineWrite/write | Write/Modify quarantine state of quarantined images |
> | **NotActions** |  |
> | *none* |  |
> | **DataActions** |  |
> | *none* |  |
> | **NotDataActions** |  |
> | *none* |  |

## API Management Service Contributor
> [!div class="mx-tableFixed"]
> | | |
> | --- | --- |
> | **Description** | Can manage service and the APIs |
> | **Id** | 312a565d-c81f-4fd8-895a-4e21e48d571c |
> | **Actions** |  |
> | Microsoft.ApiManagement/service/* | Create and manage API Management service |
> | Microsoft.Authorization/*/read | Read authorization |
> | Microsoft.Insights/alertRules/* | Create and manage alert rules |
> | Microsoft.ResourceHealth/availabilityStatuses/read | Gets the availability statuses for all resources in the specified scope |
> | Microsoft.Resources/deployments/* | Create and manage resource group deployments |
> | Microsoft.Resources/subscriptions/resourceGroups/read | Gets or lists resource groups. |
> | Microsoft.Support/* | Create and manage support tickets |
> | **NotActions** |  |
> | *none* |  |
> | **DataActions** |  |
> | *none* |  |
> | **NotDataActions** |  |
> | *none* |  |

## API Management Service Operator Role
> [!div class="mx-tableFixed"]
> | | |
> | --- | --- |
> | **Description** | Can manage service but not the APIs |
> | **Id** | e022efe7-f5ba-4159-bbe4-b44f577e9b61 |
> | **Actions** |  |
> | Microsoft.ApiManagement/service/*/read | Read API Management Service instances |
> | Microsoft.ApiManagement/service/backup/action | Backup API Management Service to the specified container in a user provided storage account |
> | Microsoft.ApiManagement/service/delete | Delete API Management Service instance |
> | Microsoft.ApiManagement/service/managedeployments/action | Change SKU/units, add/remove regional deployments of API Management Service |
> | Microsoft.ApiManagement/service/read | Read metadata for an API Management Service instance |
> | Microsoft.ApiManagement/service/restore/action | Restore API Management Service from the specified container in a user provided storage account |
> | Microsoft.ApiManagement/service/updatecertificate/action | Upload SSL certificate for an API Management Service |
> | Microsoft.ApiManagement/service/updatehostname/action | Setup, update or remove custom domain names for an API Management Service |
> | Microsoft.ApiManagement/service/write | Create a new instance of API Management Service |
> | Microsoft.Authorization/*/read | Read authorization |
> | Microsoft.Insights/alertRules/* | Create and manage alert rules |
> | Microsoft.ResourceHealth/availabilityStatuses/read | Gets the availability statuses for all resources in the specified scope |
> | Microsoft.Resources/deployments/* | Create and manage resource group deployments |
> | Microsoft.Resources/subscriptions/resourceGroups/read | Gets or lists resource groups. |
> | Microsoft.Support/* | Create and manage support tickets |
> | **NotActions** |  |
<<<<<<< HEAD
> | Microsoft.ApiManagement/service/users/keys/read | Get list of user keys |
=======
> | Microsoft.ApiManagement/service/users/keys/read | Get keys associated with user |
>>>>>>> 6a383dfd
> | **DataActions** |  |
> | *none* |  |
> | **NotDataActions** |  |
> | *none* |  |

## API Management Service Reader Role
> [!div class="mx-tableFixed"]
> | | |
> | --- | --- |
> | **Description** | Read-only access to service and APIs |
> | **Id** | 71522526-b88f-4d52-b57f-d31fc3546d0d |
> | **Actions** |  |
> | Microsoft.ApiManagement/service/*/read | Read API Management Service instances |
> | Microsoft.ApiManagement/service/read | Read metadata for an API Management Service instance |
> | Microsoft.Authorization/*/read | Read authorization |
> | Microsoft.Insights/alertRules/* | Create and manage alert rules |
> | Microsoft.ResourceHealth/availabilityStatuses/read | Gets the availability statuses for all resources in the specified scope |
> | Microsoft.Resources/deployments/* | Create and manage resource group deployments |
> | Microsoft.Resources/subscriptions/resourceGroups/read | Gets or lists resource groups. |
> | Microsoft.Support/* | Create and manage support tickets |
> | **NotActions** |  |
<<<<<<< HEAD
> | Microsoft.ApiManagement/service/users/keys/read | Get list of user keys |
=======
> | Microsoft.ApiManagement/service/users/keys/read | Get keys associated with user |
>>>>>>> 6a383dfd
> | **DataActions** |  |
> | *none* |  |
> | **NotDataActions** |  |
> | *none* |  |

## Application Insights Component Contributor
> [!div class="mx-tableFixed"]
> | | |
> | --- | --- |
> | **Description** | Can manage Application Insights components |
> | **Id** | ae349356-3a1b-4a5e-921d-050484c6347e |
> | **Actions** |  |
> | Microsoft.Authorization/*/read | Read roles and role assignments |
> | Microsoft.Insights/alertRules/* | Create and manage alert rules |
> | Microsoft.Insights/components/* | Create and manage Insights components |
> | Microsoft.Insights/webtests/* | Create and manage web tests |
> | Microsoft.ResourceHealth/availabilityStatuses/read | Gets the availability statuses for all resources in the specified scope |
> | Microsoft.Resources/deployments/* | Create and manage resource group deployments |
> | Microsoft.Resources/subscriptions/resourceGroups/read | Gets or lists resource groups. |
> | Microsoft.Support/* | Create and manage support tickets |
> | **NotActions** |  |
> | *none* |  |
> | **DataActions** |  |
> | *none* |  |
> | **NotDataActions** |  |
> | *none* |  |

## Application Insights Snapshot Debugger
> [!div class="mx-tableFixed"]
> | | |
> | --- | --- |
> | **Description** | Gives user permission to view and download debug snapshots collected with the Application Insights Snapshot Debugger. Note that these permissions are not included in the [Owner](#owner) or [Contributor](#contributor) roles. |
> | **Id** | 08954f03-6346-4c2e-81c0-ec3a5cfae23b |
> | **Actions** |  |
> | Microsoft.Authorization/*/read | Read roles and role assignments |
> | Microsoft.Insights/alertRules/* | Create and manage Insights alert rules |
> | Microsoft.Insights/components/*/read |  |
> | Microsoft.Resources/deployments/* | Create and manage resource group deployments |
> | Microsoft.Resources/subscriptions/resourceGroups/read | Gets or lists resource groups. |
> | Microsoft.Support/* | Create and manage support tickets |
> | **NotActions** |  |
> | *none* |  |
> | **DataActions** |  |
> | *none* |  |
> | **NotDataActions** |  |
> | *none* |  |

## Automation Job Operator
> [!div class="mx-tableFixed"]
> | | |
> | --- | --- |
> | **Description** | Create and Manage Jobs using Automation Runbooks. |
> | **Id** | 4fe576fe-1146-4730-92eb-48519fa6bf9f |
> | **Actions** |  |
> | Microsoft.Authorization/*/read | Read roles and role assignments |
> | Microsoft.Automation/automationAccounts/hybridRunbookWorkerGroups/read | Reads Hybrid Runbook Worker Resources |
> | Microsoft.Automation/automationAccounts/jobs/read | Gets an Azure Automation job |
> | Microsoft.Automation/automationAccounts/jobs/resume/action | Resumes an Azure Automation job |
> | Microsoft.Automation/automationAccounts/jobs/stop/action | Stops an Azure Automation job |
> | Microsoft.Automation/automationAccounts/jobs/streams/read | Gets an Azure Automation job stream |
> | Microsoft.Automation/automationAccounts/jobs/suspend/action | Suspends an Azure Automation job |
> | Microsoft.Automation/automationAccounts/jobs/write | Creates an Azure Automation job |
> | Microsoft.Automation/automationAccounts/jobs/output/read | Gets the output of a job |
> | Microsoft.Insights/alertRules/* | Create and manage Insights alert rules |
> | Microsoft.Resources/deployments/* | Create and manage resource group deployments |
> | Microsoft.Resources/subscriptions/resourceGroups/read | Gets or lists resource groups. |
> | Microsoft.Support/* | Create and manage support tickets |
> | **NotActions** |  |
> | *none* |  |
> | **DataActions** |  |
> | *none* |  |
> | **NotDataActions** |  |
> | *none* |  |

## Automation Operator
> [!div class="mx-tableFixed"]
> | | |
> | --- | --- |
> | **Description** | Automation Operators are able to start, stop, suspend, and resume jobs |
> | **Id** | d3881f73-407a-4167-8283-e981cbba0404 |
> | **Actions** |  |
> | Microsoft.Authorization/*/read | Read roles and role assignments |
> | Microsoft.Automation/automationAccounts/hybridRunbookWorkerGroups/read | Reads Hybrid Runbook Worker Resources |
> | Microsoft.Automation/automationAccounts/jobs/read | Gets an Azure Automation job |
> | Microsoft.Automation/automationAccounts/jobs/resume/action | Resumes an Azure Automation job |
> | Microsoft.Automation/automationAccounts/jobs/stop/action | Stops an Azure Automation job |
> | Microsoft.Automation/automationAccounts/jobs/streams/read | Gets an Azure Automation job stream |
> | Microsoft.Automation/automationAccounts/jobs/suspend/action | Suspends an Azure Automation job |
> | Microsoft.Automation/automationAccounts/jobs/write | Creates an Azure Automation job |
> | Microsoft.Automation/automationAccounts/jobSchedules/read | Gets an Azure Automation job schedule |
> | Microsoft.Automation/automationAccounts/jobSchedules/write | Creates an Azure Automation job schedule |
> | Microsoft.Automation/automationAccounts/linkedWorkspace/read | Gets the workspace linked to the automation account |
> | Microsoft.Automation/automationAccounts/read | Gets an Azure Automation account |
> | Microsoft.Automation/automationAccounts/runbooks/read | Gets an Azure Automation runbook |
> | Microsoft.Automation/automationAccounts/schedules/read | Gets an Azure Automation schedule asset |
> | Microsoft.Automation/automationAccounts/schedules/write | Creates or updates an Azure Automation schedule asset |
> | Microsoft.Insights/alertRules/* | Create and manage Insights alert rules |
> | Microsoft.ResourceHealth/availabilityStatuses/read | Gets the availability statuses for all resources in the specified scope |
> | Microsoft.Resources/deployments/* | Create and manage resource group deployments |
> | Microsoft.Automation/automationAccounts/jobs/output/read | Gets the output of a job |
> | Microsoft.Resources/subscriptions/resourceGroups/read | Gets or lists resource groups. |
> | Microsoft.Support/* | Create and manage support tickets |
> | **NotActions** |  |
> | *none* |  |
> | **DataActions** |  |
> | *none* |  |
> | **NotDataActions** |  |
> | *none* |  |

## Automation Runbook Operator
> [!div class="mx-tableFixed"]
> | | |
> | --- | --- |
> | **Description** | Read Runbook properties - to be able to create Jobs of the runbook. |
> | **Id** | 5fb5aef8-1081-4b8e-bb16-9d5d0385bab5 |
> | **Actions** |  |
> | Microsoft.Authorization/*/read | Read roles and role assignments |
> | Microsoft.Automation/automationAccounts/runbooks/read | Gets an Azure Automation runbook |
> | Microsoft.Insights/alertRules/* | Create and manage Insights alert rules |
> | Microsoft.Resources/deployments/* | Create and manage resource group deployments |
> | Microsoft.Resources/subscriptions/resourceGroups/read | Gets or lists resource groups. |
> | Microsoft.Support/* | Create and manage support tickets |
> | **NotActions** |  |
> | *none* |  |
> | **DataActions** |  |
> | *none* |  |
> | **NotDataActions** |  |
> | *none* |  |

## Avere Contributor
> [!div class="mx-tableFixed"]
> | | |
> | --- | --- |
> | **Description** | Can create and manage an Avere vFXT cluster. |
> | **Id** | 4f8fab4f-1852-4a58-a46a-8eaf358af14a |
> | **Actions** |  |
> | Microsoft.Authorization/*/read | Read roles and role assignments |
> | Microsoft.Compute/*/read |  |
> | Microsoft.Compute/availabilitySets/* |  |
> | Microsoft.Compute/virtualMachines/* |  |
> | Microsoft.Compute/disks/* |  |
> | Microsoft.Network/*/read |  |
> | Microsoft.Network/networkInterfaces/* |  |
> | Microsoft.Network/virtualNetworks/read | Get the virtual network definition |
> | Microsoft.Network/virtualNetworks/subnets/read | Gets a virtual network subnet definition |
> | Microsoft.Network/virtualNetworks/subnets/join/action | Joins a virtual network. Not Alertable. |
> | Microsoft.Network/virtualNetworks/subnets/joinViaServiceEndpoint/action | Joins resource such as storage account or SQL database to a subnet. Not alertable. |
> | Microsoft.Network/networkSecurityGroups/join/action | Joins a network security group. Not Alertable. |
> | Microsoft.Resources/deployments/* | Create and manage resource group deployments |
> | Microsoft.Insights/alertRules/* | Create and manage Insights alert rules |
> | Microsoft.Resources/subscriptions/resourceGroups/read | Gets or lists resource groups. |
> | Microsoft.Storage/*/read |  |
> | Microsoft.Storage/storageAccounts/* |  |
> | Microsoft.Support/* | Create and manage support tickets |
> | Microsoft.Resources/subscriptions/resourceGroups/resources/read | Gets the resources for the resource group. |
> | **NotActions** |  |
> | *none* |  |
> | **DataActions** |  |
> | Microsoft.Storage/storageAccounts/blobServices/containers/blobs/delete | Returns the result of deleting a blob |
> | Microsoft.Storage/storageAccounts/blobServices/containers/blobs/read | Returns a blob or a list of blobs |
> | Microsoft.Storage/storageAccounts/blobServices/containers/blobs/write | Returns the result of writing a blob |
> | **NotDataActions** |  |
> | *none* |  |

## Avere Operator
> [!div class="mx-tableFixed"]
> | | |
> | --- | --- |
> | **Description** | Used by the Avere vFXT cluster to manage the cluster |
> | **Id** | c025889f-8102-4ebf-b32c-fc0c6f0c6bd9 |
> | **Actions** |  |
> | Microsoft.Compute/virtualMachines/read | Get the properties of a virtual machine |
> | Microsoft.Network/networkInterfaces/read | Gets a network interface definition.  |
> | Microsoft.Network/networkInterfaces/write | Creates a network interface or updates an existing network interface.  |
> | Microsoft.Network/virtualNetworks/read | Get the virtual network definition |
> | Microsoft.Network/virtualNetworks/subnets/read | Gets a virtual network subnet definition |
> | Microsoft.Network/virtualNetworks/subnets/join/action | Joins a virtual network. Not Alertable. |
> | Microsoft.Network/networkSecurityGroups/join/action | Joins a network security group. Not Alertable. |
> | Microsoft.Resources/subscriptions/resourceGroups/read | Gets or lists resource groups. |
> | Microsoft.Storage/storageAccounts/blobServices/containers/delete | Returns the result of deleting a container |
> | Microsoft.Storage/storageAccounts/blobServices/containers/read | Returns list of containers |
> | Microsoft.Storage/storageAccounts/blobServices/containers/write | Returns the result of put blob container |
> | **NotActions** |  |
> | *none* |  |
> | **DataActions** |  |
> | Microsoft.Storage/storageAccounts/blobServices/containers/blobs/delete | Returns the result of deleting a blob |
> | Microsoft.Storage/storageAccounts/blobServices/containers/blobs/read | Returns a blob or a list of blobs |
> | Microsoft.Storage/storageAccounts/blobServices/containers/blobs/write | Returns the result of writing a blob |
> | **NotDataActions** |  |
> | *none* |  |

## Azure Kubernetes Service Cluster Admin Role
> [!div class="mx-tableFixed"]
> | | |
> | --- | --- |
> | **Description** | List cluster admin credential action. |
> | **Id** | 0ab0b1a8-8aac-4efd-b8c2-3ee1fb270be8 |
> | **Actions** |  |
> | Microsoft.ContainerService/managedClusters/listClusterAdminCredential/action | List the clusterAdmin credential of a managed cluster |
> | **NotActions** |  |
> | *none* |  |
> | **DataActions** |  |
> | *none* |  |
> | **NotDataActions** |  |
> | *none* |  |

## Azure Kubernetes Service Cluster User Role
> [!div class="mx-tableFixed"]
> | | |
> | --- | --- |
> | **Description** | List cluster user credential action. |
> | **Id** | 4abbcc35-e782-43d8-92c5-2d3f1bd2253f |
> | **Actions** |  |
> | Microsoft.ContainerService/managedClusters/listClusterUserCredential/action | List the clusterUser credential of a managed cluster |
> | **NotActions** |  |
> | *none* |  |
> | **DataActions** |  |
> | *none* |  |
> | **NotDataActions** |  |
> | *none* |  |
<<<<<<< HEAD
=======

## Azure Maps Data Reader (Preview)
> [!div class="mx-tableFixed"]
> | | |
> | --- | --- |
> | **Description** | Grants access to read map related data from an Azure maps account. |
> | **Id** | 423170ca-a8f6-4b0f-8487-9e4eb8f49bfa |
> | **Actions** |  |
> | *none* |  |
> | **NotActions** |  |
> | *none* |  |
> | **DataActions** |  |
> | Microsoft.Maps/accounts/data/read | Grants data read access to a maps account. |
> | **NotDataActions** |  |
> | *none* |  |
>>>>>>> 6a383dfd

## Azure Stack Registration Owner
> [!div class="mx-tableFixed"]
> | | |
> | --- | --- |
> | **Description** | Lets you manage Azure Stack registrations. |
> | **Id** | 6f12a6df-dd06-4f3e-bcb1-ce8be600526a |
> | **Actions** |  |
> | Microsoft.AzureStack/registrations/products/listDetails/action | Retrieves extended details for an Azure Stack Marketplace product |
> | Microsoft.AzureStack/registrations/products/read | Gets the properties of an Azure Stack Marketplace product |
> | Microsoft.AzureStack/registrations/read | Gets the properties of an Azure Stack registration |
> | **NotActions** |  |
> | *none* |  |
> | **DataActions** |  |
> | *none* |  |
> | **NotDataActions** |  |
> | *none* |  |

## Backup Contributor
> [!div class="mx-tableFixed"]
> | | |
> | --- | --- |
> | **Description** | Lets you manage backup service,but can't create vaults and give access to others |
> | **Id** | 5e467623-bb1f-42f4-a55d-6e525e11384b |
> | **Actions** |  |
> | Microsoft.Authorization/*/read | Read roles and role assignments |
> | Microsoft.Network/virtualNetworks/read | Get the virtual network definition |
> | Microsoft.RecoveryServices/locations/* |  |
> | Microsoft.RecoveryServices/Vaults/backupFabrics/operationResults/* | Manage results of operation on backup management |
> | Microsoft.RecoveryServices/Vaults/backupFabrics/protectionContainers/* | Create and manage backup containers inside backup fabrics of Recovery Services vault |
> | Microsoft.RecoveryServices/Vaults/backupFabrics/refreshContainers/action | Refreshes the container list |
> | Microsoft.RecoveryServices/Vaults/backupJobs/* | Create and manage backup jobs |
> | Microsoft.RecoveryServices/Vaults/backupJobsExport/action | Export Jobs |
> | Microsoft.RecoveryServices/Vaults/backupJobsExport/operationResults/read |  |
> | Microsoft.RecoveryServices/Vaults/backupManagementMetaData/* | Create and manage meta data related to backup management |
> | Microsoft.RecoveryServices/Vaults/backupOperationResults/* | Create and manage Results of backup management operations |
> | Microsoft.RecoveryServices/Vaults/backupPolicies/* | Create and manage backup policies |
> | Microsoft.RecoveryServices/Vaults/backupProtectableItems/* | Create and manage items which can be backed up |
> | Microsoft.RecoveryServices/Vaults/backupProtectedItems/* | Create and manage backed up items |
> | Microsoft.RecoveryServices/Vaults/backupProtectionContainers/* | Create and manage containers holding backup items |
> | Microsoft.RecoveryServices/Vaults/backupSecurityPIN/* |  |
> | Microsoft.RecoveryServices/Vaults/backupUsageSummaries/read | Returns summaries for Protected Items and Protected Servers for a Recovery Services . |
> | Microsoft.RecoveryServices/Vaults/certificates/* | Create and manage certificates related to backup in Recovery Services vault |
> | Microsoft.RecoveryServices/Vaults/extendedInformation/* | Create and manage extended info related to vault |
> | Microsoft.RecoveryServices/Vaults/monitoringAlerts/read | Gets the alerts for the Recovery services vault. |
> | Microsoft.RecoveryServices/Vaults/monitoringConfigurations/* |  |
> | Microsoft.RecoveryServices/Vaults/read | The Get Vault operation gets an object representing the Azure resource of type 'vault' |
> | Microsoft.RecoveryServices/Vaults/registeredIdentities/* | Create and manage registered identities |
> | Microsoft.RecoveryServices/Vaults/usages/* | Create and manage usage of Recovery Services vault |
> | Microsoft.Resources/deployments/* | Create and manage resource group deployments |
> | Microsoft.Resources/subscriptions/resourceGroups/read | Gets or lists resource groups. |
> | Microsoft.Storage/storageAccounts/read | Returns the list of storage accounts or gets the properties for the specified storage account. |
> | Microsoft.RecoveryServices/Vaults/backupstorageconfig/* |  |
> | Microsoft.RecoveryServices/Vaults/backupconfig/* |  |
> | Microsoft.RecoveryServices/Vaults/backupValidateOperation/action | Validate Operation on Protected Item |
> | Microsoft.RecoveryServices/Vaults/write | Create Vault operation creates an Azure resource of type 'vault' |
> | Microsoft.RecoveryServices/Vaults/backupOperations/read | Returns Backup Operation Status for Recovery Services Vault. |
> | Microsoft.RecoveryServices/Vaults/backupEngines/read | Returns all the backup management servers registered with vault. |
> | Microsoft.RecoveryServices/Vaults/backupFabrics/backupProtectionIntent/* |  |
> | Microsoft.RecoveryServices/Vaults/backupFabrics/protectableContainers/read | Get all protectable containers |
> | Microsoft.RecoveryServices/locations/backupStatus/action | Check Backup Status for Recovery Services Vaults |
> | Microsoft.RecoveryServices/locations/backupPreValidateProtection/action |  |
> | Microsoft.RecoveryServices/locations/backupValidateFeatures/action | Validate Features |
> | Microsoft.RecoveryServices/Vaults/monitoringAlerts/write | Resolves the alert. |
> | Microsoft.RecoveryServices/operations/read | Operation returns the list of Operations for a Resource Provider |
> | Microsoft.RecoveryServices/locations/operationStatus/read | Gets Operation Status for a given Operation |
> | Microsoft.RecoveryServices/Vaults/backupProtectionIntents/read | List all backup Protection Intents |
> | Microsoft.Support/* | Create and manage support tickets |
> | **NotActions** |  |
> | *none* |  |
> | **DataActions** |  |
> | *none* |  |
> | **NotDataActions** |  |
> | *none* |  |

## Backup Operator
> [!div class="mx-tableFixed"]
> | | |
> | --- | --- |
> | **Description** | Lets you manage backup services, except removal of backup, vault creation and giving access to others |
> | **Id** | 00c29273-979b-4161-815c-10b084fb9324 |
> | **Actions** |  |
> | Microsoft.Authorization/*/read | Read roles and role assignments |
> | Microsoft.Network/virtualNetworks/read | Get the virtual network definition |
> | Microsoft.RecoveryServices/Vaults/backupFabrics/operationResults/read | Returns status of the operation |
> | Microsoft.RecoveryServices/Vaults/backupFabrics/protectionContainers/operationResults/read | Gets result of Operation performed on Protection Container. |
> | Microsoft.RecoveryServices/Vaults/backupFabrics/protectionContainers/protectedItems/backup/action | Performs Backup for Protected Item. |
> | Microsoft.RecoveryServices/Vaults/backupFabrics/protectionContainers/protectedItems/operationResults/read | Gets Result of Operation Performed on Protected Items. |
> | Microsoft.RecoveryServices/Vaults/backupFabrics/protectionContainers/protectedItems/operationsStatus/read | Returns the status of Operation performed on Protected Items. |
> | Microsoft.RecoveryServices/Vaults/backupFabrics/protectionContainers/protectedItems/read | Returns object details of the Protected Item |
> | Microsoft.RecoveryServices/Vaults/backupFabrics/protectionContainers/protectedItems/recoveryPoints/provisionInstantItemRecovery/action | Provision Instant Item Recovery for Protected Item |
> | Microsoft.RecoveryServices/Vaults/backupFabrics/protectionContainers/protectedItems/recoveryPoints/read | Get Recovery Points for Protected Items. |
> | Microsoft.RecoveryServices/Vaults/backupFabrics/protectionContainers/protectedItems/recoveryPoints/restore/action | Restore Recovery Points for Protected Items. |
> | Microsoft.RecoveryServices/Vaults/backupFabrics/protectionContainers/protectedItems/recoveryPoints/revokeInstantItemRecovery/action | Revoke Instant Item Recovery for Protected Item |
> | Microsoft.RecoveryServices/Vaults/backupFabrics/protectionContainers/protectedItems/write | Create a backup Protected Item |
> | Microsoft.RecoveryServices/Vaults/backupFabrics/protectionContainers/read | Returns all registered containers |
> | Microsoft.RecoveryServices/Vaults/backupFabrics/refreshContainers/action | Refreshes the container list |
> | Microsoft.RecoveryServices/Vaults/backupJobs/* | Create and manage backup jobs |
> | Microsoft.RecoveryServices/Vaults/backupJobsExport/action | Export Jobs |
> | Microsoft.RecoveryServices/Vaults/backupJobsExport/operationResults/read |  |
> | Microsoft.RecoveryServices/Vaults/backupManagementMetaData/read |  |
> | Microsoft.RecoveryServices/Vaults/backupOperationResults/* | Create and manage Results of backup management operations |
> | Microsoft.RecoveryServices/Vaults/backupPolicies/operationResults/read | Get Results of Policy Operation. |
> | Microsoft.RecoveryServices/Vaults/backupPolicies/read | Returns all Protection Policies |
> | Microsoft.RecoveryServices/Vaults/backupProtectableItems/* | Create and manage items which can be backed up |
> | Microsoft.RecoveryServices/Vaults/backupProtectedItems/read | Returns the list of all Protected Items. |
> | Microsoft.RecoveryServices/Vaults/backupProtectionContainers/read | Returns all containers belonging to the subscription |
> | Microsoft.RecoveryServices/Vaults/backupUsageSummaries/read | Returns summaries for Protected Items and Protected Servers for a Recovery Services . |
> | Microsoft.RecoveryServices/Vaults/certificates/write | The Update Resource Certificate operation updates the resource/vault credential certificate. |
> | Microsoft.RecoveryServices/Vaults/extendedInformation/read | The Get Extended Info operation gets an object's Extended Info representing the Azure resource of type ?vault? |
> | Microsoft.RecoveryServices/Vaults/extendedInformation/write | The Get Extended Info operation gets an object's Extended Info representing the Azure resource of type ?vault? |
> | Microsoft.RecoveryServices/Vaults/monitoringAlerts/read | Gets the alerts for the Recovery services vault. |
> | Microsoft.RecoveryServices/Vaults/monitoringConfigurations/* |  |
> | Microsoft.RecoveryServices/Vaults/read | The Get Vault operation gets an object representing the Azure resource of type 'vault' |
> | Microsoft.RecoveryServices/Vaults/registeredIdentities/operationResults/read | The Get Operation Results operation can be used get the operation status and result for the asynchronously submitted operation |
> | Microsoft.RecoveryServices/Vaults/registeredIdentities/read | The Get Containers operation can be used get the containers registered for a resource. |
> | Microsoft.RecoveryServices/Vaults/registeredIdentities/write | The Register Service Container operation can be used to register a container with Recovery Service. |
> | Microsoft.RecoveryServices/Vaults/usages/read | Returns usage details for a Recovery Services Vault. |
> | Microsoft.Resources/deployments/* | Create and manage resource group deployments |
> | Microsoft.Resources/subscriptions/resourceGroups/read | Gets or lists resource groups. |
> | Microsoft.Storage/storageAccounts/read | Returns the list of storage accounts or gets the properties for the specified storage account. |
> | Microsoft.RecoveryServices/Vaults/backupstorageconfig/* |  |
> | Microsoft.RecoveryServices/Vaults/backupValidateOperation/action | Validate Operation on Protected Item |
> | Microsoft.RecoveryServices/Vaults/backupOperations/read | Returns Backup Operation Status for Recovery Services Vault. |
> | Microsoft.RecoveryServices/Vaults/backupPolicies/operations/read | Get Status of Policy Operation. |
> | Microsoft.RecoveryServices/Vaults/backupFabrics/protectionContainers/write | Creates a registered container |
> | Microsoft.RecoveryServices/Vaults/backupFabrics/protectionContainers/inquire/action | Do inquiry for workloads within a container |
> | Microsoft.RecoveryServices/Vaults/backupEngines/read | Returns all the backup management servers registered with vault. |
> | Microsoft.RecoveryServices/Vaults/backupFabrics/backupProtectionIntent/write | Create a backup Protection Intent |
> | Microsoft.RecoveryServices/Vaults/backupFabrics/backupProtectionIntent/read | Get a backup Protection Intent |
> | Microsoft.RecoveryServices/Vaults/backupFabrics/protectableContainers/read | Get all protectable containers |
> | Microsoft.RecoveryServices/Vaults/backupFabrics/protectionContainers/items/read | Get all items in a container |
> | Microsoft.RecoveryServices/locations/backupStatus/action | Check Backup Status for Recovery Services Vaults |
> | Microsoft.RecoveryServices/locations/backupPreValidateProtection/action |  |
> | Microsoft.RecoveryServices/locations/backupValidateFeatures/action | Validate Features |
> | Microsoft.RecoveryServices/Vaults/monitoringAlerts/write | Resolves the alert. |
> | Microsoft.RecoveryServices/operations/read | Operation returns the list of Operations for a Resource Provider |
> | Microsoft.RecoveryServices/locations/operationStatus/read | Gets Operation Status for a given Operation |
> | Microsoft.RecoveryServices/Vaults/backupProtectionIntents/read | List all backup Protection Intents |
> | Microsoft.Support/* | Create and manage support tickets |
> | **NotActions** |  |
> | *none* |  |
> | **DataActions** |  |
> | *none* |  |
> | **NotDataActions** |  |
> | *none* |  |

## Backup Reader
> [!div class="mx-tableFixed"]
> | | |
> | --- | --- |
> | **Description** | Can view backup services, but can't make changes |
> | **Id** | a795c7a0-d4a2-40c1-ae25-d81f01202912 |
> | **Actions** |  |
> | Microsoft.Authorization/*/read | Read roles and role assignments |
> | Microsoft.RecoveryServices/locations/allocatedStamp/read | GetAllocatedStamp is internal operation used by service |
> | Microsoft.RecoveryServices/Vaults/backupFabrics/operationResults/read | Returns status of the operation |
> | Microsoft.RecoveryServices/Vaults/backupFabrics/protectionContainers/operationResults/read | Gets result of Operation performed on Protection Container. |
> | Microsoft.RecoveryServices/Vaults/backupFabrics/protectionContainers/protectedItems/operationResults/read | Gets Result of Operation Performed on Protected Items. |
> | Microsoft.RecoveryServices/Vaults/backupFabrics/protectionContainers/protectedItems/operationsStatus/read | Returns the status of Operation performed on Protected Items. |
> | Microsoft.RecoveryServices/Vaults/backupFabrics/protectionContainers/protectedItems/read | Returns object details of the Protected Item |
> | Microsoft.RecoveryServices/Vaults/backupFabrics/protectionContainers/protectedItems/recoveryPoints/read | Get Recovery Points for Protected Items. |
> | Microsoft.RecoveryServices/Vaults/backupFabrics/protectionContainers/read | Returns all registered containers |
> | Microsoft.RecoveryServices/Vaults/backupJobs/operationResults/read | Returns the Result of Job Operation. |
> | Microsoft.RecoveryServices/Vaults/backupJobs/read | Returns all Job Objects |
> | Microsoft.RecoveryServices/Vaults/backupJobsExport/action | Export Jobs |
> | Microsoft.RecoveryServices/Vaults/backupJobsExport/operationResults/read |  |
> | Microsoft.RecoveryServices/Vaults/backupManagementMetaData/read |  |
> | Microsoft.RecoveryServices/Vaults/backupOperationResults/read | Returns Backup Operation Result for Recovery Services Vault. |
> | Microsoft.RecoveryServices/Vaults/backupPolicies/operationResults/read | Get Results of Policy Operation. |
> | Microsoft.RecoveryServices/Vaults/backupPolicies/read | Returns all Protection Policies |
> | Microsoft.RecoveryServices/Vaults/backupProtectedItems/read | Returns the list of all Protected Items. |
> | Microsoft.RecoveryServices/Vaults/backupProtectionContainers/read | Returns all containers belonging to the subscription |
> | Microsoft.RecoveryServices/Vaults/backupUsageSummaries/read | Returns summaries for Protected Items and Protected Servers for a Recovery Services . |
> | Microsoft.RecoveryServices/Vaults/extendedInformation/read | The Get Extended Info operation gets an object's Extended Info representing the Azure resource of type ?vault? |
> | Microsoft.RecoveryServices/Vaults/monitoringAlerts/read | Gets the alerts for the Recovery services vault. |
> | Microsoft.RecoveryServices/Vaults/read | The Get Vault operation gets an object representing the Azure resource of type 'vault' |
> | Microsoft.RecoveryServices/Vaults/registeredIdentities/operationResults/read | The Get Operation Results operation can be used get the operation status and result for the asynchronously submitted operation |
> | Microsoft.RecoveryServices/Vaults/registeredIdentities/read | The Get Containers operation can be used get the containers registered for a resource. |
> | Microsoft.RecoveryServices/Vaults/backupstorageconfig/read | Returns Storage Configuration for Recovery Services Vault. |
> | Microsoft.RecoveryServices/Vaults/backupconfig/read | Returns Configuration for Recovery Services Vault. |
> | Microsoft.RecoveryServices/Vaults/backupOperations/read | Returns Backup Operation Status for Recovery Services Vault. |
> | Microsoft.RecoveryServices/Vaults/backupPolicies/operations/read | Get Status of Policy Operation. |
> | Microsoft.RecoveryServices/Vaults/backupEngines/read | Returns all the backup management servers registered with vault. |
> | Microsoft.RecoveryServices/Vaults/backupFabrics/backupProtectionIntent/read | Get a backup Protection Intent |
> | Microsoft.RecoveryServices/Vaults/backupFabrics/protectionContainers/items/read | Get all items in a container |
> | Microsoft.RecoveryServices/locations/backupStatus/action | Check Backup Status for Recovery Services Vaults |
> | Microsoft.RecoveryServices/Vaults/monitoringConfigurations/* |  |
> | Microsoft.RecoveryServices/Vaults/monitoringAlerts/write | Resolves the alert. |
> | Microsoft.RecoveryServices/operations/read | Operation returns the list of Operations for a Resource Provider |
> | Microsoft.RecoveryServices/locations/operationStatus/read | Gets Operation Status for a given Operation |
> | Microsoft.RecoveryServices/Vaults/backupProtectionIntents/read | List all backup Protection Intents |
> | Microsoft.RecoveryServices/Vaults/usages/read | Returns usage details for a Recovery Services Vault. |
> | **NotActions** |  |
> | *none* |  |
> | **DataActions** |  |
> | *none* |  |
> | **NotDataActions** |  |
> | *none* |  |

## Billing Reader
> [!div class="mx-tableFixed"]
> | | |
> | --- | --- |
> | **Description** | Allows read access to billing data |
> | **Id** | fa23ad8b-c56e-40d8-ac0c-ce449e1d2c64 |
> | **Actions** |  |
> | Microsoft.Authorization/*/read | Read roles and role assignments |
> | Microsoft.Billing/*/read | Read Billing information |
> | Microsoft.Commerce/*/read |  |
> | Microsoft.Consumption/*/read |  |
> | Microsoft.Management/managementGroups/read | List management groups for the authenticated user. |
> | Microsoft.CostManagement/*/read |  |
> | Microsoft.Support/* | Create and manage support tickets |
> | **NotActions** |  |
> | *none* |  |
> | **DataActions** |  |
> | *none* |  |
> | **NotDataActions** |  |
> | *none* |  |

## BizTalk Contributor
> [!div class="mx-tableFixed"]
> | | |
> | --- | --- |
> | **Description** | Lets you manage BizTalk services, but not access to them. |
> | **Id** | 5e3c6656-6cfa-4708-81fe-0de47ac73342 |
> | **Actions** |  |
> | Microsoft.Authorization/*/read | Read roles and role assignments |
> | Microsoft.BizTalkServices/BizTalk/* | Create and manage BizTalk services |
> | Microsoft.Insights/alertRules/* | Create and manage alert rules |
> | Microsoft.ResourceHealth/availabilityStatuses/read | Gets the availability statuses for all resources in the specified scope |
> | Microsoft.Resources/deployments/* | Create and manage resource group deployments |
> | Microsoft.Resources/subscriptions/resourceGroups/read | Gets or lists resource groups. |
> | Microsoft.Support/* | Create and manage support tickets |
> | **NotActions** |  |
> | *none* |  |
> | **DataActions** |  |
> | *none* |  |
> | **NotDataActions** |  |
> | *none* |  |
<<<<<<< HEAD
=======

## Blockchain Member Node Access (Preview)
> [!div class="mx-tableFixed"]
> | | |
> | --- | --- |
> | **Description** | Allows for access to Blockchain Member nodes |
> | **Id** | 31a002a1-acaf-453e-8a5b-297c9ca1ea24 |
> | **Actions** |  |
> | Microsoft.Blockchain/blockchainMembers/transactionNodes/read | Gets or Lists existing Blockchain Member Transaction Node(s). |
> | **NotActions** |  |
> | *none* |  |
> | **DataActions** |  |
> | Microsoft.Blockchain/blockchainMembers/transactionNodes/connect/action | Connects to a Blockchain Member Transaction Node. |
> | **NotDataActions** |  |
> | *none* |  |
>>>>>>> 6a383dfd

## CDN Endpoint Contributor
> [!div class="mx-tableFixed"]
> | | |
> | --- | --- |
> | **Description** | Can manage CDN endpoints, but can’t grant access to other users. |
> | **Id** | 426e0c7f-0c7e-4658-b36f-ff54d6c29b45 |
> | **Actions** |  |
> | Microsoft.Authorization/*/read | Read roles and role assignments |
> | Microsoft.Cdn/edgenodes/read |  |
> | Microsoft.Cdn/operationresults/* |  |
> | Microsoft.Cdn/profiles/endpoints/* |  |
> | Microsoft.Insights/alertRules/* | Create and manage Insights alert rules |
> | Microsoft.Resources/deployments/* | Create and manage resource group deployments |
> | Microsoft.Resources/subscriptions/resourceGroups/read | Gets or lists resource groups. |
> | Microsoft.Support/* | Create and manage support tickets |
> | **NotActions** |  |
> | *none* |  |
> | **DataActions** |  |
> | *none* |  |
> | **NotDataActions** |  |
> | *none* |  |

## CDN Endpoint Reader
> [!div class="mx-tableFixed"]
> | | |
> | --- | --- |
> | **Description** | Can view CDN endpoints, but can’t make changes. |
> | **Id** | 871e35f6-b5c1-49cc-a043-bde969a0f2cd |
> | **Actions** |  |
> | Microsoft.Authorization/*/read | Read roles and role assignments |
> | Microsoft.Cdn/edgenodes/read |  |
> | Microsoft.Cdn/operationresults/* |  |
> | Microsoft.Cdn/profiles/endpoints/*/read |  |
> | Microsoft.Insights/alertRules/* | Create and manage Insights alert rules |
> | Microsoft.Resources/deployments/* | Create and manage resource group deployments |
> | Microsoft.Resources/subscriptions/resourceGroups/read | Gets or lists resource groups. |
> | Microsoft.Support/* | Create and manage support tickets |
> | **NotActions** |  |
> | *none* |  |
> | **DataActions** |  |
> | *none* |  |
> | **NotDataActions** |  |
> | *none* |  |

## CDN Profile Contributor
> [!div class="mx-tableFixed"]
> | | |
> | --- | --- |
> | **Description** | Can manage CDN profiles and their endpoints, but can’t grant access to other users. |
> | **Id** | ec156ff8-a8d1-4d15-830c-5b80698ca432 |
> | **Actions** |  |
> | Microsoft.Authorization/*/read | Read roles and role assignments |
> | Microsoft.Cdn/edgenodes/read |  |
> | Microsoft.Cdn/operationresults/* |  |
> | Microsoft.Cdn/profiles/* |  |
> | Microsoft.Insights/alertRules/* | Create and manage Insights alert rules |
> | Microsoft.Resources/deployments/* | Create and manage resource group deployments |
> | Microsoft.Resources/subscriptions/resourceGroups/read | Gets or lists resource groups. |
> | Microsoft.Support/* | Create and manage support tickets |
> | **NotActions** |  |
> | *none* |  |
> | **DataActions** |  |
> | *none* |  |
> | **NotDataActions** |  |
> | *none* |  |

## CDN Profile Reader
> [!div class="mx-tableFixed"]
> | | |
> | --- | --- |
> | **Description** | Can view CDN profiles and their endpoints, but can’t make changes. |
> | **Id** | 8f96442b-4075-438f-813d-ad51ab4019af |
> | **Actions** |  |
> | Microsoft.Authorization/*/read | Read roles and role assignments |
> | Microsoft.Cdn/edgenodes/read |  |
> | Microsoft.Cdn/operationresults/* |  |
> | Microsoft.Cdn/profiles/*/read |  |
> | Microsoft.Insights/alertRules/* | Create and manage Insights alert rules |
> | Microsoft.Resources/deployments/* | Create and manage resource group deployments |
> | Microsoft.Resources/subscriptions/resourceGroups/read | Gets or lists resource groups. |
> | Microsoft.Support/* | Create and manage support tickets |
> | **NotActions** |  |
> | *none* |  |
> | **DataActions** |  |
> | *none* |  |
> | **NotDataActions** |  |
> | *none* |  |

## Classic Network Contributor
> [!div class="mx-tableFixed"]
> | | |
> | --- | --- |
> | **Description** | Lets you manage classic networks, but not access to them. |
> | **Id** | b34d265f-36f7-4a0d-a4d4-e158ca92e90f |
> | **Actions** |  |
> | Microsoft.Authorization/*/read | Read authorization |
> | Microsoft.ClassicNetwork/* | Create and manage classic networks |
> | Microsoft.Insights/alertRules/* | Create and manage Insights alert rules |
> | Microsoft.ResourceHealth/availabilityStatuses/read | Gets the availability statuses for all resources in the specified scope |
> | Microsoft.Resources/deployments/* | Create and manage resource group deployments |
> | Microsoft.Resources/subscriptions/resourceGroups/read | Gets or lists resource groups. |
> | Microsoft.Support/* | Create and manage support tickets |
> | **NotActions** |  |
> | *none* |  |
> | **DataActions** |  |
> | *none* |  |
> | **NotDataActions** |  |
> | *none* |  |

## Classic Storage Account Contributor
> [!div class="mx-tableFixed"]
> | | |
> | --- | --- |
> | **Description** | Lets you manage classic storage accounts, but not access to them. |
> | **Id** | 86e8f5dc-a6e9-4c67-9d15-de283e8eac25 |
> | **Actions** |  |
> | Microsoft.Authorization/*/read | Read authorization |
> | Microsoft.ClassicStorage/storageAccounts/* | Create and manage storage accounts |
> | Microsoft.Insights/alertRules/* | Create and manage Insights alert rules |
> | Microsoft.ResourceHealth/availabilityStatuses/read | Gets the availability statuses for all resources in the specified scope |
> | Microsoft.Resources/deployments/* | Create and manage resource group deployments |
> | Microsoft.Resources/subscriptions/resourceGroups/read | Gets or lists resource groups. |
> | Microsoft.Support/* | Create and manage support tickets |
> | **NotActions** |  |
> | *none* |  |
> | **DataActions** |  |
> | *none* |  |
> | **NotDataActions** |  |
> | *none* |  |

## Classic Storage Account Key Operator Service Role
> [!div class="mx-tableFixed"]
> | | |
> | --- | --- |
> | **Description** | Classic Storage Account Key Operators are allowed to list and regenerate keys on Classic Storage Accounts |
> | **Id** | 985d6b00-f706-48f5-a6fe-d0ca12fb668d |
> | **Actions** |  |
> | Microsoft.ClassicStorage/storageAccounts/listkeys/action | Lists the access keys for the storage accounts. |
> | Microsoft.ClassicStorage/storageAccounts/regeneratekey/action | Regenerates the existing access keys for the storage account. |
> | **NotActions** |  |
> | *none* |  |
> | **DataActions** |  |
> | *none* |  |
> | **NotDataActions** |  |
> | *none* |  |

## Classic Virtual Machine Contributor
> [!div class="mx-tableFixed"]
> | | |
> | --- | --- |
> | **Description** | Lets you manage classic virtual machines, but not access to them, and not the virtual network or storage account they’re connected to. |
> | **Id** | d73bb868-a0df-4d4d-bd69-98a00b01fccb |
> | **Actions** |  |
> | Microsoft.Authorization/*/read | Read authorization |
> | Microsoft.ClassicCompute/domainNames/* | Create and manage classic compute domain names |
> | Microsoft.ClassicCompute/virtualMachines/* | Create and manage virtual machines |
> | Microsoft.ClassicNetwork/networkSecurityGroups/join/action |  |
> | Microsoft.ClassicNetwork/reservedIps/link/action | Link a reserved Ip |
> | Microsoft.ClassicNetwork/reservedIps/read | Gets the reserved Ips |
> | Microsoft.ClassicNetwork/virtualNetworks/join/action | Joins the virtual network. |
> | Microsoft.ClassicNetwork/virtualNetworks/read | Get the virtual network. |
> | Microsoft.ClassicStorage/storageAccounts/disks/read | Returns the storage account disk. |
> | Microsoft.ClassicStorage/storageAccounts/images/read | Returns the storage account image. (Deprecated. Use 'Microsoft.ClassicStorage/storageAccounts/vmImages') |
> | Microsoft.ClassicStorage/storageAccounts/listKeys/action | Lists the access keys for the storage accounts. |
> | Microsoft.ClassicStorage/storageAccounts/read | Return the storage account with the given account. |
> | Microsoft.Insights/alertRules/* | Create and manage Insights alert rules |
> | Microsoft.ResourceHealth/availabilityStatuses/read | Gets the availability statuses for all resources in the specified scope |
> | Microsoft.Resources/deployments/* | Create and manage resource group deployments |
> | Microsoft.Resources/subscriptions/resourceGroups/read | Gets or lists resource groups. |
> | Microsoft.Support/* | Create and manage support tickets |
> | **NotActions** |  |
> | *none* |  |
> | **DataActions** |  |
> | *none* |  |
> | **NotDataActions** |  |
> | *none* |  |

## Cognitive Services Contributor
> [!div class="mx-tableFixed"]
> | | |
> | --- | --- |
> | **Description** | Lets you create, read, update, delete and manage keys of Cognitive Services. |
> | **Id** | 25fbc0a9-bd7c-42a3-aa1a-3b75d497ee68 |
> | **Actions** |  |
> | Microsoft.Authorization/*/read | Read roles and role assignments |
> | Microsoft.CognitiveServices/* |  |
> | Microsoft.Features/features/read | Gets the features of a subscription. |
> | Microsoft.Features/providers/features/read | Gets the feature of a subscription in a given resource provider. |
> | Microsoft.Insights/alertRules/* | Create and manage Insights alert rules |
> | Microsoft.Insights/diagnosticSettings/* | Creates, updates, or reads the diagnostic setting for Analysis Server |
> | Microsoft.Insights/logDefinitions/read | Read log definitions |
> | Microsoft.Insights/metricdefinitions/read | Read metric definitions |
> | Microsoft.Insights/metrics/read | Read metrics |
> | Microsoft.ResourceHealth/availabilityStatuses/read | Gets the availability statuses for all resources in the specified scope |
> | Microsoft.Resources/deployments/* | Create and manage resource group deployments |
> | Microsoft.Resources/deployments/operations/read | Gets or lists deployment operations. |
> | Microsoft.Resources/subscriptions/operationresults/read | Get the subscription operation results. |
> | Microsoft.Resources/subscriptions/read | Gets the list of subscriptions. |
> | Microsoft.Resources/subscriptions/resourcegroups/deployments/* |  |
> | Microsoft.Resources/subscriptions/resourceGroups/read | Gets or lists resource groups. |
> | Microsoft.Support/* | Create and manage support tickets |
> | **NotActions** |  |
> | *none* |  |
> | **DataActions** |  |
> | *none* |  |
> | **NotDataActions** |  |
> | *none* |  |

## Cognitive Services Data Reader (Preview)
> [!div class="mx-tableFixed"]
> | | |
> | --- | --- |
> | **Description** | Lets you read Cognitive Services data. |
> | **Id** | b59867f0-fa02-499b-be73-45a86b5b3e1c |
> | **Actions** |  |
> | *none* |  |
> | **NotActions** |  |
> | *none* |  |
> | **DataActions** |  |
> | Microsoft.CognitiveServices/*/read |  |
> | **NotDataActions** |  |
> | *none* |  |

## Cognitive Services User
> [!div class="mx-tableFixed"]
> | | |
> | --- | --- |
> | **Description** | Lets you read and list keys of Cognitive Services. |
> | **Id** | a97b65f3-24c7-4388-baec-2e87135dc908 |
> | **Actions** |  |
> | Microsoft.CognitiveServices/*/read |  |
> | Microsoft.CognitiveServices/accounts/listkeys/action | List Keys |
> | Microsoft.Insights/alertRules/read | Read a classic metric alert |
> | Microsoft.Insights/diagnosticSettings/read | Read a resource diagnostic setting |
> | Microsoft.Insights/logDefinitions/read | Read log definitions |
> | Microsoft.Insights/metricdefinitions/read | Read metric definitions |
> | Microsoft.Insights/metrics/read | Read metrics |
> | Microsoft.ResourceHealth/availabilityStatuses/read | Gets the availability statuses for all resources in the specified scope |
> | Microsoft.Resources/deployments/operations/read | Gets or lists deployment operations. |
> | Microsoft.Resources/subscriptions/operationresults/read | Get the subscription operation results. |
> | Microsoft.Resources/subscriptions/read | Gets the list of subscriptions. |
> | Microsoft.Resources/subscriptions/resourceGroups/read | Gets or lists resource groups. |
> | Microsoft.Support/* | Create and manage support tickets |
> | **NotActions** |  |
> | *none* |  |
> | **DataActions** |  |
> | Microsoft.CognitiveServices/* |  |
> | **NotDataActions** |  |
> | *none* |  |

## Cosmos DB Account Reader Role
> [!div class="mx-tableFixed"]
> | | |
> | --- | --- |
> | **Description** | Can read Azure Cosmos DB account data. See [DocumentDB Account Contributor](#documentdb-account-contributor) for managing Azure Cosmos DB accounts. |
> | **Id** | fbdf93bf-df7d-467e-a4d2-9458aa1360c8 |
> | **Actions** |  |
> | Microsoft.Authorization/*/read | Read roles and role assignments, can read permissions given to each user |
> | Microsoft.DocumentDB/*/read | Read any collection |
> | Microsoft.DocumentDB/databaseAccounts/readonlykeys/action | Reads the database account readonly keys. |
> | Microsoft.Insights/MetricDefinitions/read | Read metric definitions |
> | Microsoft.Insights/Metrics/read | Read metrics |
> | Microsoft.Resources/subscriptions/resourceGroups/read | Gets or lists resource groups. |
> | Microsoft.Support/* | Create and manage support tickets |
> | **NotActions** |  |
> | *none* |  |
> | **DataActions** |  |
> | *none* |  |
> | **NotDataActions** |  |
> | *none* |  |

<<<<<<< HEAD
=======
## Cosmos DB Operator
> [!div class="mx-tableFixed"]
> | | |
> | --- | --- |
> | **Description** | Lets you manage Azure Cosmos DB accounts, but not access data in them. Prevents access to account keys and connection strings. |
> | **Id** | 230815da-be43-4aae-9cb4-875f7bd000aa |
> | **Actions** |  |
> | Microsoft.DocumentDb/databaseAccounts/* |  |
> | Microsoft.Insights/alertRules/* | Create and manage Insights alert rules |
> | Microsoft.Authorization/*/read | Read roles and role assignments |
> | Microsoft.ResourceHealth/availabilityStatuses/read | Gets the availability statuses for all resources in the specified scope |
> | Microsoft.Resources/deployments/* | Create and manage resource group deployments |
> | Microsoft.Resources/subscriptions/resourceGroups/read | Gets or lists resource groups. |
> | Microsoft.Support/* | Create and manage support tickets |
> | **NotActions** |  |
> | Microsoft.DocumentDB/databaseAccounts/readonlyKeys/* |  |
> | Microsoft.DocumentDB/databaseAccounts/regenerateKey/* |  |
> | Microsoft.DocumentDB/databaseAccounts/listKeys/* |  |
> | Microsoft.DocumentDB/databaseAccounts/listConnectionStrings/* |  |
> | **DataActions** |  |
> | *none* |  |
> | **NotDataActions** |  |
> | *none* |  |

>>>>>>> 6a383dfd
## CosmosBackupOperator
> [!div class="mx-tableFixed"]
> | | |
> | --- | --- |
> | **Description** | Can submit restore request for a Cosmos DB database or a container for an account |
> | **Id** | db7b14f2-5adf-42da-9f96-f2ee17bab5cb |
> | **Actions** |  |
> | Microsoft.DocumentDB/databaseAccounts/backup/action | Submit a request to configure backup |
> | Microsoft.DocumentDB/databaseAccounts/restore/action | Submit a restore request |
> | **NotActions** |  |
> | *none* |  |
> | **DataActions** |  |
> | *none* |  |
> | **NotDataActions** |  |
> | *none* |  |

## Cost Management Contributor
> [!div class="mx-tableFixed"]
> | | |
> | --- | --- |
> | **Description** | Can view costs and manage cost configuration (e.g. budgets, exports) |
> | **Id** | 434105ed-43f6-45c7-a02f-909b2ba83430 |
> | **Actions** |  |
> | Microsoft.Consumption/* |  |
> | Microsoft.CostManagement/* |  |
> | Microsoft.Billing/billingPeriods/read | Lists available billing periods |
> | Microsoft.Resources/subscriptions/read | Gets the list of subscriptions. |
> | Microsoft.Resources/subscriptions/resourceGroups/read | Gets or lists resource groups. |
> | Microsoft.Support/* | Create and manage support tickets |
<<<<<<< HEAD
=======
> | Microsoft.Advisor/configurations/read | Get configurations |
> | Microsoft.Advisor/recommendations/read | Reads recommendations |
>>>>>>> 6a383dfd
> | **NotActions** |  |
> | *none* |  |
> | **DataActions** |  |
> | *none* |  |
> | **NotDataActions** |  |
> | *none* |  |

## Cost Management Reader
> [!div class="mx-tableFixed"]
> | | |
> | --- | --- |
> | **Description** | Can view cost data and configuration (e.g. budgets, exports) |
> | **Id** | 72fafb9e-0641-4937-9268-a91bfd8191a3 |
> | **Actions** |  |
> | Microsoft.Consumption/*/read |  |
> | Microsoft.CostManagement/*/read |  |
> | Microsoft.Billing/billingPeriods/read | Lists available billing periods |
> | Microsoft.Resources/subscriptions/read | Gets the list of subscriptions. |
> | Microsoft.Resources/subscriptions/resourceGroups/read | Gets or lists resource groups. |
> | Microsoft.Support/* | Create and manage support tickets |
<<<<<<< HEAD
=======
> | Microsoft.Advisor/configurations/read | Get configurations |
> | Microsoft.Advisor/recommendations/read | Reads recommendations |
>>>>>>> 6a383dfd
> | **NotActions** |  |
> | *none* |  |
> | **DataActions** |  |
> | *none* |  |
> | **NotDataActions** |  |
> | *none* |  |

## Data Box Contributor
> [!div class="mx-tableFixed"]
> | | |
> | --- | --- |
> | **Description** | Lets you manage everything under Data Box Service except giving access to others. |
> | **Id** | add466c9-e687-43fc-8d98-dfcf8d720be5 |
> | **Actions** |  |
> | Microsoft.Authorization/*/read | Read roles and role assignments |
> | Microsoft.ResourceHealth/availabilityStatuses/read | Gets the availability statuses for all resources in the specified scope |
> | Microsoft.Resources/deployments/* | Create and manage resource group deployments |
> | Microsoft.Resources/subscriptions/resourceGroups/read | Gets or lists resource groups. |
> | Microsoft.Support/* | Create and manage support tickets |
> | Microsoft.Databox/* |  |
> | **NotActions** |  |
> | *none* |  |
> | **DataActions** |  |
> | *none* |  |
> | **NotDataActions** |  |
> | *none* |  |

## Data Box Reader
> [!div class="mx-tableFixed"]
> | | |
> | --- | --- |
> | **Description** | Lets you manage Data Box Service except creating order or editing order details and giving access to others. |
> | **Id** | 028f4ed7-e2a9-465e-a8f4-9c0ffdfdc027 |
> | **Actions** |  |
> | Microsoft.Authorization/*/read | Read roles and role assignments |
> | Microsoft.Databox/*/read |  |
> | Microsoft.Databox/jobs/listsecrets/action |  |
> | Microsoft.Databox/jobs/listcredentials/action | Lists the unencrypted credentials related to the order. |
> | Microsoft.Databox/locations/availableSkus/action | This method returns the list of available skus. |
> | Microsoft.Databox/locations/validateAddress/action | Validates the shipping address and provides alternate addresses if any. |
> | Microsoft.ResourceHealth/availabilityStatuses/read | Gets the availability statuses for all resources in the specified scope |
> | Microsoft.Support/* | Create and manage support tickets |
> | **NotActions** |  |
> | *none* |  |
> | **DataActions** |  |
> | *none* |  |
> | **NotDataActions** |  |
> | *none* |  |

## Data Factory Contributor
> [!div class="mx-tableFixed"]
> | | |
> | --- | --- |
> | **Description** | Create and manage data factories, as well as child resources within them. |
> | **Id** | 673868aa-7521-48a0-acc6-0f60742d39f5 |
> | **Actions** |  |
> | Microsoft.Authorization/*/read | Read roles and role Assignments |
> | Microsoft.DataFactory/dataFactories/* | Create and manage data factories, and child resources within them. |
> | Microsoft.DataFactory/factories/* | Create and manage data factories, and child resources within them. |
> | Microsoft.Insights/alertRules/* | Create and manage alert rules |
> | Microsoft.ResourceHealth/availabilityStatuses/read | Gets the availability statuses for all resources in the specified scope |
> | Microsoft.Resources/deployments/* | Create and manage resource group deployments |
> | Microsoft.Resources/subscriptions/resourceGroups/read | Gets or lists resource groups. |
> | Microsoft.Support/* | Create and manage support tickets |
> | **NotActions** |  |
> | *none* |  |
> | **DataActions** |  |
> | *none* |  |
> | **NotDataActions** |  |
> | *none* |  |

## Data Lake Analytics Developer
> [!div class="mx-tableFixed"]
> | | |
> | --- | --- |
> | **Description** | Lets you submit, monitor, and manage your own jobs but not create or delete Data Lake Analytics accounts. |
> | **Id** | 47b7735b-770e-4598-a7da-8b91488b4c88 |
> | **Actions** |  |
> | Microsoft.Authorization/*/read | Read roles and role assignments |
> | Microsoft.BigAnalytics/accounts/* |  |
> | Microsoft.DataLakeAnalytics/accounts/* |  |
> | Microsoft.Insights/alertRules/* | Create and manage Insights alert rules |
> | Microsoft.ResourceHealth/availabilityStatuses/read | Gets the availability statuses for all resources in the specified scope |
> | Microsoft.Resources/deployments/* | Create and manage resource group deployments |
> | Microsoft.Resources/subscriptions/resourceGroups/read | Gets or lists resource groups. |
> | Microsoft.Support/* | Create and manage support tickets |
> | **NotActions** |  |
> | Microsoft.BigAnalytics/accounts/Delete |  |
> | Microsoft.BigAnalytics/accounts/TakeOwnership/action |  |
> | Microsoft.BigAnalytics/accounts/Write |  |
> | Microsoft.DataLakeAnalytics/accounts/Delete | Delete a DataLakeAnalytics account. |
> | Microsoft.DataLakeAnalytics/accounts/TakeOwnership/action | Grant permissions to cancel jobs submitted by other users. |
> | Microsoft.DataLakeAnalytics/accounts/Write | Create or update a DataLakeAnalytics account. |
> | Microsoft.DataLakeAnalytics/accounts/dataLakeStoreAccounts/Write | Create or update a linked DataLakeStore account of a DataLakeAnalytics account. |
> | Microsoft.DataLakeAnalytics/accounts/dataLakeStoreAccounts/Delete | Unlink a DataLakeStore account from a DataLakeAnalytics account. |
> | Microsoft.DataLakeAnalytics/accounts/storageAccounts/Write | Create or update a linked Storage account of a DataLakeAnalytics account. |
> | Microsoft.DataLakeAnalytics/accounts/storageAccounts/Delete | Unlink a Storage account from a DataLakeAnalytics account. |
> | Microsoft.DataLakeAnalytics/accounts/firewallRules/Write | Create or update a firewall rule. |
> | Microsoft.DataLakeAnalytics/accounts/firewallRules/Delete | Delete a firewall rule. |
> | Microsoft.DataLakeAnalytics/accounts/computePolicies/Write | Create or update a compute policy. |
> | Microsoft.DataLakeAnalytics/accounts/computePolicies/Delete | Delete a compute policy. |
> | **DataActions** |  |
> | *none* |  |
> | **NotDataActions** |  |
> | *none* |  |

## Data Purger
> [!div class="mx-tableFixed"]
> | | |
> | --- | --- |
> | **Description** | Can purge analytics data |
> | **Id** | 150f5e0c-0603-4f03-8c7f-cf70034c4e90 |
> | **Actions** |  |
> | Microsoft.Insights/components/*/read |  |
> | Microsoft.Insights/components/purge/action | Purging data from Application Insights |
> | Microsoft.OperationalInsights/workspaces/*/read |  |
> | Microsoft.OperationalInsights/workspaces/purge/action | Delete specified data from workspace |
> | **NotActions** |  |
> | *none* |  |
> | **DataActions** |  |
> | *none* |  |
> | **NotDataActions** |  |
> | *none* |  |

## DevTest Labs User
> [!div class="mx-tableFixed"]
> | | |
> | --- | --- |
> | **Description** | Lets you connect, start, restart, and shutdown your virtual machines in your Azure DevTest Labs. |
> | **Id** | 76283e04-6283-4c54-8f91-bcf1374a3c64 |
> | **Actions** |  |
> | Microsoft.Authorization/*/read | Read roles and role Assignments |
> | Microsoft.Compute/availabilitySets/read | Get the properties of an availability set |
> | Microsoft.Compute/virtualMachines/*/read | Read the properties of a virtual machine (VM sizes, runtime status, VM extensions, etc.) |
> | Microsoft.Compute/virtualMachines/deallocate/action | Powers off the virtual machine and releases the compute resources |
> | Microsoft.Compute/virtualMachines/read | Get the properties of a virtual machine |
> | Microsoft.Compute/virtualMachines/restart/action | Restarts the virtual machine |
> | Microsoft.Compute/virtualMachines/start/action | Starts the virtual machine |
> | Microsoft.DevTestLab/*/read | Read the properties of a lab |
> | Microsoft.DevTestLab/labs/claimAnyVm/action | Claim a random claimable virtual machine in the lab. |
> | Microsoft.DevTestLab/labs/createEnvironment/action | Create virtual machines in a lab. |
> | Microsoft.DevTestLab/labs/ensureCurrentUserProfile/action | Ensure the current user has a valid profile in the lab. |
> | Microsoft.DevTestLab/labs/formulas/delete | Delete formulas. |
> | Microsoft.DevTestLab/labs/formulas/read | Read formulas. |
> | Microsoft.DevTestLab/labs/formulas/write | Add or modify formulas. |
> | Microsoft.DevTestLab/labs/policySets/evaluatePolicies/action | Evaluates lab policy. |
> | Microsoft.DevTestLab/labs/virtualMachines/claim/action | Take ownership of an existing virtual machine |
> | Microsoft.DevTestLab/labs/virtualmachines/listApplicableSchedules/action | Lists the applicable start/stop schedules, if any. |
> | Microsoft.DevTestLab/labs/virtualMachines/getRdpFileContents/action | Gets a string that represents the contents of the RDP file for the virtual machine |
> | Microsoft.Network/loadBalancers/backendAddressPools/join/action | Joins a load balancer backend address pool. Not Alertable. |
> | Microsoft.Network/loadBalancers/inboundNatRules/join/action | Joins a load balancer inbound nat rule. Not Alertable. |
> | Microsoft.Network/networkInterfaces/*/read | Read the properties of a network interface (for example, all the load balancers that the network interface is a part of) |
> | Microsoft.Network/networkInterfaces/join/action | Joins a Virtual Machine to a network interface. Not Alertable. |
> | Microsoft.Network/networkInterfaces/read | Gets a network interface definition.  |
> | Microsoft.Network/networkInterfaces/write | Creates a network interface or updates an existing network interface.  |
> | Microsoft.Network/publicIPAddresses/*/read | Read the properties of a public IP address |
> | Microsoft.Network/publicIPAddresses/join/action | Joins a public ip address. Not Alertable. |
> | Microsoft.Network/publicIPAddresses/read | Gets a public ip address definition. |
> | Microsoft.Network/virtualNetworks/subnets/join/action | Joins a virtual network. Not Alertable. |
> | Microsoft.Resources/deployments/operations/read | Gets or lists deployment operations. |
> | Microsoft.Resources/deployments/read | Gets or lists deployments. |
> | Microsoft.Resources/subscriptions/resourceGroups/read | Gets or lists resource groups. |
> | Microsoft.Storage/storageAccounts/listKeys/action | Returns the access keys for the specified storage account. |
> | **NotActions** |  |
> | Microsoft.Compute/virtualMachines/vmSizes/read | Lists available sizes the virtual machine can be updated to |
> | **DataActions** |  |
> | *none* |  |
> | **NotDataActions** |  |
> | *none* |  |

## DNS Zone Contributor
> [!div class="mx-tableFixed"]
> | | |
> | --- | --- |
> | **Description** | Lets you manage DNS zones and record sets in Azure DNS, but does not let you control who has access to them. |
> | **Id** | befefa01-2a29-4197-83a8-272ff33ce314 |
> | **Actions** |  |
> | Microsoft.Authorization/*/read | Read roles and role assignments |
> | Microsoft.Insights/alertRules/* | Create and manage alert rules |
> | Microsoft.Network/dnsZones/* | Create and manage DNS zones and records |
> | Microsoft.ResourceHealth/availabilityStatuses/read | Gets the availability statuses for all resources in the specified scope |
> | Microsoft.Resources/deployments/* | Create and manage resource group deployments |
> | Microsoft.Resources/subscriptions/resourceGroups/read | Gets or lists resource groups. |
> | Microsoft.Support/* | Create and manage Support tickets |
> | **NotActions** |  |
> | *none* |  |
> | **DataActions** |  |
> | *none* |  |
> | **NotDataActions** |  |
> | *none* |  |

## DocumentDB Account Contributor
> [!div class="mx-tableFixed"]
> | | |
> | --- | --- |
> | **Description** | Can manage Azure Cosmos DB accounts. Azure Cosmos DB is formerly known as DocumentDB. |
> | **Id** | 5bd9cd88-fe45-4216-938b-f97437e15450 |
> | **Actions** |  |
> | Microsoft.Authorization/*/read | Read roles and role Assignments |
> | Microsoft.DocumentDb/databaseAccounts/* | Create and manage Azure Cosmos DB accounts |
> | Microsoft.Insights/alertRules/* | Create and manage alert rules |
> | Microsoft.ResourceHealth/availabilityStatuses/read | Gets the availability statuses for all resources in the specified scope |
> | Microsoft.Resources/deployments/* | Create and manage resource group deployments |
> | Microsoft.Resources/subscriptions/resourceGroups/read | Gets or lists resource groups. |
> | Microsoft.Support/* | Create and manage support tickets |
> | **NotActions** |  |
> | *none* |  |
> | **DataActions** |  |
> | *none* |  |
> | **NotDataActions** |  |
> | *none* |  |
<<<<<<< HEAD
=======

## Event Hubs Data Owner

> [!div class="mx-tableFixed"]
> | | |
> | --- | --- |
> | **Description** | Allows for full access to Azure Event Hubs resources. |
> | **Id** | f526a384-b230-433a-b45c-95f59c4a2dec |
> | **Actions** |  |
> | Microsoft.EventHubs/* | Allows full management access to Event Hubs namespace |
> | **NotActions** |  |
> | *none* |  |
> | **DataActions** |  |
> | Microsoft.EventHubs/* | Allows full data access to Event Hubs namespace |
> | **NotDataActions** |  |
> | *none* |  |
>>>>>>> 6a383dfd

## EventGrid EventSubscription Contributor
> [!div class="mx-tableFixed"]
> | | |
> | --- | --- |
> | **Description** | Lets you manage EventGrid event subscription operations. |
> | **Id** | 428e0ff0-5e57-4d9c-a221-2c70d0e0a443 |
> | **Actions** |  |
> | Microsoft.Authorization/*/read | Read roles and role assignments |
> | Microsoft.EventGrid/eventSubscriptions/* |  |
> | Microsoft.EventGrid/topicTypes/eventSubscriptions/read | List global event subscriptions by topic type |
> | Microsoft.EventGrid/locations/eventSubscriptions/read | List regional event subscriptions |
> | Microsoft.EventGrid/locations/topicTypes/eventSubscriptions/read | List regional event subscriptions by topictype |
> | Microsoft.Insights/alertRules/* | Create and manage Insights alert rules |
> | Microsoft.Resources/deployments/* | Create and manage resource group deployments |
> | Microsoft.Resources/subscriptions/resourceGroups/read | Gets or lists resource groups. |
> | Microsoft.Support/* | Create and manage support tickets |
> | **NotActions** |  |
> | *none* |  |
> | **DataActions** |  |
> | *none* |  |
> | **NotDataActions** |  |
> | *none* |  |

## EventGrid EventSubscription Reader
> [!div class="mx-tableFixed"]
> | | |
> | --- | --- |
> | **Description** | Lets you read EventGrid event subscriptions. |
> | **Id** | 2414bbcf-6497-4faf-8c65-045460748405 |
> | **Actions** |  |
> | Microsoft.Authorization/*/read | Read roles and role assignments |
> | Microsoft.EventGrid/eventSubscriptions/read | Read an eventSubscription |
> | Microsoft.EventGrid/topicTypes/eventSubscriptions/read | List global event subscriptions by topic type |
> | Microsoft.EventGrid/locations/eventSubscriptions/read | List regional event subscriptions |
> | Microsoft.EventGrid/locations/topicTypes/eventSubscriptions/read | List regional event subscriptions by topictype |
> | Microsoft.Resources/subscriptions/resourceGroups/read | Gets or lists resource groups. |
> | **NotActions** |  |
> | *none* |  |
> | **DataActions** |  |
> | *none* |  |
> | **NotDataActions** |  |
> | *none* |  |
<<<<<<< HEAD
=======

## HDInsight Cluster Operator
> [!div class="mx-tableFixed"]
> | | |
> | --- | --- |
> | **Description** | Lets you read and modify HDInsight cluster configurations. |
> | **Id** | 61ed4efc-fab3-44fd-b111-e24485cc132a |
> | **Actions** |  |
> | Microsoft.HDInsight/*/read |  |
> | Microsoft.HDInsight/clusters/getGatewaySettings/action | Get gateway settings for HDInsight Cluster |
> | Microsoft.HDInsight/clusters/updateGatewaySettings/action | Update gateway settings for HDInsight Cluster |
> | Microsoft.HDInsight/clusters/configurations/* |  |
> | Microsoft.Resources/subscriptions/resourceGroups/read | Gets or lists resource groups. |
> | Microsoft.Resources/deployments/operations/read | Gets or lists deployment operations. |
> | Microsoft.Insights/alertRules/* | Create and manage Insights alert rules |
> | Microsoft.Authorization/*/read | Read roles and role assignments |
> | Microsoft.Support/* | Create and manage support tickets |
> | **NotActions** |  |
> | *none* |  |
> | **DataActions** |  |
> | *none* |  |
> | **NotDataActions** |  |
> | *none* |  |
>>>>>>> 6a383dfd

## HDInsight Domain Services Contributor
> [!div class="mx-tableFixed"]
> | | |
> | --- | --- |
> | **Description** | Can Read, Create, Modify and Delete Domain Services related operations needed for HDInsight Enterprise Security Package |
> | **Id** | 8d8d5a11-05d3-4bda-a417-a08778121c7c |
> | **Actions** |  |
> | Microsoft.AAD/*/read |  |
> | Microsoft.AAD/domainServices/*/read |  |
> | Microsoft.AAD/domainServices/oucontainer/* |  |
> | **NotActions** |  |
> | *none* |  |
> | **DataActions** |  |
> | *none* |  |
> | **NotDataActions** |  |
> | *none* |  |

## Intelligent Systems Account Contributor
> [!div class="mx-tableFixed"]
> | | |
> | --- | --- |
> | **Description** | Lets you manage Intelligent Systems accounts, but not access to them. |
> | **Id** | 03a6d094-3444-4b3d-88af-7477090a9e5e |
> | **Actions** |  |
> | Microsoft.Authorization/*/read | Read roles and role Assignments |
> | Microsoft.Insights/alertRules/* | Create and manage alert rules |
> | Microsoft.IntelligentSystems/accounts/* | Create and manage intelligent systems accounts |
> | Microsoft.ResourceHealth/availabilityStatuses/read | Gets the availability statuses for all resources in the specified scope |
> | Microsoft.Resources/deployments/* | Create and manage resource group deployments |
> | Microsoft.Resources/subscriptions/resourceGroups/read | Gets or lists resource groups. |
> | Microsoft.Support/* | Create and manage support tickets |
> | **NotActions** |  |
> | *none* |  |
> | **DataActions** |  |
> | *none* |  |
> | **NotDataActions** |  |
> | *none* |  |

## Key Vault Contributor
> [!div class="mx-tableFixed"]
> | | |
> | --- | --- |
> | **Description** | Lets you manage key vaults, but not access to them. |
> | **Id** | f25e0fa2-a7c8-4377-a976-54943a77a395 |
> | **Actions** |  |
> | Microsoft.Authorization/*/read | Read roles and role assignments |
> | Microsoft.Insights/alertRules/* | Create and manage Insights alert rules |
> | Microsoft.KeyVault/* |  |
> | Microsoft.Resources/deployments/* | Create and manage resource group deployments |
> | Microsoft.Resources/subscriptions/resourceGroups/read | Gets or lists resource groups. |
> | Microsoft.Support/* | Create and manage support tickets |
> | **NotActions** |  |
> | Microsoft.KeyVault/locations/deletedVaults/purge/action | Purge a soft deleted key vault |
> | Microsoft.KeyVault/hsmPools/* |  |
> | **DataActions** |  |
> | *none* |  |
> | **NotDataActions** |  |
> | *none* |  |

## Lab Creator
> [!div class="mx-tableFixed"]
> | | |
> | --- | --- |
> | **Description** | Lets you create, manage, delete your managed labs under your Azure Lab Accounts. |
> | **Id** | b97fb8bc-a8b2-4522-a38b-dd33c7e65ead |
> | **Actions** |  |
> | Microsoft.Authorization/*/read | Read roles and role assignments |
> | Microsoft.LabServices/labAccounts/*/read |  |
> | Microsoft.LabServices/labAccounts/createLab/action | Create a lab in a lab account. |
> | Microsoft.LabServices/labAccounts/sizes/getRegionalAvailability/action |  |
> | Microsoft.LabServices/labAccounts/getRegionalAvailability/action | Get regional availability information for each size category configured under a lab account |
> | Microsoft.Resources/subscriptions/resourceGroups/read | Gets or lists resource groups. |
> | Microsoft.Support/* | Create and manage support tickets |
> | **NotActions** |  |
> | *none* |  |
> | **DataActions** |  |
> | *none* |  |
> | **NotDataActions** |  |
> | *none* |  |

## Log Analytics Contributor
> [!div class="mx-tableFixed"]
> | | |
> | --- | --- |
> | **Description** | Log Analytics Contributor can read all monitoring data and edit monitoring settings. Editing monitoring settings includes adding the VM extension to VMs; reading storage account keys to be able to configure collection of logs from Azure Storage; creating and configuring Automation accounts; adding solutions; and configuring Azure diagnostics on all Azure resources. |
> | **Id** | 92aaf0da-9dab-42b6-94a3-d43ce8d16293 |
> | **Actions** |  |
> | */read | Read resources of all types, except secrets. |
> | Microsoft.Automation/automationAccounts/* |  |
> | Microsoft.ClassicCompute/virtualMachines/extensions/* |  |
> | Microsoft.ClassicStorage/storageAccounts/listKeys/action | Lists the access keys for the storage accounts. |
> | Microsoft.Compute/virtualMachines/extensions/* |  |
> | Microsoft.Insights/alertRules/* | Create and manage Insights alert rules |
> | Microsoft.Insights/diagnosticSettings/* | Creates, updates, or reads the diagnostic setting for Analysis Server |
> | Microsoft.OperationalInsights/* |  |
> | Microsoft.OperationsManagement/* |  |
> | Microsoft.Resources/deployments/* | Create and manage resource group deployments |
> | Microsoft.Resources/subscriptions/resourcegroups/deployments/* |  |
> | Microsoft.Storage/storageAccounts/listKeys/action | Returns the access keys for the specified storage account. |
> | Microsoft.Support/* | Create and manage support tickets |
> | **NotActions** |  |
> | *none* |  |
> | **DataActions** |  |
> | *none* |  |
> | **NotDataActions** |  |
> | *none* |  |

## Log Analytics Reader
> [!div class="mx-tableFixed"]
> | | |
> | --- | --- |
> | **Description** | Log Analytics Reader can view and search all monitoring data as well as and view monitoring settings, including viewing the configuration of Azure diagnostics on all Azure resources. |
> | **Id** | 73c42c96-874c-492b-b04d-ab87d138a893 |
> | **Actions** |  |
> | */read | Read resources of all types, except secrets. |
> | Microsoft.OperationalInsights/workspaces/analytics/query/action | Search using new engine. |
> | Microsoft.OperationalInsights/workspaces/search/action | Executes a search query |
> | Microsoft.Support/* | Create and manage support tickets |
> | **NotActions** |  |
> | Microsoft.OperationalInsights/workspaces/sharedKeys/read | Retrieves the shared keys for the workspace. These keys are used to connect Microsoft Operational Insights agents to the workspace. |
> | **DataActions** |  |
> | *none* |  |
> | **NotDataActions** |  |
> | *none* |  |

## Logic App Contributor
> [!div class="mx-tableFixed"]
> | | |
> | --- | --- |
> | **Description** | Lets you manage logic app, but not access to them. |
> | **Id** | 87a39d53-fc1b-424a-814c-f7e04687dc9e |
> | **Actions** |  |
> | Microsoft.Authorization/*/read | Read roles and role assignments |
> | Microsoft.ClassicStorage/storageAccounts/listKeys/action | Lists the access keys for the storage accounts. |
> | Microsoft.ClassicStorage/storageAccounts/read | Return the storage account with the given account. |
> | Microsoft.Insights/alertRules/* | Create and manage Insights alert rules |
> | Microsoft.Insights/diagnosticSettings/* | Creates, updates, or reads the diagnostic setting for Analysis Server |
> | Microsoft.Insights/logdefinitions/* | This permission is necessary for users who need access to Activity Logs via the portal. List log categories in Activity Log. |
> | Microsoft.Insights/metricDefinitions/* | Read metric definitions (list of available metric types for a resource). |
> | Microsoft.Logic/* | Manages Logic Apps resources. |
> | Microsoft.Resources/deployments/* | Create and manage resource group deployments |
> | Microsoft.Resources/subscriptions/operationresults/read | Get the subscription operation results. |
> | Microsoft.Resources/subscriptions/resourceGroups/read | Gets or lists resource groups. |
> | Microsoft.Storage/storageAccounts/listkeys/action | Returns the access keys for the specified storage account. |
> | Microsoft.Storage/storageAccounts/read | Returns the list of storage accounts or gets the properties for the specified storage account. |
> | Microsoft.Support/* | Create and manage support tickets |
> | Microsoft.Web/connectionGateways/* | Create and manages a Connection Gateway. |
> | Microsoft.Web/connections/* | Create and manages a Connection. |
> | Microsoft.Web/customApis/* | Creates and manages a Custom API. |
> | Microsoft.Web/serverFarms/join/action |  |
> | Microsoft.Web/serverFarms/read | Get the properties on an App Service Plan |
> | Microsoft.Web/sites/functions/listSecrets/action | List Secrets Web Apps Functions. |
> | **NotActions** |  |
> | *none* |  |
> | **DataActions** |  |
> | *none* |  |
> | **NotDataActions** |  |
> | *none* |  |

## Logic App Operator
> [!div class="mx-tableFixed"]
> | | |
> | --- | --- |
> | **Description** | Lets you read, enable and disable logic app. |
> | **Id** | 515c2055-d9d4-4321-b1b9-bd0c9a0f79fe |
> | **Actions** |  |
> | Microsoft.Authorization/*/read | Read roles and role assignments |
> | Microsoft.Insights/alertRules/*/read | Read Insights alert rules |
> | Microsoft.Insights/diagnosticSettings/*/read | Gets diagnostic settings for Logic Apps |
> | Microsoft.Insights/metricDefinitions/*/read | Gets the available metrics for Logic Apps. |
> | Microsoft.Logic/*/read | Reads Logic Apps resources. |
> | Microsoft.Logic/workflows/disable/action | Disables the workflow. |
> | Microsoft.Logic/workflows/enable/action | Enables the workflow. |
> | Microsoft.Logic/workflows/validate/action | Validates the workflow. |
> | Microsoft.Resources/deployments/operations/read | Gets or lists deployment operations. |
> | Microsoft.Resources/subscriptions/operationresults/read | Get the subscription operation results. |
> | Microsoft.Resources/subscriptions/resourceGroups/read | Gets or lists resource groups. |
> | Microsoft.Support/* | Create and manage support tickets |
> | Microsoft.Web/connectionGateways/*/read | Read Connection Gateways. |
> | Microsoft.Web/connections/*/read | Read Connections. |
> | Microsoft.Web/customApis/*/read | Read Custom API. |
> | Microsoft.Web/serverFarms/read | Get the properties on an App Service Plan |
> | **NotActions** |  |
> | *none* |  |
> | **DataActions** |  |
> | *none* |  |
> | **NotDataActions** |  |
> | *none* |  |

## Managed Application Operator Role
> [!div class="mx-tableFixed"]
> | | |
> | --- | --- |
> | **Description** | Lets you read and perform actions on Managed Application resources |
> | **Id** | c7393b34-138c-406f-901b-d8cf2b17e6ae |
> | **Actions** |  |
> | */read | Read resources of all types, except secrets. |
> | Microsoft.Solutions/applications/read | Retrieves a list of applications. |
> | Microsoft.Solutions/*/action |  |
> | **NotActions** |  |
> | *none* |  |
> | **DataActions** |  |
> | *none* |  |
> | **NotDataActions** |  |
> | *none* |  |

## Managed Applications Reader
> [!div class="mx-tableFixed"]
> | | |
> | --- | --- |
> | **Description** | Lets you read resources in a managed app and request JIT access. |
> | **Id** | b9331d33-8a36-4f8c-b097-4f54124fdb44 |
> | **Actions** |  |
> | */read | Read resources of all types, except secrets. |
> | Microsoft.Resources/deployments/* | Create and manage resource group deployments |
> | Microsoft.Solutions/jitRequests/* |  |
> | **NotActions** |  |
> | *none* |  |
> | **DataActions** |  |
> | *none* |  |
> | **NotDataActions** |  |
> | *none* |  |

## Managed Identity Contributor
> [!div class="mx-tableFixed"]
> | | |
> | --- | --- |
> | **Description** | Create, Read, Update, and Delete User Assigned Identity |
> | **Id** | e40ec5ca-96e0-45a2-b4ff-59039f2c2b59 |
> | **Actions** |  |
> | Microsoft.ManagedIdentity/userAssignedIdentities/*/read |  |
> | Microsoft.ManagedIdentity/userAssignedIdentities/*/write |  |
> | Microsoft.ManagedIdentity/userAssignedIdentities/*/delete |  |
> | Microsoft.Authorization/*/read | Read roles and role assignments |
> | Microsoft.Insights/alertRules/* | Create and manage Insights alert rules |
> | Microsoft.Resources/subscriptions/resourceGroups/read | Gets or lists resource groups. |
> | Microsoft.Resources/deployments/* | Create and manage resource group deployments |
> | Microsoft.Support/* | Create and manage support tickets |
> | **NotActions** |  |
> | *none* |  |
> | **DataActions** |  |
> | *none* |  |
> | **NotDataActions** |  |
> | *none* |  |

## Managed Identity Operator
> [!div class="mx-tableFixed"]
> | | |
> | --- | --- |
> | **Description** | Read and Assign User Assigned Identity |
> | **Id** | f1a07417-d97a-45cb-824c-7a7467783830 |
> | **Actions** |  |
> | Microsoft.ManagedIdentity/userAssignedIdentities/*/read |  |
> | Microsoft.ManagedIdentity/userAssignedIdentities/*/assign/action |  |
> | Microsoft.Authorization/*/read | Read roles and role assignments |
> | Microsoft.Insights/alertRules/* | Create and manage Insights alert rules |
> | Microsoft.Resources/subscriptions/resourceGroups/read | Gets or lists resource groups. |
> | Microsoft.Resources/deployments/* | Create and manage resource group deployments |
> | Microsoft.Support/* | Create and manage support tickets |
> | **NotActions** |  |
> | *none* |  |
> | **DataActions** |  |
> | *none* |  |
> | **NotDataActions** |  |
> | *none* |  |

## Management Group Contributor
> [!div class="mx-tableFixed"]
> | | |
> | --- | --- |
> | **Description** | Management Group Contributor Role |
> | **Id** | 5d58bcaf-24a5-4b20-bdb6-eed9f69fbe4c |
> | **Actions** |  |
> | Microsoft.Management/managementGroups/delete | Delete management group. |
> | Microsoft.Management/managementGroups/read | List management groups for the authenticated user. |
> | Microsoft.Management/managementGroups/subscriptions/delete | De-associates subscription from the management group. |
> | Microsoft.Management/managementGroups/subscriptions/write | Associates existing subscription with the management group. |
> | Microsoft.Management/managementGroups/write | Create or update a management group. |
> | **NotActions** |  |
> | *none* |  |
> | **DataActions** |  |
> | *none* |  |
> | **NotDataActions** |  |
> | *none* |  |

## Management Group Reader
> [!div class="mx-tableFixed"]
> | | |
> | --- | --- |
> | **Description** | Management Group Reader Role |
> | **Id** | ac63b705-f282-497d-ac71-919bf39d939d |
> | **Actions** |  |
> | Microsoft.Management/managementGroups/read | List management groups for the authenticated user. |
> | **NotActions** |  |
> | *none* |  |
> | **DataActions** |  |
> | *none* |  |
> | **NotDataActions** |  |
> | *none* |  |

## Monitoring Contributor
> [!div class="mx-tableFixed"]
> | | |
> | --- | --- |
> | **Description** | Can read all monitoring data and edit monitoring settings. See also [Get started with roles, permissions, and security with Azure Monitor](../azure-monitor/platform/roles-permissions-security.md#built-in-monitoring-roles). |
> | **Id** | 749f88d5-cbae-40b8-bcfc-e573ddc772fa |
> | **Actions** |  |
> | */read | Read resources of all types, except secrets. |
> | Microsoft.AlertsManagement/alerts/* |  |
> | Microsoft.AlertsManagement/alertsSummary/* |  |
> | Microsoft.Insights/actiongroups/* |  |
> | Microsoft.Insights/activityLogAlerts/* |  |
> | Microsoft.Insights/AlertRules/* | Read/write/delete alert rules. |
> | Microsoft.Insights/components/* | Read/write/delete Application Insights components. |
> | Microsoft.Insights/DiagnosticSettings/* | Read/write/delete diagnostic settings. |
> | Microsoft.Insights/eventtypes/* | List Activity Log events (management events) in a subscription. This permission is applicable to both programmatic and portal access to the Activity Log. |
> | Microsoft.Insights/LogDefinitions/* | This permission is necessary for users who need access to Activity Logs via the portal. List log categories in Activity Log. |
> | Microsoft.Insights/metricalerts/* |  |
> | Microsoft.Insights/MetricDefinitions/* | Read metric definitions (list of available metric types for a resource). |
> | Microsoft.Insights/Metrics/* | Read metrics for a resource. |
> | Microsoft.Insights/Register/Action | Register the Microsoft Insights provider |
> | Microsoft.Insights/scheduledqueryrules/* |  |
> | Microsoft.Insights/webtests/* | Read/write/delete Application Insights web tests. |
> | Microsoft.OperationalInsights/workspaces/intelligencepacks/* | Read/write/delete log analytics solution packs. |
> | Microsoft.OperationalInsights/workspaces/savedSearches/* | Read/write/delete log analytics saved searches. |
> | Microsoft.OperationalInsights/workspaces/search/action | Executes a search query |
> | Microsoft.OperationalInsights/workspaces/sharedKeys/action | Retrieves the shared keys for the workspace. These keys are used to connect Microsoft Operational Insights agents to the workspace. |
> | Microsoft.OperationalInsights/workspaces/storageinsightconfigs/* | Read/write/delete log analytics storage insight configurations. |
> | Microsoft.Support/* | Create and manage support tickets |
> | Microsoft.WorkloadMonitor/monitors/* |  |
> | Microsoft.WorkloadMonitor/notificationSettings/* |  |
> | **NotActions** |  |
> | *none* |  |
> | **DataActions** |  |
> | *none* |  |
> | **NotDataActions** |  |
> | *none* |  |

## Monitoring Metrics Publisher
> [!div class="mx-tableFixed"]
> | | |
> | --- | --- |
> | **Description** | Enables publishing metrics against Azure resources |
> | **Id** | 3913510d-42f4-4e42-8a64-420c390055eb |
> | **Actions** |  |
> | Microsoft.Insights/Register/Action | Register the Microsoft Insights provider |
> | Microsoft.Support/* | Create and manage support tickets |
> | Microsoft.Resources/subscriptions/resourceGroups/read | Gets or lists resource groups. |
> | **NotActions** |  |
> | *none* |  |
> | **DataActions** |  |
> | Microsoft.Insights/Metrics/Write | Write metrics |
> | **NotDataActions** |  |
> | *none* |  |

## Monitoring Reader
> [!div class="mx-tableFixed"]
> | | |
> | --- | --- |
> | **Description** | Can read all monitoring data (metrics, logs, etc.). See also [Get started with roles, permissions, and security with Azure Monitor](../azure-monitor/platform/roles-permissions-security.md#built-in-monitoring-roles). |
> | **Id** | 43d0d8ad-25c7-4714-9337-8ba259a9fe05 |
> | **Actions** |  |
> | */read | Read resources of all types, except secrets. |
> | Microsoft.OperationalInsights/workspaces/search/action | Executes a search query |
> | Microsoft.Support/* | Create and manage support tickets |
> | **NotActions** |  |
> | *none* |  |
> | **DataActions** |  |
> | *none* |  |
> | **NotDataActions** |  |
> | *none* |  |

## Network Contributor
> [!div class="mx-tableFixed"]
> | | |
> | --- | --- |
> | **Description** | Lets you manage networks, but not access to them. |
> | **Id** | 4d97b98b-1d4f-4787-a291-c67834d212e7 |
> | **Actions** |  |
> | Microsoft.Authorization/*/read | Read roles and role Assignments |
> | Microsoft.Insights/alertRules/* | Create and manage alert rules |
> | Microsoft.Network/* | Create and manage networks |
> | Microsoft.ResourceHealth/availabilityStatuses/read | Gets the availability statuses for all resources in the specified scope |
> | Microsoft.Resources/deployments/* | Create and manage resource group deployments |
> | Microsoft.Resources/subscriptions/resourceGroups/read | Gets or lists resource groups. |
> | Microsoft.Support/* | Create and manage support tickets |
> | **NotActions** |  |
> | *none* |  |
> | **DataActions** |  |
> | *none* |  |
> | **NotDataActions** |  |
> | *none* |  |

## New Relic APM Account Contributor
> [!div class="mx-tableFixed"]
> | | |
> | --- | --- |
> | **Description** | Lets you manage New Relic Application Performance Management accounts and applications, but not access to them. |
> | **Id** | 5d28c62d-5b37-4476-8438-e587778df237 |
> | **Actions** |  |
> | Microsoft.Authorization/*/read | Read roles and role assignments |
> | Microsoft.Insights/alertRules/* | Create and manage Insights alert rules |
> | Microsoft.ResourceHealth/availabilityStatuses/read | Gets the availability statuses for all resources in the specified scope |
> | Microsoft.Resources/deployments/* | Create and manage resource group deployments |
> | Microsoft.Resources/subscriptions/resourceGroups/read | Gets or lists resource groups. |
> | Microsoft.Support/* | Create and manage support tickets |
> | NewRelic.APM/accounts/* |  |
> | **NotActions** |  |
> | *none* |  |
> | **DataActions** |  |
> | *none* |  |
> | **NotDataActions** |  |
> | *none* |  |

## Reader and Data Access
> [!div class="mx-tableFixed"]
> | | |
> | --- | --- |
> | **Description** | Lets you view everything but will not let you delete or create a storage account or contained resource. It will also allow read/write access to all data contained in a storage account via access to storage account keys. |
> | **Id** | c12c1c16-33a1-487b-954d-41c89c60f349 |
> | **Actions** |  |
> | Microsoft.Storage/storageAccounts/listKeys/action | Returns the access keys for the specified storage account. |
> | Microsoft.Storage/storageAccounts/ListAccountSas/action | Returns the Account SAS token for the specified storage account. |
> | Microsoft.Storage/storageAccounts/read | Returns the list of storage accounts or gets the properties for the specified storage account. |
> | **NotActions** |  |
> | *none* |  |
> | **DataActions** |  |
> | *none* |  |
> | **NotDataActions** |  |
> | *none* |  |

## Redis Cache Contributor
> [!div class="mx-tableFixed"]
> | | |
> | --- | --- |
> | **Description** | Lets you manage Redis caches, but not access to them. |
> | **Id** | e0f68234-74aa-48ed-b826-c38b57376e17 |
> | **Actions** |  |
> | Microsoft.Authorization/*/read | Read roles and role Assignments |
> | Microsoft.Cache/redis/* | Create and manage Redis caches |
> | Microsoft.Insights/alertRules/* | Create and manage alert rules |
> | Microsoft.ResourceHealth/availabilityStatuses/read | Gets the availability statuses for all resources in the specified scope |
> | Microsoft.Resources/deployments/* | Create and manage resource group deployments |
> | Microsoft.Resources/subscriptions/resourceGroups/read | Gets or lists resource groups. |
> | Microsoft.Support/* | Create and manage support tickets |
> | **NotActions** |  |
> | *none* |  |
> | **DataActions** |  |
> | *none* |  |
> | **NotDataActions** |  |
> | *none* |  |

## Resource Policy Contributor (Preview)
> [!div class="mx-tableFixed"]
> | | |
> | --- | --- |
> | **Description** | (Preview) Backfilled users from EA, with rights to create/modify resource policy, create support ticket and read resources/hierarchy. |
> | **Id** | 36243c78-bf99-498c-9df9-86d9f8d28608 |
> | **Actions** |  |
> | */read | Read resources of all types, except secrets. |
> | Microsoft.Authorization/policyassignments/* | Create and manage policy assignments |
> | Microsoft.Authorization/policydefinitions/* | Create and manage policy definitions |
> | Microsoft.Authorization/policysetdefinitions/* | Create and manage policy sets |
> | Microsoft.PolicyInsights/* |  |
> | Microsoft.Support/* | Create and manage support tickets |
> | **NotActions** |  |
> | *none* |  |
> | **DataActions** |  |
> | *none* |  |
> | **NotDataActions** |  |
> | *none* |  |

## Scheduler Job Collections Contributor
> [!div class="mx-tableFixed"]
> | | |
> | --- | --- |
> | **Description** | Lets you manage Scheduler job collections, but not access to them. |
> | **Id** | 188a0f2f-5c9e-469b-ae67-2aa5ce574b94 |
> | **Actions** |  |
> | Microsoft.Authorization/*/read | Read roles and role Assignments |
> | Microsoft.Insights/alertRules/* | Create and manage alert rules |
> | Microsoft.ResourceHealth/availabilityStatuses/read | Gets the availability statuses for all resources in the specified scope |
> | Microsoft.Resources/deployments/* | Create and manage resource group deployments |
> | Microsoft.Resources/subscriptions/resourceGroups/read | Gets or lists resource groups. |
> | Microsoft.Scheduler/jobcollections/* | Create and manage job collections |
> | Microsoft.Support/* | Create and manage support tickets |
> | **NotActions** |  |
> | *none* |  |
> | **DataActions** |  |
> | *none* |  |
> | **NotDataActions** |  |
> | *none* |  |

## Search Service Contributor
> [!div class="mx-tableFixed"]
> | | |
> | --- | --- |
> | **Description** | Lets you manage Search services, but not access to them. |
> | **Id** | 7ca78c08-252a-4471-8644-bb5ff32d4ba0 |
> | **Actions** |  |
> | Microsoft.Authorization/*/read | Read roles and role Assignments |
> | Microsoft.Insights/alertRules/* | Create and manage alert rules |
> | Microsoft.ResourceHealth/availabilityStatuses/read | Gets the availability statuses for all resources in the specified scope |
> | Microsoft.Resources/deployments/* | Create and manage resource group deployments |
> | Microsoft.Resources/subscriptions/resourceGroups/read | Gets or lists resource groups. |
> | Microsoft.Search/searchServices/* | Create and manage search services |
> | Microsoft.Support/* | Create and manage support tickets |
> | **NotActions** |  |
> | *none* |  |
> | **DataActions** |  |
> | *none* |  |
> | **NotDataActions** |  |
> | *none* |  |

## Security Admin
> [!div class="mx-tableFixed"]
> | | |
> | --- | --- |
> | **Description** | In Security Center only: Can view security policies, view security states, edit security policies, view alerts and recommendations, dismiss alerts and recommendations |
> | **Id** | fb1c8493-542b-48eb-b624-b4c8fea62acd |
> | **Actions** |  |
> | Microsoft.Authorization/*/read | Read roles and role assignments |
> | Microsoft.Authorization/policyAssignments/* | Create and manage policy assignments |
> | Microsoft.Authorization/policyDefinitions/* | Create and manage policy definitions |
> | Microsoft.Authorization/policySetDefinitions/* | Create and manage policy sets |
> | Microsoft.Insights/alertRules/* | Create and manage alert rules |
> | Microsoft.Management/managementGroups/read | List management groups for the authenticated user. |
> | Microsoft.operationalInsights/workspaces/*/read | View log analytics data |
> | Microsoft.Resources/deployments/* | Create and manage resource group deployments |
> | Microsoft.Resources/subscriptions/resourceGroups/read | Gets or lists resource groups. |
> | Microsoft.Security/* |  |
> | Microsoft.Support/* | Create and manage support tickets |
> | **NotActions** |  |
> | *none* |  |
> | **DataActions** |  |
> | *none* |  |
> | **NotDataActions** |  |
> | *none* |  |

## Security Manager (Legacy)
> [!div class="mx-tableFixed"]
> | | |
> | --- | --- |
> | **Description** | This is a legacy role. Please use Security Administrator instead |
> | **Id** | e3d13bf0-dd5a-482e-ba6b-9b8433878d10 |
> | **Actions** |  |
> | Microsoft.Authorization/*/read | Read roles and role assignments |
> | Microsoft.ClassicCompute/*/read | Read configuration information classic virtual machines |
> | Microsoft.ClassicCompute/virtualMachines/*/write | Write configuration for classic virtual machines |
> | Microsoft.ClassicNetwork/*/read | Read configuration information about classic network |
> | Microsoft.Insights/alertRules/* | Create and manage alert rules |
> | Microsoft.ResourceHealth/availabilityStatuses/read | Gets the availability statuses for all resources in the specified scope |
> | Microsoft.Resources/deployments/* | Create and manage resource group deployments |
> | Microsoft.Resources/subscriptions/resourceGroups/read | Gets or lists resource groups. |
> | Microsoft.Security/* | Create and manage security components and policies |
> | Microsoft.Support/* | Create and manage support tickets |
> | **NotActions** |  |
> | *none* |  |
> | **DataActions** |  |
> | *none* |  |
> | **NotDataActions** |  |
> | *none* |  |

## Security Reader
> [!div class="mx-tableFixed"]
> | | |
> | --- | --- |
> | **Description** | In Security Center only: Can view recommendations and alerts, view security policies, view security states, but cannot make changes |
> | **Id** | 39bc4728-0917-49c7-9d2c-d95423bc2eb4 |
> | **Actions** |  |
> | Microsoft.Authorization/*/read | Read roles and role assignments |
> | Microsoft.Insights/alertRules/* | Create and manage alert rules |
> | Microsoft.operationalInsights/workspaces/*/read | View log analytics data |
> | Microsoft.Resources/deployments/* | Create and manage resource group deployments |
> | Microsoft.Resources/subscriptions/resourceGroups/read | Gets or lists resource groups. |
> | Microsoft.Security/*/read | Read security components and policies |
> | Microsoft.Support/* | Create and manage support tickets |
> | Microsoft.Management/managementGroups/read | List management groups for the authenticated user. |
> | **NotActions** |  |
> | *none* |  |
> | **DataActions** |  |
> | *none* |  |
> | **NotDataActions** |  |
> | *none* |  |
<<<<<<< HEAD
=======

## Service Bus Data Owner

> [!div class="mx-tableFixed"]
> | | |
> | --- | --- |
> | **Description** | Allows for full access to Azure Service Bus resources. |
> | **Id** | 090c5cfd-751d-490a-894a-3ce6f1109419 |
> | **Actions** |  |
> | Microsoft.ServiceBus/* | Allows full management access to Service Bus namespace |
> | **NotActions** |  |
> | *none* |  |
> | **DataActions** |  |
> | Microsoft.ServiceBus/* | Allows full data access to Service Bus namespace |
> | **NotDataActions** |  |
> | *none* |  |
>>>>>>> 6a383dfd

## Site Recovery Contributor
> [!div class="mx-tableFixed"]
> | | |
> | --- | --- |
> | **Description** | Lets you manage Site Recovery service except vault creation and role assignment |
> | **Id** | 6670b86e-a3f7-4917-ac9b-5d6ab1be4567 |
> | **Actions** |  |
> | Microsoft.Authorization/*/read | Read roles and role assignments |
> | Microsoft.Insights/alertRules/* | Create and manage alert rules |
> | Microsoft.Network/virtualNetworks/read | Get the virtual network definition |
> | Microsoft.RecoveryServices/locations/allocatedStamp/read | GetAllocatedStamp is internal operation used by service |
> | Microsoft.RecoveryServices/locations/allocateStamp/action | AllocateStamp is internal operation used by service |
> | Microsoft.RecoveryServices/Vaults/certificates/write | The Update Resource Certificate operation updates the resource/vault credential certificate. |
> | Microsoft.RecoveryServices/Vaults/extendedInformation/* | Create and manage extended info related to vault |
> | Microsoft.RecoveryServices/Vaults/read | The Get Vault operation gets an object representing the Azure resource of type 'vault' |
> | Microsoft.RecoveryServices/Vaults/refreshContainers/read |  |
> | Microsoft.RecoveryServices/Vaults/registeredIdentities/* | Create and manage registered identities |
> | Microsoft.RecoveryServices/vaults/replicationAlertSettings/* | Create or Update replication alert settings |
> | Microsoft.RecoveryServices/vaults/replicationEvents/read | Read any Events |
> | Microsoft.RecoveryServices/vaults/replicationFabrics/* | Create and manage replication fabrics |
> | Microsoft.RecoveryServices/vaults/replicationJobs/* | Create and manage replication jobs |
> | Microsoft.RecoveryServices/vaults/replicationPolicies/* | Create and manage replication policies |
> | Microsoft.RecoveryServices/vaults/replicationRecoveryPlans/* | Create and manage recovery plans |
> | Microsoft.RecoveryServices/Vaults/storageConfig/* | Create and manage storage configuration of Recovery Services vault |
> | Microsoft.RecoveryServices/Vaults/tokenInfo/read |  |
> | Microsoft.RecoveryServices/Vaults/usages/read | Returns usage details for a Recovery Services Vault. |
> | Microsoft.RecoveryServices/Vaults/vaultTokens/read | The Vault Token operation can be used to get Vault Token for vault level backend operations. |
> | Microsoft.RecoveryServices/Vaults/monitoringAlerts/* | Read alerts for the Recovery services vault |
> | Microsoft.RecoveryServices/Vaults/monitoringConfigurations/notificationConfiguration/read |  |
> | Microsoft.ResourceHealth/availabilityStatuses/read | Gets the availability statuses for all resources in the specified scope |
> | Microsoft.Resources/deployments/* | Create and manage resource group deployments |
> | Microsoft.Resources/subscriptions/resourceGroups/read | Gets or lists resource groups. |
> | Microsoft.Storage/storageAccounts/read | Returns the list of storage accounts or gets the properties for the specified storage account. |
> | Microsoft.Support/* | Create and manage support tickets |
> | **NotActions** |  |
> | *none* |  |
> | **DataActions** |  |
> | *none* |  |
> | **NotDataActions** |  |
> | *none* |  |

## Site Recovery Operator
> [!div class="mx-tableFixed"]
> | | |
> | --- | --- |
> | **Description** | Lets you failover and failback but not perform other Site Recovery management operations |
> | **Id** | 494ae006-db33-4328-bf46-533a6560a3ca |
> | **Actions** |  |
> | Microsoft.Authorization/*/read | Read roles and role assignments |
> | Microsoft.Insights/alertRules/* | Create and manage alert rules |
> | Microsoft.Network/virtualNetworks/read | Get the virtual network definition |
> | Microsoft.RecoveryServices/locations/allocatedStamp/read | GetAllocatedStamp is internal operation used by service |
> | Microsoft.RecoveryServices/locations/allocateStamp/action | AllocateStamp is internal operation used by service |
> | Microsoft.RecoveryServices/Vaults/extendedInformation/read | The Get Extended Info operation gets an object's Extended Info representing the Azure resource of type ?vault? |
> | Microsoft.RecoveryServices/Vaults/read | The Get Vault operation gets an object representing the Azure resource of type 'vault' |
> | Microsoft.RecoveryServices/Vaults/refreshContainers/read |  |
> | Microsoft.RecoveryServices/Vaults/registeredIdentities/operationResults/read | The Get Operation Results operation can be used get the operation status and result for the asynchronously submitted operation |
> | Microsoft.RecoveryServices/Vaults/registeredIdentities/read | The Get Containers operation can be used get the containers registered for a resource. |
> | Microsoft.RecoveryServices/vaults/replicationAlertSettings/read | Read any Alerts Settings |
> | Microsoft.RecoveryServices/vaults/replicationEvents/read | Read any Events |
> | Microsoft.RecoveryServices/vaults/replicationFabrics/checkConsistency/action | Checks Consistency of the Fabric |
> | Microsoft.RecoveryServices/vaults/replicationFabrics/read | Read any Fabrics |
> | Microsoft.RecoveryServices/vaults/replicationFabrics/reassociateGateway/action | Reassociate Gateway |
> | Microsoft.RecoveryServices/vaults/replicationFabrics/renewcertificate/action | Renew Certificate for Fabric |
> | Microsoft.RecoveryServices/vaults/replicationFabrics/replicationNetworks/read | Read any Networks |
> | Microsoft.RecoveryServices/vaults/replicationFabrics/replicationNetworks/replicationNetworkMappings/read | Read any Network Mappings |
> | Microsoft.RecoveryServices/vaults/replicationFabrics/replicationProtectionContainers/read | Read any Protection Containers |
> | Microsoft.RecoveryServices/vaults/replicationFabrics/replicationProtectionContainers/replicationProtectableItems/read | Read any Protectable Items |
> | Microsoft.RecoveryServices/vaults/replicationFabrics/replicationProtectionContainers/replicationProtectedItems/applyRecoveryPoint/action | Apply Recovery Point |
> | Microsoft.RecoveryServices/vaults/replicationFabrics/replicationProtectionContainers/replicationProtectedItems/failoverCommit/action | Failover Commit |
> | Microsoft.RecoveryServices/vaults/replicationFabrics/replicationProtectionContainers/replicationProtectedItems/plannedFailover/action | Planned Failover |
> | Microsoft.RecoveryServices/vaults/replicationFabrics/replicationProtectionContainers/replicationProtectedItems/read | Read any Protected Items |
> | Microsoft.RecoveryServices/vaults/replicationFabrics/replicationProtectionContainers/replicationProtectedItems/recoveryPoints/read | Read any Replication Recovery Points |
> | Microsoft.RecoveryServices/vaults/replicationFabrics/replicationProtectionContainers/replicationProtectedItems/repairReplication/action | Repair replication |
> | Microsoft.RecoveryServices/vaults/replicationFabrics/replicationProtectionContainers/replicationProtectedItems/reProtect/action | ReProtect Protected Item |
> | Microsoft.RecoveryServices/vaults/replicationFabrics/replicationProtectionContainers/replicationProtectedItems/testFailover/action | Test Failover |
> | Microsoft.RecoveryServices/vaults/replicationFabrics/replicationProtectionContainers/replicationProtectedItems/testFailoverCleanup/action | Test Failover Cleanup |
> | Microsoft.RecoveryServices/vaults/replicationFabrics/replicationProtectionContainers/replicationProtectedItems/unplannedFailover/action | Failover |
> | Microsoft.RecoveryServices/vaults/replicationFabrics/replicationProtectionContainers/replicationProtectedItems/updateMobilityService/action | Update Mobility Service |
> | Microsoft.RecoveryServices/vaults/replicationFabrics/replicationProtectionContainers/replicationProtectionContainerMappings/read | Read any Protection Container Mappings |
> | Microsoft.RecoveryServices/vaults/replicationFabrics/replicationRecoveryServicesProviders/read | Read any Recovery Services Providers |
> | Microsoft.RecoveryServices/vaults/replicationFabrics/replicationRecoveryServicesProviders/refreshProvider/action | Refresh Provider |
> | Microsoft.RecoveryServices/vaults/replicationFabrics/replicationStorageClassifications/read | Read any Storage Classifications |
> | Microsoft.RecoveryServices/vaults/replicationFabrics/replicationStorageClassifications/replicationStorageClassificationMappings/read | Read any Storage Classification Mappings |
> | Microsoft.RecoveryServices/vaults/replicationFabrics/replicationvCenters/read | Read any vCenters |
> | Microsoft.RecoveryServices/vaults/replicationJobs/* | Create and manage replication jobs |
> | Microsoft.RecoveryServices/vaults/replicationPolicies/read | Read any Policies |
> | Microsoft.RecoveryServices/vaults/replicationRecoveryPlans/failoverCommit/action | Failover Commit Recovery Plan |
> | Microsoft.RecoveryServices/vaults/replicationRecoveryPlans/plannedFailover/action | Planned Failover Recovery Plan |
> | Microsoft.RecoveryServices/vaults/replicationRecoveryPlans/read | Read any Recovery Plans |
> | Microsoft.RecoveryServices/vaults/replicationRecoveryPlans/reProtect/action | ReProtect Recovery Plan |
> | Microsoft.RecoveryServices/vaults/replicationRecoveryPlans/testFailover/action | Test Failover Recovery Plan |
> | Microsoft.RecoveryServices/vaults/replicationRecoveryPlans/testFailoverCleanup/action | Test Failover Cleanup Recovery Plan |
> | Microsoft.RecoveryServices/vaults/replicationRecoveryPlans/unplannedFailover/action | Failover Recovery Plan |
> | Microsoft.RecoveryServices/Vaults/monitoringAlerts/* | Read alerts for the Recovery services vault |
> | Microsoft.RecoveryServices/Vaults/monitoringConfigurations/notificationConfiguration/read |  |
> | Microsoft.RecoveryServices/Vaults/storageConfig/read |  |
> | Microsoft.RecoveryServices/Vaults/tokenInfo/read |  |
> | Microsoft.RecoveryServices/Vaults/usages/read | Returns usage details for a Recovery Services Vault. |
> | Microsoft.RecoveryServices/Vaults/vaultTokens/read | The Vault Token operation can be used to get Vault Token for vault level backend operations. |
> | Microsoft.ResourceHealth/availabilityStatuses/read | Gets the availability statuses for all resources in the specified scope |
> | Microsoft.Resources/deployments/* | Create and manage resource group deployments |
> | Microsoft.Resources/subscriptions/resourceGroups/read | Gets or lists resource groups. |
> | Microsoft.Storage/storageAccounts/read | Returns the list of storage accounts or gets the properties for the specified storage account. |
> | Microsoft.Support/* | Create and manage support tickets |
> | **NotActions** |  |
> | *none* |  |
> | **DataActions** |  |
> | *none* |  |
> | **NotDataActions** |  |
> | *none* |  |

## Site Recovery Reader
> [!div class="mx-tableFixed"]
> | | |
> | --- | --- |
> | **Description** | Lets you view Site Recovery status but not perform other management operations |
> | **Id** | dbaa88c4-0c30-4179-9fb3-46319faa6149 |
> | **Actions** |  |
> | Microsoft.Authorization/*/read | Read roles and role assignments |
> | Microsoft.RecoveryServices/locations/allocatedStamp/read | GetAllocatedStamp is internal operation used by service |
> | Microsoft.RecoveryServices/Vaults/extendedInformation/read | The Get Extended Info operation gets an object's Extended Info representing the Azure resource of type ?vault? |
> | Microsoft.RecoveryServices/Vaults/monitoringAlerts/read | Gets the alerts for the Recovery services vault. |
> | Microsoft.RecoveryServices/Vaults/monitoringConfigurations/notificationConfiguration/read |  |
> | Microsoft.RecoveryServices/Vaults/read | The Get Vault operation gets an object representing the Azure resource of type 'vault' |
> | Microsoft.RecoveryServices/Vaults/refreshContainers/read |  |
> | Microsoft.RecoveryServices/Vaults/registeredIdentities/operationResults/read | The Get Operation Results operation can be used get the operation status and result for the asynchronously submitted operation |
> | Microsoft.RecoveryServices/Vaults/registeredIdentities/read | The Get Containers operation can be used get the containers registered for a resource. |
> | Microsoft.RecoveryServices/vaults/replicationAlertSettings/read | Read any Alerts Settings |
> | Microsoft.RecoveryServices/vaults/replicationEvents/read | Read any Events |
> | Microsoft.RecoveryServices/vaults/replicationFabrics/read | Read any Fabrics |
> | Microsoft.RecoveryServices/vaults/replicationFabrics/replicationNetworks/read | Read any Networks |
> | Microsoft.RecoveryServices/vaults/replicationFabrics/replicationNetworks/replicationNetworkMappings/read | Read any Network Mappings |
> | Microsoft.RecoveryServices/vaults/replicationFabrics/replicationProtectionContainers/read | Read any Protection Containers |
> | Microsoft.RecoveryServices/vaults/replicationFabrics/replicationProtectionContainers/replicationProtectableItems/read | Read any Protectable Items |
> | Microsoft.RecoveryServices/vaults/replicationFabrics/replicationProtectionContainers/replicationProtectedItems/read | Read any Protected Items |
> | Microsoft.RecoveryServices/vaults/replicationFabrics/replicationProtectionContainers/replicationProtectedItems/recoveryPoints/read | Read any Replication Recovery Points |
> | Microsoft.RecoveryServices/vaults/replicationFabrics/replicationProtectionContainers/replicationProtectionContainerMappings/read | Read any Protection Container Mappings |
> | Microsoft.RecoveryServices/vaults/replicationFabrics/replicationRecoveryServicesProviders/read | Read any Recovery Services Providers |
> | Microsoft.RecoveryServices/vaults/replicationFabrics/replicationStorageClassifications/read | Read any Storage Classifications |
> | Microsoft.RecoveryServices/vaults/replicationFabrics/replicationStorageClassifications/replicationStorageClassificationMappings/read | Read any Storage Classification Mappings |
> | Microsoft.RecoveryServices/vaults/replicationFabrics/replicationvCenters/read | Read any vCenters |
> | Microsoft.RecoveryServices/vaults/replicationJobs/read | Read any Jobs |
> | Microsoft.RecoveryServices/vaults/replicationPolicies/read | Read any Policies |
> | Microsoft.RecoveryServices/vaults/replicationRecoveryPlans/read | Read any Recovery Plans |
> | Microsoft.RecoveryServices/Vaults/storageConfig/read |  |
> | Microsoft.RecoveryServices/Vaults/tokenInfo/read |  |
> | Microsoft.RecoveryServices/Vaults/usages/read | Returns usage details for a Recovery Services Vault. |
> | Microsoft.RecoveryServices/Vaults/vaultTokens/read | The Vault Token operation can be used to get Vault Token for vault level backend operations. |
> | Microsoft.Support/* | Create and manage support tickets |
> | **NotActions** |  |
> | *none* |  |
> | **DataActions** |  |
> | *none* |  |
> | **NotDataActions** |  |
> | *none* |  |

## Spatial Anchors Account Contributor
> [!div class="mx-tableFixed"]
> | | |
> | --- | --- |
> | **Description** | Lets you manage spatial anchors in your account, but not delete them |
> | **Id** | 8bbe83f1-e2a6-4df7-8cb4-4e04d4e5c827 |
> | **Actions** |  |
> | *none* |  |
> | **NotActions** |  |
> | *none* |  |
> | **DataActions** |  |
> | Microsoft.MixedReality/SpatialAnchorsAccounts/create/action | Create spatial anchors |
> | Microsoft.MixedReality/SpatialAnchorsAccounts/discovery/read | Discover nearby spatial anchors |
> | Microsoft.MixedReality/SpatialAnchorsAccounts/properties/read | Get properties of spatial anchors |
> | Microsoft.MixedReality/SpatialAnchorsAccounts/query/read | Locate spatial anchors |
> | Microsoft.MixedReality/SpatialAnchorsAccounts/submitdiag/read | Submit diagnostics data to help improve the quality of the Azure Spatial Anchors service |
> | Microsoft.MixedReality/SpatialAnchorsAccounts/write | Update spatial anchors properties |
> | **NotDataActions** |  |
> | *none* |  |

## Spatial Anchors Account Owner
> [!div class="mx-tableFixed"]
> | | |
> | --- | --- |
> | **Description** | Lets you manage spatial anchors in your account, including deleting them |
> | **Id** | 70bbe301-9835-447d-afdd-19eb3167307c |
> | **Actions** |  |
> | *none* |  |
> | **NotActions** |  |
> | *none* |  |
> | **DataActions** |  |
> | Microsoft.MixedReality/SpatialAnchorsAccounts/create/action | Create spatial anchors |
> | Microsoft.MixedReality/SpatialAnchorsAccounts/delete | Delete spatial anchors |
> | Microsoft.MixedReality/SpatialAnchorsAccounts/discovery/read | Discover nearby spatial anchors |
> | Microsoft.MixedReality/SpatialAnchorsAccounts/properties/read | Get properties of spatial anchors |
> | Microsoft.MixedReality/SpatialAnchorsAccounts/query/read | Locate spatial anchors |
> | Microsoft.MixedReality/SpatialAnchorsAccounts/submitdiag/read | Submit diagnostics data to help improve the quality of the Azure Spatial Anchors service |
> | Microsoft.MixedReality/SpatialAnchorsAccounts/write | Update spatial anchors properties |
> | **NotDataActions** |  |
> | *none* |  |

## Spatial Anchors Account Reader
> [!div class="mx-tableFixed"]
> | | |
> | --- | --- |
> | **Description** | Lets you locate and read properties of spatial anchors in your account |
> | **Id** | 5d51204f-eb77-4b1c-b86a-2ec626c49413 |
> | **Actions** |  |
> | *none* |  |
> | **NotActions** |  |
> | *none* |  |
> | **DataActions** |  |
> | Microsoft.MixedReality/SpatialAnchorsAccounts/discovery/read | Discover nearby spatial anchors |
> | Microsoft.MixedReality/SpatialAnchorsAccounts/properties/read | Get properties of spatial anchors |
> | Microsoft.MixedReality/SpatialAnchorsAccounts/query/read | Locate spatial anchors |
> | Microsoft.MixedReality/SpatialAnchorsAccounts/submitdiag/read | Submit diagnostics data to help improve the quality of the Azure Spatial Anchors service |
> | **NotDataActions** |  |
> | *none* |  |

## SQL DB Contributor
> [!div class="mx-tableFixed"]
> | | |
> | --- | --- |
> | **Description** | Lets you manage SQL databases, but not access to them. Also, you can't manage their security-related policies or their parent SQL servers. |
> | **Id** | 9b7fa17d-e63e-47b0-bb0a-15c516ac86ec |
> | **Actions** |  |
> | Microsoft.Authorization/*/read | Read roles and role Assignments |
> | Microsoft.Insights/alertRules/* | Create and manage alert rules |
> | Microsoft.ResourceHealth/availabilityStatuses/read | Gets the availability statuses for all resources in the specified scope |
> | Microsoft.Resources/deployments/* | Create and manage resource group deployments |
> | Microsoft.Resources/subscriptions/resourceGroups/read | Gets or lists resource groups. |
> | Microsoft.Sql/locations/*/read |  |
> | Microsoft.Sql/servers/databases/* | Create and manage SQL databases |
> | Microsoft.Sql/servers/read | Return the list of servers or gets the properties for the specified server. |
> | Microsoft.Support/* | Create and manage support tickets |
> | Microsoft.Insights/metrics/read | Read metrics |
> | Microsoft.Insights/metricDefinitions/read | Read metric definitions |
> | **NotActions** |  |
> | Microsoft.Sql/managedInstances/databases/currentSensitivityLabels/* |  |
> | Microsoft.Sql/managedInstances/databases/recommendedSensitivityLabels/* |  |
> | Microsoft.Sql/managedInstances/databases/schemas/tables/columns/sensitivityLabels/* |  |
> | Microsoft.Sql/managedInstances/databases/securityAlertPolicies/* |  |
> | Microsoft.Sql/managedInstances/databases/sensitivityLabels/* |  |
> | Microsoft.Sql/managedInstances/databases/vulnerabilityAssessments/* |  |
> | Microsoft.Sql/managedInstances/securityAlertPolicies/* |  |
> | Microsoft.Sql/managedInstances/vulnerabilityAssessments/* |  |
> | Microsoft.Sql/servers/databases/auditingPolicies/* | Edit audit policies |
> | Microsoft.Sql/servers/databases/auditingSettings/* | Edit audit settings |
> | Microsoft.Sql/servers/databases/auditRecords/read | Retrieve the database blob audit records |
> | Microsoft.Sql/servers/databases/connectionPolicies/* | Edit connection policies |
> | Microsoft.Sql/servers/databases/currentSensitivityLabels/* |  |
> | Microsoft.Sql/servers/databases/dataMaskingPolicies/* | Edit data masking policies |
> | Microsoft.Sql/servers/databases/extendedAuditingSettings/* |  |
> | Microsoft.Sql/servers/databases/recommendedSensitivityLabels/* |  |
> | Microsoft.Sql/servers/databases/schemas/tables/columns/sensitivityLabels/* |  |
> | Microsoft.Sql/servers/databases/securityAlertPolicies/* | Edit security alert policies |
> | Microsoft.Sql/servers/databases/securityMetrics/* | Edit security metrics |
> | Microsoft.Sql/servers/databases/sensitivityLabels/* |  |
> | Microsoft.Sql/servers/databases/vulnerabilityAssessments/* |  |
> | Microsoft.Sql/servers/databases/vulnerabilityAssessmentScans/* |  |
> | Microsoft.Sql/servers/databases/vulnerabilityAssessmentSettings/* |  |
> | Microsoft.Sql/servers/vulnerabilityAssessments/* |  |
> | **DataActions** |  |
> | *none* |  |
> | **NotDataActions** |  |
> | *none* |  |
<<<<<<< HEAD
=======

## SQL Managed Instance Contributor
> [!div class="mx-tableFixed"]
> | | |
> | --- | --- |
> | **Description** | Lets you manage SQL Managed Instances and required network configuration, but can’t give access to others. |
> | **Id** | 4939a1f6-9ae0-4e48-a1e0-f2cbe897382d |
> | **Actions** |  |
> | Microsoft.ResourceHealth/availabilityStatuses/read | Gets the availability statuses for all resources in the specified scope |
> | Microsoft.Resources/deployments/* | Create and manage resource group deployments |
> | Microsoft.Resources/subscriptions/resourceGroups/read | Gets or lists resource groups. |
> | Microsoft.Network/networkSecurityGroups/* |  |
> | Microsoft.Network/routeTables/* |  |
> | Microsoft.Sql/locations/*/read |  |
> | Microsoft.Sql/managedInstances/* |  |
> | Microsoft.Support/* | Create and manage support tickets |
> | Microsoft.Network/virtualNetworks/subnets/* |  |
> | Microsoft.Network/virtualNetworks/* |  |
> | Microsoft.Authorization/*/read | Read roles and role assignments |
> | Microsoft.Insights/alertRules/* | Create and manage Insights alert rules |
> | Microsoft.Insights/metrics/read | Read metrics |
> | Microsoft.Insights/metricDefinitions/read | Read metric definitions |
> | **NotActions** |  |
> | *none* |  |
> | **DataActions** |  |
> | *none* |  |
> | **NotDataActions** |  |
> | *none* |  |
>>>>>>> 6a383dfd

## SQL Security Manager
> [!div class="mx-tableFixed"]
> | | |
> | --- | --- |
> | **Description** | Lets you manage the security-related policies of SQL servers and databases, but not access to them. |
> | **Id** | 056cd41c-7e88-42e1-933e-88ba6a50c9c3 |
> | **Actions** |  |
> | Microsoft.Authorization/*/read | Read Microsoft authorization |
> | Microsoft.Insights/alertRules/* | Create and manage Insights alert rules |
> | Microsoft.Network/virtualNetworks/subnets/joinViaServiceEndpoint/action | Joins resource such as storage account or SQL database to a subnet. Not alertable. |
> | Microsoft.ResourceHealth/availabilityStatuses/read | Gets the availability statuses for all resources in the specified scope |
> | Microsoft.Resources/deployments/* | Create and manage resource group deployments |
> | Microsoft.Resources/subscriptions/resourceGroups/read | Gets or lists resource groups. |
> | Microsoft.Sql/managedInstances/databases/currentSensitivityLabels/* |  |
> | Microsoft.Sql/managedInstances/databases/recommendedSensitivityLabels/* |  |
> | Microsoft.Sql/managedInstances/databases/schemas/tables/columns/sensitivityLabels/* |  |
> | Microsoft.Sql/managedInstances/databases/securityAlertPolicies/* |  |
> | Microsoft.Sql/managedInstances/databases/sensitivityLabels/* |  |
> | Microsoft.Sql/managedInstances/databases/vulnerabilityAssessments/* |  |
> | Microsoft.Sql/managedInstances/securityAlertPolicies/* |  |
> | Microsoft.Sql/managedInstances/vulnerabilityAssessments/* |  |
> | Microsoft.Sql/servers/auditingPolicies/* | Create and manage SQL server auditing policies |
> | Microsoft.Sql/servers/auditingSettings/* | Create and manage SQL server auditing setting |
> | Microsoft.Sql/servers/extendedAuditingSettings/read | Retrieve details of the extended server blob auditing policy configured on a given server |
> | Microsoft.Sql/servers/databases/auditingPolicies/* | Create and manage SQL server database auditing policies |
> | Microsoft.Sql/servers/databases/auditingSettings/* | Create and manage SQL server database auditing settings |
> | Microsoft.Sql/servers/databases/auditRecords/read | Read audit records |
> | Microsoft.Sql/servers/databases/connectionPolicies/* | Create and manage SQL server database connection policies |
> | Microsoft.Sql/servers/databases/currentSensitivityLabels/* |  |
> | Microsoft.Sql/servers/databases/dataMaskingPolicies/* | Create and manage SQL server database data masking policies |
> | Microsoft.Sql/servers/databases/extendedAuditingSettings/read | Retrieve details of the extended blob auditing policy configured on a given database |
> | Microsoft.Sql/servers/databases/read | Return the list of databases or gets the properties for the specified database. |
> | Microsoft.Sql/servers/databases/recommendedSensitivityLabels/* |  |
> | Microsoft.Sql/servers/databases/schemas/read | Get a database schema. |
> | Microsoft.Sql/servers/databases/schemas/tables/columns/read | Get a database column. |
> | Microsoft.Sql/servers/databases/schemas/tables/columns/sensitivityLabels/* |  |
> | Microsoft.Sql/servers/databases/schemas/tables/read | Get a database table. |
> | Microsoft.Sql/servers/databases/securityAlertPolicies/* | Create and manage SQL server database security alert policies |
> | Microsoft.Sql/servers/databases/securityMetrics/* | Create and manage SQL server database security metrics |
> | Microsoft.Sql/servers/databases/sensitivityLabels/* |  |
> | Microsoft.Sql/servers/databases/vulnerabilityAssessments/* |  |
> | Microsoft.Sql/servers/databases/vulnerabilityAssessmentScans/* |  |
> | Microsoft.Sql/servers/databases/vulnerabilityAssessmentSettings/* |  |
> | Microsoft.Sql/servers/firewallRules/* |  |
> | Microsoft.Sql/servers/read | Return the list of servers or gets the properties for the specified server. |
> | Microsoft.Sql/servers/securityAlertPolicies/* | Create and manage SQL server security alert policies |
> | Microsoft.Sql/servers/vulnerabilityAssessments/* |  |
> | Microsoft.Support/* | Create and manage support tickets |
> | **NotActions** |  |
> | *none* |  |
> | **DataActions** |  |
> | *none* |  |
> | **NotDataActions** |  |
> | *none* |  |

## SQL Server Contributor
> [!div class="mx-tableFixed"]
> | | |
> | --- | --- |
> | **Description** | Lets you manage SQL servers and databases, but not access to them, and not their security -related policies. |
> | **Id** | 6d8ee4ec-f05a-4a1d-8b00-a9b17e38b437 |
> | **Actions** |  |
> | Microsoft.Authorization/*/read | Read roles and role assignments |
> | Microsoft.Insights/alertRules/* | Create and manage Insights alert rules |
> | Microsoft.ResourceHealth/availabilityStatuses/read | Gets the availability statuses for all resources in the specified scope |
> | Microsoft.Resources/deployments/* | Create and manage resource group deployments |
> | Microsoft.Resources/subscriptions/resourceGroups/read | Gets or lists resource groups. |
> | Microsoft.Sql/locations/*/read |  |
> | Microsoft.Sql/servers/* | Create and manage SQL servers |
> | Microsoft.Support/* | Create and manage support tickets |
> | Microsoft.Insights/metrics/read | Read metrics |
> | Microsoft.Insights/metricDefinitions/read | Read metric definitions |
> | **NotActions** |  |
> | Microsoft.Sql/managedInstances/databases/currentSensitivityLabels/* |  |
> | Microsoft.Sql/managedInstances/databases/recommendedSensitivityLabels/* |  |
> | Microsoft.Sql/managedInstances/databases/schemas/tables/columns/sensitivityLabels/* |  |
> | Microsoft.Sql/managedInstances/databases/securityAlertPolicies/* |  |
> | Microsoft.Sql/managedInstances/databases/sensitivityLabels/* |  |
> | Microsoft.Sql/managedInstances/databases/vulnerabilityAssessments/* |  |
> | Microsoft.Sql/managedInstances/securityAlertPolicies/* |  |
> | Microsoft.Sql/managedInstances/vulnerabilityAssessments/* |  |
> | Microsoft.Sql/servers/auditingPolicies/* | Edit SQL server auditing policies |
> | Microsoft.Sql/servers/auditingSettings/* | Edit SQL server auditing settings |
> | Microsoft.Sql/servers/databases/auditingPolicies/* | Edit SQL server database auditing policies |
> | Microsoft.Sql/servers/databases/auditingSettings/* | Edit SQL server database auditing settings |
> | Microsoft.Sql/servers/databases/auditRecords/read | Read audit records |
> | Microsoft.Sql/servers/databases/connectionPolicies/* | Edit SQL server database connection policies |
> | Microsoft.Sql/servers/databases/currentSensitivityLabels/* |  |
> | Microsoft.Sql/servers/databases/dataMaskingPolicies/* | Edit SQL server database data masking policies |
> | Microsoft.Sql/servers/databases/extendedAuditingSettings/* |  |
> | Microsoft.Sql/servers/databases/recommendedSensitivityLabels/* |  |
> | Microsoft.Sql/servers/databases/schemas/tables/columns/sensitivityLabels/* |  |
> | Microsoft.Sql/servers/databases/securityAlertPolicies/* | Edit SQL server database security alert policies |
> | Microsoft.Sql/servers/databases/securityMetrics/* | Edit SQL server database security metrics |
> | Microsoft.Sql/servers/databases/sensitivityLabels/* |  |
> | Microsoft.Sql/servers/databases/vulnerabilityAssessments/* |  |
> | Microsoft.Sql/servers/databases/vulnerabilityAssessmentScans/* |  |
> | Microsoft.Sql/servers/databases/vulnerabilityAssessmentSettings/* |  |
> | Microsoft.Sql/servers/extendedAuditingSettings/* |  |
> | Microsoft.Sql/servers/securityAlertPolicies/* | Edit SQL server security alert policies |
> | Microsoft.Sql/servers/vulnerabilityAssessments/* |  |
> | **DataActions** |  |
> | *none* |  |
> | **NotDataActions** |  |
> | *none* |  |

## Storage Account Contributor
> [!div class="mx-tableFixed"]
> | | |
> | --- | --- |
> | **Description** | Permits management of storage accounts. Does not provide access to data in the storage account. |
> | **Id** | 17d1049b-9a84-46fb-8f53-869881c3d3ab |
> | **Actions** |  |
> | Microsoft.Authorization/*/read | Read all authorization |
> | Microsoft.Insights/alertRules/* | Create and manage Insights alert rules |
> | Microsoft.Insights/diagnosticSettings/* | Manage diagnostic settings |
> | Microsoft.Network/virtualNetworks/subnets/joinViaServiceEndpoint/action | Joins resource such as storage account or SQL database to a subnet. Not alertable. |
> | Microsoft.ResourceHealth/availabilityStatuses/read | Gets the availability statuses for all resources in the specified scope |
> | Microsoft.Resources/deployments/* | Create and manage resource group deployments |
> | Microsoft.Resources/subscriptions/resourceGroups/read | Gets or lists resource groups. |
> | Microsoft.Storage/storageAccounts/* | Create and manage storage accounts |
> | Microsoft.Support/* | Create and manage support tickets |
> | **NotActions** |  |
> | *none* |  |
> | **DataActions** |  |
> | *none* |  |
> | **NotDataActions** |  |
> | *none* |  |

## Storage Account Key Operator Service Role
> [!div class="mx-tableFixed"]
> | | |
> | --- | --- |
> | **Description** | Permits listing and regenerating storage account access keys. |
> | **Id** | 81a9662b-bebf-436f-a333-f67b29880f12 |
> | **Actions** |  |
> | Microsoft.Storage/storageAccounts/listkeys/action | Return the access keys for the specified storage account. |
> | Microsoft.Storage/storageAccounts/regeneratekey/action | Regenerate the access keys for the specified storage account. |
> | **NotActions** |  |
> | *none* |  |
> | **DataActions** |  |
> | *none* |  |
> | **NotDataActions** |  |
> | *none* |  |

## Storage Blob Data Contributor
> [!div class="mx-tableFixed"]
> | | |
> | --- | --- |
> | **Description** | Read, write, and delete Azure Storage containers and blobs. To learn which actions are required for a given data operation, see [Permissions for calling blob and queue data operations](https://docs.microsoft.com/rest/api/storageservices/authenticate-with-azure-active-directory#permissions-for-calling-rest-operations). |
> | **Id** | ba92f5b4-2d11-453d-a403-e96b0029c9fe |
> | **Actions** |  |
> | Microsoft.Storage/storageAccounts/blobServices/containers/delete | Delete a container. |
> | Microsoft.Storage/storageAccounts/blobServices/containers/read | Return a container or a list of containers. |
> | Microsoft.Storage/storageAccounts/blobServices/containers/write | Modify a container's metadata or properties. |
> | **NotActions** |  |
> | *none* |  |
> | **DataActions** |  |
> | Microsoft.Storage/storageAccounts/blobServices/containers/blobs/delete | Delete a blob. |
> | Microsoft.Storage/storageAccounts/blobServices/containers/blobs/read | Return a blob or a list of blobs. |
> | Microsoft.Storage/storageAccounts/blobServices/containers/blobs/write | Write to a blob. |
> | **NotDataActions** |  |
> | *none* |  |

## Storage Blob Data Owner
> [!div class="mx-tableFixed"]
> | | |
> | --- | --- |
> | **Description** | Provides full access to Azure Storage blob containers and data, including assigning POSIX access control. To learn which actions are required for a given data operation, see [Permissions for calling blob and queue data operations](https://docs.microsoft.com/rest/api/storageservices/authenticate-with-azure-active-directory#permissions-for-calling-rest-operations). |
> | **Id** | b7e6dc6d-f1e8-4753-8033-0f276bb0955b |
> | **Actions** |  |
<<<<<<< HEAD
> | Microsoft.Storage/storageAccounts/blobServices/containers/* | Full permissions on containers.  |
=======
> | Microsoft.Storage/storageAccounts/blobServices/containers/* | Full permissions on containers. |
>>>>>>> 6a383dfd
> | **NotActions** |  |
> | *none* |  |
> | **DataActions** |  |
> | Microsoft.Storage/storageAccounts/blobServices/containers/blobs/* | Full permissions on blobs. |
> | **NotDataActions** |  |
> | *none* |  |

## Storage Blob Data Reader
> [!div class="mx-tableFixed"]
> | | |
> | --- | --- |
> | **Description** | Read and list Azure Storage containers and blobs. To learn which actions are required for a given data operation, see [Permissions for calling blob and queue data operations](https://docs.microsoft.com/rest/api/storageservices/authenticate-with-azure-active-directory#permissions-for-calling-rest-operations). |
> | **Id** | 2a2b9908-6ea1-4ae2-8e65-a410df84e7d1 |
> | **Actions** |  |
> | Microsoft.Storage/storageAccounts/blobServices/containers/read | Return a container or a list of containers. |
> | **NotActions** |  |
> | *none* |  |
> | **DataActions** |  |
> | Microsoft.Storage/storageAccounts/blobServices/containers/blobs/read | Return a blob or a list of blobs. |
> | **NotDataActions** |  |
> | *none* |  |

## Storage Queue Data Contributor
> [!div class="mx-tableFixed"]
> | | |
> | --- | --- |
> | **Description** | Read, write, and delete Azure Storage queues and queue messages. To learn which actions are required for a given data operation, see [Permissions for calling blob and queue data operations](https://docs.microsoft.com/rest/api/storageservices/authenticate-with-azure-active-directory#permissions-for-calling-rest-operations). |
> | **Id** | 974c5e8b-45b9-4653-ba55-5f855dd0fb88 |
> | **Actions** |  |
> | Microsoft.Storage/storageAccounts/queueServices/queues/delete | Delete a queue. |
> | Microsoft.Storage/storageAccounts/queueServices/queues/read | Return a queue or a list of queues. |
> | Microsoft.Storage/storageAccounts/queueServices/queues/write | Modify queue metadata or properties. |
> | **NotActions** |  |
> | *none* |  |
> | **DataActions** |  |
> | Microsoft.Storage/storageAccounts/queueServices/queues/messages/delete | Delete one or more messages from a queue. |
> | Microsoft.Storage/storageAccounts/queueServices/queues/messages/read | Peek or retrieve one or more messages from a queue. |
> | Microsoft.Storage/storageAccounts/queueServices/queues/messages/write | Add a message to a queue. |
> | **NotDataActions** |  |
> | *none* |  |

## Storage Queue Data Message Processor
> [!div class="mx-tableFixed"]
> | | |
> | --- | --- |
> | **Description** | Peek, retrieve, and delete a messages from an Azure Storage queue. To learn which actions are required for a given data operation, see [Permissions for calling blob and queue data operations](https://docs.microsoft.com/rest/api/storageservices/authenticate-with-azure-active-directory#permissions-for-calling-rest-operations). |
> | **Id** | 8a0f0c08-91a1-4084-bc3d-661d67233fed |
> | **Actions** |  |
> | *none* |  |
> | **NotActions** |  |
> | *none* |  |
<<<<<<< HEAD
> | **DataActions** |  |
> | Microsoft.Storage/storageAccounts/queueServices/queues/messages/read | Peek a message. |
> | Microsoft.Storage/storageAccounts/queueServices/queues/messages/process/action | Retrieve and delete a message. |
> | **NotDataActions** |  |
> | *none* |  |

## Storage Queue Data Message Sender
> [!div class="mx-tableFixed"]
> | | |
> | --- | --- |
> | **Description** | Add messages to an Azure Storage queue. To learn which actions are required for a given data operation, see [Permissions for calling blob and queue data operations](https://docs.microsoft.com/rest/api/storageservices/authenticate-with-azure-active-directory#permissions-for-calling-rest-operations). |
> | **Id** | c6a89b2d-59bc-44d0-9896-0f6e12d7b80a |
> | **Actions** |  |
> | *none* |  |
> | **NotActions** |  |
> | *none* |  |
> | **DataActions** |  |
> | Microsoft.Storage/storageAccounts/queueServices/queues/messages/add/action | Add a message to a queue. |
> | **NotDataActions** |  |
> | *none* |  |

## Storage Queue Data Reader
> [!div class="mx-tableFixed"]
> | | |
> | --- | --- |
=======
> | **DataActions** |  |
> | Microsoft.Storage/storageAccounts/queueServices/queues/messages/read | Peek a message. |
> | Microsoft.Storage/storageAccounts/queueServices/queues/messages/process/action | Retrieve and delete a message. |
> | **NotDataActions** |  |
> | *none* |  |

## Storage Queue Data Message Sender
> [!div class="mx-tableFixed"]
> | | |
> | --- | --- |
> | **Description** | Add messages to an Azure Storage queue. To learn which actions are required for a given data operation, see [Permissions for calling blob and queue data operations](https://docs.microsoft.com/rest/api/storageservices/authenticate-with-azure-active-directory#permissions-for-calling-rest-operations). |
> | **Id** | c6a89b2d-59bc-44d0-9896-0f6e12d7b80a |
> | **Actions** |  |
> | *none* |  |
> | **NotActions** |  |
> | *none* |  |
> | **DataActions** |  |
> | Microsoft.Storage/storageAccounts/queueServices/queues/messages/add/action | Add a message to a queue. |
> | **NotDataActions** |  |
> | *none* |  |

## Storage Queue Data Reader
> [!div class="mx-tableFixed"]
> | | |
> | --- | --- |
>>>>>>> 6a383dfd
> | **Description** | Read and list Azure Storage queues and queue messages. To learn which actions are required for a given data operation, see [Permissions for calling blob and queue data operations](https://docs.microsoft.com/rest/api/storageservices/authenticate-with-azure-active-directory#permissions-for-calling-rest-operations). |
> | **Id** | 19e7f393-937e-4f77-808e-94535e297925 |
> | **Actions** |  |
> | Microsoft.Storage/storageAccounts/queueServices/queues/read | Returns a queue or a list of queues. |
> | **NotActions** |  |
> | *none* |  |
> | **DataActions** |  |
> | Microsoft.Storage/storageAccounts/queueServices/queues/messages/read | Peek or retrieve one or more messages from a queue. |
> | **NotDataActions** |  |
> | *none* |  |

## Support Request Contributor
> [!div class="mx-tableFixed"]
> | | |
> | --- | --- |
> | **Description** | Lets you create and manage Support requests |
> | **Id** | cfd33db0-3dd1-45e3-aa9d-cdbdf3b6f24e |
> | **Actions** |  |
> | Microsoft.Authorization/*/read | Read authorization |
> | Microsoft.Resources/subscriptions/resourceGroups/read | Gets or lists resource groups. |
> | Microsoft.Support/* | Create and manage support tickets |
> | **NotActions** |  |
> | *none* |  |
> | **DataActions** |  |
> | *none* |  |
> | **NotDataActions** |  |
> | *none* |  |

## Traffic Manager Contributor
> [!div class="mx-tableFixed"]
> | | |
> | --- | --- |
> | **Description** | Lets you manage Traffic Manager profiles, but does not let you control who has access to them. |
> | **Id** | a4b10055-b0c7-44c2-b00f-c7b5b3550cf7 |
> | **Actions** |  |
> | Microsoft.Authorization/*/read | Read roles and role assignments |
> | Microsoft.Insights/alertRules/* | Create and manage Insights alert rules |
> | Microsoft.Network/trafficManagerProfiles/* |  |
> | Microsoft.ResourceHealth/availabilityStatuses/read | Gets the availability statuses for all resources in the specified scope |
> | Microsoft.Resources/deployments/* | Create and manage resource group deployments |
> | Microsoft.Resources/subscriptions/resourceGroups/read | Gets or lists resource groups. |
> | Microsoft.Support/* | Create and manage support tickets |
> | **NotActions** |  |
> | *none* |  |
> | **DataActions** |  |
> | *none* |  |
> | **NotDataActions** |  |
> | *none* |  |

## User Access Administrator
> [!div class="mx-tableFixed"]
> | | |
> | --- | --- |
> | **Description** | Lets you manage user access to Azure resources. |
> | **Id** | 18d7d88d-d35e-4fb5-a5c3-7773c20a72d9 |
> | **Actions** |  |
> | */read | Read resources of all Types, except secrets. |
> | Microsoft.Authorization/* | Manage authorization |
> | Microsoft.Support/* | Create and manage support tickets |
> | **NotActions** |  |
> | *none* |  |
> | **DataActions** |  |
> | *none* |  |
> | **NotDataActions** |  |
> | *none* |  |

## Virtual Machine Administrator Login
> [!div class="mx-tableFixed"]
> | | |
> | --- | --- |
> | **Description** | View Virtual Machines in the portal and login as administrator |
> | **Id** | 1c0163c0-47e6-4577-8991-ea5c82e286e4 |
> | **Actions** |  |
> | Microsoft.Network/publicIPAddresses/read | Gets a public ip address definition. |
> | Microsoft.Network/virtualNetworks/read | Get the virtual network definition |
> | Microsoft.Network/loadBalancers/read | Gets a load balancer definition |
> | Microsoft.Network/networkInterfaces/read | Gets a network interface definition.  |
> | Microsoft.Compute/virtualMachines/*/read |  |
> | **NotActions** |  |
> | *none* |  |
> | **DataActions** |  |
> | Microsoft.Compute/virtualMachines/login/action | Log in to a virtual machine as a regular user |
> | Microsoft.Compute/virtualMachines/loginAsAdmin/action | Log in to a virtual machine with Windows administrator or Linux root user privileges |
> | **NotDataActions** |  |
> | *none* |  |

## Virtual Machine Contributor
> [!div class="mx-tableFixed"]
> | | |
> | --- | --- |
> | **Description** | Lets you manage virtual machines, but not access to them, and not the virtual network or storage account they're connected to. |
> | **Id** | 9980e02c-c2be-4d73-94e8-173b1dc7cf3c |
> | **Actions** |  |
> | Microsoft.Authorization/*/read | Read authorization |
> | Microsoft.Compute/availabilitySets/* | Create and manage compute availability sets |
> | Microsoft.Compute/locations/* | Create and manage compute locations |
> | Microsoft.Compute/virtualMachines/* | Create and manage virtual machines |
> | Microsoft.Compute/virtualMachineScaleSets/* | Create and manage virtual machine scale sets |
> | Microsoft.DevTestLab/schedules/* |  |
> | Microsoft.Insights/alertRules/* | Create and manage Insights alert rules |
> | Microsoft.Network/applicationGateways/backendAddressPools/join/action | Joins an application gateway backend address pool. Not Alertable. |
> | Microsoft.Network/loadBalancers/backendAddressPools/join/action | Joins a load balancer backend address pool. Not Alertable. |
> | Microsoft.Network/loadBalancers/inboundNatPools/join/action | Joins a load balancer inbound NAT pool. Not alertable. |
> | Microsoft.Network/loadBalancers/inboundNatRules/join/action | Joins a load balancer inbound nat rule. Not Alertable. |
> | Microsoft.Network/loadBalancers/probes/join/action | Allows using probes of a load balancer. For example, with this permission healthProbe property of VM scale set can reference the probe. Not alertable. |
> | Microsoft.Network/loadBalancers/read | Gets a load balancer definition |
> | Microsoft.Network/locations/* | Create and manage network locations |
> | Microsoft.Network/networkInterfaces/* | Create and manage network interfaces |
> | Microsoft.Network/networkSecurityGroups/join/action | Joins a network security group. Not Alertable. |
> | Microsoft.Network/networkSecurityGroups/read | Gets a network security group definition |
> | Microsoft.Network/publicIPAddresses/join/action | Joins a public ip address. Not Alertable. |
> | Microsoft.Network/publicIPAddresses/read | Gets a public ip address definition. |
> | Microsoft.Network/virtualNetworks/read | Get the virtual network definition |
> | Microsoft.Network/virtualNetworks/subnets/join/action | Joins a virtual network. Not Alertable. |
> | Microsoft.RecoveryServices/locations/* |  |
> | Microsoft.RecoveryServices/Vaults/backupFabrics/backupProtectionIntent/write | Create a backup Protection Intent |
> | Microsoft.RecoveryServices/Vaults/backupFabrics/protectionContainers/protectedItems/*/read |  |
> | Microsoft.RecoveryServices/Vaults/backupFabrics/protectionContainers/protectedItems/read | Returns object details of the Protected Item |
> | Microsoft.RecoveryServices/Vaults/backupFabrics/protectionContainers/protectedItems/write | Create a backup Protected Item |
> | Microsoft.RecoveryServices/Vaults/backupPolicies/read | Returns all Protection Policies |
> | Microsoft.RecoveryServices/Vaults/backupPolicies/write | Creates Protection Policy |
> | Microsoft.RecoveryServices/Vaults/read | The Get Vault operation gets an object representing the Azure resource of type 'vault' |
> | Microsoft.RecoveryServices/Vaults/usages/read | Returns usage details for a Recovery Services Vault. |
> | Microsoft.RecoveryServices/Vaults/write | Create Vault operation creates an Azure resource of type 'vault' |
> | Microsoft.ResourceHealth/availabilityStatuses/read | Gets the availability statuses for all resources in the specified scope |
> | Microsoft.Resources/deployments/* | Create and manage resource group deployments |
> | Microsoft.Resources/subscriptions/resourceGroups/read | Gets or lists resource groups. |
> | Microsoft.SqlVirtualMachine/* |  |
> | Microsoft.Storage/storageAccounts/listKeys/action | Returns the access keys for the specified storage account. |
> | Microsoft.Storage/storageAccounts/read | Returns the list of storage accounts or gets the properties for the specified storage account. |
> | Microsoft.Support/* | Create and manage support tickets |
> | **NotActions** |  |
> | *none* |  |
> | **DataActions** |  |
> | *none* |  |
> | **NotDataActions** |  |
> | *none* |  |

## Virtual Machine User Login
> [!div class="mx-tableFixed"]
> | | |
> | --- | --- |
> | **Description** | View Virtual Machines in the portal and login as a regular user. |
> | **Id** | fb879df8-f326-4884-b1cf-06f3ad86be52 |
> | **Actions** |  |
> | Microsoft.Network/publicIPAddresses/read | Gets a public ip address definition. |
> | Microsoft.Network/virtualNetworks/read | Get the virtual network definition |
> | Microsoft.Network/loadBalancers/read | Gets a load balancer definition |
> | Microsoft.Network/networkInterfaces/read | Gets a network interface definition.  |
> | Microsoft.Compute/virtualMachines/*/read |  |
> | **NotActions** |  |
> | *none* |  |
> | **DataActions** |  |
> | Microsoft.Compute/virtualMachines/login/action | Log in to a virtual machine as a regular user |
> | **NotDataActions** |  |
> | *none* |  |

## Web Plan Contributor
> [!div class="mx-tableFixed"]
> | | |
> | --- | --- |
> | **Description** | Lets you manage the web plans for websites, but not access to them. |
> | **Id** | 2cc479cb-7b4d-49a8-b449-8c00fd0f0a4b |
> | **Actions** |  |
> | Microsoft.Authorization/*/read | Read authorization |
> | Microsoft.Insights/alertRules/* | Create and manage Insights alert rules |
> | Microsoft.ResourceHealth/availabilityStatuses/read | Gets the availability statuses for all resources in the specified scope |
> | Microsoft.Resources/deployments/* | Create and manage resource group deployments |
> | Microsoft.Resources/subscriptions/resourceGroups/read | Gets or lists resource groups. |
> | Microsoft.Support/* | Create and manage support tickets |
> | Microsoft.Web/serverFarms/* | Create and manage server farms |
> | Microsoft.Web/hostingEnvironments/Join/Action | Joins an App Service Environment |
> | **NotActions** |  |
> | *none* |  |
> | **DataActions** |  |
> | *none* |  |
> | **NotDataActions** |  |
> | *none* |  |

## Website Contributor
> [!div class="mx-tableFixed"]
> | | |
> | --- | --- |
> | **Description** | Lets you manage websites (not web plans), but not access to them. |
> | **Id** | de139f84-1756-47ae-9be6-808fbbe84772 |
> | **Actions** |  |
> | Microsoft.Authorization/*/read | Read authorization |
> | Microsoft.Insights/alertRules/* | Create and manage Insights alert rules |
> | Microsoft.Insights/components/* | Create and manage Insights components |
> | Microsoft.ResourceHealth/availabilityStatuses/read | Gets the availability statuses for all resources in the specified scope |
> | Microsoft.Resources/deployments/* | Create and manage resource group deployments |
> | Microsoft.Resources/subscriptions/resourceGroups/read | Gets or lists resource groups. |
> | Microsoft.Support/* | Create and manage support tickets |
> | Microsoft.Web/certificates/* | Create and manage website certificates |
> | Microsoft.Web/listSitesAssignedToHostName/read | Get names of sites assigned to hostname. |
> | Microsoft.Web/serverFarms/join/action |  |
> | Microsoft.Web/serverFarms/read | Get the properties on an App Service Plan |
> | Microsoft.Web/sites/* | Create and manage websites (site creation also requires write permissions to the associated App Service Plan) |
> | **NotActions** |  |
> | *none* |  |
> | **DataActions** |  |
> | *none* |  |
> | **NotDataActions** |  |
> | *none* |  |

## Next steps

- [Custom roles for Azure resources](custom-roles.md)
- [Manage access to Azure resources using RBAC and the Azure portal](role-assignments-portal.md)
- [Permissions in Azure Security Center](../security-center/security-center-permissions.md)<|MERGE_RESOLUTION|>--- conflicted
+++ resolved
@@ -12,11 +12,7 @@
 ms.topic: reference
 ms.tgt_pltfrm:
 ms.workload: identity
-<<<<<<< HEAD
-ms.date: 04/01/2019
-=======
 ms.date: 05/16/2019
->>>>>>> 6a383dfd
 ms.author: rolyon
 ms.reviewer: bagovind
 
@@ -76,10 +72,7 @@
 | [Cognitive Services Data Reader (Preview)](#cognitive-services-data-reader-preview) | Lets you read Cognitive Services data. |
 | [Cognitive Services User](#cognitive-services-user) | Lets you read and list keys of Cognitive Services. |
 | [Cosmos DB Account Reader Role](#cosmos-db-account-reader-role) | Can read Azure Cosmos DB account data. See [DocumentDB Account Contributor](#documentdb-account-contributor) for managing Azure Cosmos DB accounts. |
-<<<<<<< HEAD
-=======
 | [Cosmos DB Operator](#cosmos-db-operator) | Lets you manage Azure Cosmos DB accounts, but not access data in them. Prevents access to account keys and connection strings. |
->>>>>>> 6a383dfd
 | [CosmosBackupOperator](#cosmosbackupoperator) | Can submit restore request for a Cosmos DB database or a container for an account |
 | [Cost Management Contributor](#cost-management-contributor) | Can view costs and manage cost configuration (e.g. budgets, exports) |
 | [Cost Management Reader](#cost-management-reader) | Can view cost data and configuration (e.g. budgets, exports) |
@@ -91,15 +84,10 @@
 | [DevTest Labs User](#devtest-labs-user) | Lets you connect, start, restart, and shutdown your virtual machines in your Azure DevTest Labs. |
 | [DNS Zone Contributor](#dns-zone-contributor) | Lets you manage DNS zones and record sets in Azure DNS, but does not let you control who has access to them. |
 | [DocumentDB Account Contributor](#documentdb-account-contributor) | Can manage Azure Cosmos DB accounts. Azure Cosmos DB is formerly known as DocumentDB. |
-<<<<<<< HEAD
-| [EventGrid EventSubscription Contributor](#eventgrid-eventsubscription-contributor) | Lets you manage EventGrid event subscription operations. |
-| [EventGrid EventSubscription Reader](#eventgrid-eventsubscription-reader) | Lets you read EventGrid event subscriptions. |
-=======
 | [Event Hubs Data Owner](#event-hubs-data-owner) | Allows full access to Azure Event Hubs resources | 
 | [EventGrid EventSubscription Contributor](#eventgrid-eventsubscription-contributor) | Lets you manage EventGrid event subscription operations. |
 | [EventGrid EventSubscription Reader](#eventgrid-eventsubscription-reader) | Lets you read EventGrid event subscriptions. |
 | [HDInsight Cluster Operator](#hdinsight-cluster-operator) | Lets you read and modify HDInsight cluster configurations. |
->>>>>>> 6a383dfd
 | [HDInsight Domain Services Contributor](#hdinsight-domain-services-contributor) | Can Read, Create, Modify and Delete Domain Services related operations needed for HDInsight Enterprise Security Package |
 | [Intelligent Systems Account Contributor](#intelligent-systems-account-contributor) | Lets you manage Intelligent Systems accounts, but not access to them. |
 | [Key Vault Contributor](#key-vault-contributor) | Lets you manage key vaults, but not access to them. |
@@ -342,11 +330,7 @@
 > | Microsoft.Resources/subscriptions/resourceGroups/read | Gets or lists resource groups. |
 > | Microsoft.Support/* | Create and manage support tickets |
 > | **NotActions** |  |
-<<<<<<< HEAD
-> | Microsoft.ApiManagement/service/users/keys/read | Get list of user keys |
-=======
 > | Microsoft.ApiManagement/service/users/keys/read | Get keys associated with user |
->>>>>>> 6a383dfd
 > | **DataActions** |  |
 > | *none* |  |
 > | **NotDataActions** |  |
@@ -368,11 +352,7 @@
 > | Microsoft.Resources/subscriptions/resourceGroups/read | Gets or lists resource groups. |
 > | Microsoft.Support/* | Create and manage support tickets |
 > | **NotActions** |  |
-<<<<<<< HEAD
-> | Microsoft.ApiManagement/service/users/keys/read | Get list of user keys |
-=======
 > | Microsoft.ApiManagement/service/users/keys/read | Get keys associated with user |
->>>>>>> 6a383dfd
 > | **DataActions** |  |
 > | *none* |  |
 > | **NotDataActions** |  |
@@ -593,8 +573,6 @@
 > | *none* |  |
 > | **NotDataActions** |  |
 > | *none* |  |
-<<<<<<< HEAD
-=======
 
 ## Azure Maps Data Reader (Preview)
 > [!div class="mx-tableFixed"]
@@ -610,7 +588,6 @@
 > | Microsoft.Maps/accounts/data/read | Grants data read access to a maps account. |
 > | **NotDataActions** |  |
 > | *none* |  |
->>>>>>> 6a383dfd
 
 ## Azure Stack Registration Owner
 > [!div class="mx-tableFixed"]
@@ -852,8 +829,6 @@
 > | *none* |  |
 > | **NotDataActions** |  |
 > | *none* |  |
-<<<<<<< HEAD
-=======
 
 ## Blockchain Member Node Access (Preview)
 > [!div class="mx-tableFixed"]
@@ -869,7 +844,6 @@
 > | Microsoft.Blockchain/blockchainMembers/transactionNodes/connect/action | Connects to a Blockchain Member Transaction Node. |
 > | **NotDataActions** |  |
 > | *none* |  |
->>>>>>> 6a383dfd
 
 ## CDN Endpoint Contributor
 > [!div class="mx-tableFixed"]
@@ -1142,8 +1116,6 @@
 > | **NotDataActions** |  |
 > | *none* |  |
 
-<<<<<<< HEAD
-=======
 ## Cosmos DB Operator
 > [!div class="mx-tableFixed"]
 > | | |
@@ -1168,7 +1140,6 @@
 > | **NotDataActions** |  |
 > | *none* |  |
 
->>>>>>> 6a383dfd
 ## CosmosBackupOperator
 > [!div class="mx-tableFixed"]
 > | | |
@@ -1198,11 +1169,8 @@
 > | Microsoft.Resources/subscriptions/read | Gets the list of subscriptions. |
 > | Microsoft.Resources/subscriptions/resourceGroups/read | Gets or lists resource groups. |
 > | Microsoft.Support/* | Create and manage support tickets |
-<<<<<<< HEAD
-=======
 > | Microsoft.Advisor/configurations/read | Get configurations |
 > | Microsoft.Advisor/recommendations/read | Reads recommendations |
->>>>>>> 6a383dfd
 > | **NotActions** |  |
 > | *none* |  |
 > | **DataActions** |  |
@@ -1223,11 +1191,8 @@
 > | Microsoft.Resources/subscriptions/read | Gets the list of subscriptions. |
 > | Microsoft.Resources/subscriptions/resourceGroups/read | Gets or lists resource groups. |
 > | Microsoft.Support/* | Create and manage support tickets |
-<<<<<<< HEAD
-=======
 > | Microsoft.Advisor/configurations/read | Get configurations |
 > | Microsoft.Advisor/recommendations/read | Reads recommendations |
->>>>>>> 6a383dfd
 > | **NotActions** |  |
 > | *none* |  |
 > | **DataActions** |  |
@@ -1439,8 +1404,6 @@
 > | *none* |  |
 > | **NotDataActions** |  |
 > | *none* |  |
-<<<<<<< HEAD
-=======
 
 ## Event Hubs Data Owner
 
@@ -1457,7 +1420,6 @@
 > | Microsoft.EventHubs/* | Allows full data access to Event Hubs namespace |
 > | **NotDataActions** |  |
 > | *none* |  |
->>>>>>> 6a383dfd
 
 ## EventGrid EventSubscription Contributor
 > [!div class="mx-tableFixed"]
@@ -1501,8 +1463,6 @@
 > | *none* |  |
 > | **NotDataActions** |  |
 > | *none* |  |
-<<<<<<< HEAD
-=======
 
 ## HDInsight Cluster Operator
 > [!div class="mx-tableFixed"]
@@ -1526,7 +1486,6 @@
 > | *none* |  |
 > | **NotDataActions** |  |
 > | *none* |  |
->>>>>>> 6a383dfd
 
 ## HDInsight Domain Services Contributor
 > [!div class="mx-tableFixed"]
@@ -2112,8 +2071,6 @@
 > | *none* |  |
 > | **NotDataActions** |  |
 > | *none* |  |
-<<<<<<< HEAD
-=======
 
 ## Service Bus Data Owner
 
@@ -2130,7 +2087,6 @@
 > | Microsoft.ServiceBus/* | Allows full data access to Service Bus namespace |
 > | **NotDataActions** |  |
 > | *none* |  |
->>>>>>> 6a383dfd
 
 ## Site Recovery Contributor
 > [!div class="mx-tableFixed"]
@@ -2395,8 +2351,6 @@
 > | *none* |  |
 > | **NotDataActions** |  |
 > | *none* |  |
-<<<<<<< HEAD
-=======
 
 ## SQL Managed Instance Contributor
 > [!div class="mx-tableFixed"]
@@ -2425,7 +2379,6 @@
 > | *none* |  |
 > | **NotDataActions** |  |
 > | *none* |  |
->>>>>>> 6a383dfd
 
 ## SQL Security Manager
 > [!div class="mx-tableFixed"]
@@ -2598,11 +2551,7 @@
 > | **Description** | Provides full access to Azure Storage blob containers and data, including assigning POSIX access control. To learn which actions are required for a given data operation, see [Permissions for calling blob and queue data operations](https://docs.microsoft.com/rest/api/storageservices/authenticate-with-azure-active-directory#permissions-for-calling-rest-operations). |
 > | **Id** | b7e6dc6d-f1e8-4753-8033-0f276bb0955b |
 > | **Actions** |  |
-<<<<<<< HEAD
-> | Microsoft.Storage/storageAccounts/blobServices/containers/* | Full permissions on containers.  |
-=======
 > | Microsoft.Storage/storageAccounts/blobServices/containers/* | Full permissions on containers. |
->>>>>>> 6a383dfd
 > | **NotActions** |  |
 > | *none* |  |
 > | **DataActions** |  |
@@ -2654,7 +2603,6 @@
 > | *none* |  |
 > | **NotActions** |  |
 > | *none* |  |
-<<<<<<< HEAD
 > | **DataActions** |  |
 > | Microsoft.Storage/storageAccounts/queueServices/queues/messages/read | Peek a message. |
 > | Microsoft.Storage/storageAccounts/queueServices/queues/messages/process/action | Retrieve and delete a message. |
@@ -2680,33 +2628,6 @@
 > [!div class="mx-tableFixed"]
 > | | |
 > | --- | --- |
-=======
-> | **DataActions** |  |
-> | Microsoft.Storage/storageAccounts/queueServices/queues/messages/read | Peek a message. |
-> | Microsoft.Storage/storageAccounts/queueServices/queues/messages/process/action | Retrieve and delete a message. |
-> | **NotDataActions** |  |
-> | *none* |  |
-
-## Storage Queue Data Message Sender
-> [!div class="mx-tableFixed"]
-> | | |
-> | --- | --- |
-> | **Description** | Add messages to an Azure Storage queue. To learn which actions are required for a given data operation, see [Permissions for calling blob and queue data operations](https://docs.microsoft.com/rest/api/storageservices/authenticate-with-azure-active-directory#permissions-for-calling-rest-operations). |
-> | **Id** | c6a89b2d-59bc-44d0-9896-0f6e12d7b80a |
-> | **Actions** |  |
-> | *none* |  |
-> | **NotActions** |  |
-> | *none* |  |
-> | **DataActions** |  |
-> | Microsoft.Storage/storageAccounts/queueServices/queues/messages/add/action | Add a message to a queue. |
-> | **NotDataActions** |  |
-> | *none* |  |
-
-## Storage Queue Data Reader
-> [!div class="mx-tableFixed"]
-> | | |
-> | --- | --- |
->>>>>>> 6a383dfd
 > | **Description** | Read and list Azure Storage queues and queue messages. To learn which actions are required for a given data operation, see [Permissions for calling blob and queue data operations](https://docs.microsoft.com/rest/api/storageservices/authenticate-with-azure-active-directory#permissions-for-calling-rest-operations). |
 > | **Id** | 19e7f393-937e-4f77-808e-94535e297925 |
 > | **Actions** |  |
