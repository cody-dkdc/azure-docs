--- conflicted
+++ resolved
@@ -17,12 +17,9 @@
     href: quickstart-assign-role-user-portal.md
   - name: Grant a user access - PowerShell
     href: tutorial-role-assignments-user-powershell.md
-<<<<<<< HEAD
-=======
   - name: Grant a user access - Resource Manager Template
     displayName: ARM, resource manager template
     href: tutorial-role-assignments-user-template.md
->>>>>>> 6a383dfd
   - name: Grant a group access - PowerShell
     href: tutorial-role-assignments-group-powershell.md
   - name: Create a custom role - PowerShell
