--- conflicted
+++ resolved
@@ -14,10 +14,7 @@
 ms.topic: article
 ms.date: 05/26/2018
 ms.author: rolyon
-<<<<<<< HEAD
-=======
-ms.reviewer: skwan
->>>>>>> 5b8633ec
+ms.reviewer: bagovind
 ms.custom: it-pro;
 ---
 
