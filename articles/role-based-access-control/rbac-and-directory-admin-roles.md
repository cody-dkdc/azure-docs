--- conflicted
+++ resolved
@@ -12,14 +12,8 @@
 ms.tgt_pltfrm: na
 ms.devlang: na
 ms.topic: article
-<<<<<<< HEAD
 ms.date: 05/01/2018
 ms.author: rolyon
-=======
-ms.date: 12/06/2017
-ms.author: rolyon
-
->>>>>>> 254cfcc3
 ms.custom: it-pro;
 ---
 
