--- conflicted
+++ resolved
@@ -5,11 +5,7 @@
 keywords: 
 author: PatAltimore
 ms.author: patricka
-<<<<<<< HEAD
-ms.date: 04/15/2019
-=======
 ms.date: 05/14/2019
->>>>>>> 6a383dfd
 ms.topic: tutorial
 ms.service: azure-blockchain
 ms.reviewer: brendal
