--- conflicted
+++ resolved
@@ -5,11 +5,7 @@
 keywords: 
 author: PatAltimore
 ms.author: patricka
-<<<<<<< HEAD
-ms.date: 04/15/2019
-=======
 ms.date: 05/06/2019
->>>>>>> 6a383dfd
 ms.topic: article
 ms.service: azure-blockchain
 ms.reviewer: brendal
@@ -115,11 +111,7 @@
      |---------|--------------|
      | Ethereum RPC Endpoint | Provide the RPC endpoint of an existing PoA blockchain network. The endpoint starts with https:// or http:// and ends with a port number. For example, `http<s>://<network-url>:<port>` |
      | Azure Active Directory settings | Choose **Add Later**.</br>Note: If you chose to [pre-configure Azure AD](#azure-ad-configuration) or are redeploying, choose to *Add Now*. |
-<<<<<<< HEAD
-     | VM selection | Choose the preferred VM size for your blockchain network. |
-=======
      | VM selection | Select preferred storage performance and VM size for your blockchain network. Choose a smaller VM size such as *Standard DS1 v2* if you are on a subscription with low service limits like Azure free tier. |
->>>>>>> 6a383dfd
 
 9. Select **OK** to finish Advanced Settings.
 
