--- conflicted
+++ resolved
@@ -1,71 +1,63 @@
 <properties 
-<<<<<<< HEAD
-	pageTitle="Debug and analyze Hadoop services with heap dumps | Microsoft Azure" 
+	pageTitle="Debug and analyze Hadoop services with heap dumps | Microsoft Azure" 
 	description="Automatically collect heap dumps for Hadoop services and place inside the Azure Blob storage account for debugging and analysis." 
-=======
-	pageTitle="Collect heap dumps to debug and analyze Hadoop services | Microsoft Azure" 
-	description="Learn how to collect heap dumps and place them in Blob storage to debug and analyze Hadoop services. " 
->>>>>>> 7053d0b3
-	services="hdinsight" 
-	documentationCenter="" 
-	authors="bradsev" 
-	manager="paulettm" 
-	editor="cgronlun"/>
+	services="hdinsight" 
+	documentationCenter="" 
+	authors="bradsev" 
+	manager="paulettm" 
+	editor="cgronlun"/>
+
+<tags 
+	ms.service="hdinsight" 
+	ms.workload="big-data" 
+	ms.tgt_pltfrm="na" 
+	ms.devlang="na" 
+	ms.topic="article" 
+	ms.date="03/31/2015" 
+	ms.author="bradsev"/>
+
 
-<tags 
-	ms.service="hdinsight" 
-	ms.workload="big-data" 
-	ms.tgt_pltfrm="na" 
-	ms.devlang="na" 
-	ms.topic="article" 
-	ms.date="03/31/2015" 
-	ms.author="bradsev"/>
-
-<<<<<<< HEAD
-# Collect heap dumps for debugging and analysis of Hadoop services
-=======
 # Collect heap dumps in Blob storage to debug and analyze Hadoop services
->>>>>>> 7053d0b3
-
-Heap dumps can be automatically collected for Hadoop services and placed inside the Azure Blob storage account of a user under HDInsightHeapDumps/. Dump files for a service with heaps contain a snapshot of the application's memory. This includes the values of variables at the time the dump was created.
-
-The collection of heap dumps for various services must be enabled for services on individual clusters. The default for this feature is to be off for a cluster. These heap dumps can be large, so it is advisable to monitor the Blob storage account where they are being saved once the collection has been enabled.
-
-
-## <a name="whichServices"></a>Eligible services for heap dumps
-
-The services that can have heap dumps enabled if requested are: 
-
-*  **hcatalog** - tempelton
-*  **hive** - hiveserver2, metastore, derbyserver 
-*  **mapreduce** - jobhistoryserver 
-*  **yarn** - resourcemanager, nodemanager, timelineserver 
-*  **hdfs** - datanode, secondarynamenode, namenode
-
-## <a name="configuration"></a>Configuration elements that enable heap dumps
-
-To turn on heap dumps for a service, you need to set the appropriate configuration elements in the section for that service, which is specified by **service_name**.
-
-	"javaargs.<service_name>.XX:+HeapDumpOnOutOfMemoryError" = "-XX:+HeapDumpOnOutOfMemoryError",
-	"javaargs.<service_name>.XX:HeapDumpPath" = "-XX:HeapDumpPath=c:\Dumps\<service_name>_%date:~4,2%%date:~7,2%%date:~10,2%%time:~0,2%%time:~3,2%%time:~6,2%.hprof" 
-
-The value of **service_name** can be any of the services listed above: tempelton, hiveserver2, metastore, derbyserver, jobhistoryserver, resourcemanager, nodemanager, timelineserver, datanode, secondarynamenode, or namenode.
-
-## <a name="powershell"></a>How to enable heap dumps by using Azure PowerShell
-
-For example, to turn on heap dumps by using Azure PowerShell for jobhistoryserver, you would do the following:
-
-	$MapRedConfigValues = new-object 'Microsoft.WindowsAzure.Management.HDInsight.Cmdlet.DataObjects.AzureHDInsightMapReduceConfiguration'
-
-	$MapRedConfigValues.Configuration = @{ "javaargs.jobhistoryserver.XX:+HeapDumpOnOutOfMemoryError"="-XX:+HeapDumpOnOutOfMemoryError" ; "javaargs.jobhistoryserver.XX:HeapDumpPath" = "-XX:HeapDumpPath=c:\\Dumps\\jobhistoryserver_%date:~4,2%_%date:~7,2%_%date:~10,2%_%time:~0,2%_%time:~3,2%_%time:~6,2%.hprof" }
-
-## <a name="sdk"></a>How to enable heap dumps by using the Azure HDInsight .NET SDK
-
-For example, to turn on heap dumps by using the Azure HDInsight .NET SDK for jobhistoryserver, you would do the following:
-
-	clusterInfo.MapReduceConfiguration.ConfigurationCollection.Add(new KeyValuePair<string, string>("javaargs.jobhistoryserver.XX:+HeapDumpOnOutOfMemoryError", "-XX:+HeapDumpOnOutOfMemoryError"));
-
-	clusterInfo.MapReduceConfiguration.ConfigurationCollection.Add(new KeyValuePair<string, string>("javaargs.jobhistoryserver.XX:HeapDumpPath", "-XX:HeapDumpPath=c:\\Dumps\\jobhistoryserver_%date:~4,2%_%date:~7,2%_%date:~10,2%_%time:~0,2%_%time:~3,2%_%time:~6,2%.hprof"));
-
-
-
+
+Heap dumps can be automatically collected for Hadoop services and placed inside the Azure Blob storage account of a user under HDInsightHeapDumps/. Dump files for a service with heaps contain a snapshot of the application's memory. This includes the values of variables at the time the dump was created.
+
+The collection of heap dumps for various services must be enabled for services on individual clusters. The default for this feature is to be off for a cluster. These heap dumps can be large, so it is advisable to monitor the Blob storage account where they are being saved once the collection has been enabled.
+
+
+## <a name="whichServices"></a>Eligible services for heap dumps
+
+The services that can have heap dumps enabled if requested are: 
+
+*  **hcatalog** - tempelton
+*  **hive** - hiveserver2, metastore, derbyserver 
+*  **mapreduce** - jobhistoryserver 
+*  **yarn** - resourcemanager, nodemanager, timelineserver 
+*  **hdfs** - datanode, secondarynamenode, namenode
+
+## <a name="configuration"></a>Configuration elements that enable heap dumps
+
+To turn on heap dumps for a service, you need to set the appropriate configuration elements in the section for that service, which is specified by **service_name**.
+
+	"javaargs.<service_name>.XX:+HeapDumpOnOutOfMemoryError" = "-XX:+HeapDumpOnOutOfMemoryError",
+	"javaargs.<service_name>.XX:HeapDumpPath" = "-XX:HeapDumpPath=c:\Dumps\<service_name>_%date:~4,2%%date:~7,2%%date:~10,2%%time:~0,2%%time:~3,2%%time:~6,2%.hprof" 
+
+The value of **service_name** can be any of the services listed above: tempelton, hiveserver2, metastore, derbyserver, jobhistoryserver, resourcemanager, nodemanager, timelineserver, datanode, secondarynamenode, or namenode.
+
+## <a name="powershell"></a>How to enable heap dumps by using Azure PowerShell
+
+For example, to turn on heap dumps by using Azure PowerShell for jobhistoryserver, you would do the following:
+
+	$MapRedConfigValues = new-object 'Microsoft.WindowsAzure.Management.HDInsight.Cmdlet.DataObjects.AzureHDInsightMapReduceConfiguration'
+
+	$MapRedConfigValues.Configuration = @{ "javaargs.jobhistoryserver.XX:+HeapDumpOnOutOfMemoryError"="-XX:+HeapDumpOnOutOfMemoryError" ; "javaargs.jobhistoryserver.XX:HeapDumpPath" = "-XX:HeapDumpPath=c:\\Dumps\\jobhistoryserver_%date:~4,2%_%date:~7,2%_%date:~10,2%_%time:~0,2%_%time:~3,2%_%time:~6,2%.hprof" }
+
+## <a name="sdk"></a>How to enable heap dumps by using the Azure HDInsight .NET SDK
+
+For example, to turn on heap dumps by using the Azure HDInsight .NET SDK for jobhistoryserver, you would do the following:
+
+	clusterInfo.MapReduceConfiguration.ConfigurationCollection.Add(new KeyValuePair<string, string>("javaargs.jobhistoryserver.XX:+HeapDumpOnOutOfMemoryError", "-XX:+HeapDumpOnOutOfMemoryError"));
+
+	clusterInfo.MapReduceConfiguration.ConfigurationCollection.Add(new KeyValuePair<string, string>("javaargs.jobhistoryserver.XX:HeapDumpPath", "-XX:HeapDumpPath=c:\\Dumps\\jobhistoryserver_%date:~4,2%_%date:~7,2%_%date:~10,2%_%time:~0,2%_%time:~3,2%_%time:~6,2%.hprof"));
+
+
+