---
title: Service Bus REST tutorial using Azure Relay | Microsoft Docs
<<<<<<< HEAD
description: Build a simple Azure Service Bus Relay host application that exposes a REST-based interface.
=======
description: Build a simple Azure Service Bus relay host application that exposes a REST-based interface.
>>>>>>> c9defb46
services: service-bus-relay
documentationcenter: na
author: sethmanheim
manager: timlt
editor: ''

ms.assetid: 1312b2db-94c4-4a48-b815-c5deb5b77a6a
ms.service: service-bus-relay
ms.devlang: na
ms.topic: article
ms.tgt_pltfrm: na
ms.workload: na
ms.date: 02/17/2017
ms.author: sethm

---
<<<<<<< HEAD
# Service Bus WCF Relay REST tutorial
This article describes how to build a simple Service Bus host application that exposes a REST-based interface. REST enables a web client, such as a web browser, to access the Service Bus APIs through HTTP requests.
=======
# Azure WCF Relay REST tutorial
This tutorial describes how to build a simple Azure Relay host application that exposes a REST-based interface. REST enables a web client, such as a web browser, to access the Service Bus APIs through HTTP requests.
>>>>>>> c9defb46

The tutorial uses the Windows Communication Foundation (WCF) REST programming model to construct a REST service on Service Bus. For more information, see [WCF REST Programming Model](https://msdn.microsoft.com/library/bb412169.aspx) and [Designing and Implementing Services](https://msdn.microsoft.com/library/ms729746.aspx) in the WCF documentation.

## Step 1: Create a service namespace

To begin using the relay features in Azure, you must first create a service namespace. A namespace provides a scoping container for addressing Azure resources within your application. Follow the [instructions here](relay-create-namespace-portal.md) to create a Relay namespace.

## Step 2: Define a REST-based WCF service contract to use with Azure Relay
When you create a WCF REST-style service, you must define the contract. The contract specifies what operations the host supports. A service operation can be thought of as a web service method. Contracts are created by defining a C++, C#, or Visual Basic interface. Each method in the interface corresponds to a specific service operation. The [ServiceContractAttribute](https://msdn.microsoft.com/library/system.servicemodel.servicecontractattribute.aspx) attribute must be applied to each interface, and the [OperationContractAttribute](https://msdn.microsoft.com/library/system.servicemodel.operationcontractattribute.aspx) attribute must be applied to each operation. If a method in an interface that has the [ServiceContractAttribute](https://msdn.microsoft.com/library/system.servicemodel.servicecontractattribute.aspx) does not have the [OperationContractAttribute](https://msdn.microsoft.com/library/system.servicemodel.operationcontractattribute.aspx), that method is not exposed. The code used for these tasks is shown in the example following the procedure.

The primary difference between a WCF contract and a REST-style contract is the addition of a property to the [OperationContractAttribute](https://msdn.microsoft.com/library/system.servicemodel.operationcontractattribute.aspx): [WebGetAttribute](https://msdn.microsoft.com/library/system.servicemodel.web.webgetattribute.aspx). This property enables you to map a method in your interface to a method on the other side of the interface. In this case, we will use [WebGetAttribute](https://msdn.microsoft.com/library/system.servicemodel.web.webgetattribute.aspx) to link a method to HTTP GET. This allows Service Bus to accurately retrieve and interpret commands sent to the interface.

### To create a contract with an interface
1. Open Visual Studio as an administrator: right-click the program in the **Start** menu, and then click **Run as administrator**.
2. Create a new console application project. Click the **File** menu and select **New**, then select **Project**. In the **New Project** dialog box, click **Visual C#**, select the **Console Application** template, and name it **ImageListener**. Use the default **Location**. Click **OK** to create the project.
3. For a C# project, Visual Studio creates a `Program.cs` file. This class contains an empty `Main()` method, required for a console application project to build correctly.
4. Add references to Service Bus and **System.ServiceModel.dll** to the project by installing the Service Bus NuGet package. This package automatically adds references to the Service Bus libraries, as well as the WCF **System.ServiceModel**. In Solution Explorer, right-click the **ImageListener** project, and then click **Manage NuGet Packages**. Click the **Browse** tab, then search for `Microsoft Azure Service Bus`. Click **Install**, and accept the terms of use.
5. You must explicitly add a reference to **System.ServiceModel.Web.dll** to the project:
   
    a. In Solution Explorer, right-click the **References** folder under the project folder and then click **Add Reference**.
   
    b. In the **Add Reference** dialog box, click the **Framework** tab on the left-hand side and in the **Search** box, type **System.ServiceModel.Web**. Select the **System.ServiceModel.Web** check box, then click **OK**.
6. Add the following `using` statements at the top of the Program.cs file.
   
    ```csharp
    using System.ServiceModel;
    using System.ServiceModel.Channels;
    using System.ServiceModel.Web;
    using System.IO;
    ```
   
    [System.ServiceModel](https://msdn.microsoft.com/library/system.servicemodel.aspx) is the namespace that enables programmatic access to basic features of WCF. WCF Relay uses many of the objects and attributes of WCF to define service contracts. You will use this namespace in most of your relay applications. Similarly, [System.ServiceModel.Channels](https://msdn.microsoft.com/library/system.servicemodel.channels.aspx) helps define the channel, which is the object through which you communicate with Azure Relay and the client web browser. Finally, [System.ServiceModel.Web](https://msdn.microsoft.com/library/system.servicemodel.web.aspx) contains the types that enable you to create web-based applications.
7. Rename the `ImageListener` namespace to **Microsoft.ServiceBus.Samples**.
   
    ```csharp
    namespace Microsoft.ServiceBus.Samples
    {
        ...
    ```
8. Directly after the opening curly brace of the namespace declaration, define a new interface named **IImageContract** and apply the **ServiceContractAttribute** attribute to the interface with a value of `http://samples.microsoft.com/ServiceModel/Relay/`. The namespace value differs from the namespace that you use throughout the scope of your code. The namespace value is used as a unique identifier for this contract, and should have version information. For more information, see [Service Versioning](http://go.microsoft.com/fwlink/?LinkID=180498). Specifying the namespace explicitly prevents the default namespace value from being added to the contract name.
   
    ```csharp
    [ServiceContract(Name = "ImageContract", Namespace = "http://samples.microsoft.com/ServiceModel/Relay/RESTTutorial1")]
    public interface IImageContract
    {
    }
    ```
9. Within the `IImageContract` interface, declare a method for the single operation the `IImageContract` contract exposes in the interface and apply the `OperationContractAttribute` attribute to the method that you want to expose as part of the public Service Bus contract.
   
    ```csharp
    public interface IImageContract
    {
        [OperationContract]
        Stream GetImage();
    }
    ```
10. In the **OperationContract** attribute, add the **WebGet** value.
    
    ```csharp
    public interface IImageContract
    {
        [OperationContract, WebGet]
        Stream GetImage();
    }
    ```
    
    Doing so enables the relay service to route HTTP GET requests to `GetImage`, and to translate the return values of `GetImage` into an HTTP GETRESPONSE reply. Later in the tutorial, you will use a web browser to access this method, and to display the image in the browser.
11. Directly after the `IImageContract` definition, declare a channel that inherits from both the `IImageContract` and `IClientChannel` interfaces.
    
    ```csharp
    public interface IImageChannel : IImageContract, IClientChannel { }
    ```
    
    A channel is the WCF object through which the service and client pass information to each other. Later, you will create the channel in your host application. Azure Relay then uses this channel to pass the HTTP GET requests from the browser to your **GetImage** implementation. The relay also uses the channel to take the **GetImage** return value and translate it into an HTTP GETRESPONSE for the client browser.
12. From the **Build** menu, click **Build Solution** to confirm the accuracy of your work so far.

### Example
The following code shows a basic interface that defines a WCF Relay contract.

```csharp
using System;
using System.Collections.Generic;
using System.Linq;
using System.Text;
using System.ServiceModel;
using System.ServiceModel.Channels;
using System.ServiceModel.Web;
using System.IO;

namespace Microsoft.ServiceBus.Samples
{

    [ServiceContract(Name = "IImageContract", Namespace = "http://samples.microsoft.com/ServiceModel/Relay/")]
    public interface IImageContract
    {
        [OperationContract, WebGet]
        Stream GetImage();
    }

    public interface IImageChannel : IImageContract, IClientChannel { }

    class Program
    {
        static void Main(string[] args)
        {
        }
    }
}
```

## Step 3: Implement a REST-based WCF service contract to use Service Bus
Creating a REST-style WCF Relay service requires that you first create the contract, which is defined by using an interface. The next step is to implement the interface. This involves creating a class named **ImageService** that implements the user-defined **IImageContract** interface. After you implement the contract, you then configure the interface using an App.config file. The configuration file contains necessary information for the application, such as the name of the service, the name of the contract, and the type of protocol that is used to communicate with the relay service. The code used for these tasks is provided in the example following the procedure.

As with the previous steps, there is very little difference between implementing a REST-style contract and a WCF Relay contract.

### To implement a REST-style Service Bus contract
1. Create a new class named **ImageService** directly after the definition of the **IImageContract** interface. The **ImageService** class implements the **IImageContract** interface.
   
    ```csharp
    class ImageService : IImageContract
    {
    }
    ```
    Similar to other interface implementations, you can implement the definition in a different file. However, for this tutorial, the implementation appears in the same file as the interface definition and `Main()` method.
2. Apply the [ServiceBehaviorAttribute](https://msdn.microsoft.com/library/system.servicemodel.servicebehaviorattribute.aspx) attribute to the **IImageService** class to indicate that the class is an implementation of a WCF contract.
   
    ```csharp
    [ServiceBehavior(Name = "ImageService", Namespace = "http://samples.microsoft.com/ServiceModel/Relay/")]
    class ImageService : IImageContract
    {
    }
    ```
   
    As mentioned previously, this namespace is not a traditional namespace. Instead, it is part of the WCF architecture that identifies the contract. For more information, see the [Data Contract Names](https://msdn.microsoft.com/library/ms731045.aspx) topic in the WCF documentation.
3. Add a .jpg image to your project.  
   
    This is a picture that the service displays in the receiving browser. Right-click your project, then click **Add**. Then click **Existing Item**. Use the **Add Existing Item** dialog box to browse to an appropriate .jpg, and then click **Add**.
   
    When adding the file, make sure that **All Files** is selected in the drop-down list next to the **File name:** field. The rest of this tutorial assumes that the name of the image is "image.jpg". If you have a different file, you will have to rename the image, or change your code to compensate.
4. To make sure that the running service can find the image file, in **Solution Explorer** right-click the image file, then click **Properties**. In the **Properties** pane, set **Copy to Output Directory** to **Copy if newer**.
5. Add a reference to the **System.Drawing.dll** assembly to the project, and also add the following associated `using` statements.  
   
    ```csharp
    using System.Drawing;
    using System.Drawing.Imaging;
    using Microsoft.ServiceBus;
    using Microsoft.ServiceBus.Web;
    ```
6. In the **ImageService** class, add the following constructor that loads the bitmap and prepares to send it to the client browser.
   
    ```csharp
    class ImageService : IImageContract
    {
        const string imageFileName = "image.jpg";
   
        Image bitmap;
   
        public ImageService()
        {
            this.bitmap = Image.FromFile(imageFileName);
        }
    }
    ```
7. Directly after the previous code, add the following **GetImage** method in the **ImageService** class to return an HTTP message that contains the image.
   
    ```csharp
    public Stream GetImage()
    {
        MemoryStream stream = new MemoryStream();
        this.bitmap.Save(stream, ImageFormat.Jpeg);
   
        stream.Position = 0;
        WebOperationContext.Current.OutgoingResponse.ContentType = "image/jpeg";
   
        return stream;
    }
    ```
   
    This implementation uses **MemoryStream** to retrieve the image and prepare it for streaming to the browser. It starts the stream position at zero, declares the stream content as a jpeg, and streams the information.
8. From the **Build** menu, click **Build Solution**.

### To define the configuration for running the web service on Service Bus
1. In **Solution Explorer**, double-click **App.config** to open it in the Visual Studio editor.
   
    The **App.config** file includes the service name, endpoint (that is, the location Azure Relay exposes for clients and hosts to communicate with each other), and binding (the type of protocol that is used to communicate). The main difference here is that the configured service endpoint refers to a [WebHttpRelayBinding](/dotnet/api/microsoft.servicebus.webhttprelaybinding) binding.
2. The `<system.serviceModel>` XML element is a WCF element that defines one or more services. Here, it is used to define the service name and endpoint. At the bottom of the `<system.serviceModel>` element (but still within `<system.serviceModel>`), add a `<bindings>` element that has the following content. This defines the bindings used in the application. You can define multiple bindings, but for this tutorial you are defining only one.
   
    ```xml
    <bindings>
        <!-- Application Binding -->
        <webHttpRelayBinding>
            <binding name="default">
                <security relayClientAuthenticationType="None" />
            </binding>
        </webHttpRelayBinding>
    </bindings>
    ```
   
    The previous code defines a WCF Relay [WebHttpRelayBinding](/dotnet/api/microsoft.servicebus.webhttprelaybinding) binding with **relayClientAuthenticationType** set to **None**. This setting indicates that an endpoint using this binding does not require a client credential.
3. After the `<bindings>` element, add a `<services>` element. Similar to the bindings, you can define multiple services in a single configuration file. However, for this tutorial, you define only one.
   
    ```xml
    <services>
        <!-- Application Service -->
        <service name="Microsoft.ServiceBus.Samples.ImageService"
             behaviorConfiguration="default">
            <endpoint name="RelayEndpoint"
                    contract="Microsoft.ServiceBus.Samples.IImageContract"
                    binding="webHttpRelayBinding"
                    bindingConfiguration="default"
                    behaviorConfiguration="sbTokenProvider"
                    address="" />
        </service>
    </services>
    ```
   
    This step configures a service that uses the previously defined default **webHttpRelayBinding**. It also uses the default **sbTokenProvider**, which is defined in the next step.
4. After the `<services>` element, create a `<behaviors>` element with the following content, replacing "SAS_KEY" with the *Shared Access Signature* (SAS) key you previously obtained from the [Azure portal][Azure portal].
   
    ```xml
    <behaviors>
        <endpointBehaviors>
            <behavior name="sbTokenProvider">
                <transportClientEndpointBehavior>
                    <tokenProvider>
                        <sharedAccessSignature keyName="RootManageSharedAccessKey" key="YOUR_SAS_KEY" />
                    </tokenProvider>
                </transportClientEndpointBehavior>
            </behavior>
            </endpointBehaviors>
            <serviceBehaviors>
                <behavior name="default">
                    <serviceDebug httpHelpPageEnabled="false" httpsHelpPageEnabled="false" />
                </behavior>
            </serviceBehaviors>
    </behaviors>
    ```
5. Still in App.config, in the `<appSettings>` element, replace the entire connection string value with the connection string you previously obtained from the portal. 
   
    ```xml
    <appSettings>
       <!-- Service Bus specific app settings for messaging connections -->
       <add key="Microsoft.ServiceBus.ConnectionString"
           value="Endpoint=sb://yourNamespace.servicebus.windows.net/;SharedAccessKeyName=RootManageSharedAccessKey;SharedAccessKey=YOUR_SAS_KEY"/>
    </appSettings>
    ```
6. From the **Build** menu, click **Build Solution** to build the entire solution.

### Example
The following code shows the contract and service implementation for a REST-based service that is running on  Service Bus using the **WebHttpRelayBinding** binding.

```csharp
using System;
using System.Collections.Generic;
using System.Linq;
using System.Text;
using System.ServiceModel;
using System.ServiceModel.Channels;
using System.ServiceModel.Web;
using System.IO;
using System.Drawing;
using System.Drawing.Imaging;
using Microsoft.ServiceBus;
using Microsoft.ServiceBus.Web;

namespace Microsoft.ServiceBus.Samples
{


    [ServiceContract(Name = "ImageContract", Namespace = "http://samples.microsoft.com/ServiceModel/Relay/")]
    public interface IImageContract
    {
        [OperationContract, WebGet]
        Stream GetImage();
    }

    public interface IImageChannel : IImageContract, IClientChannel { }

    [ServiceBehavior(Name = "ImageService", Namespace = "http://samples.microsoft.com/ServiceModel/Relay/")]
    class ImageService : IImageContract
    {
        const string imageFileName = "image.jpg";

        Image bitmap;

        public ImageService()
        {
            this.bitmap = Image.FromFile(imageFileName);
        }

        public Stream GetImage()
        {
            MemoryStream stream = new MemoryStream();
            this.bitmap.Save(stream, ImageFormat.Jpeg);

            stream.Position = 0;
            WebOperationContext.Current.OutgoingResponse.ContentType = "image/jpeg";

            return stream;
        }
    }

    class Program
    {
        static void Main(string[] args)
        {
        }
    }
}
```

The following example shows the App.config file associated with the service.

```xml
<?xml version="1.0" encoding="utf-8"?>
<configuration>
    <startup> 
        <supportedRuntime version="v4.0" sku=".NETFramework,Version=v4.5.2"/>
    </startup>
    <system.serviceModel>
        <extensions>
            <!-- In this extension section we are introducing all known service bus extensions. User can remove the ones they don't need. -->
            <behaviorExtensions>
                <add name="connectionStatusBehavior"
                    type="Microsoft.ServiceBus.Configuration.ConnectionStatusElement, Microsoft.ServiceBus, Culture=neutral, PublicKeyToken=31bf3856ad364e35"/>
                <add name="transportClientEndpointBehavior"
                    type="Microsoft.ServiceBus.Configuration.TransportClientEndpointBehaviorElement, Microsoft.ServiceBus, Culture=neutral, PublicKeyToken=31bf3856ad364e35"/>
                <add name="serviceRegistrySettings"
                    type="Microsoft.ServiceBus.Configuration.ServiceRegistrySettingsElement, Microsoft.ServiceBus, Culture=neutral, PublicKeyToken=31bf3856ad364e35"/>
            </behaviorExtensions>
            <bindingElementExtensions>
                <add name="netMessagingTransport"
                    type="Microsoft.ServiceBus.Messaging.Configuration.NetMessagingTransportExtensionElement, Microsoft.ServiceBus,  Culture=neutral, PublicKeyToken=31bf3856ad364e35"/>
                <add name="tcpRelayTransport"
                    type="Microsoft.ServiceBus.Configuration.TcpRelayTransportElement, Microsoft.ServiceBus, Culture=neutral, PublicKeyToken=31bf3856ad364e35"/>
                <add name="httpRelayTransport"
                    type="Microsoft.ServiceBus.Configuration.HttpRelayTransportElement, Microsoft.ServiceBus, Culture=neutral, PublicKeyToken=31bf3856ad364e35"/>
                <add name="httpsRelayTransport"
                    type="Microsoft.ServiceBus.Configuration.HttpsRelayTransportElement, Microsoft.ServiceBus, Culture=neutral, PublicKeyToken=31bf3856ad364e35"/>
                <add name="onewayRelayTransport"
                    type="Microsoft.ServiceBus.Configuration.RelayedOnewayTransportElement, Microsoft.ServiceBus, Culture=neutral, PublicKeyToken=31bf3856ad364e35"/>
            </bindingElementExtensions>
            <bindingExtensions>
                <add name="basicHttpRelayBinding"
                    type="Microsoft.ServiceBus.Configuration.BasicHttpRelayBindingCollectionElement, Microsoft.ServiceBus, Culture=neutral, PublicKeyToken=31bf3856ad364e35"/>
                <add name="webHttpRelayBinding"
                    type="Microsoft.ServiceBus.Configuration.WebHttpRelayBindingCollectionElement, Microsoft.ServiceBus, Culture=neutral, PublicKeyToken=31bf3856ad364e35"/>
                <add name="ws2007HttpRelayBinding"
                    type="Microsoft.ServiceBus.Configuration.WS2007HttpRelayBindingCollectionElement, Microsoft.ServiceBus, Culture=neutral, PublicKeyToken=31bf3856ad364e35"/>
                <add name="netTcpRelayBinding"
                    type="Microsoft.ServiceBus.Configuration.NetTcpRelayBindingCollectionElement, Microsoft.ServiceBus, Culture=neutral, PublicKeyToken=31bf3856ad364e35"/>
                <add name="netOnewayRelayBinding"
                    type="Microsoft.ServiceBus.Configuration.NetOnewayRelayBindingCollectionElement, Microsoft.ServiceBus, Culture=neutral, PublicKeyToken=31bf3856ad364e35"/>
                <add name="netEventRelayBinding"
                    type="Microsoft.ServiceBus.Configuration.NetEventRelayBindingCollectionElement, Microsoft.ServiceBus, Culture=neutral, PublicKeyToken=31bf3856ad364e35"/>
                <add name="netMessagingBinding"
                    type="Microsoft.ServiceBus.Messaging.Configuration.NetMessagingBindingCollectionElement, Microsoft.ServiceBus, Culture=neutral, PublicKeyToken=31bf3856ad364e35"/>
            </bindingExtensions>
        </extensions>
      <bindings>
        <!-- Application Binding -->
        <webHttpRelayBinding>
          <binding name="default">
            <security relayClientAuthenticationType="None" />
          </binding>
        </webHttpRelayBinding>
      </bindings>
      <services>
        <!-- Application Service -->
        <service name="Microsoft.ServiceBus.Samples.ImageService"
             behaviorConfiguration="default">
          <endpoint name="RelayEndpoint"
                  contract="Microsoft.ServiceBus.Samples.IImageContract"
                  binding="webHttpRelayBinding"
                  bindingConfiguration="default"
                  behaviorConfiguration="sbTokenProvider"
                  address="" />
        </service>
      </services>
      <behaviors>
        <endpointBehaviors>
          <behavior name="sbTokenProvider">
            <transportClientEndpointBehavior>
              <tokenProvider>
                <sharedAccessSignature keyName="RootManageSharedAccessKey" key="YOUR_SAS_KEY" />
              </tokenProvider>
            </transportClientEndpointBehavior>
          </behavior>
        </endpointBehaviors>
        <serviceBehaviors>
          <behavior name="default">
            <serviceDebug httpHelpPageEnabled="false" httpsHelpPageEnabled="false" />
          </behavior>
        </serviceBehaviors>
      </behaviors>
    </system.serviceModel>
    <appSettings>
        <!-- Service Bus specific app setings for messaging connections -->
        <add key="Microsoft.ServiceBus.ConnectionString"
            value="Endpoint=sb://yourNamespace.servicebus.windows.net/;SharedAccessKeyName=RootManageSharedAccessKey;SharedAccessKey="YOUR_SAS_KEY"/>
    </appSettings>
</configuration>
```

## Step 4: Host the REST-based WCF service to use Azure Relay
This step describes how to run a web service using a console application with WCF Relay. A complete listing of the code written in this step is provided in the example following the procedure.

### To create a base address for the service
1. In the `Main()` function declaration, create a variable to store the namespace of your project. Make sure to replace `yourNamespace` with the name of the Relay namespace you created previously.
   
    ```csharp
    string serviceNamespace = "yourNamespace";
    ```
    Service Bus uses the name of your namespace to create a unique URI.
2. Create a `Uri` instance for the base address of the service that is based on the namespace.
   
    ```csharp
    Uri address = ServiceBusEnvironment.CreateServiceUri("https", serviceNamespace, "Image");
    ```

### To create and configure the web service host
* Create the web service host, using the URI address created earlier in this section.
  
    ```csharp
    WebServiceHost host = new WebServiceHost(typeof(ImageService), address);
    ```
    The service host is the WCF object that instantiates the host application. This example passes it the type of host you want to create (an **ImageService**), and also the address at which you want to expose the host application.

### To run the web service host
1. Open the service.
   
    ```csharp
    host.Open();
    ```
    The service is now running.
2. Display a message indicating that the service is running, and how to stop the service.
   
    ```csharp
    Console.WriteLine("Copy the following address into a browser to see the image: ");
    Console.WriteLine(address + "GetImage");
    Console.WriteLine();
    Console.WriteLine("Press [Enter] to exit");
    Console.ReadLine();
    ```
3. When finished, close the service host.
   
    ```csharp
    host.Close();
    ```

## Example
The following example includes the service contract and implementation from previous steps in the tutorial and hosts the service in a console application. Compile the following code into an executable named ImageListener.exe.

```csharp
using System;
using System.Collections.Generic;
using System.Linq;
using System.Text;
using System.ServiceModel;
using System.ServiceModel.Channels;
using System.ServiceModel.Web;
using System.IO;
using System.Drawing;
using System.Drawing.Imaging;
using Microsoft.ServiceBus;
using Microsoft.ServiceBus.Web;

namespace Microsoft.ServiceBus.Samples
{

    [ServiceContract(Name = "ImageContract", Namespace = "http://samples.microsoft.com/ServiceModel/Relay/")]
    public interface IImageContract
    {
        [OperationContract, WebGet]
        Stream GetImage();
    }

    public interface IImageChannel : IImageContract, IClientChannel { }

    [ServiceBehavior(Name = "ImageService", Namespace = "http://samples.microsoft.com/ServiceModel/Relay/")]
    class ImageService : IImageContract
    {
        const string imageFileName = "image.jpg";

        Image bitmap;

        public ImageService()
        {
            this.bitmap = Image.FromFile(imageFileName);
        }

        public Stream GetImage()
        {
            MemoryStream stream = new MemoryStream();
            this.bitmap.Save(stream, ImageFormat.Jpeg);

            stream.Position = 0;
            WebOperationContext.Current.OutgoingResponse.ContentType = "image/jpeg";

            return stream;
        }
    }

    class Program
    {
        static void Main(string[] args)
        {
            string serviceNamespace = "InsertServiceNamespaceHere";
            Uri address = ServiceBusEnvironment.CreateServiceUri("https", serviceNamespace, "Image");

            WebServiceHost host = new WebServiceHost(typeof(ImageService), address);
            host.Open();

            Console.WriteLine("Copy the following address into a browser to see the image: ");
            Console.WriteLine(address + "GetImage");
            Console.WriteLine();
            Console.WriteLine("Press [Enter] to exit");
            Console.ReadLine();

            host.Close();
        }
    }
}
```

### Compiling the code
After building the solution, do the following to run the application:

1. Press **F5**, or browse to the executable file location (ImageListener\bin\Debug\ImageListener.exe), to run the service. Keep the app running, as it's required to perform the next step.
2. Copy and paste the address from the command prompt into a browser to see the image.
3. When you are finished, press **Enter** in the command prompt window to close the app.

## Next steps
Now that you've built an application that uses the Service Bus relay service, see the following articles to learn more about Azure Relay:

* [Azure Service Bus architectural overview](../service-bus-messaging/service-bus-fundamentals-hybrid-solutions.md#relays)
* [Azure Relay overview](relay-what-is-it.md)
* [How to use the WCF relay service with .NET](service-bus-dotnet-how-to-use-relay.md)

[Azure portal]: https://portal.azure.com<|MERGE_RESOLUTION|>--- conflicted
+++ resolved
@@ -1,10 +1,6 @@
 ---
 title: Service Bus REST tutorial using Azure Relay | Microsoft Docs
-<<<<<<< HEAD
-description: Build a simple Azure Service Bus Relay host application that exposes a REST-based interface.
-=======
 description: Build a simple Azure Service Bus relay host application that exposes a REST-based interface.
->>>>>>> c9defb46
 services: service-bus-relay
 documentationcenter: na
 author: sethmanheim
@@ -21,13 +17,8 @@
 ms.author: sethm
 
 ---
-<<<<<<< HEAD
-# Service Bus WCF Relay REST tutorial
-This article describes how to build a simple Service Bus host application that exposes a REST-based interface. REST enables a web client, such as a web browser, to access the Service Bus APIs through HTTP requests.
-=======
 # Azure WCF Relay REST tutorial
 This tutorial describes how to build a simple Azure Relay host application that exposes a REST-based interface. REST enables a web client, such as a web browser, to access the Service Bus APIs through HTTP requests.
->>>>>>> c9defb46
 
 The tutorial uses the Windows Communication Foundation (WCF) REST programming model to construct a REST service on Service Bus. For more information, see [WCF REST Programming Model](https://msdn.microsoft.com/library/bb412169.aspx) and [Designing and Implementing Services](https://msdn.microsoft.com/library/ms729746.aspx) in the WCF documentation.
 
