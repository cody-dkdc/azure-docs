--- conflicted
+++ resolved
@@ -1,10 +1,6 @@
 ---
 title: Azure Cache for Redis FAQ | Microsoft Docs
-<<<<<<< HEAD
-description: Learn the answers to common questions, patterns and best practices for Azure Cache for Redis
-=======
 description: Learn the answers to common questions, patterns, and best practices for Azure Cache for Redis
->>>>>>> 6a383dfd
 services: cache
 documentationcenter: ''
 author: yegu-ms
@@ -17,11 +13,7 @@
 ms.tgt_pltfrm: cache
 ms.devlang: na
 ms.topic: article
-<<<<<<< HEAD
-ms.date: 07/27/2017
-=======
 ms.date: 04/29/2019
->>>>>>> 6a383dfd
 ms.author: yegu
 
 ---
@@ -406,14 +398,10 @@
 }
 ```
 
-<<<<<<< HEAD
-* Outside ASP.NET, and Azure WebSites global.asax, use the [ThreadPool.SetMinThreads (...)](/dotnet/api/system.threading.threadpool.setminthreads#System_Threading_ThreadPool_SetMinThreads_System_Int32_System_Int32_) API.
-=======
   > [!NOTE]
   > The value specified by this method is a global setting, affecting the whole AppDomain. For example, if you have a 4-core machine and want to set *minWorkerThreads* and *minIoThreads* to 50 per CPU during run-time, you would use **ThreadPool.SetMinThreads(200, 200)**.
 
 * It is also possible to specify the minimum threads setting by using the [*minIoThreads* or *minWorkerThreads* configuration setting](https://msdn.microsoft.com/library/vstudio/7w2sway1(v=vs.100).aspx) under the `<processModel>` configuration element in `Machine.config`, usually located at `%SystemRoot%\Microsoft.NET\Framework\[versionNumber]\CONFIG\`. **Setting the number of minimum threads in this way is generally not recommended, because it is a System-wide setting.**
->>>>>>> 6a383dfd
 
   > [!NOTE]
   > The value specified in this configuration element is a *per-core* setting. For example, if you have a 4-core machine and want your *minIoThreads* setting to be 200 at runtime, you would use `<processModel minIoThreads="50"/>`.
