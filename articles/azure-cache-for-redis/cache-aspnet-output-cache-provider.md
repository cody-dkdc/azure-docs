--- conflicted
+++ resolved
@@ -13,11 +13,7 @@
 ms.topic: article
 ms.tgt_pltfrm: cache
 ms.workload: tbd
-<<<<<<< HEAD
-ms.date: 02/14/2017
-=======
 ms.date: 04/22/2018
->>>>>>> 6a383dfd
 ms.author: yegu
 
 ---
