--- conflicted
+++ resolved
@@ -1,12 +1,3 @@
-<<<<<<< HEAD
-<properties
-	pageTitle="How to use Table storage from PHP | Microsoft Azure"
-	description="Learn how to use the Table service from PHP to create and delete a table, and insert, delete, and query the table."
-	services="storage"
-	documentationCenter="php"
-	authors="tfitzmac" 
-	manager="adinah"
-=======
 <properties 
 	pageTitle="How to use Table storage from PHP | Microsoft Azure" 
 	description="Learn how to use the Table service from PHP to create and delete a table, and insert, delete, and query the table." 
@@ -14,16 +5,15 @@
 	documentationCenter="php" 
 	authors="tfitzmac" 
 	manager="adinah" 
->>>>>>> 16f5e705810cb61755b20850b41d3a13fb8df2ab
 	editor=""/>
 
-<tags
-	ms.service="storage"
-	ms.workload="storage"
-	ms.tgt_pltfrm="na"
-	ms.devlang="PHP"
-	ms.topic="article"
-	ms.date="03/11/2015"
+<tags 
+	ms.service="storage" 
+	ms.workload="storage" 
+	ms.tgt_pltfrm="na" 
+	ms.devlang="PHP" 
+	ms.topic="article" 
+	ms.date="03/11/2015" 
 	ms.author="tomfitz"/>
 
 
@@ -115,7 +105,7 @@
 		$code = $e->getCode();
 		$error_message = $e->getMessage();
 		// Handle exception based on error codes and messages.
-		// Error codes and messages can be found here:
+		// Error codes and messages can be found here: 
 		// http://msdn.microsoft.com/library/azure/dd179438.aspx
 	}
 
@@ -134,22 +124,22 @@
 
 	// Create table REST proxy.
 	$tableRestProxy = ServicesBuilder::getInstance()->createTableService($connectionString);
-
+	
 	$entity = new Entity();
 	$entity->setPartitionKey("tasksSeattle");
 	$entity->setRowKey("1");
 	$entity->addProperty("Description", null, "Take out the trash.");
-	$entity->addProperty("DueDate",
-						 EdmType::DATETIME,
+	$entity->addProperty("DueDate", 
+						 EdmType::DATETIME, 
 						 new DateTime("2012-11-05T08:15:00-08:00"));
 	$entity->addProperty("Location", EdmType::STRING, "Home");
-
+	
 	try{
 		$tableRestProxy->insertEntity("mytable", $entity);
 	}
 	catch(ServiceException $e){
 		// Handle exception based on error codes and messages.
-		// Error codes and messages are here:
+		// Error codes and messages are here: 
 		// http://msdn.microsoft.com/library/azure/dd179438.aspx
 		$code = $e->getCode();
 		$error_message = $e->getMessage();
@@ -168,21 +158,21 @@
 
 	// Create table REST proxy.
 	$tableRestProxy = ServicesBuilder::getInstance()->createTableService($connectionString);
-
+	
 	//Create new entity.
 	$entity = new Entity();
-
+	
 	// PartitionKey and RowKey are required.
 	$entity->setPartitionKey("tasksSeattle");
 	$entity->setRowKey("1");
-
+	
 	// If entity exists, existing properties are updated with new values and
 	// new properties are added. Missing properties are unchanged.
 	$entity->addProperty("Description", null, "Take out the trash.");
 	$entity->addProperty("DueDate", EdmType::DATETIME, new DateTime()); // Modified the DueDate field.
 	$entity->addProperty("Location", EdmType::STRING, "Home");
 	$entity->addProperty("Status", EdmType::STRING, "Complete"); // Added Status field.
-
+	
 	try	{
 		// Calling insertOrReplaceEntity, instead of insertOrMergeEntity as shown,
 		// would simply replace the entity with PartitionKey "tasksSeattle" and RowKey "1".
@@ -190,13 +180,13 @@
 	}
 	catch(ServiceException $e){
 		// Handle exception based on error codes and messages.
-		// Error codes and messages are here:
-		// http://msdn.microsoft.com/library/azure/dd179438.aspx
-		$code = $e->getCode();
-		$error_message = $e->getMessage();
-		echo $code.": ".$error_message."<br />";
-	}
-
+		// Error codes and messages are here: 
+		// http://msdn.microsoft.com/library/azure/dd179438.aspx
+		$code = $e->getCode();
+		$error_message = $e->getMessage();
+		echo $code.": ".$error_message."<br />";
+	}
+	   
 
 ## How to: Retrieve a single entity
 
@@ -209,19 +199,19 @@
 
 	// Create table REST proxy.
 	$tableRestProxy = ServicesBuilder::getInstance()->createTableService($connectionString);
-
+	
 	try	{
 		$result = $tableRestProxy->getEntity("mytable", "tasksSeattle", 1);
 	}
 	catch(ServiceException $e){
 		// Handle exception based on error codes and messages.
-		// Error codes and messages are here:
-		// http://msdn.microsoft.com/library/azure/dd179438.aspx
-		$code = $e->getCode();
-		$error_message = $e->getMessage();
-		echo $code.": ".$error_message."<br />";
-	}
-
+		// Error codes and messages are here: 
+		// http://msdn.microsoft.com/library/azure/dd179438.aspx
+		$code = $e->getCode();
+		$error_message = $e->getMessage();
+		echo $code.": ".$error_message."<br />";
+	}
+	
 	$entity = $result->getEntity();
 
 	echo $entity->getPartitionKey().":".$entity->getRowKey();
@@ -237,23 +227,23 @@
 
 	// Create table REST proxy.
 	$tableRestProxy = ServicesBuilder::getInstance()->createTableService($connectionString);
-
+	
 	$filter = "PartitionKey eq 'tasksSeattle'";
-
+	
 	try	{
 		$result = $tableRestProxy->queryEntities("mytable", $filter);
 	}
 	catch(ServiceException $e){
 		// Handle exception based on error codes and messages.
-		// Error codes and messages are here:
-		// http://msdn.microsoft.com/library/azure/dd179438.aspx
-		$code = $e->getCode();
-		$error_message = $e->getMessage();
-		echo $code.": ".$error_message."<br />";
-	}
-
+		// Error codes and messages are here: 
+		// http://msdn.microsoft.com/library/azure/dd179438.aspx
+		$code = $e->getCode();
+		$error_message = $e->getMessage();
+		echo $code.": ".$error_message."<br />";
+	}
+	
 	$entities = $result->getEntities();
-
+	
 	foreach($entities as $entity){
 		echo $entity->getPartitionKey().":".$entity->getRowKey()."<br />";
 	}
@@ -269,23 +259,23 @@
 
 	// Create table REST proxy.
 	$tableRestProxy = ServicesBuilder::getInstance()->createTableService($connectionString);
-
+	
 	$filter = "Location eq 'Office' and DueDate lt '2012-11-5'";
-
+	
 	try	{
 		$result = $tableRestProxy->queryEntities("mytable", $filter);
 	}
 	catch(ServiceException $e){
 		// Handle exception based on error codes and messages.
-		// Error codes and messages are here:
-		// http://msdn.microsoft.com/library/azure/dd179438.aspx
-		$code = $e->getCode();
-		$error_message = $e->getMessage();
-		echo $code.": ".$error_message."<br />";
-	}
-
+		// Error codes and messages are here: 
+		// http://msdn.microsoft.com/library/azure/dd179438.aspx
+		$code = $e->getCode();
+		$error_message = $e->getMessage();
+		echo $code.": ".$error_message."<br />";
+	}
+	
 	$entities = $result->getEntities();
-
+	
 	foreach($entities as $entity){
 		echo $entity->getPartitionKey().":".$entity->getRowKey()."<br />";
 	}
@@ -302,23 +292,23 @@
 
 	// Create table REST proxy.
 	$tableRestProxy = ServicesBuilder::getInstance()->createTableService($connectionString);
-
+	
 	$options = new QueryEntitiesOptions();
 	$options->addSelectField("Description");
-
+	
 	try	{
 		$result = $tableRestProxy->queryEntities("mytable", $options);
 	}
 	catch(ServiceException $e){
 		// Handle exception based on error codes and messages.
-		// Error codes and messages are here:
-		// http://msdn.microsoft.com/library/azure/dd179438.aspx
-		$code = $e->getCode();
-		$error_message = $e->getMessage();
-		echo $code.": ".$error_message."<br />";
-	}
-
-	// All entities in the table are returned, regardless of whether
+		// Error codes and messages are here: 
+		// http://msdn.microsoft.com/library/azure/dd179438.aspx
+		$code = $e->getCode();
+		$error_message = $e->getMessage();
+		echo $code.": ".$error_message."<br />";
+	}
+	
+	// All entities in the table are returned, regardless of whether 
 	// they have the Description field.
 	// To limit the results returned, use a filter.
 	$entities = $result->getEntities();
@@ -330,10 +320,10 @@
 
 ## How to: Update an entity
 
-An existing entity can be updated by using the **Entity->setProperty** and **Entity->addProperty** methods on the entity, and then calling **TableRestProxy->updateEntity**. The following example retrieves an entity, modifies one property, removes another property, and adds a new property. Note that removing a property is done by setting its value to **null**.
-
-	require_once 'vendor\autoload.php';
-
+An existing entity can be updated by using the **Entity->setProperty** and **Entity->addProperty** methods on the entity, and then calling **TableRestProxy->updateEntity**. The following example retrieves an entity, modifies one property, removes another property, and adds a new property. Note that removing a property is done by setting its value to **null**. 
+
+	require_once 'vendor\autoload.php';
+	
 	use WindowsAzure\Common\ServicesBuilder;
 	use WindowsAzure\Common\ServiceException;
 	use WindowsAzure\Table\Models\Entity;
@@ -341,15 +331,15 @@
 
 	// Create table REST proxy.
 	$tableRestProxy = ServicesBuilder::getInstance()->createTableService($connectionString);
-
+	
 	$result = $tableRestProxy->getEntity("mytable", "tasksSeattle", 1);
-
+	
 	$entity = $result->getEntity();
-
+	
 	$entity->setPropertyValue("DueDate", new DateTime()); //Modified DueDate.
-
+	
 	$entity->setPropertyValue("Location", null); //Removed Location.
-
+	
 	$entity->addProperty("Status", EdmType::STRING, "In progress"); //Added Status.
 
 	try	{
@@ -357,7 +347,7 @@
 	}
 	catch(ServiceException $e){
 		// Handle exception based on error codes and messages.
-		// Error codes and messages are here:
+		// Error codes and messages are here: 
 		// http://msdn.microsoft.com/library/azure/dd179438.aspx
 		$code = $e->getCode();
 		$error_message = $e->getMessage();
@@ -375,14 +365,14 @@
 
 	// Create table REST proxy.
 	$tableRestProxy = ServicesBuilder::getInstance()->createTableService($connectionString);
-
+	
 	try	{
 		// Delete entity.
 		$tableRestProxy->deleteEntity("mytable", "tasksSeattle", "2");
 	}
 	catch(ServiceException $e){
 		// Handle exception based on error codes and messages.
-		// Error codes and messages are here:
+		// Error codes and messages are here: 
 		// http://msdn.microsoft.com/library/azure/dd179438.aspx
 		$code = $e->getCode();
 		$error_message = $e->getMessage();
@@ -405,7 +395,7 @@
 The following example shows how to execute **insertEntity** and **deleteEntity** operations in a single request:
 
 	require_once 'vendor\autoload.php';
-
+	
 	use WindowsAzure\Common\ServicesBuilder;
 	use WindowsAzure\Common\ServiceException;
 	use WindowsAzure\Table\Models\Entity;
@@ -414,31 +404,31 @@
 
  	// Create table REST proxy.
 	$tableRestProxy = ServicesBuilder::getInstance()->createTableService($connectionString);
-
+	
 	// Create list of batch operation.
 	$operations = new BatchOperations();
-
+	
 	$entity1 = new Entity();
 	$entity1->setPartitionKey("tasksSeattle");
 	$entity1->setRowKey("2");
 	$entity1->addProperty("Description", null, "Clean roof gutters.");
-	$entity1->addProperty("DueDate",
-						  EdmType::DATETIME,
+	$entity1->addProperty("DueDate", 
+						  EdmType::DATETIME, 
 						  new DateTime("2012-11-05T08:15:00-08:00"));
 	$entity1->addProperty("Location", EdmType::STRING, "Home");
-
+	
 	// Add operation to list of batch operations.
     $operations->addInsertEntity("mytable", $entity1);
 
 	// Add operation to list of batch operations.
 	$operations->addDeleteEntity("mytable", "tasksSeattle", "1");
-
+	
 	try	{
 		$tableRestProxy->batch($operations);
 	}
 	catch(ServiceException $e){
 		// Handle exception based on error codes and messages.
-		// Error codes and messages are here:
+		// Error codes and messages are here: 
 		// http://msdn.microsoft.com/library/azure/dd179438.aspx
 		$code = $e->getCode();
 		$error_message = $e->getMessage();
@@ -458,14 +448,14 @@
 
 	// Create table REST proxy.
 	$tableRestProxy = ServicesBuilder::getInstance()->createTableService($connectionString);
-
+	
 	try	{
 		// Delete table.
 		$tableRestProxy->deleteTable("mytable");
 	}
 	catch(ServiceException $e){
 		// Handle exception based on error codes and messages.
-		// Error codes and messages are here:
+		// Error codes and messages are here: 
 		// http://msdn.microsoft.com/library/azure/dd179438.aspx
 		$code = $e->getCode();
 		$error_message = $e->getMessage();
