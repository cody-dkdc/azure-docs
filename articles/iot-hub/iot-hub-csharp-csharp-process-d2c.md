--- conflicted
+++ resolved
@@ -1,11 +1,6 @@
 ---
-<<<<<<< HEAD
-title: Process IoT Hub device-to-cloud messages using routes (.Net) | Microsoft Docs
-description: Follow this tutorial to learn useful patterns to process IoT Hub device-to-cloud messages.
-=======
-title: Process Azure IoT Hub device-to-cloud messages (.NET) | Microsoft Docs
-description: How to process IoT Hub device-to-cloud messages by reading from the Event hubs-compatible endpoint on an IoT hub. You create a .NET service app that uses an EventProcessorHost instance.
->>>>>>> c4684cec
+title: Process Azure IoT Hub device-to-cloud messages using routes (.Net) | Microsoft Docs
+description: How to process IoT Hub device-to-cloud messages by using routes to dispatch messages to other back-end services.
 services: iot-hub
 documentationcenter: .net
 author: dominicbetts
@@ -22,61 +17,26 @@
 ms.author: dobett
 
 ---
-<<<<<<< HEAD
-# Tutorial: How to process IoT Hub device-to-cloud messages using routes (.Net)
-[!INCLUDE [iot-hub-selector-process-d2c](../../includes/iot-hub-selector-process-d2c.md)]
+# Process IoT Hub device-to-cloud messages using routes (.NET)
 
-## Introduction
-Azure IoT Hub is a fully managed service that enables reliable and secure bi-directional communications between millions of devices and an application back end. Other tutorials ([Get started with IoT Hub] and [Send cloud-to-device messages with IoT Hub][lnk-c2d]) show you how to use the basic device-to-cloud and cloud-to-device messaging functionality of IoT Hub.
-
-This tutorial builds on the code shown in the [Get started with IoT Hub] tutorial, and it shows how to use message routing to dispatch device-to-cloud messages in an easy, configuration-based way. The tutorial illustrates how to isolate messages which require immediate action from the application back end for further processing. For example, a device might send an alarm message that triggers inserting a ticket into a CRM system. By contrast, data point messages simply feed into an analytics engine. For example, temperature telemetry from a device that is to be stored for later analysis is a data point message.
-=======
-# Process IoT Hub device-to-cloud messages (.NET)
 [!INCLUDE [iot-hub-selector-process-d2c](../../includes/iot-hub-selector-process-d2c.md)]
 
 ## Introduction
 Azure IoT Hub is a fully managed service that enables reliable and secure bi-directional communications between millions of devices and a solution back end. Other tutorials ([Get started with IoT Hub] and [Send cloud-to-device messages with IoT Hub][lnk-c2d]) show you how to use the basic device-to-cloud and cloud-to-device messaging functionality of IoT Hub.
 
-This tutorial builds on the code shown in the [Get started with IoT Hub] tutorial, and it shows two scalable patterns that you can use to process device-to-cloud messages:
-
-* The reliable storage of device-to-cloud messages in [Azure blob storage]. A common scenario is *cold path* analytics, in which you store telemetry data in blobs to use as input into analytics processes. These processes can be driven by tools such as [Azure Data Factory] or the [HDInsight (Hadoop)] stack.
-* The reliable processing of *interactive* device-to-cloud messages. Device-to-cloud messages are interactive when they are immediate triggers for a set of actions in the solution back end. For example, a device might send an alarm message that triggers inserting a ticket into a CRM system. By contrast, *data-point* messages simply feed into an analytics engine. For example, temperature telemetry from a device that is to be stored for later analysis is a data-point message.
-
-Because IoT Hub exposes an [Event Hub][lnk-event-hubs]-compatible endpoint to receive device-to-cloud messages, this tutorial uses an [EventProcessorHost] instance. This instance:
-
-* Reliably stores *data-point* messages in Azure blob storage.
-* Forwards *interactive* device-to-cloud messages to an Azure [Service Bus queue] for immediate processing.
-
-Service Bus helps ensure reliable processing of interactive messages, as it provides per-message checkpoints, and time window-based de-duplication.
-
-> [!NOTE]
-> An **EventProcessorHost** instance is only one way to process interactive messages. Other options include [Azure Service Fabric][lnk-service-fabric] and [Azure Stream Analytics][lnk-stream-analytics].
-> 
-> 
->>>>>>> c4684cec
+This tutorial builds on the code shown in the [Get started with IoT Hub] tutorial, and shows you how to use message routing to dispatch device-to-cloud messages in an easy, configuration-based way. The tutorial illustrates how to isolate messages which require immediate action from the solution back end for further processing. For example, a device might send an alarm message that triggers inserting a ticket into a CRM system. By contrast, data-point messages simply feed into an analytics engine. For example, temperature telemetry from a device that is to be stored for later analysis is a data-point message.
 
 At the end of this tutorial, you run three .NET console apps:
 
-<<<<<<< HEAD
-* **SimulatedDevice**, a modified version of the app created in the [Get started with IoT Hub] tutorial, sends data point device-to-cloud messages every second, and interactive device-to-cloud messages every 10 seconds. This app uses the AMQP protocol to communicate with IoT Hub.
+* **SimulatedDevice**, a modified version of the app created in the [Get started with IoT Hub] tutorial, sends data-point device-to-cloud messages every second, and interactive device-to-cloud messages every 10 seconds. This app uses the AMQP protocol to communicate with IoT Hub.
 * **ReadDeviceToCloudMessages** which displays the non-critical telemetry sent by your simulated device app.
 * **ReadCriticalQueue** de-queues the critical messages sent by your simulated device app from the Service Bus queue attached to the IoT hub.
-=======
-* **SimulatedDevice**, a modified version of the app created in the [Get started with IoT Hub] tutorial, sends data-point device-to-cloud messages every second, and interactive device-to-cloud messages every 10 seconds. This app uses the AMQP protocol to communicate with IoT Hub.
-* **ProcessDeviceToCloudMessages** uses the [EventProcessorHost] class to retrieve messages from the Event Hub-compatible endpoint. It then reliably stores data-point messages in Azure blob storage, and forwards interactive messages to a Service Bus queue.
-* **ProcessD2CInteractiveMessages** de-queues the interactive messages from the Service Bus queue.
->>>>>>> c4684cec
 
 > [!NOTE]
 > IoT Hub has SDK support for many device platforms and languages, including C, Java, and JavaScript. To learn how to replace the simulated device in this tutorial with a physical device, and how to connect devices to an IoT Hub, see the [Azure IoT Developer Center].
 > 
 > 
 
-<<<<<<< HEAD
-=======
-This tutorial is directly applicable to other ways to consume Event Hub-compatible messages, such as [HDInsight (Hadoop)] projects. For more information, see [IoT Hub developer guide - Device to cloud].
-
->>>>>>> c4684cec
 To complete this tutorial, you need the following:
 
 * Microsoft Visual Studio 2015.
@@ -85,11 +45,7 @@
 You should have some basic knowledge of [Azure Storage] and [Azure Service Bus].
 
 ## Send interactive messages from a simulated device app
-<<<<<<< HEAD
-In this section, you modify the simulated device app you created in the [Get started with IoT Hub] tutorial to occasionally send messages which require immediate processing.
-=======
-In this section, you modify the simulated device app you created in the [Get started with IoT Hub] tutorial to send interactive device-to-cloud messages to the IoT hub.
->>>>>>> c4684cec
+In this section, you modify the simulated device app you created in the [Get started with IoT Hub] tutorial to occasionally send messages that require immediate processing.
 
 1. In Visual Studio, in the **SimulatedDevice** project, replace the `SendDeviceToCloudMessagesAsync` method with the following code.
    
@@ -132,14 +88,8 @@
         }
     ```
    
-<<<<<<< HEAD
-     This randomly adds the property `"level": "critical"` to messages sent by the device, which simulates a message that requires immediate action by the application back-end. The application passes this information in the message properties, instead of in the message body, so that IoT Hub can route the message to the proper message destination.
+     This randomly adds the property `"level": "critical"` to messages sent by the device, which simulates a message that requires immediate action by the solution back-end. The device app passes this information in the message properties, instead of in the message body, so that IoT Hub can route the message to the proper message destination.
 
-=======
-    This method is similar to the **SendDeviceToCloudMessagesAsync** method in the **SimulatedDevice** project. The only differences are that you now set the **MessageId** system property, and a user property called **messageType**.
-    The code assigns a globally unique identifier (GUID) to the **MessageId** property. The Service Bus can use this identifier to de-duplicate the messages it receives. The sample uses the **messageType** property to distinguish interactive from data-point messages. The application passes this information in message properties, instead of in the message body, so that the event processor does not need to deserialize the message to perform message routing.
-   
->>>>>>> c4684cec
    > [!NOTE]
    > You can use message properties to route messages for a variety of scenarios including cold-path processing, in addition to the hot path example shown here.
    > 
@@ -150,28 +100,10 @@
    > 
    > 
 
-<<<<<<< HEAD
 ## Add a queue to your IoT hub and route messages to it
 In this section, you create a Service Bus queue, connect it to your IoT hub, and configure your IoT hub to send messages to the queue based on the presence of a property on the message. For more information about how to process messages from Service Bus queues, see [Get started with queues][Service Bus queue].
 
 1. Create a Service Bus queue as described in [Get started with queues][Service Bus queue]. The queue must be in the same subscription and region as your IoT hub. Make a note of the namespace and queue name.
-=======
-## Process device-to-cloud messages
-In this section, you create a .NET console app that processes device-to-cloud messages from IoT Hub. Iot Hub exposes an [Event Hub]-compatible endpoint to enable an application to read device-to-cloud messages. This tutorial uses the [EventProcessorHost] class to process these messages in a .NET console app. For more information about how to process messages from Event Hubs, see the [Get Started with Event Hubs] tutorial.
-
-The challenge when you implement reliable storage of data-point messages or forwarding of interactive messages is that event processing relies on the message consumer to provide checkpoints for its progress. Moreover, to achieve a high throughput, when you read from Event Hubs you should provide checkpoints in large batches. This approach creates the possibility of duplicate processing for a large number of messages if there is a failure and you revert to the previous checkpoint. In this tutorial, you see how to synchronize Azure Storage writes and Service Bus de-duplication windows with **EventProcessorHost** checkpoints.
-
-To write messages to Azure Storage reliably, the sample uses the individual block commit feature of [block blobs][Azure Block Blobs]. The event processor accumulates messages in memory until it is time to provide a checkpoint. For example, after the accumulated buffer of messages reaches the maximum block size of 4 MB, or after the Service Bus de-duplication time window elapses. Then, before the checkpoint, the code commits a new block to the blob.
-
-The event processor uses Event Hubs message offsets as block IDs. This mechanism enables the event processor to perform a de-duplication check before it commits the new block to storage, taking care of a possible crash between committing a block and the checkpoint.
-
-> [!NOTE]
-> This tutorial uses a single Azure Storage account to write all the messages retrieved from IoT Hub. To decide if you need to use multiple Azure Storage accounts in your solution, see [Azure Storage scalability Guidelines].
-> 
-> 
-
-The application uses the Service Bus de-duplication feature to avoid duplicates when it processes interactive messages. The simulated device app stamps each interactive message with a unique **MessageId**. These IDs enable Service Bus to ensure that, in the specified de-duplication time window, no two messages with the same **MessageId** are delivered to the receivers. This de-duplication, together with the per-message completion semantics provided by Service Bus queues, makes it easy to implement the reliable processing of interactive messages.
->>>>>>> c4684cec
 
 2. In the Azure portal, open your IoT hub and click on **Endpoints**.
     
@@ -189,300 +121,19 @@
     
     ![Fallback route][33]
 
-<<<<<<< HEAD
 ## (Optional) Read from the queue endpoint
 You can optionally read the messages from the queue endpoint by following the instructions at [Get started with queues][Service Bus queue]. Name your project **ReadCriticalQueue**.
-=======
-### Provision an Azure Storage account and a Service Bus queue
-To use the [EventProcessorHost] class, you must have an Azure Storage account to enable the **EventProcessorHost** to record checkpoint information. You can use an existing Azure Storage account, or follow the instructions in [About Azure Storage] to create a new one. Make a note of the Azure Storage account connection string.
-
-> [!NOTE]
-> When you copy and paste the Azure Storage account connection string, make sure there are no spaces included.
-> 
-> 
-
-You also need a Service Bus queue to enable reliable processing of interactive messages. You can create a queue programmatically, with a one hour de-duplication window, as explained in [How to use Service Bus Queues][Service Bus queue]. Alternatively, you can use the [Azure classic portal][lnk-classic-portal], by following these steps:
-
-1. Click **New** in the lower-left corner. Then click **App Services** > **Service Bus** > **Queue** > **Custom Create**. Enter the name **d2ctutorial**, select a region, and use an existing namespace or create a new one. On the next page, select **Enable duplicate detection**, and set the **Duplicate detection history time window** to one hour. Then click the check mark in the lower-right corner to save your queue configuration.
-   
-    ![Create a queue in Azure portal][30]
-2. In the list of Service Bus queues, click **d2ctutorial**, and then click **Configure**. Create two shared access policies, one called **send** with **Send** permissions, and one called **listen** with **Listen** permissions. When you are done, click **Save** at the bottom.
-   
-    ![Configure a queue in Azure portal][31]
-3. Click **Dashboard** at the top, and then **Connection information** at the bottom. Make a note of the two connection strings.
-   
-    ![Queue dashboard in Azure portal][32]
-
-### Create the event processor
-1. In the current Visual Studio solution, to create a Visual C# Windows project by using the **Console Application** project template, click **File** > **Add** > **New Project**. Make sure the .NET Framework version is 4.5.1 or later. Name the project **ProcessDeviceToCloudMessages**, and click **OK**.
-   
-    ![New project in Visual Studio][10]
-2. In Solution Explorer, right-click the **ProcessDeviceToCloudMessages** project, and then click **Manage NuGet Packages**. The **NuGet Package Manager** dialog box appears.
-3. Search for **WindowsAzure.ServiceBus**, click **Install**, and accept the terms of use. This operation downloads, installs, and adds a reference to the [Azure Service Bus NuGet package](https://www.nuget.org/packages/WindowsAzure.ServiceBus), with all its dependencies.
-4. Search for **Microsoft.Azure.ServiceBus.EventProcessorHost**, click **Install**, and accept the terms of use. This operation downloads, installs, and adds a reference to the [Azure Service Bus Event Hub - EventProcessorHost NuGet package](https://www.nuget.org/packages/Microsoft.Azure.ServiceBus.EventProcessorHost), with all its dependencies.
-5. Right-click the **ProcessDeviceToCloudMessages** project, click **Add**, and then click **Class**. Name the new class **StoreEventProcessor**, and then click **OK** to create the class.
-6. Add the following statements at the top of the StoreEventProcessor.cs file:
-   
-    ```
-    using System.IO;
-    using System.Diagnostics;
-    using System.Security.Cryptography;
-    using Microsoft.ServiceBus.Messaging;
-    using Microsoft.WindowsAzure.Storage;
-    using Microsoft.WindowsAzure.Storage.Blob;
-    ```
-7. Substitute the following code for the body of the class:
-   
-    ```
-    class StoreEventProcessor : IEventProcessor
-    {
-      private const int MAX_BLOCK_SIZE = 4 * 1024 * 1024;
-      public static string StorageConnectionString;
-      public static string ServiceBusConnectionString;
-   
-      private CloudBlobClient blobClient;
-      private CloudBlobContainer blobContainer;
-      private QueueClient queueClient;
-   
-      private long currentBlockInitOffset;
-      private MemoryStream toAppend = new MemoryStream(MAX_BLOCK_SIZE);
-   
-      private Stopwatch stopwatch;
-      private TimeSpan MAX_CHECKPOINT_TIME = TimeSpan.FromHours(1);
-   
-      public StoreEventProcessor()
-      {
-        var storageAccount = CloudStorageAccount.Parse(StorageConnectionString);
-        blobClient = storageAccount.CreateCloudBlobClient();
-        blobContainer = blobClient.GetContainerReference("d2ctutorial");
-        blobContainer.CreateIfNotExists();
-        queueClient = QueueClient.CreateFromConnectionString(ServiceBusConnectionString);
-      }
-   
-      Task IEventProcessor.CloseAsync(PartitionContext context, CloseReason reason)
-      {
-        Console.WriteLine("Processor Shutting Down. Partition '{0}', Reason: '{1}'.", context.Lease.PartitionId, reason);
-        return Task.FromResult<object>(null);
-      }
-   
-      Task IEventProcessor.OpenAsync(PartitionContext context)
-      {
-        Console.WriteLine("StoreEventProcessor initialized.  Partition: '{0}', Offset: '{1}'", context.Lease.PartitionId, context.Lease.Offset);
-   
-        if (!long.TryParse(context.Lease.Offset, out currentBlockInitOffset))
-        {
-          currentBlockInitOffset = 0;
-        }
-        stopwatch = new Stopwatch();
-        stopwatch.Start();
-   
-        return Task.FromResult<object>(null);
-      }
-   
-      async Task IEventProcessor.ProcessEventsAsync(PartitionContext context, IEnumerable<EventData> messages)
-      {
-        foreach (EventData eventData in messages)
-        {
-          byte[] data = eventData.GetBytes();
-   
-          if (eventData.Properties.ContainsKey("messageType") && (string) eventData.Properties["messageType"] == "interactive")
-          {
-            var messageId = (string) eventData.SystemProperties["message-id"];
-   
-            var queueMessage = new BrokeredMessage(new MemoryStream(data));
-            queueMessage.MessageId = messageId;
-            queueMessage.Properties["messageType"] = "interactive";
-            await queueClient.SendAsync(queueMessage);
-   
-            WriteHighlightedMessage(string.Format("Received interactive message: {0}", messageId));
-            continue;
-          }
-   
-          if (toAppend.Length + data.Length > MAX_BLOCK_SIZE || stopwatch.Elapsed > MAX_CHECKPOINT_TIME)
-          {
-            await AppendAndCheckpoint(context);
-          }
-          await toAppend.WriteAsync(data, 0, data.Length);
-   
-          Console.WriteLine(string.Format("Message received.  Partition: '{0}', Data: '{1}'",
-            context.Lease.PartitionId, Encoding.UTF8.GetString(data)));
-        }
-      }
-   
-      private async Task AppendAndCheckpoint(PartitionContext context)
-      {
-        var blockIdString = String.Format("startSeq:{0}", currentBlockInitOffset.ToString("0000000000000000000000000"));
-        var blockId = Convert.ToBase64String(ASCIIEncoding.ASCII.GetBytes(blockIdString));
-        toAppend.Seek(0, SeekOrigin.Begin);
-        byte[] md5 = MD5.Create().ComputeHash(toAppend);
-        toAppend.Seek(0, SeekOrigin.Begin);
-   
-        var blobName = String.Format("iothubd2c_{0}", context.Lease.PartitionId);
-        var currentBlob = blobContainer.GetBlockBlobReference(blobName);
-   
-        if (await currentBlob.ExistsAsync())
-        {
-          await currentBlob.PutBlockAsync(blockId, toAppend, Convert.ToBase64String(md5));
-          var blockList = await currentBlob.DownloadBlockListAsync();
-          var newBlockList = new List<string>(blockList.Select(b => b.Name));
-   
-          if (newBlockList.Count() > 0 && newBlockList.Last() != blockId)
-          {
-            newBlockList.Add(blockId);
-            WriteHighlightedMessage(String.Format("Appending block id: {0} to blob: {1}", blockIdString, currentBlob.Name));
-          }
-          else
-          {
-            WriteHighlightedMessage(String.Format("Overwriting block id: {0}", blockIdString));
-          }
-          await currentBlob.PutBlockListAsync(newBlockList);
-        }
-        else
-        {
-          await currentBlob.PutBlockAsync(blockId, toAppend, Convert.ToBase64String(md5));
-          var newBlockList = new List<string>();
-          newBlockList.Add(blockId);
-          await currentBlob.PutBlockListAsync(newBlockList);
-   
-          WriteHighlightedMessage(String.Format("Created new blob", currentBlob.Name));
-        }
-   
-        toAppend.Dispose();
-        toAppend = new MemoryStream(MAX_BLOCK_SIZE);
-   
-        // checkpoint.
-        await context.CheckpointAsync();
-        WriteHighlightedMessage(String.Format("Checkpointed partition: {0}", context.Lease.PartitionId));
-   
-        currentBlockInitOffset = long.Parse(context.Lease.Offset);
-        stopwatch.Restart();
-      }
-   
-      private void WriteHighlightedMessage(string message)
-      {
-        Console.ForegroundColor = ConsoleColor.Yellow;
-        Console.WriteLine(message);
-        Console.ResetColor();
-      }
-    }
-    ```
-   
-    The **EventProcessorHost** class calls this class to process device-to-cloud messages received from IoT Hub. The code in this class implements the logic to store messages reliably in a blob container, and forward interactive messages to the Service Bus queue.
-   
-    The **OpenAsync** method initializes the **currentBlockInitOffset** variable, which tracks the current offset of the first message read by this event processor. Remember that each processor is responsible for a single partition.
-   
-    The **ProcessEventsAsync** method receives a batch of messages from IoT Hub, and processes them as follows: it sends interactive messages to the Service Bus queue, and appends data-point messages to the memory buffer called **toAppend**. If the memory buffer reaches the 4 MB limit, or the de-duplication time windows elapses (one hour after a checkpoint in this tutorial), then the application triggers a checkpoint.
-   
-    The **AppendAndCheckpoint** method first generates a blockId for the block to append. Azure Storage requires all block IDs to have the same length, so the method pads the offset with leading zeroes - `currentBlockInitOffset.ToString("0000000000000000000000000")`. Then, if a block with this ID is already in the blob, the method overwrites it with the current contents of the buffer.
-   
-   > [!NOTE]
-   > To simplify the code, this tutorial uses a single blob per partition to store the messages. A real solution would implement file rolling by creating additional files after a certain amount of time, or when they reach a certain size. Remember that an Azure block blob can contain at most 195 GB of data.
-   > 
-   > 
-8. In the **Program** class, add the following **using** statement at the top:
-   
-    ```
-    using Microsoft.ServiceBus.Messaging;
-    ```
-9. Modify the **Main** method in the **Program** class as follows. Replace **{iot hub connection string}** with the **iothubowner** connection string from the [Get started with IoT Hub] tutorial. Replace the storage connection string with the connection string you noted at the start of this section. Replace the Service Bus connection string with **Send** permissions for the queue named **d2ctutorial** you noted at the start of this section:
-   
-    ```
-    static void Main(string[] args)
-    {
-      string iotHubConnectionString = "{iot hub connection string}";
-      string iotHubD2cEndpoint = "messages/events";
-      StoreEventProcessor.StorageConnectionString = "{storage connection string}";
-      StoreEventProcessor.ServiceBusConnectionString = "{service bus send connection string}";
-   
-      string eventProcessorHostName = Guid.NewGuid().ToString();
-      EventProcessorHost eventProcessorHost = new EventProcessorHost(eventProcessorHostName, iotHubD2cEndpoint, EventHubConsumerGroup.DefaultGroupName, iotHubConnectionString, StoreEventProcessor.StorageConnectionString, "messages-events");
-      Console.WriteLine("Registering EventProcessor...");
-      eventProcessorHost.RegisterEventProcessorAsync<StoreEventProcessor>().Wait();
-   
-      Console.WriteLine("Receiving. Press enter key to stop worker.");
-      Console.ReadLine();
-      eventProcessorHost.UnregisterEventProcessorAsync().Wait();
-    }
-    ```
-   
-   > [!NOTE]
-   > For the sake of simplicity, this tutorial uses a single instance of the [EventProcessorHost] class. For more information, see the [Event Hubs Programming Guide].
-   > 
-   > 
-
-## Receive interactive messages
-In this section, you write a .NET console app that receives the interactive messages from the Service Bus queue. For more information about how to architect a solution using Service Bus, see [Build multi-tier applications with Service Bus][Build multi-tier applications with Service Bus].
-
-1. In the current Visual Studio solution, create a Visual C# Windows project by using the **Console Application** project template. Name the project **ProcessD2CInteractiveMessages**.
-2. In Solution Explorer, right-click the **ProcessD2CInteractiveMessages** project, and then click **Manage NuGet Packages**. This operation displays the **NuGet Package Manager** window.
-3. Search for **WindowsAzure.ServiceBus**, click **Install**, and accept the terms of use. This operation downloads, installs, and adds a reference to the [Azure Service Bus](https://www.nuget.org/packages/WindowsAzure.ServiceBus), with all its dependencies.
-4. Add the following **using** statements at the top of the **Program.cs** file:
-   
-    ```
-    using System.IO;
-    using Microsoft.ServiceBus.Messaging;
-    ```
-5. Finally, add the following lines to the **Main** method. Substitute the connection string with **Listen** permissions for the queue named **d2ctutorial**:
-   
-    ```
-    Console.WriteLine("Process D2C Interactive Messages app\n");
-   
-    string connectionString = "{service bus listen connection string}";
-    QueueClient Client = QueueClient.CreateFromConnectionString(connectionString);
-   
-    OnMessageOptions options = new OnMessageOptions();
-    options.AutoComplete = false;
-    options.AutoRenewTimeout = TimeSpan.FromMinutes(1);
-   
-    Client.OnMessage((message) =>
-    {
-      try
-      {
-        var bodyStream = message.GetBody<Stream>();
-        bodyStream.Position = 0;
-        var bodyAsString = new StreamReader(bodyStream, Encoding.ASCII).ReadToEnd();
-   
-        Console.WriteLine("Received message: {0} messageId: {1}", bodyAsString, message.MessageId);
-   
-        message.Complete();
-      }
-      catch (Exception)
-      {
-        message.Abandon();
-      }
-    }, options);
-   
-    Console.WriteLine("Receiving interactive messages from SB queue...");
-    Console.WriteLine("Press any key to exit.");
-    Console.ReadLine();
-    ```
->>>>>>> c4684cec
 
 ## Run the applications
 Now you are ready to run the applications.
 
-<<<<<<< HEAD
 1. In Visual Studio, in Solution Explorer, right-click your solution and select **Set StartUp Projects**. Select **Multiple startup projects**, then select **Start** as the action for the **ReadDeviceToCloudMessages**, **SimulatedDevice**, and **ReadCriticalQueue** projects.
-2. Press **F5** to start the three console applications. The **ReadDeviceToCloudMessages** application will have only non-critical messages send from the **SimulatedDevice** application, and the **ReadCriticalQueue** application  will have only critical messages.
-=======
-1. In Visual Studio, in Solution Explorer, right-click your solution and select **Set StartUp Projects**. Select **Multiple startup projects**, then select **Start** as the action for the **ProcessDeviceToCloudMessages**, **SimulatedDevice**, and **ProcessD2CInteractiveMessages** projects.
-2. Press **F5** to start the three console apps. The **ProcessD2CInteractiveMessages** application should process every interactive message sent from the **SimulatedDevice** application.
->>>>>>> c4684cec
+2. Press **F5** to start the three console apps. The **ReadDeviceToCloudMessages** app has only non-critical messages sent from the **SimulatedDevice** application, and the **ReadCriticalQueue** app has only critical messages.
    
    ![Three console apps][50]
 
-<<<<<<< HEAD
 ## Next steps
 In this tutorial, you learned how to reliably dispatch device-to-cloud messages by using the message routing functionality of IoT Hub.
-=======
-> [!NOTE]
-> To see updates in your blob, you may need to reduce the **MAX_BLOCK_SIZE** constant in the **StoreEventProcessor** class to a smaller value, such as **1024**. This change is useful because it takes some time to reach the block size limit with the data sent by the simulated device app. With a smaller block size, you do not need to wait so long to see the blob being created and updated. However, using a larger block size makes the application more scalable.
-> 
-> 
-
-## Next steps
-In this tutorial, you learned how to reliably process data-point and interactive device-to-cloud messages by using the [EventProcessorHost] class.
->>>>>>> c4684cec
 
 The [How to send cloud-to-device messages with IoT Hub][lnk-c2d] shows you how to send messages to your devices from your solution back end.
 
