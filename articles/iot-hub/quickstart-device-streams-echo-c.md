--- conflicted
+++ resolved
@@ -48,15 +48,9 @@
 
 1. Download version 3.13.4 of the [CMake build system](https://cmake.org/download/). Verify the downloaded binary using the corresponding cryptographic hash value. The following example used Windows PowerShell to verify the cryptographic hash for version 3.13.4 of the x64 MSI distribution:
 
-<<<<<<< HEAD
     ```powershell
-    PS C:\Downloads> $hash = get-filehash .\cmake-3.11.4-win64-x64.msi
-    PS C:\Downloads> $hash.Hash -eq "56e3605b8e49cd446f3487da88fcc38cb9c3e9e99a20f5d4bd63e54b7a35f869"
-=======
-    ```PowerShell
     PS C:\Downloads> $hash = get-filehash .\cmake-3.13.4-win64-x64.msi
     PS C:\Downloads> $hash.Hash -eq "64AC7DD5411B48C2717E15738B83EA0D4347CD51B940487DFF7F99A870656C09"
->>>>>>> 0104a899
     True
     ```
     
