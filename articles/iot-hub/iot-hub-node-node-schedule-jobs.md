--- conflicted
+++ resolved
@@ -45,11 +45,7 @@
 
 To complete this tutorial, you need the following:
 
-<<<<<<< HEAD
-* Node.js version 4.0.x or later
-=======
 * Node.js version 10.0.x or later
->>>>>>> 6a383dfd
 [Prepare your development environment](https://github.com/Azure/azure-iot-sdk-node/tree/master/doc/node-devbox-setup.md) describes how to install Node.js for this tutorial on either Windows or Linux.
 
 * An active Azure account. (If you don't have an account, you can create a [free account](https://azure.microsoft.com/pricing/free-trial/) in just a couple of minutes.)
