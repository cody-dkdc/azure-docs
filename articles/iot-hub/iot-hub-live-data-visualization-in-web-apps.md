--- conflicted
+++ resolved
@@ -22,13 +22,7 @@
 
 ![Connection between sensor, IoT device, IoT Hub and Azure web app](media/iot-hub-live-data-visualization-in-web-apps/1_sensor-iot-device-azure-iot-hub-web-app-connection.png)
 
-<<<<<<< HEAD
 [!INCLUDE [iot-hub-get-started-note](../../includes/iot-hub-get-started-note.md)]
-
-=======
-> [!NOTE]
-> Before you start this tutorial, make sure you’ve completed [Connect ESP8266 to Azure IoT Hub](iot-hub-arduino-huzzah-esp8266-get-started.md). In [Connect ESP8266 to Azure IoT Hub](iot-hub-arduino-huzzah-esp8266-get-started.md), you set up your IoT device and IoT hub, and deploy a sample application to run on your device. The application sends collected sensor data to your IoT hub.
->>>>>>> c3ec91f5
 
 ## What you learn
 
