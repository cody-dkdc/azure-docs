--- conflicted
+++ resolved
@@ -159,23 +159,15 @@
 
       * **Storage account connection**: Click **New**, and then select or enter your storage account. If the storage account is not displayed, see [Storage account requirements](https://docs.microsoft.com/azure/azure-functions/functions-create-function-app-portal#storage-account-requirements).
       
-<<<<<<< HEAD
-   1. Click **Save**.
-1. Under **Triggers**, click **Azure Event Hub (eventHubMessages)**.
-1. Under **Event Hub consumer group**, enter the name of the consumer group that you created, and then click **Save**.
-1. Click **Develop**, and then click **View files**.
-1. Replace the code in `index.js` with the following, and then click **Save**.
-=======
    c. Click **Save**.
 
-7. Under **Triggers**, click **Azure Event Hub (myEventHubTrigger)**.
+7. Under **Triggers**, click **Azure Event Hub (eventHubMessages)**.
 
 8. Under **Event Hub consumer group**, enter the name of the consumer group that you created, and then click **Save**.
 
 9. Click **Develop**, and then click **View files**.
 
 10. Replace the code in `index.js` with the following:
->>>>>>> b2dc850b
 
    ```javascript
    'use strict';
