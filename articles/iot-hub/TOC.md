# [Azure IoT Fundamentals](../iot-fundamentals/index.yml)
# [IoT Hub Documentation](index.yml)

# Overview
## [What is Azure IoT Hub?](about-iot-hub.md)

# Quickstarts
## [Send telemetry (Node.js)](quickstart-send-telemetry-node.md)
## [Send telemetry (.NET)](quickstart-send-telemetry-dotnet.md)
## [Send telemetry (Java)](quickstart-send-telemetry-java.md)
## [Send telemetry (Python)](quickstart-send-telemetry-python.md)
## [Send telemetry (iOS)](quickstart-send-telemetry-ios.md)
## [Control a device (Node.js)](quickstart-control-device-node.md)
## [Control a device (.NET)](quickstart-control-device-dotnet.md)
## [Control a device (Java)](quickstart-control-device-java.md)
## [Control a device (Python)](quickstart-control-device-python.md)

# Tutorials

<!-- These will all be replaced by the new MVC tutorials as we write them -->
## [Routing messages](tutorial-routing.md)
<<<<<<< HEAD
## [Test device connectivity](tutorial-connectivity.md)
=======
## [Configure your devices](tutorial-device-twins.md)
>>>>>>> 3e536182
## Send cloud-to-device messages
### [.NET](iot-hub-csharp-csharp-c2d.md)
### [Java](iot-hub-java-java-c2d.md)
### [Node.js](iot-hub-node-node-c2d.md)
### [Python](iot-hub-python-python-c2d.md)
## Get started with device management
### [Node.js back end/Node.js device](iot-hub-node-node-device-management-get-started.md)
### [.NET back end/Node.js device](iot-hub-csharp-node-device-management-get-started.md)
### [.NET back end/.NET device](iot-hub-csharp-csharp-device-management-get-started.md)
### [Java back end/Java device](iot-hub-java-java-device-management-getstarted.md)
### [Python back end/Python device](iot-hub-python-python-device-management-get-started.md)
## Use device jobs to update device firmware
### [Node back end/Node device](iot-hub-node-node-firmware-update.md)
### [.NET back end/Node.js device](iot-hub-csharp-node-firmware-update.md)
### [.NET back end/.NET device](iot-hub-csharp-csharp-firmware-update.md)
### [Java back end/Java device](iot-hub-java-java-firmware-update.md)
### [Python back end/Python device](iot-hub-python-python-firmware-update.md)

### [Bulk manage IoT devices](iot-hub-bulk-identity-mgmt.md)

# Concepts
## [Overview of device management](iot-hub-device-management-overview.md)
## [Compare IoT Hub and Event Hubs](iot-hub-compare-event-hubs.md)
## [Choose the right tier](iot-hub-scaling.md)
## [High availability and disaster recovery](iot-hub-ha-dr.md)
## [Supporting additional protocols](iot-hub-protocol-gateway.md)
## [Compare message and event routing](iot-hub-event-grid-routing-comparison.md)

## [Developer guide](iot-hub-devguide.md)
### [Device-to-cloud feature guide](iot-hub-devguide-d2c-guidance.md)
### [Cloud-to-device feature guide](iot-hub-devguide-c2d-guidance.md)
### [Send and receive messages](iot-hub-devguide-messaging.md)
#### [Send device-to-cloud messages to IoT Hub](iot-hub-devguide-messages-d2c.md)
#### [Read device-to-cloud messages from the built-in endpoint](iot-hub-devguide-messages-read-builtin.md)
#### [React to IoT Hub events](iot-hub-event-grid.md)
#### [Use custom endpoints and routing rules for device-to-cloud messages](iot-hub-devguide-messages-read-custom.md)
#### [Send cloud-to-device messages from IoT Hub](iot-hub-devguide-messages-c2d.md)
#### [Create and read IoT Hub messages](iot-hub-devguide-messages-construct.md)
#### [Choose a communication protocol](iot-hub-devguide-protocols.md)
### [Upload files from a device](iot-hub-devguide-file-upload.md)
### [Manage device identities](iot-hub-devguide-identity-registry.md)
### [Control access to IoT Hub](iot-hub-devguide-security.md)
### [Understand device twins](iot-hub-devguide-device-twins.md)
### [Invoke direct methods on a device](iot-hub-devguide-direct-methods.md)
### [Schedule jobs on multiple devices](iot-hub-devguide-jobs.md)
### [IoT Hub endpoints](iot-hub-devguide-endpoints.md)
### [Query language](iot-hub-devguide-query-language.md)
### [Quotas and throttling](iot-hub-devguide-quotas-throttling.md)
### [Pricing examples](iot-hub-devguide-pricing.md)
### [Device and service SDKs](iot-hub-devguide-sdks.md)
### [Develop for constrained devices](iot-hub-devguide-develop-for-constrained-devices.md)
### [Develop for mobile devices](iot-hub-how-to-develop-for-mobile-devices.md)
### [MQTT support](iot-hub-mqtt-support.md)
### [Glossary](iot-hub-devguide-glossary.md)

## Set up your device
### [Simulate a device on your PC](iot-hub-get-started-simulated.md)
#### [.NET](iot-hub-csharp-csharp-getstarted.md)
#### [Java](iot-hub-java-java-getstarted.md)
#### [Node.js](iot-hub-node-node-getstarted.md)
#### [Python](iot-hub-python-getstarted.md)
## [Use the IoT device SDK for C](iot-hub-device-sdk-c-intro.md)
### [Use the IoTHubClient](iot-hub-device-sdk-c-iothubclient.md)
### [Use the serializer](iot-hub-device-sdk-c-serializer.md)

## [Security from the ground up](iot-hub-security-ground-up.md)
## [Security best practices](iot-hub-security-best-practices.md)
## [Security architecture](iot-hub-security-architecture.md)
## [Secure your IoT deployment](iot-hub-security-deployment.md)
## Secure using X.509 CA certificates
### [X.509 CA certificate security overview](iot-hub-x509ca-overview.md)
#### [X.509 CA certificate security concepts](iot-hub-x509ca-concept.md)
### [Get started on X.509 CA certificate security](iot-hub-security-x509-get-started.md)
#### [Create certificates - PowerShell](iot-hub-security-x509-create-certificates.md)


### Extended IoT scenarios
#### [Manage cloud device messaging with iothub-explorer](iot-hub-explorer-cloud-device-messaging.md)
#### [Save IoT Hub messages to Azure data storage](iot-hub-store-data-in-azure-table-storage.md)
#### [Data Visualization in Power BI](iot-hub-live-data-visualization-in-power-bi.md)
#### [Data Visualization with Web Apps](iot-hub-live-data-visualization-in-web-apps.md)
#### [Weather forecast using Azure Machine Learning](iot-hub-weather-forecast-machine-learning.md)
#### [Device management with iothub-explorer](iot-hub-device-management-iothub-explorer.md)
#### [Device management with IoT extension for Azure CLI 2.0](iot-hub-device-management-iot-extension-azure-cli-2-0.md)
#### [Remote monitoring and notifications with ​Logic ​Apps](iot-hub-monitoring-notifications-with-azure-logic-apps.md)

### Use MXChip IoT DevKit
#### [Translate voice message with Azure Cognitive Services](iot-hub-arduino-iot-devkit-az3166-translator.md)
#### [Retrieve a Twitter message with Azure Functions](iot-hub-arduino-iot-devkit-az3166-retrieve-twitter-message.md)
#### [Send messages to an MQTT server using Eclipse Paho APIs](iot-hub-arduino-iot-devkit-az3166-mqtt-helloworld.md)
#### [Monitor the magnetic sensor and send email notifications with Azure Functions](iot-hub-arduino-iot-devkit-az3166-door-monitor.md)

# How-to guides
## Plan
### [Compare IoT Hub and Event Hubs](iot-hub-compare-event-hubs.md)
### [Choose the right tier](iot-hub-scaling.md)
### [High availability and disaster recovery](iot-hub-ha-dr.md)
### [Supporting additional protocols](iot-hub-protocol-gateway.md)
### [Compare message and event routing](iot-hub-event-grid-routing-comparison.md)
## [Develop](iot-hub-how-to.md)
### [Developer guide](iot-hub-devguide.md)
#### [Device-to-cloud feature guide](iot-hub-devguide-d2c-guidance.md)
#### [Cloud-to-device feature guide](iot-hub-devguide-c2d-guidance.md)
#### [Send and receive messages](iot-hub-devguide-messaging.md)
##### [Send device-to-cloud messages to IoT Hub](iot-hub-devguide-messages-d2c.md)
##### [Read device-to-cloud messages from the built-in endpoint](iot-hub-devguide-messages-read-builtin.md)
##### [React to IoT Hub events](iot-hub-event-grid.md)
##### [Use custom endpoints and routing rules for device-to-cloud messages](iot-hub-devguide-messages-read-custom.md)
##### [Send cloud-to-device messages from IoT Hub](iot-hub-devguide-messages-c2d.md)
##### [Create and read IoT Hub messages](iot-hub-devguide-messages-construct.md)
##### [Choose a communication protocol](iot-hub-devguide-protocols.md)
#### [Upload files from a device](iot-hub-devguide-file-upload.md)
#### [Manage device identities](iot-hub-devguide-identity-registry.md)
#### [Control access to IoT Hub](iot-hub-devguide-security.md)
#### [Understand device twins](iot-hub-devguide-device-twins.md)
#### [Understand module twins](iot-hub-devguide-module-twins.md)
#### [Invoke direct methods on a device](iot-hub-devguide-direct-methods.md)
#### [Schedule jobs on multiple devices](iot-hub-devguide-jobs.md)
#### [IoT Hub endpoints](iot-hub-devguide-endpoints.md)
#### [Query language](iot-hub-devguide-query-language.md)
#### [Quotas and throttling](iot-hub-devguide-quotas-throttling.md)
#### [Pricing examples](iot-hub-devguide-pricing.md)
#### [Device and service SDKs](iot-hub-devguide-sdks.md)
#### [MQTT support](iot-hub-mqtt-support.md)
#### [Glossary](iot-hub-devguide-glossary.md)
### [Use the IoT device SDK for C](iot-hub-device-sdk-c-intro.md)
#### [Use the IoTHubClient](iot-hub-device-sdk-c-iothubclient.md)
#### [Use the serializer](iot-hub-device-sdk-c-serializer.md)
### [Develop for constrained devices](iot-hub-devguide-develop-for-constrained-devices.md)
### [Develop for mobile devices](iot-hub-how-to-develop-for-mobile-devices.md)
### Routing messages
#### [.NET](iot-hub-csharp-csharp-process-d2c.md)
#### [Java](iot-hub-java-java-process-d2c.md)
#### [Node.js](iot-hub-node-node-process-d2c.md)
#### [Python](iot-hub-python-python-process-d2c.md)
### Send cloud-to-device messages
#### [.NET](iot-hub-csharp-csharp-c2d.md)
#### [Java](iot-hub-java-java-c2d.md)
#### [Node.js](iot-hub-node-node-c2d.md)
#### [Python](iot-hub-python-python-c2d.md)
#### [iOS](iot-hub-ios-swift-c2d.md)
### Get started with device twins
#### [Node.js back end/Node.js device](iot-hub-node-node-twin-getstarted.md)
#### [.NET back end/Node.js device](iot-hub-csharp-node-twin-getstarted.md)
#### [.NET back end/.NET device](iot-hub-csharp-csharp-twin-getstarted.md)
#### [Java back end/Java device](iot-hub-java-java-twin-getstarted.md)
#### [Python back end/Python device](iot-hub-python-twin-getstarted.md)
### Upload files from devices
#### [.NET](iot-hub-csharp-csharp-file-upload.md)
#### [Java](iot-hub-java-java-file-upload.md)
#### [Node.js](iot-hub-node-node-file-upload.md)
#### [Python](iot-hub-python-python-file-upload.md)
### Get started with device twins
#### [Node.js back end/Node.js device](iot-hub-node-node-twin-getstarted.md)
#### [.NET back end/Node.js device](iot-hub-csharp-node-twin-getstarted.md)
#### [.NET back end/.NET device](iot-hub-csharp-csharp-twin-getstarted.md)
#### [Java back end/Java device](iot-hub-java-java-twin-getstarted.md)
#### [Python back end/Python device](iot-hub-python-twin-getstarted.md)
### Get started with module twins
#### [Portal back end/.NET device](iot-hub-portal-csharp-module-twin-getstarted.md)
#### [.NET back end/.NET device](iot-hub-csharp-csharp-module-twin-getstarted.md)
### Use direct methods
#### [Node.js back end/Node.js device](iot-hub-node-node-direct-methods.md)
#### [.NET back end/Node.js device](iot-hub-csharp-node-direct-methods.md)
#### [.NET back end/.NET device](iot-hub-csharp-csharp-direct-methods.md)
#### [Java back end/Java device](iot-hub-java-java-direct-methods.md)
#### [Python back end/Python device](iot-hub-python-python-direct-methods.md)
### Get started with device management
#### [Node.js back end/Node.js device](iot-hub-node-node-device-management-get-started.md)
#### [.NET back end/Node.js device](iot-hub-csharp-node-device-management-get-started.md)
#### [.NET back end/.NET device](iot-hub-csharp-csharp-device-management-get-started.md)
#### [Java back end/Java device](iot-hub-java-java-device-management-getstarted.md)
#### [Python back end/Python device](iot-hub-python-python-device-management-get-started.md)
### How to use twin properties
#### [Node.js back end/Node.js device](iot-hub-node-node-twin-how-to-configure.md)
#### [.NET back end/Node.js device](iot-hub-csharp-node-twin-how-to-configure.md)
#### [.NET back end/.NET device](iot-hub-csharp-csharp-twin-how-to-configure.md)
#### [Java back end/Java device](iot-hub-java-java-twin-how-to-configure.md)
#### [Python back end/Python device](iot-hub-python-python-twin-how-to-configure.md)
### Use device twins to update device firmware
#### [Node back end/Node device](iot-hub-node-node-firmware-update.md)
#### [.NET back end/Node.js device](iot-hub-csharp-node-firmware-update.md)
#### [.NET back end/.NET device](iot-hub-csharp-csharp-firmware-update.md)
#### [Java back end/Java device](iot-hub-java-java-firmware-update.md)
#### [Python back end/Python device](iot-hub-python-python-firmware-update.md)
### Schedule and broadcast jobs
#### [Node.js back end/Node.js device](iot-hub-node-node-schedule-jobs.md)
#### [.NET back end/Node.js device](iot-hub-csharp-node-schedule-jobs.md)
#### [.NET back end/.NET device](iot-hub-csharp-csharp-schedule-jobs.md)
#### [Java back end/Java device](iot-hub-java-java-schedule-jobs.md)
#### [Python back end/Python device](iot-hub-python-python-schedule-jobs.md)
## Upload files from devices
### [.NET](iot-hub-csharp-csharp-file-upload.md)
### [Java](iot-hub-java-java-file-upload.md)
### [Node.js](iot-hub-node-node-file-upload.md)
### [Python](iot-hub-python-python-file-upload.md)

## Schedule and broadcast jobs
### [Node.js back end/Node.js device](iot-hub-node-node-schedule-jobs.md)
### [.NET back end/Node.js device](iot-hub-csharp-node-schedule-jobs.md)
### [.NET back end/.NET device](iot-hub-csharp-csharp-schedule-jobs.md)
### [Java back end/Java device](iot-hub-java-java-schedule-jobs.md)
### [Python back end/Python device](iot-hub-python-python-schedule-jobs.md)

## Create an IoT hub 
### [Use Azure portal](iot-hub-create-through-portal.md)
### [Use Azure PowerShell](iot-hub-create-using-powershell.md)
### [Use Azure CLI](iot-hub-create-using-cli.md)
### [Use CLI](iot-hub-create-using-cli-nodejs.md)
### [Use the REST API](iot-hub-rm-rest.md)
### [Use a template from Azure PowerShell](iot-hub-rm-template-powershell.md)
### [Use a template from .NET](iot-hub-rm-template.md)
## Configure file upload
### [Use Azure portal](iot-hub-configure-file-upload.md)
### [Use Azure PowerShell](iot-hub-configure-file-upload-powershell.md)
### [Use Azure CLI](iot-hub-configure-file-upload-cli.md)
## [Monitor with diagnostics](iot-hub-monitor-resource-health.md)
### [Migrate to diagnostics settings](iot-hub-migrate-to-diagnostics-settings.md)
### [Operations monitoring](iot-hub-operations-monitoring.md)
## Use real devices
### [Get started](iot-hub-get-started.md)
### [Use an online simulator](iot-hub-raspberry-pi-web-simulator-get-started.md)
### [Use a physical device](iot-hub-get-started-physical.md)
#### [Raspberry Pi with Python](iot-hub-raspberry-pi-kit-python-get-started.md)
#### [Raspberry Pi with Node.js](iot-hub-raspberry-pi-kit-node-get-started.md)
#### [Raspberry Pi with C](iot-hub-raspberry-pi-kit-c-get-started.md)
#### [MXChip IoT DevKit with Arduino](iot-hub-arduino-iot-devkit-az3166-get-started.md)
#### [Intel Edison with Node.js](iot-hub-intel-edison-kit-node-get-started.md)
#### [Intel Edison with C](iot-hub-intel-edison-kit-c-get-started.md)
#### [Adafruit Feather HUZZAH ESP8266 with Arduino](iot-hub-arduino-huzzah-esp8266-get-started.md)
#### [Sparkfun ESP8266 Thing Dev with Arduino](iot-hub-sparkfun-esp8266-thing-dev-get-started.md)
#### [Adafruit Feather M0 with Arduino](iot-hub-adafruit-feather-m0-wifi-kit-arduino-get-started.md)
## [Upgrade an IoT hub](iot-hub-upgrade.md)
## [Usage metrics](iot-hub-metrics.md)
## [Configure IP filtering](iot-hub-ip-filtering.md)
## [Configure devices at scale](iot-hub-auto-device-config.md)

# Reference
## [Code samples](https://azure.microsoft.com/resources/samples/?service=iot-hub)
## [Azure CLI](/cli/azure/iot)
## [.NET (Service)](/dotnet/api/microsoft.azure.devices)
## [.NET (Devices)](/dotnet/api/microsoft.azure.devices.client)
## [Java (Service)](/java/api/com.microsoft.azure.sdk.iot.service)
## [Java (Devices)](/java/api/com.microsoft.azure.sdk.iot.device)
## [Node.js (Devices)](https://docs.microsoft.com/javascript/api/azure-iot-device/)
## [Node.js (Service)](https://docs.microsoft.com/javascript/api/azure-iothub/)
## [C device SDK](https://azure.github.io/azure-iot-sdk-c/index.html)
## [Azure IoT Edge](http://azure.github.io/iot-edge/)
## [REST (Resource Provider)](https://docs.microsoft.com/rest/api/iothub/iothubresource)
## [REST (Device Identities)](https://docs.microsoft.com/rest/api/iothub/deviceapi)
## [REST (Device Twins)](https://docs.microsoft.com/rest/api/iothub/devicetwinapi)
## [REST (Device Messaging)](https://docs.microsoft.com/rest/api/iothub/httpruntime)
## [REST (Jobs)](https://docs.microsoft.com/rest/api/iothub/jobapi)

# Related
## Solutions 
### [IoT solution accelerators](/azure/iot-suite) 
### [IoT Central](https://docs.microsoft.com/microsoft-iot-central/) 
## Platform Services 
### [IoT Hub](/azure/iot-hub) 
### [IoT Hub Device Provisioning Service](/azure/iot-dps)
### [IoT Service SDKs](/azure/iot-hub/iot-hub-devguide-sdks#azure-iot-service-sdks)
### [Maps](/azure/azure-maps) 
### [Time Series Insights](/azure/time-series-insights) 
## Edge 
### [IoT Edge](/azure/iot-edge) 
### [IoT Device SDKs](/azure/iot-hub/iot-hub-devguide-sdks#azure-iot-device-sdks) 

# Resources
## [Azure Certified for IoT device catalog](https://catalog.azureiotsuite.com/)
## [Azure IoT Developer Center](https://azure.microsoft.com/develop/iot/)
## [Customer data requests](iot-hub-customer-data-requests.md)
## [Azure Roadmap](https://azure.microsoft.com/roadmap/?category=internet-of-things)
## [DeviceExplorer tool](https://github.com/Azure/azure-iot-sdk-csharp/tree/master/tools/DeviceExplorer)
## [iothub-diagnostics tool](https://github.com/Azure/iothub-diagnostics)
## [iothub-explorer tool](https://github.com/Azure/iothub-explorer)
## [Learning path](https://azure.microsoft.com/documentation/learning-paths/iot-hub/)
## [MSDN forum](https://social.msdn.microsoft.com/Forums/azure/en-US/home?forum=azureiothub)
## [Pricing](https://azure.microsoft.com/pricing/details/iot-hub/)
## [Pricing calculator](https://azure.microsoft.com/pricing/calculator/)
## [Service updates](https://azure.microsoft.com/updates/?product=iot-hub)
## [Stack Overflow](http://stackoverflow.com/questions/tagged/azure-iot-hub)
## [Technical case studies](https://microsoft.github.io/techcasestudies/#technology=IoT&sortBy=featured)
## [Videos](https://azure.microsoft.com/documentation/videos/index/?services=iot-hub)<|MERGE_RESOLUTION|>--- conflicted
+++ resolved
@@ -19,11 +19,8 @@
 
 <!-- These will all be replaced by the new MVC tutorials as we write them -->
 ## [Routing messages](tutorial-routing.md)
-<<<<<<< HEAD
+## [Configure your devices](tutorial-device-twins.md)
 ## [Test device connectivity](tutorial-connectivity.md)
-=======
-## [Configure your devices](tutorial-device-twins.md)
->>>>>>> 3e536182
 ## Send cloud-to-device messages
 ### [.NET](iot-hub-csharp-csharp-c2d.md)
 ### [Java](iot-hub-java-java-c2d.md)
