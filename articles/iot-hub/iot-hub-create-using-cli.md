--- conflicted
+++ resolved
@@ -13,11 +13,7 @@
 ms.topic: article
 ms.tgt_pltfrm: na
 ms.workload: na
-<<<<<<< HEAD
-ms.date: 03/10/2016
-=======
-ms.date: 03/16/2017
->>>>>>> 8eb833f7
+ms.date: 03/23/2017
 ms.author: dobett
 
 ---
