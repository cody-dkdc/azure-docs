--- conflicted
+++ resolved
@@ -1,13 +1,7 @@
 ---
 title: Create an IoT Hub using Azure CLI | Microsoft Docs
-<<<<<<< HEAD
-description: How to create an Azure IoT hub using the cross-platform Azure CLI.
-author: dominicbetts
-manager: timlt
-=======
 description: How to create an Azure IoT hub using Azure CLI.
 author: robinsh
->>>>>>> 2a97d249
 ms.service: iot-hub
 services: iot-hub
 ms.topic: conceptual
@@ -15,35 +9,17 @@
 ms.author: robinsh
 ---
 
-<<<<<<< HEAD
 # Create an IoT hub using the Azure CLI
-=======
-# Create an IoT hub using Azure CLI
->>>>>>> 2a97d249
 
 [!INCLUDE [iot-hub-resource-manager-selector](../../includes/iot-hub-resource-manager-selector.md)]
 
 This article shows you how to create an IoT hub using Azure CLI.
 
-<<<<<<< HEAD
-You can use Azure CLI to create and manage Azure IoT hubs programmatically. This article shows you how to use the Azure CLI to create an IoT hub.
-=======
 ## Prerequisites
->>>>>>> 2a97d249
 
 To complete this how-to, you need an Azure subscription. If you don't have an Azure subscription, create a [free account](https://azure.microsoft.com/free/?WT.mc_id=A261C142F) before you begin.
 
-<<<<<<< HEAD
-* [Azure classic CLI](iot-hub-create-using-cli-nodejs.md) – the CLI for the classic and resource management deployment models.
-* Azure CLI - the next generation CLI for the resource management deployment model as described in this article.
-
-To complete this tutorial, you need the following:
-
-* An active Azure account. If you don't have an account, you can create a [free account][lnk-free-trial] in just a couple of minutes.
-* [Azure CLI][lnk-CLI-install].
-=======
 [!INCLUDE [cloud-shell-try-it.md](../../includes/cloud-shell-try-it.md)]
->>>>>>> 2a97d249
 
 ## Sign in and set your Azure account
 
