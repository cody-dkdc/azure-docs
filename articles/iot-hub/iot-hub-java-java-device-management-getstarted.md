---
title: Get started with Azure IoT Hub device management (Java) | Microsoft Docs
description: How to use Azure IoT Hub device management to initiate a remote device reboot. You use the Azure IoT device SDK for Java to implement a simulated device app that includes a direct method and the Azure IoT service SDK for Java to implement a service app that invokes the direct method.
author: wesmc7777
manager: philmea
ms.author: wesmc
ms.service: iot-hub
services: iot-hub
ms.devlang: java
ms.topic: conceptual
ms.date: 08/08/2017
---

# Get started with device management (Java)

[!INCLUDE [iot-hub-selector-dm-getstarted](../../includes/iot-hub-selector-dm-getstarted.md)]

This tutorial shows you how to:

* Use the Azure portal to create an IoT Hub and create a device identity in your IoT hub.

* Create a simulated device app that implements a direct method to reboot the device. Direct methods are invoked from the cloud.

* Create an app that invokes the reboot direct method in the simulated device app through your IoT hub. This app then monitors the reported properties from the device to see when the reboot operation is complete.

At the end of this tutorial, you have two Java console apps:

**simulated-device**. This app:

* Connects to your IoT hub with the device identity created earlier.

* Receives a reboot direct method call.

* Simulates a physical reboot.

* Reports the time of the last reboot through a reported property.

**trigger-reboot**. This app:

* Calls a direct method in the simulated device app.

* Displays the response to the direct method call sent by the simulated device.

* Displays the updated reported properties.

> [!NOTE]
> For information about the SDKs that you can use to build applications to run on devices and your solution back end, see [Azure IoT SDKs](iot-hub-devguide-sdks.md).

To complete this tutorial, you need:

* Java SE 8. <br/> [Prepare your development environment](https://github.com/Azure/azure-iot-sdk-java/blob/master/doc/java-devbox-setup.md) describes how to install Java for this tutorial on either Windows or Linux.

* Maven 3.  <br/> [Prepare your development environment](https://github.com/Azure/azure-iot-sdk-java/blob/master/doc/java-devbox-setup.md) describes how to install [Maven](https://maven.apache.org/what-is-maven.html) for this tutorial on either Windows or Linux.

<<<<<<< HEAD
* [Node.js version 0.10.0 or later](https://nodejs.org).
=======
* An active Azure account. (If you don't have an account, you can create a [free account](https://azure.microsoft.com/pricing/free-trial/) in just a couple of minutes.)
>>>>>>> 6a383dfd

## Create an IoT hub

[!INCLUDE [iot-hub-include-create-hub](../../includes/iot-hub-include-create-hub.md)]

### Retrieve connection string for IoT hub

[!INCLUDE [iot-hub-include-find-connection-string](../../includes/iot-hub-include-find-connection-string.md)]

[!INCLUDE [iot-hub-get-started-create-device-identity](../../includes/iot-hub-get-started-create-device-identity.md)]

## Trigger a remote reboot on the device using a direct method

In this section, you create a Java console app that:

1. Invokes the reboot direct method in the simulated device app.

2. Displays the response.

3. Polls the reported properties sent from the device to determine when the reboot is complete.

This console app connects to your IoT Hub to invoke the direct method and read the reported properties.

1. Create an empty folder called dm-get-started.

2. In the dm-get-started folder, create a Maven project called **trigger-reboot** using the following command at your command prompt. The following shows a single, long command:

    `mvn archetype:generate -DgroupId=com.mycompany.app -DartifactId=trigger-reboot -DarchetypeArtifactId=maven-archetype-quickstart -DinteractiveMode=false`

3. At your command prompt, navigate to the trigger-reboot folder.

4. Using a text editor, open the pom.xml file in the trigger-reboot folder and add the following dependency to the **dependencies** node. This dependency enables you to use the iot-service-client package in your app to communicate with your IoT hub:

    ```xml
    <dependency>
      <groupId>com.microsoft.azure.sdk.iot</groupId>
      <artifactId>iot-service-client</artifactId>
      <version>1.7.23</version>
      <type>jar</type>
    </dependency>
    ```

    > [!NOTE]
    > You can check for the latest version of **iot-service-client** using [Maven search](https://search.maven.org/#search%7Cga%7C1%7Ca%3A%22iot-service-client%22%20g%3A%22com.microsoft.azure.sdk.iot%22).

5. Add the following **build** node after the **dependencies** node. This configuration instructs Maven to use Java 1.8 to build the app:

    ```xml
    <build>
      <plugins>
        <plugin>
          <groupId>org.apache.maven.plugins</groupId>
          <artifactId>maven-compiler-plugin</artifactId>
          <version>3.3</version>
          <configuration>
            <source>1.8</source>
            <target>1.8</target>
          </configuration>
        </plugin>
      </plugins>
    </build>
    ```

6. Save and close the pom.xml file.

7. Using a text editor, open the trigger-reboot\src\main\java\com\mycompany\app\App.java source file.

8. Add the following **import** statements to the file:

    ```java
    import com.microsoft.azure.sdk.iot.service.devicetwin.DeviceMethod;
    import com.microsoft.azure.sdk.iot.service.devicetwin.MethodResult;
    import com.microsoft.azure.sdk.iot.service.exceptions.IotHubException;
    import com.microsoft.azure.sdk.iot.service.devicetwin.DeviceTwin;
    import com.microsoft.azure.sdk.iot.service.devicetwin.DeviceTwinDevice;

    import java.io.IOException;
    import java.util.concurrent.TimeUnit;
    import java.util.concurrent.Executors;
    import java.util.concurrent.ExecutorService;
    ```

9. Add the following class-level variables to the **App** class. Replace `{youriothubconnectionstring}` with your IoT hub connection string you noted in the *Create an IoT Hub* section:

    ```java
    public static final String iotHubConnectionString = "{youriothubconnectionstring}";
    public static final String deviceId = "myDeviceId";

    private static final String methodName = "reboot";
    private static final Long responseTimeout = TimeUnit.SECONDS.toSeconds(30);
    private static final Long connectTimeout = TimeUnit.SECONDS.toSeconds(5);
    ```

10. To implement a thread that reads the reported properties from the device twin every 10 seconds, add the following nested class to the **App** class:

    ```java
    private static class ShowReportedProperties implements Runnable {
      public void run() {
        try {
          DeviceTwin deviceTwins = DeviceTwin.createFromConnectionString(iotHubConnectionString);
          DeviceTwinDevice twinDevice = new DeviceTwinDevice(deviceId);
          while (true) {
            System.out.println("Get reported properties from device twin");
            deviceTwins.getTwin(twinDevice);
            System.out.println(twinDevice.reportedPropertiesToString());
            Thread.sleep(10000);
          }
        } catch (Exception ex) {
          System.out.println("Exception reading reported properties: " + ex.getMessage());
        }
      }
    }
    ```

11. Modify the signature of the **main** method to throw the following exception:

    ```java
    public static void main(String[] args) throws IOException
    ```

12. To invoke the reboot direct method on the simulated device, add the following code to the **main** method:

    ```java
    System.out.println("Starting sample...");
    DeviceMethod methodClient = DeviceMethod.createFromConnectionString(iotHubConnectionString);

    try
    {
      System.out.println("Invoke reboot direct method");
      MethodResult result = methodClient.invoke(deviceId, methodName, responseTimeout, connectTimeout, null);

      if(result == null)
      {
        throw new IOException("Invoke direct method reboot returns null");
      }
      System.out.println("Invoked reboot on device");
      System.out.println("Status for device:   " + result.getStatus());
      System.out.println("Message from device: " + result.getPayload());
    }
    catch (IotHubException e)
    {
        System.out.println(e.getMessage());
    }
    ```

13. To start the thread to poll the reported properties from the simulated device, add the following code to the **main** method:

    ```java
    ShowReportedProperties showReportedProperties = new ShowReportedProperties();
    ExecutorService executor = Executors.newFixedThreadPool(1);
    executor.execute(showReportedProperties);
    ```

14. To enable you to stop the app, add the following code to the **main** method:

    ```java
    System.out.println("Press ENTER to exit.");
    System.in.read();
    executor.shutdownNow();
    System.out.println("Shutting down sample...");
    ```

15. Save and close the trigger-reboot\src\main\java\com\mycompany\app\App.java file.

16. Build the **trigger-reboot** back-end app and correct any errors. At your command prompt, navigate to the trigger-reboot folder and run the following command:

    `mvn clean package -DskipTests`

## Create a simulated device app

In this section, you create a Java console app that simulates a device. The app listens for the reboot direct method call from your IoT hub and immediately responds to that call. The app then sleeps for a while to simulate the reboot process before it uses a reported property to notify the **trigger-reboot** back-end app that the reboot is complete.

1. In the dm-get-started folder, create a Maven project called **simulated-device** using the following command at your command prompt. The following is a single, long command:

    `mvn archetype:generate -DgroupId=com.mycompany.app -DartifactId=simulated-device -DarchetypeArtifactId=maven-archetype-quickstart -DinteractiveMode=false`

2. At your command prompt, navigate to the simulated-device folder.

3. Using a text editor, open the pom.xml file in the simulated-device folder and add the following dependency to the **dependencies** node. This dependency enables you to use the iot-service-client package in your app to communicate with your IoT hub:

    ```xml
    <dependency>
      <groupId>com.microsoft.azure.sdk.iot</groupId>
      <artifactId>iot-device-client</artifactId>
      <version>1.3.32</version>
    </dependency>
    ```

    > [!NOTE]
    > You can check for the latest version of **iot-device-client** using [Maven search](https://search.maven.org/#search%7Cga%7C1%7Ca%3A%22iot-device-client%22%20g%3A%22com.microsoft.azure.sdk.iot%22).

4. Add the following **build** node after the **dependencies** node. This configuration instructs Maven to use Java 1.8 to build the app:

    ```xml
    <build>
      <plugins>
        <plugin>
          <groupId>org.apache.maven.plugins</groupId>
          <artifactId>maven-compiler-plugin</artifactId>
          <version>3.3</version>
          <configuration>
            <source>1.8</source>
            <target>1.8</target>
          </configuration>
        </plugin>
      </plugins>
    </build>
    ```

5. Save and close the pom.xml file.

6. Using a text editor, open the simulated-device\src\main\java\com\mycompany\app\App.java source file.

7. Add the following **import** statements to the file:

    ```java
    import com.microsoft.azure.sdk.iot.device.*;
    import com.microsoft.azure.sdk.iot.device.DeviceTwin.*;

    import java.io.IOException;
    import java.net.URISyntaxException;
    import java.time.LocalDateTime;
    import java.util.Scanner;
    import java.util.Set;
    import java.util.HashSet;
    ```

7. Add the following class-level variables to the **App** class. Replace `{yourdeviceconnectionstring}` with the device connection string you noted in the *Create a device identity* section:

    ```java
    private static final int METHOD_SUCCESS = 200;
    private static final int METHOD_NOT_DEFINED = 404;

    private static IotHubClientProtocol protocol = IotHubClientProtocol.MQTT;
    private static String connString = "{yourdeviceconnectionstring}";
    private static DeviceClient client;
    ```

8. To implement a callback handler for direct method status events, add the following nested class to the **App** class:

    ```java
    protected static class DirectMethodStatusCallback implements IotHubEventCallback
    {
      public void execute(IotHubStatusCode status, Object context)
      {
        System.out.println("IoT Hub responded to device method operation with status " + status.name());
      }
    }
    ```

9. To implement a callback handler for device twin status events, add the following nested class to the **App** class:

    ```java
    protected static class DeviceTwinStatusCallback implements IotHubEventCallback
    {
        public void execute(IotHubStatusCode status, Object context)
        {
            System.out.println("IoT Hub responded to device twin operation with status " + status.name());
        }
    }
    ```

10. To implement a callback handler for property events, add the following nested class to the **App** class:

    ```java
    protected static class PropertyCallback implements PropertyCallBack<String, String>
    {
      public void PropertyCall(String propertyKey, String propertyValue, Object context)
      {
        System.out.println("PropertyKey:     " + propertyKey);
        System.out.println("PropertyKvalue:  " + propertyKey);
      }
    }
    ```

11. To implement a thread to simulate the device reboot, add the following nested class to the **App** class. The thread sleeps for five seconds and then sets the **lastReboot** reported property:

    ```java
    protected static class RebootDeviceThread implements Runnable {
      public void run() {
        try {
          System.out.println("Rebooting...");
          Thread.sleep(5000);
          Property property = new Property("lastReboot", LocalDateTime.now());
          Set<Property> properties = new HashSet<Property>();
          properties.add(property);
          client.sendReportedProperties(properties);
          System.out.println("Rebooted");
        }
        catch (Exception ex) {
          System.out.println("Exception in reboot thread: " + ex.getMessage());
        }
      }
    }
    ```

12. To implement the direct method on the device, add the following nested class to the **App** class. When the simulated app receives a call to the **reboot** direct method, it returns an acknowledgement to the caller and then starts a thread to process the reboot:

    ```java
    protected static class DirectMethodCallback implements com.microsoft.azure.sdk.iot.device.DeviceTwin.DeviceMethodCallback
    {
      @Override
      public DeviceMethodData call(String methodName, Object methodData, Object context)
      {
        DeviceMethodData deviceMethodData;
        switch (methodName)
        {
          case "reboot" :
          {
            int status = METHOD_SUCCESS;
            System.out.println("Received reboot request");
            deviceMethodData = new DeviceMethodData(status, "Started reboot");
            RebootDeviceThread rebootThread = new RebootDeviceThread();
            Thread t = new Thread(rebootThread);
            t.start();
            break;
          }
          default:
          {
            int status = METHOD_NOT_DEFINED;
            deviceMethodData = new DeviceMethodData(status, "Not defined direct method " + methodName);
          }
        }
        return deviceMethodData;
      }
    }
    ```

13. Modify the signature of the **main** method to throw the following exceptions:

    ```java
    public static void main(String[] args) throws IOException, URISyntaxException
    ```

14. To instantiate a **DeviceClient**, add the following code to the **main** method:

    ```java
    System.out.println("Starting device client sample...");
    client = new DeviceClient(connString, protocol);
    ```

15. To start listening for direct method calls, add the following code to the **main** method:

    ```java
    try
    {
      client.open();
      client.subscribeToDeviceMethod(new DirectMethodCallback(), null, new DirectMethodStatusCallback(), null);
      client.startDeviceTwin(new DeviceTwinStatusCallback(), null, new PropertyCallback(), null);
      System.out.println("Subscribed to direct methods and polling for reported properties. Waiting...");
    }
    catch (Exception e)
    {
      System.out.println("On exception, shutting down \n" + " Cause: " + e.getCause() + " \n" +  e.getMessage());
      client.close();
      System.out.println("Shutting down...");
    }
    ```

16. To shut down the device simulator, add the following code to the **main** method:

    ```java
    System.out.println("Press any key to exit...");
    Scanner scanner = new Scanner(System.in);
    scanner.nextLine();
    scanner.close();
    client.close();
    System.out.println("Shutting down...");
    ```

17. Save and close the simulated-device\src\main\java\com\mycompany\app\App.java file.

18. Build the **simulated-device** back-end app and correct any errors. At your command prompt, navigate to the simulated-device folder and run the following command:

    `mvn clean package -DskipTests`

## Run the apps

You are now ready to run the apps.

1. At a command prompt in the simulated-device folder, run the following command to begin listening for reboot method calls from your IoT hub:

    `mvn exec:java -Dexec.mainClass="com.mycompany.app.App"`

    ![Java IoT Hub simulated device app to listen for reboot direct method calls](./media/iot-hub-java-java-device-management-getstarted/launchsimulator.png)

2. At a command prompt in the trigger-reboot folder, run the following command to call the reboot method on your simulated device from your IoT hub:

    `mvn exec:java -Dexec.mainClass="com.mycompany.app.App"`

    ![Java IoT Hub service app to call the reboot direct method](./media/iot-hub-java-java-device-management-getstarted/triggerreboot.png)

3. The simulated device responds to the reboot direct method call:

    ![Java IoT Hub simulated device app responds to the direct method call](./media/iot-hub-java-java-device-management-getstarted/respondtoreboot.png)

[!INCLUDE [iot-hub-dm-followup](../../includes/iot-hub-dm-followup.md)]<|MERGE_RESOLUTION|>--- conflicted
+++ resolved
@@ -52,11 +52,7 @@
 
 * Maven 3.  <br/> [Prepare your development environment](https://github.com/Azure/azure-iot-sdk-java/blob/master/doc/java-devbox-setup.md) describes how to install [Maven](https://maven.apache.org/what-is-maven.html) for this tutorial on either Windows or Linux.
 
-<<<<<<< HEAD
-* [Node.js version 0.10.0 or later](https://nodejs.org).
-=======
 * An active Azure account. (If you don't have an account, you can create a [free account](https://azure.microsoft.com/pricing/free-trial/) in just a couple of minutes.)
->>>>>>> 6a383dfd
 
 ## Create an IoT hub
 
