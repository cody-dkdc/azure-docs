<properties
	pageTitle="IoT Hub device management twins | Microsoft Azure"
	description="Azure IoT Hub for device management tutorial describing how to use device twins."
	services="iot-hub"
	documentationCenter=".net"
	authors="juanjperez"
	manager="timlt"
	editor=""/>

<tags
 ms.service="iot-hub"
 ms.devlang="dotnet"
 ms.topic="article"
 ms.tgt_pltfrm="na"
 ms.workload="na"
 ms.date="04/29/2016"
 ms.author="juanpere"/>

# Tutorial: How to use the device twin with C# (preview)

[AZURE.INCLUDE [iot-hub-device-management-twin-selector](../../includes/iot-hub-device-management-twin-selector.md)]
## Introduction

Azure IoT Hub device management introduces the device twin, a service side representation of a physical device. Below is a diagram showing the different components of the device twin.

![][img-twin]

In this tutorial, we focus on the device properties. To learn more about the other components, see [Overview of Azure IoT Hub device management][lnk-dm-overview].

Device properties are a predefined dictionary of properties that describe the physical device. The physical device is the master of each device property and is the authoritative store of each corresponding value. An 'eventually consistent' representation of these properties is stored in the device twin in the cloud. The coherence and freshness are subject to synchronization settings, described below. Some examples of device properties include firmware version, battery level, and manufacturer name.

## Device properties synchronization

The physical device is the authoritative source for device properties. Selected values on the physical device are automatically synchronized to the device twin in IoT Hub through the *observe/notify* pattern described by [LWM2M][lnk-lwm2m].

When the physical device connects to IoT Hub, the service initiates *observes* on the selected device properties. Then, the physical device *notifies* IoT Hub of changes to the device properties. To implement hysteresis, **pmin** (the minimum time between notifies) is set to 5 minutes. This means that for each property the physical device does not notify IoT Hub more often than once per 5 minutes, even if there is a change. To ensure freshness, **pmax** (the maximum time between notifies) is set to 6 hours. This means that for each property the physical device notifies IoT Hub at least once per 6 hours even if the property has not changed in that period.

When the physical device disconnects, the synchronization stops. Synchronization restarts when the device reconnects to the service. You can always check the last update time for a property to ensure freshness.

The complete list of device properties that are automatically observed is listed below:

![][img-observed]


## Running the device twin sample

The following sample extends the [Get started with Azure IoT Hub device management][lnk-get-started] tutorial functionality. Starting from having the different simulated devices running, it uses the device twin to read and change properties on a simulated device.

### Prerequisites 

Before running this sample, you must have completed the steps in [Get started with Azure IoT Hub device management][lnk-get-started]. That means your simulated devices must be running. If you completed the process before, please restart your simulated devices now.

### Starting the sample

To start the sample, you need to run the **DeviceTwin.exe** process. This reads the device properties from the device twin and from the physical device. It also changes a device property on the physical device. Follow the steps below to start the sample:

1.  From the root folder where you cloned the **azure-iot-sdks** repository, navigate to the **azure-iot-sdks\\csharp\\service\\samples\\bin** folder.  

2.  Run `DeviceTwin.exe <IoT Hub Connection String>`.

You should see output in the command line window showing the use of the device twin. The sample goes through the following process:

1.  Prints out all device properties on a device twin.

2.  Deep read: read the battery level device property from the physical device (3 times).

3.  Deep write: write the **Timezone** device property on the physical device.

4.  Deep read: read the **Timezone** device property from the physical device to see it has changed.

### Shallow Read

There is a difference between *shallow* reads and *deep* reads/writes. A shallow read returns the value of the requested property from the device twin stored in Azure IoT Hub. This will be the value from the previous notify operation. You cannot do a shallow write because the physical device is the authoritative source for device properties. A shallow read is simply reading the property from the device twin:

```
device.DeviceProperties[DevicePropertyNames.BatteryLevel].Value.ToString();
```

To determine the freshness of these values, you can check the last updated time:

```
device.DeviceProperties[DevicePropertyNames.BatteryLevel].LastUpdatedTime.ToString();
```

You can similarly read service properties, which are only stored in the device twin. They are not synchronized to the device.

### Deep Read

A deep read starts a device job to read the value of the requested property from the physical device. Device jobs were introduced in the [Overview of Azure IoT device management][lnk-dm-overview]. The deep read will give you a more up-to-date value for the device property, because the freshness is not limited by the notify interval. The job sends a message to the physical device and updates the device twin with the most recent value for only the specified property. It does not refresh the whole device twin.

```
JobResponse jobResponse = await deviceJobClient.ScheduleDevicePropertyReadAsync(Guid.NewGuid().ToString(), deviceId, propertyToRead);
```

You cannot do a deep read on service properties or tags because they are not synchronized to the device.

### Deep Write

If you want to change a writeable device property, you can do this with a deep write which starts a device job to write the value on the physical device. Not all the device properties are writeable.

The job sends a message to the physical device to update the specified property. The device twin is not immediately updated when the job completes. You must wait until the next notify interval. Once the synchronization occurs, you can see the change in the device twin with a shallow read.

```
JobResponse jobResponse = await deviceJobClient.ScheduleDevicePropertyWriteAsync(Guid.NewGuid().ToString(), deviceId, propertyToSet, setValue); TODO
```

### Device simulator implementation details

Let’s investigate what you need to do on the device side to implement the observe/notify pattern and deep reads/writes.

Because the synchronization of the device properties is handled completely through the Azure IoT Hub DM client library, all you need to do is call the API to set the device property (battery level in this example) at a regular interval. When the service does a deep read, the last value you set is returned. When the service does a deep write, this set method is called. In **iotdm\_simple\_sample.c** you can see an example of this:

```
int level = get_batterylevel();  // call to platform specific code 
set_device_batterylevel(0, level);
```

Instead of using the set method, you could implement a callback.

## Next steps

To learn more about the Azure IoT Hub device management features you can go through the tutorials:

- [Enable managed devices behind an IoT gateway][lnk-dm-gateway]
<<<<<<< HEAD
- The device management client libraries provides an end to end sample using an [Intel Edison device][lnk-edison].
=======
- [Introducing the Azure IoT Hub device management client library][lnk-library-c]
- The device management client libraries provide an end to end sample using an [Intel Edison device][lnk-edison].
>>>>>>> f3604a9d

To further explore the capabilities of IoT Hub, see:

- [Developer guide][lnk-devguide]
- [Simulating a device with the Gateway SDK][lnk-gateway]


<!-- images and links -->
[img-twin]: media/iot-hub-device-management-device-twin/image1.png
[img-observed]: media/iot-hub-device-management-device-twin/image2.png

[lnk-lwm2m]: http://technical.openmobilealliance.org/Technical/technical-information/release-program/current-releases/oma-lightweightm2m-v1-0
[lnk-dm-overview]: iot-hub-device-management-overview.md
[lnk-get-started]: iot-hub-device-management-get-started.md
[lnk-edison]: https://github.com/Azure/azure-iot-sdks/tree/dmpreview/c/iotdm_client/samples/iotdm_edison_sample


[lnk-dm-gateway]: iot-hub-gateway-device-management.md

[lnk-devguide]: iot-hub-devguide.md
[lnk-gateway]: iot-hub-linux-gateway-sdk-simulated-device.md<|MERGE_RESOLUTION|>--- conflicted
+++ resolved
@@ -122,12 +122,7 @@
 To learn more about the Azure IoT Hub device management features you can go through the tutorials:
 
 - [Enable managed devices behind an IoT gateway][lnk-dm-gateway]
-<<<<<<< HEAD
 - The device management client libraries provides an end to end sample using an [Intel Edison device][lnk-edison].
-=======
-- [Introducing the Azure IoT Hub device management client library][lnk-library-c]
-- The device management client libraries provide an end to end sample using an [Intel Edison device][lnk-edison].
->>>>>>> f3604a9d
 
 To further explore the capabilities of IoT Hub, see:
 
@@ -148,4 +143,4 @@
 [lnk-dm-gateway]: iot-hub-gateway-device-management.md
 
 [lnk-devguide]: iot-hub-devguide.md
-[lnk-gateway]: iot-hub-linux-gateway-sdk-simulated-device.md+[lnk-gateway]: iot-hub-linux-gateway-sdk-simulated-device.md
