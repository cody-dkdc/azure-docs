--- conflicted
+++ resolved
@@ -27,15 +27,11 @@
 - Provides extensive monitoring for device connectivity and device identity management events.
 - Includes device libraries for the most popular languages and platforms.
 
-<<<<<<< HEAD
-![Azure IoT Hub as cloud gateway in internet of things solution][img-architecture]
-=======
 The article [Comparison of IoT Hub and Event Hubs][lnk-compare] describes the key differences between these two services and highlights the advantages of using IoT Hub in your IoT solutions.
 
 ![Azure IoT Hub as cloud gateway in internet of things solution][img-architecture]
 
 > [AZURE.NOTE] For an in-depth discussion of IoT architecture see the [Microsoft Azure IoT Reference Architecture][lnk-refarch].
->>>>>>> c186bb0b
 
 ## IoT device-connectivity challenges
 
