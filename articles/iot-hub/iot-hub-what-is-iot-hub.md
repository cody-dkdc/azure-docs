--- conflicted
+++ resolved
@@ -13,11 +13,7 @@
  ms.topic="article"
  ms.tgt_pltfrm="na"
  ms.workload="na"
-<<<<<<< HEAD
- ms.date="27/01/2016"
-=======
  ms.date="02/03/2016"
->>>>>>> 1cf03625
  ms.author="dobett"/>
 
 # What is Azure IoT Hub?
@@ -57,11 +53,7 @@
 
 -   **An extensive set of device libraries**. Azure IoT device SDKs are available and supported for a variety of languages and platforms--C for many Linux distributions, Windows, and real-time operating systems. Azure IoT device SDKs also support managed languages, such as C#, Java, and JavaScript.
 
-<<<<<<< HEAD
--   **IoT protocols and extensibility**. If your solution cannot use the device libraries, IoT Hub exposes a public protocol that enables devices to use the HTTP 1.1 and AMQP 1.0 protocols natively. You can also extend IoT Hub to provide support for MQTT v3.1.1 with the [Azure IoT protocol gateway][protocol-gateway] open source component. You can run the Azure IoT protocol gateway in the cloud or on-premises. You can also extend it to support custom protocols.
-=======
 -   **IoT protocols and extensibility**. If your solution cannot use the device libraries, IoT Hub exposes a public protocol that enables devices to natively use MQTT v3.1.1, HTTP 1.1, or AMQP 1.0 protocols. You can also extend IoT Hub to provide support for custom protocol by customizing the the [Azure IoT protocol gateway][protocol-gateway] open source component. You can run the Azure IoT protocol gateway in the cloud or on-premises.
->>>>>>> 1cf03625
 
 -   **Scale**. Azure IoT Hub scales to millions of simultaneously connected devices and millions of events per second.
 
