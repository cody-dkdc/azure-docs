---
title: Developer guide for Azure IoT Hub | Microsoft Docs
description: The Azure IoT Hub developer guide includes discussions of endpoints, security, the identity registry, device management, direct methods, device twins, file uploads, jobs, the IoT Hub query language, and messaging.
services: iot-hub
documentationcenter: .net
author: dominicbetts
manager: timlt
editor: ''

ms.assetid: d534ff9d-2de5-4995-bb2d-84a02693cb2e
ms.service: iot-hub
ms.devlang: multiple
ms.topic: article
ms.tgt_pltfrm: na
ms.workload: na
ms.date: 12/12/2016
ms.author: dobett

---
# Azure IoT Hub developer guide
Azure IoT Hub is a fully managed service that helps enable reliable and secure bi-directional communications between millions of devices and a solution back end.

Azure IoT Hub provides you with:

* Secure communications by using per-device security credentials and access control.
* Multiple device-to-cloud and cloud-to-device hyper-scale communication options.
* A queryable storage of per-device state information and meta-data.
* Easy device connectivity with device libraries for the most popular languages and platforms.

This IoT Hub developer guide includes the following articles:

* [Send and receive messages with IoT Hub][devguide-messaging] describes the messaging features (device-to-cloud and cloud-to-device) that IoT Hub exposes. The article also includes information about topics such as message routing, message formats, and the supported communications protocols and the port numbers they use.
* [Device-to-cloud communication guidance][lnk-d2c-guidance] helps you choose between device-to-cloud messages, device twin's reported properties, and file upload.
* [Cloud-to-device communication guidance][lnk-c2d-guidance] helps you choose betweeb direct methods, device twin's desired properties, and cloud-to-device messages.
* [Upload files from a device][devguide-upload] describes how you can upload files from a device. The article also includes information about topics such as the notifications the uplaod process can send.
* [Manage device identities in IoT Hub][devguide-identities] describes what information each IoT hub's identity registry stores, and how you can access and modify it.
* [Control access to IoT Hub][devguide-security] describes the security model used to grant access to IoT Hub functionality for both devices and cloud components. The article includes information about using tokens and X.509 certificates, and details of the permissions you can grant.
* [Use device twins to synchronize state and configurations][devguide-device-twins] describes the *device twin* concept and the functionality it exposes such as synchronizing a device with its device twin. The article includes information about the data stored in a device twin.
* [Invoke a direct method on a device][devguide-directmethods] describes the lifecycle of a direct method, information about how to invoke methods on a device from your back-end app and handle the direct method on your device.
* [Schedule jobs on multiple devices][devguide-jobs] describes how you can schedule jobs on multiple devices. The article describes how to submit jobs that perform tasks as executing a direct method, updating a device using a device twin. It also describes how to query the status of a job.
<<<<<<< HEAD
* [Reference - IoT Hub endpoints][devguide-endpoints] describes the various endpoints that each IoT hub exposes for runtime and management operations. The article also describes how you can add additional endpoints to your IoT hub, as well as how to use a field gateway to enable some devices to connect to your IoT Hub endpoints.
* [Reference - query language for device twins, methods, and jobs][devguide-query] describes that query language that enables to retrieve information from your hub about your device twins and jobs.
=======
* [Reference - IoT Hub endpoints][devguide-endpoints] describes the various endpoints that each IoT hub exposes for run-time and management operations. The article also describes how you can use a field gateway to enable some devices to connect to your IoT Hub endpoints.
* [Reference - IoT Hub query language for device twins and jobs][devguide-query] describes that IoT Hub query language that enables you to retrieve information from your hub about your device twins and jobs.
>>>>>>> c4684cec
* [Reference - quotas and throttling][devguide-quotas] summarizes the quotas set in the IoT Hub service and the throttling behavior you can expect to see when you exceed a quota.
* [Reference - pricing][devguide-pricing] provides general information on different SKUs and pricing for IoT Hub and additional details on how the various IoT Hub functionalities are metered as messages by IoT Hub.
* [Reference - Device and service SDKs][devguide-sdks] lists the Azure IoT SDKs you can use develop both device and service apps that interact with your IoT hub. The article includes links to online API documentation.
* [Reference - IoT Hub MQTT support][devguide-mqtt] provides detailed information about how IoT Hub supports the MQTT protocol. The article describes the support for the MQTT protocol built-in to the Azure IoT SDKs and provides information about using the MQTT protocol directly.
* [Glossary][devguide-glossary] a list of common IoT Hub-related terms.

[devguide-messaging]: iot-hub-devguide-messaging.md
[devguide-upload]: iot-hub-devguide-file-upload.md
[devguide-identities]: iot-hub-devguide-identity-registry.md
[devguide-security]: iot-hub-devguide-security.md
[devguide-device-twins]: iot-hub-devguide-device-twins.md
[devguide-directmethods]: iot-hub-devguide-direct-methods.md
[devguide-jobs]: iot-hub-devguide-jobs.md
[devguide-endpoints]: iot-hub-devguide-endpoints.md
[devguide-quotas]: iot-hub-devguide-quotas-throttling.md
[devguide-query]: iot-hub-devguide-query-language.md
[devguide-sdks]: iot-hub-devguide-sdks.md
[devguide-mqtt]: iot-hub-mqtt-support.md
[devguide-glossary]: iot-hub-devguide-glossary.md
[lnk-c2d-guidance]: iot-hub-devguide-c2d-guidance.md
[lnk-d2c-guidance]: iot-hub-devguide-d2c-guidance.md
<|MERGE_RESOLUTION|>--- conflicted
+++ resolved
@@ -38,13 +38,8 @@
 * [Use device twins to synchronize state and configurations][devguide-device-twins] describes the *device twin* concept and the functionality it exposes such as synchronizing a device with its device twin. The article includes information about the data stored in a device twin.
 * [Invoke a direct method on a device][devguide-directmethods] describes the lifecycle of a direct method, information about how to invoke methods on a device from your back-end app and handle the direct method on your device.
 * [Schedule jobs on multiple devices][devguide-jobs] describes how you can schedule jobs on multiple devices. The article describes how to submit jobs that perform tasks as executing a direct method, updating a device using a device twin. It also describes how to query the status of a job.
-<<<<<<< HEAD
-* [Reference - IoT Hub endpoints][devguide-endpoints] describes the various endpoints that each IoT hub exposes for runtime and management operations. The article also describes how you can add additional endpoints to your IoT hub, as well as how to use a field gateway to enable some devices to connect to your IoT Hub endpoints.
-* [Reference - query language for device twins, methods, and jobs][devguide-query] describes that query language that enables to retrieve information from your hub about your device twins and jobs.
-=======
-* [Reference - IoT Hub endpoints][devguide-endpoints] describes the various endpoints that each IoT hub exposes for run-time and management operations. The article also describes how you can use a field gateway to enable some devices to connect to your IoT Hub endpoints.
+* [Reference - IoT Hub endpoints][devguide-endpoints] describes the various endpoints that each IoT hub exposes for runtime and management operations. The article also describes how you can add additional endpoints to your IoT hub, and how to use a field gateway to enable some devices to connect to your IoT Hub endpoints.
 * [Reference - IoT Hub query language for device twins and jobs][devguide-query] describes that IoT Hub query language that enables you to retrieve information from your hub about your device twins and jobs.
->>>>>>> c4684cec
 * [Reference - quotas and throttling][devguide-quotas] summarizes the quotas set in the IoT Hub service and the throttling behavior you can expect to see when you exceed a quota.
 * [Reference - pricing][devguide-pricing] provides general information on different SKUs and pricing for IoT Hub and additional details on how the various IoT Hub functionalities are metered as messages by IoT Hub.
 * [Reference - Device and service SDKs][devguide-sdks] lists the Azure IoT SDKs you can use develop both device and service apps that interact with your IoT hub. The article includes links to online API documentation.
