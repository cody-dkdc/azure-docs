--- conflicted
+++ resolved
@@ -330,11 +330,7 @@
 
 For details about how to use device-to-cloud messaging, see [IoT Hub APIs and SDKs][lnk-sdks].
 
-<<<<<<< HEAD
-> [AZURE.NOTE] When using HTTP to send device-to-cloud messages, property names and values can only contain ASCII alphanumeric characters plus ``{'!', '#', '$', '%, '&', "'", '*', '*', '+', '-', '.', '^', '_', '`', '|', '~'}``.
-=======
 > [AZURE.NOTE] When using HTTP to send device-to-cloud messages, property names and values can only contain ASCII alphanumeric characters, plus ``{'!', '#', '$', '%, '&', "'", '*', '*', '+', '-', '.', '^', '_', '`', '|', '~'}``.
->>>>>>> c186bb0b
 
 #### Non-telemetry traffic
 
@@ -381,11 +377,7 @@
 
 >[AZURE.IMPORTANT] Each device queue can hold at most 50 cloud-to-device messages. Trying to send more messages to the same device results in an error.
 
-<<<<<<< HEAD
-> [AZURE.NOTE] When sending cloud-to-device messages, property names and values can only contain ASCII alphanumeric characters plus ``{'!', '#', '$', '%, '&', "'", '*', '*', '+', '-', '.', '^', '_', '`', '|', '~'}``.
-=======
 > [AZURE.NOTE] When sending cloud-to-device messages, property names and values can only contain ASCII alphanumeric characters, plus ``{'!', '#', '$', '%, '&', "'", '*', '*', '+', '-', '.', '^', '_', '`', '|', '~'}``.
->>>>>>> c186bb0b
 
 #### Message lifecycle <a id="message lifecycle"></a>
 
@@ -570,16 +562,7 @@
 
 For example, if you buy a single S1 unit, you get a throttle of 100 connections per second. This means that to connect 100,000 devices, it takes at least 1000 seconds (approximately 16 minutes). However, you can have as many simultaneously connected devices as you have devices registered in your device identity registry.
 
-<<<<<<< HEAD
-It is important to clarify that the *device connections* throttle governs the rate at which new device connections can be established with an IoT hub, and not the maximum number of simultaneously connected devices. The throttle is dependent on the number of units that are provisioned for the hub.
-
-For example, if you buy a single S1 unit you get a throttle of 100 connections per second. This means that to connect 100,000 devices it takes at least 1000 seconds (approximately 16 minutes). However, you can have as many simultaneously connected devices as you have devices registered in your device identity registry.
-
-
-**Note**. At any given time, it is possible to increase quotas or throttle limits by increasing the number of provisioned units in an IoT hub.
-=======
 For an in-depth discussion of IoT Hub throttling behavior, see the blog post [IoT Hub throttling and you][lnk-throttle-blog].
->>>>>>> c186bb0b
 
 >[AZURE.NOTE] At any given time, it is possible to increase quotas or throttle limits by increasing the number of provisioned units in an IoT hub.
 
