--- conflicted
+++ resolved
@@ -430,19 +430,11 @@
 
     [
         {
-<<<<<<< HEAD
-            "originalMessageId": "0987654321",
-            "description": "Success",
-            "deviceGenerationId": "abcdefghijklmnopqrstuvwxyz",
-            "deviceId": "123",
-            "enqueuedTimeUtc": "2015-07-28T16:24:48.789Z"
-=======
             "OriginalMessageId": "0987654321",
             "EnqueuedTimeUtc": "2015-07-28T16:24:48.789Z",
             "Description": "Success",
             "DeviceId": "123",
             "DeviceGenerationId": "abcdefghijklmnopqrstuvwxyz"
->>>>>>> 6ccc9489
         },
         {
             ...
