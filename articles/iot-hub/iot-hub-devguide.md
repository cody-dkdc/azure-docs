--- conflicted
+++ resolved
@@ -499,11 +499,7 @@
 
 Each IoT hub is provisioned with a certain number of units in a specific SKU (for more information, see [Azure IoT Hub Pricing][lnk-pricing]). The SKU and number of units determine the maximum daily quota of messages that you can send.
 
-<<<<<<< HEAD
 The SKU also determines the throttling limits that IoT Hub enforces on all operations.
-=======
-The SKU also determines the throttling limits that IoT Hub enforces on operations.
->>>>>>> 5bad7b31
 
 ### Operation throttles
 
@@ -513,13 +509,8 @@
 
 | Throttle | Per-hub value |
 | -------- | ------------- |
-<<<<<<< HEAD
 | Identity registry operations (create, retrieve, list, update, delete) | 100/min/unit, up to 5000/min |
-| Device connections | 100/sec/unit |
-=======
-| Identity registry operations (create, retrieve, list, update, delete), individual or bulk import/export | 100/min/unit, up to 5000/min |
 | Device connections | 120/sec/unit (for S2), 12/sec/unit (for S1). Minimum of 100/sec. |
->>>>>>> 5bad7b31
 | Device-to-cloud sends | 120/sec/unit (for S2), 12/sec/unit (for S1). Minimum of 100/sec. |
 | Cloud-to-device sends | 100/min/unit |
 | Cloud-to-device receives | 1000/min/unit |
