--- conflicted
+++ resolved
@@ -126,21 +126,11 @@
 The .zip file contains the following tools and packages. If you already have some components installed, the script will detect and skip them.
 
 * Node.js and Yarn: Runtime for the setup script and automated tasks.
-<<<<<<< HEAD
 * [Azure CLI MSI](https://docs.microsoft.com//cli/azure/install-azure-cli#windows): Cross-platform command-line experience for managing Azure resources. The MSI contains dependent Python and pip.
-=======
-
-* [Azure CLI 2.0 MSI](https://docs.microsoft.com//cli/azure/install-azure-cli#windows): Cross-platform command-line experience for managing Azure resources. The MSI contains dependent Python and pip.
-
->>>>>>> 0d84a12c
 * [Visual Studio Code](https://code.visualstudio.com/) (VS Code): Lightweight code editor for DevKit development.
-
 * [Visual Studio Code extension for Arduino](https://marketplace.visualstudio.com/items?itemName=vsciot-vscode.vscode-arduino): Extension that enables Arduino development in Visual Studio Code.
-
 * [Arduino IDE](https://www.arduino.cc/en/Main/Software): Tool that the extension for Arduino relies on.
-
 * DevKit Board Package: Tool chains, libraries, and projects for the DevKit.
-
 * ST-Link Utility: Essential tools and drivers.
 
 #### Run the installation script
@@ -188,21 +178,11 @@
 The .zip file contains the following tools and packages. If you already have some components installed, the script will detect and skip them.
 
 * Node.js and Yarn: Runtime for the setup script and automated tasks.
-<<<<<<< HEAD
 * [Azure CLI](https://docs.microsoft.com/cli/azure/install-azure-cli?view=azure-cli-latest#a-namemacosinstall-on-macos): Cross-platform command-line experience for managing Azure resources.
-=======
-
-* [Azure CLI 2.0](https://docs.microsoft.com/cli/azure/install-azure-cli?view=azure-cli-latest#a-namemacosinstall-on-macos): Cross-platform command-line experience for managing Azure resources.
-
->>>>>>> 0d84a12c
 * [Visual Studio Code](https://code.visualstudio.com/) (VS Code): Lightweight code editor for DevKit development.
-
 * [Visual Studio Code extension for Arduino](https://marketplace.visualstudio.com/items?itemName=vsciot-vscode.vscode-arduino): Extension that enables Arduino development in Visual Studio Code.
-
 * [Arduino IDE](https://www.arduino.cc/en/Main/Software): Tool that the extension for Arduino relies on.
-
 * DevKit Board Package: Tool chains, libraries, and projects for the DevKit.
-
 * ST-Link Utility: Essential tools and drivers.
 
 #### Run the installation script
