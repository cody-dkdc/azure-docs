---
title: IoT DevKit to cloud -- Connect IoT DevKit AZ3166 to Azure IoT Hub | Microsoft Docs
description: In this tutorial, learn how to set up and connect IoT DevKit AZ3166 to Azure IoT Hub so it can send data to the Azure cloud platform.
author: wesmc7777
manager: philmea
ms.service: iot-hub
services: iot-hub
ms.topic: conceptual
ms.tgt_pltfrm: arduino
ms.date: 04/17/2019
ms.author: wesmc
---

# Connect IoT DevKit AZ3166 to Azure IoT Hub

[!INCLUDE [iot-hub-get-started-device-selector](../../includes/iot-hub-get-started-device-selector.md)]

You can use the [MXChip IoT DevKit](https://microsoft.github.io/azure-iot-developer-kit/) to develop and prototype Internet of Things (IoT) solutions that take advantage of Microsoft Azure services. It includes an Arduino-compatible board with rich peripherals and sensors, an open-source board package, and a rich [sample gallery](https://microsoft.github.io/azure-iot-developer-kit/docs/projects/).

## What you learn

* How to create an IoT hub and register a device for the MXChip IoT DevKit.
* How to connect the IoT DevKit to Wi-Fi and configure the IoT Hub connection string.
* How to send the DevKit sensor telemetry data to your IoT hub.
* How to prepare the development environment and develop application for the IoT DevKit.

Don't have a DevKit yet? Try the [DevKit simulator](https://azure-samples.github.io/iot-devkit-web-simulator/) or [purchase a DevKit](https://aka.ms/iot-devkit-purchase).

## What you need

* A MXChip IoT DevKit board with a Micro-USB cable. [Get it now](https://aka.ms/iot-devkit-purchase).
* A computer running Windows 10, macOS 10.10+ or Ubuntu 18.04+.
* An active Azure subscription. [Activate a free 30-day trial Microsoft Azure account](https://azureinfo.microsoft.com/us-freetrial.html).

[!INCLUDE [cloud-shell-try-it.md](../../includes/cloud-shell-try-it.md)]
  
## Prepare your hardware

Hook up the following hardware to your computer:

* DevKit board
* Micro-USB cable

![Required hardware](media/iot-hub-arduino-devkit-az3166-get-started/getting-started/hardware.jpg)

To connect the DevKit to your computer, follow these steps:

1. Connect the USB end to your computer.

2. Connect the Micro-USB end to the DevKit.

3. The green LED for power confirms the connection.

   ![Hardware connections](media/iot-hub-arduino-devkit-az3166-get-started/getting-started/connect.jpg)

## Quickstart: Send telemetry from DevKit to an IoT Hub

The quickstart uses pre-compiled DevKit firmware to send the telemetry to the IoT Hub. Before you run it, you create an IoT hub and register a device with the hub.

### Create an IoT hub

[!INCLUDE [iot-hub-include-create-hub](../../includes/iot-hub-include-create-hub.md)]

### Register a device

A device must be registered with your IoT hub before it can connect. In this quickstart, you use the Azure Cloud Shell to register a simulated device.

1. Run the following command in Azure Cloud Shell to create the device identity.

   **YourIoTHubName**: Replace this placeholder below with the name you choose for your IoT hub.

   **MyNodeDevice**: The name of the device you're registering. Use **MyNodeDevice** as shown. If you choose a different name for your device, you need to use that name throughout this article, and update the device name in the sample applications before you run them.

    ```azurecli-interactive
    az iot hub device-identity create --hub-name YourIoTHubName --device-id MyNodeDevice
    ```
<<<<<<< HEAD

1. Run the following commands in Azure Cloud Shell to get the _device connection string_ for the device you just registered:

   **YourIoTHubName**: Replace this placeholder below with the name you choose for your IoT hub.

    ```azurecli-interactive
    az iot hub device-identity show-connection-string --hub-name YourIoTHubName --device-id MyNodeDevice --output table
    ```

    Make a note of the device connection string, which looks like:

   `HostName={YourIoTHubName}.azure-devices.net;DeviceId=MyNodeDevice;SharedAccessKey={YourSharedAccessKey}`

    You use this value later in the quickstart.

### Send DevKit telemetry

The DevKit connects to a device-specific endpoint on your IoT hub and sends temperature and humidity telemetry.

1. Download the latest version of [GetStarted firmware](https://aka.ms/devkit/prod/getstarted/latest) for IoT DevKit.

1. Make sure IoT DevKit connect to your computer via USB. Open File Explorer there is a USB mass storage device called **AZ3166**.
    ![Open Windows Explorer](media/iot-hub-arduino-devkit-az3166-get-started/quickstarts/az3166-usb.png)

1. Drag and drop the firmware just downloaded into the mass storage device and it will flash automatically.
    ![Copy firmware](media/iot-hub-arduino-devkit-az3166-get-started/quickstarts/copy-firmware.png)

1. On the DevKit, Hold down button **B**, push and release the **Reset** button, and then release button **B**. Your DevKit enters AP mode. To confirm, the screen displays the service set identifier (SSID) of the DevKit and the configuration portal IP address.
    ![Reset button, button B, and SSID](media/iot-hub-arduino-devkit-az3166-get-started/quickstarts/wifi-ap.jpg)

    ![Set AP Mode](media/iot-hub-arduino-devkit-az3166-get-started/quickstarts/set-ap-mode.gif)

1. Use a Web browser on a different Wi-Fi enabled device (computer or mobile phone) to connect to the IoT DevKit SSID displayed in the previous step. If it asks for a password, leave it empty.
    ![Connect SSID](media/iot-hub-arduino-devkit-az3166-get-started/quickstarts/connect-ssid.png)

1. Open **192.168.0.1** in the browser. Select the Wi-Fi that you want the IoT DevKit connect to, type the Wi-Fi password, then paste the device connection string you made note of previously. Then click Save.
    ![Configuration UI](media/iot-hub-arduino-devkit-az3166-get-started/quickstarts/configuration-ui.png)

    > [!NOTE]
    > The IoT DevKit only supports 2.4GHz network. Check [FAQ](https://microsoft.github.io/azure-iot-developer-kit/docs/faq/#wi-fi-configuration) for more details.

1. The WiFi information and device connection string will be stored into the IoT DevKit when you see the result page.
    ![Configuration result](media/iot-hub-arduino-devkit-az3166-get-started/quickstarts/configuration-ui-result.png)

=======
   > [!NOTE]
   > If you get an error running `device-identity`, install the [Azure IOT Extension for Azure CLI](https://github.com/Azure/azure-iot-cli-extension/blob/dev/README.md) for more details.
  
1. Run the following commands in Azure Cloud Shell to get the _device connection string_ for the device you just registered:

   **YourIoTHubName**: Replace this placeholder below with the name you choose for your IoT hub.

    ```azurecli-interactive
    az iot hub device-identity show-connection-string --hub-name YourIoTHubName --device-id MyNodeDevice --output table
    ```

    Make a note of the device connection string, which looks like:

   `HostName={YourIoTHubName}.azure-devices.net;DeviceId=MyNodeDevice;SharedAccessKey={YourSharedAccessKey}`

    You use this value later in the quickstart.

### Send DevKit telemetry

The DevKit connects to a device-specific endpoint on your IoT hub and sends temperature and humidity telemetry.

1. Download the latest version of [GetStarted firmware](https://aka.ms/devkit/prod/getstarted/latest) for IoT DevKit.

1. Make sure IoT DevKit connect to your computer via USB. Open File Explorer there is a USB mass storage device called **AZ3166**.
    ![Open Windows Explorer](media/iot-hub-arduino-devkit-az3166-get-started/quickstarts/az3166-usb.png)

1. Drag and drop the firmware just downloaded into the mass storage device and it will flash automatically.
    ![Copy firmware](media/iot-hub-arduino-devkit-az3166-get-started/quickstarts/copy-firmware.png)

1. On the DevKit, Hold down button **B**, push and release the **Reset** button, and then release button **B**. Your DevKit enters AP mode. To confirm, the screen displays the service set identifier (SSID) of the DevKit and the configuration portal IP address.
    ![Reset button, button B, and SSID](media/iot-hub-arduino-devkit-az3166-get-started/quickstarts/wifi-ap.jpg)

    ![Set AP Mode](media/iot-hub-arduino-devkit-az3166-get-started/quickstarts/set-ap-mode.gif)

1. Use a Web browser on a different Wi-Fi enabled device (computer or mobile phone) to connect to the IoT DevKit SSID displayed in the previous step. If it asks for a password, leave it empty.
    ![Connect SSID](media/iot-hub-arduino-devkit-az3166-get-started/quickstarts/connect-ssid.png)

1. Open **192.168.0.1** in the browser. Select the Wi-Fi that you want the IoT DevKit connect to, type the Wi-Fi password, then paste the device connection string you made note of previously. Then click Save.
    ![Configuration UI](media/iot-hub-arduino-devkit-az3166-get-started/quickstarts/configuration-ui.png)

    > [!NOTE]
    > The IoT DevKit only supports 2.4GHz network. Check [FAQ](https://microsoft.github.io/azure-iot-developer-kit/docs/faq/#wi-fi-configuration) for more details.

1. The WiFi information and device connection string will be stored into the IoT DevKit when you see the result page.
    ![Configuration result](media/iot-hub-arduino-devkit-az3166-get-started/quickstarts/configuration-ui-result.png)

>>>>>>> 6a383dfd
    > [!NOTE]
    > After Wi-Fi is configured, your credentials will persist on the device for that connection, even if the device is unplugged.

1. The IoT DevKit reboots in a few seconds. On the DevKit screen, you see the IP address for the DevKit follows by the telemetry data including temperature and humidity value with message count send to Azure IoT Hub.
    ![WiFi IP](media/iot-hub-arduino-devkit-az3166-get-started/quickstarts/wifi-ip.jpg)

    ![Sending data](media/iot-hub-arduino-devkit-az3166-get-started/quickstarts/sending-data.jpg)

## Prepare the development environment

Follow these steps to prepare the development environment for the DevKit:

### Install Visual Studio Code with Azure IoT Tools extension package

1. Install [Arduino IDE](https://www.arduino.cc/en/Main/Software). It provides the necessary toolchain for compiling and uploading Arduino code.
    * **Windows**: Use Windows Installer version. Do not install from the App Store.
    * **macOS**: Drag and drop the extracted **Arduino.app** into `/Applications` folder.
    * **Ubuntu**: Unzip it into folder such as `$HOME/Downloads/arduino-1.8.8`

2. Install [Visual Studio Code](https://code.visualstudio.com/), a cross platform source code editor with powerful intellisense, code completion and debugging support as well as rich extensions can be installed from marketplace.

3. Launch VS Code, look for **Arduino** in the extension marketplace and install it. This extension provides enhanced experiences for developing on Arduino platform.
    ![Install Arduino](media/iot-hub-arduino-devkit-az3166-get-started/getting-started/install-arduino.png)

4. Look for [Azure IoT Tools](https://aka.ms/azure-iot-tools) in the extension marketplace and install it.
    ![Install Azure IoT Tools](media/iot-hub-arduino-devkit-az3166-get-started/getting-started/install-azure-iot-tools.png)

    Or use this direct link:
    > [!div class="nextstepaction"]
    > [Install Azure IoT Tools extension pack](vscode:extension/vsciot-vscode.azure-iot-tools)

    > [!NOTE]
    > The Azure IoT Tools extension pack contains the [Azure IoT Device Workbench](https://aka.ms/iot-workbench) which is used to develop and debug on various IoT devkit devices. The [Azure IoT Hub Toolkit](https://aka.ms/iot-toolkit), also included with the Azure IoT Tools extension pack, is used to manage and interact with Azure IoT Hubs.

5. Configure VS Code with Arduino settings.

    In Visual Studio Code, click **File > Preference > Settings**. Then click the **...** and **Open settings.json**.
    ![Install Azure IoT Tools](media/iot-hub-arduino-devkit-az3166-get-started/getting-started/user-settings-arduino.png)
    
    Add following lines to configure Arduino depending on your platform: 

    * **Windows**:
      
        ```json
        "arduino.path": "C:\\Program Files (x86)\\Arduino",
        "arduino.additionalUrls": "https://raw.githubusercontent.com/VSChina/azureiotdevkit_tools/master/package_azureboard_index.json"
        ```

    * **macOS**:

        ```json
        "arduino.path": "/Applications",
        "arduino.additionalUrls": "https://raw.githubusercontent.com/VSChina/azureiotdevkit_tools/master/package_azureboard_index.json"
        ```

    * **Ubuntu**:
    
        Replace the **{username}** placeholder below with your username.

        ```json
        "arduino.path": "/home/{username}/Downloads/arduino-1.8.8",
        "arduino.additionalUrls": "https://raw.githubusercontent.com/VSChina/azureiotdevkit_tools/master/package_azureboard_index.json"
        ```

6. Click `F1` to open the command palette, type and select **Arduino: Board Manager**. Search for **AZ3166** and install the latest version.
    ![Install DevKit SDK](media/iot-hub-arduino-devkit-az3166-get-started/getting-started/install-az3166-sdk.png)

### Install ST-Link drivers

[ST-Link/V2](https://www.st.com/en/development-tools/st-link-v2.html) is the USB interface that IoT DevKit uses to communicate with your development machine. You need to install it on Windows to flash the compiled device code to the DevKit. Follow the OS-specific steps to allow the machine access to your device.

* **Windows**: Download and install USB driver from [STMicroelectronics website](https://www.st.com/en/development-tools/stsw-link009.html) or [direct link](https://aka.ms/stlink-v2-windows).
* **macOS**: No driver is required for macOS.
* **Ubuntu**: Run the commands in terminal and sign out and sign in for the group change to take effect:
    ```bash
    # Copy the default rules. This grants permission to the group 'plugdev'
    sudo cp ~/.arduino15/packages/AZ3166/tools/openocd/0.10.0/linux/contrib/60-openocd.rules /etc/udev/rules.d/
    sudo udevadm control --reload-rules

    # Add yourself to the group 'plugdev'
    # Logout and log back in for the group to take effect
    sudo usermod -a -G plugdev $(whoami)
    ```

Now you are all set with preparing and configuring your development environment. Let us build the GetStarted sample you just ran.

## Build your first project

### Open sample code from sample gallery

The IoT DevKit contains a rich gallery of samples that you can use to learn connect the DevKit to various Azure services.

1. Make sure your IoT DevKit is **not connected** to your computer. Start VS Code first, and then connect the DevKit to your computer.

1. Click `F1` to open the command palette, type and select **Azure IoT Device Workbench: Open Examples...**. Then select **IoT DevKit** as board.

1. In the IoT Workbench Examples page, find **Get Started** and click **Open Sample**. Then selects the default path to download the sample code.
    ![Open sample](media/iot-hub-arduino-devkit-az3166-get-started/getting-started/open-sample.png)

### Provision Azure IoT Hub and device

Instead of provisioning Azure IoT Hub and device from the Azure portal, you can do it in the VS Code without leaving the development environment.

1. In the new opened project window, click `F1` to open the command palette, type and select **Azure IoT Device Workbench: Provision Azure Services...**. Follow the step by step guide to finish provisioning your Azure IoT Hub and creating the IoT Hub device.
    ![Provision command](media/iot-hub-arduino-devkit-az3166-get-started/getting-started/provision.png)

    > [!NOTE]
    > If you have not signed in Azure. Follow the pop-up notification for signing in.

1. Select the subscription you want to use.
    ![Select sub](media/iot-hub-arduino-devkit-az3166-get-started/getting-started/select-subscription.png)

1. Then select or create a new [resource group](https://docs.microsoft.com/azure/azure-resource-manager/resource-group-overview#terminology).
    ![Select resource group](media/iot-hub-arduino-devkit-az3166-get-started/getting-started/select-resource-group.png)

1. In the resource group you specified, follow the guide to select or create a new Azure IoT Hub.
    ![Select IoT Hub steps](media/iot-hub-arduino-devkit-az3166-get-started/getting-started/iot-hub-provision.png)

    ![Select IoT Hub](media/iot-hub-arduino-devkit-az3166-get-started/getting-started/select-iot-hub.png)

    ![Selected IoT Hub](media/iot-hub-arduino-devkit-az3166-get-started/getting-started/iot-hub-selected.png)

1. In the output window, you will see the Azure IoT Hub provisioned
    ![IoT Hub Provisioned](media/iot-hub-arduino-devkit-az3166-get-started/getting-started/iot-hub-provisioned.png)

1. Select or create a new device in Azure IoT Hub you provisioned.
    ![Select IoT Device steps](media/iot-hub-arduino-devkit-az3166-get-started/getting-started/iot-device-provision.png)

    ![Select IoT Device Provisioned](media/iot-hub-arduino-devkit-az3166-get-started/getting-started/select-iot-device.png)

1. Now you have Azure IoT Hub provisioned and device created in it. Also the device connection string will be saved in VS Code for configuring the IoT DevKit later.
    ![Provision done](media/iot-hub-arduino-devkit-az3166-get-started/getting-started/provision-done.png)

### Configure and compile device code

1. In the bottom-right status bar, check the **MXCHIP AZ3166** is shown as selected board and serial port with **STMicroelectronics** is used.
    ![Select board and COM](media/iot-hub-arduino-devkit-az3166-get-started/getting-started/select-com.png)

1. Click `F1` to open the command palette, type and select **Azure IoT Device Workbench: Configure Device Settings...**, then select **Config Device Connection String > Select IoT Hub Device Connection String**.

1. On DevKit, hold down **button A**, push and release the **reset** button, and then release **button A**. Your DevKit enters configuration mode and saves the connection string.
    ![Connection string](media/iot-hub-arduino-devkit-az3166-get-started/getting-started/connection-string.png)

1. Click `F1` again, type and select **Azure IoT Device Workbench: Upload Device Code**. It starts compile and upload the code to DevKit.
    ![Arduino upload](media/iot-hub-arduino-devkit-az3166-get-started/getting-started/arduino-upload.png)

The DevKit reboots and starts running the code.

> [!NOTE]
> If there is any errors or interruptions, you can always recover by running the command again.

## Test the project

### View the telemetry sent to Azure IoT Hub

Click the power plug icon on the status bar to open the Serial Monitor:
![Serial monitor](media/iot-hub-arduino-devkit-az3166-get-started/getting-started/serial-monitor.png)

The sample application is running successfully when you see the following results:

* The Serial Monitor displays the message sent to the IoT Hub.
* The LED on the MXChip IoT DevKit is blinking.

![Serial monitor output](media/iot-hub-arduino-devkit-az3166-get-started/getting-started/result-serial-output.png)

### View the telemetry received by Azure IoT Hub

You can use [Azure IoT Tools](https://marketplace.visualstudio.com/items?itemName=vsciot-vscode.azure-iot-tools) to monitor device-to-cloud (D2C) messages in IoT Hub.

1. Sign in [Azure portal](https://portal.azure.com/), find the IoT Hub you created.
    ![Azure portal](media/iot-hub-arduino-devkit-az3166-get-started/getting-started/azure-iot-hub-portal.png)

1. In the **Shared access policies** pane, click the **iothubowner policy**, and write down the Connection string of your IoT hub.
    ![Azure IoT Hub connection string](media/iot-hub-arduino-devkit-az3166-get-started/getting-started/azure-portal-conn-string.png)

1. In VS Code, click `F1`, type and select **Azure IoT Hub: Set IoT Hub Connection String**. Copy the connection string into it.
    ![Set Azure IoT Hub connection string](media/iot-hub-arduino-devkit-az3166-get-started/getting-started/set-iothub-connection-string.png)

1. Expand the **AZURE IOT HUB DEVICES** pane on the right, right click on the device name you created and select **Start Monitoring D2C Message**.
    ![Monitor D2C Message](media/iot-hub-arduino-devkit-az3166-get-started/getting-started/monitor-d2c.png)

1. In **OUTPUT** pane, you can see the incoming D2C messages to the IoT Hub.
    ![D2C message](media/iot-hub-arduino-devkit-az3166-get-started/getting-started/d2c-output.png)

## Review the code

The `GetStarted.ino` is the main Arduino sketch file.

![D2C message](media/iot-hub-arduino-devkit-az3166-get-started/getting-started/code.png)

To see how device telemetry is sent to the Azure IoT Hub, open the `utility.cpp` file in the same folder. View [API Reference](https://microsoft.github.io/azure-iot-developer-kit/docs/apis/arduino-language-reference/) to learn how to use sensors and peripherals on IoT DevKit.

The `DevKitMQTTClient` used is a wrapper of the **iothub_client** from the [Microsoft Azure IoT SDKs and libraries for C](https://github.com/Azure/azure-iot-sdk-c/tree/master/iothub_client) to interact with Azure IoT Hub.

## Problems and feedback

If you encounter problems, you can check for a solution in the [IoT DevKit FAQ](https://microsoft.github.io/azure-iot-developer-kit/docs/faq/) or reach out to us from [Gitter](https://gitter.im/Microsoft/azure-iot-developer-kit). You can also give us feedback by leaving a comment on this page.

## Next steps

You have successfully connected an MXChip IoT DevKit to your IoT hub, and you have sent the captured sensor data to your IoT hub.

[!INCLUDE [iot-hub-get-started-az3166-next-steps](../../includes/iot-hub-get-started-az3166-next-steps.md)]<|MERGE_RESOLUTION|>--- conflicted
+++ resolved
@@ -74,52 +74,6 @@
     ```azurecli-interactive
     az iot hub device-identity create --hub-name YourIoTHubName --device-id MyNodeDevice
     ```
-<<<<<<< HEAD
-
-1. Run the following commands in Azure Cloud Shell to get the _device connection string_ for the device you just registered:
-
-   **YourIoTHubName**: Replace this placeholder below with the name you choose for your IoT hub.
-
-    ```azurecli-interactive
-    az iot hub device-identity show-connection-string --hub-name YourIoTHubName --device-id MyNodeDevice --output table
-    ```
-
-    Make a note of the device connection string, which looks like:
-
-   `HostName={YourIoTHubName}.azure-devices.net;DeviceId=MyNodeDevice;SharedAccessKey={YourSharedAccessKey}`
-
-    You use this value later in the quickstart.
-
-### Send DevKit telemetry
-
-The DevKit connects to a device-specific endpoint on your IoT hub and sends temperature and humidity telemetry.
-
-1. Download the latest version of [GetStarted firmware](https://aka.ms/devkit/prod/getstarted/latest) for IoT DevKit.
-
-1. Make sure IoT DevKit connect to your computer via USB. Open File Explorer there is a USB mass storage device called **AZ3166**.
-    ![Open Windows Explorer](media/iot-hub-arduino-devkit-az3166-get-started/quickstarts/az3166-usb.png)
-
-1. Drag and drop the firmware just downloaded into the mass storage device and it will flash automatically.
-    ![Copy firmware](media/iot-hub-arduino-devkit-az3166-get-started/quickstarts/copy-firmware.png)
-
-1. On the DevKit, Hold down button **B**, push and release the **Reset** button, and then release button **B**. Your DevKit enters AP mode. To confirm, the screen displays the service set identifier (SSID) of the DevKit and the configuration portal IP address.
-    ![Reset button, button B, and SSID](media/iot-hub-arduino-devkit-az3166-get-started/quickstarts/wifi-ap.jpg)
-
-    ![Set AP Mode](media/iot-hub-arduino-devkit-az3166-get-started/quickstarts/set-ap-mode.gif)
-
-1. Use a Web browser on a different Wi-Fi enabled device (computer or mobile phone) to connect to the IoT DevKit SSID displayed in the previous step. If it asks for a password, leave it empty.
-    ![Connect SSID](media/iot-hub-arduino-devkit-az3166-get-started/quickstarts/connect-ssid.png)
-
-1. Open **192.168.0.1** in the browser. Select the Wi-Fi that you want the IoT DevKit connect to, type the Wi-Fi password, then paste the device connection string you made note of previously. Then click Save.
-    ![Configuration UI](media/iot-hub-arduino-devkit-az3166-get-started/quickstarts/configuration-ui.png)
-
-    > [!NOTE]
-    > The IoT DevKit only supports 2.4GHz network. Check [FAQ](https://microsoft.github.io/azure-iot-developer-kit/docs/faq/#wi-fi-configuration) for more details.
-
-1. The WiFi information and device connection string will be stored into the IoT DevKit when you see the result page.
-    ![Configuration result](media/iot-hub-arduino-devkit-az3166-get-started/quickstarts/configuration-ui-result.png)
-
-=======
    > [!NOTE]
    > If you get an error running `device-identity`, install the [Azure IOT Extension for Azure CLI](https://github.com/Azure/azure-iot-cli-extension/blob/dev/README.md) for more details.
   
@@ -166,7 +120,6 @@
 1. The WiFi information and device connection string will be stored into the IoT DevKit when you see the result page.
     ![Configuration result](media/iot-hub-arduino-devkit-az3166-get-started/quickstarts/configuration-ui-result.png)
 
->>>>>>> 6a383dfd
     > [!NOTE]
     > After Wi-Fi is configured, your credentials will persist on the device for that connection, even if the device is unplugged.
 
