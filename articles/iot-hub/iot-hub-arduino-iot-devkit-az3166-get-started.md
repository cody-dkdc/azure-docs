--- conflicted
+++ resolved
@@ -110,82 +110,6 @@
 
 ## Prepare the development environment
 
-<<<<<<< HEAD
-Now it's time to set up the development environment: tools and packages for you to build stunning IoT applications. You can choose the Windows or macOS version according to your operating system.
-
-### Windows
-
-We encourage you to use the installation package to prepare the development environment. If you encounter any problems, you can follow the [manual instructions for the IoT DevKit installation](https://microsoft.github.io/azure-iot-developer-kit/docs/installation/) to get it done.
-
-#### Download the latest package
-
-The .zip file that you download contains all the necessary tools and packages for DevKit development.
-
-> [!div class="button"]
-[Download](https://aka.ms/devkit/prod/installpackage/latest)
-
-The .zip file contains the following tools and packages. If you already have some components installed, the script will detect and skip them.
-
-* Node.js and Yarn: Runtime for the setup script and automated tasks.
-* [Azure CLI MSI](https://docs.microsoft.com//cli/azure/install-azure-cli#windows): Cross-platform command-line experience for managing Azure resources. The MSI contains dependent Python and pip.
-* [Visual Studio Code](https://code.visualstudio.com/) (VS Code): Lightweight code editor for DevKit development.
-* [Visual Studio Code extension for Arduino](https://marketplace.visualstudio.com/items?itemName=vsciot-vscode.vscode-arduino): Extension that enables Arduino development in Visual Studio Code.
-* [Arduino IDE](https://www.arduino.cc/en/Main/Software): Tool that the extension for Arduino relies on.
-* DevKit Board Package: Tool chains, libraries, and projects for the DevKit.
-* ST-Link Utility: Essential tools and drivers.
-
-#### Run the installation script
-
-In Windows File Explorer, locate the .zip file and extract it. Find `install.cmd`, right-click it, and select **Run as administrator**.
-
-![File Explorer](media/iot-hub-arduino-devkit-az3166-get-started/getting-started/run-admin.png)
-
-During installation, you see the progress of each tool or package.
-
-![Installation progress](media/iot-hub-arduino-devkit-az3166-get-started/getting-started/install.png)
-
-> [!NOTE] 
-> Depending on your environment, sometimes you will get failure when installing Arduino IDE. In this case, you may try [install Arduino IDE individually](https://microsoft.github.io/azure-iot-developer-kit/docs/installation/#windows) and run install.cmd again. Otherwise, please follow the [manual instructions for the IoT DevKit installation](https://microsoft.github.io/azure-iot-developer-kit/docs/installation/#windows) to install all necessary tools and packages.
-
-#### Install drivers
-
-The VS Code for Arduino extension relies on the Arduino IDE. If this is the first time you are installing the Arduino IDE, you're prompted to install relevant drivers.
-
-![getting-started-driver](media/iot-hub-arduino-devkit-az3166-get-started/getting-started/driver.png)
-
-Installation takes around 10 minutes, depending on your internet speed. After the installation is complete, you see Visual Studio Code and Arduino IDE shortcuts on your desktop.
-
-> [!NOTE] 
-> Occasionally, when you start VS Code, you're prompted with an error that it cannot find the Arduino IDE or related board package. To solve it, close VS Code and restart the Arduino IDE. VS Code should then locate the Arduino IDE path correctly.
-
-### macOS
-
-We encourage you to use the one-click installation experience to prepare the development environment. If you encounter any problems, you can follow the [manual instructions for the IoT DevKit installation](https://microsoft.github.io/azure-iot-developer-kit/docs/installation/) to get it done.
-
-#### Install Homebrew
-
-> [!NOTE] 
-> If you have installed Homebrew, you can skip this step.
-
-Follow the [Homebrew installation instructions](https://docs.brew.sh/Installation.html) to install it.
-
-#### Download the latest package
-
-The .zip file that you download contains all the necessary tools and packages for DevKit development.
-
-> [!div class="button"]
-[Download](https://aka.ms/devkit/prod/installpackage/mac/latest)
-
-The .zip file contains the following tools and packages. If you already have some components installed, the script will detect and skip them.
-
-* Node.js and Yarn: Runtime for the setup script and automated tasks.
-* [Azure CLI](https://docs.microsoft.com/cli/azure/install-azure-cli?view=azure-cli-latest#a-namemacosinstall-on-macos): Cross-platform command-line experience for managing Azure resources.
-* [Visual Studio Code](https://code.visualstudio.com/) (VS Code): Lightweight code editor for DevKit development.
-* [Visual Studio Code extension for Arduino](https://marketplace.visualstudio.com/items?itemName=vsciot-vscode.vscode-arduino): Extension that enables Arduino development in Visual Studio Code.
-* [Arduino IDE](https://www.arduino.cc/en/Main/Software): Tool that the extension for Arduino relies on.
-* DevKit Board Package: Tool chains, libraries, and projects for the DevKit.
-* ST-Link Utility: Essential tools and drivers.
-=======
 ### Install Azure IoT Workbench
 
 We recommend [Azure IoT Workbench](https://aka.ms/iot-workbench) extension for Visual Studio Code to develop on the DevKit.
@@ -204,7 +128,6 @@
 1. Look for **Azure IoT Workbench** in the extension marketplace and install it.
     ![Install Azure IoT Workbench](media/iot-hub-arduino-devkit-az3166-get-started/getting-started/install-workbench.png)
     Together with the IoT Workbench, other dependent extensions will be installed.
->>>>>>> 2a97d249
 
 1. Open **File > Preference > Settings** and add following lines to configure Arduino.
     * **Windows**:
