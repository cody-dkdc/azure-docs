--- conflicted
+++ resolved
@@ -1,11 +1,5 @@
----
-<<<<<<< HEAD
 title: 'M0 to cloud: Connect Feather M0 WiFi to Azure IoT Hub | Microsoft Docs'
-description: Explains how to connect an Arduino device, called Adafruit Feather M0 WiFi, to Azure IoT Hub, which is a Microsoft cloud service that helps manage your IoT assets.
-=======
-title: M0 to cloud - Connect Feather M0 WiFi to Azure IoT Hub | Microsoft Docs
-description: Learn how to setup and connect Adafruit Feather M0 WiFi to Azure IoT Hub for it to send data to the Azure cloud platform in this tutorial.
->>>>>>> 98dc1a17
+description: Learn how to set up and connect Adafruit Feather M0 WiFi to Azure IoT Hub to send data to the Azure cloud platform in this tutorial.
 services: iot-hub
 documentationcenter: ''
 author: shizn
