---
title: Compare Azure IoT Hub to Azure Event Hubs | Microsoft Docs
description: A comparison of the IoT Hub and Event Hubs Azure services highlighting functional differences and use cases. The comparison includes supported protocols, device management, monitoring, and file uploads.
services: iot-hub
documentationcenter: ''
author: fsautomata
manager: timlt
editor: ''

ms.assetid: aeddea62-8302-48e2-9aad-c5a0e5f5abe9
ms.service: iot-hub
ms.devlang: na
ms.topic: article
ms.tgt_pltfrm: na
ms.workload: na
<<<<<<< HEAD
ms.date: 12/12/2016
=======
ms.date: 01/31/2017
>>>>>>> e8cfaf0d
ms.author: elioda

---
# Comparison of Azure IoT Hub and Azure Event Hubs
One of the main use cases for IoT Hub is to gather telemetry from devices. For this reason, IoT Hub is often compared to [Azure Event Hubs][Azure Event Hubs]. Like IoT Hub, Event Hubs is an event processing service that enables event and telemetry ingress to the cloud at massive scale, with low latency and high reliability.

However, the services have many differences, which are detailed in the following table:

| Area | IoT Hub | Event Hubs |
| --- | --- | --- |
| Communication patterns | Enables [device-to-cloud communications][lnk-d2c-guidance] (messaging, file uploads, and reported properties) and [cloud-to-device communications][lnk-c2d-guidance] (direct methods, desired properties, messaging). |Only enables event ingress (usually considered for device-to-cloud scenarios). |
| Device state information | [Device twins][lnk-twins] can store and query device state information. | No device state information can be stored. |
| Device protocol support |Supports MQTT, MQTT over WebSockets, AMQP, AMQP over WebSockets, and HTTP. Additionally, IoT Hub works with the [Azure IoT protocol gateway][lnk-azure-protocol-gateway], a customizable protocol gateway implementation to support custom protocols. |Supports AMQP, AMQP over WebSockets, and HTTP. |
| Security |Provides per-device identity and revocable access control. See the [Security section of the IoT Hub developer guide]. |Provides Event Hubs-wide [shared access policies][Event Hubs - security], with limited revocation support through [publisher's policies][Event Hubs publisher policies]. IoT solutions are often required to implement a custom solution to support per-device credentials and anti-spoofing measures. |
| Operations monitoring |Enables IoT solutions to subscribe to a rich set of device identity management and connectivity events such as individual device authentication errors, throttling, and bad format exceptions. These events enable you to quickly identify connectivity problems at the individual device level. |Exposes only aggregate metrics. |
| Scale |Is optimized to support millions of simultaneously connected devices. |Can support a more limited number of simultaneous connections--up to 5,000 AMQP connections, as per [Azure Service Bus quotas][Azure Service Bus quotas]. On the other hand, Event Hubs enables you to specify the partition for each message sent. |
| Device SDKs |Provides [device SDKs][Azure IoT SDKs] for a large variety of platforms and languages, in addition to direct MQTT, AMQP, and HTTP APIs. |Is supported on .NET, Java, and C, in addition to AMQP and HTTP send interfaces. |
| File upload |Enables IoT solutions to upload files from devices to the cloud. Includes a file notification endpoint for workflow integration and an operations monitoring category for debugging support. | Not supported. |
<<<<<<< HEAD
| Route messages to multiple endpoints | Up to ten additional endpoints are supported. Rules determine how messages are routed. See [Send and receive messages with IoT Hub][lnk-devguide-messaging] for more information. | Requires additional code to be written and hosted for message dispatching. |
=======
| Route messages to multiple endpoints | Up to 10 custom endpoints are supported. Rules determine how messages are routed to custom endpoints. For more information, see [Send and receive messages with IoT Hub][lnk-devguide-messaging]. | Requires additional code to be written and hosted for message dispatching. |
>>>>>>> e8cfaf0d

In summary, even if the only use case is device-to-cloud telemetry ingress, IoT Hub provides a service that is designed for IoT device connectivity. It continues to expand the value propositions for these scenarios with IoT-specific features. Event Hubs is designed for event ingress at a massive scale, both in the context of inter-datacenter and intra-datacenter scenarios.

It is not uncommon to use both IoT Hub and Event Hubs in the same solution. IoT Hub handles the device-to-cloud communication, and Event Hubs handles later-stage event ingress into real-time processing engines.

### Next steps
To learn more about planning your IoT Hub deployment, see [Scaling, HA, and DR][lnk-scaling].

To further explore the capabilities of IoT Hub, see:

* [IoT Hub developer guide][lnk-devguide]
* [Simulating a device with the IoT Gateway SDK][lnk-gateway]

[lnk-twins]: iot-hub-devguide-device-twins.md
[lnk-c2d-guidance]: iot-hub-devguide-c2d-guidance.md
[lnk-d2c-guidance]: iot-hub-devguide-d2c-guidance.md

[Azure Event Hubs]: ../event-hubs/event-hubs-what-is-event-hubs.md
[Security section of the IoT Hub developer guide]: iot-hub-devguide-security.md
[Event Hubs - security]: ../event-hubs/event-hubs-authentication-and-security-model-overview.md
[Event Hubs publisher policies]: ../event-hubs/event-hubs-what-is-event-hubs.md#event-publishers
[Azure Service Bus quotas]: ../service-bus-messaging/service-bus-quotas.md
[Azure IoT SDKs]: https://github.com/Azure/azure-iot-sdks
[lnk-azure-protocol-gateway]: iot-hub-protocol-gateway.md

[lnk-scaling]: iot-hub-scaling.md
[lnk-devguide]: iot-hub-devguide.md
[lnk-gateway]: iot-hub-linux-gateway-sdk-simulated-device.md
[lnk-devguide-messaging]: iot-hub-devguide-messaging.md<|MERGE_RESOLUTION|>--- conflicted
+++ resolved
@@ -13,11 +13,7 @@
 ms.topic: article
 ms.tgt_pltfrm: na
 ms.workload: na
-<<<<<<< HEAD
-ms.date: 12/12/2016
-=======
 ms.date: 01/31/2017
->>>>>>> e8cfaf0d
 ms.author: elioda
 
 ---
@@ -36,11 +32,7 @@
 | Scale |Is optimized to support millions of simultaneously connected devices. |Can support a more limited number of simultaneous connections--up to 5,000 AMQP connections, as per [Azure Service Bus quotas][Azure Service Bus quotas]. On the other hand, Event Hubs enables you to specify the partition for each message sent. |
 | Device SDKs |Provides [device SDKs][Azure IoT SDKs] for a large variety of platforms and languages, in addition to direct MQTT, AMQP, and HTTP APIs. |Is supported on .NET, Java, and C, in addition to AMQP and HTTP send interfaces. |
 | File upload |Enables IoT solutions to upload files from devices to the cloud. Includes a file notification endpoint for workflow integration and an operations monitoring category for debugging support. | Not supported. |
-<<<<<<< HEAD
-| Route messages to multiple endpoints | Up to ten additional endpoints are supported. Rules determine how messages are routed. See [Send and receive messages with IoT Hub][lnk-devguide-messaging] for more information. | Requires additional code to be written and hosted for message dispatching. |
-=======
 | Route messages to multiple endpoints | Up to 10 custom endpoints are supported. Rules determine how messages are routed to custom endpoints. For more information, see [Send and receive messages with IoT Hub][lnk-devguide-messaging]. | Requires additional code to be written and hosted for message dispatching. |
->>>>>>> e8cfaf0d
 
 In summary, even if the only use case is device-to-cloud telemetry ingress, IoT Hub provides a service that is designed for IoT device connectivity. It continues to expand the value propositions for these scenarios with IoT-specific features. Event Hubs is designed for event ingress at a massive scale, both in the context of inter-datacenter and intra-datacenter scenarios.
 
