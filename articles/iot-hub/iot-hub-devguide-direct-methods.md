--- conflicted
+++ resolved
@@ -26,16 +26,11 @@
 ## Method lifecycle
 Direct methods are implemented on the device and may require zero or more inputs in the method payload to correctly instantiate. You invoke a direct method through a service-facing URI (`{iot hub}/twins/{device id}/methods/`). A device receives direct methods through a device-specific MQTT topic (`$iothub/methods/POST/{method name}/`) or through AMQP links (`IoThub-methodname` and `IoThub-status` application properties). 
 
-<<<<<<< HEAD
 > [!NOTE]
-=======
-> 
-[!NOTE]
->>>>>>> b2d0d4bf
 > To subscribe to direct methods, consider subscribing to `$iothub/methods/POST/#` and then filter the delivered messages to your desired method names.
 > 
+
 > 
-
 > [!NOTE]
 > When you invoke a direct method on a device, property names and values can only contain US-ASCII printable alphanumeric, except any in the following set: ``{'$', '(', ')', '<', '>', '@', ',', ';', ':', '\', '"', '/', '[', ']', '?', '=', '{', '}', SP, HT}``.
 > 
