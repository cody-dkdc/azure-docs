--- conflicted
+++ resolved
@@ -77,11 +77,7 @@
 
 For the limits on the number of endpoints you can add, see [Quotas and throttling](iot-hub-devguide-quotas-throttling.md).
 
-<<<<<<< HEAD
-You can use the REST API [Get Endpoint Health](https://docs.microsoft.com/de-de/rest/api/iothub/iothubresource/getendpointhealth#iothubresource_getendpointhealth) to get health status of the endpoints. We recommend using the [IoT Hub metrics](iot-hub-metrics.md) related to routing message latency to identify and debug errors when endpoint health is dead or unhealthy.
-=======
 You can use the REST API [Get Endpoint Health](https://docs.microsoft.com/rest/api/iothub/iothubresource/getendpointhealth#iothubresource_getendpointhealth) to get health status of the endpoints. We recommend using the [IoT Hub metrics](iot-hub-metrics.md) related to routing message latency to identify and debug errors when endpoint health is dead or unhealthy.
->>>>>>> 6a383dfd
 
 |Health Status|Description|
 |---|---|
