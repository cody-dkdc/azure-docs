---
title: Get started with Azure IoT Hub device management (Node) | Microsoft Docs
description: How to use IoT Hub device management to initiate a remote device reboot. You use the Azure IoT SDK for Node.js to implement a simulated device app that includes a direct method and a service app that invokes the direct method.
author: wesmc7777
manager: philmea
ms.author: wesmc
ms.service: iot-hub
services: iot-hub
ms.topic: conceptual
ms.date: 08/25/2017
---

# Get started with device management (Node)

[!INCLUDE [iot-hub-selector-dm-getstarted](../../includes/iot-hub-selector-dm-getstarted.md)]

This tutorial shows you how to:

* Use the [Azure portal](https://portal.azure.com) to create an IoT Hub and create a device identity in your IoT hub.

* Create a simulated device app that contains a direct method that reboots that device. Direct methods are invoked from the cloud.

* Create a Node.js console app that calls the reboot direct method in the simulated device app through your IoT hub.

At the end of this tutorial, you have two Node.js console apps:

* **dmpatterns_getstarted_device.js**, which connects to your IoT hub with the device identity created earlier, receives a reboot direct method, simulates a physical reboot, and reports the time for the last reboot.

* **dmpatterns_getstarted_service.js**, which calls a direct method in the simulated device app, displays the response, and displays the updated reported properties.

To complete this tutorial, you need the following:

<<<<<<< HEAD
* Node.js version 4.0.x or later. [Prepare your development environment](https://github.com/Azure/azure-iot-sdk-node/tree/master/doc/node-devbox-setup.md) describes how to install Node.js for this tutorial on either Windows or Linux.
=======
* Node.js version 10.0.x or later. [Prepare your development environment](https://github.com/Azure/azure-iot-sdk-node/tree/master/doc/node-devbox-setup.md) describes how to install Node.js for this tutorial on either Windows or Linux.
>>>>>>> 6a383dfd

* An active Azure account. (If you don't have an account, you can create a [free account](https://azure.microsoft.com/pricing/free-trial/) in just a couple of minutes.)

## Create an IoT hub

[!INCLUDE [iot-hub-include-create-hub](../../includes/iot-hub-include-create-hub.md)]

### Retrieve connection string for IoT hub

[!INCLUDE [iot-hub-include-find-connection-string](../../includes/iot-hub-include-find-connection-string.md)]

[!INCLUDE [iot-hub-get-started-create-device-identity](../../includes/iot-hub-get-started-create-device-identity.md)]

## Create a simulated device app

In this section, you will perform the following steps:

* Create a Node.js console app that responds to a direct method called by the cloud

* Trigger a simulated device reboot

* Use the reported properties to enable device twin queries to identify devices and when they last rebooted

1. Create an empty folder called **manageddevice**.  In the **manageddevice** folder, create a package.json file using the following command at your command prompt.  Accept all the defaults:
      
    ```
    npm init
    ```

2. At your command prompt in the **manageddevice** folder, run the following command to install the **azure-iot-device** Device SDK package and **azure-iot-device-mqtt** package:
   
    ```
    npm install azure-iot-device azure-iot-device-mqtt --save
    ```

3. Using a text editor, create a **dmpatterns_getstarted_device.js** file in the **manageddevice** folder.

4. Add the following 'require' statements at the start of the **dmpatterns_getstarted_device.js** file:
   
    ```
    'use strict';
   
    var Client = require('azure-iot-device').Client;
    var Protocol = require('azure-iot-device-mqtt').Mqtt;
    ```

5. Add a **connectionString** variable and use it to create a **Client** instance.  Replace the connection string with your device connection string.  
   
    ```
    var connectionString = 'HostName={youriothostname};DeviceId=myDeviceId;SharedAccessKey={yourdevicekey}';
    var client = Client.fromConnectionString(connectionString, Protocol);
    ```

6. Add the following function to implement the direct method on the device
   
    ```
    var onReboot = function(request, response) {
   
        // Respond the cloud app for the direct method
        response.send(200, 'Reboot started', function(err) {
            if (err) {
                console.error('An error occurred when sending a method response:\n' + err.toString());
            } else {
                console.log('Response to method \'' + request.methodName + '\' sent successfully.');
            }
        });
   
        // Report the reboot before the physical restart
        var date = new Date();
        var patch = {
            iothubDM : {
                reboot : {
                    lastReboot : date.toISOString(),
                }
            }
        };
   
        // Get device Twin
        client.getTwin(function(err, twin) {
            if (err) {
                console.error('could not get twin');
            } else {
                console.log('twin acquired');
                twin.properties.reported.update(patch, function(err) {
                    if (err) throw err;
                    console.log('Device reboot twin state reported')
                });  
            }
        });
   
        // Add your device's reboot API for physical restart.
        console.log('Rebooting!');
    };
    ```

7. Open the connection to your IoT hub and start the direct method listener:

   
    ```
    client.open(function(err) {
        if (err) {
            console.error('Could not open IotHub client');
        }  else {
            console.log('Client opened.  Waiting for reboot method.');
            client.onDeviceMethod('reboot', onReboot);
        }
    });
    ```

8. Save and close the **dmpatterns_getstarted_device.js** file.

> [!NOTE]
> To keep things simple, this tutorial does not implement any retry policy. In production code, you should implement retry policies (such as an exponential backoff), as suggested in the article, [Transient Fault Handling](/azure/architecture/best-practices/transient-faults).

## Trigger a remote reboot on the device using a direct method

In this section, you create a Node.js console app that initiates a remote reboot on a device using a direct method. The app uses device twin queries to discover the last reboot time for that device.

1. Create an empty folder called **triggerrebootondevice**. In the **triggerrebootondevice** folder, create a package.json file using the following command at your command prompt. Accept all the defaults:
   
    ```
    npm init
    ```

2. At your command prompt in the **triggerrebootondevice** folder, run the following command to install the **azure-iothub** Device SDK package and **azure-iot-device-mqtt** package:
   
    ```
    npm install azure-iothub --save
    ```

3. Using a text editor, create a **dmpatterns_getstarted_service.js** file in the **triggerrebootondevice** folder.

4. Add the following 'require' statements at the start of the **dmpatterns_getstarted_service.js** file:

  
    ```
    'use strict';
   
    var Registry = require('azure-iothub').Registry;
    var Client = require('azure-iothub').Client;
    ```

5. Add the following variable declarations and replace the placeholder values:

   
    ```
    var connectionString = '{iothubconnectionstring}';
    var registry = Registry.fromConnectionString(connectionString);
    var client = Client.fromConnectionString(connectionString);
    var deviceToReboot = 'myDeviceId';
    ```

6. Add the following function to invoke the device method to reboot the target device:
   
    ```
    var startRebootDevice = function(twin) {
   
        var methodName = "reboot";
   
        var methodParams = {
            methodName: methodName,
            payload: null,
            timeoutInSeconds: 30
        };
   
        client.invokeDeviceMethod(deviceToReboot, methodParams, function(err, result) {
            if (err) {
                console.error("Direct method error: "+err.message);
            } else {
                console.log("Successfully invoked the device to reboot.");  
            }
        });
    };
    ```

7. Add the following function to query for the device and get the last reboot time:
   
    ```
    var queryTwinLastReboot = function() {
   
        registry.getTwin(deviceToReboot, function(err, twin){
   
            if (twin.properties.reported.iothubDM != null)
            {
                if (err) {
                    console.error('Could not query twins: ' + err.constructor.name + ': ' + err.message);
                } else {
                    var lastRebootTime = twin.properties.reported.iothubDM.reboot.lastReboot;
                    console.log('Last reboot time: ' + JSON.stringify(lastRebootTime, null, 2));
                }
            } else 
                console.log('Waiting for device to report last reboot time.');
        });
    };
    ```

8. Add the following code to call the functions that trigger the reboot direct method and query for the last reboot time:

   
    ```
    startRebootDevice();
    setInterval(queryTwinLastReboot, 2000);
    ```

9. Save and close the **dmpatterns_getstarted_service.js** file.

## Run the apps

You are now ready to run the apps.

1. At the command prompt in the **manageddevice** folder, run the following command to begin listening for the reboot direct method.

   
    ```
    node dmpatterns_getstarted_device.js
    ```

2. At the command prompt in the **triggerrebootondevice** folder, run the following command to trigger the remote reboot and query for the device twin to find the last reboot time.

   
    ```
    node dmpatterns_getstarted_service.js
    ```

3. You see the device response to the direct method in the console.

[!INCLUDE [iot-hub-dm-followup](../../includes/iot-hub-dm-followup.md)]<|MERGE_RESOLUTION|>--- conflicted
+++ resolved
@@ -30,11 +30,7 @@
 
 To complete this tutorial, you need the following:
 
-<<<<<<< HEAD
-* Node.js version 4.0.x or later. [Prepare your development environment](https://github.com/Azure/azure-iot-sdk-node/tree/master/doc/node-devbox-setup.md) describes how to install Node.js for this tutorial on either Windows or Linux.
-=======
 * Node.js version 10.0.x or later. [Prepare your development environment](https://github.com/Azure/azure-iot-sdk-node/tree/master/doc/node-devbox-setup.md) describes how to install Node.js for this tutorial on either Windows or Linux.
->>>>>>> 6a383dfd
 
 * An active Azure account. (If you don't have an account, you can create a [free account](https://azure.microsoft.com/pricing/free-trial/) in just a couple of minutes.)
 
