--- conflicted
+++ resolved
@@ -29,11 +29,7 @@
 
 The sample application you run in this quickstart is written using Python. Currently, the Microsoft Azure IoT SDKs for Python support only specific versions of Python for each platform. To learn more, see the [Python SDK Readme](https://github.com/Azure/azure-iot-sdk-python#important-installation-notes---dealing-with-importerror-issues).
 
-<<<<<<< HEAD
-This quickstart assumes you are using a Windows development machine. For Windows systems, only [Python 3.6.x](https://www.python.org/downloads/release/python-368/) is supported. The Python installer you choose should be based on the architecture of the system that you are working with. If your system CPU architecture is 32 bit, then download the x86 installer; for the 64bit architecture, download the x86-64 installer. Additionally, make sure the [Microsoft Visual C++ Redistributable for Visual Studio 2017](https://support.microsoft.com/en-us/help/2977003/the-latest-supported-visual-c-downloads) is installed for your architecture (x86 or x64).
-=======
 This quickstart assumes you are using a Windows development machine. For Windows systems, only [Python 3.6.x](https://www.python.org/downloads/release/python-368/) is supported. The Python installer you choose should be based on the architecture of the system that you are working with. If your system CPU architecture is 32 bit, then download the x86 installer; for the 64-bit architecture, download the x86-64 installer. Additionally, make sure the [Microsoft Visual C++ Redistributable for Visual Studio 2019](https://support.microsoft.com/en-us/help/2977003/the-latest-supported-visual-c-downloads) is installed for your architecture (x86 or x64).
->>>>>>> 6a383dfd
 
 You can download Python for other platforms from [Python.org](https://www.python.org/downloads/).
 
