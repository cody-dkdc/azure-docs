--- conflicted
+++ resolved
@@ -2,23 +2,11 @@
 title: IoT DevKit translator using Azure Function and Cognitive Services | Microsoft Docs
 description: Use microphone on IoT DevKit to receive voice message and Azure Cognitive Services for processing it into translated text in English
 author: liydu
-<<<<<<< HEAD
-manager: timlt
-tags: ''
-keywords: ''
-
-ms.service: iot-hub
-ms.devlang: arduino
-ms.topic: article
-ms.tgt_pltfrm: na
-ms.workload: na
-=======
 manager: jeffya
 ms.service: iot-hub
 services: iot-hub
 ms.topic: conceptual
 ms.tgt_pltfrm: arduino
->>>>>>> 0e7d4ff7
 ms.date: 02/28/2018
 ms.author: liydu
 ---
