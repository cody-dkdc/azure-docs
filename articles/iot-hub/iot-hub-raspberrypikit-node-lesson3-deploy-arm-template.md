--- conflicted
+++ resolved
@@ -19,7 +19,7 @@
 
 # 3.1 Create an Azure function app and a storage account to process and store IoT hub messages
 
-[Azure Functions](../../articles/azure-functions/functions-overview.md) is a solution for easily running small pieces of code, called “functions”, in the cloud. An Azure function app hosts the execution of your functions in Azure.
+[Azure Functions](../../articles/azure-functions/functions-overview.md) is a solution for easily running small pieces of code, called "functions", in the cloud. An Azure function app hosts the execution of your functions in Azure.
 
 ## 3.1.1 What will you do
 
@@ -71,16 +71,8 @@
 
 ## 3.1.6 Summary
 
-<<<<<<< HEAD
-You've created your Azure function app to process IoT hub messages and an Azure storage account to store these messages. You can move on to the next section to deploy and run the blink sample application on your Pi.
+You've created your Azure function app to process IoT hub messages and an Azure storage account to store these messages. You can move on to the next section to deploy and run the sample to send device-to-cloud messages on your Pi.
 
 ## Next Steps
 
-[3.2 Run the blink sample application on your Raspberry Pi 3](iot-hub-raspberrypikit-node-lesson3-run-azure-blink.md)
-=======
-You've created your Azure function app to process IoT hub messages and an Azure storage account to store these messages. You can move on to the next section to deploy and run the Azure blink sample application on your Pi.
-
-## Next Steps
-
-[3.2 Run the Azure blink sample application on your Raspberry Pi 3](iot-hub-raspberrypikit-node-lesson3-run-azure-blink.md)
->>>>>>> af2b1ab0
+[3.2 Run sample application to send device-to-cloud messages on your Raspberry Pi 3](iot-hub-raspberrypikit-node-lesson3-run-azure-blink.md)
