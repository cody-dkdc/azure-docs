<properties
 pageTitle="Run the blink sample application on your Raspberry Pi 3 | Microsoft Azure"
 description="Deploy and run a sample application to your Raspberry Pi 3 that sends messages to IoT hub and blinks the LED."
 services="iot-hub"
 documentationCenter=""
 authors="shizn"
 manager="timlt"
 tags=""
 keywords=""/>

<tags
 ms.service="iot-hub"
 ms.devlang="multiple"
 ms.topic="article"
 ms.tgt_pltfrm="na"
 ms.workload="na"
 ms.date="09/28/2016"
 ms.author="xshi"/>

# 3.2 Run the blink sample application on your Raspberry Pi 3

## 3.2.1 What will you do

Deploy and run a sample application on your Raspberry Pi 3 that sends messages to your IoT hub.

## 3.2.2 What will you learn

- How to use the gulp tool to deploy and run the sample Node.js application on your Pi.

## 3.2.3 What do you need

- You must have successfully completed the previous section in this lesson: [Create an Azure function app and a storage account to process and store IoT hub messages](iot-hub-raspberrypikit-node-lesson3-deploy-arm-template.md).

## 3.2.4 Get your IoT hub and device connection strings

The device connection string is used to connect the Pi to your IoT hub. The IoT hub connect string is used to connect your IoT hub to the device identity that presensents your Pi in the IoT hub.

- Get the IoT hub connection string by running the following Azure CLI command:

  ```bash
  az iot hub show-connection-string --name {my hub name} --resource-group {resource group name}
  ```

  `{my hub name}` is the name that you specified in Lesson 2. Use `iot-sample` as the value of `{resource group name}` if you didn't change the value in Lesson 2.

- Get the device connection string by running the following command:

  ```bash
  az iot device show-connection-string --hub {my hub name} --device-id {device id} --resource-group {resource group name}
  ```

  `{my hub name}` and `{resource group name}` take the same value as the ones used above. Use `myraspberrypi` as the value of `{device id}` if you didn't change the value in Lesson 2.

## 3.2.5 Configure the device connection

1. Initialize the configuration file by running the following commands:

  ```bash
  npm install
  gulp init
  ```

<<<<<<< HEAD
2. Open the device configuration file `config-raspberrypi.json` in Visual Studio Code by running the following command:
=======
Update your device configuration file `config-raspberrypi.json` using VS Code so you can deploy the sample application from your computer:
>>>>>>> af2b1ab0

  ```bash
  // For Windows command prompt
  code %USERPROFILE%\.iot-hub-getting-started\config-raspberrypi.json
  
  // For MacOS or Ubuntu
  code ~/.iot-hub-getting-started/config-raspberrypi.json
  ```

  ![config.json](media/iot-hub-raspberry-pi-lessons/lesson3/config.png)

3. Make the following replacements in the `config-raspberrypi.json` file:

  - Replace **[device hostname or IP address]** with the device IP address or hostname you got from `device-discovery-cli` or with the value inherited from what you configured in Lesson 1.
  - Replace **[IoT device connection string]** with the `device connection string` you obtained.
  - Replace **[IoT hub connection string]** with the `iot hub connection string` you obtained.

You update the `config-raspberrypi.json` file so that you can deploy the sample application from your computer.

## 3.2.6 Deploy and run the sample application

Deploy and run the sample application on your Pi by running the following command:

```bash
gulp
```

> [AZURE.NOTE] The default gulp task runs `install-tools`, `deploy` and `run` tasks sequentially. In [Lesson 1](iot-hub-raspberrypikit-node-lesson1-deploy-blink-app.md), you ran these tasks one after another separately.

## 3.2.7 Verify the sample application works

You should see the LED that is connected to your Pi blinking every two seconds. Every time the LED blinks, the sample application sends a message to your IoT hub and verifies that the message has been successfully sent to your IoT hub. In addition, for each of the message received by the IoT hub, the message is printed in the console window. The sample application terminates automatically after sending 20 messages.

![](media/iot-hub-raspberry-pi-lessons/lesson3/gulp_run.png)

## 3.2.8 Summary

You've deployed and run the blink sample application on your Pi to send device-to-cloud messages to your IoT hub. You can move to the next section to monitor your messages as they are written to the storage account.

## Next Steps

[3.3 Read messages persisted in Azure Storage](iot-hub-raspberrypikit-node-lesson3-read-table-storage.md)<|MERGE_RESOLUTION|>--- conflicted
+++ resolved
@@ -17,17 +17,17 @@
  ms.date="09/28/2016"
  ms.author="xshi"/>
 
-# 3.2 Run the blink sample application on your Raspberry Pi 3
+# 3.2 Run sample application to send device-to-cloud messages on your Raspberry Pi 3
 
-## 3.2.1 What will you do
+## 3.2.1 What you will do
 
 Deploy and run a sample application on your Raspberry Pi 3 that sends messages to your IoT hub.
 
-## 3.2.2 What will you learn
+## 3.2.2 What you will learn
 
 - How to use the gulp tool to deploy and run the sample Node.js application on your Pi.
 
-## 3.2.3 What do you need
+## 3.2.3 What you need
 
 - You must have successfully completed the previous section in this lesson: [Create an Azure function app and a storage account to process and store IoT hub messages](iot-hub-raspberrypikit-node-lesson3-deploy-arm-template.md).
 
@@ -60,11 +60,7 @@
   gulp init
   ```
 
-<<<<<<< HEAD
 2. Open the device configuration file `config-raspberrypi.json` in Visual Studio Code by running the following command:
-=======
-Update your device configuration file `config-raspberrypi.json` using VS Code so you can deploy the sample application from your computer:
->>>>>>> af2b1ab0
 
   ```bash
   // For Windows command prompt
@@ -102,7 +98,7 @@
 
 ## 3.2.8 Summary
 
-You've deployed and run the blink sample application on your Pi to send device-to-cloud messages to your IoT hub. You can move to the next section to monitor your messages as they are written to the storage account.
+You've deployed and run the new blink sample application on your Pi to send device-to-cloud messages to your IoT hub. You can move to the next section to monitor your messages as they are written to the storage account.
 
 ## Next Steps
 
