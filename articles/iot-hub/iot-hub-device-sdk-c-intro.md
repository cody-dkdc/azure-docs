--- conflicted
+++ resolved
@@ -65,16 +65,10 @@
 There are several open source tools to help you manage your IoT hub.
 
 * A Windows application called [device explorer](https://github.com/Azure/azure-iot-sdk-csharp/tree/master/tools/DeviceExplorer).
-<<<<<<< HEAD
-* A cross-platform Python CLI tool called [the IoT extension for Azure CLI](https://github.com/Azure/azure-iot-cli-extension).
-
-This tutorial uses the graphical *device explorer* tool. You can also use the *the IoT extension for Azure CLI* tool if you prefer to use a CLI tool.
-=======
 * A cross-platform Visual Studio Code extension called [Azure IoT Toolkit](https://marketplace.visualstudio.com/items?itemName=vsciot-vscode.azure-iot-toolkit).
-* A cross-platform Python CLI tool called [the IoT extension for Azure CLI 2.0](https://github.com/Azure/azure-iot-cli-extension).
+* A cross-platform Python CLI called [the IoT extension for Azure CLI](https://github.com/Azure/azure-iot-cli-extension).
 
 This tutorial uses the graphical *device explorer* tool. You can use the *Azure IoT Toolkit extension for VS Code* if you develop in VS Code. You can also use the *the IoT extension for Azure CLI 2.0* tool if you prefer to use a CLI tool.
->>>>>>> 0d84a12c
 
 The device explorer tool uses the Azure IoT service libraries to perform various functions on IoT Hub, including adding devices. If you use the device explorer tool to add a device, you get a connection string for your device. You need this connection string to run the sample applications.
 
