--- conflicted
+++ resolved
@@ -27,11 +27,7 @@
 In this article you'll be introduced to the architecture of the Azure IoT device SDK for C. We'll demonstrate how to initialize the device library, send events to IoT Hub as well as receive messages from it. The information in this article should be enough to get started using the SDK, but also provides pointers to additional information about the libraries.
 
 ## SDK architecture
-<<<<<<< HEAD
 You can find the [**Azure IoT device SDK for C**](https://github.com/Azure/azure-iot-sdk-c) GitHub repository and view details of the API in the [C API reference](http://azure.github.io/azure-iot-sdks/c/api_reference/index.html).
-=======
-You can find the **Azure IoT device SDK for C** in the [Azure IoT SDK for C](https://github.com/azure/azure-iot-sdk-c) GitHub repository and view details of the API in the [C API reference](http://azure.github.io/azure-iot-sdks/c/api_reference/index.html).
->>>>>>> 6ba254ec
 
 The latest version of the libraries can be found in the **master** branch of this repository:
 
@@ -59,21 +55,13 @@
 
 If you need to create an instance of Azure IoT Hub on your Azure subscription, follow the instructions [here](https://github.com/Azure/azure-iot-sdks/blob/master/doc/setup_iothub.md).
 
-<<<<<<< HEAD
 The [readme file](https://github.com/Azure/azure-iot-sdk-c) included with the SDK provides instructions for preparing your development environment and obtain device credentials.
-=======
-The [readme file](https://github.com/azure/azure-iot-sdk-c) included with the SDK provides instructions for preparing your development environment and obtain device credentials.
->>>>>>> 6ba254ec
 The following sections include some additional commentary on those instructions.
 
 ### Preparing your development environment
 While packages are provided for some platforms (such as NuGet for Windows or apt_get for Debian and Ubuntu) and the samples use these packages when available, the below instructions detail how to build the library and the samples directly form the code.
 
-<<<<<<< HEAD
 First, you'll need to obtain a copy of the SDK from GitHub and then build the source. You should get a copy of the source from the **master** branch of the [GitHub repository](https://github.com/Azure/azure-iot-sdk-c).
-=======
-First, you'll need to obtain a copy of the SDK from GitHub and then build the source. You should get a copy of the source from the **master** branch of the [GitHub repository](https://github.com/azure/azure-iot-sdk-c).
->>>>>>> 6ba254ec
 
 When you’ve downloaded a copy of the source, you must complete the steps described in the SDK article ["Prepare your development environment"](https://github.com/Azure/azure-iot-sdk-c/blob/master/doc/devbox_setup.md).
 
@@ -139,11 +127,7 @@
 If you want to follow along, enter your device connection string here, recompile the solution, and you'll be able to run the sample.
 
 ## IoTHubClient
-<<<<<<< HEAD
-Within the **iothub\_client** folder in the azure-iot-sdk-c repository, there is a **samples** folder that contains an application called **iothub\_client\_sample\_amqp**.
-=======
 Within the **iothub\_client** folder in the [azure-iot-sdk-c](https://github.com/azure/azure-iot-sdk-c) repository, there is a **samples** folder that contains an application called **iothub\_client\_sample\_amqp**.
->>>>>>> 6ba254ec
 
 The Windows version of the **iothub\_client\_sample\_ampq** application includes the following Visual Studio solution:
 
@@ -164,11 +148,7 @@
 
 ### Initializing the library
 > [!NOTE]
-<<<<<<< HEAD
 > Before you start working with the libraries, you may need to perform some platform specific initialization. For example, if you plan to use AMQP on Linux you must initialize the OpenSSL library. The samples in the [GitHub repository](https://github.com/Azure/azure-iot-sdk-c) call the utility function **platform_init** when the client starts and call the **platform_deinit** function before exiting. These functions are declared in the "platform.h" header file. You should examine the definitions of these functions for your target platform in the [repository](https://github.com/Azure/azure-iot-sdk-c) to determine whether you need to include any platform initialization code in your client.
-=======
-> Before you start working with the libraries, you may need to perform some platform specific initialization. For example, if you plan to use AMQP on Linux you must initialize the OpenSSL library. The [samples in the GitHub repository](https://github.com/Azure/azure-iot-sdk-c/tree/master/iothub_client/samples) call the utility function **platform_init** when the client starts and call the **platform_deinit** function before exiting. These functions are declared in the "platform.h" header file. You should examine the definitions of these functions for your target platform in the [repository](https://github.com/Azure/azure-iot-sdk-c) to determine whether you need to include any platform initialization code in your client.
->>>>>>> 6ba254ec
 > 
 > 
 
@@ -262,11 +242,7 @@
 ## Serializer
 Conceptually the **serializer** library sits on top of the **IoTHubClient** library in the SDK. It uses the **IoTHubClient** library for the underlying communication with IoT Hub, but it adds modeling capabilities that remove the burden of dealing with message serialization from the developer. How this library works is best demonstrated by an example.
 
-<<<<<<< HEAD
-Within the **serializer** folder in the azure-iot-sdk-c repository is a **samples** folder that contains an application called **simplesample\_amqp**. The Windows version of this sample includes the following Visual Studio solution:
-=======
 Within the **serializer** folder in the [azure-iot-sdk-c repository](https://github.com/Azure/azure-iot-sdk-c) is a **samples** folder that contains an application called **simplesample\_amqp**. The Windows version of this sample includes the following Visual Studio solution:
->>>>>>> 6ba254ec
 
   ![](media/iot-hub-device-sdk-c-intro/14-simplesample_amqp.PNG)
 
