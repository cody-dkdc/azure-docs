---
title: Process Azure IoT Hub device-to-cloud messages (Java) | Microsoft Docs
description: How to process IoT Hub device-to-cloud messages by reading from the Event hubs-compatible endpoint on an IoT hub. You create a Java service app that uses an EventProcessorHost instance.
services: iot-hub
documentationcenter: java
author: dominicbetts
manager: timlt
editor: ''

ms.assetid: bd9af5f9-a740-4780-a2a6-8c0e2752cf48
ms.service: iot-hub
ms.devlang: java
ms.topic: article
ms.tgt_pltfrm: na
ms.workload: na
<<<<<<< HEAD
ms.date: 12/12/2016
=======
ms.date: 12/06/2016
>>>>>>> c4684cec
ms.author: dobett

---
# Process IoT Hub device-to-cloud messages (Java)
[!INCLUDE [iot-hub-selector-process-d2c](../../includes/iot-hub-selector-process-d2c.md)]

## Introduction
<<<<<<< HEAD
Azure IoT Hub is a fully managed service that enables reliable and secure bi-directional communications between millions of devices and an application back end. Other tutorials ([Get started with IoT Hub] and [Send cloud-to-device messages with IoT Hub][lnk-c2d]) show you how to use the basic device-to-cloud and cloud-to-device messaging functionality of IoT Hub.

This tutorial builds on the code shown in the [Get started with IoT Hub] tutorial, and it shows how to use message routing to process device-to-cloud messages in a scalable way. The tutorial illustrates how to process messages which require immediate action from the application back end. For example, a device might send an alarm message that triggers inserting a ticket into a CRM system. By contrast, data point messages simply feed into an analytics engine. For example, temperature telemetry from a device that is to be stored for later analysis is a data point message.
=======
Azure IoT Hub is a fully managed service that enables reliable and secure bi-directional communications between millions of devices and a solution back end. Other tutorials ([Get started with IoT Hub] and [Send cloud-to-device messages with IoT Hub][lnk-c2d]) show you how to use the basic device-to-cloud and cloud-to-device messaging functionality of IoT Hub.

This tutorial builds on the code shown in the [Get started with IoT Hub] tutorial, and it shows two scalable patterns that you can use to process device-to-cloud messages:

* The reliable storage of device-to-cloud messages in [Azure blob storage]. A common scenario is *cold path* analytics, in which you store telemetry data in blobs to use as input into analytics processes. These processes can be driven by tools such as [Azure Data Factory] or the [HDInsight (Hadoop)] stack.
* The reliable processing of *interactive* device-to-cloud messages. Device-to-cloud messages are interactive when they are immediate triggers for a set of actions in the solution back end. For example, a device might send an alarm message that triggers inserting a ticket into a CRM system. By contrast, *data-point* messages simply feed into an analytics engine. For example, temperature telemetry from a device that is to be stored for later analysis is a data-point message.

Because IoT Hub exposes an [Event Hub][lnk-event-hubs]-compatible endpoint to receive device-to-cloud messages, this tutorial uses an [EventProcessorHost] instance. This instance:

* Reliably stores *data-point* messages in Azure blob storage.
* Forwards *interactive* device-to-cloud messages to an Azure [Service Bus queue] for immediate processing.

Service Bus helps ensure reliable processing of interactive messages, as it provides per-message checkpoints, and time window-based de-duplication.

> [!NOTE]
> An **EventProcessorHost** instance is only one way to process interactive messages. Other options include [Azure Service Fabric][lnk-service-fabric] and [Azure Stream Analytics][lnk-stream-analytics].
> 
> 
>>>>>>> c4684cec

At the end of this tutorial, you run three Java console apps:

* **simulated-device**, a modified version of the app created in the [Get started with IoT Hub] tutorial, sends data-point device-to-cloud messages every second, and interactive device-to-cloud messages every 10 seconds. This app uses the AMQP protocol to communicate with IoT Hub.
* **read-d2c-messages** displays the telemetry sent by your simulated device app.
* **read-critical-queue** de-queues the critical messages from the Service Bus queue attached to the IoT hub.

> [!NOTE]
> IoT Hub has SDK support for many device platforms and languages, including C, Java, and JavaScript. For instructions on how to replace the simulated device in this tutorial with a physical device, and how to connect devices to an IoT Hub, see the [Azure IoT Developer Center].
> 
> 

<<<<<<< HEAD
=======
This tutorial is directly applicable to other ways to consume Event Hub-compatible messages, such as [HDInsight (Hadoop)] projects. For more information, see [IoT Hub developer guide - Device to cloud].

>>>>>>> c4684cec
To complete this tutorial, you need the following:

* A complete working version of the [Get started with IoT Hub] tutorial.
* Java SE 8. <br/> [Prepare your development environment][lnk-dev-setup] describes how to install Java for this tutorial on either Windows or Linux.
* Maven 3.  <br/> [Prepare your development environment][lnk-dev-setup] describes how to install Maven for this tutorial on either Windows or Linux.
* An active Azure account. <br/>If you don't have an account, you can create a [free account](https://azure.microsoft.com/free/) in just a couple of minutes.

You should have some basic knowledge of [Azure Storage] and [Azure Service Bus].

## Send interactive messages from a simulated device app
<<<<<<< HEAD
In this section, you modify the simulated device app you created in the [Get started with IoT Hub] tutorial to occasionally send messages which require immediate processing.
=======
In this section, you modify the simulated device app you created in the [Get started with IoT Hub] tutorial to send interactive device-to-cloud messages to the IoT hub.
>>>>>>> c4684cec

1. Use a text editor to open the simulated-device\src\main\java\com\mycompany\app\App.java file. This file contains the code for the **simulated-device** app you created in the [Get started with IoT Hub] tutorial.
2. Replace the **MessageSender** class with the following code:
   
    ```
    private static class MessageSender implements Runnable {
        public volatile boolean stopThread = false;

        public void run()  {
            try {
                double avgWindSpeed = 10; // m/s
                Random rand = new Random();

                while (!stopThread) {
                    double currentWindSpeed = avgWindSpeed + rand.nextDouble() * 4 - 2;
                    TelemetryDataPoint telemetryDataPoint = new TelemetryDataPoint();
                    telemetryDataPoint.deviceId = deviceId;
                    telemetryDataPoint.windSpeed = currentWindSpeed;

                    String msgStr = telemetryDataPoint.serialize();
                    if (new Random() > 0.7) {
                        Message msg = new Message("This is a critical message.");
                        msg.setProperty("level", "critical");
                    } else {
                        Message msg = new Message(msgStr);
                    }
                    
                    System.out.println("Sending: " + msgStr);

                    Object lockobj = new Object();
                    EventCallback callback = new EventCallback();
                    client.sendEventAsync(msg, callback, lockobj);

                    synchronized (lockobj) {
                        lockobj.wait();
                    }
                    Thread.sleep(1000);
                }
            } catch (InterruptedException e) {
                System.out.println("Finished.");
            }
        }
    }
    ```
   
    This randomly adds the property `"level": "critical"` to messages sent by the simulated device, which simulates a message which requires immediate action by the application back-end. The application passes this information in the message properties, instead of in the message body, so that IoT Hub can route the message to the proper message destination.
   
   > [!NOTE]
   > You can use message properties to route messages for a variety of scenarios including cold-path processing, in addition to the hot path example shown here.
   > 
   > 

2. Save and close the simulated-device\src\main\java\com\mycompany\app\App.java file.
   
   > [!NOTE]
   > For the sake of simplicity, this tutorial does not implement any retry policy. In production code, you should implement a retry policy such as exponential backoff, as suggested in the MSDN article [Transient Fault Handling].
   > 
   > 
<<<<<<< HEAD
3. To build the **simulated-device** app using Maven, execute the following command at the command-prompt in the simulated-device folder:
=======
5. To build the **simulated-device** app using Maven, execute the following command at the command prompt in the simulated-device folder:
>>>>>>> c4684cec
   
    ```
    mvn clean package -DskipTests
    ```

<<<<<<< HEAD
## Add a queue to your IoT hub and route messages to it
In this section, you create a Service Bus queue, connect it to your IoT hub, and configure your IoT hub to send messages to the queue based on the presence of a property on the message. For more information about how to process messages from Service Bus queues, see [Get started with queues][Service Bus queue].
=======
## Process device-to-cloud messages
In this section, you create a Java console app that processes device-to-cloud messages from IoT Hub. Iot Hub exposes an [Event Hub]-compatible endpoint to enable an application to read device-to-cloud messages. This tutorial uses the [EventProcessorHost] class to process these messages in a Java console app. For more information about how to process messages from Event Hubs, see the [Get Started with Event Hubs] tutorial.

The main challenge when you implement reliable storage of data-point messages or forwarding of interactive messages, is that event processing relies on the message consumer to provide checkpoints for its progress. Moreover, to achieve a high throughput, when you read from Event Hubs you should provide checkpoints in large batches. This approach creates the possibility of duplicate processing for a large number of messages, if there is a failure and you revert to the previous checkpoint. In this tutorial, you see how to synchronize Azure Storage writes and Service Bus de-duplication windows with **EventProcessorHost** checkpoints.

To write messages to Azure Storage reliably, the sample uses the individual block commit feature of [block blobs][Azure Block Blobs]. The event processor accumulates messages in memory until it is time to provide a checkpoint. For example, after the accumulated buffer of messages reaches the maximum block size of 4 MB, or after the Service Bus de-duplication time window elapses. Then, before the checkpoint, the code commits a new block to the blob.

The event processor uses Event Hubs message offsets as block IDs. This mechanism enables the event processor to perform a de-duplication check before it commits the new block to storage, taking care of a possible crash between committing a block and the checkpoint.

> [!NOTE]
> This tutorial uses a single Azure Storage account to write all the messages retrieved from IoT Hub. To decide if you need to use multiple Azure Storage accounts in your solution, see [Azure Storage scalability Guidelines].
> 
> 

The application uses the Service Bus de-duplication feature to avoid duplicates when it processes interactive messages. The simulated device app stamps each interactive message with a unique **MessageId**. This id Service Bus to ensure that, in the specified de-duplication time window, no two messages with the same **MessageId** are delivered to the receivers. This de-duplication, together with the per-message completion semantics provided by Service Bus queues, makes it easy to implement the reliable processing of interactive messages.

To make sure that no message is resubmitted outside of the de-duplication window, the code synchronizes the **EventProcessorHost** checkpoint mechanism with the Service Bus queue de-duplication window. This synchronization is done by forcing a checkpoint at least once every time the de-duplication window elapses (in this tutorial, the window is one hour).

> [!NOTE]
> This tutorial uses a single partitioned Service Bus queue to process all the interactive messages retrieved from IoT Hub. For more information about how to use Service Bus queues to meet the scalability requirements of your solution, see the [Azure Service Bus] documentation.
> 
> 

### Provision an Azure Storage account and a Service Bus queue
To use the [EventProcessorHost] class, you must have an Azure Storage account to enable the **EventProcessorHost** to record checkpoint information. You can use an existing Azure Storage account, or follow the instructions in [About Azure Storage] to create a new one. Make a note of the Azure Storage account connection string.

> [!NOTE]
> When you copy and paste the Azure Storage account connection string, make sure there are no spaces included.
> 
> 

You also need a Service Bus queue to enable reliable processing of interactive messages. You can create a queue programmatically, with a one hour de-duplication window, as explained in [How to use Service Bus Queues][Service Bus queue]. Alternatively, you can use the [Azure classic portal][lnk-classic-portal], by following these steps:

1. Click **New** in the lower-left corner. Then click **App Services** > **Service Bus** > **Queue** > **Custom Create**. Enter the name **d2ctutorial**, select a region, and use an existing namespace or create a new one. Make a note of the namespace name, you need it later in this tutorial. On the next page, select **Enable duplicate detection**, and set the **Duplicate detection history time window** to one hour. Then click the check mark in the lower-right corner to save your queue configuration.
   
    ![Create a queue in Azure portal][30]
2. In the list of Service Bus queues, click **d2ctutorial**, and then click **Configure**. Create two shared access policies, one called **send** with **Send** permissions, and one called **listen** with **Listen** permissions. Make a note of the **Primary key** values for both policies, you need them later in this tutorial. When you are done, click **Save** at the bottom.
   
    ![Configure a queue in Azure portal][31]

### Create the event processor
In this section, you create a Java application to process messages from the Event Hub-compatible endpoint.

The first task is to add a Maven project called **process-d2c-messages** that receives device-to-cloud messages from the IoT Hub Event Hub-compatible endpoint and routes those messages to other back-end services.

1. In the iot-java-get-started folder you created in the [Get started with IoT Hub] tutorial, create a Maven project called **process-d2c-messages** using the following command at your command prompt. Note this is a single, long command:
   
    ```
    mvn archetype:generate -DgroupId=com.mycompany.app -DartifactId=process-d2c-messages -DarchetypeArtifactId=maven-archetype-quickstart -DinteractiveMode=false
    ```
2. At your command prompt, navigate to the new process-d2c-messages folder.
3. Using a text editor, open the pom.xml file in the process-d2c-messages folder and add the following dependencies to the **dependencies** node. These dependencies enable you to use the azure-eventhubs, azure-eventhubs-eph, and azure-servicebus packages in your application to interact with your IoT hub and Service Bus queue:
   
    ```
    <dependency>
      <groupId>com.microsoft.azure</groupId>
      <artifactId>azure-eventhubs</artifactId>
      <version>0.8.0</version>
    </dependency>
    <dependency>
      <groupId>com.microsoft.azure</groupId>
      <artifactId>azure-eventhubs-eph</artifactId>
      <version>0.8.0</version>
    </dependency>
    <dependency>
      <groupId>com.microsoft.azure</groupId>
      <artifactId>azure-servicebus</artifactId>
      <version>0.9.4</version>
    </dependency>
    ```
4. Save and close the pom.xml file.

The next task is to add an **ErrorNotificationHandler** class to the project.

1. Use a text editor to create a process-d2c-messages\src\main\java\com\mycompany\app\ErrorNotificationHandler.java file. Add the following code to the file to display error messages from the **EventProcesssorHost** instance:
   
    ```
    package com.mycompany.app;
   
    import java.util.function.Consumer;
    import com.microsoft.azure.eventprocessorhost.ExceptionReceivedEventArgs;
   
    public class ErrorNotificationHandler implements
        Consumer<ExceptionReceivedEventArgs> {
      @Override
      public void accept(ExceptionReceivedEventArgs t) {
        System.out.println("EventProcessorHost: Host " + t.getHostname()
            + " received general error notification during " + t.getAction() + ": "
            + t.getException().toString());
      }
    }
    ```
2. Save and close the ErrorNotificationHandler.java file.

Now you can add a class that implements the **IEventProcessor** interface. The **EventProcessorHost** class calls this class to process device-to-cloud messages received from IoT Hub. The code in this class implements the logic to store messages reliably in a blob container, and forward interactive messages to the Service Bus queue.

The **onEvents** method sets the **latestEventData** variable that tracks the offset and sequence number of the latest message read by this event processor. Remember that each processor is responsible for a single partition. The **onEvents** method then receives a batch of messages from IoT Hub, and processes them as follows: it sends interactive messages to the Service Bus queue, and appends data-point messages to the **toAppend** memory buffer. If the memory buffer reaches the 4 MB block limit, or the de-duplication time windows elapses (one hour after the last checkpoint in this tutorial), then the method triggers a checkpoint.

The **AppendAndCheckPoint** method first generates a **blockId** for the block to append to the blob. Azure Storage requires all block IDs to have the same length, so the method pads the offset with leading zeros. Then, if a block with this ID is already in the blob, the method overwrites it with the current buffer content.

> [!NOTE]
> To simplify the code, this tutorial uses a single blob per partition to store the messages. A real solution would implement file rolling by creating additional files after a certain amount of time, or when they reach a certain size. Remember that an Azure block blob can contain at most 195 GB of data.
> 
> 
>>>>>>> c4684cec

1. Create a Service Bus queue as described in [Get started with queues][Service Bus queue]. Make a note of hte namespace and queue name.

2. In the Azure portal, open your IoT hub and click on **Endpoints**.
    
    ![Endpoints in IoT hub][30]

3. In the endpoints blade, click on **Add** at the top to add your queue to your IoT hub. Name the endpoint "CriticalQueue" and use the drop-downs to select **Service Bus queue**, the Service Bus namespace in which your queue resides, and the name of your queue. When you are done, click **Save** at the bottom.
    
    ![Adding an endpoint][31]
    
4. Now click on **Routes** in your IoT Hub. Click on **Add** at the top of the blade to create a rule which routes messages to the queue you just added. Select **DeviceTelemetry** as the source of data. Enter `level="critical"` as the condition, and choose the queue you just added as an endpoint as the route endpoint. When you are done, click **Save** at the bottom.
    
    ![Adding a route][32]
    
<<<<<<< HEAD
    Make sure the fallback route is set to ON. This is the default configuration of the IoT hub.
=======
    System.out.println("End of sample");
    ```
12. Save and close the process-d2c-messages\src\main\java\com\mycompany\app\App.java file.
13. To build the **process-d2c-messages** application using Maven, execute the following command at the command prompt in the process-d2c-messages folder:
>>>>>>> c4684cec
    
    ![Fallback route][33]


<<<<<<< HEAD
3. Add the following class-level variable to the **App** class. Replace **{yourstorageaccountconnectionstring}** with the Azure Storage account connection string you made a note of previously in the [Provision an Azure Storage account and a Service Bus queue](#provision-an-azure-storage-account-and-a-service-bus-queue) section:

## (Optional) Read from the queue endpoint
You can optionally read the messages from the queue endpoint by following the instructions at [Get started with queues][lnk-sb-queues-java]. Name the app **read-critical-queue**.
=======
1. In the iot-java-get-started folder you created in the [Get started with IoT Hub] tutorial, create a Maven project called **process-interactive-messages** using the following command at your command prompt. Note this is a single, long command:
   
    ```
    mvn archetype:generate -DgroupId=com.mycompany.app -DartifactId=process-interactive-messages -DarchetypeArtifactId=maven-archetype-quickstart -DinteractiveMode=false
    ```
2. At your command prompt, navigate to the new process-interactive-messages folder.
3. Using a text editor, open the pom.xml file in the process-interactive-messages folder and add the following dependency to the **dependencies** node. This dependency enables you to use the azure-servicebus package in your application to interact with your Service Bus queue:
   
    ```
    <dependency>
      <groupId>com.microsoft.azure</groupId>
      <artifactId>azure-servicebus</artifactId>
      <version>0.9.4</version>
    </dependency>
    ```
4. Save and close the pom.xml file.

The next task is to add code to retrieve messages from the Service Bus queue.

1. Use a text editor to open the process-interactive-messages\src\main\java\com\mycompany\app\App.java file.
2. Add the following `import` statements to the file:
   
    ```
    import java.io.IOException;
    import java.util.concurrent.ExecutorService;
    import java.util.concurrent.Executors;
   
    import com.microsoft.windowsazure.Configuration;
    import com.microsoft.windowsazure.exception.ServiceException;
    import com.microsoft.windowsazure.services.servicebus.*;
    import com.microsoft.windowsazure.services.servicebus.models.*;
    ```
3. Add the following class-level variables to the **App** class and replace **{yourservicebusnamespace}** with your Service Bus namespace and **{yourservicebuslistenkey}** with your queue's **listen** key. You previously made a note of namespace and **listen** key values in the [Provision an Azure Storage account and a Service Bus queue](#provision-an-azure-storage-account-and-a-service-bus-queue) section:
   
    ```
    private final static String serviceBusNamespace = "{yourservicebusnamespace}";
    private final static String serviceBusSasKeyName = "listen";
    private final static String serviceBusSASKey = "{yourservicebuslistenkey}";
    private final static String serviceBusRootUri = ".servicebus.windows.net";
    private final static String queueName = "d2ctutorial";
    private static ServiceBusContract service = null;
    ```
4. Add the following nested class to the **App** class to receive messages from the queue:
   
    ```
    private static class MessageReceiver implements Runnable {
      public void run() {
        ReceiveMessageOptions opts = ReceiveMessageOptions.DEFAULT;
        try {
          while (true) {
            ReceiveQueueMessageResult resultQM = service.receiveQueueMessage(
                queueName, opts);
            BrokeredMessage message = resultQM.getValue();
            if (message != null && message.getMessageId() != null) {
              System.out.println("MessageID: " + message.getMessageId());
              System.out.print("From queue: ");
              byte[] b = new byte[200];
              String s = null;
              int numRead = message.getBody().read(b);
              while (-1 != numRead) {
                s = new String(b);
                s = s.trim();
                System.out.print(s);
                numRead = message.getBody().read(b);
              }
              System.out.println();
            } else {
              Thread.sleep(1000);
            }
          }
        } catch (InterruptedException e) {
          System.out.println("Finished.");
        } catch (ServiceException e) {
          System.out.println("ServiceException: " + e.getMessage());
        } catch (IOException e) {
          System.out.println("IOException: " + e.getMessage());
        }
      }
    }
    ```
5. Modify the signature of the **main** method as follows:
   
    ```
    public static void main(String args[]) throws ServiceException, IOException {
    }
    ```
6. In the **main** method, add the following code to start listening for new messages:
   
    ```
    System.out.println("Process interactive messages");
   
    Configuration config = ServiceBusConfiguration
        .configureWithSASAuthentication(serviceBusNamespace,
            serviceBusSasKeyName, serviceBusSASKey, serviceBusRootUri);
    service = ServiceBusService.create(config);
   
    MessageReceiver receiver = new MessageReceiver();
   
    ExecutorService executor = Executors.newFixedThreadPool(2);
    executor.execute(receiver);
   
    System.out.println("Press ENTER to exit.");
    System.in.read();
    executor.shutdownNow();
    ```
7. Save and close the process-interactive-messages\src\main\java\com\mycompany\app\App.java file.
8. To build the **process-interactive-messages** application using Maven, execute the following command at the command prompt in the process-interactive-messages folder:
   
    ```
    mvn clean package -DskipTests
    ```
>>>>>>> c4684cec

## Run the applications
Now you are ready to run the three applications.

1. To run the **read-d2c-messages** application, in a command prompt or shell navigate to the read-d2c folder and execute the following command:
   
   ```
   mvn exec:java -Dexec.mainClass="com.mycompany.app.App"
   ```
   
   ![Run read-d2c-messages][readd2c]
2. To run the **read-critical-queue** application, in a command prompt or shell navigate to the read-critical-queue folder and execute the following command:
   
   ```
   mvn exec:java -Dexec.mainClass="com.mycompany.app.App"
   ```
   
<<<<<<< HEAD
   ![Run read-critical-messages][readqueue]
=======
   ![Run process-d2c-messages][processd2c]
>>>>>>> c4684cec
3. To run the **simulated-device** app, in a command prompt or shell navigate to the simulated-device folder and execute the following command:
   
   ```
   mvn exec:java -Dexec.mainClass="com.mycompany.app.App"
   ```
   
   ![Run simulated-device][simulateddevice]

<<<<<<< HEAD
=======
> [!NOTE]
> To see updates in your blob, you may need to reduce the **MAX_BLOCK_SIZE** constant in the **StoreEventProcessor** class to a smaller value, such as **1024**. This change is useful because it takes some time to reach the block size limit with the data sent by the simulated device app. With a smaller block size, you do not need to wait so long to see the blob being created and updated. However, using a larger block size makes the application more scalable.
> 
> 

>>>>>>> c4684cec
## Next steps
In this tutorial, you learned how to reliably dispatch device-to-cloud messages by using the message routing functionality of IoT Hub.


The [How to send cloud-to-device messages with IoT Hub][lnk-c2d] shows you how to send messages to your devices from your solution back end.

To see examples of complete end-to-end solutions that use IoT Hub, see [Azure IoT Suite][lnk-suite].

To learn more about developing solutions with IoT Hub, see the [IoT Hub developer guide].

To learn more about message routing in IoT Hub, see [Send and receive messages with IoT Hub][lnk-devguide-messaging].

<!-- Images. -->
<!-- TODO: UPDATE PICTURES -->
[simulateddevice]: ./media/iot-hub-java-java-process-d2c/runsimulateddevice.png
[readd2c]: ./media/iot-hub-java-java-process-d2c/runprocessinteractive.png
[readqueue]: ./media/iot-hub-java-java-process-d2c/runprocessd2c.png

[30]: ./media/iot-hub-java-java-process-d2c/createqueue2.png
[31]: ./media/iot-hub-java-java-process-d2c/createqueue3.png

<!-- Links -->

[Azure blob storage]: ../storage/storage-dotnet-how-to-use-blobs.md
[Azure Data Factory]: https://azure.microsoft.com/documentation/services/data-factory/
[HDInsight (Hadoop)]: https://azure.microsoft.com/documentation/services/hdinsight/
[Service Bus queue]: ../service-bus-messaging/service-bus-java-how-to-use-queues.md
[lnk-sb-queues-java]: ../service-bus-messaging/service-bus-java-how-to-use-queues.md

[IoT Hub developer guide - Device to cloud]: iot-hub-devguide-messaging.md

[Azure Storage]: https://azure.microsoft.com/documentation/services/storage/
[Azure Service Bus]: https://azure.microsoft.com/documentation/services/service-bus/

[IoT Hub developer guide]: iot-hub-devguide.md
[Get started with IoT Hub]: iot-hub-java-java-getstarted.md
[Azure IoT Developer Center]: https://azure.microsoft.com/develop/iot
[lnk-service-fabric]: https://azure.microsoft.com/documentation/services/service-fabric/
[lnk-stream-analytics]: https://azure.microsoft.com/documentation/services/stream-analytics/
[lnk-event-hubs]: https://azure.microsoft.com/documentation/services/event-hubs/
[Transient Fault Handling]: https://msdn.microsoft.com/library/hh675232.aspx

<!-- Links -->
[About Azure Storage]: ../storage/storage-create-storage-account.md#create-a-storage-account
[Get Started with Event Hubs]: ../event-hubs/event-hubs-java-ephjava-getstarted.md
[Azure Storage scalability Guidelines]: ../storage/storage-scalability-targets.md
[Azure Block Blobs]: https://msdn.microsoft.com/library/azure/ee691964.aspx
[Event Hubs]: ../event-hubs/event-hubs-overview.md
[EventProcessorHost]: https://github.com/Azure/azure-event-hubs/tree/master/java/azure-eventhubs-eph
[Transient Fault Handling]: https://msdn.microsoft.com/library/hh680901(v=pandp.50).aspx

[lnk-classic-portal]: https://manage.windowsazure.com
[lnk-c2d]: iot-hub-java-java-process-d2c.md
[lnk-suite]: https://azure.microsoft.com/documentation/suites/iot-suite/

[lnk-dev-setup]: https://github.com/Azure/azure-iot-sdks/blob/master/doc/get_started/java-devbox-setup.md
[lnk-create-an-iot-hub]: iot-hub-java-java-getstarted.md#create-an-iot-hub<|MERGE_RESOLUTION|>--- conflicted
+++ resolved
@@ -13,11 +13,7 @@
 ms.topic: article
 ms.tgt_pltfrm: na
 ms.workload: na
-<<<<<<< HEAD
 ms.date: 12/12/2016
-=======
-ms.date: 12/06/2016
->>>>>>> c4684cec
 ms.author: dobett
 
 ---
@@ -25,30 +21,9 @@
 [!INCLUDE [iot-hub-selector-process-d2c](../../includes/iot-hub-selector-process-d2c.md)]
 
 ## Introduction
-<<<<<<< HEAD
-Azure IoT Hub is a fully managed service that enables reliable and secure bi-directional communications between millions of devices and an application back end. Other tutorials ([Get started with IoT Hub] and [Send cloud-to-device messages with IoT Hub][lnk-c2d]) show you how to use the basic device-to-cloud and cloud-to-device messaging functionality of IoT Hub.
-
-This tutorial builds on the code shown in the [Get started with IoT Hub] tutorial, and it shows how to use message routing to process device-to-cloud messages in a scalable way. The tutorial illustrates how to process messages which require immediate action from the application back end. For example, a device might send an alarm message that triggers inserting a ticket into a CRM system. By contrast, data point messages simply feed into an analytics engine. For example, temperature telemetry from a device that is to be stored for later analysis is a data point message.
-=======
 Azure IoT Hub is a fully managed service that enables reliable and secure bi-directional communications between millions of devices and a solution back end. Other tutorials ([Get started with IoT Hub] and [Send cloud-to-device messages with IoT Hub][lnk-c2d]) show you how to use the basic device-to-cloud and cloud-to-device messaging functionality of IoT Hub.
 
-This tutorial builds on the code shown in the [Get started with IoT Hub] tutorial, and it shows two scalable patterns that you can use to process device-to-cloud messages:
-
-* The reliable storage of device-to-cloud messages in [Azure blob storage]. A common scenario is *cold path* analytics, in which you store telemetry data in blobs to use as input into analytics processes. These processes can be driven by tools such as [Azure Data Factory] or the [HDInsight (Hadoop)] stack.
-* The reliable processing of *interactive* device-to-cloud messages. Device-to-cloud messages are interactive when they are immediate triggers for a set of actions in the solution back end. For example, a device might send an alarm message that triggers inserting a ticket into a CRM system. By contrast, *data-point* messages simply feed into an analytics engine. For example, temperature telemetry from a device that is to be stored for later analysis is a data-point message.
-
-Because IoT Hub exposes an [Event Hub][lnk-event-hubs]-compatible endpoint to receive device-to-cloud messages, this tutorial uses an [EventProcessorHost] instance. This instance:
-
-* Reliably stores *data-point* messages in Azure blob storage.
-* Forwards *interactive* device-to-cloud messages to an Azure [Service Bus queue] for immediate processing.
-
-Service Bus helps ensure reliable processing of interactive messages, as it provides per-message checkpoints, and time window-based de-duplication.
-
-> [!NOTE]
-> An **EventProcessorHost** instance is only one way to process interactive messages. Other options include [Azure Service Fabric][lnk-service-fabric] and [Azure Stream Analytics][lnk-stream-analytics].
-> 
-> 
->>>>>>> c4684cec
+This tutorial builds on the code shown in the [Get started with IoT Hub] tutorial, and  shows you how to use message routing to process device-to-cloud messages in a scalable way. The tutorial illustrates how to process messages which require immediate action from the solution back end. For example, a device might send an alarm message that triggers inserting a ticket into a CRM system. By contrast, data-point messages simply feed into an analytics engine. For example, temperature telemetry from a device that is to be stored for later analysis is a data-point message.
 
 At the end of this tutorial, you run three Java console apps:
 
@@ -61,11 +36,6 @@
 > 
 > 
 
-<<<<<<< HEAD
-=======
-This tutorial is directly applicable to other ways to consume Event Hub-compatible messages, such as [HDInsight (Hadoop)] projects. For more information, see [IoT Hub developer guide - Device to cloud].
-
->>>>>>> c4684cec
 To complete this tutorial, you need the following:
 
 * A complete working version of the [Get started with IoT Hub] tutorial.
@@ -76,11 +46,7 @@
 You should have some basic knowledge of [Azure Storage] and [Azure Service Bus].
 
 ## Send interactive messages from a simulated device app
-<<<<<<< HEAD
 In this section, you modify the simulated device app you created in the [Get started with IoT Hub] tutorial to occasionally send messages which require immediate processing.
-=======
-In this section, you modify the simulated device app you created in the [Get started with IoT Hub] tutorial to send interactive device-to-cloud messages to the IoT hub.
->>>>>>> c4684cec
 
 1. Use a text editor to open the simulated-device\src\main\java\com\mycompany\app\App.java file. This file contains the code for the **simulated-device** app you created in the [Get started with IoT Hub] tutorial.
 2. Replace the **MessageSender** class with the following code:
@@ -139,125 +105,15 @@
    > For the sake of simplicity, this tutorial does not implement any retry policy. In production code, you should implement a retry policy such as exponential backoff, as suggested in the MSDN article [Transient Fault Handling].
    > 
    > 
-<<<<<<< HEAD
-3. To build the **simulated-device** app using Maven, execute the following command at the command-prompt in the simulated-device folder:
-=======
-5. To build the **simulated-device** app using Maven, execute the following command at the command prompt in the simulated-device folder:
->>>>>>> c4684cec
+
+3. To build the **simulated-device** app using Maven, execute the following command at the command prompt in the simulated-device folder:
    
     ```
     mvn clean package -DskipTests
     ```
 
-<<<<<<< HEAD
 ## Add a queue to your IoT hub and route messages to it
 In this section, you create a Service Bus queue, connect it to your IoT hub, and configure your IoT hub to send messages to the queue based on the presence of a property on the message. For more information about how to process messages from Service Bus queues, see [Get started with queues][Service Bus queue].
-=======
-## Process device-to-cloud messages
-In this section, you create a Java console app that processes device-to-cloud messages from IoT Hub. Iot Hub exposes an [Event Hub]-compatible endpoint to enable an application to read device-to-cloud messages. This tutorial uses the [EventProcessorHost] class to process these messages in a Java console app. For more information about how to process messages from Event Hubs, see the [Get Started with Event Hubs] tutorial.
-
-The main challenge when you implement reliable storage of data-point messages or forwarding of interactive messages, is that event processing relies on the message consumer to provide checkpoints for its progress. Moreover, to achieve a high throughput, when you read from Event Hubs you should provide checkpoints in large batches. This approach creates the possibility of duplicate processing for a large number of messages, if there is a failure and you revert to the previous checkpoint. In this tutorial, you see how to synchronize Azure Storage writes and Service Bus de-duplication windows with **EventProcessorHost** checkpoints.
-
-To write messages to Azure Storage reliably, the sample uses the individual block commit feature of [block blobs][Azure Block Blobs]. The event processor accumulates messages in memory until it is time to provide a checkpoint. For example, after the accumulated buffer of messages reaches the maximum block size of 4 MB, or after the Service Bus de-duplication time window elapses. Then, before the checkpoint, the code commits a new block to the blob.
-
-The event processor uses Event Hubs message offsets as block IDs. This mechanism enables the event processor to perform a de-duplication check before it commits the new block to storage, taking care of a possible crash between committing a block and the checkpoint.
-
-> [!NOTE]
-> This tutorial uses a single Azure Storage account to write all the messages retrieved from IoT Hub. To decide if you need to use multiple Azure Storage accounts in your solution, see [Azure Storage scalability Guidelines].
-> 
-> 
-
-The application uses the Service Bus de-duplication feature to avoid duplicates when it processes interactive messages. The simulated device app stamps each interactive message with a unique **MessageId**. This id Service Bus to ensure that, in the specified de-duplication time window, no two messages with the same **MessageId** are delivered to the receivers. This de-duplication, together with the per-message completion semantics provided by Service Bus queues, makes it easy to implement the reliable processing of interactive messages.
-
-To make sure that no message is resubmitted outside of the de-duplication window, the code synchronizes the **EventProcessorHost** checkpoint mechanism with the Service Bus queue de-duplication window. This synchronization is done by forcing a checkpoint at least once every time the de-duplication window elapses (in this tutorial, the window is one hour).
-
-> [!NOTE]
-> This tutorial uses a single partitioned Service Bus queue to process all the interactive messages retrieved from IoT Hub. For more information about how to use Service Bus queues to meet the scalability requirements of your solution, see the [Azure Service Bus] documentation.
-> 
-> 
-
-### Provision an Azure Storage account and a Service Bus queue
-To use the [EventProcessorHost] class, you must have an Azure Storage account to enable the **EventProcessorHost** to record checkpoint information. You can use an existing Azure Storage account, or follow the instructions in [About Azure Storage] to create a new one. Make a note of the Azure Storage account connection string.
-
-> [!NOTE]
-> When you copy and paste the Azure Storage account connection string, make sure there are no spaces included.
-> 
-> 
-
-You also need a Service Bus queue to enable reliable processing of interactive messages. You can create a queue programmatically, with a one hour de-duplication window, as explained in [How to use Service Bus Queues][Service Bus queue]. Alternatively, you can use the [Azure classic portal][lnk-classic-portal], by following these steps:
-
-1. Click **New** in the lower-left corner. Then click **App Services** > **Service Bus** > **Queue** > **Custom Create**. Enter the name **d2ctutorial**, select a region, and use an existing namespace or create a new one. Make a note of the namespace name, you need it later in this tutorial. On the next page, select **Enable duplicate detection**, and set the **Duplicate detection history time window** to one hour. Then click the check mark in the lower-right corner to save your queue configuration.
-   
-    ![Create a queue in Azure portal][30]
-2. In the list of Service Bus queues, click **d2ctutorial**, and then click **Configure**. Create two shared access policies, one called **send** with **Send** permissions, and one called **listen** with **Listen** permissions. Make a note of the **Primary key** values for both policies, you need them later in this tutorial. When you are done, click **Save** at the bottom.
-   
-    ![Configure a queue in Azure portal][31]
-
-### Create the event processor
-In this section, you create a Java application to process messages from the Event Hub-compatible endpoint.
-
-The first task is to add a Maven project called **process-d2c-messages** that receives device-to-cloud messages from the IoT Hub Event Hub-compatible endpoint and routes those messages to other back-end services.
-
-1. In the iot-java-get-started folder you created in the [Get started with IoT Hub] tutorial, create a Maven project called **process-d2c-messages** using the following command at your command prompt. Note this is a single, long command:
-   
-    ```
-    mvn archetype:generate -DgroupId=com.mycompany.app -DartifactId=process-d2c-messages -DarchetypeArtifactId=maven-archetype-quickstart -DinteractiveMode=false
-    ```
-2. At your command prompt, navigate to the new process-d2c-messages folder.
-3. Using a text editor, open the pom.xml file in the process-d2c-messages folder and add the following dependencies to the **dependencies** node. These dependencies enable you to use the azure-eventhubs, azure-eventhubs-eph, and azure-servicebus packages in your application to interact with your IoT hub and Service Bus queue:
-   
-    ```
-    <dependency>
-      <groupId>com.microsoft.azure</groupId>
-      <artifactId>azure-eventhubs</artifactId>
-      <version>0.8.0</version>
-    </dependency>
-    <dependency>
-      <groupId>com.microsoft.azure</groupId>
-      <artifactId>azure-eventhubs-eph</artifactId>
-      <version>0.8.0</version>
-    </dependency>
-    <dependency>
-      <groupId>com.microsoft.azure</groupId>
-      <artifactId>azure-servicebus</artifactId>
-      <version>0.9.4</version>
-    </dependency>
-    ```
-4. Save and close the pom.xml file.
-
-The next task is to add an **ErrorNotificationHandler** class to the project.
-
-1. Use a text editor to create a process-d2c-messages\src\main\java\com\mycompany\app\ErrorNotificationHandler.java file. Add the following code to the file to display error messages from the **EventProcesssorHost** instance:
-   
-    ```
-    package com.mycompany.app;
-   
-    import java.util.function.Consumer;
-    import com.microsoft.azure.eventprocessorhost.ExceptionReceivedEventArgs;
-   
-    public class ErrorNotificationHandler implements
-        Consumer<ExceptionReceivedEventArgs> {
-      @Override
-      public void accept(ExceptionReceivedEventArgs t) {
-        System.out.println("EventProcessorHost: Host " + t.getHostname()
-            + " received general error notification during " + t.getAction() + ": "
-            + t.getException().toString());
-      }
-    }
-    ```
-2. Save and close the ErrorNotificationHandler.java file.
-
-Now you can add a class that implements the **IEventProcessor** interface. The **EventProcessorHost** class calls this class to process device-to-cloud messages received from IoT Hub. The code in this class implements the logic to store messages reliably in a blob container, and forward interactive messages to the Service Bus queue.
-
-The **onEvents** method sets the **latestEventData** variable that tracks the offset and sequence number of the latest message read by this event processor. Remember that each processor is responsible for a single partition. The **onEvents** method then receives a batch of messages from IoT Hub, and processes them as follows: it sends interactive messages to the Service Bus queue, and appends data-point messages to the **toAppend** memory buffer. If the memory buffer reaches the 4 MB block limit, or the de-duplication time windows elapses (one hour after the last checkpoint in this tutorial), then the method triggers a checkpoint.
-
-The **AppendAndCheckPoint** method first generates a **blockId** for the block to append to the blob. Azure Storage requires all block IDs to have the same length, so the method pads the offset with leading zeros. Then, if a block with this ID is already in the blob, the method overwrites it with the current buffer content.
-
-> [!NOTE]
-> To simplify the code, this tutorial uses a single blob per partition to store the messages. A real solution would implement file rolling by creating additional files after a certain amount of time, or when they reach a certain size. Remember that an Azure block blob can contain at most 195 GB of data.
-> 
-> 
->>>>>>> c4684cec
 
 1. Create a Service Bus queue as described in [Get started with queues][Service Bus queue]. Make a note of hte namespace and queue name.
 
@@ -273,136 +129,15 @@
     
     ![Adding a route][32]
     
-<<<<<<< HEAD
     Make sure the fallback route is set to ON. This is the default configuration of the IoT hub.
-=======
-    System.out.println("End of sample");
-    ```
-12. Save and close the process-d2c-messages\src\main\java\com\mycompany\app\App.java file.
-13. To build the **process-d2c-messages** application using Maven, execute the following command at the command prompt in the process-d2c-messages folder:
->>>>>>> c4684cec
     
     ![Fallback route][33]
 
 
-<<<<<<< HEAD
 3. Add the following class-level variable to the **App** class. Replace **{yourstorageaccountconnectionstring}** with the Azure Storage account connection string you made a note of previously in the [Provision an Azure Storage account and a Service Bus queue](#provision-an-azure-storage-account-and-a-service-bus-queue) section:
 
 ## (Optional) Read from the queue endpoint
 You can optionally read the messages from the queue endpoint by following the instructions at [Get started with queues][lnk-sb-queues-java]. Name the app **read-critical-queue**.
-=======
-1. In the iot-java-get-started folder you created in the [Get started with IoT Hub] tutorial, create a Maven project called **process-interactive-messages** using the following command at your command prompt. Note this is a single, long command:
-   
-    ```
-    mvn archetype:generate -DgroupId=com.mycompany.app -DartifactId=process-interactive-messages -DarchetypeArtifactId=maven-archetype-quickstart -DinteractiveMode=false
-    ```
-2. At your command prompt, navigate to the new process-interactive-messages folder.
-3. Using a text editor, open the pom.xml file in the process-interactive-messages folder and add the following dependency to the **dependencies** node. This dependency enables you to use the azure-servicebus package in your application to interact with your Service Bus queue:
-   
-    ```
-    <dependency>
-      <groupId>com.microsoft.azure</groupId>
-      <artifactId>azure-servicebus</artifactId>
-      <version>0.9.4</version>
-    </dependency>
-    ```
-4. Save and close the pom.xml file.
-
-The next task is to add code to retrieve messages from the Service Bus queue.
-
-1. Use a text editor to open the process-interactive-messages\src\main\java\com\mycompany\app\App.java file.
-2. Add the following `import` statements to the file:
-   
-    ```
-    import java.io.IOException;
-    import java.util.concurrent.ExecutorService;
-    import java.util.concurrent.Executors;
-   
-    import com.microsoft.windowsazure.Configuration;
-    import com.microsoft.windowsazure.exception.ServiceException;
-    import com.microsoft.windowsazure.services.servicebus.*;
-    import com.microsoft.windowsazure.services.servicebus.models.*;
-    ```
-3. Add the following class-level variables to the **App** class and replace **{yourservicebusnamespace}** with your Service Bus namespace and **{yourservicebuslistenkey}** with your queue's **listen** key. You previously made a note of namespace and **listen** key values in the [Provision an Azure Storage account and a Service Bus queue](#provision-an-azure-storage-account-and-a-service-bus-queue) section:
-   
-    ```
-    private final static String serviceBusNamespace = "{yourservicebusnamespace}";
-    private final static String serviceBusSasKeyName = "listen";
-    private final static String serviceBusSASKey = "{yourservicebuslistenkey}";
-    private final static String serviceBusRootUri = ".servicebus.windows.net";
-    private final static String queueName = "d2ctutorial";
-    private static ServiceBusContract service = null;
-    ```
-4. Add the following nested class to the **App** class to receive messages from the queue:
-   
-    ```
-    private static class MessageReceiver implements Runnable {
-      public void run() {
-        ReceiveMessageOptions opts = ReceiveMessageOptions.DEFAULT;
-        try {
-          while (true) {
-            ReceiveQueueMessageResult resultQM = service.receiveQueueMessage(
-                queueName, opts);
-            BrokeredMessage message = resultQM.getValue();
-            if (message != null && message.getMessageId() != null) {
-              System.out.println("MessageID: " + message.getMessageId());
-              System.out.print("From queue: ");
-              byte[] b = new byte[200];
-              String s = null;
-              int numRead = message.getBody().read(b);
-              while (-1 != numRead) {
-                s = new String(b);
-                s = s.trim();
-                System.out.print(s);
-                numRead = message.getBody().read(b);
-              }
-              System.out.println();
-            } else {
-              Thread.sleep(1000);
-            }
-          }
-        } catch (InterruptedException e) {
-          System.out.println("Finished.");
-        } catch (ServiceException e) {
-          System.out.println("ServiceException: " + e.getMessage());
-        } catch (IOException e) {
-          System.out.println("IOException: " + e.getMessage());
-        }
-      }
-    }
-    ```
-5. Modify the signature of the **main** method as follows:
-   
-    ```
-    public static void main(String args[]) throws ServiceException, IOException {
-    }
-    ```
-6. In the **main** method, add the following code to start listening for new messages:
-   
-    ```
-    System.out.println("Process interactive messages");
-   
-    Configuration config = ServiceBusConfiguration
-        .configureWithSASAuthentication(serviceBusNamespace,
-            serviceBusSasKeyName, serviceBusSASKey, serviceBusRootUri);
-    service = ServiceBusService.create(config);
-   
-    MessageReceiver receiver = new MessageReceiver();
-   
-    ExecutorService executor = Executors.newFixedThreadPool(2);
-    executor.execute(receiver);
-   
-    System.out.println("Press ENTER to exit.");
-    System.in.read();
-    executor.shutdownNow();
-    ```
-7. Save and close the process-interactive-messages\src\main\java\com\mycompany\app\App.java file.
-8. To build the **process-interactive-messages** application using Maven, execute the following command at the command prompt in the process-interactive-messages folder:
-   
-    ```
-    mvn clean package -DskipTests
-    ```
->>>>>>> c4684cec
 
 ## Run the applications
 Now you are ready to run the three applications.
@@ -420,11 +155,8 @@
    mvn exec:java -Dexec.mainClass="com.mycompany.app.App"
    ```
    
-<<<<<<< HEAD
    ![Run read-critical-messages][readqueue]
-=======
-   ![Run process-d2c-messages][processd2c]
->>>>>>> c4684cec
+
 3. To run the **simulated-device** app, in a command prompt or shell navigate to the simulated-device folder and execute the following command:
    
    ```
@@ -433,14 +165,7 @@
    
    ![Run simulated-device][simulateddevice]
 
-<<<<<<< HEAD
-=======
-> [!NOTE]
-> To see updates in your blob, you may need to reduce the **MAX_BLOCK_SIZE** constant in the **StoreEventProcessor** class to a smaller value, such as **1024**. This change is useful because it takes some time to reach the block size limit with the data sent by the simulated device app. With a smaller block size, you do not need to wait so long to see the blob being created and updated. However, using a larger block size makes the application more scalable.
-> 
-> 
-
->>>>>>> c4684cec
+
 ## Next steps
 In this tutorial, you learned how to reliably dispatch device-to-cloud messages by using the message routing functionality of IoT Hub.
 
