--- conflicted
+++ resolved
@@ -13,11 +13,7 @@
 ms.topic: article
 ms.tgt_pltfrm: na
 ms.workload: na
-<<<<<<< HEAD
-ms.date: 12/06/2016
-=======
 ms.date: 12/12/2016
->>>>>>> f1ea3417
 ms.author: dobett
 
 ---
