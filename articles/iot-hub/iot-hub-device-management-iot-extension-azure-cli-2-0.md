--- conflicted
+++ resolved
@@ -52,13 +52,7 @@
 - Make sure your device is running with the client application during this tutorial.
 
 - [Python 2.7x or Python 3.x](https://www.python.org/downloads/)
-
-<<<<<<< HEAD
-- Install the Azure CLI. One simple way to install on Windows is to download and install the [MSI](https://aka.ms/InstallAzureCliWindows). You can also follow the installation instructions on [Microsoft Docs](https://docs.microsoft.com/cli/azure/install-azure-cli?view=azure-cli-latest) to setup Azure CLI in your environment. At a minimum, your Azure CLI version must be 2.0.24 or above. Use `az –version` to validate. 
-=======
-- Install the Azure CLI. One simple way to install on Windows is to download and install the [MSI](https://aka.ms/InstallAzureCliWindows). You can also follow the installation instructions on [Microsoft Docs](https://docs.microsoft.com/cli/azure/install-azure-cli?view=azure-cli-latest) to setup Azure CLI 2.0 in your environment. At a minimum, your Azure CLI 2.0 version must be 2.0.24 or above. Use `az –version` to validate. 
->>>>>>> 34af7b38
-
+- The Azure CLI. If you need to install it, see [Install the Azure CLI](https://docs.microsoft.com/cli/azure/install-azure-cli?view=azure-cli-latest). At a minimum, your Azure CLI version must be 2.0.24 or above. Use `az –version` to validate. 
 - Install the IoT extension. The simplest way is to run `az extension add --name azure-cli-iot-ext`. [The IoT extension readme](https://github.com/Azure/azure-iot-cli-extension/blob/master/README.md) describes several ways to install the extension.
 
 
