--- conflicted
+++ resolved
@@ -17,11 +17,7 @@
 ms.author: elioda
 
 ---
-<<<<<<< HEAD
-# Cloud to device communications guidance
-=======
 # Cloud-to-device communications guidance
->>>>>>> f67a0549
 IoT Hub provides three options for device apps to expose functionality to a back-end app:
 
 * [Direct methods][lnk-methods], for communications that require immediate confirmation of their result, usually interactive control of the device, e.g. turn on a fan;
