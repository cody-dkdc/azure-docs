---
title: ESP8266 to cloud - Connect Feather HUZZAH ESP8266 to Azure IoT Hub | Microsoft Docs
description: A guide to connecting an Arduino device, Adafruit Feather HUZZAH ESP8266, to Azure IoT Hub which is a Microsoft cloud service that helps manage your IoT assets.
services: iot-hub
documentationcenter: ''
author: shizn
manager: timtl
tags: ''
keywords: ''

ms.assetid: c505aacf-89a8-40ed-a853-493b75bec524
ms.service: iot-hub
ms.devlang: arduino
ms.topic: article
ms.tgt_pltfrm: na
ms.workload: na
ms.date: 03/16/2017
ms.author: xshi

---
# Connect Adafruit Feather HUZZAH ESP8266 to Azure IoT Hub in the cloud

![connection between DHT22, Feather HUZZAH ESP8266, and IoT Hub](media/iot-hub-arduino-huzzah-esp8266-get-started/1_connection-hdt22-feather-huzzah-iot-hub.png)

## What you will do

Connect Adafruit Feather HUZZAH ESP8266 to an IoT hub you will create. Then run a sample application on ESP8266 to collect temperature and humidity data from a DHT22 sensor. Finally, send the sensor data to your IoT hub.

> [!NOTE]
<<<<<<< HEAD
> If you are using other ESP8266 boards, you can still follow the steps to connect them to your IoT hub. Depending on the board you are using, you may need to reconfigure the `LED_PIN`. For example, if you are using a board from AI-Thinker, you may change `LED_PIN` from `0` to `2`. Don't have a kit yet?: Click [Microsoft Azure IoT Starter Kits](http://azure.com/iotstarterkits)
=======
> If you are using other ESP8266 boards, you can still follow these steps to connect it to your IoT hub. Depending on the ESP8266 board you are using, you may need to reconfigure the `LED_PIN`. For example, if you are using ESP8266 from AI-Thinker, you may change it from `0` to `2`. Don't have a kit yet?: Click [here](http://azure.com/iotstarterkits)
>>>>>>> 0fe6dd61

## What you will learn

<<<<<<< HEAD
* How to create an IoT hub and register a device for Feather HUZZAH ESP8266 in the IoT hub.
* How to connect Feather HUZZAH ESP8266 with the sensor and the computer.
=======
* How to create an IoT hub and register a device for Feather HUZZAH ESP8266.
* How to connect Feather HUZZAH ESP8266 with the sensor and your computer.
>>>>>>> 0fe6dd61
* How to collect sensor data by running a sample application on Feather HUZZAH ESP8266.
* How to send the sensor data to your IoT hub.

## What you will need

![parts needed for the tutorial](media/iot-hub-arduino-huzzah-esp8266-get-started/2_parts-needed-for-the-tutorial.png)

To complete this operation, you need the following parts from your Feather HUZZAH ESP8266 Starter Kit:

* The Feather HUZZAH ESP8266 board.
* A Micro USB to Type A USB cable.

You also need the following for your development environment:

<<<<<<< HEAD
* A Mac or a computer that is running Windows or Ubuntu.
* A wireless network for Feather HUZZAH ESP8266 to connect to.
* An Internet connection to download the configuration tool.
* [Arduino IDE](https://www.arduino.cc/en/main/software) version 1.6.8 or later. Earlier versions will not work with the AzureIoT library.
=======
* Mac or PC that is running Windows or Ubuntu.
* Wireless network for Feather HUZZAH ESP8266 to connect to.
* Internet connection to download the configuration tool.
* [Arduino IDE](https://www.arduino.cc/en/main/software) version 1.6.8 (or newer), earlier versions will not work with the AzureIoT library).
>>>>>>> 0fe6dd61

The following items are optional in case you don’t have a sensor. You also have the option of using simulated sensor data.

* An Adafruit DHT22 temperature and humidity sensor.
* A breadboard.
* M/M jumper wires.

## Create an IoT hub and register a device for Feather HUZZAH ESP8266

### Create your Azure IoT hub in the Azure portal

1. Sign in to the [Azure portal](https://portal.azure.com/).
1. Click **New** > **Internet of Things** > **IoT Hub**.

   ![create iot hub](media/iot-hub-arduino-huzzah-esp8266-get-started/3_iot-hub-creation.png)

1. In the **IoT hub** pane, enter the necessary information for your IoT hub:

   ![basic information for iot hub creation](media/iot-hub-arduino-huzzah-esp8266-get-started/4_iot-hub-provide-basic-info.png)

<<<<<<< HEAD
   * **Name**: It is the name for your IoT hub. If the name you enter is valid, a green check mark appears.
   * **Pricing and scale tier**: Select the free F1 tier that is sufficient for this demo. See [pricing and scale tier](https://azure.microsoft.com/pricing/details/iot-hub/).
=======
   * **Name**: The name for your IoT hub. If the name you enter is valid, a green check mark appears.
   * **Pricing and scale tier**: Select the free F1 tier, will suffice for this demo. See [pricing and scale tier](https://azure.microsoft.com/pricing/details/iot-hub/).
>>>>>>> 0fe6dd61
   * **Resource group**: Create a resource group to host the IoT hub or use an existing one. See [Using resource groups to manage your Azure resources](../azure-resource-manager/resource-group-portal.md).
   * **Location**: Select the closest location to you where the IoT hub is created.
   * **Pin the dashboard**: Check this option for easy access to your IoT hub from the dashboard.
1. Click **Create**. It could take a few minutes for your IoT hub to be created. You can see progress in the **Notifications** pane.

   ![monitor the iot hub creation progress in the notification pane](media/iot-hub-arduino-huzzah-esp8266-get-started/5_iot-hub-monitor-creation-progress-notification-pane.png)

1. Once your IoT hub is created, click it from the dashboard. Make a note of the **Hostname** to be used later, and then click **Shared access policies**.

   ![get hostname of your IoT hub](media/iot-hub-arduino-huzzah-esp8266-get-started/6_iot-hub-get-hostname.png)

1. In the **Shared access policies** pane, click the **iothubowner** policy, and then copy and make a note of the **Connection string** of your IoT hub to be used later. For more information, see [Control access to IoT Hub](iot-hub-devguide-security.md).

   ![get iot hub connection string](media/iot-hub-arduino-huzzah-esp8266-get-started/7_iot-hub-get-connection-string.png)

You have now created your IoT hub. The host name and connection string that you noted down will be used later.

### Register a device for Feather HUZZAH ESP8266 in your IoT hub

Every IoT hub has an identity registry that stores information about the devices that are permitted to connect to the IoT hub. Before a device can connect to an IoT hub, there must be an entry for that device in the IoT hub's identity registry.

In this section, you will use a CLI tool iothub explorer to register a device for Feather HUZZAH ESP8266 in the identity registry of your IoT hub.

> [!NOTE]
> iothub explorer requires Node.js 4.x or higher to work properly.

To register a device for Feather HUZZAH ESP8266, follow these steps:

1. [Download](https://nodejs.org/en/download/) and install the latest LTS version of Node.js, NPM included.
1. Install iothub explorer by using NPM.

   * Windows 7 or later

     Start a command prompt as an administrator. Install iothub explorer by running the following command:

     ```bash
     npm install -g iothub-explorer
     ```
   * Ubuntu 16.04 or later

     Open a terminal by using the keyboard shortcut Ctrl + Alt + T, and then run the following command:

     ```bash
     sudo npm install -g iothub-explorer
     ```
   * macOS 10.1 or later

     Open a terminal, and then run the following command:

     ```bash
     npm install -g iothub-explorer
     ```
1. Log in to your IoT hub by running the following command:

   ```bash
   iothub-explorer login [your iot hub connection string]
   ```
1. Register a new device with `deviceID` as `new-device`, and get its connection string by running the following command:

   ```bash
   iothub-explorer create new-device --connection-string
   ```

<<<<<<< HEAD
Make a note of the connection string of the registered device to be used later.
=======
Make a note of the connection string of the registered device, it will be used later.
>>>>>>> 0fe6dd61

## Connect Feather HUZZAH ESP8266 with the sensor and your computer

### Connect a DHT22 temperature and humidity sensor to Feather HUZZAH ESP8266

Use the breadboard and jumper wires to make the connection as follows. If you don’t have a sensor, skip this section because you can use simulated sensor data instead.

![connections reference](media/iot-hub-arduino-huzzah-esp8266-get-started/15_connections_on_breadboard.png)

Use the following wiring for sensor pins:

| Start (Sensor)           | End (Board)           | Cable Color   |
| -----------------------  | ---------------------- | ------------: |
| VDD (Pin 31F)            | 3V (Pin 58H)           | Red cable     |
| DATA (Pin 32F)           | GPIO 2 (Pin 46A)       | Blue cable    |
| GND (Pin 34F)            | GND (PIn 56I)          | Black cable   |


<<<<<<< HEAD
- For more information about the wiring, see: [Adafruit DHT22 sensor setup](https://learn.adafruit.com/dht/connecting-to-a-dhtxx-sensor) and [Adafruit Feather Huzzah Esp8266 Pinouts](https://learn.adafruit.com/adafruit-feather-huzzah-esp8266/using-arduino-ide?view=all#pinouts)
=======
- For more information, see: [Adafruit DHT22 sensor setup](https://learn.adafruit.com/dht/connecting-to-a-dhtxx-sensor) and [Adafruit Feather HUZZAH Esp8266 Pinouts](https://learn.adafruit.com/adafruit-feather-huzzah-esp8266/using-arduino-ide?view=all#pinouts)
>>>>>>> 0fe6dd61

Now your Feather Huzzah ESP8266 should be connected with a working sensor.

![connect dht22 with feather huzzah](media/iot-hub-arduino-huzzah-esp8266-get-started/8_connect-dht22-feather-huzzah.png)

### Connect Feather HUZZAH ESP8266 to your computer

Use the Micro USB to Type A USB cable to connect Feather HUZZAH ESP8266 to your computer as follows.

![connect feather huzzah to your computer](media/iot-hub-arduino-huzzah-esp8266-get-started/9_connect-feather-huzzah-computer.png)

### Add serial port permissions – Ubuntu only

If you use Ubuntu, make sure a normal user has the permissions to operate on the USB port of Feather HUZZAH ESP826. To add serial port permissions for a normal user, follow these steps:

1. Run the following commands at a terminal:

   ```bash
   ls -l /dev/ttyUSB*
   ls -l /dev/ttyACM*
   ```

   You get one of the following outputs:

   * crw-rw---- 1 root uucp xxxxxxxx
   * crw-rw---- 1 root dialout xxxxxxxx

   In the output, notice `uucp` or `dialout` that is the group owner name of the USB port.

1. Add the user to the group by running the following command:

   ```bash
   sudo usermod -a -G <group-owner-name> <username>
   ```

   `<group-owner-name>` is the group owner name you obtained in the previous step. `<username>` is your Ubuntu user name.

1. Log out Ubuntu and log in it again for the change to take effect.

## Collect sensor data and send it to your IoT hub

In this section, you deploy and run a sample application on Feather HUZZAH ESP8266. The sample application blinks the LED on Feather HUZZAH ESP8266 and sends the temperature and humidity data collected from the DHT22 sensor to your IoT hub.

### Get the sample application from Github

The sample application is hosted on Github. Clone the sample repository that contains the sample application from GitHub. To clone the sample repository, follow these steps:

1. Open a command prompt or a terminal window.
1. Go to a folder where you want the sample application to be stored.
1. Run the following command:

   ```bash
   git clone https://github.com/Azure-Samples/iot-hub-feather-huzzah-client-app.git
   ```

Install the package for Feather HUZZAH ESP8266 in Arduino IDE:

1. Open the folder where the sample application is stored.
1. Open the app.ino file in the app folder in Arduino IDE.

   ![open the sample application in arduino ide](media/iot-hub-arduino-huzzah-esp8266-get-started/10_arduino-ide-open-sample-app.png)

1. In the Arduino IDE, click **File** > **Preferences**.
1. In the **Preferences** dialog box, click the icon next to the **Additional Boards Manager URLs** text box.
1. In the pop-up window, enter the following URL, and then click **OK**.

   `http://arduino.esp8266.com/stable/package_esp8266com_index.json`

   ![point to a package url in arduino ide](media/iot-hub-arduino-huzzah-esp8266-get-started/11_arduino-ide-package-url.png)

1. In the **Preference** dialog box, click **OK**.
1. Click **Tools** > **Board** > **Boards Manager**, and then search for esp8266.

   Boards Manager indicates that ESP8266 with a version of 2.2.0 or later is installed.

   ![the esp8266 package is installed](media/iot-hub-arduino-huzzah-esp8266-get-started/12_arduino-ide-esp8266-installed.png)

1. Click **Tools** > **Board** > **Adafruit HUZZAH ESP8266**.

### Install necessary libraries

1. In the Arduino IDE, click **Sketch** > **Include Library** > **Manage Libraries**.
1. Search for the following library names one by one. For each of the library you find, click **Install**.
   * `AzureIoTHub`
   * `AzureIoTUtility`
   * `AzureIoTProtocol_MQTT`
   * `ArduinoJson`
   * `DHT sensor library`
   * `Adafruit Unified Sensor`

### Don’t have a real DHT22 sensor?

The sample application can simulate temperature and humidity data in case you don’t have a real DHT22 sensor. To enable the sample application to use simulated data, follow these steps:

1. Open the `config.h` file in the `app` folder.
1. Locate the following line of code and change the value from `false` to `true`:
   ```c
   define SIMULATED_DATA true
   ```
   ![configure the sample application to use simulated data](media/iot-hub-arduino-huzzah-esp8266-get-started/13_arduino-ide-configure-app-use-simulated-data.png)

1. Save the file with `Control-s`.

### Deploy the sample application to Feather HUZZAH ESP8266

1. In the Arduino IDE, click **Tool** > **Port**, and then click the serial port for Feather HUZZAH ESP8266.
1. Click **Sketch** > **Upload** to build and deploy the sample application to Feather HUZZAH ESP8266.

### Enter your credentials

After the upload completes successfully, follow the steps to enter your credentials:

1. In the Arduino IDE, click **Tools** > **Serial Monitor**.
1. In the serial monitor window, notice the two drop-down lists on the bottom right corner.
1. Select **No line ending** for the left drop-down list.
1. Select **115200 baud** for the right drop-down list.
1. In the input box located at the top of the serial monitor window, enter the following information if you are asked to provide them, and then click **Send**.
   * Wi-Fi SSID
   * Wi-Fi password
   * Device connection string

> [!Note]
> The credential information is stored in the EEPROM of Feather HUZZAH ESP8266. If you click the reset button on the Feather HUZZAH ESP8266 board, the sample application asks you if you want to erase the information. Enter `Y` to have the information erased and you are asked to provide the information again.

### Verify the sample application is running successfully

If you see the following output from the serial monitor window and the blinking LED on Feather HUZZAH ESP8266, the sample application is running successfully.

![final output in arduino ide](media/iot-hub-arduino-huzzah-esp8266-get-started/14_arduino-ide-final-output.png)

## Summary

You have successfully connected a Feather HUZZAH ESP8266 to your IoT hub and sent the captured sensor data to your IoT hub.<|MERGE_RESOLUTION|>--- conflicted
+++ resolved
@@ -24,24 +24,15 @@
 
 ## What you will do
 
-Connect Adafruit Feather HUZZAH ESP8266 to an IoT hub you will create. Then run a sample application on ESP8266 to collect temperature and humidity data from a DHT22 sensor. Finally, send the sensor data to your IoT hub.
+Connect Adafruit Feather HUZZAH ESP8266 to an IoT hub. Then run a sample application on ESP8266 to collect temperature and humidity data from a DHT22 sensor. Finally, send the sensor data to your IoT hub.
 
 > [!NOTE]
-<<<<<<< HEAD
-> If you are using other ESP8266 boards, you can still follow the steps to connect them to your IoT hub. Depending on the board you are using, you may need to reconfigure the `LED_PIN`. For example, if you are using a board from AI-Thinker, you may change `LED_PIN` from `0` to `2`. Don't have a kit yet?: Click [Microsoft Azure IoT Starter Kits](http://azure.com/iotstarterkits)
-=======
-> If you are using other ESP8266 boards, you can still follow these steps to connect it to your IoT hub. Depending on the ESP8266 board you are using, you may need to reconfigure the `LED_PIN`. For example, if you are using ESP8266 from AI-Thinker, you may change it from `0` to `2`. Don't have a kit yet?: Click [here](http://azure.com/iotstarterkits)
->>>>>>> 0fe6dd61
+>If you are using other ESP8266 boards, you can still follow these steps to connect them to your IoT hub. Depending on the ESP8266 board you are using, you may need to reconfigure the `LED_PIN`. For example, if you are using ESP8266 from AI-Thinker, you may change it from `0` to `2`. Don't have a kit yet?: Click [here](http://azure.com/iotstarterkits)
 
 ## What you will learn
 
-<<<<<<< HEAD
-* How to create an IoT hub and register a device for Feather HUZZAH ESP8266 in the IoT hub.
-* How to connect Feather HUZZAH ESP8266 with the sensor and the computer.
-=======
 * How to create an IoT hub and register a device for Feather HUZZAH ESP8266.
 * How to connect Feather HUZZAH ESP8266 with the sensor and your computer.
->>>>>>> 0fe6dd61
 * How to collect sensor data by running a sample application on Feather HUZZAH ESP8266.
 * How to send the sensor data to your IoT hub.
 
@@ -56,17 +47,10 @@
 
 You also need the following for your development environment:
 
-<<<<<<< HEAD
-* A Mac or a computer that is running Windows or Ubuntu.
-* A wireless network for Feather HUZZAH ESP8266 to connect to.
-* An Internet connection to download the configuration tool.
-* [Arduino IDE](https://www.arduino.cc/en/main/software) version 1.6.8 or later. Earlier versions will not work with the AzureIoT library.
-=======
 * Mac or PC that is running Windows or Ubuntu.
 * Wireless network for Feather HUZZAH ESP8266 to connect to.
 * Internet connection to download the configuration tool.
-* [Arduino IDE](https://www.arduino.cc/en/main/software) version 1.6.8 (or newer), earlier versions will not work with the AzureIoT library).
->>>>>>> 0fe6dd61
+* [Arduino IDE](https://www.arduino.cc/en/main/software) version 1.6.8 (or newer), earlier versions don't work with the AzureIoT library.
 
 The following items are optional in case you don’t have a sensor. You also have the option of using simulated sensor data.
 
@@ -87,13 +71,9 @@
 
    ![basic information for iot hub creation](media/iot-hub-arduino-huzzah-esp8266-get-started/4_iot-hub-provide-basic-info.png)
 
-<<<<<<< HEAD
    * **Name**: It is the name for your IoT hub. If the name you enter is valid, a green check mark appears.
-   * **Pricing and scale tier**: Select the free F1 tier that is sufficient for this demo. See [pricing and scale tier](https://azure.microsoft.com/pricing/details/iot-hub/).
-=======
-   * **Name**: The name for your IoT hub. If the name you enter is valid, a green check mark appears.
-   * **Pricing and scale tier**: Select the free F1 tier, will suffice for this demo. See [pricing and scale tier](https://azure.microsoft.com/pricing/details/iot-hub/).
->>>>>>> 0fe6dd61
+   * **Pricing and scale tier**: Select the free F1 tier. This option is sufficient for this demo. See [pricing and scale tier](https://azure.microsoft.com/pricing/details/iot-hub/).
+
    * **Resource group**: Create a resource group to host the IoT hub or use an existing one. See [Using resource groups to manage your Azure resources](../azure-resource-manager/resource-group-portal.md).
    * **Location**: Select the closest location to you where the IoT hub is created.
    * **Pin the dashboard**: Check this option for easy access to your IoT hub from the dashboard.
@@ -101,7 +81,7 @@
 
    ![monitor the iot hub creation progress in the notification pane](media/iot-hub-arduino-huzzah-esp8266-get-started/5_iot-hub-monitor-creation-progress-notification-pane.png)
 
-1. Once your IoT hub is created, click it from the dashboard. Make a note of the **Hostname** to be used later, and then click **Shared access policies**.
+1. Once your IoT hub is created, click it from the dashboard. Make a note of the **Hostname**, and then click **Shared access policies**.
 
    ![get hostname of your IoT hub](media/iot-hub-arduino-huzzah-esp8266-get-started/6_iot-hub-get-hostname.png)
 
@@ -109,13 +89,11 @@
 
    ![get iot hub connection string](media/iot-hub-arduino-huzzah-esp8266-get-started/7_iot-hub-get-connection-string.png)
 
-You have now created your IoT hub. The host name and connection string that you noted down will be used later.
-
 ### Register a device for Feather HUZZAH ESP8266 in your IoT hub
 
 Every IoT hub has an identity registry that stores information about the devices that are permitted to connect to the IoT hub. Before a device can connect to an IoT hub, there must be an entry for that device in the IoT hub's identity registry.
 
-In this section, you will use a CLI tool iothub explorer to register a device for Feather HUZZAH ESP8266 in the identity registry of your IoT hub.
+In this section, you use a CLI tool iothub explorer to register a device for Feather HUZZAH ESP8266 in the identity registry of your IoT hub.
 
 > [!NOTE]
 > iothub explorer requires Node.js 4.x or higher to work properly.
@@ -157,11 +135,10 @@
    iothub-explorer create new-device --connection-string
    ```
 
-<<<<<<< HEAD
-Make a note of the connection string of the registered device to be used later.
-=======
-Make a note of the connection string of the registered device, it will be used later.
->>>>>>> 0fe6dd61
+Make a note of the connection string of the registered device.
+
+> [!NOTE]
+> To view the connection string of registered devices, run the `iothub-explorer list` command.
 
 ## Connect Feather HUZZAH ESP8266 with the sensor and your computer
 
@@ -179,12 +156,7 @@
 | DATA (Pin 32F)           | GPIO 2 (Pin 46A)       | Blue cable    |
 | GND (Pin 34F)            | GND (PIn 56I)          | Black cable   |
 
-
-<<<<<<< HEAD
-- For more information about the wiring, see: [Adafruit DHT22 sensor setup](https://learn.adafruit.com/dht/connecting-to-a-dhtxx-sensor) and [Adafruit Feather Huzzah Esp8266 Pinouts](https://learn.adafruit.com/adafruit-feather-huzzah-esp8266/using-arduino-ide?view=all#pinouts)
-=======
-- For more information, see: [Adafruit DHT22 sensor setup](https://learn.adafruit.com/dht/connecting-to-a-dhtxx-sensor) and [Adafruit Feather HUZZAH Esp8266 Pinouts](https://learn.adafruit.com/adafruit-feather-huzzah-esp8266/using-arduino-ide?view=all#pinouts)
->>>>>>> 0fe6dd61
+For more information, see: [Adafruit DHT22 sensor setup](https://learn.adafruit.com/dht/connecting-to-a-dhtxx-sensor) and [Adafruit Feather HUZZAH Esp8266 Pinouts](https://learn.adafruit.com/adafruit-feather-huzzah-esp8266/using-arduino-ide?view=all#pinouts)
 
 Now your Feather Huzzah ESP8266 should be connected with a working sensor.
 
