---
title: ESP8266 to cloud - Connect Feather HUZZAH ESP8266 to Azure IoT Hub | Microsoft Docs
description: A guide to connecting an Arduino device, Adafruit Feather HUZZAH ESP8266, to Azure IoT Hub, which is a Microsoft cloud service that helps manage your IoT assets.
services: iot-hub
documentationcenter: ''
author: shizn
manager: timtl
tags: ''
keywords: ''

ms.assetid: c505aacf-89a8-40ed-a853-493b75bec524
ms.service: iot-hub
ms.devlang: arduino
ms.topic: article
ms.tgt_pltfrm: na
ms.workload: na
ms.date: 03/28/2017
ms.author: xshi

---
# Connect Adafruit Feather HUZZAH ESP8266 to Azure IoT Hub in the cloud

![Connection between DHT22, Feather HUZZAH ESP8266, and IoT Hub](media/iot-hub-arduino-huzzah-esp8266-get-started/1_connection-hdt22-feather-huzzah-iot-hub.png)

## What you do

<<<<<<< HEAD
Connect Adafruit Feather HUZZAH ESP8266 to an IoT hub that you'll create. Then run a sample application on ESP8266 to collect the temperature and humidity data from a DHT22 sensor. Finally, send the sensor data to your IoT hub.

> [!NOTE]
> If you're using other ESP8266 boards, you can still follow these steps to connect it to your IoT hub. Depending on the ESP8266 board you're using, you may need to reconfigure the `LED_PIN`. For example, if you're using ESP8266 from AI-Thinker, you may change it from `0` to `2`. Don't have a kit yet?: Click [here](http://azure.com/iotstarterkits).
=======
Connect Adafruit Feather HUZZAH ESP8266 to an IoT hub. Then run a sample application on ESP8266 to collect temperature and humidity data from a DHT22 sensor. Finally, send the sensor data to your IoT hub.

> [!NOTE]
>If you are using other ESP8266 boards, you can still follow these steps to connect them to your IoT hub. Depending on the ESP8266 board you are using, you may need to reconfigure the `LED_PIN`. For example, if you are using ESP8266 from AI-Thinker, you may change it from `0` to `2`. Don't have a board yet? [Get a Microsoft Azure IoT starter kit](http://azure.com/iotstarterkits).
>>>>>>> 68f14de9

## What you learn

* How to create an IoT hub and register a device for Feather HUZZAH ESP8266.
* How to connect Feather HUZZAH ESP8266 with the sensor and your computer.
* How to collect sensor data by running a sample application on Feather HUZZAH ESP8266.
* How to send the sensor data to your IoT hub.

## What you need

![Parts needed for the tutorial](media/iot-hub-arduino-huzzah-esp8266-get-started/2_parts-needed-for-the-tutorial.png)

To complete this operation, you need the following parts from your Feather HUZZAH ESP8266 Starter Kit:

* The Feather HUZZAH ESP8266 board.
* A Micro USB to Type A USB cable.

You also need the following things for your development environment:

* Mac or PC that is running Windows or Ubuntu.
* Wireless network for Feather HUZZAH ESP8266 to connect to.
* Internet connection to download the configuration tool.
<<<<<<< HEAD
* [Arduino IDE](https://www.arduino.cc/en/main/software) version 1.6.8 (or later), earlier versions don't work with the AzureIoT library).
=======
* [Arduino IDE](https://www.arduino.cc/en/main/software) version 1.6.8 (or newer), earlier versions don't work with the AzureIoT library.

>>>>>>> 68f14de9

The following items are optional in case you don’t have a sensor. You also have the option of using simulated sensor data.

* An Adafruit DHT22 temperature and humidity sensor.
* A breadboard.
* M/M jumper wires.

## Create an IoT hub and register a device for Feather HUZZAH ESP8266

### To create your Azure IoT Hub in the Azure portal, follow these steps:

1. Sign in to the [Azure portal](https://portal.azure.com/).
1. Click **New** > **Internet of Things** > **IoT Hub**.

   ![Create IoT hub](media/iot-hub-arduino-huzzah-esp8266-get-started/3_iot-hub-creation.png)

1. In the **IoT hub** pane, enter the necessary information for your IoT hub:

   ![Basic information for IoT hub creation](media/iot-hub-arduino-huzzah-esp8266-get-started/4_iot-hub-provide-basic-info.png)

<<<<<<< HEAD
   * **Name**: The name for your IoT hub. If the name you enter is valid, a green check mark appears.
   * **Pricing and scale tier**: Select the free F1 tier for this demo. See [pricing and scale tier](https://azure.microsoft.com/pricing/details/iot-hub/).
   * **Resource group**: Create a resource group to host the IoT hub, or use an existing one. See [Using resource groups to manage your Azure resources](../azure-resource-manager/resource-group-portal.md).
=======
   * **Name**: It is the name for your IoT hub. If the name you enter is valid, a green check mark appears.
   * **Pricing and scale tier**: Select the free F1 tier. This option is sufficient for this demo. See [pricing and scale tier](https://azure.microsoft.com/pricing/details/iot-hub/).

   * **Resource group**: Create a resource group to host the IoT hub or use an existing one. See [Using resource groups to manage your Azure resources](../azure-resource-manager/resource-group-portal.md).
>>>>>>> 68f14de9
   * **Location**: Select the closest location to you where the IoT hub is created.
   * **Pin to dashboard**: Select this option for easy access to your IoT hub from the dashboard.
1. Click **Create**. It could take a few minutes for your IoT hub to be created. You can see progress in the **Notifications** pane.

   ![Monitor the IoT hub creation progress in the notification pane](media/iot-hub-arduino-huzzah-esp8266-get-started/5_iot-hub-monitor-creation-progress-notification-pane.png)

<<<<<<< HEAD
1. After your IoT hub is created, click it from the dashboard. Make a note of the **Hostname** value that is used later in this article, and then click **Shared access policies**.
=======
1. Once your IoT hub is created, click it from the dashboard. Make a note of the **Hostname**, and then click **Shared access policies**.
>>>>>>> 68f14de9

   ![Get Hostname of your IoT hub](media/iot-hub-arduino-huzzah-esp8266-get-started/6_iot-hub-get-hostname.png)

<<<<<<< HEAD
1. In the **Shared access policies** pane, click the **iothubowner** policy, and then copy and save the **Connection string** value for your IoT hub. You use this value later in this article. For more information, see [Control access to IoT Hub](iot-hub-devguide-security.md).
=======
1. In the **Shared access policies** pane, click the **iothubowner** policy, and then copy and make a note of the **Connection string** of your IoT hub to be used later. For more information, see [Control access to IoT Hub](iot-hub-devguide-security.md).
>>>>>>> 68f14de9

   ![Get IoT hub connection string](media/iot-hub-arduino-huzzah-esp8266-get-started/7_iot-hub-get-connection-string.png)

<<<<<<< HEAD
You have now created your IoT hub. Ensure that you save the **Hostname** and **Connection string** values, they're used later in this article.

=======
>>>>>>> 68f14de9
### Register a device for Feather HUZZAH ESP8266 in your IoT hub

Every IoT hub has an identity registry that stores information about the devices that are permitted to connect to the IoT hub. Before a device can connect to an IoT hub, there must be an entry for that device in the identity registry for that IoT hub.

<<<<<<< HEAD
In this section, you use a CLI tool called *iothub explorer*. Use this tool to register a device for Feather HUZZAH ESP8266 in the identity registry of your IoT hub.
=======
In this section, you use a CLI tool iothub explorer to register a device for Feather HUZZAH ESP8266 in the identity registry of your IoT hub.
>>>>>>> 68f14de9

> [!NOTE]
> iothub explorer requires Node.js 4.x or later to work properly.

To register a device for Feather HUZZAH ESP8266, follow these steps:

1. [Download](https://nodejs.org/en/download/) and install the latest LTS version of Node.js, NPM included.
1. Install iothub explorer by using NPM.

<<<<<<< HEAD
   * Windows 7 or later:
=======
   * Windows 7 or later

>>>>>>> 68f14de9
     Start a command prompt as an administrator. Install iothub explorer by running the following command:

     ```bash
     npm install -g iothub-explorer
     ```
<<<<<<< HEAD
   * Ubuntu 16.04 or later:
=======
   * Ubuntu 16.04 or later

>>>>>>> 68f14de9
     Open a terminal by using the keyboard shortcut Ctrl + Alt + T, and then run the following command:

     ```bash
     sudo npm install -g iothub-explorer
     ```
<<<<<<< HEAD
   * MacOS 10.1 or later:
=======
   * macOS 10.1 or later

>>>>>>> 68f14de9
     Open a terminal, and then run the following command:

     ```bash
     npm install -g iothub-explorer
     ```
1. Log in to your IoT hub by running the following command:

   ```bash
   iothub-explorer login [your IoT hub connection string]
   ```
<<<<<<< HEAD
1. Register a new device. In the next example, `deviceID` is `new-device`. Get its connection string by running the following command.
=======
1. Register a new device with `deviceID` as `new-device`, and get its connection string by running the following command:
>>>>>>> 68f14de9

   ```bash
   iothub-explorer create new-device --connection-string
   ```

<<<<<<< HEAD
Make a note of the connection string of the registered device, it is used later.
=======
Make a note of the connection string of the registered device.

> [!NOTE]
> To view the connection string of registered devices, run the `iothub-explorer list` command.
>>>>>>> 68f14de9

## Connect Feather HUZZAH ESP8266 with the sensor and your computer
In this section, you'll connect the sensors to your board. Then you'll plug in your device to your computer for further use.
### Connect a DHT22 temperature and humidity sensor to Feather HUZZAH ESP8266

Use the breadboard and jumper wires to make the connection as follows. If you don’t have a sensor, skip this section because you can use simulated sensor data instead.

![connections reference](media/iot-hub-arduino-huzzah-esp8266-get-started/15_connections_on_breadboard.png)

<<<<<<< HEAD
For sensor pins, we use the following wiring:
=======
Use the following wiring for sensor pins:
>>>>>>> 68f14de9

| Start (Sensor)           | End (Board)           | Cable Color   |
| -----------------------  | ---------------------- | ------------: |
| VDD (Pin 31F)            | 3V (Pin 58H)           | Red cable     |
| DATA (Pin 32F)           | GPIO 2 (Pin 46A)       | Blue cable    |
| GND (Pin 34F)            | GND (PIn 56I)          | Black cable   |

For more information, see: [Adafruit DHT22 sensor setup](https://learn.adafruit.com/dht/connecting-to-a-dhtxx-sensor) and [Adafruit Feather HUZZAH Esp8266 Pinouts](https://learn.adafruit.com/adafruit-feather-huzzah-esp8266/using-arduino-ide?view=all#pinouts)

<<<<<<< HEAD
- For more information, see: [Adafruit DHT22 sensor setup](https://learn.adafruit.com/dht/connecting-to-a-dhtxx-sensor) and [Adafruit Feather HUZZAH Esp8266 Pinouts](https://learn.adafruit.com/adafruit-feather-huzzah-esp8266/using-arduino-ide?view=all#pinouts).

Now your Adafruit Feather Huzzah ESP8266 should be connected with a working sensor.
=======
Now your Feather Huzzah ESP8266 should be connected with a working sensor.
>>>>>>> 68f14de9

![connect dht22 with feather huzzah](media/iot-hub-arduino-huzzah-esp8266-get-started/8_connect-dht22-feather-huzzah.png)

### Connect Feather HUZZAH ESP8266 to your computer

As shown next, use the Micro USB to Type A USB cable to connect Feather HUZZAH ESP8266 to your computer.

![connect feather huzzah to your computer](media/iot-hub-arduino-huzzah-esp8266-get-started/9_connect-feather-huzzah-computer.png)

### Add serial port permissions – Ubuntu only

<<<<<<< HEAD
If you use Ubuntu, ensure a normal user has the permissions to operate on the USB port of Feather HUZZAH ESP826. To add serial port permissions for a normal user, follow these steps:
=======
If you use Ubuntu, make sure you have the permissions to operate on the USB port of Feather HUZZAH ESP826. To add serial port permissions, follow these steps:
>>>>>>> 68f14de9

1. Run the following commands at a terminal:

   ```bash
   ls -l /dev/ttyUSB*
   ls -l /dev/ttyACM*
   ```

   You get one of the following outputs:

   * crw-rw---- 1 root uucp xxxxxxxx
   * crw-rw---- 1 root dialout xxxxxxxx

   In the output, notice that `uucp` or `dialout` is the group owner name of the USB port.

1. Add the user to the group by running the following command:

   ```bash
   sudo usermod -a -G <group-owner-name> <username>
   ```

   `<group-owner-name>` is the group owner name you obtained in the previous step. `<username>` is your Ubuntu user name.

1. Sign out of Ubuntu, and then sign in again for the change to appear.

## Collect sensor data and send it to your IoT hub

In this section, you deploy and run a sample application on Feather HUZZAH ESP8266. The sample application blinks the LED on Feather HUZZAH ESP8266, and sends the temperature and humidity data collected from the DHT22 sensor to your IoT hub.

### Get the sample application from GitHub

The sample application is hosted on GitHub. Clone the sample repository that contains the sample application from GitHub. To clone the sample repository, follow these steps:

1. Open a command prompt or a terminal window.
1. Go to a folder where you want the sample application to be stored.
1. Run the following command:

   ```bash
   git clone https://github.com/Azure-Samples/iot-hub-feather-huzzah-client-app.git
   ```

Install the package for Feather HUZZAH ESP8266 in Arduino IDE:

1. Open the folder where the sample application is stored.
1. Open the app.ino file in the app folder in Arduino IDE.

   ![open the sample application in arduino ide](media/iot-hub-arduino-huzzah-esp8266-get-started/10_arduino-ide-open-sample-app.png)

1. In the Arduino IDE, click **File** > **Preferences**.
1. In the **Preferences** dialog box, click the icon next to the **Additional Boards Manager URLs** box.
1. In the pop-up window, enter the following URL, and then click **OK**.

   `http://arduino.esp8266.com/stable/package_esp8266com_index.json`

   ![point to a package url in arduino ide](media/iot-hub-arduino-huzzah-esp8266-get-started/11_arduino-ide-package-url.png)

1. In the **Preference** dialog box, click **OK**.
1. Click **Tools** > **Board** > **Boards Manager**, and then search for esp8266.

   Boards Manager indicates that ESP8266 with a version of 2.2.0 or later is installed.

   ![the esp8266 package is installed](media/iot-hub-arduino-huzzah-esp8266-get-started/12_arduino-ide-esp8266-installed.png)

1. Click **Tools** > **Board** > **Adafruit HUZZAH ESP8266**.

### Install necessary libraries

1. In the Arduino IDE, click **Sketch** > **Include Library** > **Manage Libraries**.
1. Search for the following library names one by one. For each  library that you find, click **Install**.
   * `AzureIoTHub`
   * `AzureIoTUtility`
   * `AzureIoTProtocol_MQTT`
   * `ArduinoJson`
   * `DHT sensor library`
   * `Adafruit Unified Sensor`

### Don’t have a real DHT22 sensor?

The sample application can simulate temperature and humidity data in case you don’t have a real DHT22 sensor. To set up the sample application to use simulated data, follow these steps:

1. Open the `config.h` file in the `app` folder.
1. Locate the following line of code and change the value from `false` to `true`:
   ```c
   define SIMULATED_DATA true
   ```
   ![configure the sample application to use simulated data](media/iot-hub-arduino-huzzah-esp8266-get-started/13_arduino-ide-configure-app-use-simulated-data.png)

1. Save the file with `Control-s`.

### Deploy the sample application to Feather HUZZAH ESP8266

1. In the Arduino IDE, click **Tool** > **Port**, and then click the serial port for Feather HUZZAH ESP8266.
1. Click **Sketch** > **Upload** to build and deploy the sample application to Feather HUZZAH ESP8266.

### Enter your credentials

After the upload completes successfully, follow these steps to enter your credentials:

1. In the Arduino IDE, click **Tools** > **Serial Monitor**.
1. In the serial monitor window, notice the two drop-down lists on the lower-right corner.
1. Select **No line ending** for the left drop-down list.
1. Select **115200 baud** for the right drop-down list.
1. In the input box located at the top of the serial monitor window, enter the following information if you are asked to provide them, and then click **Send**.
   * Wi-Fi SSID
   * Wi-Fi password
   * Device connection string

> [!Note]
> The credential information is stored in the EEPROM of Feather HUZZAH ESP8266. If you click the reset button on the Feather HUZZAH ESP8266 board, the sample application asks if you want to erase the information. Enter `Y` to have the information erased. You are asked to provide the information a second time.

### Verify the sample application is running successfully

If you see the following output from the serial monitor window and the blinking LED on Feather HUZZAH ESP8266, the sample application is running successfully.

![final output in arduino ide](media/iot-hub-arduino-huzzah-esp8266-get-started/14_arduino-ide-final-output.png)

## Next steps

You have successfully connected a Feather HUZZAH ESP8266 to your IoT hub and sent the captured sensor data to your IoT hub. 

To continue getting started with IoT Hub and to explore other IoT scenarios, see:

- [Manage cloud device messaging with iothub-explorer](iot-hub-explorer-cloud-device-messaging.md)
- [Save IoT Hub messages to Azure data storage](iot-hub-store-data-in-azure-table-storage.md)
<|MERGE_RESOLUTION|>--- conflicted
+++ resolved
@@ -24,17 +24,14 @@
 
 ## What you do
 
-<<<<<<< HEAD
+
 Connect Adafruit Feather HUZZAH ESP8266 to an IoT hub that you'll create. Then run a sample application on ESP8266 to collect the temperature and humidity data from a DHT22 sensor. Finally, send the sensor data to your IoT hub.
 
 > [!NOTE]
 > If you're using other ESP8266 boards, you can still follow these steps to connect it to your IoT hub. Depending on the ESP8266 board you're using, you may need to reconfigure the `LED_PIN`. For example, if you're using ESP8266 from AI-Thinker, you may change it from `0` to `2`. Don't have a kit yet?: Click [here](http://azure.com/iotstarterkits).
-=======
-Connect Adafruit Feather HUZZAH ESP8266 to an IoT hub. Then run a sample application on ESP8266 to collect temperature and humidity data from a DHT22 sensor. Finally, send the sensor data to your IoT hub.
-
-> [!NOTE]
->If you are using other ESP8266 boards, you can still follow these steps to connect them to your IoT hub. Depending on the ESP8266 board you are using, you may need to reconfigure the `LED_PIN`. For example, if you are using ESP8266 from AI-Thinker, you may change it from `0` to `2`. Don't have a board yet? [Get a Microsoft Azure IoT starter kit](http://azure.com/iotstarterkits).
->>>>>>> 68f14de9
+
+
+
 
 ## What you learn
 
@@ -57,12 +54,11 @@
 * Mac or PC that is running Windows or Ubuntu.
 * Wireless network for Feather HUZZAH ESP8266 to connect to.
 * Internet connection to download the configuration tool.
-<<<<<<< HEAD
-* [Arduino IDE](https://www.arduino.cc/en/main/software) version 1.6.8 (or later), earlier versions don't work with the AzureIoT library).
-=======
-* [Arduino IDE](https://www.arduino.cc/en/main/software) version 1.6.8 (or newer), earlier versions don't work with the AzureIoT library.
-
->>>>>>> 68f14de9
+* [Arduino IDE](https://www.arduino.cc/en/main/software) version 1.6.8 or later. Earlier versions don't work with the AzureIoT library.
+
+
+
+
 
 The following items are optional in case you don’t have a sensor. You also have the option of using simulated sensor data.
 
@@ -83,52 +79,40 @@
 
    ![Basic information for IoT hub creation](media/iot-hub-arduino-huzzah-esp8266-get-started/4_iot-hub-provide-basic-info.png)
 
-<<<<<<< HEAD
+
    * **Name**: The name for your IoT hub. If the name you enter is valid, a green check mark appears.
    * **Pricing and scale tier**: Select the free F1 tier for this demo. See [pricing and scale tier](https://azure.microsoft.com/pricing/details/iot-hub/).
    * **Resource group**: Create a resource group to host the IoT hub, or use an existing one. See [Using resource groups to manage your Azure resources](../azure-resource-manager/resource-group-portal.md).
-=======
-   * **Name**: It is the name for your IoT hub. If the name you enter is valid, a green check mark appears.
-   * **Pricing and scale tier**: Select the free F1 tier. This option is sufficient for this demo. See [pricing and scale tier](https://azure.microsoft.com/pricing/details/iot-hub/).
-
-   * **Resource group**: Create a resource group to host the IoT hub or use an existing one. See [Using resource groups to manage your Azure resources](../azure-resource-manager/resource-group-portal.md).
->>>>>>> 68f14de9
    * **Location**: Select the closest location to you where the IoT hub is created.
    * **Pin to dashboard**: Select this option for easy access to your IoT hub from the dashboard.
 1. Click **Create**. It could take a few minutes for your IoT hub to be created. You can see progress in the **Notifications** pane.
 
    ![Monitor the IoT hub creation progress in the notification pane](media/iot-hub-arduino-huzzah-esp8266-get-started/5_iot-hub-monitor-creation-progress-notification-pane.png)
 
-<<<<<<< HEAD
+
 1. After your IoT hub is created, click it from the dashboard. Make a note of the **Hostname** value that is used later in this article, and then click **Shared access policies**.
-=======
-1. Once your IoT hub is created, click it from the dashboard. Make a note of the **Hostname**, and then click **Shared access policies**.
->>>>>>> 68f14de9
+
 
    ![Get Hostname of your IoT hub](media/iot-hub-arduino-huzzah-esp8266-get-started/6_iot-hub-get-hostname.png)
 
-<<<<<<< HEAD
+
 1. In the **Shared access policies** pane, click the **iothubowner** policy, and then copy and save the **Connection string** value for your IoT hub. You use this value later in this article. For more information, see [Control access to IoT Hub](iot-hub-devguide-security.md).
-=======
-1. In the **Shared access policies** pane, click the **iothubowner** policy, and then copy and make a note of the **Connection string** of your IoT hub to be used later. For more information, see [Control access to IoT Hub](iot-hub-devguide-security.md).
->>>>>>> 68f14de9
+
 
    ![Get IoT hub connection string](media/iot-hub-arduino-huzzah-esp8266-get-started/7_iot-hub-get-connection-string.png)
 
-<<<<<<< HEAD
+
 You have now created your IoT hub. Ensure that you save the **Hostname** and **Connection string** values, they're used later in this article.
 
-=======
->>>>>>> 68f14de9
+
 ### Register a device for Feather HUZZAH ESP8266 in your IoT hub
 
 Every IoT hub has an identity registry that stores information about the devices that are permitted to connect to the IoT hub. Before a device can connect to an IoT hub, there must be an entry for that device in the identity registry for that IoT hub.
 
-<<<<<<< HEAD
+
 In this section, you use a CLI tool called *iothub explorer*. Use this tool to register a device for Feather HUZZAH ESP8266 in the identity registry of your IoT hub.
-=======
-In this section, you use a CLI tool iothub explorer to register a device for Feather HUZZAH ESP8266 in the identity registry of your IoT hub.
->>>>>>> 68f14de9
+
+
 
 > [!NOTE]
 > iothub explorer requires Node.js 4.x or later to work properly.
@@ -138,34 +122,25 @@
 1. [Download](https://nodejs.org/en/download/) and install the latest LTS version of Node.js, NPM included.
 1. Install iothub explorer by using NPM.
 
-<<<<<<< HEAD
+
    * Windows 7 or later:
-=======
-   * Windows 7 or later
-
->>>>>>> 68f14de9
+
      Start a command prompt as an administrator. Install iothub explorer by running the following command:
 
      ```bash
      npm install -g iothub-explorer
      ```
-<<<<<<< HEAD
+
    * Ubuntu 16.04 or later:
-=======
-   * Ubuntu 16.04 or later
-
->>>>>>> 68f14de9
+
      Open a terminal by using the keyboard shortcut Ctrl + Alt + T, and then run the following command:
 
      ```bash
      sudo npm install -g iothub-explorer
      ```
-<<<<<<< HEAD
+
    * MacOS 10.1 or later:
-=======
-   * macOS 10.1 or later
-
->>>>>>> 68f14de9
+
      Open a terminal, and then run the following command:
 
      ```bash
@@ -176,38 +151,33 @@
    ```bash
    iothub-explorer login [your IoT hub connection string]
    ```
-<<<<<<< HEAD
+
 1. Register a new device. In the next example, `deviceID` is `new-device`. Get its connection string by running the following command.
-=======
-1. Register a new device with `deviceID` as `new-device`, and get its connection string by running the following command:
->>>>>>> 68f14de9
+
 
    ```bash
    iothub-explorer create new-device --connection-string
    ```
 
-<<<<<<< HEAD
+
 Make a note of the connection string of the registered device, it is used later.
-=======
-Make a note of the connection string of the registered device.
+
 
 > [!NOTE]
 > To view the connection string of registered devices, run the `iothub-explorer list` command.
->>>>>>> 68f14de9
+
 
 ## Connect Feather HUZZAH ESP8266 with the sensor and your computer
-In this section, you'll connect the sensors to your board. Then you'll plug in your device to your computer for further use.
+In this section, you connect the sensors to your board. Then you plug in your device to your computer for further use.
 ### Connect a DHT22 temperature and humidity sensor to Feather HUZZAH ESP8266
 
 Use the breadboard and jumper wires to make the connection as follows. If you don’t have a sensor, skip this section because you can use simulated sensor data instead.
 
-![connections reference](media/iot-hub-arduino-huzzah-esp8266-get-started/15_connections_on_breadboard.png)
-
-<<<<<<< HEAD
-For sensor pins, we use the following wiring:
-=======
-Use the following wiring for sensor pins:
->>>>>>> 68f14de9
+![Connections reference](media/iot-hub-arduino-huzzah-esp8266-get-started/15_connections_on_breadboard.png)
+
+
+For sensor pins, use the following wiring:
+
 
 | Start (Sensor)           | End (Board)           | Cable Color   |
 | -----------------------  | ---------------------- | ------------: |
@@ -215,31 +185,27 @@
 | DATA (Pin 32F)           | GPIO 2 (Pin 46A)       | Blue cable    |
 | GND (Pin 34F)            | GND (PIn 56I)          | Black cable   |
 
-For more information, see: [Adafruit DHT22 sensor setup](https://learn.adafruit.com/dht/connecting-to-a-dhtxx-sensor) and [Adafruit Feather HUZZAH Esp8266 Pinouts](https://learn.adafruit.com/adafruit-feather-huzzah-esp8266/using-arduino-ide?view=all#pinouts)
-
-<<<<<<< HEAD
-- For more information, see: [Adafruit DHT22 sensor setup](https://learn.adafruit.com/dht/connecting-to-a-dhtxx-sensor) and [Adafruit Feather HUZZAH Esp8266 Pinouts](https://learn.adafruit.com/adafruit-feather-huzzah-esp8266/using-arduino-ide?view=all#pinouts).
-
-Now your Adafruit Feather Huzzah ESP8266 should be connected with a working sensor.
-=======
+For more information, see [Adafruit DHT22 sensor setup](https://learn.adafruit.com/dht/connecting-to-a-dhtxx-sensor) and [Adafruit Feather HUZZAH Esp8266 Pinouts](https://learn.adafruit.com/adafruit-feather-huzzah-esp8266/using-arduino-ide?view=all#pinouts).
+
+
+
+
+
 Now your Feather Huzzah ESP8266 should be connected with a working sensor.
->>>>>>> 68f14de9
-
-![connect dht22 with feather huzzah](media/iot-hub-arduino-huzzah-esp8266-get-started/8_connect-dht22-feather-huzzah.png)
+
+![Connect DHT22 with Feather Huzzah](media/iot-hub-arduino-huzzah-esp8266-get-started/8_connect-dht22-feather-huzzah.png)
 
 ### Connect Feather HUZZAH ESP8266 to your computer
 
 As shown next, use the Micro USB to Type A USB cable to connect Feather HUZZAH ESP8266 to your computer.
 
-![connect feather huzzah to your computer](media/iot-hub-arduino-huzzah-esp8266-get-started/9_connect-feather-huzzah-computer.png)
-
-### Add serial port permissions – Ubuntu only
-
-<<<<<<< HEAD
-If you use Ubuntu, ensure a normal user has the permissions to operate on the USB port of Feather HUZZAH ESP826. To add serial port permissions for a normal user, follow these steps:
-=======
+![Connect Feather Huzzah to your computer](media/iot-hub-arduino-huzzah-esp8266-get-started/9_connect-feather-huzzah-computer.png)
+
+### Add serial port permissions (Ubuntu only)
+
+
 If you use Ubuntu, make sure you have the permissions to operate on the USB port of Feather HUZZAH ESP826. To add serial port permissions, follow these steps:
->>>>>>> 68f14de9
+
 
 1. Run the following commands at a terminal:
 
@@ -286,7 +252,7 @@
 1. Open the folder where the sample application is stored.
 1. Open the app.ino file in the app folder in Arduino IDE.
 
-   ![open the sample application in arduino ide](media/iot-hub-arduino-huzzah-esp8266-get-started/10_arduino-ide-open-sample-app.png)
+   ![Open the sample application in Arduino IDE](media/iot-hub-arduino-huzzah-esp8266-get-started/10_arduino-ide-open-sample-app.png)
 
 1. In the Arduino IDE, click **File** > **Preferences**.
 1. In the **Preferences** dialog box, click the icon next to the **Additional Boards Manager URLs** box.
@@ -294,14 +260,14 @@
 
    `http://arduino.esp8266.com/stable/package_esp8266com_index.json`
 
-   ![point to a package url in arduino ide](media/iot-hub-arduino-huzzah-esp8266-get-started/11_arduino-ide-package-url.png)
+   ![Point to a package url in Arduino IDE](media/iot-hub-arduino-huzzah-esp8266-get-started/11_arduino-ide-package-url.png)
 
 1. In the **Preference** dialog box, click **OK**.
 1. Click **Tools** > **Board** > **Boards Manager**, and then search for esp8266.
 
    Boards Manager indicates that ESP8266 with a version of 2.2.0 or later is installed.
 
-   ![the esp8266 package is installed](media/iot-hub-arduino-huzzah-esp8266-get-started/12_arduino-ide-esp8266-installed.png)
+   ![The esp8266 package is installed](media/iot-hub-arduino-huzzah-esp8266-get-started/12_arduino-ide-esp8266-installed.png)
 
 1. Click **Tools** > **Board** > **Adafruit HUZZAH ESP8266**.
 
@@ -325,7 +291,7 @@
    ```c
    define SIMULATED_DATA true
    ```
-   ![configure the sample application to use simulated data](media/iot-hub-arduino-huzzah-esp8266-get-started/13_arduino-ide-configure-app-use-simulated-data.png)
+   ![Configure the sample application to use simulated data](media/iot-hub-arduino-huzzah-esp8266-get-started/13_arduino-ide-configure-app-use-simulated-data.png)
 
 1. Save the file with `Control-s`.
 
@@ -354,7 +320,7 @@
 
 If you see the following output from the serial monitor window and the blinking LED on Feather HUZZAH ESP8266, the sample application is running successfully.
 
-![final output in arduino ide](media/iot-hub-arduino-huzzah-esp8266-get-started/14_arduino-ide-final-output.png)
+![Final output in Arduino IDE](media/iot-hub-arduino-huzzah-esp8266-get-started/14_arduino-ide-final-output.png)
 
 ## Next steps
 
