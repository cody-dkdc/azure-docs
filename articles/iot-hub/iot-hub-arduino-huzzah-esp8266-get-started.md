---
title: ESP8266 to cloud - Connect Feather HUZZAH ESP8266 to Azure IoT Hub | Microsoft Docs
description: Explains how to connect an Arduino device, called Adafruit Feather HUZZAH ESP8266, to Azure IoT Hub, which is a Microsoft cloud service that helps manage your IoT assets.
services: iot-hub
documentationcenter: ''
author: shizn
manager: timtl
tags: ''
keywords: ''

ms.assetid: c505aacf-89a8-40ed-a853-493b75bec524
ms.service: iot-hub
ms.devlang: arduino
ms.topic: article
ms.tgt_pltfrm: na
ms.workload: na
ms.date: 03/28/2017
ms.author: xshi

---
# Connect Adafruit Feather HUZZAH ESP8266 to Azure IoT Hub in the cloud

![Connection between DHT22, Feather HUZZAH ESP8266, and IoT Hub](media/iot-hub-arduino-huzzah-esp8266-get-started/1_connection-hdt22-feather-huzzah-iot-hub.png)

## What you do


Connect Adafruit Feather HUZZAH ESP8266 to an IoT hub that you create. Then you run a sample application on ESP8266 to collect the temperature and humidity data from a DHT22 sensor. Finally, you send the sensor data to your IoT hub.

> [!NOTE]
> If you're using other ESP8266 boards, you can still follow these steps to connect it to your IoT hub. Depending on the ESP8266 board you're using, you might need to reconfigure the `LED_PIN`. For example, if you're using ESP8266 from AI-Thinker, you might change it from `0` to `2`. Don't have a kit yet? Get it from the [Azure website](http://azure.com/iotstarterkits).




## What you learn

* How to create an IoT hub and register a device for Feather HUZZAH ESP8266
* How to connect Feather HUZZAH ESP8266 with the sensor and your computer
* How to collect sensor data by running a sample application on Feather HUZZAH ESP8266
* How to send the sensor data to your IoT hub

## What you need

![Parts needed for the tutorial](media/iot-hub-arduino-huzzah-esp8266-get-started/2_parts-needed-for-the-tutorial.png)

To complete this operation, you need the following parts from your Feather HUZZAH ESP8266 Starter Kit:

* The Feather HUZZAH ESP8266 board
* A Micro USB to Type A USB cable

You also need the following things for your development environment:

* Mac or PC that is running Windows or Ubuntu.
* Wireless network for Feather HUZZAH ESP8266 to connect to.
* Internet connection to download the configuration tool.
* [Arduino IDE](https://www.arduino.cc/en/main/software) version 1.6.8 or later. Earlier versions don't work with the AzureIoT library.





The following items are optional in case you don’t have a sensor. You also have the option of using simulated sensor data.

* An Adafruit DHT22 temperature and humidity sensor
* A breadboard
* M/M jumper wires

## Create an IoT hub and register a device for Feather HUZZAH ESP8266

### To create your IoT hub in the Azure portal, follow these steps:

1. Sign in to the [Azure portal](https://portal.azure.com/).
1. Click **New** > **Internet of Things** > **IoT Hub**.

   ![Create IoT hub](media/iot-hub-arduino-huzzah-esp8266-get-started/3_iot-hub-creation.png)

1. In the **IoT hub** pane, enter the necessary information for your IoT hub:

   ![Basic information for IoT hub creation](media/iot-hub-arduino-huzzah-esp8266-get-started/4_iot-hub-provide-basic-info.png)

   * **Name**: The name for your IoT hub. If the name you enter is valid, a green check mark appears.
   * **Pricing and scale tier**: Select the free F1 tier for this demo. See [pricing and scale tier](https://azure.microsoft.com/pricing/details/iot-hub/).
   * **Resource group**: Create a resource group to host the IoT hub, or use an existing one. See [Using resource groups to manage your Azure resources](../azure-resource-manager/resource-group-portal.md).
   * **Location**: Select the closest location to you where the IoT hub is created.
   * **Pin to dashboard**: Select this option for easy access to your IoT hub from the dashboard.

1. Click **Create**. It could take a few minutes for your IoT hub to be created. You can see progress in the **Notifications** pane.

   ![Monitor the IoT hub creation progress in the notification pane](media/iot-hub-arduino-huzzah-esp8266-get-started/5_iot-hub-monitor-creation-progress-notification-pane.png)

1. After your IoT hub is created, click it from the dashboard. Make a note of the **Hostname** value that is used later in this article, and then click **Shared access policies**.

   ![Get the Hostname of your IoT hub](media/iot-hub-arduino-huzzah-esp8266-get-started/6_iot-hub-get-hostname.png)

1. In the **Shared access policies** pane, click the **iothubowner** policy, and then copy and save the **Connection string** value for your IoT hub. You use this value later in this article. For more information, see [Control access to IoT Hub](iot-hub-devguide-security.md).

   ![Get IoT hub connection string](media/iot-hub-arduino-huzzah-esp8266-get-started/7_iot-hub-get-connection-string.png)

You've now created your IoT hub. Ensure that you save the **Hostname** and **Connection string** values. They're used later in this article.


### Register a device for Feather HUZZAH ESP8266 in your IoT hub

Every IoT hub has an identity registry that stores information about the devices that are permitted to connect to the IoT hub. Before a device can connect to an IoT hub, there must be an entry for that device in the identity registry for that IoT hub.


In this section, you use a CLI tool called *iothub explorer*. Use this tool to register a device for Feather HUZZAH ESP8266 in the identity registry of your IoT hub.



> [!NOTE]
> iothub explorer requires Node.js 4.x or later to work properly.

To register a device for Feather HUZZAH ESP8266, follow these steps:

1. [Download](https://nodejs.org/en/download/) and install the latest LTS version of Node.js, NPM included.
1. Install iothub explorer by using NPM.

   * Windows 7 or later:

     Start a command prompt as an administrator. Install iothub explorer by running the following command:

     ```bash
     npm install -g iothub-explorer
     ```

   * Ubuntu 16.04 or later:

     Open a terminal by using the keyboard shortcut Ctrl+Alt+T, and then run the following command:

     ```bash
     sudo npm install -g iothub-explorer
     ```

   * MacOS 10.1 or later:

     Open a terminal, and then run the following command:

     ```bash
     npm install -g iothub-explorer
     ```

3. Log in to your IoT hub by running the following command:

   ```bash
   iothub-explorer login [your IoT hub connection string]
   ```

4. Register a new device. In the next example, `deviceID` is `new-device`. Get its connection string by running the following command.

   ```bash
   iothub-explorer create new-device --connection-string
   ```

Make a note of the connection string of the registered device. It's used later.


> [!NOTE]
> To view the connection string of registered devices, run the `iothub-explorer list` command.


## Connect Feather HUZZAH ESP8266 with the sensor and your computer
In this section, you connect the sensors to your board. Then you plug in your device to your computer for further use.
### Connect a DHT22 temperature and humidity sensor to Feather HUZZAH ESP8266

Use the breadboard and jumper wires to make the connection as follows. If you don’t have a sensor, skip this section because you can use simulated sensor data instead.

![Connections reference](media/iot-hub-arduino-huzzah-esp8266-get-started/15_connections_on_breadboard.png)


For sensor pins, use the following wiring:


| Start (Sensor)           | End (Board)           | Cable Color   |
| -----------------------  | ---------------------- | ------------: |
| VDD (Pin 31F)            | 3V (Pin 58H)           | Red cable     |
| DATA (Pin 32F)           | GPIO 2 (Pin 46A)       | Blue cable    |
| GND (Pin 34F)            | GND (PIn 56I)          | Black cable   |

For more information, see [Adafruit DHT22 sensor setup](https://learn.adafruit.com/dht/connecting-to-a-dhtxx-sensor) and [Adafruit Feather HUZZAH Esp8266 Pinouts](https://learn.adafruit.com/adafruit-feather-huzzah-esp8266/using-arduino-ide?view=all#pinouts).





Now your Feather Huzzah ESP8266 should be connected with a working sensor.

![Connect DHT22 with Feather Huzzah](media/iot-hub-arduino-huzzah-esp8266-get-started/8_connect-dht22-feather-huzzah.png)

### Connect Feather HUZZAH ESP8266 to your computer

As shown next, use the Micro USB to Type A USB cable to connect Feather HUZZAH ESP8266 to your computer.

![Connect Feather Huzzah to your computer](media/iot-hub-arduino-huzzah-esp8266-get-started/9_connect-feather-huzzah-computer.png)

### Add serial port permissions (Ubuntu only)


If you use Ubuntu, make sure you have the permissions to operate on the USB port of Feather HUZZAH ESP8266. To add serial port permissions, follow these steps:


1. Run the following commands at a terminal:

   ```bash
   ls -l /dev/ttyUSB*
   ls -l /dev/ttyACM*
   ```

   You get one of the following outputs:

   * crw-rw---- 1 root uucp xxxxxxxx
   * crw-rw---- 1 root dialout xxxxxxxx

   In the output, notice that `uucp` or `dialout` is the group owner name of the USB port.

1. Add the user to the group by running the following command:

   ```bash
   sudo usermod -a -G <group-owner-name> <username>
   ```

   `<group-owner-name>` is the group owner name you obtained in the previous step. `<username>` is your Ubuntu user name.

1. Sign out of Ubuntu, and then sign in again for the change to appear.

## Collect sensor data and send it to your IoT hub

In this section, you deploy and run a sample application on Feather HUZZAH ESP8266. The sample application blinks the LED on Feather HUZZAH ESP8266, and sends the temperature and humidity data collected from the DHT22 sensor to your IoT hub.

### Get the sample application from GitHub

The sample application is hosted on GitHub. Clone the sample repository that contains the sample application from GitHub. To clone the sample repository, follow these steps:

1. Open a command prompt or a terminal window.
1. Go to a folder where you want the sample application to be stored.
1. Run the following command:

   ```bash
   git clone https://github.com/Azure-Samples/iot-hub-feather-huzzah-client-app.git
   ```

Install the package for Feather HUZZAH ESP8266 in the Arduino IDE:

1. Open the folder where the sample application is stored.
1. Open the app.ino file in the app folder in the Arduino IDE.

   ![Open the sample application in Arduino IDE](media/iot-hub-arduino-huzzah-esp8266-get-started/10_arduino-ide-open-sample-app.png)

1. In the Arduino IDE, click **File** > **Preferences**.
1. In the **Preferences** dialog box, click the icon next to the **Additional Boards Manager URLs** box.
1. In the pop-up window, enter the following URL, and then click **OK**.

   `http://arduino.esp8266.com/stable/package_esp8266com_index.json`

   ![Point to a package url in Arduino IDE](media/iot-hub-arduino-huzzah-esp8266-get-started/11_arduino-ide-package-url.png)

1. In the **Preference** dialog box, click **OK**.
1. Click **Tools** > **Board** > **Boards Manager**, and then search for esp8266.

   Boards Manager indicates that ESP8266 with a version of 2.2.0 or later is installed.

   ![The esp8266 package is installed](media/iot-hub-arduino-huzzah-esp8266-get-started/12_arduino-ide-esp8266-installed.png)

1. Click **Tools** > **Board** > **Adafruit HUZZAH ESP8266**.

### Install necessary libraries

1. In the Arduino IDE, click **Sketch** > **Include Library** > **Manage Libraries**.
1. Search for the following library names one by one. For each  library that you find, click **Install**.
   * `AzureIoTHub`
   * `AzureIoTUtility`
   * `AzureIoTProtocol_MQTT`
   * `ArduinoJson`
   * `DHT sensor library`
   * `Adafruit Unified Sensor`

### Don’t have a real DHT22 sensor?

The sample application can simulate temperature and humidity data in case you don’t have a real DHT22 sensor. To set up the sample application to use simulated data, follow these steps:

1. Open the `config.h` file in the `app` folder.
1. Locate the following line of code and change the value from `false` to `true`:
   ```c
   define SIMULATED_DATA true
   ```
   ![Configure the sample application to use simulated data](media/iot-hub-arduino-huzzah-esp8266-get-started/13_arduino-ide-configure-app-use-simulated-data.png)

1. Save the file with `Control-s`.

### Deploy the sample application to Feather HUZZAH ESP8266

1. In the Arduino IDE, click **Tool** > **Port**, and then click the serial port for Feather HUZZAH ESP8266.
1. Click **Sketch** > **Upload** to build and deploy the sample application to Feather HUZZAH ESP8266.

### Enter your credentials

After the upload completes successfully, follow these steps to enter your credentials:

1. In the Arduino IDE, click **Tools** > **Serial Monitor**.
1. In the serial monitor window, notice the two drop-down lists in the lower-right corner.
1. Select **No line ending** for the left drop-down list.
1. Select **115200 baud** for the right drop-down list.
1. In the input box located at the top of the serial monitor window, enter the following information if you are asked to provide them, and then click **Send**.
   * Wi-Fi SSID
   * Wi-Fi password
   * Device connection string

> [!Note]
> The credential information is stored in the EEPROM of Feather HUZZAH ESP8266. If you click the reset button on the Feather HUZZAH ESP8266 board, the sample application asks if you want to erase the information. Enter `Y` to have the information erased. You are asked to provide the information a second time.

### Verify the sample application is running successfully

If you see the following output from the serial monitor window and the blinking LED on Feather HUZZAH ESP8266, the sample application is running successfully.

![Final output in Arduino IDE](media/iot-hub-arduino-huzzah-esp8266-get-started/14_arduino-ide-final-output.png)

## Next steps

You have successfully connected a Feather HUZZAH ESP8266 to your IoT hub, and sent the captured sensor data to your IoT hub. 

<<<<<<< HEAD
[!INCLUDE [iot-hub-get-started-next-steps](../../includes/iot-hub-get-started-next-steps.md)]
=======
To continue getting started with Azure IoT Hub and to explore other IoT scenarios, see:

- [Manage cloud device messaging with iothub-explorer](iot-hub-explorer-cloud-device-messaging.md)
- [Save IoT Hub messages to Azure data storage](iot-hub-store-data-in-azure-table-storage.md)
- [Use Power BI to visualize real-time sensor data from Azure IoT Hub](iot-hub-live-data-visualization-in-power-bi.md)
- [Use Azure Web Apps to visualize real-time sensor data from Azure IoT Hub](iot-hub-live-data-visualization-in-web-apps.md)
- [Weather forecast using the sensor data from your IoT hub in Azure Machine Learning](iot-hub-weather-forecast-machine-learning.md)
>>>>>>> c3ec91f5
<|MERGE_RESOLUTION|>--- conflicted
+++ resolved
@@ -319,14 +319,4 @@
 
 You have successfully connected a Feather HUZZAH ESP8266 to your IoT hub, and sent the captured sensor data to your IoT hub. 
 
-<<<<<<< HEAD
 [!INCLUDE [iot-hub-get-started-next-steps](../../includes/iot-hub-get-started-next-steps.md)]
-=======
-To continue getting started with Azure IoT Hub and to explore other IoT scenarios, see:
-
-- [Manage cloud device messaging with iothub-explorer](iot-hub-explorer-cloud-device-messaging.md)
-- [Save IoT Hub messages to Azure data storage](iot-hub-store-data-in-azure-table-storage.md)
-- [Use Power BI to visualize real-time sensor data from Azure IoT Hub](iot-hub-live-data-visualization-in-power-bi.md)
-- [Use Azure Web Apps to visualize real-time sensor data from Azure IoT Hub](iot-hub-live-data-visualization-in-web-apps.md)
-- [Weather forecast using the sensor data from your IoT hub in Azure Machine Learning](iot-hub-weather-forecast-machine-learning.md)
->>>>>>> c3ec91f5
