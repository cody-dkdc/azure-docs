<properties
	pageTitle="Create an IoT Hub using an ARM template and C# | Microsoft Azure"
	description="Follow this tutorial to get started using Resource Manager templates to create an IoT Hub with a C# program."
	services="iot-hub"
	documentationCenter=".net"
	authors="dominicbetts"
	manager="timlt"
	editor=""/>

<tags
     ms.service="iot-hub"
     ms.devlang="dotnet"
     ms.topic="article"
     ms.tgt_pltfrm="na"
     ms.workload="na"
     ms.date="08/16/2016"
     ms.author="dobett"/>

# Create an IoT hub using a C# program with a Resource Manager template

[AZURE.INCLUDE [iot-hub-resource-manager-selector](../../includes/iot-hub-resource-manager-selector.md)]

## Introduction

You can use Azure Resource Manager to create and manage Azure IoT hubs programmatically. This tutorial shows you how to use a Resource Manager template to create an IoT hub from a C# program.

> [AZURE.NOTE] Azure has two different deployment models for creating and working with resources:  [Resource Manager and classic](../resource-manager-deployment-model.md).  This article covers using the Resource Manager deployment model.

To complete this tutorial, you need the following:

- Microsoft Visual Studio 2015.
- An active Azure account. <br/>If you don't have an account, you can create a free trial account in just a couple of minutes. For details, see [Azure Free Trial][lnk-free-trial].
- An [Azure storage account][lnk-storage-account] where you can store your template files.
- [Microsoft Azure PowerShell 1.0][lnk-powershell-install] or later.

[AZURE.INCLUDE [iot-hub-prepare-resource-manager](../../includes/iot-hub-prepare-resource-manager.md)]

## Prepare your Visual Studio project

1. In Visual Studio, create a Visual C# Windows project using the **Console Application** project template. Name the project **CreateIoTHub**.

2. In Solution Explorer, right-click on your project and then click **Manage NuGet Packages**.

3. In Nuget Package Manager, check **Include prerelease**, and search for **Microsoft.Azure.Management.ResourceManager**. Click **Install**, in **Review Changes** click **OK**, then click **I Accept** to accept the licenses.

4. In Nuget Package Manager, search for **Microsoft.IdentityModel.Clients.ActiveDirectory**.  Click **Install**, in **Review Changes** click **OK**, then click **I Accept** to accept the license.

5. In Program.cs, replace the existing **using** statements with the following:

    ```
    using System;
    using Microsoft.Azure.Management.ResourceManager;
    using Microsoft.Azure.Management.ResourceManager.Models;
    using Microsoft.IdentityModel.Clients.ActiveDirectory;
    using Microsoft.Rest;
    ```
    
6. In Program.cs, add the following static variables replacing the placeholder values. You made a note of **ApplicationId**, **SubscriptionId**, **TenantId**, and **Password** earlier in this tutorial. **Your storage account name** is the name of the Azure storage account where you store your template files. **Resource group name** is the name of the resource group you use when you create the IoT Hub, it can be a pre-existing resource group or a new one. **Deployment name** is a name for the deployment, such as **Deployment_01**.

    ```
    static string applicationId = "{Your ApplicationId}";
    static string subscriptionId = "{Your SubscriptionId}";
    static string tenantId = "{Your TenantId}";
    static string password = "{Your application Password}";
    static string storageAddress = "https://{Your storage account name}.blob.core.windows.net";
    static string rgName = "{Resource group name}";
    static string deploymentName = "{Deployment name}";
    ```

[AZURE.INCLUDE [iot-hub-get-access-token](../../includes/iot-hub-get-access-token.md)]

## Submit a template to create an IoT hub

Use a JSON template and parameter file to create an IoT hub in your resource group. You can also use a template to make changes to an existing IoT hub.

1. In Solution Explorer, right-click on your project, click **Add**, and then click **New Item**. Add a JSON file called **template.json** to your project.

2. Replace the contents of **template.json** with the following resource definition to add a standard IoT hub to the **East US** region:

    ```
    {
      "$schema": "https://schema.management.azure.com/schemas/2015-01-01/deploymentTemplate.json#",
      "contentVersion": "1.0.0.0",
      "parameters": {
        "hubName": {
          "type": "string"
        }
      },
      "resources": [
      {
        "apiVersion": "2016-02-03",
        "type": "Microsoft.Devices/IotHubs",
        "name": "[parameters('hubName')]",
        "location": "East US",
        "sku": {
          "name": "S1",
          "tier": "Standard",
          "capacity": 1
        },
        "properties": {
          "location": "East US"
        }
      }
      ],
      "outputs": {
        "hubKeys": {
          "value": "[listKeys(resourceId('Microsoft.Devices/IotHubs', parameters('hubName')), '2016-02-03')]",
          "type": "object"
        }
      }
    }
    ```

3. In Solution Explorer, right-click on your project, click **Add**, and then click **New Item**. Add a JSON file called **parameters.json** to your project.

<<<<<<< HEAD
4. Replace the contents of **parameters.json** with the following parameter information that sets the name of the new IoT hub to **mynewiothub**  (note that this name must be globally unique):
=======
4. Replace the contents of **parameters.json** with the following parameter information that sets a name for the new IoT hub such as **{your initials}mynewiothub**. Note that the IoT hub name must be globally unique so it should include your name or initials):
>>>>>>> c186bb0b

    ```
    {
      "$schema": "https://schema.management.azure.com/schemas/2015-01-01/deploymentParameters.json#",
      "contentVersion": "1.0.0.0",
      "parameters": {
        "hubName": { "value": "mynewiothub" }
      }
    }
    ```

5. In **Server Explorer**, connect to your Azure subscription, and in your storage account create a container called **templates**. In the **Properties** panel, set the **Public Read Access** permissions for the **templates** container to **Blob**.

6. In **Server Explorer**, right-click on the **templates** container and then click **View Blob Container**. Click the **Upload Blob** button, select the two files, **parameters.json** and **templates.json**, and then click **Open** to upload the JSON files to the **templates** container. The URLs of the blobs containing the JSON data are:

    ```
    https://{Your storage account name}.blob.core.windows.net/templates/parameters.json
    https://{Your storage account name}.blob.core.windows.net/templates/template.json
    ```

7. Add the following method to Program.cs:
    
    ```
    static void CreateIoTHub(ResourceManagementClient client)
    {
        
    }
    ```

5. Add the following code to the **CreateIoTHub** method to submit the template and parameter files to the Azure Resource Manager:

    ```
    var createResponse = client.Deployments.CreateOrUpdate(
        rgName,
        deploymentName,
        new Deployment()
        {
          Properties = new DeploymentProperties
          {
            Mode = DeploymentMode.Incremental,
            TemplateLink = new TemplateLink
            {
              Uri = storageAddress + "/templates/template.json"
            },
            ParametersLink = new ParametersLink
            {
              Uri = storageAddress + "/templates/parameters.json"
            }
          }
        });
    ```

6. Add the following code to the **CreateIoTHub** method that displays the status and the keys for the new IoT hub:

    ```
    string state = createResponse.Properties.ProvisioningState;
    Console.WriteLine("Deployment state: {0}", state);

    if (state != "Succeeded")
    {
      Console.WriteLine("Failed to create iothub");
    }
    Console.WriteLine(createResponse.Properties.Outputs);
    ```

## Complete and run the application

You can now complete the application by calling the **CreateIoTHub** method before you build and run it.

1. Add the following code to the end of the **Main** method:

    ```
    CreateIoTHub(client);
    Console.ReadLine();
    ```
    
2. Click **Build** and then **Build Solution**. Correct any errors.

3. Click **Debug** and then **Start Debugging** to run the application. It may take several minutes for the deployment to run.

4. You can verify that your application added the new IoT hub by visiting the [portal][lnk-azure-portal] and viewing your list of resources, or by using the **Get-AzureRmResource** PowerShell cmdlet.

> [AZURE.NOTE] This example application adds an S1 Standard IoT Hub for which you are billed. You can delete the IoT hub through the [portal][lnk-azure-portal] or by using the **Remove-AzureRmResource** PowerShell cmdlet when you are finished.

## Next steps

Now you have deployed an IoT hub using an Resource Manager template with a C# program, you may want to explore further:

- Read about the capabilities of the [IoT Hub Resource Provider REST API][lnk-rest-api].
- Read [Azure Resource Manager overview][lnk-azure-rm-overview] to learn more about the capabilities of Azure Resource Manager.

To learn more about developing for IoT Hub, see the following:

- [Introduction to C SDK][lnk-c-sdk]
- [IoT Hub SDKs][lnk-sdks]

To further explore the capabilities of IoT Hub, see:

- [Designing your solution][lnk-design]
- [Exploring device management using the sample UI][lnk-dmui]
- [Simulating a device with the Gateway SDK][lnk-gateway]
- [Using the Azure portal to manage IoT Hub][lnk-portal]

<!-- Links -->
[lnk-free-trial]: https://azure.microsoft.com/pricing/free-trial/
[lnk-azure-portal]: https://portal.azure.com/
[lnk-powershell-install]: ../powershell-install-configure.md
[lnk-rest-api]: https://msdn.microsoft.com/library/mt589014.aspx
[lnk-azure-rm-overview]: ../resource-group-overview.md
[lnk-storage-account]: ../storage/storage-create-storage-account.md

[lnk-c-sdk]: iot-hub-device-sdk-c-intro.md
[lnk-sdks]: iot-hub-sdks-summary.md

[lnk-design]: iot-hub-guidance.md
[lnk-dmui]: iot-hub-device-management-ui-sample.md
[lnk-gateway]: iot-hub-linux-gateway-sdk-simulated-device.md
[lnk-portal]: iot-hub-manage-through-portal.md<|MERGE_RESOLUTION|>--- conflicted
+++ resolved
@@ -113,11 +113,7 @@
 
 3. In Solution Explorer, right-click on your project, click **Add**, and then click **New Item**. Add a JSON file called **parameters.json** to your project.
 
-<<<<<<< HEAD
-4. Replace the contents of **parameters.json** with the following parameter information that sets the name of the new IoT hub to **mynewiothub**  (note that this name must be globally unique):
-=======
 4. Replace the contents of **parameters.json** with the following parameter information that sets a name for the new IoT hub such as **{your initials}mynewiothub**. Note that the IoT hub name must be globally unique so it should include your name or initials):
->>>>>>> c186bb0b
 
     ```
     {
