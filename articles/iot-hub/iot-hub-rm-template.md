<properties
<<<<<<< HEAD
	pageTitle="Create an IoT Hub using a Resource Manager template | Microsoft Azure"
	description="Follow this tutorial to get started using Resource Manager templates to create an IoT Hub with a C# program or PowerShell."
=======
	pageTitle="Create an IoT Hub using an ARM template and C# | Microsoft Azure"
	description="Follow this tutorial to get started using Resource Manager templates to create an IoT Hub with a C# program."
>>>>>>> abb96edc
	services="iot-hub"
	documentationCenter=".net"
	authors="dominicbetts"
	manager="timlt"
	editor=""/>

<tags
     ms.service="iot-hub"
     ms.devlang="dotnet"
     ms.topic="article"
     ms.tgt_pltfrm="na"
     ms.workload="na"
     ms.date="02/12/2016"
     ms.author="dobett"/>

# Create an IoT hub using a C# program with an ARM template

[AZURE.INCLUDE [iot-hub-resource-manager-selector](../../includes/iot-hub-resource-manager-selector.md)]

## Introduction

You can use Azure Resource Manager (ARM) to create and manage Azure IoT hubs programmatically. This tutorial shows you how to use a resource manager template to create an IoT hub from a C# program.

> [AZURE.NOTE] Azure has two different deployment models for creating and working with resources:  [Resource Manager and classic](../resource-manager-deployment-model.md).  This article covers using the Resource Manager deployment model.

In order to complete this tutorial you'll need the following:

- Microsoft Visual Studio 2015.
- An active Azure account. <br/>If you don't have an account, you can create a free trial account in just a couple of minutes. For details, see [Azure Free Trial][lnk-free-trial].
- An [Azure storage account][lnk-storage-account] where you can store your template files.
- [Microsoft Azure PowerShell 1.0][lnk-powershell-install] or later.

> [AZURE.TIP] This article describes how to create a new IoT hub using a C# program and an ARM template. You can also use the [ARM template](#submit-a-template-to-create-an-iot-hub) in the current article with a PowerShell script instead of a C# program. The article [Using Azure PowerShell with Azure Resource Manager][lnk-powershell-arm] describes how to write a PowerShell script that uses an ARM template to create an Azure resource such as an IoT hub. 

[AZURE.INCLUDE [iot-hub-prepare-resource-manager](../../includes/iot-hub-prepare-resource-manager.md)]

## Prepare your Visual Studio project

1. In Visual Studio, create a new Visual C# Windows project using the **Console Application** project template. Name the project **CreateIoTHub**.

2. In Solution Explorer, right-click on your project and then click **Manage NuGet Packages**.

<<<<<<< HEAD
3. In NuGet Package Manager, search for **Microsoft.Azure.Management.Resources**. Select version **2.18.11-preview**. Click **Install**, in **Review Changes** click **OK**, then click **I Accept** to accept the licenses.
=======
3. In NuGet Package Manager, check **Include prerelease**, and search for **Microsoft.Azure.Management.Resources**. Click **Install**, in **Review Changes** click **OK**, then click **I Accept** to accept the licenses.
>>>>>>> abb96edc

4. In NuGet Package Manager, search for **Microsoft.IdentityModel.Clients.ActiveDirectory**.  Click **Install**, in **Review Changes** click **OK**, then click **I Accept** to accept the license.

5. In NuGet Package Manager, search for **Microsoft.Azure.Common**. Click **Install**, in **Review Changes** click **OK**, then click **I Accept** to accept the licenses.

6. In Program.cs, replace the existing **using** statements with the following:

    ```
    using System;
    using Microsoft.Azure.Management.Resources;
    using Microsoft.Azure.Management.Resources.Models;
    using Microsoft.IdentityModel.Clients.ActiveDirectory;
    using Microsoft.Rest;
    ```
    
7. In Program.cs, add the following static variables replacing the placeholder values. You made a note of **ApplicationId**, **SubscriptionId**, **TenantId**, and **Password** earlier in this tutorial. **Your storage account name** is the name of the Azure storage account where you will store your template files. **Resource group name** is the name of the resource group you will use when you create the IoT Hub, it can be a pre-existing resource group or a new one. **Deployment name** is a name for the deployment, such as **Deployment_01**.

    ```
    static string applicationId = "{Your ApplicationId}";
    static string subscriptionId = "{Your SubscriptionId}";
    static string tenantId = "{Your TenantId}";
    static string password = "{Your application Password}";
    static string storageAddress = "https://{Your storage account name}.blob.core.windows.net";
    static string rgName = "{Resource group name}";
    static string deploymentName = "{Deployment name}";
    ```

[AZURE.INCLUDE [iot-hub-get-access-token](../../includes/iot-hub-get-access-token.md)]

## Submit a template to create an IoT hub

Use a JSON template and parameter file to create a new IoT hub in your resource group. You can also use a template to make changes to an existing IoT hub.

1. In Solution Explorer, right-click on your project, click **Add**, and then click **New Item**. Add a new JSON file called **template.json** to your project.

2. Replace the contents of **template.json** with the following resource definition to add a new standard IoT hub to the **East US** region:

    ```
    {
      "$schema": "https://schema.management.azure.com/schemas/2015-01-01/deploymentTemplate.json",
      "contentVersion": "1.0.0.0",
      "parameters": {
        "hubName": {
          "type": "string"
        }
      },
      "resources": [
      {
        "apiVersion": "2016-02-03",
        "type": "Microsoft.Devices/IotHubs",
        "name": "[parameters('hubName')]",
        "location": "East US",
        "sku": {
          "name": "S1",
          "tier": "Standard",
          "capacity": 1
        },
        "properties": {
          "location": "East US"
        }
      }
      ],
      "outputs": {
        "hubKeys": {
          "value": "[listKeys(resourceId('Microsoft.Devices/IotHubs', parameters('hubName')), '2016-02-03')]",
          "type": "object"
        }
      }
    }
    ```

3. In Solution Explorer, right-click on your project, click **Add**, and then click **New Item**.  Add a new JSON file called **parameters.json** to your project.

4. Replace the contents of **parameters.json** with the following parameter information that sets the name of the new IoT hub to **mynewiothub**:

    ```
    {
      "$schema": "https://schema.management.azure.com/schemas/2015-01-01/deploymentTemplate.json",
      "contentVersion": "1.0.0.0",
      "parameters": {
        "hubName": { "value": "mynewiothub" }
      }
    }
    ```

5. In **Server Explorer**, connect to your Azure subscription, and in your storage account create a new container called **templates**. In the **Properties** panel, set the **Public Read Access** permissions for the **templates** container to **Blob**.

6. In **Server Explorer**, right-click on the **templates** container and then click **View BLob Container**. Click the **Upload Blob** button, select the two files, **parameters.json** and **templates.json**, and then click **Open** to upload the JSON files to the **templates** container. The URLs of the blobs containing the JSON data are:

    ```
    https://{Your storage account name}.blob.core.windows.net/templates/parameters.json
    https://{Your storage account name}.windows.net/templates/template.json
    ```

7. Add the following method to Program.cs:
    
    ```
    static void CreateIoTHub(ResourceManagementClient client)
    {
        
    }
    ```

5. Add the following code to the **CreateIoTHub** method to submit the template and parameter files to the Azure resource manager:

    ```
    var createResponse = client.Deployments.CreateOrUpdate(
        rgName,
        deploymentName,
        new Deployment()
        {
          Properties = new DeploymentProperties
          {
            Mode = DeploymentMode.Incremental,
            TemplateLink = new TemplateLink
            {
              Uri = storageAddress + "/templates/template.json"
            },
            ParametersLink = new ParametersLink
            {
              Uri = storageAddress + "/templates/parameters.json"
            }
          }
        });
    ```

6. Add the following code to the **CreateIoTHub** method that displays the status and the keys for the new IoT hub:

    ```
    string state = createResponse.Properties.ProvisioningState;
    Console.WriteLine("Deployment state: {0}", state);

    if (state != "Succeeded")
    {
      Console.WriteLine("Failed to create iothub");
    }
    Console.WriteLine(createResponse.Properties.Outputs);
    ```

## Complete and run the application

You can now complete the application by calling the **CreateIoTHub**  method before you build and run it.

1. Add the following code to the end of the **Main** method:

    ```
    CreateIoTHub(client);
    Console.ReadLine();
    ```
    
2. Click **Build** and then **Build Solution**. Correct any errors.

3. Click **Debug** and then **Start Debugging** to run the application. It may take several minutes for the deployment to run.

4. You can verify that your application added the new IoT hub by visiting the [portal][lnk-azure-portal] and viewing your list of resources, or by using the **Get-AzureRmResource** PowerShell cmdlet.

> [AZURE.NOTE] This example application adds an S1 Standard IoT Hub for which you will be billed. You can delete the IoT hub through the [portal][lnk-azure-portal] or by using the **Remove-AzureRmResource** PowerShell cmdlet when you are finished.

## Next steps

Now you have deployed an IoT hub using an ARM template with a C# program, you may want to explore further:

- Read about the capabilities of the [IoT Hub Resource Provider REST API][lnk-rest-api].
- Read [Azure Resource Manager overview][lnk-azure-rm-overview] to learn more about the capabilities of Azure Resource Manager.

<!-- Links -->
[lnk-free-trial]: https://azure.microsoft.com/pricing/free-trial/
[lnk-azure-portal]: https://portal.azure.com/
[lnk-powershell-install]: ../powershell-install-configure.md
[lnk-rest-api]: https://msdn.microsoft.com/library/mt589014.aspx
<<<<<<< HEAD
[lnk-azure-rm-overview]: ./resource-group-overview.md
[lnk-powershell-arm]: ./powershell-azure-resource-manager.md
=======
[lnk-azure-rm-overview]: ../resource-group-overview.md
[lnk-storage-account]: ../storage/storage-create-storage-account.md
>>>>>>> abb96edc
<|MERGE_RESOLUTION|>--- conflicted
+++ resolved
@@ -1,11 +1,6 @@
 <properties
-<<<<<<< HEAD
-	pageTitle="Create an IoT Hub using a Resource Manager template | Microsoft Azure"
-	description="Follow this tutorial to get started using Resource Manager templates to create an IoT Hub with a C# program or PowerShell."
-=======
 	pageTitle="Create an IoT Hub using an ARM template and C# | Microsoft Azure"
 	description="Follow this tutorial to get started using Resource Manager templates to create an IoT Hub with a C# program."
->>>>>>> abb96edc
 	services="iot-hub"
 	documentationCenter=".net"
 	authors="dominicbetts"
@@ -38,8 +33,6 @@
 - An [Azure storage account][lnk-storage-account] where you can store your template files.
 - [Microsoft Azure PowerShell 1.0][lnk-powershell-install] or later.
 
-> [AZURE.TIP] This article describes how to create a new IoT hub using a C# program and an ARM template. You can also use the [ARM template](#submit-a-template-to-create-an-iot-hub) in the current article with a PowerShell script instead of a C# program. The article [Using Azure PowerShell with Azure Resource Manager][lnk-powershell-arm] describes how to write a PowerShell script that uses an ARM template to create an Azure resource such as an IoT hub. 
-
 [AZURE.INCLUDE [iot-hub-prepare-resource-manager](../../includes/iot-hub-prepare-resource-manager.md)]
 
 ## Prepare your Visual Studio project
@@ -48,11 +41,7 @@
 
 2. In Solution Explorer, right-click on your project and then click **Manage NuGet Packages**.
 
-<<<<<<< HEAD
-3. In NuGet Package Manager, search for **Microsoft.Azure.Management.Resources**. Select version **2.18.11-preview**. Click **Install**, in **Review Changes** click **OK**, then click **I Accept** to accept the licenses.
-=======
 3. In NuGet Package Manager, check **Include prerelease**, and search for **Microsoft.Azure.Management.Resources**. Click **Install**, in **Review Changes** click **OK**, then click **I Accept** to accept the licenses.
->>>>>>> abb96edc
 
 4. In NuGet Package Manager, search for **Microsoft.IdentityModel.Clients.ActiveDirectory**.  Click **Install**, in **Review Changes** click **OK**, then click **I Accept** to accept the license.
 
@@ -223,10 +212,5 @@
 [lnk-azure-portal]: https://portal.azure.com/
 [lnk-powershell-install]: ../powershell-install-configure.md
 [lnk-rest-api]: https://msdn.microsoft.com/library/mt589014.aspx
-<<<<<<< HEAD
-[lnk-azure-rm-overview]: ./resource-group-overview.md
-[lnk-powershell-arm]: ./powershell-azure-resource-manager.md
-=======
 [lnk-azure-rm-overview]: ../resource-group-overview.md
-[lnk-storage-account]: ../storage/storage-create-storage-account.md
->>>>>>> abb96edc
+[lnk-storage-account]: ../storage/storage-create-storage-account.md