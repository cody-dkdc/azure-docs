<properties
<<<<<<< HEAD
 pageTitle="Create an Azure function app and storage account | Microsoft Azure"
 description="The Azure function app listens to Azure IoT Hub events, processes incoming messages, and writes them to Azure table storage."
=======
 pageTitle="Create an Azure function app and Azure Storage account | Microsoft Azure"
 description="The Azure function app listens to Azure IoT hub events, processes incoming messages, and writes them to Azure table storage."
>>>>>>> 16725d51
 services="iot-hub"
 documentationCenter=""
 authors="shizn"
 manager="timlt"
 tags=""
 keywords=""/>

<tags
 ms.service="iot-hub"
 ms.devlang="multiple"
 ms.topic="article"
 ms.tgt_pltfrm="na"
 ms.workload="na"
 ms.date="10/21/2016"
 ms.author="xshi"/>

<<<<<<< HEAD
# Create an Azure function app and storage account
=======
# 3.1 Create an Azure function app and Azure Storage account
>>>>>>> 16725d51

[Azure Functions](../../articles/azure-functions/functions-overview.md) is a solution for easily running *functions* (small pieces of code) in the cloud. An Azure function app hosts the execution of your functions in Azure.

## What you will do

<<<<<<< HEAD
Use an Azure Resource Manager template to create an Azure function app and a storage account. The Azure function app listens to Azure IoT Hub events, processes incoming messages, and writes them to Azure table storage. If you have any problems, look for solutions in the [troubleshooting page](iot-hub-raspberry-pi-kit-node-troubleshooting.md).
=======
Use an Azure Resource Manager template to create an Azure function app and an Azure Storage account. The Azure function app listens to Azure IoT hub events, processes incoming messages, and writes them to Azure table storage. If you meet any problems, seek solutions in the [troubleshooting page](iot-hub-raspberry-pi-kit-node-troubleshooting.md).
>>>>>>> 16725d51

## What you will learn

In this article, you will learn:

- How to use [Azure Resource Manager](../../articles/azure-resource-manager/resource-group-overview.md) to deploy Azure resources.
- How to use an Azure function app to process hub messages and write them to a table in Azure table storage.

## What you need

You must have successfully completed:

- [Get started with your Raspberry Pi 3](iot-hub-raspberry-pi-kit-node-get-started.md)
- [Create your Azure IoT Hub](iot-hub-raspberry-pi-kit-node-get-started.md).

## Open the sample app

Open the sample project in Visual Studio Code by running the following commands:

```bash
cd Lesson3
code .
```

![Repo Structure](media/iot-hub-raspberry-pi-lessons/lesson3/repo_structure.png)

<<<<<<< HEAD
- The `app.js` file in the `app` subfolder is the key source file. This source file contains the code to send a message 20 times to your hub and blink the LED for each message it sends.
- The `arm-template.json` file is the Azure Resource Manager template that contains an Azure function app and a storage account.
=======
- The `app.js` file in the `app` subfolder is the key source file. This source file contains the code to send a message 20 times to your IoT hub and blink the LED for each message it sends.
- The `arm-template.json` file is the Azure Resource Manager template that contains an Azure function app and an Azure Storage account.
>>>>>>> 16725d51
- The `arm-template-param.json` file is the configuration file used by the Azure Resource Manager template.
- The `ReceiveDeviceMessages` subfolder contains the Node.js code for the Azure function.

## Configure Azure Resource Manager templates and create resources in Azure

Update the `arm-template-param.json` file in Visual Studio Code.

![Azure Resource Manager template parameters](media/iot-hub-raspberry-pi-lessons/lesson3/arm_para.png)

- Replace **[your IoT Hub name]** with **{my hub name}** that you specified when you [created your hub and registered Raspberry Pi 3](iot-hub-raspberry-pi-kit-node-lesson2-prepare-azure-iot-hub.md).
- Replace **[prefix string for new resources]** with any prefix you want. The prefix ensures that the resource name is globally unique to avoid conflict. Do not use a dash or number initial in the prefix.

> [AZURE.NOTE] You don't need `azure_storage_connection_string` in this article. Keep it as is.

After you update the `arm-template-param.json` file, deploy the resources to Azure by running the following command:

```bash
az resource group deployment create --template-file-path arm-template.json --parameters-file-path arm-template-param.json -g iot-sample -n mydeployment
```

It takes about five minutes to create these resources. While the resource creation is in progress, you can move on to the next article.

## Summary

<<<<<<< HEAD
You've created your Azure function app to process hub messages and an Azure storage account to store these messages. You can move on to the next article to deploy and run the sample to send device-to-cloud messages on Pi.
=======
You've created your Azure function app to process IoT hub messages and an Azure Storage account to store these messages. You can move on to the next section to deploy and run the sample to send device-to-cloud messages on your Pi.
>>>>>>> 16725d51

## Next Steps

[Run a sample application to send device-to-cloud messages on your Raspberry Pi 3](iot-hub-raspberry-pi-kit-node-lesson3-run-azure-blink.md)<|MERGE_RESOLUTION|>--- conflicted
+++ resolved
@@ -1,11 +1,6 @@
 <properties
-<<<<<<< HEAD
- pageTitle="Create an Azure function app and storage account | Microsoft Azure"
- description="The Azure function app listens to Azure IoT Hub events, processes incoming messages, and writes them to Azure table storage."
-=======
  pageTitle="Create an Azure function app and Azure Storage account | Microsoft Azure"
- description="The Azure function app listens to Azure IoT hub events, processes incoming messages, and writes them to Azure table storage."
->>>>>>> 16725d51
+ description="The Azure function app listens to Azure IoT hub events, processes incoming messages, and writes them to Azure Table storage."
  services="iot-hub"
  documentationCenter=""
  authors="shizn"
@@ -22,28 +17,20 @@
  ms.date="10/21/2016"
  ms.author="xshi"/>
 
-<<<<<<< HEAD
-# Create an Azure function app and storage account
-=======
-# 3.1 Create an Azure function app and Azure Storage account
->>>>>>> 16725d51
+# Create an Azure function app and Azure Storage account
 
 [Azure Functions](../../articles/azure-functions/functions-overview.md) is a solution for easily running *functions* (small pieces of code) in the cloud. An Azure function app hosts the execution of your functions in Azure.
 
 ## What you will do
 
-<<<<<<< HEAD
-Use an Azure Resource Manager template to create an Azure function app and a storage account. The Azure function app listens to Azure IoT Hub events, processes incoming messages, and writes them to Azure table storage. If you have any problems, look for solutions in the [troubleshooting page](iot-hub-raspberry-pi-kit-node-troubleshooting.md).
-=======
-Use an Azure Resource Manager template to create an Azure function app and an Azure Storage account. The Azure function app listens to Azure IoT hub events, processes incoming messages, and writes them to Azure table storage. If you meet any problems, seek solutions in the [troubleshooting page](iot-hub-raspberry-pi-kit-node-troubleshooting.md).
->>>>>>> 16725d51
+Use an Azure Resource Manager template to create an Azure function app and an Azure Storage account. The Azure function app listens to Azure IoT hub events, processes incoming messages, and writes them to Azure Table Storage. If you meet any problems, seek solutions in the [troubleshooting page](iot-hub-raspberry-pi-kit-node-troubleshooting.md).
 
 ## What you will learn
 
 In this article, you will learn:
 
 - How to use [Azure Resource Manager](../../articles/azure-resource-manager/resource-group-overview.md) to deploy Azure resources.
-- How to use an Azure function app to process hub messages and write them to a table in Azure table storage.
+- How to use an Azure function app to process IoT hub messages and write them to a table in Azure Table Storage.
 
 ## What you need
 
@@ -63,13 +50,8 @@
 
 ![Repo Structure](media/iot-hub-raspberry-pi-lessons/lesson3/repo_structure.png)
 
-<<<<<<< HEAD
-- The `app.js` file in the `app` subfolder is the key source file. This source file contains the code to send a message 20 times to your hub and blink the LED for each message it sends.
-- The `arm-template.json` file is the Azure Resource Manager template that contains an Azure function app and a storage account.
-=======
 - The `app.js` file in the `app` subfolder is the key source file. This source file contains the code to send a message 20 times to your IoT hub and blink the LED for each message it sends.
 - The `arm-template.json` file is the Azure Resource Manager template that contains an Azure function app and an Azure Storage account.
->>>>>>> 16725d51
 - The `arm-template-param.json` file is the configuration file used by the Azure Resource Manager template.
 - The `ReceiveDeviceMessages` subfolder contains the Node.js code for the Azure function.
 
@@ -79,7 +61,7 @@
 
 ![Azure Resource Manager template parameters](media/iot-hub-raspberry-pi-lessons/lesson3/arm_para.png)
 
-- Replace **[your IoT Hub name]** with **{my hub name}** that you specified when you [created your hub and registered Raspberry Pi 3](iot-hub-raspberry-pi-kit-node-lesson2-prepare-azure-iot-hub.md).
+- Replace **[your IoT Hub name]** with **{my hub name}** that you specified when you [created your IoT hub and registered Raspberry Pi 3](iot-hub-raspberry-pi-kit-node-lesson2-prepare-azure-iot-hub.md).
 - Replace **[prefix string for new resources]** with any prefix you want. The prefix ensures that the resource name is globally unique to avoid conflict. Do not use a dash or number initial in the prefix.
 
 > [AZURE.NOTE] You don't need `azure_storage_connection_string` in this article. Keep it as is.
@@ -94,11 +76,7 @@
 
 ## Summary
 
-<<<<<<< HEAD
-You've created your Azure function app to process hub messages and an Azure storage account to store these messages. You can move on to the next article to deploy and run the sample to send device-to-cloud messages on Pi.
-=======
 You've created your Azure function app to process IoT hub messages and an Azure Storage account to store these messages. You can move on to the next section to deploy and run the sample to send device-to-cloud messages on your Pi.
->>>>>>> 16725d51
 
 ## Next Steps
 
