---
title: Add correlation IDs to IoT messages with distributed tracing (preview)
description: 
author: jlian
manager: briz
ms.service: iot-hub
services: iot-hub
ms.topic: conceptual
ms.date: 02/06/2019
ms.author: jlian
---

# Add correlation IDs and timestamps to Azure IoT device-to-cloud messages with distributed tracing (preview)

To better understand the flow of requests or IoT messages across services, consider the [distributed tracing pattern](#understand-Azure-IoT-distributed-tracing). In this public preview, IoT Hub is one of the first services to support distributed tracing. Enable distributed tracing for IoT Hub to:

- Add correlation IDs (following the [proposed W3C Trace Context format](https://github.com/w3c/trace-context)) to a subset (or all, configured via device twin) of your IoT device-to-cloud messages
- Automatically log the message correlation IDs and timestamps to [Azure Monitor diagnostic logs](iot-hub-monitor-resource-health.md)
- Measure and understand message flow and latency from devices to IoT Hub and routing endpoints 
- Start considering how you will implement distributed tracing for the non-Azure services in your IoT solution

As more Azure services begin to support distributed tracing, you can start tracing IoT messages life cycles throughout Azure. 

[!INCLUDE [iot-hub-basic](../../includes/iot-hub-basic-whole.md)]

## [Bug Bash] Prerequisites
Please ignore the next **Prerequisites** section for bug bash.

- Create IoT Hub under subscription [DEVICEHUB_DEV1](https://ms.portal.azure.com/#@microsoft.onmicrosoft.com/resource/subscriptions/91d12660-3dec-467a-be2a-213b5544ddc0/overview), then create one IoT device(not edge device)
- [Optional] Install VS Code, then download the preview version of Azure IoT Hub Toolkit for VS Code from [here](https://microsoft.sharepoint-df.com/teams/AzureIoTBugbashes/Shared%20Documents/Distributed%20Tracing%20Public%20Preview%20Bug%20Bash/azure-iot-toolkit-2.2.2%20-preview.vsix), and install it ([how to install from a VSIX](https://code.visualstudio.com/docs/editor/extension-gallery#_install-from-a-vsix))
- [Optional] VS 2017 with C++ development feature

If finding any issue during bug bush, please file a bug through [this link](https://dev.azure.com/mseng/VSIoT/_workitems/create/Bug?templateId=d0dfad4a-b90c-4aac-84c4-320acac2381c&ownerId=84f94468-cd47-4af7-887b-bf55a28e67ab). Please send email to xinyiz@microsoft.com to apply permission if you don't have permission to create a bug.

For any questions related the bug bash, please use the team channel [Distributed Tracing Public Preview Bug Bash](https://teams.microsoft.com/l/channel/19%3a74fccb4d41904bdf84a9fe2ef81280b9%40thread.skype/Distributed%2520Tracing%2520Public%2520Preview%2520Bug%2520Bash?groupId=dcc1ac84-f476-4c96-8034-b2d77e54c8bf&tenantId=72f988bf-86f1-41af-91ab-2d7cd011db47) to communicate with us.

## Prerequisites

- [IoT Hub is created](iot-hub-create-through-portal.md)
- You understand [how to send device-to-cloud telemetry messages to IoT Hub](quickstart-send-telemetry-c.md)

## Configure IoT Hub

To config IoT Hub to start logging message correlation IDs and timestamps, turn on the **DistributedTracing** category in IoT Hub's diagnostic settings.

1. Navigate to your IoT hub in Azure portal.

1. Select **Diagnostics settings**.

1. Either **Turn on diagnostics** or, if a diagnostic setting already exists, **Edit setting**.

1. Look for **DistributedTracing**, and check the box next to it.

	![Screenshot showing where the DistributedTracing category is for IoT diagnostic settings](./media/iot-hub-distributed-tracing/diag-settings.png)

1. Choose where you want to send the logs (Storage, Event Hub, and Log Analytics).

1. **Save** the new settings.

One turned on, IoT Hub records logs when messages containing valid trace properties arrive at the gateway, is ingressed by IoT Hub, and (if enabled) routed to endpoints. To learn more about logs and their schemas, see [Azure IoT Hub diagnostic logs](iot-hub-monitor-resource-health.md#distributed-tracing-preview).

## Enable and configure IoT client devices

[Bug Bash] For Bug Bash, please follow the [instruction](https://microsoft-my.sharepoint.com/:w:/r/personal/rajeevma_microsoft_com/_layouts/15/Doc.aspx?sourcedoc=%7Bd1515522-38d5-40de-bba9-65349dd6fe5b%7D) to run IoT client application, and you may ignore the next section **Deploy client application to your IoT device**

### Deploy client application to your IoT device

If you're using the [Azure IoT device SDK for C](iot-hub-device-sdk-c-intro.md) (other SDK languages will be supported by general availability), follow these instructions to update your code:

1. Download and install the C SDK version x.x on the device.

1. Add the API call `IoTHubClientCore_EnableFeatureConfigurationViaTwin()`.

1. Compile and run the application. The device starts to listen for instructions on how often to add trace properties to messages (sampling) via the device twin.

1. Repeat steps 1 through 3 for each device you want to participate in distributed tracing.

1. Move on to [Configure the percentage of messages sampled using device twin](#configure-the-percentage-of-messages-sampled-using-device-twin).

For a client app that can receive sampling decisions from the cloud, check out [this sample](https://aka.ms/iottracingCsample). 

<<<<<<< HEAD
If you're not using the C SDK, and still would like preview distributed tracing for IoT Hub, construct the message to contain a `tracestate` application property with the creation time of the message in the unix timestamp format. For example, `tracestate=timestamp=1539243209`. To control the percentage of messages containing this property, implement logic to listen to cloud-initiated events such as twin updates.
	
=======
If you're not using the C SDK, and still would like preview distributed tracing for IoT Hub, construct the message to contain a `tracestate` application property with the creation time of the message in the unix timestamp format. For example, `tracestate=creationtimeutc=1539243209`. To control the percentage of messages containing this property, implement logic to listen to cloud-initiated events such as twin updates.

### Configure the percentage of messages sampled using Azure IoT Hub Toolkit

To use VS Code to configure distributed tracing, you have to install VS Code and preview version of Azure IoT Hub Toolkit as stated in **Prerequisites**

1. Open VS Code, set up IoT Hub connection string for your IoT Hub just created. You may refer to [how to set up IoT Hub connection string](https://marketplace.visualstudio.com/items?itemName=vsciot-vscode.azure-iot-toolkit#user-content-prerequisites)

1. Expand the device just created, click context menu *Update Distributed Tracing Setting (Preview)* of sub node Distributed Tracing Setting (Preview)

    ![Enable distributed tracing in Azure IoT Hub Toolkit](./media/iot-hub-distributed-tracing/update-distributed-tracing-setting-1.png)

1. In popup window, select 'Enable' first, then press Enter to confirm 100 as sampling rate

    ![Update sampling mode](./media/iot-hub-distributed-tracing/update-distributed-tracing-setting-2.png)

    ![Update sampling rate ](./media/iot-hub-distributed-tracing/update-distributed-tracing-setting-3.png)

>>>>>>> ca6e4aec
### Configure the percentage of messages sampled using device twin

To limit or control the percentage of messages to be traced, update the twin. You can use whatever way you like (JSON editor in portal, IoT Hub service SDK, etc.) to update it. For the best experience, use the Azure portal:

1. Navigate to your IoT hub in Azure portal, then click **IoT devices**

1. Click your device

1. Look for **Distributed Tracing (Preview)**, then click **Enable**

    ![Enable distributed tracing in Azure portal](./media/iot-hub-distributed-tracing/azure-portal.png)

1. Choose a **Sampling rate** between 0% and 100%.

1. Click **Save**

1. If successfully acknowledged by device, a check mark is shown (*pending*)

This doesn't do anything unless your device is set up to listen to twin changes by following the [Deploy client application to your IoT device](#deploy-client-application-to-your-IoT-device) section.

To update the distributed tracing sampling configuration for multiple devices, use [automatic device configuration](iot-hub-auto-device-config.md) 

#### Twin schema

The exact JSON schema is shown in the following snippet. Changes in the UX directly update the [desired properties section](iot-hub-devguide-device-twins.md#device-twins) and vise versa.

```json
{
	"properties": {
		"desired": {
			"azureiot*com^dtracing^1*0*0": {
				"sampling_mode": 2,
				"sampling_rate": 10
			}
		},
		"reported": {
			"__iot:interfaces": {
				"azureiot*com^dtracing^1*0*0": {
					"@id": "http://azureiot.com/dtracing/1.0.0"
				}
			},
			"azureiot*com^dtracing^1*0*0": {
				"sampling_mode": {
					"value": 10,
					"status": {
						"code": 102,
						"version": 3,
						"description": "Completed"
					}
				},
				"sampling_rate": 10
			}
		}
	}
}
```

| Element name | Required | Type | Description |
|-----------------|----------|---------|-----------------------------------------------------|
| `sampling_mode` | Yes | Integer | Two possible values where `1` is On and `2` is Off |
| `sampling_rate` | Yes | Integer | Only values from 0 to 100 permitted (inclusive) |


## Query and visualize

### Query using Storage or Log Analytics

If you've set up [Log Analytics with diagnostic logs](../azure-monitor/platform/diagnostic-logs-stream-log-store.md), query by looking for logs in the `DistributedTracing` category. For example, you may want to trace one message with a specific trace ID. Here's how it would look.

Query to show life cycle of message with correlation ID `8cd869a412459a25f5b4f31311223344`:

```Kusto
AzureDiagnostics
| where category == "DistributedTracing" and CorrelationId contains "8cd869a412459a25f5b4f31311223344"
```

Example logs as shown by Log Analytics:

| TimeGenerated | OperationName | Category | Level | CorrelationId | DurationMs | Properties |
|--------------------------|---------------|--------------------|---------------|---------------------------------------------------------|------------|------------------------------------------------------------------------------------------------------------------------------------------|
| 2018-02-22T03:28:28.633Z | DiagnosticIoTHubD2C | DistributedTracing | Informational | 00-8cd869a412459a25f5b4f31311223344-0144d2590aacd909-01 |  | {"deviceId":"AZ3166","messageSize":"96","callerLocalTimeUtc":"2018-02-22T03:27:28.633Z","calleeLocalTimeUtc":"2018-02-22T03:27:28.687Z"} |
| 2018-02-22T03:28:38.633Z | DiagnosticIoTHubIngress | DistributedTracing | Informational | 00-8cd869a412459a25f5b4f31311223344-349810a9bbd28730-01 | 20 | {"isRoutingEnabled":"false","parentSpanId":"0144d2590aacd909"} |
| 2018-02-22T03:28:48.633Z | DiagnosticIoTHubEgress | DistributedTracing | Informational | 00-8cd869a412459a25f5b4f31311223344-349810a9bbd28730-01 | 23 | {"endpointType":"EventHub","endpointName":"myEventHub", "parentSpanId":"0144d2590aacd909"} |

### Application Map

[Bug Bash] We provide a tool to simplify exporting distributed tracing from Azure Monitor to Application Insights. The tool is available [here](https://github.com/Azure-Samples/e2e-diagnostic-provision-cli).

To visualize the flow of IoT messages participating distributed tracing, set up the Application Map sample app. It works by piping date from IoT Hub to Azure Monitor, which pipes to storage, then to [Application Map](../application-insights/app-insights-app-map.md).

![IoT distributed tracing in App Map](./media/iot-hub-distributed-tracing/app-map.png)

> [!div class="button"]
<a href="https://aka.ms/iottracingsample" target="_blank">Get the sample on Github</a>

## Understand Azure IoT distributed tracing

### Context

Many IoT solutions, including our own [reference architecture](https://aka.ms/iotrefarchitecture) (English only), generally follow a variant of the [microservice architecture](https://docs.microsoft.com/azure/architecture/microservices/). As such an IoT solution grows more complex, you end up using a dozen or more microservices, either from Azure or not. Pinpointing where IoT messages are dropping or slowing down can become very challenging. For example, you have an IoT solution that uses 5 different Azure services and 1500 active devices. Each device is programmed to send 10 device-to-cloud messages/second (for a total of 15000 messages/second), but you notice that your web app sees only 10000 messages/second - where is the issue? How do you find the culprit?

### Distributed tracing pattern in microservice architecture

To reconstruct the flow of a IoT message across the different services, each service should propagate a *correlation ID* that uniquely identifies the message. Once collected in a centralized system, the set of correlation IDs enable you to see the message flow. This method is called the [distributed tracing pattern](https://docs.microsoft.com/azure/architecture/microservices/logging-monitoring#distributed-tracing).

Microsoft is supporting wider adoption for distributed tracing in the industry by contributing to a [W3C standard proposal](https://w3c.github.io/trace-context/).

### IoT Hub support

Once enabled, distributed tracing support for IoT Hub works like this:

1. A message is generated on the IoT device
1. The IoT device decides (with help from cloud) that this message should be assigned with a trace context
1. The SDK adds a `tracestate` to the message application property, containing the message creation timestamp
1. The IoT device sends the message to IoT Hub
1. The message arrives at IoT hub gateway
1. IoT Hub looks for the `tracestate` in the message application properties, and checks to see if it's in the correct format
1. If so, IoT Hub logs the `trace-id` and `span-id` to Azure Monitor diagnostic logs
1. Repeat steps 2 through 6 for each message generated


## [Bug Bash] Clean up

1. Delete IoT Hub you created for bug bash

1. Uninstall preview version of Azure IoT Hub Toolkit and re-install official version from Extension tab if necessary

## Limits of the public preview 

- Proposal for W3C Trace Context standard is still in draft.
- The only language supported by client SDK is C for now.
- For Basic SKUs, the cloud-to-device twin capability is not available. However, IoT Hub will still log to Azure Monitor if it sees a properly composed trace context header.
- We will be implementing an explicit throttle control to prevent abuse

## Next steps

* To learn more about the general distributed tracing pattern in microservices, see [Microservice architecture pattern: distributed tracing](https://microservices.io/patterns/observability/distributed-tracing.html).
* To set up configuration to apply distributed tracing settings to a large number of devices, see [Configure and monitor IoT devices at scale](iot-hub-auto-device-config.md).
* To learn more about Azure Monitor, see [What is Azure Monitor?](../azure-monitor/overview.md).<|MERGE_RESOLUTION|>--- conflicted
+++ resolved
@@ -10,12 +10,12 @@
 ms.author: jlian
 ---
 
-# Add correlation IDs and timestamps to Azure IoT device-to-cloud messages with distributed tracing (preview)
+# Add correlation IDs to Azure IoT device-to-cloud messages with distributed tracing support for IoT Hub (preview)
 
 To better understand the flow of requests or IoT messages across services, consider the [distributed tracing pattern](#understand-Azure-IoT-distributed-tracing). In this public preview, IoT Hub is one of the first services to support distributed tracing. Enable distributed tracing for IoT Hub to:
 
-- Add correlation IDs (following the [proposed W3C Trace Context format](https://github.com/w3c/trace-context)) to a subset (or all, configured via device twin) of your IoT device-to-cloud messages
-- Automatically log the message correlation IDs and timestamps to [Azure Monitor diagnostic logs](iot-hub-monitor-resource-health.md)
+- Add [trace context](https://github.com/w3c/trace-context) (containing correlation IDs) to a subset (or all, configured via device twin) of your IoT device-to-cloud messages
+- Automatically log the trace context to [Azure Monitor diagnostic logs](iot-hub-monitor-resource-health.md)
 - Measure and understand message flow and latency from devices to IoT Hub and routing endpoints 
 - Start considering how you will implement distributed tracing for the non-Azure services in your IoT solution
 
@@ -23,20 +23,19 @@
 
 [!INCLUDE [iot-hub-basic](../../includes/iot-hub-basic-whole.md)]
 
-## [Bug Bash] Prerequisites
-Please ignore the next **Prerequisites** section for bug bash.
-
-- Create IoT Hub under subscription [DEVICEHUB_DEV1](https://ms.portal.azure.com/#@microsoft.onmicrosoft.com/resource/subscriptions/91d12660-3dec-467a-be2a-213b5544ddc0/overview), then create one IoT device(not edge device)
-- [Optional] Install VS Code, then download the preview version of Azure IoT Hub Toolkit for VS Code from [here](https://microsoft.sharepoint-df.com/teams/AzureIoTBugbashes/Shared%20Documents/Distributed%20Tracing%20Public%20Preview%20Bug%20Bash/azure-iot-toolkit-2.2.2%20-preview.vsix), and install it ([how to install from a VSIX](https://code.visualstudio.com/docs/editor/extension-gallery#_install-from-a-vsix))
-- [Optional] VS 2017 with C++ development feature
-
-If finding any issue during bug bush, please file a bug through [this link](https://dev.azure.com/mseng/VSIoT/_workitems/create/Bug?templateId=d0dfad4a-b90c-4aac-84c4-320acac2381c&ownerId=84f94468-cd47-4af7-887b-bf55a28e67ab). Please send email to xinyiz@microsoft.com to apply permission if you don't have permission to create a bug.
+## **Welcome to the bug bash**
+
+We're using the this staged public doc for bug bash as well. Bug bash specific instructions in this document are prefixed with a bolded **bug bash**. 
+
+If finding any issue during bug bush, please file a bug through [this link](https://dev.azure.com/mseng/VSIoT/_workitems/create/Bug?templateId=d0dfad4a-b90c-4aac-84c4-320acac2381c&ownerId=84f94468-cd47-4af7-887b-bf55a28e67ab). Please send email to xinyiz@microsoft.com to apply permission if you don't have permission to create a bug. Any feedback is welcome, including feedback relating to this document.
 
 For any questions related the bug bash, please use the team channel [Distributed Tracing Public Preview Bug Bash](https://teams.microsoft.com/l/channel/19%3a74fccb4d41904bdf84a9fe2ef81280b9%40thread.skype/Distributed%2520Tracing%2520Public%2520Preview%2520Bug%2520Bash?groupId=dcc1ac84-f476-4c96-8034-b2d77e54c8bf&tenantId=72f988bf-86f1-41af-91ab-2d7cd011db47) to communicate with us.
 
 ## Prerequisites
 
-- [IoT Hub is created](iot-hub-create-through-portal.md)
+- [An IoT Hub](iot-hub-create-through-portal.md)
+	- **Bug bash**: create IoT Hub under subscription [DEVICEHUB_DEV1](https://ms.portal.azure.com/#@microsoft.onmicrosoft.com/resource/subscriptions/91d12660-3dec-467a-be2a-213b5544ddc0/overview) in the **Central US EUAP region**, then create one IoT device (not edge). If you don't have access already, post in the [teams channel](https://teams.microsoft.com/l/channel/19%3a74fccb4d41904bdf84a9fe2ef81280b9%40thread.skype/Distributed%2520Tracing%2520Public%2520Preview%2520Bug%2520Bash?groupId=dcc1ac84-f476-4c96-8034-b2d77e54c8bf&tenantId=72f988bf-86f1-41af-91ab-2d7cd011db47) or directly message me (jlian) and I can add you as a Contributor.
+	- Please remember to delete the IoT Hub later
 - You understand [how to send device-to-cloud telemetry messages to IoT Hub](quickstart-send-telemetry-c.md)
 
 ## Configure IoT Hub
@@ -47,70 +46,100 @@
 
 1. Select **Diagnostics settings**.
 
-1. Either **Turn on diagnostics** or, if a diagnostic setting already exists, **Edit setting**.
+1. Either **Turn on diagnostics** or, if a diagnostic setting already exists, **Add diagnostic setting**.
 
 1. Look for **DistributedTracing**, and check the box next to it.
 
 	![Screenshot showing where the DistributedTracing category is for IoT diagnostic settings](./media/iot-hub-distributed-tracing/diag-settings.png)
 
-1. Choose where you want to send the logs (Storage, Event Hub, and Log Analytics).
+1. Choose where you want to send the logs (Storage, Event Hub, and Log Analytics). **Bug bash**: choose Storage or Log Analytics for querying later, and Event Hub for App Map option.
 
 1. **Save** the new settings.
 
-One turned on, IoT Hub records logs when messages containing valid trace properties arrive at the gateway, is ingressed by IoT Hub, and (if enabled) routed to endpoints. To learn more about logs and their schemas, see [Azure IoT Hub diagnostic logs](iot-hub-monitor-resource-health.md#distributed-tracing-preview).
-
-## Enable and configure IoT client devices
-
-[Bug Bash] For Bug Bash, please follow the [instruction](https://microsoft-my.sharepoint.com/:w:/r/personal/rajeevma_microsoft_com/_layouts/15/Doc.aspx?sourcedoc=%7Bd1515522-38d5-40de-bba9-65349dd6fe5b%7D) to run IoT client application, and you may ignore the next section **Deploy client application to your IoT device**
-
-### Deploy client application to your IoT device
-
-If you're using the [Azure IoT device SDK for C](iot-hub-device-sdk-c-intro.md) (other SDK languages will be supported by general availability), follow these instructions to update your code:
-
-1. Download and install the C SDK version x.x on the device.
-
-1. Add the API call `IoTHubClientCore_EnableFeatureConfigurationViaTwin()`.
-
-1. Compile and run the application. The device starts to listen for instructions on how often to add trace properties to messages (sampling) via the device twin.
-
-1. Repeat steps 1 through 3 for each device you want to participate in distributed tracing.
-
-1. Move on to [Configure the percentage of messages sampled using device twin](#configure-the-percentage-of-messages-sampled-using-device-twin).
-
-For a client app that can receive sampling decisions from the cloud, check out [this sample](https://aka.ms/iottracingCsample). 
-
-<<<<<<< HEAD
+1. (Optional) To see the messages flow to different places, set up [routing rules to at least two different end points](iot-hub-devguide-messages-d2c.md).
+
+Once turned on, IoT Hub records logs when messages containing valid trace properties arrive at the gateway, is ingressed by IoT Hub, and (if enabled) routed to endpoints. To learn more about logs and their schemas, see [Azure IoT Hub diagnostic logs](iot-hub-monitor-resource-health.md#distributed-tracing-preview).
+
+## Set up device
+
+### **Bug bash**: get the zip from the Teams channel, which also contains the sample code
+
+Alternatively, modify the sample according to instructions:
+
+1. Install ["Desktop development with C++" workload](https://docs.microsoft.com/cpp/build/vscpp-step-0-installation?view=vs-2017) for either Visual Studio 2015 or 2017
+
+1. Install [CMake](https://cmake.org/). Make sure it is in your `PATH` by typing `cmake -version` from a command prompt.
+
+1. Clone the private (you must [join the Azure organization on Github](https://repos.opensource.microsoft.com/Azure)) C SDK repo. This takes a few minutes. Or just download the [zip from the Teams channel]()
+
+	```bash
+	git clone --recursive https://github.com/Azure/azure-iot-sdk-c-e2e-diag.git
+	```
+
+1. Create a `cmake` subdirectory  in the root directory of the C SDK repo you just cloned, and initialize it
+
+	```bash	
+	cd azure-iot-sdk-c-e2e-diag
+	mkdir cmake 
+	cd cmake 
+	cmake .. -G "Visual Studio 15 2017"
+	```
+
+1. Edit the source file `iothub_client/samples/iothub_ll_telemetry_sample/iothub_ll_telemetry_sample.c`, and provide your device connection string
+
+	```c
+	/* Paste in the your iothub connection string  */ 
+	static const char* connectionString = "[device connection string]";
+	```
+
+1. (Optional) If you want to use AMQP, modify line 29 to 31 to comment out MQTT and uncomment AMQP
+
+	```c
+	//#define SAMPLE_MQTT
+	//#define SAMPLE_MQTT_OVER_WEBSOCKETS
+	#define SAMPLE_AMQP
+	```
+1. Change the message count to 50000, change the ThreadAPI_Sleep to 1000
+
+1. Compile the application from the cmake folder
+
+	```bash
+	cmake --build . -- /m /p:Configuration=Release
+	```
+
+1. Run the application. The device starts to listen for instructions on how often to add trace properties to messages (sampling) via the device twin.
+
+	```cmd
+	cd cmake\iothub_client\samples\iothub_ll_telemetry_sample\Release\
+	start iothub_ll_telemetry_sample.exe 
+	```
+
+1. Keep the app running. Optionally observe the message being sent to IoT Hub by looking at the console window.
+
+<!-- For a client app that can receive sampling decisions from the cloud, check out [this sample](https://aka.ms/iottracingCsample).  -->
+
 If you're not using the C SDK, and still would like preview distributed tracing for IoT Hub, construct the message to contain a `tracestate` application property with the creation time of the message in the unix timestamp format. For example, `tracestate=timestamp=1539243209`. To control the percentage of messages containing this property, implement logic to listen to cloud-initiated events such as twin updates.
-	
-=======
-If you're not using the C SDK, and still would like preview distributed tracing for IoT Hub, construct the message to contain a `tracestate` application property with the creation time of the message in the unix timestamp format. For example, `tracestate=creationtimeutc=1539243209`. To control the percentage of messages containing this property, implement logic to listen to cloud-initiated events such as twin updates.
-
-### Configure the percentage of messages sampled using Azure IoT Hub Toolkit
-
-To use VS Code to configure distributed tracing, you have to install VS Code and preview version of Azure IoT Hub Toolkit as stated in **Prerequisites**
-
-1. Open VS Code, set up IoT Hub connection string for your IoT Hub just created. You may refer to [how to set up IoT Hub connection string](https://marketplace.visualstudio.com/items?itemName=vsciot-vscode.azure-iot-toolkit#user-content-prerequisites)
-
-1. Expand the device just created, click context menu *Update Distributed Tracing Setting (Preview)* of sub node Distributed Tracing Setting (Preview)
-
-    ![Enable distributed tracing in Azure IoT Hub Toolkit](./media/iot-hub-distributed-tracing/update-distributed-tracing-setting-1.png)
-
-1. In popup window, select 'Enable' first, then press Enter to confirm 100 as sampling rate
-
-    ![Update sampling mode](./media/iot-hub-distributed-tracing/update-distributed-tracing-setting-2.png)
-
-    ![Update sampling rate ](./media/iot-hub-distributed-tracing/update-distributed-tracing-setting-3.png)
-
->>>>>>> ca6e4aec
-### Configure the percentage of messages sampled using device twin
-
-To limit or control the percentage of messages to be traced, update the twin. You can use whatever way you like (JSON editor in portal, IoT Hub service SDK, etc.) to update it. For the best experience, use the Azure portal:
+
+## Update sampling options 
+
+To limit or control the percentage of messages to be traced from the cloud, update the twin. You can use whatever way you like (JSON editor in portal, IoT Hub service SDK, etc.) to update it. 
+
+### Update using the portal
+
+1. **Bug bash**: Open up your browser dev tools and paste this into the console:
+
+	```
+	MsPortalImpl.Extension.registerTestExtension({name:"Microsoft_Azure_IotHub",uri:"https://distributedtracingbugbash.azurewebsites.net/"});
+	```
+
+1. **Bug bash**: Then you’ll need to reload the portal with this URL:
+https://portal.azure.com/?feature.canmodifyextensions=true 
 
 1. Navigate to your IoT hub in Azure portal, then click **IoT devices**
 
 1. Click your device
 
-1. Look for **Distributed Tracing (Preview)**, then click **Enable**
+1. Look for **Enable distributed tracing (preview)**, then select **Enable**
 
     ![Enable distributed tracing in Azure portal](./media/iot-hub-distributed-tracing/azure-portal.png)
 
@@ -118,45 +147,24 @@
 
 1. Click **Save**
 
-1. If successfully acknowledged by device, a check mark is shown (*pending*)
+1. If successfully acknowledged by device, a sync icon with a checkmark appears. Known issue: shows error all the time, will be fixed.
+
+1. Go back to the console window from the telemetry message app. You start seeing messages being sent with `tracestate` in the application properties. 
+
+1. (Optional) Change the sampling rate to a different value, and observe the different amount of messages that have `tracestate` in the application properties.
+
+Screenshot
 
 This doesn't do anything unless your device is set up to listen to twin changes by following the [Deploy client application to your IoT device](#deploy-client-application-to-your-IoT-device) section.
 
-To update the distributed tracing sampling configuration for multiple devices, use [automatic device configuration](iot-hub-auto-device-config.md) 
-
-#### Twin schema
-
-The exact JSON schema is shown in the following snippet. Changes in the UX directly update the [desired properties section](iot-hub-devguide-device-twins.md#device-twins) and vise versa.
+To update the distributed tracing sampling configuration for multiple devices, use [automatic device configuration](iot-hub-auto-device-config.md). Make sure you follow this twin schema:
 
 ```json
-{
-	"properties": {
-		"desired": {
-			"azureiot*com^dtracing^1*0*0": {
-				"sampling_mode": 2,
-				"sampling_rate": 10
-			}
-		},
-		"reported": {
-			"__iot:interfaces": {
-				"azureiot*com^dtracing^1*0*0": {
-					"@id": "http://azureiot.com/dtracing/1.0.0"
-				}
-			},
-			"azureiot*com^dtracing^1*0*0": {
-				"sampling_mode": {
-					"value": 10,
-					"status": {
-						"code": 102,
-						"version": 3,
-						"description": "Completed"
-					}
-				},
-				"sampling_rate": 10
-			}
-		}
-	}
-}
+"desired": {
+	"azureiot*com^dtracing^1*0*0": {
+		"sampling_mode": 1,
+		"sampling_rate": 100
+	},
 ```
 
 | Element name | Required | Type | Description |
@@ -164,18 +172,36 @@
 | `sampling_mode` | Yes | Integer | Two possible values where `1` is On and `2` is Off |
 | `sampling_rate` | Yes | Integer | Only values from 0 to 100 permitted (inclusive) |
 
+### Update using Azure IoT Hub Toolkit for VS Code
+
+To use VS Code to configure distributed tracing, you have to install VS Code and preview version of Azure IoT Hub Toolkit as stated in **Prerequisites**
+
+1. Open VS Code, set up IoT Hub connection string for your IoT Hub just created. You may refer to [how to set up IoT Hub connection string](https://marketplace.visualstudio.com/items?itemName=vsciot-vscode.azure-iot-toolkit#user-content-prerequisites)
+
+1. Expand the device just created, click context menu *Update Distributed Tracing Setting (Preview)* of sub node Distributed Tracing Setting (Preview)
+
+    ![Enable distributed tracing in Azure IoT Hub Toolkit](./media/iot-hub-distributed-tracing/update-distributed-tracing-setting-1.png)
+
+1. In popup window, select 'Enable' first, then press Enter to confirm 100 as sampling rate
+
+    ![Update sampling mode](./media/iot-hub-distributed-tracing/update-distributed-tracing-setting-2.png)
+
+    ![Update sampling rate ](./media/iot-hub-distributed-tracing/update-distributed-tracing-setting-3.png)
 
 ## Query and visualize
 
-### Query using Storage or Log Analytics
-
-If you've set up [Log Analytics with diagnostic logs](../azure-monitor/platform/diagnostic-logs-stream-log-store.md), query by looking for logs in the `DistributedTracing` category. For example, you may want to trace one message with a specific trace ID. Here's how it would look.
-
-Query to show life cycle of message with correlation ID `8cd869a412459a25f5b4f31311223344`:
+To see the all the traces logged by IoT Hub, query the log store that you selected in diagnostic settings. This section walks through a couple different options.
+
+### Query using Log Analytics
+
+If you've set up [Log Analytics with diagnostic logs](../azure-monitor/platform/diagnostic-logs-stream-log-store.md), query by looking for logs in the `DistributedTracing` category. For example, this query shows all the traces logged:
 
 ```Kusto
-AzureDiagnostics
-| where category == "DistributedTracing" and CorrelationId contains "8cd869a412459a25f5b4f31311223344"
+// All distributed traces 
+AzureDiagnostics 
+| where Category == "DistributedTracing" 
+| project TimeGenerated, Category, OperationName, Level, CorrelationId, DurationMs, properties_s 
+| order by TimeGenerated asc  
 ```
 
 Example logs as shown by Log Analytics:
@@ -186,16 +212,30 @@
 | 2018-02-22T03:28:38.633Z | DiagnosticIoTHubIngress | DistributedTracing | Informational | 00-8cd869a412459a25f5b4f31311223344-349810a9bbd28730-01 | 20 | {"isRoutingEnabled":"false","parentSpanId":"0144d2590aacd909"} |
 | 2018-02-22T03:28:48.633Z | DiagnosticIoTHubEgress | DistributedTracing | Informational | 00-8cd869a412459a25f5b4f31311223344-349810a9bbd28730-01 | 23 | {"endpointType":"EventHub","endpointName":"myEventHub", "parentSpanId":"0144d2590aacd909"} |
 
+To understand the different types of logs, see [Azure IoT Hub diagnostic logs](iot-hub-monitor-resource-health.md#distributed-tracing-preview).
+
 ### Application Map
 
-[Bug Bash] We provide a tool to simplify exporting distributed tracing from Azure Monitor to Application Insights. The tool is available [here](https://github.com/Azure-Samples/e2e-diagnostic-provision-cli).
-
-To visualize the flow of IoT messages participating distributed tracing, set up the Application Map sample app. It works by piping date from IoT Hub to Azure Monitor, which pipes to storage, then to [Application Map](../application-insights/app-insights-app-map.md).
+To visualize the flow of IoT messages participating distributed tracing, set up the Application Map sample app. It works by piping data from IoT Hub to Azure Monitor, which pipes to Event Hub, then to [Application Map](../application-insights/app-insights-app-map.md).
 
 ![IoT distributed tracing in App Map](./media/iot-hub-distributed-tracing/app-map.png)
 
 > [!div class="button"]
-<a href="https://aka.ms/iottracingsample" target="_blank">Get the sample on Github</a>
+<a href="https://github.com/Azure-Samples/e2e-diagnostic-provision-cli" target="_blank">Get the sample on Github</a>
+
+## **Bug bash:** Clean up
+
+1. Stop the telemetry app that was running
+
+1. Please delete IoT Hub, Storage Account, Event Hub, or Log Analytics Wrokspace you created for bug bash
+
+1. Uninstall preview version of Azure IoT Hub Toolkit and re-install official version from Extension tab if necessary
+
+1. You should paste this in the console to remove the sideloaded testing environment:
+
+```
+MsPortalImpl.Extension.unregisterTestExtension("Microsoft_Azure_IotHub")
+```
 
 ## Understand Azure IoT distributed tracing
 
@@ -222,13 +262,6 @@
 1. If so, IoT Hub logs the `trace-id` and `span-id` to Azure Monitor diagnostic logs
 1. Repeat steps 2 through 6 for each message generated
 
-
-## [Bug Bash] Clean up
-
-1. Delete IoT Hub you created for bug bash
-
-1. Uninstall preview version of Azure IoT Hub Toolkit and re-install official version from Extension tab if necessary
-
 ## Limits of the public preview 
 
 - Proposal for W3C Trace Context standard is still in draft.
@@ -240,4 +273,4 @@
 
 * To learn more about the general distributed tracing pattern in microservices, see [Microservice architecture pattern: distributed tracing](https://microservices.io/patterns/observability/distributed-tracing.html).
 * To set up configuration to apply distributed tracing settings to a large number of devices, see [Configure and monitor IoT devices at scale](iot-hub-auto-device-config.md).
-* To learn more about Azure Monitor, see [What is Azure Monitor?](../azure-monitor/overview.md).+* To learn more about Azure Monitor, see [What is Azure Monitor?](../azure-monitor/overview.md)