--- conflicted
+++ resolved
@@ -13,11 +13,7 @@
 ms.topic: article
 ms.tgt_pltfrm: na
 ms.workload: na
-<<<<<<< HEAD
-ms.date: 12/12/2016
-=======
 ms.date: 01/31/2017
->>>>>>> e8cfaf0d
 ms.author: dobett
 
 ---
@@ -72,11 +68,7 @@
 | File upload URIs | 10000 SAS URIs can be out for a storage account at one time. <br/> 10 SAS URIs/device can be out at one time. |
 | Jobs | Job history is retained up to 30 days <br/> Max concurrent jobs is 1 (for Free and S1, 5 (for S2), 10 (for S3). |
 | Additional endpoints | Paid SKU hubs may have 10 additional endpoints. Free SKU hubs may have one additional endpoint. |
-<<<<<<< HEAD
-| Message routing rules | Paid SKU hubs may have 100 routing rules. Free SKU hubs may have 5 routing rules. |
-=======
 | Message routing rules | Paid SKU hubs may have 100 routing rules. Free SKU hubs may have five routing rules. |
->>>>>>> e8cfaf0d
 
 ## Next steps
 Other reference topics in this IoT Hub developer guide include:
