---
title: Understand Azure IoT Hub quotas and throttling | Microsoft Docs
description: Developer guide - description of the quotas that apply to IoT Hub and the expected throttling behavior.
author: robinsh
manager: philmea
ms.author: robin.shahan
ms.service: iot-hub
services: iot-hub
ms.topic: conceptual
ms.date: 09/05/2018
---

# Reference - IoT Hub quotas and throttling

## Quotas and throttling

Each Azure subscription can have at most 50 IoT hubs, and at most 1 Free hub.

Each IoT hub is provisioned with a certain number of units in a specific tier. The tier and number of units determine the maximum daily quota of messages that you can send. The message size used to calculate the daily quota is 0.5 KB for a free tier hub and 4KB for all other tiers. For more information, see [Azure IoT Hub Pricing](https://azure.microsoft.com/pricing/details/iot-hub/).

The tier also determines the throttling limits that IoT Hub enforces on all operations.

## Operation throttles

Operation throttles are rate limitations that are applied in minute ranges, and are intended to prevent abuse. IoT Hub tries to avoid returning errors whenever possible, but starts returning `429 ThrottlingException` if the throttle is violated for too long.

At any given time, you can increase quotas or throttle limits by increasing the number of provisioned units in an IoT hub.

The following table shows the enforced throttles. Values refer to an individual hub.

| Throttle | Free, B1, and S1 | B2 and S2 | B3 and S3 | 
| -------- | ------- | ------- | ------- |
| Identity registry operations (create, retrieve, list, update, delete) | 1.67/sec/unit (100/min/unit) | 1.67/sec/unit (100/min/unit) | 83.33/sec/unit (5000/min/unit) |
| New device connections (this limit applies to the rate at which _new connections_ are established, not the total number of connections) | Higher of 100/sec or 12/sec/unit <br/> For example, two S1 units are 2\*12 = 24 new connections/sec, but you have at least 100 new connections/sec across your units. With nine S1 units, you have 108 new connections/sec (9\*12) across your units. | 120 new connections/sec/unit | 6000 new connections/sec/unit |
| Device-to-cloud sends | Higher of 100/sec or 12/sec/unit <br/> For example, two S1 units are 2\*12 = 24/sec, but you have at least 100/sec across your units. With nine S1 units, you have 108/sec (9\*12) across your units. | 120/sec/unit | 6000/sec/unit |
| Cloud-to-device sends<sup>1</sup> | 1.67/sec/unit (100/min/unit) | 1.67/sec/unit (100/min/unit) | 83.33/sec/unit (5000/min/unit) |
| Cloud-to-device receives<sup>1</sup> <br/> (only when device uses HTTPS)| 16.67/sec/unit (1000/min/unit) | 16.67/sec/unit (1000/min/unit) | 833.33/sec/unit (50000/min/unit) |
| File upload | 1.67 file upload notifications/sec/unit (100/min/unit) | 1.67 file upload notifications/sec/unit (100/min/unit) | 83.33 file upload notifications/sec/unit (5000/min/unit) |
| Direct methods<sup>1</sup> | 160KB/sec/unit<sup>2</sup> | 480KB/sec/unit<sup>2</sup> | 24MB/sec/unit<sup>2</sup> | 
| Twin (device and module) reads<sup>1,3</sup> | 100/sec | Higher of 100/sec or 10/sec/unit | 500/sec/unit |
| Twin updates (device and module)<sup>1,3</sup> | 50/sec | Higher of 50/sec or 5/sec/unit | 250/sec/unit |
| Jobs operations<sup>1,4</sup> <br/> (create, update, list, delete) | 1.67/sec/unit (100/min/unit) | 1.67/sec/unit (100/min/unit) | 83.33/sec/unit (5000/min/unit) |
| Jobs device operations<sup>1</sup> <br/> (update twin, invoke direct method) | 10/sec | Higher of 10/sec or 1/sec/unit | 50/sec/unit |
| Configurations and edge deployments<sup>1</sup> <br/> (create, update, list, delete) | 0.33/sec/unit (20/min/unit) | 0.33/sec/unit (20/min/unit) | 0.33/sec/unit (20/min/unit) |
| Device stream initiation rate<sup>4</sup> | 5 new streams/sec | 5 new streams/sec | 5 new streams/sec |
| Maximum number of concurrently connected device streams<sup>4</sup> | 50 | 50 | 50 |
| Maximum device stream data transfer<sup>4</sup> (aggregate volume per day) | 300 MB | 300 MB | 300 MB |


<<<<<<< HEAD
<sup>1</sup>This feature is not available in the basic tier of IoT Hub. For more information, see [How to choose the right IoT Hub](iot-hub-scaling.md). <br/><sup>2</sup>Throttling meter size is 8 KB. <br/><sup>3</sup>Throttling meter size for twin is 4 KB. <br/><sup>4</sup>You can only have one active device import/export job at a time.
=======
<sup>1</sup>This feature is not available in the basic tier of IoT Hub. For more information, see [How to choose the right IoT Hub](iot-hub-scaling.md). <br/><sup>2</sup>Throttling meter size is 8 KB. <br/><sup>3</sup>You can only have one active device import/export job at a time. <br/><sup>4</sup>IoT Hub device streams are only available for S1, S2, S3, and F1 SKU's.
>>>>>>> 969aca2f

The *device connections* throttle governs the rate at which new device connections can be established with an IoT hub. The *device connections* throttle does not govern the maximum number of simultaneously connected devices. The *device connections* rate throttle depends on the number of units that are provisioned for the IoT hub.

For example, if you buy a single S1 unit, you get a throttle of 100 connections per second. Therefore, to connect 100,000 devices, it takes at least 1000 seconds (approximately 16 minutes). However, you can have as many simultaneously connected devices as you have devices registered in your identity registry.

For an in-depth discussion of IoT Hub throttling behavior, see the blog post [IoT Hub throttling and you](https://azure.microsoft.com/blog/iot-hub-throttling-and-you/).

> [!IMPORTANT]
> Identity registry operations are intended for run-time use in device management and provisioning scenarios. Reading or updating a large number of device identities is supported through [import and export jobs](iot-hub-devguide-identity-registry.md#import-and-export-device-identities).
> 
> 

## Other limits

IoT Hub enforces other operational limits:

| Operation | Limit |
| --------- | ----- |
| File upload URIs | 10000 SAS URIs can be out for a storage account at one time. <br/> 10 SAS URIs/device can be out at one time. |
| Jobs<sup>1</sup> | Job history is retained up to 30 days <br/> Maximum concurrent jobs is 1 (for Free) and S1, 5 (for S2), 10 (for S3). |
| Additional endpoints | Paid SKU hubs may have 10 additional endpoints. Free SKU hubs may have one additional endpoint. |
| Message routing rules | Paid SKU hubs may have 100 routing rules. Free SKU hubs may have five routing rules. |
| Device-to-cloud messaging | Maximum message size 256 KB |
| Cloud-to-device messaging<sup>1</sup> | Maximum message size 64 KB. Maximum pending messages for delivery is 50. |
| Direct method<sup>1</sup> | Maximum direct method payload size is 128 KB. |
| Automatic device configurations<sup>1</sup> | 100 configurations per paid SKU hub. 20 configurations per free SKU hub. |
| Automatic Edge deployments<sup>1</sup> | 20 modules per deployment. 100 deployments per paid SKU hub. 20 deployments per free SKU hub. |
| Twins<sup>1</sup> | Maximum size per twin section (tags, desired properties, reported properties) is 8 KB |

<sup>1</sup>This feature is not available in the basic tier of IoT Hub. For more information, see [How to choose the right IoT Hub](iot-hub-scaling.md).

> [!NOTE]
> Currently, the maximum number of devices you can connect to a single IoT hub is 1,000,000. If you want to increase this limit, contact [Microsoft Support](https://azure.microsoft.com/support/options/).

## Latency
IoT Hub strives to provide low latency for all operations. However, due to network conditions and other unpredictable factors it cannot guarantee a maximum latency. When designing your solution, you should:

* Avoid making any assumptions about the maximum latency of any IoT Hub operation.
* Provision your IoT hub in the Azure region closest to your devices.
* Consider using Azure IoT Edge to perform latency-sensitive operations on the device or on a gateway close to the device.

Multiple IoT Hub units affect throttling as described previously, but do not provide any additional latency benefits or guarantees.

If you see unexpected increases in operation latency, contact [Microsoft Support](https://azure.microsoft.com/support/options/).

## Next steps

Other reference topics in this IoT Hub developer guide include:

* [IoT Hub endpoints](iot-hub-devguide-endpoints.md)<|MERGE_RESOLUTION|>--- conflicted
+++ resolved
@@ -47,11 +47,7 @@
 | Maximum device stream data transfer<sup>4</sup> (aggregate volume per day) | 300 MB | 300 MB | 300 MB |
 
 
-<<<<<<< HEAD
-<sup>1</sup>This feature is not available in the basic tier of IoT Hub. For more information, see [How to choose the right IoT Hub](iot-hub-scaling.md). <br/><sup>2</sup>Throttling meter size is 8 KB. <br/><sup>3</sup>Throttling meter size for twin is 4 KB. <br/><sup>4</sup>You can only have one active device import/export job at a time.
-=======
-<sup>1</sup>This feature is not available in the basic tier of IoT Hub. For more information, see [How to choose the right IoT Hub](iot-hub-scaling.md). <br/><sup>2</sup>Throttling meter size is 8 KB. <br/><sup>3</sup>You can only have one active device import/export job at a time. <br/><sup>4</sup>IoT Hub device streams are only available for S1, S2, S3, and F1 SKU's.
->>>>>>> 969aca2f
+<sup>1</sup>This feature is not available in the basic tier of IoT Hub. For more information, see [How to choose the right IoT Hub](iot-hub-scaling.md). <br/><sup>2</sup>Throttling meter size is 4 KB. <br/><sup>3</sup>You can only have one active device import/export job at a time. <br/><sup>4</sup>IoT Hub device streams are only available for S1, S2, S3, and F1 SKU's.
 
 The *device connections* throttle governs the rate at which new device connections can be established with an IoT hub. The *device connections* throttle does not govern the maximum number of simultaneously connected devices. The *device connections* rate throttle depends on the number of units that are provisioned for the IoT hub.
 
