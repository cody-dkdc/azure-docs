---
title: Understand Azure IoT Hub quotas and throttling | Microsoft Docs
description: Developer guide - description of the quotas that apply to IoT Hub and the expected throttling behavior.
author: robinsh
manager: philmea
ms.author: robin.shahan
ms.service: iot-hub
services: iot-hub
ms.topic: conceptual
ms.date: 09/05/2018
---

# Reference - IoT Hub quotas and throttling

## Quotas and throttling

Each Azure subscription can have at most 50 IoT hubs, and at most 1 Free hub.

Each IoT hub is provisioned with a certain number of units in a specific tier. The tier and number of units determine the maximum daily quota of messages that you can send. The message size used to calculate the daily quota is 0.5 KB for a free tier hub and 4KB for all other tiers. For more information, see [Azure IoT Hub Pricing](https://azure.microsoft.com/pricing/details/iot-hub/).

The tier also determines the throttling limits that IoT Hub enforces on all operations.

## Operation throttles

Operation throttles are rate limitations that are applied in minute ranges, and are intended to prevent abuse. IoT Hub tries to avoid returning errors whenever possible, but starts returning `429 ThrottlingException` if the throttle is violated for too long.

At any given time, you can increase quotas or throttle limits by increasing the number of provisioned units in an IoT hub.

The following table shows the enforced throttles. Values refer to an individual hub.

| Throttle | Free, B1, and S1 | B2 and S2 | B3 and S3 | 
| -------- | ------- | ------- | ------- |
| Identity registry operations (create, retrieve, list, update, delete) | 1.67/sec/unit (100/min/unit) | 1.67/sec/unit (100/min/unit) | 83.33/sec/unit (5000/min/unit) |
| New device connections (this limit applies to the rate at which _new connections_ are established, not the total number of connections) | Higher of 100/sec or 12/sec/unit <br/> For example, two S1 units are 2\*12 = 24 new connections/sec, but you have at least 100 new connections/sec across your units. With nine S1 units, you have 108 new connections/sec (9\*12) across your units. | 120 new connections/sec/unit | 6000 new connections/sec/unit |
| Device-to-cloud sends | Higher of 100/sec or 12/sec/unit <br/> For example, two S1 units are 2\*12 = 24/sec, but you have at least 100/sec across your units. With nine S1 units, you have 108/sec (9\*12) across your units. | 120/sec/unit | 6000/sec/unit |
| Cloud-to-device sends<sup>1</sup> | 1.67/sec/unit (100/min/unit) | 1.67/sec/unit (100/min/unit) | 83.33/sec/unit (5000/min/unit) |
| Cloud-to-device receives<sup>1</sup> <br/> (only when device uses HTTPS)| 16.67/sec/unit (1000/min/unit) | 16.67/sec/unit (1000/min/unit) | 833.33/sec/unit (50000/min/unit) |
| File upload | 1.67 file upload notifications/sec/unit (100/min/unit) | 1.67 file upload notifications/sec/unit (100/min/unit) | 83.33 file upload notifications/sec/unit (5000/min/unit) |
| Direct methods<sup>1</sup> | 160KB/sec/unit<sup>2</sup> | 480KB/sec/unit<sup>2</sup> | 24MB/sec/unit<sup>2</sup> | 
<<<<<<< HEAD
| Twin (device and module) reads<sup>1</sup> | 10/sec | Higher of 10/sec or 1/sec/unit | 50/sec/unit |
| Twin updates (device and module)<sup>1</sup> | 10/sec | Higher of 10/sec or 1/sec/unit | 50/sec/unit |
| Queries | 20/Sec/unit | 20/Sec/unit | 500/sec/unit |
=======
| Twin (device and module) reads<sup>1</sup> | 100/sec | Higher of 100/sec or 10/sec/unit | 500/sec/unit |
| Twin updates (device and module)<sup>1</sup> | 50/sec | Higher of 50/sec or 5/sec/unit | 250/sec/unit |
>>>>>>> 84a5f217
| Jobs operations<sup>1,3</sup> <br/> (create, update, list, delete) | 1.67/sec/unit (100/min/unit) | 1.67/sec/unit (100/min/unit) | 83.33/sec/unit (5000/min/unit) |
| Jobs device operations<sup>1</sup> <br/> (update twin, invoke direct method) | 10/sec | Higher of 10/sec or 1/sec/unit | 50/sec/unit |
| Configurations and edge deployments<sup>1</sup> <br/> (create, update, list, delete) | 0.33/sec/unit (20/min/unit) | 0.33/sec/unit (20/min/unit) | 0.33/sec/unit (20/min/unit) |
| Device stream initiation rate<sup>4</sup> | 5 new streams/sec | 5 new streams/sec | 5 new streams/sec |
| Maximum number of concurrently connected device streams<sup>4</sup> | 50 | 50 | 50 |
| Maximum device stream data transfer<sup>4</sup> (aggregate volume per day) | 300 MB | 300 MB | 300 MB |


<sup>1</sup>This feature is not available in the basic tier of IoT Hub. For more information, see [How to choose the right IoT Hub](iot-hub-scaling.md). <br/><sup>2</sup>Throttling meter size is 4 KB. <br/><sup>3</sup>You can only have one active device import/export job at a time. <br/><sup>4</sup>IoT Hub device streams are only available for S1, S2, S3, and F1 SKU's.

The *device connections* throttle governs the rate at which new device connections can be established with an IoT hub. The *device connections* throttle does not govern the maximum number of simultaneously connected devices. The *device connections* rate throttle depends on the number of units that are provisioned for the IoT hub.

For example, if you buy a single S1 unit, you get a throttle of 100 connections per second. Therefore, to connect 100,000 devices, it takes at least 1000 seconds (approximately 16 minutes). However, you can have as many simultaneously connected devices as you have devices registered in your identity registry.

For an in-depth discussion of IoT Hub throttling behavior, see the blog post [IoT Hub throttling and you](https://azure.microsoft.com/blog/iot-hub-throttling-and-you/).

> [!IMPORTANT]
> Identity registry operations are intended for run-time use in device management and provisioning scenarios. Reading or updating a large number of device identities is supported through [import and export jobs](iot-hub-devguide-identity-registry.md#import-and-export-device-identities).
> 
> 

## Other limits

IoT Hub enforces other operational limits:

| Operation | Limit |
| --------- | ----- |
| File upload URIs | 10000 SAS URIs can be out for a storage account at one time. <br/> 10 SAS URIs/device can be out at one time. |
| Jobs<sup>1</sup> | Job history is retained up to 30 days <br/> Maximum concurrent jobs is 1 (for Free) and S1, 5 (for S2), 10 (for S3). |
| Additional endpoints | Paid SKU hubs may have 10 additional endpoints. Free SKU hubs may have one additional endpoint. |
| Message routing rules | Paid SKU hubs may have 100 routing rules. Free SKU hubs may have five routing rules. |
| Device-to-cloud messaging | Maximum message size 256 KB |
| Cloud-to-device messaging<sup>1</sup> | Maximum message size 64 KB. Maximum pending messages for delivery is 50. |
| Direct method<sup>1</sup> | Maximum direct method payload size is 128 KB. |
| Automatic device configurations<sup>1</sup> | 100 configurations per paid SKU hub. 20 configurations per free SKU hub. |
| Automatic Edge deployments<sup>1</sup> | 20 modules per deployment. 100 deployments per paid SKU hub. 20 deployments per free SKU hub. |
| Twins<sup>1</sup> | Maximum size per twin section (tags, desired properties, reported properties) is 8 KB |

<sup>1</sup>This feature is not available in the basic tier of IoT Hub. For more information, see [How to choose the right IoT Hub](iot-hub-scaling.md).

> [!NOTE]
> Currently, the maximum number of devices you can connect to a single IoT hub is 1,000,000. If you want to increase this limit, contact [Microsoft Support](https://azure.microsoft.com/support/options/).

## Latency
IoT Hub strives to provide low latency for all operations. However, due to network conditions and other unpredictable factors it cannot guarantee a maximum latency. When designing your solution, you should:

* Avoid making any assumptions about the maximum latency of any IoT Hub operation.
* Provision your IoT hub in the Azure region closest to your devices.
* Consider using Azure IoT Edge to perform latency-sensitive operations on the device or on a gateway close to the device.

Multiple IoT Hub units affect throttling as described previously, but do not provide any additional latency benefits or guarantees.

If you see unexpected increases in operation latency, contact [Microsoft Support](https://azure.microsoft.com/support/options/).

## Next steps

Other reference topics in this IoT Hub developer guide include:

* [IoT Hub endpoints](iot-hub-devguide-endpoints.md)<|MERGE_RESOLUTION|>--- conflicted
+++ resolved
@@ -37,14 +37,9 @@
 | Cloud-to-device receives<sup>1</sup> <br/> (only when device uses HTTPS)| 16.67/sec/unit (1000/min/unit) | 16.67/sec/unit (1000/min/unit) | 833.33/sec/unit (50000/min/unit) |
 | File upload | 1.67 file upload notifications/sec/unit (100/min/unit) | 1.67 file upload notifications/sec/unit (100/min/unit) | 83.33 file upload notifications/sec/unit (5000/min/unit) |
 | Direct methods<sup>1</sup> | 160KB/sec/unit<sup>2</sup> | 480KB/sec/unit<sup>2</sup> | 24MB/sec/unit<sup>2</sup> | 
-<<<<<<< HEAD
-| Twin (device and module) reads<sup>1</sup> | 10/sec | Higher of 10/sec or 1/sec/unit | 50/sec/unit |
-| Twin updates (device and module)<sup>1</sup> | 10/sec | Higher of 10/sec or 1/sec/unit | 50/sec/unit |
 | Queries | 20/Sec/unit | 20/Sec/unit | 500/sec/unit |
-=======
 | Twin (device and module) reads<sup>1</sup> | 100/sec | Higher of 100/sec or 10/sec/unit | 500/sec/unit |
 | Twin updates (device and module)<sup>1</sup> | 50/sec | Higher of 50/sec or 5/sec/unit | 250/sec/unit |
->>>>>>> 84a5f217
 | Jobs operations<sup>1,3</sup> <br/> (create, update, list, delete) | 1.67/sec/unit (100/min/unit) | 1.67/sec/unit (100/min/unit) | 83.33/sec/unit (5000/min/unit) |
 | Jobs device operations<sup>1</sup> <br/> (update twin, invoke direct method) | 10/sec | Higher of 10/sec or 1/sec/unit | 50/sec/unit |
 | Configurations and edge deployments<sup>1</sup> <br/> (create, update, list, delete) | 0.33/sec/unit (20/min/unit) | 0.33/sec/unit (20/min/unit) | 0.33/sec/unit (20/min/unit) |
