---
title: Understand Azure IoT Hub quotas and throttling | Microsoft Docs
description: Developer guide - description of the quotas that apply to IoT Hub and the expected throttling behavior.
author: robinsh
manager: philmea
ms.author: robinsh
ms.service: iot-hub
services: iot-hub
ms.topic: conceptual
<<<<<<< HEAD
ms.date: 09/05/2018
=======
ms.date: 05/11/2019
>>>>>>> 6a383dfd
---

# Reference - IoT Hub quotas and throttling

## Quotas and throttling

Each Azure subscription can have at most 50 IoT hubs, and at most 1 Free hub.

Each IoT hub is provisioned with a certain number of units in a specific tier. The tier and number of units determine the maximum daily quota of messages that you can send. The message size used to calculate the daily quota is 0.5 KB for a free tier hub and 4KB for all other tiers. For more information, see [Azure IoT Hub Pricing](https://azure.microsoft.com/pricing/details/iot-hub/).

The tier also determines the throttling limits that IoT Hub enforces on all operations.

## Operation throttles

Operation throttles are rate limitations that are applied in minute ranges and are intended to prevent abuse. They're also subject to [traffic shaping](#traffic-shaping).

The following table shows the enforced throttles. Values refer to an individual hub.

| Throttle | Free, B1, and S1 | B2 and S2 | B3 and S3 | 
| -------- | ------- | ------- | ------- |
| [Identity registry operations](#identity-registry-operations-throttle) (create, retrieve, list, update, delete) | 1.67/sec/unit (100/min/unit) | 1.67/sec/unit (100/min/unit) | 83.33/sec/unit (5,000/min/unit) |
| [New device connections](#device-connections-throttle) (this limit applies to the rate of _new connections_, not the total number of connections) | Higher of 100/sec or 12/sec/unit <br/> For example, two S1 units are 2\*12 = 24 new connections/sec, but you have at least 100 new connections/sec across your units. With nine S1 units, you have 108 new connections/sec (9\*12) across your units. | 120 new connections/sec/unit | 6,000 new connections/sec/unit |
| Device-to-cloud sends | Higher of 100/sec or 12/sec/unit <br/> For example, two S1 units are 2\*12 = 24/sec, but you have at least 100/sec across your units. With nine S1 units, you have 108/sec (9\*12) across your units. | 120/sec/unit | 6,000/sec/unit |
| Cloud-to-device sends<sup>1</sup> | 1.67/sec/unit (100/min/unit) | 1.67/sec/unit (100/min/unit) | 83.33/sec/unit (5,000/min/unit) |
| Cloud-to-device receives<sup>1</sup> <br/> (only when device uses HTTPS)| 16.67/sec/unit (1,000/min/unit) | 16.67/sec/unit (1,000/min/unit) | 833.33/sec/unit (50,000/min/unit) |
| File upload | 1.67 file upload notifications/sec/unit (100/min/unit) | 1.67 file upload notifications/sec/unit (100/min/unit) | 83.33 file upload notifications/sec/unit (5,000/min/unit) |
| Direct methods<sup>1</sup> | 160KB/sec/unit<sup>2</sup> | 480KB/sec/unit<sup>2</sup> | 24MB/sec/unit<sup>2</sup> | 
<<<<<<< HEAD
| Queries | 20/min/unit | 20/min/unit | 1000/min/unit |
| Twin (device and module) reads<sup>1</sup> | 100/sec | Higher of 100/sec or 10/sec/unit | 500/sec/unit |
| Twin updates (device and module)<sup>1</sup> | 50/sec | Higher of 50/sec or 5/sec/unit | 250/sec/unit |
| Jobs operations<sup>1,3</sup> <br/> (create, update, list, delete) | 1.67/sec/unit (100/min/unit) | 1.67/sec/unit (100/min/unit) | 83.33/sec/unit (5000/min/unit) |
| Jobs device operations<sup>1</sup> <br/> (update twin, invoke direct method) | 10/sec | Higher of 10/sec or 1/sec/unit | 50/sec/unit |
| Configurations and edge deployments<sup>1</sup> <br/> (create, update, list, delete) | 0.33/sec/unit (20/min/unit) | 0.33/sec/unit (20/min/unit) | 0.33/sec/unit (20/min/unit) |
| Device stream initiation rate<sup>4</sup> | 5 new streams/sec | 5 new streams/sec | 5 new streams/sec |
| Maximum number of concurrently connected device streams<sup>4</sup> | 50 | 50 | 50 |
| Maximum device stream data transfer<sup>4</sup> (aggregate volume per day) | 300 MB | 300 MB | 300 MB |
=======
| Queries | 20/min/unit | 20/min/unit | 1,000/min/unit |
| Twin (device and module) reads<sup>1</sup> | 100/sec | Higher of 100/sec or 10/sec/unit | 500/sec/unit |
| Twin updates (device and module)<sup>1</sup> | 50/sec | Higher of 50/sec or 5/sec/unit | 250/sec/unit |
| Jobs operations<sup>1</sup> <br/> (create, update, list, delete) | 1.67/sec/unit (100/min/unit) | 1.67/sec/unit (100/min/unit) | 83.33/sec/unit (5,000/min/unit) |
| Jobs device operations<sup>1</sup> <br/> (update twin, invoke direct method) | 10/sec | Higher of 10/sec or 1/sec/unit | 50/sec/unit |
| Configurations and edge deployments<sup>1</sup> <br/> (create, update, list, delete) | 0.33/sec/unit (20/min/unit) | 0.33/sec/unit (20/min/unit) | 0.33/sec/unit (20/min/unit) |
| Device stream initiation rate<sup>1</sup> | 5 new streams/sec | 5 new streams/sec | 5 new streams/sec |
| Maximum number of concurrently connected device streams<sup>1</sup> | 50 | 50 | 50 |
| Maximum device stream data transfer<sup>1</sup> (aggregate volume per day) | 300 MB | 300 MB | 300 MB |
>>>>>>> 6a383dfd

<sup>1</sup>This feature is not available in the basic tier of IoT Hub. For more information, see [How to choose the right IoT Hub](iot-hub-scaling.md). <br/><sup>2</sup>Throttling meter size is 4 KB.

<<<<<<< HEAD
<sup>1</sup>This feature is not available in the basic tier of IoT Hub. For more information, see [How to choose the right IoT Hub](iot-hub-scaling.md). <br/><sup>2</sup>Throttling meter size is 4 KB. <br/><sup>3</sup>You can only have one active device import/export job at a time. <br/><sup>4</sup>IoT Hub device streams are only available for S1, S2, S3, and F1 SKU's.
=======
### Traffic shaping
>>>>>>> 6a383dfd

To accommodate burst traffic, IoT Hub accepts requests above the throttle for a limited time. The first few of these requests are processed immediately. However, if the number of requests continues violate the throttle, IoT Hub starts placing the requests in a queue and processed at the limit rate. This effect is called *traffic shaping*. Furthermore, the size of this queue is limited. If the throttle violation continues, eventually the queue fills up, and IoT Hub starts rejecting requests with `429 ThrottlingException`. 

For example, you use a simulated device to send 200 device-to-cloud messages per second to your S1 IoT Hub (which has a limit of 100/sec D2C sends). For the first minute or two, the messages are processed immediately. However, since the device continues to send more messages than the throttle limit, IoT Hub begins to only process 100 messages per second and puts the rest in a queue. You start noticing increased latency. Eventually, you start getting `429 ThrottlingException` as the queue fills up, and the "number of throttle errors" in [IoT Hub's metrics](iot-hub-metrics.md) starts increasing.

### Identity registry operations throttle

Device identity registry operations are intended for run-time use in device management and provisioning scenarios. Reading or updating a large number of device identities is supported through [import and export jobs](iot-hub-devguide-identity-registry.md#import-and-export-device-identities).

### Device connections throttle

The *device connections* throttle governs the rate at which new device connections can be established with an IoT hub. The *device connections* throttle does not govern the maximum number of simultaneously connected devices. The *device connections* rate throttle depends on the number of units that are provisioned for the IoT hub.

For example, if you buy a single S1 unit, you get a throttle of 100 connections per second. Therefore, to connect 100,,000 devices, it takes at least 1,000 seconds (approximately 16 minutes). However, you can have as many simultaneously connected devices as you have devices registered in your identity registry.


## Other limits

IoT Hub enforces other operational limits:

| Operation | Limit |
| --------- | ----- |
| Devices | The maximum number of devices you can connect to a single IoT hub is 1,000,000. The only way to increase this limit is to contact [Microsoft Support](https://azure.microsoft.com/support/options/).| 
| File upload URIs | 10,000 SAS URIs can be out for a storage account at one time. <br/> 10 SAS URIs/device can be out at one time. |
| Jobs<sup>1</sup> | Maximum concurrent jobs is 1 (for Free and S1), 5 (for S2), and 10 (for S3). However, the max concurrent [device import/export jobs](iot-hub-bulk-identity-mgmt.md) is 1 for all tiers. <br/>Job history is retained up to 30 days. |
| Additional endpoints | Paid SKU hubs may have 10 additional endpoints. Free SKU hubs may have one additional endpoint. |
| Message routing rules | Paid SKU hubs may have 100 routing rules. Free SKU hubs may have five routing rules. |
| Device-to-cloud messaging | Maximum message size 256 KB |
| Cloud-to-device messaging<sup>1</sup> | Maximum message size 64 KB. Maximum pending messages for delivery is 50. |
| Direct method<sup>1</sup> | Maximum direct method payload size is 128 KB. |
| Automatic device configurations<sup>1</sup> | 100 configurations per paid SKU hub. 20 configurations per free SKU hub. |
| Automatic Edge deployments<sup>1</sup> | 20 modules per deployment. 100 deployments per paid SKU hub. 20 deployments per free SKU hub. |
| Twins<sup>1</sup> | Maximum size per twin section (tags, desired properties, reported properties) is 8 KB |

<sup>1</sup>This feature is not available in the basic tier of IoT Hub. For more information, see [How to choose the right IoT Hub](iot-hub-scaling.md).

<<<<<<< HEAD
> [!NOTE]
> Currently, the maximum number of devices you can connect to a single IoT hub is 1,000,000. If you want to increase this limit, contact [Microsoft Support](https://azure.microsoft.com/support/options/).
=======
## Increasing the quota or throttle limit

At any given time, you can increase quotas or throttle limits by [increasing the number of provisioned units in an IoT hub](iot-hub-upgrade.md).
>>>>>>> 6a383dfd

## Latency

IoT Hub strives to provide low latency for all operations. However, due to network conditions and other unpredictable factors it cannot guarantee a certain latency. When designing your solution, you should:

* Avoid making any assumptions about the maximum latency of any IoT Hub operation.
* Provision your IoT hub in the Azure region closest to your devices.
* Consider using Azure IoT Edge to perform latency-sensitive operations on the device or on a gateway close to the device.

Multiple IoT Hub units affect throttling as described previously, but do not provide any additional latency benefits or guarantees.

If you see unexpected increases in operation latency, contact [Microsoft Support](https://azure.microsoft.com/support/options/).

## Next steps

For an in-depth discussion of IoT Hub throttling behavior, see the blog post [IoT Hub throttling and you](https://azure.microsoft.com/blog/iot-hub-throttling-and-you/).

Other reference topics in this IoT Hub developer guide include:

* [IoT Hub endpoints](iot-hub-devguide-endpoints.md)<|MERGE_RESOLUTION|>--- conflicted
+++ resolved
@@ -7,11 +7,7 @@
 ms.service: iot-hub
 services: iot-hub
 ms.topic: conceptual
-<<<<<<< HEAD
-ms.date: 09/05/2018
-=======
 ms.date: 05/11/2019
->>>>>>> 6a383dfd
 ---
 
 # Reference - IoT Hub quotas and throttling
@@ -39,17 +35,6 @@
 | Cloud-to-device receives<sup>1</sup> <br/> (only when device uses HTTPS)| 16.67/sec/unit (1,000/min/unit) | 16.67/sec/unit (1,000/min/unit) | 833.33/sec/unit (50,000/min/unit) |
 | File upload | 1.67 file upload notifications/sec/unit (100/min/unit) | 1.67 file upload notifications/sec/unit (100/min/unit) | 83.33 file upload notifications/sec/unit (5,000/min/unit) |
 | Direct methods<sup>1</sup> | 160KB/sec/unit<sup>2</sup> | 480KB/sec/unit<sup>2</sup> | 24MB/sec/unit<sup>2</sup> | 
-<<<<<<< HEAD
-| Queries | 20/min/unit | 20/min/unit | 1000/min/unit |
-| Twin (device and module) reads<sup>1</sup> | 100/sec | Higher of 100/sec or 10/sec/unit | 500/sec/unit |
-| Twin updates (device and module)<sup>1</sup> | 50/sec | Higher of 50/sec or 5/sec/unit | 250/sec/unit |
-| Jobs operations<sup>1,3</sup> <br/> (create, update, list, delete) | 1.67/sec/unit (100/min/unit) | 1.67/sec/unit (100/min/unit) | 83.33/sec/unit (5000/min/unit) |
-| Jobs device operations<sup>1</sup> <br/> (update twin, invoke direct method) | 10/sec | Higher of 10/sec or 1/sec/unit | 50/sec/unit |
-| Configurations and edge deployments<sup>1</sup> <br/> (create, update, list, delete) | 0.33/sec/unit (20/min/unit) | 0.33/sec/unit (20/min/unit) | 0.33/sec/unit (20/min/unit) |
-| Device stream initiation rate<sup>4</sup> | 5 new streams/sec | 5 new streams/sec | 5 new streams/sec |
-| Maximum number of concurrently connected device streams<sup>4</sup> | 50 | 50 | 50 |
-| Maximum device stream data transfer<sup>4</sup> (aggregate volume per day) | 300 MB | 300 MB | 300 MB |
-=======
 | Queries | 20/min/unit | 20/min/unit | 1,000/min/unit |
 | Twin (device and module) reads<sup>1</sup> | 100/sec | Higher of 100/sec or 10/sec/unit | 500/sec/unit |
 | Twin updates (device and module)<sup>1</sup> | 50/sec | Higher of 50/sec or 5/sec/unit | 250/sec/unit |
@@ -59,15 +44,10 @@
 | Device stream initiation rate<sup>1</sup> | 5 new streams/sec | 5 new streams/sec | 5 new streams/sec |
 | Maximum number of concurrently connected device streams<sup>1</sup> | 50 | 50 | 50 |
 | Maximum device stream data transfer<sup>1</sup> (aggregate volume per day) | 300 MB | 300 MB | 300 MB |
->>>>>>> 6a383dfd
 
 <sup>1</sup>This feature is not available in the basic tier of IoT Hub. For more information, see [How to choose the right IoT Hub](iot-hub-scaling.md). <br/><sup>2</sup>Throttling meter size is 4 KB.
 
-<<<<<<< HEAD
-<sup>1</sup>This feature is not available in the basic tier of IoT Hub. For more information, see [How to choose the right IoT Hub](iot-hub-scaling.md). <br/><sup>2</sup>Throttling meter size is 4 KB. <br/><sup>3</sup>You can only have one active device import/export job at a time. <br/><sup>4</sup>IoT Hub device streams are only available for S1, S2, S3, and F1 SKU's.
-=======
 ### Traffic shaping
->>>>>>> 6a383dfd
 
 To accommodate burst traffic, IoT Hub accepts requests above the throttle for a limited time. The first few of these requests are processed immediately. However, if the number of requests continues violate the throttle, IoT Hub starts placing the requests in a queue and processed at the limit rate. This effect is called *traffic shaping*. Furthermore, the size of this queue is limited. If the throttle violation continues, eventually the queue fills up, and IoT Hub starts rejecting requests with `429 ThrottlingException`. 
 
@@ -104,14 +84,9 @@
 
 <sup>1</sup>This feature is not available in the basic tier of IoT Hub. For more information, see [How to choose the right IoT Hub](iot-hub-scaling.md).
 
-<<<<<<< HEAD
-> [!NOTE]
-> Currently, the maximum number of devices you can connect to a single IoT hub is 1,000,000. If you want to increase this limit, contact [Microsoft Support](https://azure.microsoft.com/support/options/).
-=======
 ## Increasing the quota or throttle limit
 
 At any given time, you can increase quotas or throttle limits by [increasing the number of provisioned units in an IoT hub](iot-hub-upgrade.md).
->>>>>>> 6a383dfd
 
 ## Latency
 
