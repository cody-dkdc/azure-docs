<properties
 pageTitle="Create and deploy the blink sample application | Microsoft Azure"
 description="Clone the sample Node.js application from Github, and gulp to deploy this application to your Raspberry Pi 3 board. This sample application blinks the LED connected to the board every two seconds."
 services="iot-hub"
 documentationCenter=""
 authors="shizn"
 manager="timlt"
 tags=""
 keywords=""/>

<tags
 ms.service="iot-hub"
 ms.devlang="multiple"
 ms.topic="article"
 ms.tgt_pltfrm="na"
 ms.workload="na"
 ms.date="09/28/2016" 
 ms.author="xshi"/>

# 1.3 Create and deploy the sample application that blinks the LED

## 1.3.1 What will you do

Clone the sample Node.js application from Github, and use the gulp tool to deploy the sample application to your Raspberry Pi 3. The sample application blinks the LED connected to the board every two seconds.

## 1.3.2 What will you learn

- How to use the `device-discover-cli` tool to retrieve networking information about your Pi.
- How to deploy and run the sample application on your Pi.
- How to deploy and debug applications running remotely on your Pi.

## 1.3.3 What do you need

You must have successfully completed the follow sections in Lesson 1:
- [Configure your device](iot-hub-raspberrypikit-node-lesson1-configure-your-device.md)
- [Get the tools](iot-hub-raspberrypikit-node-lesson1-get-the-tools-win32.md)

## 1.3.4 Obtain the IP address and host name of your Pi

Open a command prompt in Windows or a terminal window in Mac OS X or Ubuntu, and then run the following command:

```bash
devdisco list --eth
```

You should see an output that is similar to the following:

![device discovery](media/iot-hub-raspberry-pi-lessons/lesson1/device_discovery.png)

Take note of the `IP address` and `host name` of your Pi. You need this information later in this section.

> [AZURE.NOTE] Make sure that your Pi is connected to the same network as your computer. For example, your computer is connected to a wireless network while your Pi is connected to a wired network. In this case, you may not be able to see the IP address in the devdisco output.

## 1.3.5 Open the sample application

To open the sample code, follow these steps:

1. Clone the sample repository from Github by running the following command:

  ```bash
  git clone https://github.com/Azure-Samples/iot-hub-node-raspberrypi-getting-started.git
  ```

<<<<<<< HEAD
2. Open the sample application in Visual Studio Code by running the following commands:

  ```bash
  cd Lesson1
  code .
  ```
=======
```bash
cd iot-hub-node-raspberrypi-getting-started
cd Lesson1
code .
```
>>>>>>> af2b1ab0

![Repo structure](media/iot-hub-raspberry-pi-lessons/lesson1/vscode-blink-mac.png)

The `app.js` file in the `app` sub-folder is the key source file that contains the code to control the LED.

### 1.3.6 Install application dependencies

Install the libraries and other modules you need for the sample application by running the following command:

```bash
npm install
```

## 1.3.7 Configure the device connection
<<<<<<< HEAD
=======
Run the following command to generate the device configuration file in a sub-folder (`.iot-hub-getting-started`) of the home folder of your host machine.
>>>>>>> af2b1ab0

To configure the device connection, follow these steps:

1. Generate the device configuration file by running the following command.

  ```bash
  gulp init
  ```

  The device configuration file contains the user credentials you use to log in your Pi. To avoid the leak of user credentials, the device configuration file is generated in the %USERPROFILE%\.iot-hub-getting-started folder on your computer.

2. Open the device configuration file in Visual Studio Code by running the following command:

  ```bash
  // For Windows command prompt
  code %USERPROFILE%\.iot-hub-getting-started\config-raspberrypi.json

  // For MacOS or Ubuntu
  code ~/.iot-hub-getting-started/config-raspberrypi.json
  ```

<<<<<<< HEAD
3. Replace the placeholder `[device hostname or IP address]` with the IP address or the host name that you get in section 1.3.4.
=======
Update your device configuration file `config-raspberrypi.json` with VS Code so you can deploy the sample application from your host machine:
>>>>>>> af2b1ab0

![Config.json](media/iot-hub-raspberry-pi-lessons/lesson1/vscode-config-mac.png)

Congratulations! You've successfully created the first sample application for your Pi.

## 1.3.8 Deploy and run the sample application

### 1.3.8.1 Install Node.js and NPM on your Pi

Install Node.js and NPM on your Pi by running the following command:

```bash
gulp install-tools
```

<<<<<<< HEAD
After Node.js and NPM are installed, you can run the sample application once it's deployed.
=======
It might take 10 minutes finish this task if this is your first time to run it.
>>>>>>> af2b1ab0

### 1.3.8.2 Deploy and run the sample app

Deploy and run the sample application on by running the following command:

```bash
gulp deploy && gulp run
```

### 1.3.8.3 Verify the app works

You should now see the LED on your Pi blinking every two seconds.  If you don’t see the LED blinking, see the [troubleshooting guide](iot-hub-raspberrypikit-node-troubleshooting.md) for solutions to common problems.
![LED blinking](media/iot-hub-raspberry-pi-lessons/lesson1/led_blinking.jpg)

> [AZURE.NOTE] Use `Ctrl + C` to terminate the application.

## 1.3.9 Summary

You've installed the required tools to work with your Pi and deployed a sample application to your Pi to blink the LED. You are ready to move on to the next lesson to create, deploy, and run another sample application that connects your Pi to Azure IoT Hub to send and receive messages.

## Next Steps

You are now ready to start Lesson 2 that begins with [Get the Azure tools](iot-hub-raspberrypikit-node-lesson2-get-azure-tools-win32.md)<|MERGE_RESOLUTION|>--- conflicted
+++ resolved
@@ -19,19 +19,20 @@
 
 # 1.3 Create and deploy the sample application that blinks the LED
 
-## 1.3.1 What will you do
+## 1.3.1 What you will do
 
 Clone the sample Node.js application from Github, and use the gulp tool to deploy the sample application to your Raspberry Pi 3. The sample application blinks the LED connected to the board every two seconds.
 
-## 1.3.2 What will you learn
+## 1.3.2 What you will learn
 
 - How to use the `device-discover-cli` tool to retrieve networking information about your Pi.
 - How to deploy and run the sample application on your Pi.
 - How to deploy and debug applications running remotely on your Pi.
 
-## 1.3.3 What do you need
+## 1.3.3 What you need
 
 You must have successfully completed the follow sections in Lesson 1:
+
 - [Configure your device](iot-hub-raspberrypikit-node-lesson1-configure-your-device.md)
 - [Get the tools](iot-hub-raspberrypikit-node-lesson1-get-the-tools-win32.md)
 
@@ -47,11 +48,11 @@
 
 ![device discovery](media/iot-hub-raspberry-pi-lessons/lesson1/device_discovery.png)
 
-Take note of the `IP address` and `host name` of your Pi. You need this information later in this section.
+Take note of the `IP address` and `hostname` of your Pi. You need this information later in this section.
 
-> [AZURE.NOTE] Make sure that your Pi is connected to the same network as your computer. For example, your computer is connected to a wireless network while your Pi is connected to a wired network. In this case, you may not be able to see the IP address in the devdisco output.
+> [AZURE.NOTE] Make sure that your Pi is connected to the same network as your computer. For example, if your computer is connected to a wireless network while your Pi is connected to a wired network, you may not be able to see the IP address in the devdisco output.
 
-## 1.3.5 Open the sample application
+## 1.3.5 Clone the sample application
 
 To open the sample code, follow these steps:
 
@@ -61,20 +62,13 @@
   git clone https://github.com/Azure-Samples/iot-hub-node-raspberrypi-getting-started.git
   ```
 
-<<<<<<< HEAD
 2. Open the sample application in Visual Studio Code by running the following commands:
 
   ```bash
+  cd iot-hub-node-raspberrypi-getting-started
   cd Lesson1
   code .
   ```
-=======
-```bash
-cd iot-hub-node-raspberrypi-getting-started
-cd Lesson1
-code .
-```
->>>>>>> af2b1ab0
 
 ![Repo structure](media/iot-hub-raspberry-pi-lessons/lesson1/vscode-blink-mac.png)
 
@@ -89,10 +83,6 @@
 ```
 
 ## 1.3.7 Configure the device connection
-<<<<<<< HEAD
-=======
-Run the following command to generate the device configuration file in a sub-folder (`.iot-hub-getting-started`) of the home folder of your host machine.
->>>>>>> af2b1ab0
 
 To configure the device connection, follow these steps:
 
@@ -102,7 +92,7 @@
   gulp init
   ```
 
-  The device configuration file contains the user credentials you use to log in your Pi. To avoid the leak of user credentials, the device configuration file is generated in the %USERPROFILE%\.iot-hub-getting-started folder on your computer.
+  The device configuration file contains the user credentials you use to log in your Pi. To avoid the leak of user credentials, the device configuration file is generated in the sub-folder `.iot-hub-getting-started` of the home folder on your computer.
 
 2. Open the device configuration file in Visual Studio Code by running the following command:
 
@@ -114,11 +104,7 @@
   code ~/.iot-hub-getting-started/config-raspberrypi.json
   ```
 
-<<<<<<< HEAD
 3. Replace the placeholder `[device hostname or IP address]` with the IP address or the host name that you get in section 1.3.4.
-=======
-Update your device configuration file `config-raspberrypi.json` with VS Code so you can deploy the sample application from your host machine:
->>>>>>> af2b1ab0
 
 ![Config.json](media/iot-hub-raspberry-pi-lessons/lesson1/vscode-config-mac.png)
 
@@ -134,11 +120,7 @@
 gulp install-tools
 ```
 
-<<<<<<< HEAD
-After Node.js and NPM are installed, you can run the sample application once it's deployed.
-=======
-It might take 10 minutes finish this task if this is your first time to run it.
->>>>>>> af2b1ab0
+It might take 10 minutes to finish this task if this is your first time to run it.
 
 ### 1.3.8.2 Deploy and run the sample app
 
