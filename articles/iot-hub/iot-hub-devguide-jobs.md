---
title: Understand Azure IoT Hub jobs | Microsoft Docs
description: Developer guide - scheduling jobs to run on multiple devices connected to your IoT hub. Jobs can update tags and desired properties and invoke direct methods on multiple devices.
author: robinsh
manager: philmea
ms.author: robinsh
ms.service: iot-hub
services: iot-hub
ms.topic: conceptual
<<<<<<< HEAD
ms.date: 10/09/2018
=======
ms.date: 05/06/2019
>>>>>>> 6a383dfd
---

# Schedule jobs on multiple devices

Azure IoT Hub enables a number of building blocks like [device twin properties and tags](iot-hub-devguide-device-twins.md) and [direct methods](iot-hub-devguide-direct-methods.md). Typically, back-end apps enable device administrators and operators to update and interact with IoT devices in bulk and at a scheduled time. Jobs execute device twin updates and direct methods against a set of devices at a scheduled time. For example, an operator would use a back-end app that initiates and tracks a job to reboot a set of devices in building 43 and floor 3 at a time that would not be disruptive to the operations of the building.

[!INCLUDE [iot-hub-basic](../../includes/iot-hub-basic-whole.md)]

Consider using jobs when you need to schedule and track progress any of the following activities on a set of devices:

* Update desired properties
* Update tags
* Invoke direct methods

## Job lifecycle

Jobs are initiated by the solution back end and maintained by IoT Hub. You can initiate a job through a service-facing URI (`PUT https://<iot hub>/jobs/v2/<jobID>?api-version=2018-06-30`) and query for progress on an executing job through a service-facing URI (`GET https://<iot hub>/jobs/v2/<jobID?api-version=2018-06-30`). To refresh the status of running jobs once a job is initiated, run a job query.

> [!NOTE]
> When you initiate a job, property names and values can only contain US-ASCII printable alphanumeric, except any in the following set: `$ ( ) < > @ , ; : \ " / [ ] ? = { } SP HT`

## Jobs to execute direct methods

The following snippet shows the HTTPS 1.1 request details for executing a [direct method](iot-hub-devguide-direct-methods.md) on a set of devices using a job:

```
PUT /jobs/v2/<jobId>?api-version=2018-06-30

Authorization: <config.sharedAccessSignature>
Content-Type: application/json; charset=utf-8

{
    "jobId": "<jobId>",
    "type": "scheduleDeviceMethod",
    "cloudToDeviceMethod": {
        "methodName": "<methodName>",
        "payload": <payload>,
        "responseTimeoutInSeconds": methodTimeoutInSeconds
    },
    "queryCondition": "<queryOrDevices>", // query condition
    "startTime": <jobStartTime>,          // as an ISO-8601 date string
    "maxExecutionTimeInSeconds": <maxExecutionTimeInSeconds>
}
```

The query condition can also be on a single device ID or on a list of device IDs as shown in the following examples:

```
"queryCondition" = "deviceId = 'MyDevice1'"
"queryCondition" = "deviceId IN ['MyDevice1','MyDevice2']"
"queryCondition" = "deviceId IN ['MyDevice1']"
```

[IoT Hub Query Language](iot-hub-devguide-query-language.md) covers IoT Hub query language in additional detail.

The following snippet shows the request and response for a job scheduled to call a direct method named testMethod on all devices on contoso-hub-1:

```
PUT https://contoso-hub-1.azure-devices.net/jobs/v2/job01?api-version=2018-06-30 HTTP/1.1
Authorization: SharedAccessSignature sr=contoso-hub-1.azure-devices.net&sig=68iv------------------------------------v8Hxalg%3D&se=1556849884&skn=iothubowner
Content-Type: application/json; charset=utf-8
Host: contoso-hub-1.azure-devices.net
Content-Length: 317

{
    "jobId": "job01",
    "type": "scheduleDeviceMethod",
    "cloudToDeviceMethod": {
        "methodName": "testMethod",
        "payload": {},
        "responseTimeoutInSeconds": 30
    },
    "queryCondition": "*", 
    "startTime": "2019-05-04T15:53:00.077Z",
    "maxExecutionTimeInSeconds": 20
}

HTTP/1.1 200 OK
Content-Length: 65
Content-Type: application/json; charset=utf-8
Vary: Origin
Server: Microsoft-HTTPAPI/2.0
Date: Fri, 03 May 2019 01:46:18 GMT

{"jobId":"job01","type":"scheduleDeviceMethod","status":"queued"}
```

## Jobs to update device twin properties

The following snippet shows the HTTPS 1.1 request details for updating device twin properties using a job:

```
PUT /jobs/v2/<jobId>?api-version=2018-06-30

Authorization: <config.sharedAccessSignature>
Content-Type: application/json; charset=utf-8

{
    "jobId": "<jobId>",
    "type": "scheduleUpdateTwin",
    "updateTwin": <patch>                 // Valid JSON object
    "queryCondition": "<queryOrDevices>", // query condition
    "startTime": <jobStartTime>,          // as an ISO-8601 date string
    "maxExecutionTimeInSeconds": <maxExecutionTimeInSeconds>
}
```

> [!NOTE]
> The *updateTwin* property requires a valid etag match; for example, `etag="*"`.

The following snippet shows the request and response for a job scheduled to update device twin properties for test-device on contoso-hub-1:

```
PUT https://contoso-hub-1.azure-devices.net/jobs/v2/job02?api-version=2018-06-30 HTTP/1.1
Authorization: SharedAccessSignature sr=contoso-hub-1.azure-devices.net&sig=BN0U-------------------------------------RuA%3D&se=1556925787&skn=iothubowner
Content-Type: application/json; charset=utf-8
Host: contoso-hub-1.azure-devices.net
Content-Length: 339

{
    "jobId": "job02",
    "type": "scheduleUpdateTwin",
    "updateTwin": {
      "properties": {
        "desired": {
          "test1": "value1"
        }
      },
     "etag": "*"
     },
    "queryCondition": "deviceId = 'test-device'",
    "startTime": "2019-05-08T12:19:56.868Z",
    "maxExecutionTimeInSeconds": 20
}

HTTP/1.1 200 OK
Content-Length: 63
Content-Type: application/json; charset=utf-8
Vary: Origin
Server: Microsoft-HTTPAPI/2.0
Date: Fri, 03 May 2019 22:45:13 GMT

{"jobId":"job02","type":"scheduleUpdateTwin","status":"queued"}
```

## Querying for progress on jobs

The following snippet shows the HTTPS 1.1 request details for querying for jobs:

```
GET /jobs/v2/query?api-version=2018-06-30[&jobType=<jobType>][&jobStatus=<jobStatus>][&pageSize=<pageSize>][&continuationToken=<continuationToken>]

Authorization: <config.sharedAccessSignature>
Content-Type: application/json; charset=utf-8
```

The continuationToken is provided from the response.

You can query for the job execution status on each device using the [IoT Hub query language for device twins, jobs, and message routing](iot-hub-devguide-query-language.md).

## Jobs Properties

The following list shows the properties and corresponding descriptions, which can be used when querying for jobs or job results.

| Property | Description |
| --- | --- |
| **jobId** |Application provided ID for the job. |
| **startTime** |Application provided start time (ISO-8601) for the job. |
| **endTime** |IoT Hub provided date (ISO-8601) for when the job completed. Valid only after the job reaches the 'completed' state. |
| **type** |Types of jobs: |
| | **scheduleUpdateTwin**: A job used to update a set of desired properties or tags. |
| | **scheduleDeviceMethod**: A job used to invoke a device method on a set of device twins. |
| **status** |Current state of the job. Possible values for status: |
| | **pending**: Scheduled and waiting to be picked up by the job service. |
| | **scheduled**: Scheduled for a time in the future. |
| | **running**: Currently active job. |
| | **canceled**: Job has been canceled. |
| | **failed**: Job failed. |
| | **completed**: Job has completed. |
| **deviceJobStatistics** |Statistics about the job's execution. |
| | **deviceJobStatistics** properties: |
| | **deviceJobStatistics.deviceCount**: Number of devices in the job. |
| | **deviceJobStatistics.failedCount**: Number of devices where the job failed. |
| | **deviceJobStatistics.succeededCount**: Number of devices where the job succeeded. |
| | **deviceJobStatistics.runningCount**: Number of devices that are currently running the job. |
| | **deviceJobStatistics.pendingCount**: Number of devices that are pending to run the job. |

### Additional reference material

Other reference topics in the IoT Hub developer guide include:

* [IoT Hub endpoints](iot-hub-devguide-endpoints.md) describes the various endpoints that each IoT hub exposes for run-time and management operations.

* [Throttling and quotas](iot-hub-devguide-quotas-throttling.md) describes the quotas that apply to the IoT Hub service and the throttling behavior to expect when you use the service.

* [Azure IoT device and service SDKs](iot-hub-devguide-sdks.md) lists the various language SDKs you can use when you develop both device and service apps that interact with IoT Hub.

* [IoT Hub query language for device twins, jobs, and message routing](iot-hub-devguide-query-language.md) describes the IoT Hub query language. Use this query language to retrieve information from IoT Hub about your device twins and jobs.

* [IoT Hub MQTT support](iot-hub-mqtt-support.md) provides more information about IoT Hub support for the MQTT protocol.

## Next steps

To try out some of the concepts described in this article, see the following IoT Hub tutorial:

* [Schedule and broadcast jobs](iot-hub-node-node-schedule-jobs.md)<|MERGE_RESOLUTION|>--- conflicted
+++ resolved
@@ -7,11 +7,7 @@
 ms.service: iot-hub
 services: iot-hub
 ms.topic: conceptual
-<<<<<<< HEAD
-ms.date: 10/09/2018
-=======
 ms.date: 05/06/2019
->>>>>>> 6a383dfd
 ---
 
 # Schedule jobs on multiple devices
