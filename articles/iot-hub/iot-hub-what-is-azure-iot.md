--- conflicted
+++ resolved
@@ -13,22 +13,14 @@
  ms.topic="article"
  ms.tgt_pltfrm="na"
  ms.workload="na"
-<<<<<<< HEAD
- ms.date="01/27/2016"
-=======
  ms.date="02/03/2016"
->>>>>>> 1cf03625
  ms.author="dobett"/>
 
 [AZURE.INCLUDE [iot-azure-and-iot](../../includes/iot-azure-and-iot.md)]
 
 ## Next steps
 
-<<<<<<< HEAD
-Azure IoT Hub is an Azure service that receives telemetry at scale from your devices and routes that data to a stream event processor. You can use IoT Hub to implement your own IoT solution backend. IoT Hub can also send cloud-to-device commands to specific devices. In addition, IoT Hub includes a device identity registry you can use to provision devices and to manage which devices may connect to the hub. To learn more, see:
-=======
 Azure IoT Hub is an Azure service that enables secure and reliable bi-directional communications between your application back end and millions of devices. It allows the application back end to receive telemetry at scale from your devices, route that data to a stream event processor, and also to send cloud-to-device commands to specific devices. You can use IoT Hub to implement your own solution back end. In addition, IoT Hub includes a device identity registry used to provision devices, their security credentials, and their rights to connect to the hub. To learn more, see:
->>>>>>> 1cf03625
 
 - [What is IoT Hub?][lnk-iot-hub]
 - [Get started with IoT Hub][lnk-getstarted]
