--- conflicted
+++ resolved
@@ -24,11 +24,7 @@
 
 ## How it works
 
-<<<<<<< HEAD
-The figure below illustrates the setup of how the device- and service-local proxy programs will enable end-to-end connectivity between the SSH client and SSH daemon processes. During public preview, the C SDK only supports device streams on the device side. As a result, this quickstart only covers instructions to run the device-local proxy application. Run a service-local proxy application that is available in [C# quickstart](./quickstart-device-streams-proxy-csharp.md) or [Node.js quickstart](./quickstart-device-streams-proxy-nodejs.md) guides.
-=======
 The figure below illustrates the setup of how the device- and service-local proxy programs will enable end-to-end connectivity between the SSH client and SSH daemon processes. During public preview, the C SDK only supports device streams on the device side. As a result, this quickstart only covers instructions to run the device-local proxy application. You should run one of the following service-side quickstarts:
->>>>>>> 1aeddb91
 
 * [SSH/RDP over IoT Hub device streams using C# proxy](./quickstart-device-streams-proxy-csharp.md)
 
@@ -40,15 +36,9 @@
 
 2. Device-local proxy completes the stream initiation handshake and establishes an end-to-end streaming tunnel through IoT Hub's streaming endpoint to the service side.
 
-<<<<<<< HEAD
-3. Device-local proxy connects to the SSH daemon (SSHD) listening on port 22 on the device (this proxy is configurable, as described [below](#run-the device-local-proxy-application)).
-
-4. Service-local proxy awaits for new SSH connections from the user by listening on a port, which in this case is port 2222 (this proxy is also configurable, as described [below](#run-the-device-local-proxy-application)). When user connects via SSH client, the tunnel enables SSH application traffic to be transferred between the SSH client and server programs.
-=======
 3. Device-local proxy connects to the SSH daemon (SSHD) listening on port 22 on the device (this is configurable, as described in the [*run the device local proxy application* section](#run-the device-local-proxy-application)).
 
 4. Service-local proxy awaits for new SSH connections from the user by listening on a designated port which in this case is port 2222 (this is also configurable, as described in the [run the device-local proxy application section](#run-the-device-local-proxy-application). When user connects via SSH client, the tunnel enables SSH application traffic to be transferred between the SSH client and server programs.
->>>>>>> 1aeddb91
 
 > [!NOTE]
 > SSH traffic being sent over a device stream will be tunneled through IoT Hub's streaming endpoint rather than being sent directly between service and device. For more information, read about the [benefits of using Iot Hub device streams](iot-hub-device-streams-overview.md#benefits). Furthermore, the figure illustrates the SSH daemon running on the same device (or machine) as the device-local proxy. In this quickstart, providing the SSH daemon IP address allows device-local proxy and daemon to run on different machines as well.
@@ -65,12 +55,7 @@
 
    * **Central US EUAP**
 
-<<<<<<< HEAD
 * Install [Visual Studio 2019](https://www.visualstudio.com/vs/) with the ['Desktop development with C++'](https://www.visualstudio.com/vs/support/selecting-workloads-visual-studio-2017/) workload enabled.
-=======
-* Install [Visual Studio 2017](https://www.visualstudio.com/vs/) with the ['Desktop development with C++'](https://www.visualstudio.com/vs/support/selecting-workloads-visual-studio-2017/) workload enabled.
-
->>>>>>> 1aeddb91
 * Install the latest version of [Git](https://git-scm.com/download/).
 
 * Run the following command to add the Microsoft Azure IoT Extension for Azure CLI to your Cloud Shell instance. The IOT Extension adds IoT Hub, IoT Edge, and IoT Device Provisioning Service (DPS) specific commands to Azure CLI.
@@ -81,11 +66,8 @@
 
 ## Prepare the development environment
 
-<<<<<<< HEAD
 For this quickstart, you'll be using the [Azure IoT device SDK for C](iot-hub-device-sdk-c-intro.md). You'll prepare a development environment used to clone and build the [Azure IoT C SDK](https://github.com/Azure/azure-iot-sdk-c) from GitHub. The SDK on GitHub includes the sample code used in this quickstart. 
-=======
-For this quickstart, you will be using the [Azure IoT device SDK for C](iot-hub-device-sdk-c-intro.md). You will prepare a development environment used to clone and build the [Azure IoT C SDK](https://github.com/Azure/azure-iot-sdk-c) from GitHub. The SDK on GitHub includes the sample code used in this quickstart.
->>>>>>> 1aeddb91
+
 
 1. Download the [CMake build system](https://cmake.org/download/).
 
@@ -223,13 +205,8 @@
 
 At this point, you'll be presented with the SSH login prompt to enter your credentials.
 
-<<<<<<< HEAD
-Console output on the device-local proxy that connects to the SSH daemon at `IP_address:22`:
-![Alt text](./media/quickstart-device-streams-proxy-c/device-console-output.PNG "Device-local proxy output")
-=======
 Console output on the device-local proxy which connects to the SSH daemon at `IP_address:22`:
 ![Device-local proxy output](./media/quickstart-device-streams-proxy-c/device-console-output.png)
->>>>>>> 1aeddb91
 
 Console output of the SSH client program (SSH client communicates to SSH daemon by connecting to port 22, which the service-local proxy is listening on):
 ![SSH client output](./media/quickstart-device-streams-proxy-csharp/ssh-console-output.png)
