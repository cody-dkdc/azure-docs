--- conflicted
+++ resolved
@@ -1,160 +1,145 @@
-<properties
-	pageTitle="OS platforms and hardware compatibility| Microsoft Azure"
-	description="Summarizes IoT device SDK compatibility with OS platforms and device hardware."
-	services="iot-hub"
-	documentationCenter=""
-	authors="hegate"
-	manager="timlt"
-	editor=""/>
-
-<tags
-     ms.service="iot-hub"
-     ms.devlang="na"
-     ms.topic="article"
-     ms.tgt_pltfrm="na"
-     ms.workload="na"
-     ms.date="10/09/2015"
-     ms.author="hegate"/>
-
-# OS Platforms and hardware compatibility with device SDKs
-
-This document describes the SDK compatibility with different OS platforms as well as the specific device configurations included in the [Microsoft Azure Certified for IoT program](#microsoft-azure-certified-for-iot). If you already have a device, please look at the list of included devices in the program to find device-specific information on compatibility. If you're unsure of which device to use, please take a look at the [OS Platform and libraries](#os-platforms) compatibility section.
-
-
-## OS Platforms
-
-The Azure IoT libraries have been tested on the following operating system platforms:
-
-
-|Linux/Unix OS platforms  |   Version|
-|:---------------|:------------:|
-|Debian Linux| 7.5|
-|Fedora Linux|20|
-|Raspbian Linux| 3.18 |
-|Ubuntu Linux| 14.04 |
-|Yocto Linux|2.1 |
-
-|Windows OS platforms  |   Version|
-|:---------------|:------------:|
-|Windows desktop| 7,8,10 |
-|Windows IoT Core| 10 |
-|Windows Server| 2012 R2|
-
-|Other platforms  |   Version|
-|:---------------|:------------:|
-|mbed | 2.0 |
-|TI-RTOS | 2.x |
-
-
-
-## C libraries
-
-The [Microsoft Azure IoT device SDK for C](https://github.com/Azure/azure-iot-sdks/blob/master/c/readme.md) has been tested on the following configurations:
-
-|OS Platform| Version|Protocols|
-|:---------|:----------:|:----------:|
-|Debian Linux| 7.5 | HTTPS, AMQP, MQTT |
-|Fedora Linux| 20 | HTTPS, AMQP, MQTT |
-|mbed OS| 2.0 | HTTPS, AMQP |
-|TI-RTOS| 2.x | HTTPS |
-|Ubuntu Linux| 14.04 | HTTPS, AMQP, MQTT |
-|Windows desktop| 7,8,10 | HTTPS, AMPQ, MQTT |
-|Yocto Linux|2.1  | HTTPS, AMQP|
-
-
-
-## Node.js libraries
-
-The [Microsoft Azure IoT device SDK for Node.js](https://github.com/Azure/azure-iot-sdks/blob/master/node/device/readme.md) has been tested on the following configurations:
-
-
-|Runtime| Version|Protocols|
-|:---------|:----------:|:----:|
-|Node.js| 4.1.0 | HTTPS|
-
-
-
-## Java libraries
-
-The [Microsoft Azure IoT device SDK for Java](https://github.com/Azure/azure-iot-sdks/blob/master/java/device/readme.md) has been tested on the following configurations:
-
-|Runtime| Version|Protocols|
-|:---------|:----------:|----|
-|Java SE (Windows)| 1.7 | HTTPS, AMQP |
-|Java SE (Linux)| 1.8 | HTTPS, AMQP|
-
-The Microsoft Azure IoT service SDK for Java has been tested on the following configurations:
-
-|Runtime| Version|Protocols|
-|:---------|:----------:|:-----|
-|Java SE| 1.8 | HTTPS, AMQP |
-
-
-## CSharp
-
-The [Microsoft Azure IoT device SDK for .NET](https://github.com/Azure/azure-iot-sdks/blob/master/csharp/device/readme.md) has been tested on the following configurations:
-
-|OS platform| Version|Protocols|
-|:---------|:----------:|:----------:|
-|Windows desktop| 7,8,10 | HTTPS, AMPQ|
-|Windows IoT Core|10 | HTTPS|
-
-Managed agent code requires Microsoft .NET Framework 4.5
-
-
-## Microsoft Azure Certified for IoT
-
-**Microsoft Azure Certified for IoT** is the partner program that connects the broader IoT ecosystem with Microsoft Azure so that developers and architects understand the compatibility scenarios. Specifically, it provides a trusted list of OS/device combinations to help you get started quickly with an IoT project – whether you’re in a proof of concept or pilot phase. With certified device and operating system combinations, your IoT project can get started quickly, with less work and customization required to make sure devices are compatible with Azure IoT Suite and Azure IoT Hub.
-
-## Certified for IoT devices
-
-**Certified for IoT** devices have tested compatibility with the Azure IoT SDKs and are ready to be used in your IoT application. Specifically, we identify compatibility based on operating system platform and code language.
-
-#### Devices list
-
-Each device has been certified to work with our SDK in the OS and language chosen by the device manufacturer. For example, BeagleBone Black works on Debian using our C, Javascript and Java language. This means that developers can build applications in any of those languages and OS combinations on the specific devices.
-
-|Device| Tested OS |Language|
-|:---------|:----------|:----------|
-|[ADLINK MXE-202i]( http://www.adlinktech.com/PD/web/PD_detail.php?cKind=&pid=1505&seq=&id=&sid=&category=Fanless-Embedded-Computer_Integrated-Embedded-Computer&utm_source=) |Wind River | Javascript|
-|[Ankaa](http://www.e-consystems.com/iMX6-development-board.asp) |Ubuntu | C|
-|[Apalis iMX6](https://www.toradex.com/computer-on-modules/apalis-arm-family/freescale-imx-6) |Linux Angstrom(Yocto)  | Javascript, Java|
-|[Apalis T30](https://www.toradex.com/computer-on-modules/apalis-arm-family/nvidia-tegra-3) |Linux Angstrom(Yocto)  | Javascript, Java|
-|[Arrow DragonBoard 410c](http://partners.arrow.com/campaigns-na/qualcomm/dragonboard-410c/) |Windows 10 IoT Core | C#|
-|[ARTIK](http://developer.samsung.com/artik) |Fedora | C|
-|[BeagleBone Black](http://beagleboard.org/black) | Debian | C, Javascript, Java|
-|[BeagleBone Green](http://beagleboard.org/green) |Debian | C, Javascript, Java|
-<<<<<<< HEAD
-|[Colibri iMX6](https://www.toradex.com/computer-on-modules/colibri-arm-family/freescale-imx6) |Linux Angstrom(Yocto) | Javascript, Java|
-|[Colibri T20](https://www.toradex.com/computer-on-modules/colibri-arm-family/nvidia-tegra-2) |Linux Angstrom(Yocto) | Java|
-|[Colibri T30](https://www.toradex.com/computer-on-modules/colibri-arm-family/nvidia-tegra-3) |Windows 10 IoT Core | C#|
-|[Colibri VF61](https://www.toradex.com/computer-on-modules/colibri-arm-family/freescale-vybrid-vf6xx) |Linux Angstrom(Yocto) | Javascript, Java|
-=======
-|[Toradex Colibri iMX6](https://www.toradex.com/computer-on-modules/colibri-arm-family/freescale-imx6) |Linux Angstrom(Yocto) | Javascript, Java|
-|[Toradex Colibri T20](https://www.toradex.com/computer-on-modules/colibri-arm-family/nvidia-tegra-2) |Linux Angstrom(Yocto) | Java|
-|[Toradex Colibri T30](https://www.toradex.com/computer-on-modules/colibri-arm-family/nvidia-tegra-3) |Windows 10 IoT Core | C#|
-|[Toradex Colibri VF61](https://www.toradex.com/computer-on-modules/colibri-arm-family/freescale-vybrid-vf6xx) |Linux Angstrom(Yocto) | Javascript, Java|
->>>>>>> a3c102f7
-|[Freescale FRDM K64](http://www.freescale.com/products/arm-processors/kinetis-cortex-m/k-series/k6x-ethernet-mcus/freescale-freedom-development-platform-for-kinetis-k64-k63-and-k24-mcus:FRDM-K64F) |mbed 2.0 | C|
-|[Intel Edison](http://www.intel.com/content/www/us/en/do-it-yourself/edison.html) |Yocto | C, Javascript|
-|[LogicMachine Series](http://openrb.com/products/) |Custom Linux | C|
-|[Minnowboard Max](http://www.minnowboard.org/meet-minnowboard-max/) |Windows 7,8, 10 | C#|
-<<<<<<< HEAD
-|[NISE 50C](http://www.nexcom.com/Products/industrial-computing-solutions/industrial-fanless-computer/atom-compact/fanless-computer-nise-50c) |Windows 10 IoT Core | C#|
-=======
-|[NEXCOM NISE 50C](http://www.nexcom.com/Products/industrial-computing-solutions/industrial-fanless-computer/atom-compact/fanless-computer-nise-50c) |Windows 10 IoT Core | C#|
->>>>>>> a3c102f7
-|[Raspberry Pi 2](https://www.raspberrypi.org/products/raspberry-pi-2-model-b/) | Raspbian | C, Javascript, Java |
-|[Raspberry Pi 2](https://www.raspberrypi.org/products/raspberry-pi-2-model-b/) | Windows 10 IoT Core|  C, Javascript, C#|
-|[STM32 Nucleo](http://www.st.com/stm32nucleo) |STM32Cube | C|
-|[TI CC3200](http://www.ti.com/product/cc3200) |TI-RTOS 2.x | C|
-
-<<<<<<< HEAD
-Get started using these devices [here](https://azure.microsoft.com/develop/iot/get-started/) or visit our GitHub [repository](https://github.com/Azure/azure-iot-sdks) and search on device docs per language.
-=======
-[Get started using these devices](https://azure.microsoft.com/develop/iot/get-started/) or visit our GitHub [repository](https://github.com/Azure/azure-iot-sdks) and search on device docs per language.
->>>>>>> a3c102f7
-
-## Next steps
-
-Learn more about developing solutions using [Certified for IoT devices](http://azure.com/iotdev).
+<properties
+	pageTitle="OS platforms and hardware compatibility| Microsoft Azure"
+	description="Summarizes IoT device SDK compatibility with OS platforms and device hardware."
+	services="iot-hub"
+	documentationCenter=""
+	authors="hegate"
+	manager="timlt"
+	editor=""/>
+
+<tags
+     ms.service="iot-hub"
+     ms.devlang="na"
+     ms.topic="article"
+     ms.tgt_pltfrm="na"
+     ms.workload="na"
+     ms.date="10/09/2015"
+     ms.author="hegate"/>
+
+# OS Platforms and hardware compatibility with device SDKs
+
+This document describes the SDK compatibility with different OS platforms as well as the specific device configurations included in the [Microsoft Azure Certified for IoT program](#microsoft-azure-certified-for-iot). If you already have a device, please look at the list of included devices in the program to find device-specific information on compatibility. If you're unsure of which device to use, please take a look at the [OS Platform and libraries](#os-platforms) compatibility section.
+
+
+## OS Platforms
+
+The Azure IoT libraries have been tested on the following operating system platforms:
+
+
+|Linux/Unix OS platforms  |   Version|
+|:---------------|:------------:|
+|Debian Linux| 7.5|
+|Fedora Linux|20|
+|Raspbian Linux| 3.18 |
+|Ubuntu Linux| 14.04 |
+|Yocto Linux|2.1 |
+
+|Windows OS platforms  |   Version|
+|:---------------|:------------:|
+|Windows desktop| 7,8,10 |
+|Windows IoT Core| 10 |
+|Windows Server| 2012 R2|
+
+|Other platforms  |   Version|
+|:---------------|:------------:|
+|mbed | 2.0 |
+|TI-RTOS | 2.x |
+
+
+
+## C libraries
+
+The [Microsoft Azure IoT device SDK for C](https://github.com/Azure/azure-iot-sdks/blob/master/c/readme.md) has been tested on the following configurations:
+
+|OS Platform| Version|Protocols|
+|:---------|:----------:|:----------:|
+|Debian Linux| 7.5 | HTTPS, AMQP, MQTT |
+|Fedora Linux| 20 | HTTPS, AMQP, MQTT |
+|mbed OS| 2.0 | HTTPS, AMQP |
+|TI-RTOS| 2.x | HTTPS |
+|Ubuntu Linux| 14.04 | HTTPS, AMQP, MQTT |
+|Windows desktop| 7,8,10 | HTTPS, AMPQ, MQTT |
+|Yocto Linux|2.1  | HTTPS, AMQP|
+
+
+
+## Node.js libraries
+
+The [Microsoft Azure IoT device SDK for Node.js](https://github.com/Azure/azure-iot-sdks/blob/master/node/device/readme.md) has been tested on the following configurations:
+
+
+|Runtime| Version|Protocols|
+|:---------|:----------:|:----:|
+|Node.js| 4.1.0 | HTTPS|
+
+
+
+## Java libraries
+
+The [Microsoft Azure IoT device SDK for Java](https://github.com/Azure/azure-iot-sdks/blob/master/java/device/readme.md) has been tested on the following configurations:
+
+|Runtime| Version|Protocols|
+|:---------|:----------:|----|
+|Java SE (Windows)| 1.7 | HTTPS, AMQP |
+|Java SE (Linux)| 1.8 | HTTPS, AMQP|
+
+The Microsoft Azure IoT service SDK for Java has been tested on the following configurations:
+
+|Runtime| Version|Protocols|
+|:---------|:----------:|:-----|
+|Java SE| 1.8 | HTTPS, AMQP |
+
+
+## CSharp
+
+The [Microsoft Azure IoT device SDK for .NET](https://github.com/Azure/azure-iot-sdks/blob/master/csharp/device/readme.md) has been tested on the following configurations:
+
+|OS platform| Version|Protocols|
+|:---------|:----------:|:----------:|
+|Windows desktop| 7,8,10 | HTTPS, AMPQ|
+|Windows IoT Core|10 | HTTPS|
+
+Managed agent code requires Microsoft .NET Framework 4.5
+
+
+## Microsoft Azure Certified for IoT
+
+**Microsoft Azure Certified for IoT** is the partner program that connects the broader IoT ecosystem with Microsoft Azure so that developers and architects understand the compatibility scenarios. Specifically, it provides a trusted list of OS/device combinations to help you get started quickly with an IoT project – whether you’re in a proof of concept or pilot phase. With certified device and operating system combinations, your IoT project can get started quickly, with less work and customization required to make sure devices are compatible with Azure IoT Suite and Azure IoT Hub.
+
+## Certified for IoT devices
+
+**Certified for IoT** devices have tested compatibility with the Azure IoT SDKs and are ready to be used in your IoT application. Specifically, we identify compatibility based on operating system platform and code language.
+
+#### Devices list
+
+Each device has been certified to work with our SDK in the OS and language chosen by the device manufacturer. For example, BeagleBone Black works on Debian using our C, Javascript and Java language. This means that developers can build applications in any of those languages and OS combinations on the specific devices.
+
+|Device| Tested OS |Language|
+|:---------|:----------|:----------|
+|[ADLINK MXE-202i]( http://www.adlinktech.com/PD/web/PD_detail.php?cKind=&pid=1505&seq=&id=&sid=&category=Fanless-Embedded-Computer_Integrated-Embedded-Computer&utm_source=) |Wind River | Javascript|
+|[Ankaa](http://www.e-consystems.com/iMX6-development-board.asp) |Ubuntu | C|
+|[Apalis iMX6](https://www.toradex.com/computer-on-modules/apalis-arm-family/freescale-imx-6) |Linux Angstrom(Yocto)  | Javascript, Java|
+|[Apalis T30](https://www.toradex.com/computer-on-modules/apalis-arm-family/nvidia-tegra-3) |Linux Angstrom(Yocto)  | Javascript, Java|
+|[Arrow DragonBoard 410c](http://partners.arrow.com/campaigns-na/qualcomm/dragonboard-410c/) |Windows 10 IoT Core | C#|
+|[ARTIK](http://developer.samsung.com/artik) |Fedora | C|
+|[BeagleBone Black](http://beagleboard.org/black) | Debian | C, Javascript, Java|
+|[BeagleBone Green](http://beagleboard.org/green) |Debian | C, Javascript, Java|
+|[Toradex Colibri iMX6](https://www.toradex.com/computer-on-modules/colibri-arm-family/freescale-imx6) |Linux Angstrom(Yocto) | Javascript, Java|
+|[Toradex Colibri T20](https://www.toradex.com/computer-on-modules/colibri-arm-family/nvidia-tegra-2) |Linux Angstrom(Yocto) | Java|
+|[Toradex Colibri T30](https://www.toradex.com/computer-on-modules/colibri-arm-family/nvidia-tegra-3) |Windows 10 IoT Core | C#|
+|[Toradex Colibri VF61](https://www.toradex.com/computer-on-modules/colibri-arm-family/freescale-vybrid-vf6xx) |Linux Angstrom(Yocto) | Javascript, Java|
+|[Freescale FRDM K64](http://www.freescale.com/products/arm-processors/kinetis-cortex-m/k-series/k6x-ethernet-mcus/freescale-freedom-development-platform-for-kinetis-k64-k63-and-k24-mcus:FRDM-K64F) |mbed 2.0 | C|
+|[Intel Edison](http://www.intel.com/content/www/us/en/do-it-yourself/edison.html) |Yocto | C, Javascript|
+|[LogicMachine Series](http://openrb.com/products/) |Custom Linux | C|
+|[Minnowboard Max](http://www.minnowboard.org/meet-minnowboard-max/) |Windows 7,8, 10 | C#|
+|[NEXCOM NISE 50C](http://www.nexcom.com/Products/industrial-computing-solutions/industrial-fanless-computer/atom-compact/fanless-computer-nise-50c) |Windows 10 IoT Core | C#|
+|[Raspberry Pi 2](https://www.raspberrypi.org/products/raspberry-pi-2-model-b/) | Raspbian | C, Javascript, Java |
+|[Raspberry Pi 2](https://www.raspberrypi.org/products/raspberry-pi-2-model-b/) | Windows 10 IoT Core|  C, Javascript, C#|
+|[STM32 Nucleo](http://www.st.com/stm32nucleo) |STM32Cube | C|
+|[TI CC3200](http://www.ti.com/product/cc3200) |TI-RTOS 2.x | C|
+
+[Get started using these devices](https://azure.microsoft.com/develop/iot/get-started/) or visit our GitHub [repository](https://github.com/Azure/azure-iot-sdks) and search on device docs per language.
+
+## Next steps
+
+Learn more about developing solutions using [Certified for IoT devices](http://azure.com/iotdev).