--- conflicted
+++ resolved
@@ -1,20 +1,19 @@
 ﻿---
-title: Create an Azure IoT Hub using a template | Microsoft Docs
-description: How to use an Azure Resource Manager template to create an IoT Hub.
+title: Create an Azure IoT Hub using a template (PowerShell) | Microsoft Docs
+description: How to use an Azure Resource Manager template to create an IoT Hub with Azure PowerShell.
 author: robinsh
 manager: philmea
 ms.author: robin.shahan
 ms.service: iot-hub
 services: iot-hub
 ms.topic: conceptual
-ms.date: 03/13/2019
+ms.date: 04/02/2019
 ---
 
-# Create an IoT hub using Azure Resource Manager template
+# Create an IoT hub using Azure Resource Manager template (PowerShell)
 
 [!INCLUDE [iot-hub-resource-manager-selector](../../includes/iot-hub-resource-manager-selector.md)]
 
-<<<<<<< HEAD
 Learn how to use an Azure Resource Manager template to create an IoT Hub and a consumer group. Resource Manager templates are JSON files that define the resources you need to deploy for your solution. For more information about developing Resource Manager templates, see [Azure Resource Manager documentation](https://docs.microsoft.com/azure/azure-resource-manager/).
 
 If you don't have an Azure subscription, [create a free account](https://azure.microsoft.com/free/) before you begin.
@@ -27,144 +26,21 @@
 
 The template creates an Azure Iot hub with three endpoints (eventhub, cloud-to-device, and messaging), and a consumer group. For more template samples, see [Azure Quickstart templates](https://azure.microsoft.com/resources/templates/?resourceType=Microsoft.Devices&pageNumber=1&sort=Popular). The Iot Hub template schema can be found  [here](https://docs.microsoft.com/azure/templates/microsoft.devices/iothub-allversions).
 
-1. Select the following image to sign in to Azure and open the template. 
+There are several methods for deploying a template.  You use Azure PowerShell in this tutorial.
 
-    <a href="https://portal.azure.com/#create/Microsoft.Template/uri/https%3A%2F%2Fraw.githubusercontent.com%2FAzure%2Fazure-quickstart-templates%2Fmaster%2F101-iothub-with-consumergroup-create%2Fazuredeploy.json"><img src="./media/iot-hub-rm-template-powershell/deploy-to-azure.png" alt="deploy to azure"/></a>
+To run the PowerShell script, Select **Try it** to open the Azure Cloud shell. To paste the script, right-click the shell, and then select Paste:
 
-2. Select or enter the following values.  
+```azurepowershell-interactive
+$resourceGroupName = Read-Host -Prompt "Enter the Resource Group name"
+$location = Read-Host -Prompt "Enter the location (i.e. centralus)"
+$iotHubName = Read-Host -Prompt "Enter the IoT Hub name"
 
-    ![Resource Manager template create Azure Iot Hub](./media/iot-hub-rm-template-powershell/create-azure-iot-hub-using-template-portal.png)
-
-    Unless it is specified, use the default value to create the Iot Hub and the consumer group.
-
-    * **Subscription**: select an Azure subscription.
-    * **Resource group**: select **Create new**, enter a unique name for the resource group, and then click **OK**. 
-    * **Location**: select a location.  For example, **Central US**.
-    * **Iot Hub Name**: enter a unique name for the Iot Hub.  
-    * **I agree to the terms and conditions state above**: Select.
-3. Select **Purchase**.
-=======
-You can use Azure Resource Manager to create and manage Azure IoT hubs programmatically. This tutorial shows you how to use an Azure Resource Manager template to create an IoT hub with PowerShell.
-
-> [!NOTE]
-> Azure has two different deployment models for creating and working with resources: [Azure Resource Manager and classic](../azure-resource-manager/resource-manager-deployment-model.md). This article covers using the Azure Resource Manager deployment model.
-
-[!INCLUDE [updated-for-az](../../includes/updated-for-az.md)]
-
-To complete this tutorial, you need the following:
-
-* An active Azure account. <br/>If you don't have an account, you can create a [free account][lnk-free-trial] in just a couple of minutes.
-* [Azure PowerShell 1.0][lnk-powershell-install] or later.
-
-> [!TIP]
-> The article [Using Azure PowerShell with Azure Resource Manager][lnk-powershell-arm] provides more information about how to use PowerShell and Azure Resource Manager templates to create Azure resources.
-
-## Connect to your Azure subscription
-
-In a PowerShell command prompt, enter the following command to sign in to your Azure subscription:
-
-```powershell
-Connect-AzAccount
+New-AzResourceGroup -Name $resourceGroupName -Location "$location"
+New-AzResourceGroupDeployment `
+    -ResourceGroupName $resourceGroupName `
+    -TemplateUri "https://raw.githubusercontent.com/Azure/azure-quickstart-templates/master/101-iothub-with-consumergroup-create/azuredeploy.json" `
+    -iotHubName $iotHubName
 ```
-
-If you have multiple Azure subscriptions, signing in to Azure grants you access to all the Azure subscriptions associated with your credentials. Use the following command to list the Azure subscriptions available for you to use:
-
-```powershell
-Get-AzSubscription
-```
-
-Use the following command to select subscription that you want to use to run the commands to create your IoT hub. You can use either the subscription name or ID from the output of the previous command:
-
-```powershell
-Select-AzSubscription `
-    -SubscriptionName "{your subscription name}"
-```
-
-You can use the following commands to discover where you can deploy an IoT hub and the currently supported API versions:
-
-```powershell
-((Get-AzResourceProvider -ProviderNamespace Microsoft.Devices).ResourceTypes | Where-Object ResourceTypeName -eq IoTHubs).Locations
-((Get-AzResourceProvider -ProviderNamespace Microsoft.Devices).ResourceTypes | Where-Object ResourceTypeName -eq IoTHubs).ApiVersions
-```
-
-Create a resource group to contain your IoT hub using the following command in one of the supported locations for IoT Hub. This example creates a resource group called **MyIoTRG1**:
-
-```powershell
-New-AzResourceGroup -Name MyIoTRG1 -Location "East US"
-```
-
-## Submit a template to create an IoT hub
-
-Use a JSON template to create an IoT hub in your resource group. You can also use an Azure Resource Manager template to make changes to an existing IoT hub.
-
-1. Use a text editor to create an Azure Resource Manager template called **template.json** with the following resource definition to create a new standard IoT hub. This example adds the IoT Hub in the **East US** region, creates two consumer groups (**cg1** and **cg2**) on the Event Hub-compatible endpoint, and uses the **2016-02-03** API version. This template also expects you to pass in the IoT hub name as a parameter called **hubName**. For the current list of locations that support IoT Hub see [Azure Status][lnk-status].
-
-    ```json
-    {
-      "$schema": "https://schema.management.azure.com/schemas/2015-01-01/deploymentTemplate.json#",
-      "contentVersion": "1.0.0.0",
-      "parameters": {
-        "hubName": {
-          "type": "string"
-        }
-      },
-      "resources": [
-      {
-        "apiVersion": "2016-02-03",
-        "type": "Microsoft.Devices/IotHubs",
-        "name": "[parameters('hubName')]",
-        "location": "East US",
-        "sku": {
-          "name": "S1",
-          "tier": "Standard",
-          "capacity": 1
-        },
-        "properties": {
-          "location": "East US"
-        }
-      },
-      {
-        "apiVersion": "2016-02-03",
-        "type": "Microsoft.Devices/IotHubs/eventhubEndpoints/ConsumerGroups",
-        "name": "[concat(parameters('hubName'), '/events/cg1')]",
-        "dependsOn": [
-          "[concat('Microsoft.Devices/Iothubs/', parameters('hubName'))]"
-        ]
-      },
-      {
-        "apiVersion": "2016-02-03",
-        "type": "Microsoft.Devices/IotHubs/eventhubEndpoints/ConsumerGroups",
-        "name": "[concat(parameters('hubName'), '/events/cg2')]",
-        "dependsOn": [
-          "[concat('Microsoft.Devices/Iothubs/', parameters('hubName'))]"
-        ]
-      }
-      ],
-      "outputs": {
-        "hubKeys": {
-          "value": "[listKeys(resourceId('Microsoft.Devices/IotHubs', parameters('hubName')), '2016-02-03')]",
-          "type": "object"
-        }
-      }
-    }
-    ```
-
-2. Save the Azure Resource Manager template file on your local machine. This example assumes you save it in a folder called **c:\templates**.
-
-3. Run the following command to deploy your new IoT hub, passing the name of your IoT hub as a parameter. In this example, the name of the IoT hub is `abcmyiothub`. The name of your IoT hub must be globally unique:
-
-    ```powershell
-    New-AzResourceGroupDeployment -ResourceGroupName MyIoTRG1 -TemplateFile C:\templates\template.json -hubName abcmyiothub
-    ```
-   [!INCLUDE [iot-hub-pii-note-naming-hub](../../includes/iot-hub-pii-note-naming-hub.md)]
-
-4. The output displays the keys for the IoT hub you created.
-
-5. To verify your application added the new IoT hub, visit the [Azure portal][lnk-azure-portal] and view your list of resources. Alternatively, use the **Get-AzResource** PowerShell cmdlet.
-
-> [!NOTE]
-> This example application adds an S1 Standard IoT Hub for which you are billed. You can delete the IoT hub through the [Azure portal][lnk-azure-portal] or by using the **Remove-AzResource** PowerShell cmdlet when you are finished.
->>>>>>> 89011950
 
 ## Next steps
 
