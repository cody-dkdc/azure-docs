--- conflicted
+++ resolved
@@ -13,11 +13,7 @@
      ms.topic="article"
      ms.tgt_pltfrm="na"
      ms.workload="na"
-<<<<<<< HEAD
-     ms.date="04/07/2016"
-=======
      ms.date="07/19/2016"
->>>>>>> c186bb0b
      ms.author="dobett"/>
 
 # Create an IoT hub using PowerShell
@@ -116,11 +112,7 @@
 
 2. Save the template file on your local machine. This example assumes you save it in a folder called **c:\templates**.
 
-<<<<<<< HEAD
-3. Run the following command to deploy your new IoT hub, passing the name of your IoT hub as a parameter. In this example, the name of the IoT hub is **myiothub** (note that this name must be globally unique):
-=======
 3. Run the following command to deploy your new IoT hub, passing the name of your IoT hub as a parameter. In this example, the name of the IoT hub is **abcmyiothub** (note that this name must be globally unique so it should include your name or initials):
->>>>>>> c186bb0b
 
     ```
     New-AzureRmResourceGroupDeployment -ResourceGroupName MyIoTRG1 -TemplateFile C:\templates\template.json -hubName abcmyiothub
