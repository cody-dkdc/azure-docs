---
title: Azure IoT Hub glossary | Microsoft Docs
description: Developer guide - a glossary of common terms relating to Azure IoT Hub.
services: iot-hub
documentationcenter: .net
author: dominicbetts
manager: timlt
editor: ''

ms.assetid: 16ef29ea-a185-48c3-ba13-329325dc6716
ms.service: iot-hub
ms.devlang: multiple
ms.topic: article
ms.tgt_pltfrm: na
ms.workload: na
ms.date: 01/04/2017
ms.author: dobett

---
# Glossary of IoT Hub terms
This article lists some of the common terms used in the IoT Hub articles.

## Advanced Message Queueing Protocol
[Advanced Message Queueing Protocol (AMQP)](https://www.amqp.org/) is one of the messaging protocols that [IoT Hub](#iot-hub) supports for communicating with devices. For more information about the messaging protocols that IoT Hub supports, see [Send and receive messages with IoT Hub](iot-hub-devguide-messaging.md).

## Azure CLI
The [Azure CLI](../xplat-cli-install.md) is a cross-platform, open-source, shell-based, command tool for creating and managing resources in Microsoft Azure. This version of the CLI is implemented using Node.js.

## Azure CLI 2.0 (Preview)
The [Azure CLI 2.0 (Preview)](https://docs.microsoft.com/cli/azure/install-az-cli2) is a cross-platform, open-source, shell-based, command tool for creating and managing resources in Microsoft Azure. This preview version of the CLI is implemented using Python.


## Azure IoT device SDKs
There are _device SDKs_ available for multiple languages that enable you to create [device apps](#device-app) that interact with an IoT hub. The IoT Hub tutorials show you how to use these device SDKs. You can find the source code and further information about the device SDKs in this GitHub [repository](https://github.com/Azure/azure-iot-sdks).

## Azure IoT Gateway SDK
This SDK enables you to write applications that enable gateway-connected devices to communicate with [IoT Hub](#iot-hub). The IoT Hub gateway tutorials show you how to use this SDK. You can find the source code and further information about the Azure IoT Gateway SDK in this GitHub [repository](https://github.com/Azure/azure-iot-gateway-sdk).

## Azure IoT service SDKs
There are _service SDKs_ available for multiple languages that enable you to create [back-end apps](#back-end-app) that interact with an IoT hub. The IoT Hub tutorials show you how to use these service SDKs. You can find the source code and further information about the service SDKs in this GitHub [repository](https://github.com/Azure/azure-iot-sdks).

## Azure portal
The [Microsoft Azure portal](https://portal.azure.com) is a central place where you can provision and manage your Azure resources. It organizes its content using _blades_. In some of the IoT Hub tutorials, you may be asked to use the [Azure classic portal](https://manage.windowsazure.com).

## Azure PowerShell
[Azure PowerShell](/powershell/azureps-cmdlets-docs) is a collection of cmdlets you can use to manage Azure with Windows PowerShell. You can use the cmdlets to create, test, deploy, and manage solutions and services delivered through the Azure platform.

## Azure Resource Manager
[Azure Resource Manager](../azure-resource-manager/resource-group-overview.md) enables you to work with the resources in your solution as a group. You can deploy, update, or delete the resources for your solution in a single, coordinated operation.

## Azure Service Bus
[Service Bus](../service-bus/index.md) provides cloud-enabled communication with enterprise messaging and relayed communication that helps you connect on-premises solutions with the cloud. Some IoT Hub tutorials make use Service Bus [queues](../service-bus-messaging/service-bus-messaging-overview.md).

## Azure Storage
[Azure Storage](../storage/storage-introduction.md) is a cloud storage solution. It includes the Blob Storage service that you can use to store unstructured object data. Some IoT Hub tutorials use blob storage.

## Back-end app
In the context of [IoT Hub](#iot-hub), a back-end app is an app that connects to one of the service-facing endpoints on an IoT hub. For example, a back-end app might retrieve [device-to-cloud](#device-to-cloud)messages or manage the [identity registry](#identity-registry). Typically, a back-end app runs in the cloud, but in many of the tutorials the back-end apps are console apps running on your local development machine.

## Cloud gateway
A cloud gateway enables connectivity for devices that cannot connect directly to [IoT Hub](#iot-hub). A cloud gateway is hosted in the cloud in contrast to a [field gateway](#field-gateway) that runs local to your devices. A typical use case for a cloud gateway is to implement protocol translation for your devices.

## Cloud-to-device
Refers to messages sent from an IoT hub to a connected device. Often, these messages are commands that instruct the device to take an action. For more information, see [Send and receive messages with IoT Hub](iot-hub-devguide-messaging.md).

## Connection string
You use connection strings in your app code to encapsulate the information required to connect to an endpoint. A connection string typically includes the address of the endpoint and security information, but connection string formats vary across services. There are two types of connection string associated with the IoT Hub service:
- *Device connection strings* enable devices to connect to the device-facing endpoints on an IoT hub.
- *IoT Hub connection strings* enable back-end apps to connect to the service-facing endpoints on an IoT hub.

## Custom gateway
A gateway enables connectivity for devices that cannot connect directly to [IoT Hub](#iot-hub). You can use the [Azure IoT Gateway SDK](#azure-iot-gateway-sdk) to build custom gateways that implement custom logic to handle messages and custom protocol conversions.

## Data-point message
A data-point message is a [device-to-cloud](#device-to-cloud) message that contains [telemetry](#telemetry) data such as wind speed or temperature.

## Desired configuration
In the context of a [device twin](iot-hub-devguide-device-twins.md), desired configuration refers to the complete set of properties and metadata in the device twin that should be synchronized with the device.

## Desired properties
In the context of a [device twin](iot-hub-devguide-device-twins.md), desired properties is a subsection of the device twin that is used with [reported properties](#reported-properties) to synchronize device configuration or condition. Desired properties can only be set by a [back-end app](#back-end-app) and are observed by the [device app](#device-app).

## Device-to-cloud
Refers to messages sent from a connected device to [IoT Hub](#iot-hub). These messages may be [data-point](#data-point-message) or [interactive](#interactive-message) messages. For more information, see [Send and receive messages with IoT Hub](iot-hub-devguide-messaging.md).

## Device
In the context of IoT, a device is typically a small-scale, standalone computing device that may collect data or control other devices. For example, a device might be an environmental monitoring device, or a controller for the watering and ventilation systems in a greenhouse. The [device catalog](https://catalog.azureiotsuite.com/) provides a list of hardware devices certified to work with [IoT Hub](#iot-hub).

## Device app
A device app runs on your [device](#device) and handles the communication with your [IoT hub](#iot-hub). Typically, you use one of the [Azure IoT device SDKs](#azure-iot-device-sdks) when you implement a device app. In many of the IoT tutorials, you use a [simulated device](#simulated-device) for convenience.

## Device condition
Refers to device state information, such as the connectivity method currently in use, as reported by a [device app](#device-app). [Device apps](#device-app) can also report their capabilities. You can query for condition and capability information using device twins.

## Device data
Device data refers to the per-device data stored in the IoT Hub [identity registry](#identity-registry). It is possible to import and export this data.

## Device explorer
<<<<<<< HEAD
The [device explorer](https://github.com/Azure/azure-iot-sdk-csharp/blob/master/tools/DeviceExplorer/readme.md) is a tool that runs on Windows and enables you to manage your devices in the [identity registry](#identity-registry), and send and receive messages to your devices.
=======
The [device explorer](https://github.com/Azure/azure-iot-sdk-csharp/tree/master/tools/DeviceExplorer) is a tool that runs on Windows and enables you to manage your devices in the [identity registry](#identity-registry), and send and receive messages to your devices.
>>>>>>> d3a51831

## Device identities REST API
The [Device identities REST API](https://docs.microsoft.com/rest/api/iothub/device-identities-rest) enables you to manage your devices registered in the [identity registry](#identity-registry) using a REST API. Typically, you should use one of the higher-level [service SDKs](#azure-iot-service-sdks) as shown in the IoT Hub tutorials.

## Device identity
The device identity is the unique identifier assigned to every device registered in the [identity registry](#identity-registry).

## Device management
Device management encompasses the full lifecycle associated with managing the devices in your IoT solution including planning, provisioning, configuring, monitoring, and retiring

## Device management patterns
[IoT hub](#iot-hub) enables common device management patterns including rebooting, performing factory resets, and performing firmware updates on your devices.

## Device messaging REST API
You can use the [Device messaging REST API](https://docs.microsoft.com/rest/api/iothub/device-messaging-rest-apis) from a device to send device-to-cloud messages to an IoT hub, and receive [cloud-to-device](#cloud-to-device) messages from an IoT hub. Typically, you should use one of the higher-level [device SDKs](#azure-iot-device-sdks) as shown in the IoT Hub tutorials.

## Device provisioning
Device provisioning is the process of adding the initial [device data](#device-data) to the stores in your solution. To enable a new device to connect to your hub, you must add a device ID and keys to the IoT Hub [identity registry](#identity-registry). As part of the provisioning process, you might need to initialize device-specific data in other solution stores.

## Device twin
A [device twin](iot-hub-devguide-device-twins.md) is JSON document that stores device state information such as metadata, configurations, and conditions. [IoT Hub](#iot-hub) persists a device twin for each device that you provision in your IoT hub. Device twins enable you to synchronize [device conditions](#device-condition) and configurations between the device and the solution back end. You can query device twins to locate specific devices and query the status of long-running operations.

## Device twin queries
[Device twin queries](iot-hub-devguide-query-language.md) use the SQL-like IoT Hub query language to retrieve information from your device twins. You can use the same IoT Hub query language to retrieve information about [jobs](#job) running in your IoT hub.

## Device twin synchronization
Device twin synchronization uses the [desired properties](#desired-properties) in your device twins to configure your devices and retrieve [reported properties](#reported-properties) from your devices to store in the device twin.

## Direct method
A [direct method](iot-hub-devguide-direct-methods.md) is a way for you to trigger a method to execute on a device by invoking an API on your IoT hub.

## Endpoint
An IoT hub exposes multiple [endpoints](iot-hub-devguide-endpoints.md) that enable your apps to connect to the IoT hub. There are device-facing endpoints that enable devices to perform operations such as sending [device-to-cloud](#device-to-cloud) messages and receiving [cloud-to-device](#cloud-to-device) messages. There are service-facing endpoints that enable [back-end apps](#back-end-app) to perform operations such as [device identity](#device-identity) management and device twin management.

## Event Hubs service
[Event Hubs](../event-hubs/event-hubs-what-is-event-hubs.md) is a highly scalable data ingress service that can ingest millions of events per second. The service enables you to process and analyze the massive amounts of data produced by your connected devices and applications. For a comparison with the IoT Hub service, see [Comparison of Azure IoT Hub and Azure Event Hubs](iot-hub-compare-event-hubs.md).

## Event Hub-compatible endpoint
To read [device-to-cloud](#device-to-cloud) messages sent to your IoT hub, you can connect to an endpoint on your hub and use any Event Hub-compatible method to read those messages. Event Hub-compatible methods include using the [Event Hubs SDKs](../event-hubs/event-hubs-programming-guide.md) and [Azure Stream Analytics](../stream-analytics/stream-analytics-introduction.md).

## Field gateway
A field gateway enables connectivity for devices that cannot connect directly to [IoT Hub](#iot-hub) and is typically deployed locally with your devices. For more information, see [What is Azure IoT Hub?](iot-hub-what-is-iot-hub.md)

## Free account
You can create a [free Azure account](https://azure.microsoft.com/pricing/free-trial/) to complete the IoT Hub tutorials and experiment with the IoT Hub service (and other Azure services).

## Gateway
A gateway enables connectivity for devices that cannot connect directly to [IoT Hub](#iot-hub). See also [Field Gateway](#field-gateway), [Cloud Gateway](#cloud-gateway), and [Custom Gateway](#custom-gateway).

## Identity registry
The [identity registry](iot-hub-devguide-identity-registry.md) is the built-in component of an IoT hub that stores information about the individual devices permitted to connect to an IoT hub.

## Interactive message
An interactive message is a [cloud-to-device](#cloud-to-device) message that triggers an immediate action in the solution back end. For example, a device might send an alarm about a failure that should be automatically logged in to a CRM system.

## IoT Hub
IoT Hub is a fully managed Azure service that enables reliable and secure bidirectional communications between millions of devices and a solution back end. For more information, see [What is Azure IoT Hub?](iot-hub-what-is-iot-hub.md) Using your [Azure subscription](#subscription), you can create IoT hubs to handle your IoT messaging workloads.

## IoT Hub metrics
[IoT Hub metrics](iot-hub-metrics.md) give you data about the state of the IoT hubs in your [Azure subscription](#subscription). IoT Hub metrics enable you to assess the overall health of the service and the devices connected to it. IoT Hub metrics can help you see what is going on with your IoT hub and investigate root-cause issues without needing to contact Azure support.

## IoT Hub query language
The [IoT Hub query language](iot-hub-devguide-query-language.md) is a SQL-like language that enables you to query your [jobs](#job) and device twins.

## IoT Hub resource provider REST API
You can use the [IoT Hub resource provider REST API](https://docs.microsoft.com/rest/api/iothub/resourceprovider/iot-hub-resource-provider-rest) to manage the IoT hubs in your [Azure subscription](#subscription) performing operations such as creating, updating, and deleting hubs.

## IoT Suite
Azure IoT Suite packages together multiple Azure services with preconfigured solutions. These preconfigured solutions enable you to get started quickly with end-to-end implementations of common IoT scenarios. For more information, see [What is Azure IoT Suite?](../iot-suite/iot-suite-overview.md)

## iothub-explorer
<<<<<<< HEAD
The [iothub-explorer](https://github.com/Azure/iothub-explorer/blob/master/readme.md) is a cross-platform, command-line tool. The tool enables you to manage your devices in the [identity registry](#identity-registry), send and receive messages and files from your devices, and monitor your IoT hub operations.
=======
The [iothub-explorer](https://github.com/azure/iothub-explorer) is a cross-platform, command-line tool. The tool enables you to manage your devices in the [identity registry](#identity-registry), send and receive messages and files from your devices, and monitor your IoT hub operations.
>>>>>>> d3a51831

## Job
Your solution back end can use [jobs](iot-hub-devguide-jobs.md) to schedule and track activities on a set of devices registered with your IoT hub. Activities include updating device twin [desired properties](#desired-properties), updating device twin [tags](#tags), and invoking [direct methods](#direct-method). [IoT Hub](#iot-hub) also uses jobs to [import to and export](iot-hub-devguide-identity-registry.md#import-and-export-device-identities) from the [identity registry](#identity-registry).

## Module
In the [Azure IoT Gateway SDK](iot-hub-linux-gateway-sdk-get-started.md), a [module](iot-hub-linux-gateway-sdk-get-started.md#azure-iot-gateway-sdk-concepts) is a component that performs a specific task. Tasks might include ingesting a message from a device, transforming a message, or sending a message to an IoT hub. A broker is responsible for forwarding messages between modules. The Azure IoT Gateway SDK includes a set of sample modules. You can also create your own custom modules.

## MQTT
[MQTT](http://mqtt.org/) is one of the messaging protocols that [IoT Hub](#iot-hub) supports for communicating with devices. For more information about the messaging protocols that IoT Hub supports, see [Send and receive messages with IoT Hub](iot-hub-devguide-messaging.md).

## Operations monitoring
IoT Hub [operations monitoring](iot-hub-operations-monitoring.md) enables you to monitor the status of operations on your IoT hub in real time. [IoT Hub](#iot-hub) tracks events across several categories of operations. You can opt into sending events from one or more categories to an IoT Hub endpoint for processing. You can monitor the data for errors or set up more complex processing based on data patterns.

## Physical device
A physical device is a real device such as a Raspberry Pi that connects to an IoT hub. For convenience, many of the IoT Hub tutorials use [simulated devices](#simulated-device) to enable you to run samples on your local machine.

## Primary and secondary keys
When you connect to a device-facing or service-facing endpoint on an IoT hub, your [connection string](#connection-string) includes key to grant you access. When you add a device to the [identity registry](#identity-registry) or add a [shared access policy](#shared-access-policy) to your hub, the service generates a primary and secondary key. Having two keys enables you to roll over from one key to another when you update a key without losing access to the IoT hub.

## Protocol gateway
A protocol gateway is typically deployed in the cloud and provides protocol translation services for devices connecting to [IoT Hub](#iot-hub). For more information, see [What is Azure IoT Hub?](iot-hub-what-is-iot-hub.md)

## Quotas and throttling
There are various [quotas](iot-hub-devguide-quotas-throttling.md) that apply to your use of [IoT Hub](#iot-hub), many of the quotas vary based on the tier of the IoT hub. [IoT Hub](#iot-hub) also applies [throttles](iot-hub-devguide-quotas-throttling.md) to your use of the service at run time.

## Reported configuration
In the context of a [device twin](iot-hub-devguide-device-twins.md), reported configuration refers to the complete set of properties and metadata in the device twin that the device reports to the solution back end.

## Reported properties
In the context of a [device twin](iot-hub-devguide-device-twins.md), reported properties is a subsection of the device twin used with [desired properties](#desired-properties) to synchronize device configuration or condition. Reported properties can only be set by the [device app](#device-app) and can be read and queried by a [back-end app](#back-end-app).

## Resource group
[Azure Resource Manager](#azure-resource-manager) uses resource groups to group related resources together. You can use a resource group to perform operations on all the resources on the group simultaneously.

## Retry policy
You use a retry policy to handle [transient errors](https://msdn.microsoft.com/library/hh680901(v=pandp.50).aspx) when you connect to a cloud service.

## SASL PLAIN
SASL PLAIN is a protocol that the [AMQP](#advanced-message-queue-protocol) protocol uses to transfer security tokens.

## Shared access signature
Shared Access Signatures (SAS) are an authentication mechanism based on SHA-256 secure hashes or URIs. SAS authentication has two components: a _Shared Access Policy_ and a _Shared Access Signature_ (often called a token). A device uses SAS to authenticate with an IoT hub. [Back-end apps](#back-end-app) also use SAS to authenticate with the service-facing endpoints on an IoT hub. Typically, you include the SAS token in the [connection string](#connection-string) that an app uses to establish a connection to an IoT hub.

## Shared access policy
A shared access policy defines the permissions granted to anyone who has a valid [primary or secondary key](#primary-and-secondary-keys) associated with that policy. You can manage the shared access policies and keys for your hub in the [portal](#azure-portal).

## Simulated device
For convenience, many of the IoT Hub tutorials use simulated devices to enable you to run samples on your local machine. In contrast, a [physical device](#physical-device) is a real device such as a Raspberry Pi that connects to an IoT hub.

## Solution
A _solution_ can refer to a Visual Studio solution that includes one or more projects. A _solution_ might also refer to an IoT solution that includes elements such as devices, [device apps](#device-app), an IoT hub, other Azure services, and [back-end apps](#back-end-app).

## Subscription
An Azure subscription is where billing takes place. Each Azure resource you create or Azure service you use is associated with a single subscription. Many quotas also apply at the level of a subscription.

## System properties
In the context of a [device twin](iot-hub-devguide-device-twins.md), system properties are read-only and include information regarding the device usage such as last activity time and connection state.

## Tags
In the context of a [device twin](iot-hub-devguide-device-twins.md), tags are device metadata stored and retrieved by the solution back end in the form of a JSON document. Tags are not visible to apps on a device.

## Telemetry
Devices collect telemetry data, such as wind speed or temperature, and use [data-point messages](#data-point-messages) to send the telemetry to an IoT hub.

## Token service
You can use a token service to implement an authentication mechanism for your devices. It uses an IoT Hub [shared access policy](#shared-access-policy) with **DeviceConnect** permissions to create *device-scoped* tokens. These tokens enable a device to connect to your IoT hub. A device uses a custom authentication mechanism to authenticate with the token service. IF the device authenticates successfully, the token service issues a SAS token for the device to use to access your IoT hub.

## X.509 client certificate
A device can use an X.509 certificate to authenticate with [IoT Hub](#iot-hub). Using an X.509 certificate is an alternative to using a [SAS token](#shared-access-signature).<|MERGE_RESOLUTION|>--- conflicted
+++ resolved
@@ -96,11 +96,7 @@
 Device data refers to the per-device data stored in the IoT Hub [identity registry](#identity-registry). It is possible to import and export this data.
 
 ## Device explorer
-<<<<<<< HEAD
-The [device explorer](https://github.com/Azure/azure-iot-sdk-csharp/blob/master/tools/DeviceExplorer/readme.md) is a tool that runs on Windows and enables you to manage your devices in the [identity registry](#identity-registry), and send and receive messages to your devices.
-=======
 The [device explorer](https://github.com/Azure/azure-iot-sdk-csharp/tree/master/tools/DeviceExplorer) is a tool that runs on Windows and enables you to manage your devices in the [identity registry](#identity-registry), and send and receive messages to your devices.
->>>>>>> d3a51831
 
 ## Device identities REST API
 The [Device identities REST API](https://docs.microsoft.com/rest/api/iothub/device-identities-rest) enables you to manage your devices registered in the [identity registry](#identity-registry) using a REST API. Typically, you should use one of the higher-level [service SDKs](#azure-iot-service-sdks) as shown in the IoT Hub tutorials.
@@ -172,11 +168,7 @@
 Azure IoT Suite packages together multiple Azure services with preconfigured solutions. These preconfigured solutions enable you to get started quickly with end-to-end implementations of common IoT scenarios. For more information, see [What is Azure IoT Suite?](../iot-suite/iot-suite-overview.md)
 
 ## iothub-explorer
-<<<<<<< HEAD
-The [iothub-explorer](https://github.com/Azure/iothub-explorer/blob/master/readme.md) is a cross-platform, command-line tool. The tool enables you to manage your devices in the [identity registry](#identity-registry), send and receive messages and files from your devices, and monitor your IoT hub operations.
-=======
 The [iothub-explorer](https://github.com/azure/iothub-explorer) is a cross-platform, command-line tool. The tool enables you to manage your devices in the [identity registry](#identity-registry), send and receive messages and files from your devices, and monitor your IoT hub operations.
->>>>>>> d3a51831
 
 ## Job
 Your solution back end can use [jobs](iot-hub-devguide-jobs.md) to schedule and track activities on a set of devices registered with your IoT hub. Activities include updating device twin [desired properties](#desired-properties), updating device twin [tags](#tags), and invoking [direct methods](#direct-method). [IoT Hub](#iot-hub) also uses jobs to [import to and export](iot-hub-devguide-identity-registry.md#import-and-export-device-identities) from the [identity registry](#identity-registry).
