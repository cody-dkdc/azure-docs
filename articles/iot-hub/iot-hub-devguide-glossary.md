--- conflicted
+++ resolved
@@ -128,13 +128,8 @@
 ## Device twin queries
 [Device twin queries](iot-hub-devguide-query-language.md) use the SQL-like IoT Hub query language to retrieve information from your device twins. You can use the same IoT Hub query language to retrieve information about [jobs](#job) running in your IoT hub.
 
-<<<<<<< HEAD
-## Device twins REST API
-You can use the [Device twins REST API](https://docs.microsoft.com/rest/api/iothub/devicetwinapi) from the solution back end to manage your device twins. The API enables you to retrieve and update [device twin](#device-twin) properties and invoke [direct methods](#direct-method). Typically, you should use one of the higher-level [service SDKs](#azure-iot-service-sdks) as shown in the IoT Hub tutorials.
-=======
 ## Device Twin REST API
 You can use the [Device Twin REST API](https://docs.microsoft.com/rest/api/iothub/devicetwinapi) from the solution back end to manage your device twins. The API enables you to retrieve and update [device twin](#device-twin) properties and invoke [direct methods](#direct-method). Typically, you should use one of the higher-level [service SDKs](#azure-iot-service-sdks) as shown in the IoT Hub tutorials.
->>>>>>> 518000d5
 
 ## Device twin synchronization
 Device twin synchronization uses the [desired properties](#desired-properties) in your device twins to configure your devices and retrieve [reported properties](#reported-properties) from your devices to store in the device twin.
