<properties linkid="manage-services-hdinsight-use-sqoop" urlDisplayName="Use Sqoop with HDInsight Samples" pageTitle="Use Sqoop with HDInsight | Azure" metaKeywords="" description="Learn how to use Azure PowerShell from a workstation to run Sqoop import and export between an HDInsight cluster and an Azure SQL database." umbracoNaviHide="0" disqusComments="1" editor="cgronlun" manager="paulettm" services="hdinsight" documentationCenter="" title="Use Sqoop with HDInsight" authors="jgao" />

# Use Sqoop with HDInsight
 
<<<<<<< HEAD
Learn how to use Azure PowerShell from a workstation to run Sqoop import and export between an HDInsight cluster and an Azure SQL database.
=======
Learn how to use Windows Azure PowerShell and HDInsight .NET SDK from a workstation to run Sqoop import and export between an HDInsight cluster and a Windows Azure SQL database.
>>>>>>> 880a8c4c

**Estimated time to complete:** 30 minutes


##In this article

- [What is Sqoop?](#whatissqoop)
- [Prerequisites](#prerequisites)
- [Understand the tutorial scenario](#scenario)
- [Prepare the tutorial](#prepare)
- [Use PowerShell to run Sqoop export](#export)
- [Use HDInsight SDK to run Sqoop export](#export-sdk)
- [Use PowerShell to run Sqoop import](#import)
- [Next steps](#nextsteps)


## <a id="whatissqoop"></a> What is Sqoop?

While Hadoop is a natural choice for processing unstructured and semi-structured data, such as logs and files, there may also be a need to process structured data stored in relational databases.

[Sqoop][sqoop-user-guide-1.4.4] is a tool designed to transfer data between Hadoop clusters and relational databases. You can use it to import data from a relational database management system (RDBMS) such as SQL or MySQL or Oracle into the Hadoop Distributed File System (HDFS), transform the data in Hadoop with MapReduce or Hive, and then export the data back into an RDBMS. In this tutorial, you are using a SQL Database for your relational database.

For supported Sqoop versions on HDInsight clusters, see [What's new in the cluster versions provided by HDInsight?][hdinsight-versions].




##<a id="prerequisites"></a>Prerequisites

Before you begin this tutorial, you must have the following:

- **A workstation** with Azure PowerShell installed and configured. For instructions, see [Install and configure Azure PowerShell][powershell-install]. To execute PowerShell scripts, you must run Azure PowerShell as administrator and set the execution policy to *RemoteSigned*. See [Run Windows PowerShell scripts][powershell-script].

- **An Azure HDInsight cluster**. For instructions on cluster provision, see [Get started using HDInsight][hdinsight-get-started] or [Provision HDInsight clusters][hdinsight-provision]. You will need the following data to go through the tutorial:

	<table border="1">
	<tr><th>Cluster property</th><th>PowerShell variable name</th><th>Value</th><th>Description</th></tr>
	<tr><td>HDInsight cluster name</td><td>$clusterName</td><td></td><td>This is your HDInsight cluster name.</td></tr>
	<tr><td>Azure storage account name</td><td>$storageAccountName</td><td></td><td>An Azure Storage account available to the HDInsight cluster. For this tutorial, use the default storage account specified during the cluster provision process.</td></tr>
	<tr><td>Azure Blob container name</td><td>$containerName</td><td></td><td>For this example, use the Azure Blob storage container used for the default HDInsight cluster file system. By default, it has the same name as the HDInsight cluster.</td></tr>
	</table>

- **An Azure SQL Database**. You must configure a firewall rule for the SQL Database server to allow access from your workstation. For instructions on creating a SQL database and configuring firewall, see [Get started using Azure SQL database][sqldatabase-get-started]. This article provides a PowerShell script for creating the SQL database table needed for this tutorial. 

	<table border="1">
	<tr><th>SQL database property</th><th>PowerShell variable name</th><th>Value</th><th>Description</th></tr>
	<tr><td>SQL database server name</td><td>$sqlDatabaseServer</td><td></td><td>The SQL Database server to which Sqoop will export data to or import data from. </td></tr>
	<tr><td>SQL database login name</td><td>$sqlDatabaseLogin</td><td></td><td>SQL Database login name.</td></tr>
	<tr><td>SQL database login password</td><td>$sqlDatabasePassword</td><td></td><td>SQL Database login password.</td></tr>
	<tr><td>SQL database name</td><td>$sqlDatabaseName</td><td></td><td>The Azure SQL Database to which Sqoop will export data to or import data from. </td></tr>
	</table>

	> [WACOM.NOTE] By default an Azure SQL database allows connections from Azure services like Azure HDInsight. If this firewall setting is disabled, you must enabled it from Azure Management portal. For instruction on creating SQL database and configuring firewall rules, see [Create and Configure SQL Database][sqldatabase-create-configue]. 


> [WACOM.NOTE] Fill the values into the tables.  It will be helpful for going through this tutorial.

## <a id="scenario"></a>Understand the scenario
HDInsight cluster comes with some sample data. You will use the following two:

- A log4j log file located at */example/data/sample.log*. The following logs are extracted from the file:

		2012-02-03 18:35:34 SampleClass6 [INFO] everything normal for id 577725851
		2012-02-03 18:35:34 SampleClass4 [FATAL] system problem at id 1991281254
		2012-02-03 18:35:34 SampleClass3 [DEBUG] detail for id 1304807656
		...

- A Hive table named *hivesampletable* referencing the data file located at */hive/warehouse/hivesampletable*. The table contains some mobile device data. The Hive table schema is:

	<table border="1">
	<tr><th>Field</th><th>Data type</th></tr>
	<tr><td>clientid</td><td>string</td></tr>
	<tr><td>querytime</td><td>string</td></tr>
	<tr><td>market</td><td>string</td></tr>
	<tr><td>deviceplatform</td><td>string</td></tr>
	<tr><td>devicemake</td><td>string</td></tr>
	<tr><td>devicemodel</td><td>string</td></tr>
	<tr><td>state</td><td>string</td></tr>
	<tr><td>country</td><td>string</td></tr>
	<tr><td>querydwelltime</td><td>double</td></tr>
	<tr><td>sessionid</td><td>bigint</td></tr>
	<tr><td>sessionpagevieworder</td><td>bigint</td></tr>
	</table>

You will first export both sample.log and hivesampletable to SQL database, and then import the table containing the mobile device data back to HDInsight using the following path:

	/tutorials/usesqoop/importeddata

###Understand HDInsight storage

HDInsight uses Azure Blob Storage for data storage.  It is called *WASB* or *Azure Storage - Blob*. WASB is Microsoft's implementation of HDFS on Azure Blob storage. For more information see [Use Azure Blob storage with HDInsight][hdinsight-storage]. 

When you provision an HDInsight cluster, an Azure Storage account and a specific Blob storage container from that account is designated as the default file system, just like in HDFS. In addition to this storage account, you can add additional storage accounts from either the same Azure subscription or different Azure subscriptions during the provision process. For instructions on adding additional storage accounts, see [Provision HDInsight clusters][hdinsight-provision]. To simply the PowerShell script used in this tutorial, all of the files are stored in the default file system container, located at */tutorials/usesqoop*. By default this container has the same name as the HDInsight cluster name. 
The WASB syntax is:

	wasb[s]://<ContainerName>@<StorageAccountName>.blob.core.windows.net/<path>/<filename>

> [WACOM.NOTE] Only the *wasb://* syntax is supported in HDInsight cluster version 3.0. The older *asv://* syntax is supported in HDInsight 2.1 and 1.6 clusters, but it is not supported in HDInsight 3.0 clusters and it will not be supported in later versions.

> [WACOM.NOTE] The WASB path is a virtual path.  For more information see [Use Azure Blob storage with HDInsight][hdinsight-storage]. 

A file stored in the default file system container can be accessed from HDInsight using any of the following URIs (use sample.log as an example):

	wasb://mycontainer@mystorageaccount.blob.core.windows.net/example/data/sample.log
	wasb:///example/data/sample.log
	/example/data/sample.log

If you want to access the file directly from the storage account, the blob name for the file is:

	example/data/sample.log


##<a id="prepare"></a>Prepare the tutorial

You will create two SQL database tables used by Sqoop export later in the tutorial. You will also need to pre-process the sample.log files before it can be processed by Sqoop.

**To create a SQL database tables**

1. Open Windows PowerShell ISE (On Windows 8 Start screen, type **PowerShell_ISE** and then click **Windows PowerShell ISE**. See [Start Windows PowerShell on Windows 8 and Windows][powershell-start]).

2. Copy the following script into the script pane, and then set the first four variables:
		
		#SQL database variables
		$sqlDatabaseServer = "<SQLDatabaseServerName>" 
		$sqlDatabaseLogin = "<SQLDatabaseUsername>"
		$sqlDatabasePassword = "<SQLDatabasePassword>"
		$sqlDatabaseName = "<SQLDatabaseName>" 

		$sqlDatabaseConnectionString = "Data Source=$sqlDatabaseServer.database.windows.net;Initial Catalog=$sqlDatabaseName;User ID=$sqlDatabaseLogin;Password=$sqlDatabasePassword;Encrypt=true;Trusted_Connection=false;"

	For more descriptions of the variables, see the [Prerequisites](#prerequisites) section in this tutorial. 

3. Append the following script into the script pane. These are the SQL statements defining the two tables and their clustered indexes.  SQL Database requires clustered index.

		# SQL query strings for creating tables and clustered indexes
		$cmdCreateLog4jTable = "CREATE TABLE [dbo].[log4jlogs](
		    [t1] [nvarchar](50), 
		    [t2] [nvarchar](50), 
		    [t3] [nvarchar](50), 
		    [t4] [nvarchar](50), 
		    [t5] [nvarchar](50), 
		    [t6] [nvarchar](50), 
		    [t7] [nvarchar](50))"
		
		$cmdCreateLog4jClusteredIndex = "CREATE CLUSTERED INDEX log4jlogs_clustered_index on log4jlogs(t1)"
		
		$cmdCreateMobileTable = " CREATE TABLE [dbo].[mobiledata](
		[clientid] [nvarchar](50), 
		[querytime] [nvarchar](50), 
		[market] [nvarchar](50), 
		[deviceplatform] [nvarchar](50), 
		[devicemake] [nvarchar](50), 
		[devicemodel] [nvarchar](50), 
		[state] [nvarchar](50), 
		[country] [nvarchar](50), 
		[querydwelltime] [float],
		[sessionid] [bigint],
		[sessionpagevieworder][bigint])"
		
		$cmdCreateMobileDataClusteredIndex = "CREATE CLUSTERED INDEX mobiledata_clustered_index on mobiledata(clientid)"

4. Append the following script into the script pane for running the SQL commands:

		Write-Host "Connect to the SQL Database ..." -ForegroundColor Green
		$conn = New-Object System.Data.SqlClient.SqlConnection
		$conn.ConnectionString = $sqlDatabaseConnectionString
		$conn.Open()
		
		Write-Host "Create log4j table and clustered index ..." -ForegroundColor Green
		$cmd = New-Object System.Data.SqlClient.SqlCommand
		$cmd.Connection = $conn
		$cmd.CommandText = $cmdCreateLog4jTable
		$ret = $cmd.ExecuteNonQuery()
		$cmd.CommandText = $cmdCreateLog4jClusteredIndex
		$cmd.ExecuteNonQuery()
		
		Write-Host "Create log4j table and clustered index ..." -ForegroundColor Green
		$cmd.CommandText = $cmdCreateMobileTable
		$cmd.ExecuteNonQuery()
		$cmd.CommandText = $cmdCreateMobileDataClusteredIndex
		$cmd.ExecuteNonQuery()
		
		Write-Host "Close connection ..." -ForegroundColor Green		
		$conn.close()
		
		Write-Host "Done" -ForegroundColor Green
	
5. Click **Run Script** or press **F5** to run the script. 
6. Use [Azure Management portal][azure-management-portal] to examine the tables and clustered indexes.

In this tutorial, you will export a log4j log file (a delimited file) and a Hive table to SQL Database.  The delimited file is */example/data/sample.log*. Earlier in the tutorial, you see a few samples of log4j logs. In the log file, there are some empty lines and some other lines similar to:

	java.lang.Exception: 2012-02-03 20:11:35 SampleClass2 [FATAL] unrecoverable system problem at id 609774657
		at com.osa.mocklogger.MockLogger$2.run(MockLogger.java:83)

You might want to remove *java.lang.Exception:* from the row, so the record can be parsed correctly. 

Sqoop export will fail if there is an empty string, or a line with fewer number of elements than the number of fields defined in the SQL database table. The log4jlogs table has 7 string-type fields.

**To pre-process the sample.log file**

1. Open Windows PowerShell ISE.
2. In the bottom pane, run the following command to connect to your Azure subscription:

		Add-AzureAccount

	You will be prompted to enter your Azure account credentials. This method of adding a subscription connection times out, and after 12 hours, you will have to log in again. 

	> [WACOM.NOTE] If you have multiple Azure subscriptions and the default subscription is not the one you want to use, use the <strong>Select-AzureSubscription</strong> cmdlet to select the current subscription.

3. Copy the following script into the script pane, and then set the first two variables:
		
		$storageAccountName = "<WindowsAzureStorageAccountName>"
		$containerName = "<BlobContainerName>"
		
		$sourceBlobName = "example/data/sample.log"
		$destBlobName = "tutorials/usesqoop/data/sample.log"

	For more descriptions of the variables, see the [Prerequisites](#prerequisites) section in this tutorial. 
 
4. Append the following script into the script pane:

		# Define the connection string
		$storageAccountKey = get-azurestoragekey $storageAccountName | %{$_.Primary}
		$storageConnectionString = "DefaultEndpointsProtocol=https;AccountName=$storageAccountName;AccountKey=$storageAccountKey"
		
		# Create block blob objects referencing the source and destination blob.
		$storageAccount = [Microsoft.WindowsAzure.Storage.CloudStorageAccount]::Parse($storageConnectionString)
		$storageClient = $storageAccount.CreateCloudBlobClient();
		$storageContainer = $storageClient.GetContainerReference($containerName)
		$sourceBlob = $storageContainer.GetBlockBlobReference($sourceBlobName)
		$destBlob = $storageContainer.GetBlockBlobReference($destBlobName)
		
		# Define a MemoryStream and a StreamReader for reading from the source file
		$stream = New-Object System.IO.MemoryStream
		$stream = $sourceBlob.OpenRead()
		$sReader = New-Object System.IO.StreamReader($stream)
		
		# Define a MemoryStream and a StreamWriter for writing into the destination file
		$memStream = New-Object System.IO.MemoryStream
		$writeStream = New-Object System.IO.StreamWriter $memStream
		
		# process the source blob
		$exString = "java.lang.Exception:"
		while(-Not $sReader.EndOfStream){
		    $line = $sReader.ReadLine()
		    $split = $line.Split(" ")
		
		    # remove the "java.lang.Exception" from the first element of the array
		    # for example: java.lang.Exception: 2012-02-03 19:11:02 SampleClass8 [WARN] problem finding id 153454612
		    if ($split[0] -eq $exString){
		        #create a new ArrayList to remove $split[0]
		        $newArray = [System.Collections.ArrayList] $split
		        $newArray.Remove($exString)
		
		        # update $split and $line
		        $split = $newArray
		        $line = $newArray -join(" ")
		    }
		
		    # remove the lines that has less than 7 elements
		    if ($split.count -ge 7){
		        write-host $line
		        $writeStream.WriteLine($line)
		    }
		}
		
		# Write to the destination blob
		$writeStream.Flush()
		$memStream.Seek(0, "Begin")
		$destBlob.UploadFromStream($memStream)

5. Click **Run Script** or press **F5** to run the script.  
6. To examine the modified data file, you can use Azure Management portal, or an Azure Storage explorer tool, or Azure PowerShell.  [Get started with HDInsight][hdinsight-get-started] has a code sample on using PowerShell to download a file and display the file content.










































































##<a id="export"></a>Use PowerShell to run Sqoop export

<<<<<<< HEAD
In this section, you will use the Sqoop export command to export both a Hive table, and a data file to an Azure SQL database.
=======
In this section, you will use Windows Azure PowerShell to run the Sqoop export command to export both a Hive table, and a data file to a Windows Azure SQL database. The next section provides an HDInsight .NET sample.
>>>>>>> 880a8c4c

**To export the log4j log file**

1. Open Windows PowerShell ISE.
2. In the bottom pane, run the following command to connect to your Azure subscription:

		Add-AzureAccount

	You will be prompted to enter your Azure account credentials.

3. Copy the following script into the script pane, and then set the first seven variables:

		# Define the cluster variables
		$clusterName = "<HDInsightClusterName>"
		$storageAccountName = "<WindowsAzureStorageAccount>"
		$containerName = "<BlobStorageContainerName>"
		
		# Define the SQL database variables
		$sqlDatabaseServerName = "<SQLDatabaseServerName>"
		$sqlDatabaseLogin = "<SQLDatabaseUsername>"
		$sqlDatabasePassword = "SQLDatabasePassword>"
		$databaseName = "<SQLDatabaseName>"

		$tableName_log4j = "log4jlogs"
		
		$connectionString = "jdbc:sqlserver://$sqlDatabaseServerName.database.windows.net;user=$sqlDatabaseLogin@$sqlDatabaseServerName;password=$sqlDatabasePassword;database=$databaseName"
		
		$exportDir_log4j = "/tutorials/usesqoop/data"
	
	For more descriptions of the variables, see the [Prerequisites](#prerequisites) section in this tutorial. 

	Notice $exportDir_log4j doesn't have the sample.log file file name specified. Sqoop will export the data from all of the files under that folder.

4. Append the following script into the script pane:

		# Submit a Sqoop job
		$sqoopDef = New-AzureHDInsightSqoopJobDefinition -Command "export --connect $connectionString --table $tableName_log4j --export-dir $exportDir_log4j --input-fields-terminated-by \0x20 -m 1"
		$sqoopJob = Start-AzureHDInsightJob -Cluster $clusterName -JobDefinition $sqoopDef #-Debug -Verbose
		Wait-AzureHDInsightJob -WaitTimeoutInSeconds 3600 -Job $sqoopJob
		
		Write-Host "Standard Error" -BackgroundColor Green
		Get-AzureHDInsightJobOutput -Cluster $clusterName -JobId $sqoopJob.JobId -StandardError
		Write-Host "Standard Output" -BackgroundColor Green
		Get-AzureHDInsightJobOutput -Cluster $clusterName -JobId $sqoopJob.JobId -StandardOutput

	Notice the field delimiter is **\0x20**, which is space. The delimiter is defined in  the sample.log file pre-process PowerShell script. To find out about **-m 1**, see [Sqoop user guide][sqoop-user-guide-1.4.4].

5. Click **Run Script** or press **F5** to run the script.  
6. Use [Azure Management portal][azure-management-portal] to examine the exported data.

**To export the hivesampletable Hive table**

1. Open Windows PowerShell ISE.
2. In the bottom pane, run the following command to connect to your Azure subscription:

		Add-AzureAccount

	You will be prompted to enter your Azure account credentials.

3. Copy the following script into the script pane, and then set the first seven variables:

		# Define the cluster variables
		$clusterName = "<HDInsightClusterName>"
		$storageAccountName = "<WindowsAzureStorageAccount>"
		$containerName = "<BlobStorageContainerName>"
		
		# Define the SQL database variables
		$sqlDatabaseServerName = "<SQLDatabaseServerName>"
		$sqlDatabaseLogin = "<SQLDatabaseUsername>"
		$sqlDatabasePassword = "SQLDatabasePassword>"
		$databaseName = "SQLDatabaseName"

		$tableName_mobile = "mobiledata"
		
		$connectionString = "jdbc:sqlserver://$sqlDatabaseServerName.database.windows.net;user=$sqlDatabaseLogin@$sqlDatabaseServerName;password=$sqlDatabasePassword;database=$databaseName"
		
		$exportDir_mobile = "/hive/warehouse/hivesampletable"
	
	For more descriptions of the variables, see the [Prerequisites](#prerequisites) section in this tutorial. 

4. Append the following script into the script pane:
		
		$sqoopDef = New-AzureHDInsightSqoopJobDefinition -Command "export --connect $connectionString --table $tableName_mobile --export-dir $exportDir_mobile --fields-terminated-by \t -m 1"
		
		
		$sqoopJob = Start-AzureHDInsightJob -Cluster $clusterName -JobDefinition $sqoopDef #-Debug -Verbose
		Wait-AzureHDInsightJob -WaitTimeoutInSeconds 3600 -Job $sqoopJob
		
		Write-Host "Standard Error" -BackgroundColor Green
		Get-AzureHDInsightJobOutput -Cluster $clusterName -JobId $sqoopJob.JobId -StandardError
		Write-Host "Standard Output" -BackgroundColor Green
		Get-AzureHDInsightJobOutput -Cluster $clusterName -JobId $sqoopJob.JobId -StandardOutput

5. Click **Run Script** or press **F5** to run the script.   
6. Use [Azure Management portal][azure-management-portal] to examine the exported data.



##<a id="export-sdk"></a>Use HDInsight .NET SDK to run Sqoop export

The following is a C# sample using HDInsight .NET SDK to run Sqoop export. For the general information on using HDInsight .NET SDK, see [Submit Hadoop jobs programmatically][hdinsight-submit-jobs].


	using System;
	using System.Collections.Generic;
	using System.Linq;
	using System.Text;
	using System.Threading.Tasks;
	using System.IO;
	using System.Threading;
	using System.Security.Cryptography.X509Certificates;
	using Microsoft.WindowsAzure.Management.HDInsight;
	using Microsoft.Hadoop.Client;
	
	namespace sqoopSDKSample
	{
	    class Program
	    {
	        static void Main(string[] args)
	        {
	            // Set the variables
	            string subscriptionID = "<WindowsAzureSubscriptionID>";
	            string clusterName = "<HDInsightClusterName>";
	            string certFriendlyName = "<WindowsAzureCertificateFriendlyName>";
	            string sqlDatabaseServerName = "<SQLDatabaseServerName>";
	            string sqlDatabaseLogin = "<SQLDatabaseLogin>" + "@" + sqlDatabaseServerName;
	            string sqlDatabaseLoginPassword = "<SQLDatabaseLoginPassword>";
	            string sqlDatabaseDatabaseName = "hdisqoop";
	            string sqlDatabaseTableName = "log4jlogs";
	
	            cmdExport = @"export";
	            cmdExport = cmdExport + @" --connect jdbc:sqlserver://" + sqlDatabaseServerName + ".database.windows.net;user=" + sqlDatabaseLogin + ";password=" + sqlDatabaseLoginPassword + ";database=" + sqlDatabaseDatabaseName;
	            cmdExport = cmdExport + @" --table " + sqlDatabaseTableName;
	            cmdExport = cmdExport + @" --export-dir /tutorials/usesqoop/data";
	            cmdExport = cmdExport + @" --input-fields-terminated-by \0x20 -m 1";
	
	            SqoopJobCreateParameters sqoopJobDefinition = new SqoopJobCreateParameters()
	            {
	                Command = cmdExport,
	                StatusFolder = "/tutorials/usesqoop/jobStatus"
	            };
	
	            // Get the certificate object from certificate store using the friendly name to identify it
	            X509Store store = new X509Store();
	            store.Open(OpenFlags.ReadOnly);
	            X509Certificate2 cert = store.Certificates.Cast<X509Certificate2>().First(item => item.FriendlyName == certFriendlyName);
	            JobSubmissionCertificateCredential creds = new JobSubmissionCertificateCredential(new Guid(subscriptionID), cert, clusterName);
	
	            // Submit the Hive job
	            var jobClient = JobSubmissionClientFactory.Connect(creds);
	            JobCreationResults jobResults = jobClient.CreateSqoopJob(sqoopJobDefinition);
	
	            // Wait for the job to complete
	            WaitForJobCompletion(jobResults, jobClient);
	
	            // Print the Hive job output
	            System.IO.Stream stream = jobClient.GetJobErrorLogs(jobResults.JobId);
	
	            StreamReader reader = new StreamReader(stream);
	            Console.WriteLine(reader.ReadToEnd());
	
	            Console.WriteLine("Press ENTER to continue.");
	            Console.ReadLine();
	        }
	
	        private static void WaitForJobCompletion(JobCreationResults jobResults, IJobSubmissionClient client)
	        {
	            JobDetails jobInProgress = client.GetJob(jobResults.JobId);
	            while (jobInProgress.StatusCode != JobStatusCode.Completed && jobInProgress.StatusCode != JobStatusCode.Failed)
	            {
	                jobInProgress = client.GetJob(jobInProgress.JobId);
	                Thread.Sleep(TimeSpan.FromSeconds(10));
	            }
	        }
	    }
	}

To execute a script file, you can replace:

	Command = cmdExport,

 with:

	File = "/tutorials/usesqoop/sqoopexport.txt",

The script file must be located on WASB.




##<a id="import"></a>Use PowerShell to run Sqoop import

In this section, you will import the log4j logs (that you exported to SQL Database) back to HDInsight.

1. Open Windows PowerShell ISE.
2. In the bottom pane, run the following command to connect to your Azure subscription:

		Add-AzureAccount

	You will be prompted to enter your Azure account credentials.

3. Copy the following script into the script pane, and then set the first seven variables:

		# Define the cluster variables
		$clusterName = "<HDInsightClusterName>"
		$storageAccountName = "<WindowsAzureStorageAccount>"
		$containerName = "<BlobStorageContainerName>"
		
		# Define the SQL database variables
		$sqlDatabaseServerName = "<SQLDatabaseServerName>"
		$sqlDatabaseLogin = "<SQLDatabaseUsername>"
		$sqlDatabasePassword = "SQLDatabasePassword>"
		$databaseName = "SQLDatabaseName"

		$tableName_log4j = "log4jlogs"
		
		$connectionString = "jdbc:sqlserver://$sqlDatabaseServerName.database.windows.net;user=$sqlDatabaseLogin@$sqlDatabaseServerName;password=$sqlDatabasePassword;database=$databaseName"
		
		$tableName_mobile = "mobiledata"
		$targetDir_mobile = "/tutorials/usesqoop/importeddata/"
	
	For more descriptions of the variables, see the [Prerequisites](#prerequisites) section in this tutorial. 

4. Append the following script into the script pane:
	
		$sqoopDef = New-AzureHDInsightSqoopJobDefinition -Command "import --connect $connectionString --table $tableName_mobile --target-dir $targetDir_mobile --fields-terminated-by \t --lines-terminated-by \n -m 1"
		
		$sqoopJob = Start-AzureHDInsightJob -Cluster $clusterName -JobDefinition $sqoopDef #-Debug -Verbose
		Wait-AzureHDInsightJob -WaitTimeoutInSeconds 3600 -Job $sqoopJob
		
		Write-Host "Standard Error" -BackgroundColor Green
		Get-AzureHDInsightJobOutput -Cluster $clusterName -JobId $sqoopJob.JobId -StandardError
		Write-Host "Standard Output" -BackgroundColor Green
		Get-AzureHDInsightJobOutput -Cluster $clusterName -JobId $sqoopJob.JobId -StandardOutput

5. Click **Run Script** or press **F5** to run the script. 
6. To examine the modified data file, you can use Azure Management portal, or an Azure Storage explorer tool, or Azure PowerShell.  [Get started with HDInsight][hdinsight-get-started] has a code sample on using PowerShell to download a file and display the file content.

##<a id="nextsteps"></a>Next Steps

Now you have learned how to use Sqoop. To learn more, see:

- [Use Oozie with HDInsight][hdinsight-oozie]: use Sqoop action in Oozie workflow.
- [Analyze flight delay data using HDInsight][hdinsight-analyze-flight-delay-data]: Use Hive to analyze flight delay data, and then use Sqoop to export data to SQL database.
- [Upload data to HDInsight][hdinsight-upload-data]: find other methods for uploading data to HDInsight/Azure Blob storage.


 

[azure-management-portal]: https://manage.windowsazure.com/

[hdinsight-versions]:  ../hdinsight-component-versioning/
[hdinsight-provision]: ../hdinsight-provision-clusters/
[hdinsight-get-started]: ../hdinsight-get-started/
[hdinsight-storage]: ../hdinsight-use-blob-storage/
[hdinsight-analyze-flight-delay-data]: ../hdinsight-analyze-flight-delay-data/
[hdinsight-oozie]: ../hdinsight-use-oozie/
[hdinsight-upload-data]: ../hdinsight-upload-data/
[hdinsight-submit-jobs]: ../hdinsight-submit-hadoop-jobs-programmatically/

[sqldatabase-get-started]: ../sql-database-get-started/
[sqldatabase-create-configue]: ../sql-database-create-configure/

[powershell-start]: http://technet.microsoft.com/en-us/library/hh847889.aspx
[powershell-install]: ../install-configure-powershell
[powershell-script]: http://technet.microsoft.com/en-us/library/ee176949.aspx

[sqoop-user-guide-1.4.4]: https://sqoop.apache.org/docs/1.4.4/SqoopUserGuide.html<|MERGE_RESOLUTION|>--- conflicted
+++ resolved
@@ -2,11 +2,7 @@
 
 # Use Sqoop with HDInsight
  
-<<<<<<< HEAD
-Learn how to use Azure PowerShell from a workstation to run Sqoop import and export between an HDInsight cluster and an Azure SQL database.
-=======
-Learn how to use Windows Azure PowerShell and HDInsight .NET SDK from a workstation to run Sqoop import and export between an HDInsight cluster and a Windows Azure SQL database.
->>>>>>> 880a8c4c
+Learn how to use Azure PowerShell and HDInsight .NET SDK from a workstation to run Sqoop import and export between an HDInsight cluster and an Azure SQL database.
 
 **Estimated time to complete:** 30 minutes
 
@@ -357,11 +353,7 @@
 
 ##<a id="export"></a>Use PowerShell to run Sqoop export
 
-<<<<<<< HEAD
-In this section, you will use the Sqoop export command to export both a Hive table, and a data file to an Azure SQL database.
-=======
-In this section, you will use Windows Azure PowerShell to run the Sqoop export command to export both a Hive table, and a data file to a Windows Azure SQL database. The next section provides an HDInsight .NET sample.
->>>>>>> 880a8c4c
+In this section, you will use Azure PowerShell to run the Sqoop export command to export both a Hive table, and a data file to an Azure SQL database. The next section provides an HDInsight .NET sample.
 
 **To export the log4j log file**
 
