--- conflicted
+++ resolved
@@ -1,12 +1,6 @@
-<<<<<<< HEAD
-<properties 
-   pageTitle="Explore Operational Insights security and audit data"
-   description="Learn about how you can use the Security and Audit intelligence pack to get a comprehensive view into your organization’s IT security posture with built-in search queries for notable issues that require your attention"
-=======
 <properties
    pageTitle="Explore Operational Insights security and audit data"
    description="Learn about how you can use the Security and Audit solution to get a comprehensive view into your organization’s IT security posture with built-in search queries for notable issues that require your attention"
->>>>>>> 692c0fec
    services="operational-insights"
    documentationCenter=""
    authors="bandersmsft"
@@ -18,50 +12,13 @@
    ms.topic="article"
    ms.tgt_pltfrm="na"
    ms.workload="na"
-<<<<<<< HEAD
-   ms.date="04/02/2015"
-=======
    ms.date="05/07/2015"
->>>>>>> 692c0fec
    ms.author="banders" />
 
 # Explore Operational Insights security and audit data
 
 [AZURE.INCLUDE [operational-insights-note-moms](../includes/operational-insights-note-moms.md)]
 
-<<<<<<< HEAD
-In this article, you will:
-
-- Conduct a simple investigation for a suspicious executable
-- Understand best practices for forensic analysis
-- Understand best practices for security breach pattern investigations
-- Understand best practices for audit scenarios
-
-## Conduct a simple investigation for a suspicious executable
-
-1. Sign in to Operational Insights.
-2. On the **Overview** page, review information displayed in the **Security and Audit** tile and then click it.
- ![Image of the Overview page](./media/operational-insights-security-audit/sec-audit-dash02.png)
-3. On the **Security and Audit** page, review the information in the **NOTABLE ISSUES** blade. In the example image, you'll see 6 notable issues for today, with 2 from yesterday. In this example, there is 1 suspicious executable. Click **Suspicious Executables** in the **NOTABLE ISSUES** blade.
- ![Image of the Security and Audit page](./media/operational-insights-security-audit/sec-audit-dash03.png)
-4. Search displays the query and results for the suspicious executable that you clicked. In the example, there is 1 result and its file hash is displayed. Click the **FILEHASH** ID.
- ![Image of Search results filehash](./media/operational-insights-security-audit/sec-audit-search01.png) 
-5. Search displays additional information about the executable file, including its file path and process name. Click the **Process &lt;file name&gt;**. In the example, this is HEXEDIT.EXE.
-![Image of Search results process](./media/operational-insights-security-audit/sec-audit-search02.png) 
-6. Search appends the name of the process in quotations marks to the query. "**HEXEDIT.EXE"**, in this example.
- ![Image of the Search query](./media/operational-insights-security-audit/sec-audit-search03.png)
-7. In the Search query box, remove everything but the process name and quotation marks and then click the Search icon.
- ![Image of detailed search information](./media/operational-insights-security-audit/sec-audit-search04.png)
-8. Search displays detailed information about the process, including the computers where the process ran, the user account that the process ran under, and the date and time that an event was created for the process.
-9. Using the information that you find, you can take corrective action as needed. For example, if you determine that the executable is malware then you'll want to take action to remove it from all the computer systems that it affects. After the executable is removed and Operational Insights receives updated log and audit events for your computer systems, values on the NOTABLE ISSUES blade will change on the following day.
-
-## Best practices for forensic analysis
-
-**Look for evidence**
-
-When you conduct a forensic analysis using the Security and Audit intelligence pack, you're looking for evidence that potentially malicious users leave behind. Regardless of what users are doing in their IT environment, many of the activities they participate in generate security artifacts. You should note that logs are often wiped by attackers and it is often the first step they take in hiding their path.
-
-=======
 The Operational Insights Security and Audit solution provides a comprehensive view into your organization’s IT security posture with built-in search queries for notable issues that require your attention.
 
 In this article, you will:
@@ -95,16 +52,11 @@
 
 When you conduct a forensic analysis using the Security and Audit solution, you're looking for evidence that potentially malicious users leave behind. Regardless of what users are doing in their IT environment, many of the activities they participate in generate security artifacts. You should note that logs are often wiped by attackers and it is often the first step they take in hiding their path.
 
->>>>>>> 692c0fec
 However, whether users are accessing their own computers or accessing them remotely, evidence about their use is stored in event logs. Operational Insights collects these artifacts *as soon as they occur*, before anyone can tamper with them, and allows you to perform different types of analysis by correlating data across multiple computers.
 
 **Understand how to configure and collect audit events**
 
-<<<<<<< HEAD
-To get the most out of the Security and Audit Intelligence pack, you should configure the level of audit events gathered by your Windows environment that will best suit your needs, using the following resources.
-=======
 To get the most out of the Security and Audit solution, you should configure the level of audit events gathered by your Windows environment that will best suit your needs, using the following resources.
->>>>>>> 692c0fec
 
 - [How to Configure Security Policy Settings](https://technet.microsoft.com/library/dn135243(v=ws.10).aspx)
 
@@ -126,11 +78,7 @@
 
 **Investigate abnormal activity patterns**
 
-<<<<<<< HEAD
-Security breaches usually originate from legitimate credentials and require a malicious user to attempt to get an elevated privilege through attacks. The Security and Audit intelligence pack does not focus on intrusion detection—instead, but it does help you to investigate and discover patterns of abnormal activities with Notable Issues. For example, you should investigate the following abnormal activities and any others that appear under **Notable Issues**.
-=======
 Security breaches usually originate from legitimate credentials and require a malicious user to attempt to get an elevated privilege through attacks. The Security and Audit solution does not focus on intrusion detection—instead, but it does help you to investigate and discover patterns of abnormal activities with Notable Issues. For example, you should investigate the following abnormal activities and any others that appear under **Notable Issues**.
->>>>>>> 692c0fec
 
 - unusual logons on a computer from a user who doesn’t normally use it
 
@@ -146,19 +94,11 @@
 
 Your organization might have computer and network compliance policies and regulations that you must abide by, requiring extensive auditing records. For example, if your organization is a finance company you might need to keep records that prove for any given point in time, which user performed a specific operation on the network. You might also be required to generate reports detailing the activity of a specific user, or selected server on-demand, and go back in time many months—sometimes even years back.
 
-<<<<<<< HEAD
-You can use the Security and Audit intelligence pack to collect auditing data throughout your IT environment, whether your computers are on premise or in the cloud. All auditing data is stored, indexed, and with a Premium subscription to Operational Insights all data is stored indefinitely. Then you can view auditing data, perform searches, and correlate across different data types and computers to get comprehensive results for any time interval since the data was collected.
-
-**Use Group Policy to collect auditing data**
-
-Any auditing data that you want to collect and send to Operational Insights is fully managed with Group Policy. You use it to define security configurations as part of a Group Policy Object (GPO), which are linked to Active Directory containers such as sites, domains, and organizational units, and they help you manage security settings. Policy data is logged and later sent to the Operational Insights service. 
-=======
 You can use the Security and Audit solution to collect auditing data throughout your IT environment, whether your computers are on premise or in the cloud. All auditing data is stored, indexed, and with a Premium subscription to Operational Insights all data is stored indefinitely. Then you can view auditing data, perform searches, and correlate across different data types and computers to get comprehensive results for any time interval since the data was collected.
 
 **Use Group Policy to collect auditing data**
 
 Any auditing data that you want to collect and send to Operational Insights is fully managed with Group Policy. You use it to define security configurations as part of a Group Policy Object (GPO), which are linked to Active Directory containers such as sites, domains, and organizational units, and they help you manage security settings. Policy data is logged and later sent to the Operational Insights service.
->>>>>>> 692c0fec
 
 **Use AppLocker to gather auditing data**
 
