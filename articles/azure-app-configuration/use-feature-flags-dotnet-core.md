---
title: Tutorial for using feature flags in a .NET Core app | Microsoft Docs
description: In this tutorial, you learn how to implement feature flags in .NET Core apps.
services: azure-app-configuration
documentationcenter: ''
author: yegu-ms
manager: maiye
editor: ''

ms.assetid: 
ms.service: azure-app-configuration
ms.workload: tbd
ms.devlang: csharp
ms.topic: tutorial
ms.date: 04/19/2019
ms.author: yegu
ms.custom: mvc

#Customer intent: I want to control feature availability in my app by using the .NET Core Feature Manager library.
---

# Tutorial: Use feature flags in a .NET Core app

<<<<<<< HEAD
The .NET Core Feature Management libraries provide idiomatic support for implementing feature flags in a .NET or ASP.NET Core application. These libraries allow you to declaratively add feature flags to your code so that you don't have to write all the `if` statements for them manually.

The Feature Management libraries also manage feature flag lifecycles behind the scenes. For example, the libraries refresh and cache flag states, or guarantee a flag state to be immutable during a request call. In addition, the ASP.NET Core library offers out-of-the-box integrations, including MVC controller actions, views, routes, and middleware.
=======
The .NET Core Feature Management libraries provide idiomatic support for implementing feature flags in an .NET or ASP.NET Core application. They allow you to add feature flags to your code more declaratively so that you do not have to write all the `if` statements for them manually. They manage feature flag lifecycles (for example, refresh and cache flag states, guarantee a flag state to be immutable during a request call) behind the scenes. In addition, the ASP.NET Core library offers out-of-the-box integrations including MVC controller actions, views, routes, and middleware.
>>>>>>> 46771c2a

The [Add feature flags to an ASP.NET Core app Quickstart](./quickstart-feature-flag-aspnet-core.md) shows several ways to add feature flags in an ASP.NET Core application. This tutorial explains these methods in more detail. For a complete reference, see the [ASP.NET Core feature management documentation](https://go.microsoft.com/fwlink/?linkid=2091410).

In this tutorial, you will learn how to:

> [!div class="checklist"]
> * Add feature flags in key parts of your application to control feature availability.
> * Integrate with App Configuration when you're using it to manage feature flags.

## Set up feature management

The .NET Core feature manager `IFeatureManager` gets feature flags from the framework's native configuration system. As a result, you can define your application's feature flags by using any configuration source that .NET Core supports, including the local *appsettings.json* file or environment variables. `IFeatureManager` relies on .NET Core dependency injection. You can register the feature management services by using standard conventions:

```csharp
using Microsoft.FeatureManagement;

public class Startup
{
    public void ConfigureServices(IServiceCollection services)
    {
        services.AddFeatureManagement();
    }
}
```

By default, the feature manager retrieves feature flags from the `"FeatureManagement"` section of the .NET Core configuration data. The following example tells the feature manager to read from a different section called `"MyFeatureFlags"` instead:

```csharp
using Microsoft.FeatureManagement;

public class Startup
{
    public void ConfigureServices(IServiceCollection services)
    {
        services.AddFeatureManagement(options =>
        {
                options.UseConfiguration(Configuration.GetSection("MyFeatureFlags"));
        });
    }
}
```

<<<<<<< HEAD
If you use filters in your feature flags, you need to include an additional library and register it. The following example shows how to use a built-in feature filter called `PercentageFilter`:
=======
If you use filters in your feature flags, you need to include an additional library and register it. The following example shows how to use a built-in feature filter called **PercentageFilter"**.
>>>>>>> 46771c2a

```csharp
using Microsoft.FeatureManagement;
using Microsoft.FeatureManagement.FeatureFilters;

public class Startup
{
    public void ConfigureServices(IServiceCollection services)
    {
        services.AddFeatureManagement()
                .AddFeatureFilter<PercentageFilter>();
    }
}
```

<<<<<<< HEAD
We recommend that you keep feature flags outside the application and manage them separately. Doing so allows you to modify flag states at any time and have those changes take effect in the application right away. App Configuration provides a centralized place for organizing and controlling all your feature flags through a dedicated portal UI. App Configuration also delivers the flags to your application directly through its .NET Core client libraries.

The easiest way to connect your ASP.NET Core application to App Configuration is through the configuration provider `Microsoft.Extensions.Configuration.AzureAppConfiguration`. To use this NuGet package, add the following code to the *Program.cs* file:
=======
To operate effectively, you should keep feature flags outside of the application and manage them separately. Doing so allows you to modify flag states at any time and have those changes taking effect in the application immediately. App Configuration provides a centralized place for organizing and controlling all your feature flags through a dedicated portal UI and delivers the flags to your application directly through its .NET Core client libraries. The easiest way to connect your ASP.NET Core application to App Configuration is through the configuration provider `Microsoft.Extensions.Configuration.AzureAppConfiguration`. You can use this NuGet package in your code by adding the following to the *Program.cs* file:
>>>>>>> 46771c2a

```csharp
using Microsoft.Extensions.Configuration.AzureAppConfiguration;

public static IWebHostBuilder CreateWebHostBuilder(string[] args) =>
    WebHost.CreateDefaultBuilder(args)
           .ConfigureAppConfiguration((hostingContext, config) => {
               var settings = config.Build();
               config.AddAzureAppConfiguration(options => {
                   options.Connect(settings["ConnectionStrings:AppConfig"])
                          .UseFeatureFlags();
                });
           })
           .UseStartup<Startup>();
```

Feature flag values are expected to change over time. By default, the feature manager refreshes feature flag values every 30 seconds. The following code shows how to change the polling interval to 5 seconds in the `options.UseFeatureFlags()` call:

```csharp
config.AddAzureAppConfiguration(options => {
    options.Connect(settings["ConnectionStrings:AppConfig"])
           .UseFeatureFlags(featureFlagOptions => {
                featureFlagOptions.PollInterval = TimeSpan.FromSeconds(5);
           });
});
```

## Feature flag declaration

Each feature flag has two parts: a name and a list of one or more filters that are used to evaluate if a feature's state is *on* (that is, when its value is `True`). A filter defines a use case for when a feature should be turned on.

When a feature flag has multiple filters, the filter list is traversed in order until one of the filters determines the feature should be enabled. At that point, the feature flag is *on*, and any remaining filter results are skipped. If no filter indicates the feature should be enabled, the feature flag is *off*.

The feature manager supports *appsettings.json* as a configuration source for feature flags. The following example shows how to set up feature flags in a JSON file:

```JSON
"FeatureManagement": {
    "FeatureA": true, // Feature flag set to on
    "FeatureB": false, // Feature flag set to off
    "FeatureC": {
        "EnabledFor": [
            {
                "Name": "Percentage",
                "Parameters": {
                    "Value": 50
                }
            }
        ]
    }
}
```

By convention, the `FeatureManagement` section of this JSON document is used for feature flag settings. The prior example shows three feature flags with their filters defined in the `EnabledFor` property:

* `FeatureA` is *on*.
* `FeatureB` is *off*.
* `FeatureC` specifies a filter named `Percentage` with a `Parameters` property. `Percentage` is a configurable filter. In this example, `Percentage` specifies a 50-percent probability for the `FeatureC` flag to be *on*.

## Feature flag references

So that you can easily reference feature flags in code, you should define them as `enum` variables:

```csharp
public enum MyFeatureFlags
{
    FeatureA,
    FeatureB,
    FeatureC
}
```

## Feature flag checks

The basic pattern of feature management is to first check if a feature flag is set to *on*. If so, the feature manager then runs the actions that the feature contains. For example:

```csharp
IFeatureManager featureManager;
...
if (featureManager.IsEnabled(nameof(MyFeatureFlags.FeatureA)))
{
    // Run the following code
}
```

## Dependency injection

In ASP.NET Core MVC, you can access the feature manager `IFeatureManager` through dependency injection:

```csharp
public class HomeController : Controller
{
    private readonly IFeatureManager _featureManager;

    public HomeController(IFeatureManager featureManager)
    {
        _featureManager = featureManager;
    }
}
```

## Controller actions

In MVC controllers, you use the `Feature` attribute to control whether a whole controller class or a specific action is enabled. The following `HomeController` controller requires `FeatureA` to be *on* before any action the controller class contains can be executed:

```csharp
[Feature(MyFeatureFlags.FeatureA)]
public class HomeController : Controller
{
    ...
}
```

The following `Index` action requires `FeatureA` to be *on* before it can run:

```csharp
[Feature(MyFeatureFlags.FeatureA)]
public IActionResult Index()
{
    return View();
}
```

When an MVC controller or action is blocked because the controlling feature flag is *off*, a registered `IDisabledFeaturesHandler` interface is called. The default `IDisabledFeaturesHandler` interface returns a 404 status code to the client with no response body.

## MVC views

In MVC views, you can use a `<feature>` tag to render content based on whether a feature flag is enabled:

```html
<feature name="FeatureA">
    <p>This can only be seen if 'FeatureA' is enabled.</p>
</feature>
```

## MVC filters

You can set up MVC filters so that they're activated based on the state of a feature flag. The following code adds an MVC filter named `SomeMvcFilter`. This filter is triggered within the MVC pipeline only if `FeatureA` is enabled.

```csharp
using Microsoft.FeatureManagement.FeatureFilters;

IConfiguration Configuration { get; set;}

public void ConfigureServices(IServiceCollection services)
{
    services.AddMvc(options => {
        options.Filters.AddForFeature<SomeMvcFilter>(nameof(MyFeatureFlags.FeatureA));
    });
}
```

## Routes

You can use feature flags to dynamically expose routes. The following code adds a route, which sets `Beta` as the default controller only when `FeatureA` is enabled:

```csharp
app.UseMvc(routes => {
    routes.MapRouteForFeature(nameof(MyFeatureFlags.FeatureA), "betaDefault", "{controller=Beta}/{action=Index}/{id?}");
});
```

## Middleware

You can also use feature flags to conditionally add application branches and middleware. The following code inserts a middleware component in the request pipeline only when `FeatureA` is enabled:

```csharp
app.UseMiddlewareForFeature<ThirdPartyMiddleware>(nameof(MyFeatureFlags.FeatureA));
```

This code builds off the more-generic capability to branch the entire application based on a feature flag:

```csharp
app.UseForFeature(featureName, appBuilder => {
    appBuilder.UseMiddleware<T>();
});
```

## Next steps

In this tutorial, you learned how to implement feature flags in your ASP.NET Core application by using the `Microsoft.FeatureManagement` libraries. For more information about feature management support in ASP.NET Core and App Configuration, see the following resources:

* [ASP.NET Core feature flag sample code](/azure/azure-app-configuration/quickstart-feature-flag-aspnet-core)
* [Microsoft.FeatureManagement documentation](https://docs.microsoft.com/dotnet/api/microsoft.featuremanagement)
* [Manage feature flags](./manage-feature-flags.md)<|MERGE_RESOLUTION|>--- conflicted
+++ resolved
@@ -21,13 +21,9 @@
 
 # Tutorial: Use feature flags in a .NET Core app
 
-<<<<<<< HEAD
 The .NET Core Feature Management libraries provide idiomatic support for implementing feature flags in a .NET or ASP.NET Core application. These libraries allow you to declaratively add feature flags to your code so that you don't have to write all the `if` statements for them manually.
 
 The Feature Management libraries also manage feature flag lifecycles behind the scenes. For example, the libraries refresh and cache flag states, or guarantee a flag state to be immutable during a request call. In addition, the ASP.NET Core library offers out-of-the-box integrations, including MVC controller actions, views, routes, and middleware.
-=======
-The .NET Core Feature Management libraries provide idiomatic support for implementing feature flags in an .NET or ASP.NET Core application. They allow you to add feature flags to your code more declaratively so that you do not have to write all the `if` statements for them manually. They manage feature flag lifecycles (for example, refresh and cache flag states, guarantee a flag state to be immutable during a request call) behind the scenes. In addition, the ASP.NET Core library offers out-of-the-box integrations including MVC controller actions, views, routes, and middleware.
->>>>>>> 46771c2a
 
 The [Add feature flags to an ASP.NET Core app Quickstart](./quickstart-feature-flag-aspnet-core.md) shows several ways to add feature flags in an ASP.NET Core application. This tutorial explains these methods in more detail. For a complete reference, see the [ASP.NET Core feature management documentation](https://go.microsoft.com/fwlink/?linkid=2091410).
 
@@ -70,11 +66,7 @@
 }
 ```
 
-<<<<<<< HEAD
 If you use filters in your feature flags, you need to include an additional library and register it. The following example shows how to use a built-in feature filter called `PercentageFilter`:
-=======
-If you use filters in your feature flags, you need to include an additional library and register it. The following example shows how to use a built-in feature filter called **PercentageFilter"**.
->>>>>>> 46771c2a
 
 ```csharp
 using Microsoft.FeatureManagement;
@@ -90,13 +82,9 @@
 }
 ```
 
-<<<<<<< HEAD
 We recommend that you keep feature flags outside the application and manage them separately. Doing so allows you to modify flag states at any time and have those changes take effect in the application right away. App Configuration provides a centralized place for organizing and controlling all your feature flags through a dedicated portal UI. App Configuration also delivers the flags to your application directly through its .NET Core client libraries.
 
 The easiest way to connect your ASP.NET Core application to App Configuration is through the configuration provider `Microsoft.Extensions.Configuration.AzureAppConfiguration`. To use this NuGet package, add the following code to the *Program.cs* file:
-=======
-To operate effectively, you should keep feature flags outside of the application and manage them separately. Doing so allows you to modify flag states at any time and have those changes taking effect in the application immediately. App Configuration provides a centralized place for organizing and controlling all your feature flags through a dedicated portal UI and delivers the flags to your application directly through its .NET Core client libraries. The easiest way to connect your ASP.NET Core application to App Configuration is through the configuration provider `Microsoft.Extensions.Configuration.AzureAppConfiguration`. You can use this NuGet package in your code by adding the following to the *Program.cs* file:
->>>>>>> 46771c2a
 
 ```csharp
 using Microsoft.Extensions.Configuration.AzureAppConfiguration;
