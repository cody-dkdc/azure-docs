--- conflicted
+++ resolved
@@ -1,180 +1,179 @@
-<properties
-	pageTitle="Microsoft Azure Subscription and Service Limits, Quotas, and Constraints"
-	description="Provides a list of common Azure subscription and service limits, quotas, and constraints. This includes information on how to increase limits along with maximum values."
-	services=""
-	documentationCenter=""
-	authors="rothja"
-	manager="jeffreyg"
-	editor="mollybos"/>
+<properties
+	pageTitle="Microsoft Azure Subscription and Service Limits, Quotas, and Constraints"
+	description="Provides a list of common Azure subscription and service limits, quotas, and constraints. This includes information on how to increase limits along with maximum values."
+	services=""
+	documentationCenter=""
+	authors="rothja"
+	manager="jeffreyg"
+	editor="mollybos"/>
+
+<tags
+	ms.service="multiple"
+	ms.workload="multiple"
+	ms.tgt_pltfrm="na"
+	ms.devlang="na"
+	ms.topic="article"
+	ms.date="07/06/2015"
+	ms.author="jroth"/>
+
+# Azure Subscription and Service Limits, Quotas, and Constraints
+
+## Overview
+
+This document specifies some of the most common Microsoft Azure limits. Note that this does not currently cover all Azure services. Over time, these limits will be expanded and updated to cover more of the platform.
+
+> [AZURE.NOTE] If you want to raise the limit above the **Default Limit**, you can [open an online customer support request at no charge](http://azure.microsoft.com/blog/2014/06/04/azure-limits-quotas-increase-requests/). The limits cannot be raised above the **Maximum Limit** value in the tables below. If there is no **Maximum Limit** column, then the specified resource does not have adjustable limits.
+
+## Limits and the Azure Resource Manager
+
+It is now possible to combine multiple Azure resources in to a single Azure Resource Group. When using Resource Groups, limits that once were global become managed at a regional level with the Azure Resource Manager. For more information about Azure Resource Groups, see [Using resource groups to manage your Azure resources](resource-group-portal.md).
+
+In the limits below, a new table has been added to reflect any differences in limits when using the Azure Resource Manager. For example, there is a **Subscription Limits** table and a **Subscription Limits - Azure Resource Manager** table. When a limit applies to both scenarios, it is only shown in the first table. Unless otherwise indicated, limits are global across all regions.
+
+> [AZURE.NOTE] It is important to emphasize that quotas for resources in Azure Resource Groups are per-region accessible by your subscription, and are not per-subscription, as the service management quotas are. Let's use core quotas as an example. If you need to request a quota increase with support for cores, you need to decide how many cores you want to use in which regions, and then make a specific request for Azure Resource Group core quotas for the amounts and regions that you want. Therefore, if you need to use 30 cores in West Europe to run your application there; you should specifically request 30 cores in West Europe. But you will not have a core quota increase in any other region -- only West Europe will have the 30-core quota.
+<!-- -->
+As a result, you may find it useful to consider deciding what your Azure Resource Group quotas need to be for your workload in any one region, and request that amount in each region into which you are considering deployment. See [troubleshooting deployment issues](resource-group-deploy-debug.md##authentication-subscription-role-and-quota-issues) for more help discovering your current quotas for specific regions.
+
+## Subscription Limits
+
+[AZURE.INCLUDE [azure-subscription-limits](../includes/azure-subscription-limits.md)]
+
+
+## Subscription Limits - Azure Resource Manager
+
+The following limits apply when using the Azure Resource Manager and Azure Resource Groups. Limits that have not changed with the Azure Resource Manager are not listed below. Please refer to the previous table for those limits.
+
+[AZURE.INCLUDE [azure-subscription-limits-azure-resource-manager](../includes/azure-subscription-limits-azure-resource-manager.md)]
+
+
+## Resource Group Limits
+
+[AZURE.INCLUDE [azure-resource-groups-limits](../includes/azure-resource-groups-limits.md)]
+
+
+## Virtual Machines Limits
+
+[AZURE.INCLUDE [azure-virtual-machines-limits](../includes/azure-virtual-machines-limits.md)]
+
+
+## Virtual Machines Limits - Azure Resource Manager
+
+The following limits apply when using the Azure Resource Manager and Azure Resource Groups. Limits that have not changed with the Azure Resource Manager are not listed below. Please refer to the previous table for those limits.
+
+[AZURE.INCLUDE [azure-virtual-machines-limits-azure-resource-manager](../includes/azure-virtual-machines-limits-azure-resource-manager.md)]
+
+
+## Networking Limits
+
+[AZURE.INCLUDE [azure-virtual-network-limits](../includes/azure-virtual-network-limits.md)]
+
+
+## Networking Limits – Azure Resource Manager
+
+The following limits apply when using the Azure Resource Manager and Azure Resource Groups. Limits that have not changed with the Azure Resource Manager are not listed below. Please refer to the previous table for those limits.
+
+[AZURE.INCLUDE [azure-virtual-network-limits-azure-resource-manager](../includes/azure-virtual-network-limits-azure-resource-manager.md)]
+
+
+## Storage Limits - Standard Storage
+
+[AZURE.INCLUDE [azure-storage-limits](../includes/azure-storage-limits.md)]
+
+For additional details on storage account limits, see [Azure Storage Scalability and Performance Targets](../articles/storage/storage-scalability-targets.md).
+
+
+## Storage Limits - Premium Storage
+
+[AZURE.INCLUDE [azure-storage-limits-premium-storage](../includes/azure-storage-limits-premium-storage.md)]
+
+
+## Storage Limits - Azure Resource Manager
+
+[AZURE.INCLUDE [azure-storage-limits-azure-resource-manager](../includes/azure-storage-limits-azure-resource-manager.md)]
+
+
+## Cloud Services Limits
+
+[AZURE.INCLUDE [azure-cloud-services-limits](../includes/azure-cloud-services-limits.md)]
+
+
+## Web Apps (Websites) Limits
+
+[AZURE.INCLUDE [azure-websites-limits](../includes/azure-websites-limits.md)]
+
+
+## Batch Preview Limits
+
+[AZURE.INCLUDE [azure-batch-limits](../includes/azure-batch-limits.md)]
+
+
+## DocumentDB Limits
+
+[AZURE.INCLUDE [azure-documentdb-limits](../includes/azure-documentdb-limits.md)]
+
+
+## Mobile Engagement Limits
+
+[AZURE.INCLUDE [azure-mobile-engagement-limits](../includes/azure-mobile-engagement-limits.md)]
+
+
+## Search Limits
+
+[AZURE.INCLUDE [azure-search-limits](../includes/azure-search-limits.md)]
+
+For additional details on Azure Search limits, see [Limits and Constraints](https://msdn.microsoft.com/library/azure/dn798934.aspx).
+
+## SQL Database Limits
+
+[AZURE.INCLUDE [azure-sql-database-limits](../includes/azure-sql-database-limits.md)]
+
+
+## Media Services Limits
+
+[AZURE.INCLUDE [azure-mediaservices-limits](../includes/azure-mediaservices-limits.md)]
+
+
+## Service Bus Limits
+
+[AZURE.INCLUDE [azure-servicebus-limits](../includes/service-bus-quotas-table.md)]
+
+
+## Active Directory Limits
+
+[AZURE.INCLUDE [AAD-service-limits](../includes/active-directory-service-limits-include.md)]
+
+
+## Azure RemoteApp Limits
+
+[AZURE.INCLUDE [azure-remoteapp-limits](../includes/azure-remoteapp-limits.md)]
+
+## StorSimple System Limits
+
+[AZURE.INCLUDE [storsimple-limits-table](../includes/storsimple-limits-table.md)]
+
+
+## Operational Insights Limits
+
+[AZURE.INCLUDE [operational-insights-limits](../includes/operational-insights-limits.md)]
+
+## Backup Limits
+
+[AZURE.INCLUDE [azure-backup-limits](../includes/azure-backup-limits.md)]
 
-<tags
-	ms.service="multiple"
-	ms.workload="multiple"
-	ms.tgt_pltfrm="na"
-	ms.devlang="na"
-	ms.topic="article"
-	ms.date="07/06/2015"
-	ms.author="jroth"/>
+## API Management Limits
+
+[AZURE.INCLUDE [api-management-service-limits](../includes/api-management-service-limits.md)]
+
+## Azure Redis Cache Limits
+
+[AZURE.INCLUDE [redis-cache-service-limits](../includes/redis-cache-service-limits.md)]
 
-# Azure Subscription and Service Limits, Quotas, and Constraints
-
-## Overview
-
-This document specifies some of the most common Microsoft Azure limits. Note that this does not currently cover all Azure services. Over time, these limits will be expanded and updated to cover more of the platform.
-
-> [AZURE.NOTE] If you want to raise the limit above the **Default Limit**, you can [open an online customer support request at no charge](http://azure.microsoft.com/blog/2014/06/04/azure-limits-quotas-increase-requests/). The limits cannot be raised above the **Maximum Limit** value in the tables below. If there is no **Maximum Limit** column, then the specified resource does not have adjustable limits.
-
-## Limits and the Azure Resource Manager
-
-It is now possible to combine multiple Azure resources in to a single Azure Resource Group. When using Resource Groups, limits that once were global become managed at a regional level with the Azure Resource Manager. For more information about Azure Resource Groups, see [Using resource groups to manage your Azure resources](resource-group-portal.md).
-
-In the limits below, a new table has been added to reflect any differences in limits when using the Azure Resource Manager. For example, there is a **Subscription Limits** table and a **Subscription Limits - Azure Resource Manager** table. When a limit applies to both scenarios, it is only shown in the first table. Unless otherwise indicated, limits are global across all regions.
-
-> [AZURE.NOTE] It is important to emphasize that quotas for resources in Azure Resource Groups are per-region accessible by your subscription, and are not per-subscription, as the service management quotas are. Let's use core quotas as an example. If you need to request a quota increase with support for cores, you need to decide how many cores you want to use in which regions, and then make a specific request for Azure Resource Group core quotas for the amounts and regions that you want. Therefore, if you need to use 30 cores in West Europe to run your application there; you should specifically request 30 cores in West Europe. But you will not have a core quota increase in any other region -- only West Europe will have the 30-core quota.
-<!-- -->
-As a result, you may find it useful to consider deciding what your Azure Resource Group quotas need to be for your workload in any one region, and request that amount in each region into which you are considering deployment. See [troubleshooting deployment issues](resource-group-deploy-debug.md##authentication-subscription-role-and-quota-issues) for more help discovering your current quotas for specific regions.
-
-## Subscription Limits
-
-[AZURE.INCLUDE [azure-subscription-limits](../includes/azure-subscription-limits.md)]
-
-
-## Subscription Limits - Azure Resource Manager
-
-The following limits apply when using the Azure Resource Manager and Azure Resource Groups. Limits that have not changed with the Azure Resource Manager are not listed below. Please refer to the previous table for those limits.
-
-[AZURE.INCLUDE [azure-subscription-limits-azure-resource-manager](../includes/azure-subscription-limits-azure-resource-manager.md)]
-
-
-## Resource Group Limits
-
-[AZURE.INCLUDE [azure-resource-groups-limits](../includes/azure-resource-groups-limits.md)]
-
-
-## Virtual Machines Limits
-
-[AZURE.INCLUDE [azure-virtual-machines-limits](../includes/azure-virtual-machines-limits.md)]
-
-
-## Virtual Machines Limits - Azure Resource Manager
-
-The following limits apply when using the Azure Resource Manager and Azure Resource Groups. Limits that have not changed with the Azure Resource Manager are not listed below. Please refer to the previous table for those limits.
-
-[AZURE.INCLUDE [azure-virtual-machines-limits-azure-resource-manager](../includes/azure-virtual-machines-limits-azure-resource-manager.md)]
-
-
-## Networking Limits
-
-[AZURE.INCLUDE [azure-virtual-network-limits](../includes/azure-virtual-network-limits.md)]
-
-
-## Networking Limits – Azure Resource Manager
-
-The following limits apply when using the Azure Resource Manager and Azure Resource Groups. Limits that have not changed with the Azure Resource Manager are not listed below. Please refer to the previous table for those limits.
-
-[AZURE.INCLUDE [azure-virtual-network-limits-azure-resource-manager](../includes/azure-virtual-network-limits-azure-resource-manager.md)]
-
-
-## Storage Limits - Standard Storage
-
-[AZURE.INCLUDE [azure-storage-limits](../includes/azure-storage-limits.md)]
-
-For additional details on storage account limits, see [Azure Storage Scalability and Performance Targets](../articles/storage/storage-scalability-targets.md).
-
-
-## Storage Limits - Premium Storage
-
-[AZURE.INCLUDE [azure-storage-limits-premium-storage](../includes/azure-storage-limits-premium-storage.md)]
-
-
-## Storage Limits - Azure Resource Manager
-
-[AZURE.INCLUDE [azure-storage-limits-azure-resource-manager](../includes/azure-storage-limits-azure-resource-manager.md)]
-
-
-## Cloud Services Limits
-
-[AZURE.INCLUDE [azure-cloud-services-limits](../includes/azure-cloud-services-limits.md)]
-
-
-## Web Apps (Websites) Limits
-
-[AZURE.INCLUDE [azure-websites-limits](../includes/azure-websites-limits.md)]
-
-
-## Batch Preview Limits
-
-[AZURE.INCLUDE [azure-batch-limits](../includes/azure-batch-limits.md)]
-
-
-## DocumentDB Limits
-
-[AZURE.INCLUDE [azure-documentdb-limits](../includes/azure-documentdb-limits.md)]
-
-
-## Mobile Engagement Limits
-
-[AZURE.INCLUDE [azure-mobile-engagement-limits](../includes/azure-mobile-engagement-limits.md)]
-
-
-## Search Limits
-
-[AZURE.INCLUDE [azure-search-limits](../includes/azure-search-limits.md)]
-
-For additional details on Azure Search limits, see [Limits and Constraints](https://msdn.microsoft.com/library/azure/dn798934.aspx).
-
-## SQL Database Limits
-
-[AZURE.INCLUDE [azure-sql-database-limits](../includes/azure-sql-database-limits.md)]
-
-
-## Media Services Limits
-
-[AZURE.INCLUDE [azure-mediaservices-limits](../includes/azure-mediaservices-limits.md)]
-
-
-## Service Bus Limits
-
-[AZURE.INCLUDE [azure-servicebus-limits](../includes/service-bus-quotas-table.md)]
-
-
-## Active Directory Limits
-
-[AZURE.INCLUDE [AAD-service-limits](../includes/active-directory-service-limits-include.md)]
-
-
-## Azure RemoteApp Limits
-
-[AZURE.INCLUDE [azure-remoteapp-limits](../includes/azure-remoteapp-limits.md)]
-
-## StorSimple System Limits
-
-[AZURE.INCLUDE [storsimple-limits-table](../includes/storsimple-limits-table.md)]
-
-
-## Operational Insights Limits
-
-[AZURE.INCLUDE [operational-insights-limits](../includes/operational-insights-limits.md)]
-
-## Backup Limits
-
-[AZURE.INCLUDE [azure-backup-limits](../includes/azure-backup-limits.md)]
-
-<<<<<<< HEAD
-## API Management Limits
-
-[AZURE.INCLUDE [api-management-service-limits](../includes/api-management-service-limits.md)]
-
-## Azure Redis Cache Limits
-
-[AZURE.INCLUDE [redis-cache-service-limits](../includes/redis-cache-service-limits.md)]
-=======
-##Multi-Factor Authentication
-[AZURE.INCLUDE [azure-mfa-service-limits](../includes/azure-mfa-service-limits.md)]
->>>>>>> f079ba1a
-
-## See Also
-
-[Understanding Azure Limits and Increases](http://azure.microsoft.com/blog/2014/06/04/azure-limits-quotas-increase-requests/)
-
-[Virtual Machine and Cloud Service Sizes for Azure](http://msdn.microsoft.com/library/azure/dn197896.aspx)
+## Multi-Factor Authentication
+
+[AZURE.INCLUDE [azure-mfa-service-limits](../includes/azure-mfa-service-limits.md)]
+
+## See Also
+
+[Understanding Azure Limits and Increases](http://azure.microsoft.com/blog/2014/06/04/azure-limits-quotas-increase-requests/)
+
+[Virtual Machine and Cloud Service Sizes for Azure](http://msdn.microsoft.com/library/azure/dn197896.aspx)