<properties
	pageTitle="Microsoft Azure Subscription and Service Limits, Quotas, and Constraints"
	description="Provides a list of common Azure subscription and service limits, quotas, and constraints. This includes information on how to increase limits along with maximum values."
	services=""
	documentationCenter=""
	authors="rothja"
	manager="jeffreyg"
	editor=""
	tags="billing"
	/>

<tags
	ms.service="multiple"
	ms.workload="multiple"
	ms.tgt_pltfrm="na"
	ms.devlang="na"
	ms.topic="article"
<<<<<<< HEAD
	ms.date="04/07/2016"
	ms.author="jroth"/>
=======
	ms.date="08/03/2016"
	ms.author="btardif"/>
>>>>>>> c186bb0b

# Azure subscription and service limits, quotas, and constraints

## Overview

This document specifies some of the most common Microsoft Azure limits. Note that this does not currently cover all Azure services. Over time, these limits will be expanded and updated to cover more of the platform.

> [AZURE.NOTE] If you want to raise the limit above the **Default Limit**, you can [open an online customer support request at no charge](https://azure.microsoft.com/blog/2014/06/04/azure-limits-quotas-increase-requests/). The limits cannot be raised above the **Maximum Limit** value in the tables below. If there is no **Maximum Limit** column, then the specified resource does not have adjustable limits.

## Limits and the Azure Resource Manager

It is now possible to combine multiple Azure resources in to a single Azure Resource Group. When using Resource Groups, limits that once were global become managed at a regional level with the Azure Resource Manager. For more information about Azure Resource Groups, see [Azure Resource Manager overview](resource-group-overview.md).

In the limits below, a new table has been added to reflect any differences in limits when using the Azure Resource Manager. For example, there is a **Subscription Limits** table and a **Subscription Limits - Azure Resource Manager** table. When a limit applies to both scenarios, it is only shown in the first table. Unless otherwise indicated, limits are global across all regions.

> [AZURE.NOTE] It is important to emphasize that quotas for resources in Azure Resource Groups are per-region accessible by your subscription, and are not per-subscription, as the service management quotas are. Let's use core quotas as an example. If you need to request a quota increase with support for cores, you need to decide how many cores you want to use in which regions, and then make a specific request for Azure Resource Group core quotas for the amounts and regions that you want. Therefore, if you need to use 30 cores in West Europe to run your application there; you should specifically request 30 cores in West Europe. But you will not have a core quota increase in any other region -- only West Europe will have the 30-core quota.
<!-- -->
As a result, you may find it useful to consider deciding what your Azure Resource Group quotas need to be for your workload in any one region, and request that amount in each region into which you are considering deployment. See [troubleshooting deployment issues](./resource-manager-common-deployment-errors.md) for more help discovering your current quotas for specific regions.


## Service-specific limits

- [Active Directory](#active-directory-limits)
- [API Management](#api-management-limits)
- [App Service](#app-service-limits)
- [Application Insights](#application-insights-limits)
- [Automation](#automation-limits)
- [Azure Redis Cache](#azure-redis-cache-limits)
- [Azure RemoteApp](#azure-remoteapp-limits)
- [Backup](#backup-limits)
- [Batch](#batch-limits)
- [BizTalk Services](#biztalk-services-limits)
- [CDN](#cdn-limits)
- [Cloud Services](#cloud-services-limits)
- [Data Factory](#data-factory-limits)
- [Data Lake Analytics](#data-lake-analytics-limits)
- [DNS](#dns-limits)
- [DocumentDB](#documentdb-limits)
- [Event Hubs](#event-hubs-limits)
- [IoT Hub](#iot-hub-limits)
- [Key Vault](#key-vault-limits)
- [Media Services](#media-services-limits)
- [Mobile Engagement](#mobile-engagement-limits)
- [Mobile Services](#mobile-services-limits)
- [Multi-Factor Authentication](#multi-factor-authentication)
- [Networking](#networking-limits)
- [Notification Hub Service](#notification-hub-service-limits)
- [Operational Insights](#operational-insights-limits)
- [Resource Group](#resource-group-limits)
- [Scheduler](#scheduler-limits)
- [Search](#search-limits)
- [Service Bus](#service-bus-limits)
- [Site Recovery](#site-recovery-limits)
- [SQL Database](#sql-database-limits)
- [Storage](#storage-limits)
- [StorSimple System](#storsimple-system-limits)
- [Stream Analytics](#stream-analytics-limits)
- [Subscription](#subscription-limits)
- [Traffic Manager](#traffic-manager-limits)
- [Virtual Machines](#virtual-machines-limits)
- [Virtual Machine Scale Sets](#virtual-machine-scale-sets-limits)


### Subscription limits
#### Subscription limits
[AZURE.INCLUDE [azure-subscription-limits](../includes/azure-subscription-limits.md)]

#### Subscription limits - Azure Resource Manager

The following limits apply when using the Azure Resource Manager and Azure Resource Groups. Limits that have not changed with the Azure Resource Manager are not listed below. Please refer to the previous table for those limits.

[AZURE.INCLUDE [azure-subscription-limits-azure-resource-manager](../includes/azure-subscription-limits-azure-resource-manager.md)]


### Resource Group limits

[AZURE.INCLUDE [azure-resource-groups-limits](../includes/azure-resource-groups-limits.md)]

### Virtual Machines limits
#### Virtual Machine limits
[AZURE.INCLUDE [azure-virtual-machines-limits](../includes/azure-virtual-machines-limits.md)]


#### Virtual Machines limits - Azure Resource Manager

The following limits apply when using the Azure Resource Manager and Azure Resource Groups. Limits that have not changed with the Azure Resource Manager are not listed below. Please refer to the previous table for those limits.

[AZURE.INCLUDE [azure-virtual-machines-limits-azure-resource-manager](../includes/azure-virtual-machines-limits-azure-resource-manager.md)]

### Virtual Machine Scale Sets limits

[AZURE.INCLUDE [virtual-machine-scale-sets-limits](../includes/azure-virtual-machine-scale-sets-limits.md)]

### Networking limits

[AZURE.INCLUDE [expressroute-limits](../includes/expressroute-limits.md)]

#### Networking limits
[AZURE.INCLUDE [azure-virtual-network-limits](../includes/azure-virtual-network-limits.md)]

#### Traffic Manager limits

[AZURE.INCLUDE [traffic-manager-limits](../includes/traffic-manager-limits.md)]

#### DNS limits

[AZURE.INCLUDE [dns-limits](../includes/dns-limits.md)]

### Storage limits

For additional details on storage account limits, see [Azure Storage Scalability and Performance Targets](../articles/storage/storage-scalability-targets.md).

#### Storage Service limits

[AZURE.INCLUDE [azure-storage-limits](../includes/azure-storage-limits.md)]

#### Virtual Machine disk limits

[AZURE.INCLUDE [azure-storage-limits-vm-disks](../includes/azure-storage-limits-vm-disks.md)]

See [Virtual machine sizes](../articles/virtual-machines/virtual-machines-linux-sizes.md) for additional details.

**Standard storage accounts**

[AZURE.INCLUDE [azure-storage-limits-vm-disks-standard](../includes/azure-storage-limits-vm-disks-standard.md)]

**Premium storage accounts**

[AZURE.INCLUDE [azure-storage-limits-vm-disks-premium](../includes/azure-storage-limits-vm-disks-premium.md)]

#### Storage Resource Provider limits

[AZURE.INCLUDE [azure-storage-limits-azure-resource-manager](../includes/azure-storage-limits-azure-resource-manager.md)]


### Cloud Services limits

[AZURE.INCLUDE [azure-cloud-services-limits](../includes/azure-cloud-services-limits.md)]


### App Service limits
The following App Service limits include limits for Web Apps, Mobile Apps, API Apps, and Logic Apps.

[AZURE.INCLUDE [azure-websites-limits](../includes/azure-websites-limits.md)]

### Scheduler limits

[AZURE.INCLUDE [scheduler-limits-table](../includes/scheduler-limits-table.md)]

### Batch limits

[AZURE.INCLUDE [azure-batch-limits](../includes/azure-batch-limits.md)]

###BizTalk Services limits
The following table shows the limits for Azure Biztalk Services.

[AZURE.INCLUDE [biztalk-services-service-limits](../includes/biztalk-services-service-limits.md)]


### DocumentDB limits

[AZURE.INCLUDE [azure-documentdb-limits](../includes/azure-documentdb-limits.md)]

Quotas listed with an asterisk (*) [can be adjusted by contacting Azure support](./documentdb/documentdb-increase-limits.md).

### Mobile Engagement limits

[AZURE.INCLUDE [azure-mobile-engagement-limits](../includes/azure-mobile-engagement-limits.md)]


### Search limits

Pricing tiers determine the capacity and limits of your search service. Tiers include:

- *Free* multi-tenant service, shared with other Azure subscribers, intended for evaluation and small development projects.
- *Basic* provides dedicated computing resources for production workloads at a smaller scale, with up to 3 replicas for highly available query workloads.
- *Standard (S1, S2, S3, S3 High Density)* is for larger production workloads. Multiple levels  exist within the standard tier so that you can choose a resource configuration for specific scenarios.

**Limits per subscription**

[AZURE.INCLUDE [azure-search-limits-per-subscription](../includes/azure-search-limits-per-subscription.md)]

**Limits per search service**

[AZURE.INCLUDE [azure-search-limits-per-service](../includes/azure-search-limits-per-service.md)]

For more granular information about other limits, including document size, queries per second, keys, requests, and responses, see [Service limits in Azure Search](search/search-limits-quotas-capacity.md).

### Media Services limits

[AZURE.INCLUDE [azure-mediaservices-limits](../includes/azure-mediaservices-limits.md)]

### CDN limits

[AZURE.INCLUDE [cdn-limits](../includes/cdn-limits.md)]

### Mobile Services limits

[AZURE.INCLUDE [mobile-services-limits](../includes/mobile-services-limits.md)]

### Notification Hub Service limits

[AZURE.INCLUDE [notification-hub-limits](../includes/notification-hub-limits.md)]

### Event Hubs limits

[AZURE.INCLUDE [azure-servicebus-limits](../includes/event-hubs-limits.md)]

### Service Bus limits

[AZURE.INCLUDE [azure-servicebus-limits](../includes/service-bus-quotas-table.md)]

### IoT Hub limits

[AZURE.INCLUDE [azure-iothub-limits](../includes/iot-hub-limits.md)]

### Data Factory limits

[AZURE.INCLUDE [azure-data-factory-limits](../includes/azure-data-factory-limits.md)]

### Data Lake Analytics Limits
[AZURE.INCLUDE [azure-data-lake-analytics-limits](../includes/azure-data-lake-analytics-limits.md)]

### Stream Analytics limits
[AZURE.INCLUDE [stream-analytics-limits-table](../includes/stream-analytics-limits-table.md)]

### Active Directory limits

[AZURE.INCLUDE [AAD-service-limits](../includes/active-directory-service-limits-include.md)]


### Azure RemoteApp limits

[AZURE.INCLUDE [azure-remoteapp-limits](../includes/azure-remoteapp-limits.md)]

### StorSimple System limits

[AZURE.INCLUDE [storsimple-limits-table](../includes/storsimple-limits-table.md)]


### Operational Insights limits

[AZURE.INCLUDE [operational-insights-limits](../includes/operational-insights-limits.md)]

### Backup limits

[AZURE.INCLUDE [azure-backup-limits](../includes/azure-backup-limits.md)]

### Site Recovery limits

[AZURE.INCLUDE [site-recovery-limits](../includes/site-recovery-limits.md)]

### Application Insights limits

[AZURE.INCLUDE [application-insights-limits](../includes/application-insights-limits.md)]

### API Management limits

[AZURE.INCLUDE [api-management-service-limits](../includes/api-management-service-limits.md)]

### Azure Redis Cache limits

[AZURE.INCLUDE [redis-cache-service-limits](../includes/redis-cache-service-limits.md)]

### Key Vault limits

[AZURE.INCLUDE [key-vault-limits](../includes/key-vault-limits.md)]

### Multi-Factor Authentication
[AZURE.INCLUDE [azure-mfa-service-limits](../includes/azure-mfa-service-limits.md)]

### Automation limits
[AZURE.INCLUDE [automation-limits](../includes/azure-automation-service-limits.md)]

### SQL Database limits

For SQL Database limits, see [SQL Database Resource Limits](sql-database/sql-database-resource-limits.md).

## See also

[Understanding Azure Limits and Increases](https://azure.microsoft.com/blog/2014/06/04/azure-limits-quotas-increase-requests/)

[Virtual Machine and Cloud Service Sizes for Azure](virtual-machines/virtual-machines-linux-sizes.md)

[Sizes for Cloud Services](cloud-services/cloud-services-sizes-specs.md)
<|MERGE_RESOLUTION|>--- conflicted
+++ resolved
@@ -1,309 +1,304 @@
-<properties
-	pageTitle="Microsoft Azure Subscription and Service Limits, Quotas, and Constraints"
-	description="Provides a list of common Azure subscription and service limits, quotas, and constraints. This includes information on how to increase limits along with maximum values."
-	services=""
-	documentationCenter=""
-	authors="rothja"
-	manager="jeffreyg"
-	editor=""
-	tags="billing"
-	/>
-
-<tags
-	ms.service="multiple"
-	ms.workload="multiple"
-	ms.tgt_pltfrm="na"
-	ms.devlang="na"
-	ms.topic="article"
-<<<<<<< HEAD
-	ms.date="04/07/2016"
-	ms.author="jroth"/>
-=======
-	ms.date="08/03/2016"
-	ms.author="btardif"/>
->>>>>>> c186bb0b
-
-# Azure subscription and service limits, quotas, and constraints
-
-## Overview
-
-This document specifies some of the most common Microsoft Azure limits. Note that this does not currently cover all Azure services. Over time, these limits will be expanded and updated to cover more of the platform.
-
-> [AZURE.NOTE] If you want to raise the limit above the **Default Limit**, you can [open an online customer support request at no charge](https://azure.microsoft.com/blog/2014/06/04/azure-limits-quotas-increase-requests/). The limits cannot be raised above the **Maximum Limit** value in the tables below. If there is no **Maximum Limit** column, then the specified resource does not have adjustable limits.
-
-## Limits and the Azure Resource Manager
-
-It is now possible to combine multiple Azure resources in to a single Azure Resource Group. When using Resource Groups, limits that once were global become managed at a regional level with the Azure Resource Manager. For more information about Azure Resource Groups, see [Azure Resource Manager overview](resource-group-overview.md).
-
-In the limits below, a new table has been added to reflect any differences in limits when using the Azure Resource Manager. For example, there is a **Subscription Limits** table and a **Subscription Limits - Azure Resource Manager** table. When a limit applies to both scenarios, it is only shown in the first table. Unless otherwise indicated, limits are global across all regions.
-
-> [AZURE.NOTE] It is important to emphasize that quotas for resources in Azure Resource Groups are per-region accessible by your subscription, and are not per-subscription, as the service management quotas are. Let's use core quotas as an example. If you need to request a quota increase with support for cores, you need to decide how many cores you want to use in which regions, and then make a specific request for Azure Resource Group core quotas for the amounts and regions that you want. Therefore, if you need to use 30 cores in West Europe to run your application there; you should specifically request 30 cores in West Europe. But you will not have a core quota increase in any other region -- only West Europe will have the 30-core quota.
-<!-- -->
-As a result, you may find it useful to consider deciding what your Azure Resource Group quotas need to be for your workload in any one region, and request that amount in each region into which you are considering deployment. See [troubleshooting deployment issues](./resource-manager-common-deployment-errors.md) for more help discovering your current quotas for specific regions.
-
-
-## Service-specific limits
-
-- [Active Directory](#active-directory-limits)
-- [API Management](#api-management-limits)
-- [App Service](#app-service-limits)
-- [Application Insights](#application-insights-limits)
-- [Automation](#automation-limits)
-- [Azure Redis Cache](#azure-redis-cache-limits)
-- [Azure RemoteApp](#azure-remoteapp-limits)
-- [Backup](#backup-limits)
-- [Batch](#batch-limits)
-- [BizTalk Services](#biztalk-services-limits)
-- [CDN](#cdn-limits)
-- [Cloud Services](#cloud-services-limits)
-- [Data Factory](#data-factory-limits)
-- [Data Lake Analytics](#data-lake-analytics-limits)
-- [DNS](#dns-limits)
-- [DocumentDB](#documentdb-limits)
-- [Event Hubs](#event-hubs-limits)
-- [IoT Hub](#iot-hub-limits)
-- [Key Vault](#key-vault-limits)
-- [Media Services](#media-services-limits)
-- [Mobile Engagement](#mobile-engagement-limits)
-- [Mobile Services](#mobile-services-limits)
-- [Multi-Factor Authentication](#multi-factor-authentication)
-- [Networking](#networking-limits)
-- [Notification Hub Service](#notification-hub-service-limits)
-- [Operational Insights](#operational-insights-limits)
-- [Resource Group](#resource-group-limits)
-- [Scheduler](#scheduler-limits)
-- [Search](#search-limits)
-- [Service Bus](#service-bus-limits)
-- [Site Recovery](#site-recovery-limits)
-- [SQL Database](#sql-database-limits)
-- [Storage](#storage-limits)
-- [StorSimple System](#storsimple-system-limits)
-- [Stream Analytics](#stream-analytics-limits)
-- [Subscription](#subscription-limits)
-- [Traffic Manager](#traffic-manager-limits)
-- [Virtual Machines](#virtual-machines-limits)
-- [Virtual Machine Scale Sets](#virtual-machine-scale-sets-limits)
-
-
-### Subscription limits
-#### Subscription limits
-[AZURE.INCLUDE [azure-subscription-limits](../includes/azure-subscription-limits.md)]
-
-#### Subscription limits - Azure Resource Manager
-
-The following limits apply when using the Azure Resource Manager and Azure Resource Groups. Limits that have not changed with the Azure Resource Manager are not listed below. Please refer to the previous table for those limits.
-
-[AZURE.INCLUDE [azure-subscription-limits-azure-resource-manager](../includes/azure-subscription-limits-azure-resource-manager.md)]
-
-
-### Resource Group limits
-
-[AZURE.INCLUDE [azure-resource-groups-limits](../includes/azure-resource-groups-limits.md)]
-
-### Virtual Machines limits
-#### Virtual Machine limits
-[AZURE.INCLUDE [azure-virtual-machines-limits](../includes/azure-virtual-machines-limits.md)]
-
-
-#### Virtual Machines limits - Azure Resource Manager
-
-The following limits apply when using the Azure Resource Manager and Azure Resource Groups. Limits that have not changed with the Azure Resource Manager are not listed below. Please refer to the previous table for those limits.
-
-[AZURE.INCLUDE [azure-virtual-machines-limits-azure-resource-manager](../includes/azure-virtual-machines-limits-azure-resource-manager.md)]
-
-### Virtual Machine Scale Sets limits
-
-[AZURE.INCLUDE [virtual-machine-scale-sets-limits](../includes/azure-virtual-machine-scale-sets-limits.md)]
-
-### Networking limits
-
-[AZURE.INCLUDE [expressroute-limits](../includes/expressroute-limits.md)]
-
-#### Networking limits
-[AZURE.INCLUDE [azure-virtual-network-limits](../includes/azure-virtual-network-limits.md)]
-
-#### Traffic Manager limits
-
-[AZURE.INCLUDE [traffic-manager-limits](../includes/traffic-manager-limits.md)]
-
-#### DNS limits
-
-[AZURE.INCLUDE [dns-limits](../includes/dns-limits.md)]
-
-### Storage limits
-
-For additional details on storage account limits, see [Azure Storage Scalability and Performance Targets](../articles/storage/storage-scalability-targets.md).
-
-#### Storage Service limits
-
-[AZURE.INCLUDE [azure-storage-limits](../includes/azure-storage-limits.md)]
-
-#### Virtual Machine disk limits
-
-[AZURE.INCLUDE [azure-storage-limits-vm-disks](../includes/azure-storage-limits-vm-disks.md)]
-
-See [Virtual machine sizes](../articles/virtual-machines/virtual-machines-linux-sizes.md) for additional details.
-
-**Standard storage accounts**
-
-[AZURE.INCLUDE [azure-storage-limits-vm-disks-standard](../includes/azure-storage-limits-vm-disks-standard.md)]
-
-**Premium storage accounts**
-
-[AZURE.INCLUDE [azure-storage-limits-vm-disks-premium](../includes/azure-storage-limits-vm-disks-premium.md)]
-
-#### Storage Resource Provider limits
-
-[AZURE.INCLUDE [azure-storage-limits-azure-resource-manager](../includes/azure-storage-limits-azure-resource-manager.md)]
-
-
-### Cloud Services limits
-
-[AZURE.INCLUDE [azure-cloud-services-limits](../includes/azure-cloud-services-limits.md)]
-
-
-### App Service limits
-The following App Service limits include limits for Web Apps, Mobile Apps, API Apps, and Logic Apps.
-
-[AZURE.INCLUDE [azure-websites-limits](../includes/azure-websites-limits.md)]
-
-### Scheduler limits
-
-[AZURE.INCLUDE [scheduler-limits-table](../includes/scheduler-limits-table.md)]
-
-### Batch limits
-
-[AZURE.INCLUDE [azure-batch-limits](../includes/azure-batch-limits.md)]
-
-###BizTalk Services limits
-The following table shows the limits for Azure Biztalk Services.
-
-[AZURE.INCLUDE [biztalk-services-service-limits](../includes/biztalk-services-service-limits.md)]
-
-
-### DocumentDB limits
-
-[AZURE.INCLUDE [azure-documentdb-limits](../includes/azure-documentdb-limits.md)]
-
-Quotas listed with an asterisk (*) [can be adjusted by contacting Azure support](./documentdb/documentdb-increase-limits.md).
-
-### Mobile Engagement limits
-
-[AZURE.INCLUDE [azure-mobile-engagement-limits](../includes/azure-mobile-engagement-limits.md)]
-
-
-### Search limits
-
-Pricing tiers determine the capacity and limits of your search service. Tiers include:
-
-- *Free* multi-tenant service, shared with other Azure subscribers, intended for evaluation and small development projects.
-- *Basic* provides dedicated computing resources for production workloads at a smaller scale, with up to 3 replicas for highly available query workloads.
-- *Standard (S1, S2, S3, S3 High Density)* is for larger production workloads. Multiple levels  exist within the standard tier so that you can choose a resource configuration for specific scenarios.
-
-**Limits per subscription**
-
-[AZURE.INCLUDE [azure-search-limits-per-subscription](../includes/azure-search-limits-per-subscription.md)]
-
-**Limits per search service**
-
-[AZURE.INCLUDE [azure-search-limits-per-service](../includes/azure-search-limits-per-service.md)]
-
-For more granular information about other limits, including document size, queries per second, keys, requests, and responses, see [Service limits in Azure Search](search/search-limits-quotas-capacity.md).
-
-### Media Services limits
-
-[AZURE.INCLUDE [azure-mediaservices-limits](../includes/azure-mediaservices-limits.md)]
-
-### CDN limits
-
-[AZURE.INCLUDE [cdn-limits](../includes/cdn-limits.md)]
-
-### Mobile Services limits
-
-[AZURE.INCLUDE [mobile-services-limits](../includes/mobile-services-limits.md)]
-
-### Notification Hub Service limits
-
-[AZURE.INCLUDE [notification-hub-limits](../includes/notification-hub-limits.md)]
-
-### Event Hubs limits
-
-[AZURE.INCLUDE [azure-servicebus-limits](../includes/event-hubs-limits.md)]
-
-### Service Bus limits
-
-[AZURE.INCLUDE [azure-servicebus-limits](../includes/service-bus-quotas-table.md)]
-
-### IoT Hub limits
-
-[AZURE.INCLUDE [azure-iothub-limits](../includes/iot-hub-limits.md)]
-
-### Data Factory limits
-
-[AZURE.INCLUDE [azure-data-factory-limits](../includes/azure-data-factory-limits.md)]
-
-### Data Lake Analytics Limits
-[AZURE.INCLUDE [azure-data-lake-analytics-limits](../includes/azure-data-lake-analytics-limits.md)]
-
-### Stream Analytics limits
-[AZURE.INCLUDE [stream-analytics-limits-table](../includes/stream-analytics-limits-table.md)]
-
-### Active Directory limits
-
-[AZURE.INCLUDE [AAD-service-limits](../includes/active-directory-service-limits-include.md)]
-
-
-### Azure RemoteApp limits
-
-[AZURE.INCLUDE [azure-remoteapp-limits](../includes/azure-remoteapp-limits.md)]
-
-### StorSimple System limits
-
-[AZURE.INCLUDE [storsimple-limits-table](../includes/storsimple-limits-table.md)]
-
-
-### Operational Insights limits
-
-[AZURE.INCLUDE [operational-insights-limits](../includes/operational-insights-limits.md)]
-
-### Backup limits
-
-[AZURE.INCLUDE [azure-backup-limits](../includes/azure-backup-limits.md)]
-
-### Site Recovery limits
-
-[AZURE.INCLUDE [site-recovery-limits](../includes/site-recovery-limits.md)]
-
-### Application Insights limits
-
-[AZURE.INCLUDE [application-insights-limits](../includes/application-insights-limits.md)]
-
-### API Management limits
-
-[AZURE.INCLUDE [api-management-service-limits](../includes/api-management-service-limits.md)]
-
-### Azure Redis Cache limits
-
-[AZURE.INCLUDE [redis-cache-service-limits](../includes/redis-cache-service-limits.md)]
-
-### Key Vault limits
-
-[AZURE.INCLUDE [key-vault-limits](../includes/key-vault-limits.md)]
-
-### Multi-Factor Authentication
-[AZURE.INCLUDE [azure-mfa-service-limits](../includes/azure-mfa-service-limits.md)]
-
-### Automation limits
-[AZURE.INCLUDE [automation-limits](../includes/azure-automation-service-limits.md)]
-
-### SQL Database limits
-
-For SQL Database limits, see [SQL Database Resource Limits](sql-database/sql-database-resource-limits.md).
-
-## See also
-
-[Understanding Azure Limits and Increases](https://azure.microsoft.com/blog/2014/06/04/azure-limits-quotas-increase-requests/)
-
-[Virtual Machine and Cloud Service Sizes for Azure](virtual-machines/virtual-machines-linux-sizes.md)
-
-[Sizes for Cloud Services](cloud-services/cloud-services-sizes-specs.md)
+<properties
+	pageTitle="Microsoft Azure Subscription and Service Limits, Quotas, and Constraints"
+	description="Provides a list of common Azure subscription and service limits, quotas, and constraints. This includes information on how to increase limits along with maximum values."
+	services=""
+	documentationCenter=""
+	authors="rothja"
+	manager="jeffreyg"
+	editor=""
+	tags="billing"
+	/>
+
+<tags
+	ms.service="multiple"
+	ms.workload="multiple"
+	ms.tgt_pltfrm="na"
+	ms.devlang="na"
+	ms.topic="article"
+	ms.date="08/03/2016"
+	ms.author="btardif"/>
+
+# Azure subscription and service limits, quotas, and constraints
+
+## Overview
+
+This document specifies some of the most common Microsoft Azure limits. Note that this does not currently cover all Azure services. Over time, these limits will be expanded and updated to cover more of the platform.
+
+> [AZURE.NOTE] If you want to raise the limit above the **Default Limit**, you can [open an online customer support request at no charge](https://azure.microsoft.com/blog/2014/06/04/azure-limits-quotas-increase-requests/). The limits cannot be raised above the **Maximum Limit** value in the tables below. If there is no **Maximum Limit** column, then the specified resource does not have adjustable limits.
+
+## Limits and the Azure Resource Manager
+
+It is now possible to combine multiple Azure resources in to a single Azure Resource Group. When using Resource Groups, limits that once were global become managed at a regional level with the Azure Resource Manager. For more information about Azure Resource Groups, see [Azure Resource Manager overview](resource-group-overview.md).
+
+In the limits below, a new table has been added to reflect any differences in limits when using the Azure Resource Manager. For example, there is a **Subscription Limits** table and a **Subscription Limits - Azure Resource Manager** table. When a limit applies to both scenarios, it is only shown in the first table. Unless otherwise indicated, limits are global across all regions.
+
+> [AZURE.NOTE] It is important to emphasize that quotas for resources in Azure Resource Groups are per-region accessible by your subscription, and are not per-subscription, as the service management quotas are. Let's use core quotas as an example. If you need to request a quota increase with support for cores, you need to decide how many cores you want to use in which regions, and then make a specific request for Azure Resource Group core quotas for the amounts and regions that you want. Therefore, if you need to use 30 cores in West Europe to run your application there; you should specifically request 30 cores in West Europe. But you will not have a core quota increase in any other region -- only West Europe will have the 30-core quota.
+<!-- -->
+As a result, you may find it useful to consider deciding what your Azure Resource Group quotas need to be for your workload in any one region, and request that amount in each region into which you are considering deployment. See [troubleshooting deployment issues](./resource-manager-common-deployment-errors.md) for more help discovering your current quotas for specific regions.
+
+
+## Service-specific limits
+
+- [Active Directory](#active-directory-limits)
+- [API Management](#api-management-limits)
+- [App Service](#app-service-limits)
+- [Application Insights](#application-insights-limits)
+- [Automation](#automation-limits)
+- [Azure Redis Cache](#azure-redis-cache-limits)
+- [Azure RemoteApp](#azure-remoteapp-limits)
+- [Backup](#backup-limits)
+- [Batch](#batch-limits)
+- [BizTalk Services](#biztalk-services-limits)
+- [CDN](#cdn-limits)
+- [Cloud Services](#cloud-services-limits)
+- [Data Factory](#data-factory-limits)
+- [Data Lake Analytics](#data-lake-analytics-limits)
+- [DNS](#dns-limits)
+- [DocumentDB](#documentdb-limits)
+- [Event Hubs](#event-hubs-limits)
+- [IoT Hub](#iot-hub-limits)
+- [Key Vault](#key-vault-limits)
+- [Media Services](#media-services-limits)
+- [Mobile Engagement](#mobile-engagement-limits)
+- [Mobile Services](#mobile-services-limits)
+- [Multi-Factor Authentication](#multi-factor-authentication)
+- [Networking](#networking-limits)
+- [Notification Hub Service](#notification-hub-service-limits)
+- [Operational Insights](#operational-insights-limits)
+- [Resource Group](#resource-group-limits)
+- [Scheduler](#scheduler-limits)
+- [Search](#search-limits)
+- [Service Bus](#service-bus-limits)
+- [Site Recovery](#site-recovery-limits)
+- [SQL Database](#sql-database-limits)
+- [Storage](#storage-limits)
+- [StorSimple System](#storsimple-system-limits)
+- [Stream Analytics](#stream-analytics-limits)
+- [Subscription](#subscription-limits)
+- [Traffic Manager](#traffic-manager-limits)
+- [Virtual Machines](#virtual-machines-limits)
+- [Virtual Machine Scale Sets](#virtual-machine-scale-sets-limits)
+
+
+### Subscription limits
+#### Subscription limits
+[AZURE.INCLUDE [azure-subscription-limits](../includes/azure-subscription-limits.md)]
+
+#### Subscription limits - Azure Resource Manager
+
+The following limits apply when using the Azure Resource Manager and Azure Resource Groups. Limits that have not changed with the Azure Resource Manager are not listed below. Please refer to the previous table for those limits.
+
+[AZURE.INCLUDE [azure-subscription-limits-azure-resource-manager](../includes/azure-subscription-limits-azure-resource-manager.md)]
+
+
+### Resource Group limits
+
+[AZURE.INCLUDE [azure-resource-groups-limits](../includes/azure-resource-groups-limits.md)]
+
+### Virtual Machines limits
+#### Virtual Machine limits
+[AZURE.INCLUDE [azure-virtual-machines-limits](../includes/azure-virtual-machines-limits.md)]
+
+
+#### Virtual Machines limits - Azure Resource Manager
+
+The following limits apply when using the Azure Resource Manager and Azure Resource Groups. Limits that have not changed with the Azure Resource Manager are not listed below. Please refer to the previous table for those limits.
+
+[AZURE.INCLUDE [azure-virtual-machines-limits-azure-resource-manager](../includes/azure-virtual-machines-limits-azure-resource-manager.md)]
+
+### Virtual Machine Scale Sets limits
+
+[AZURE.INCLUDE [virtual-machine-scale-sets-limits](../includes/azure-virtual-machine-scale-sets-limits.md)]
+
+### Networking limits
+
+[AZURE.INCLUDE [expressroute-limits](../includes/expressroute-limits.md)]
+
+#### Networking limits
+[AZURE.INCLUDE [azure-virtual-network-limits](../includes/azure-virtual-network-limits.md)]
+
+#### Traffic Manager limits
+
+[AZURE.INCLUDE [traffic-manager-limits](../includes/traffic-manager-limits.md)]
+
+#### DNS limits
+
+[AZURE.INCLUDE [dns-limits](../includes/dns-limits.md)]
+
+### Storage limits
+
+For additional details on storage account limits, see [Azure Storage Scalability and Performance Targets](../articles/storage/storage-scalability-targets.md).
+
+#### Storage Service limits
+
+[AZURE.INCLUDE [azure-storage-limits](../includes/azure-storage-limits.md)]
+
+#### Virtual Machine disk limits
+
+[AZURE.INCLUDE [azure-storage-limits-vm-disks](../includes/azure-storage-limits-vm-disks.md)]
+
+See [Virtual machine sizes](../articles/virtual-machines/virtual-machines-linux-sizes.md) for additional details.
+
+**Standard storage accounts**
+
+[AZURE.INCLUDE [azure-storage-limits-vm-disks-standard](../includes/azure-storage-limits-vm-disks-standard.md)]
+
+**Premium storage accounts**
+
+[AZURE.INCLUDE [azure-storage-limits-vm-disks-premium](../includes/azure-storage-limits-vm-disks-premium.md)]
+
+#### Storage Resource Provider limits
+
+[AZURE.INCLUDE [azure-storage-limits-azure-resource-manager](../includes/azure-storage-limits-azure-resource-manager.md)]
+
+
+### Cloud Services limits
+
+[AZURE.INCLUDE [azure-cloud-services-limits](../includes/azure-cloud-services-limits.md)]
+
+
+### App Service limits
+The following App Service limits include limits for Web Apps, Mobile Apps, API Apps, and Logic Apps.
+
+[AZURE.INCLUDE [azure-websites-limits](../includes/azure-websites-limits.md)]
+
+### Scheduler limits
+
+[AZURE.INCLUDE [scheduler-limits-table](../includes/scheduler-limits-table.md)]
+
+### Batch limits
+
+[AZURE.INCLUDE [azure-batch-limits](../includes/azure-batch-limits.md)]
+
+###BizTalk Services limits
+The following table shows the limits for Azure Biztalk Services.
+
+[AZURE.INCLUDE [biztalk-services-service-limits](../includes/biztalk-services-service-limits.md)]
+
+
+### DocumentDB limits
+
+[AZURE.INCLUDE [azure-documentdb-limits](../includes/azure-documentdb-limits.md)]
+
+Quotas listed with an asterisk (*) [can be adjusted by contacting Azure support](./documentdb/documentdb-increase-limits.md).
+
+### Mobile Engagement limits
+
+[AZURE.INCLUDE [azure-mobile-engagement-limits](../includes/azure-mobile-engagement-limits.md)]
+
+
+### Search limits
+
+Pricing tiers determine the capacity and limits of your search service. Tiers include:
+
+- *Free* multi-tenant service, shared with other Azure subscribers, intended for evaluation and small development projects.
+- *Basic* provides dedicated computing resources for production workloads at a smaller scale, with up to 3 replicas for highly available query workloads.
+- *Standard (S1, S2, S3, S3 High Density)* is for larger production workloads. Multiple levels  exist within the standard tier so that you can choose a resource configuration for specific scenarios.
+
+**Limits per subscription**
+
+[AZURE.INCLUDE [azure-search-limits-per-subscription](../includes/azure-search-limits-per-subscription.md)]
+
+**Limits per search service**
+
+[AZURE.INCLUDE [azure-search-limits-per-service](../includes/azure-search-limits-per-service.md)]
+
+For more granular information about other limits, including document size, queries per second, keys, requests, and responses, see [Service limits in Azure Search](search/search-limits-quotas-capacity.md).
+
+### Media Services limits
+
+[AZURE.INCLUDE [azure-mediaservices-limits](../includes/azure-mediaservices-limits.md)]
+
+### CDN limits
+
+[AZURE.INCLUDE [cdn-limits](../includes/cdn-limits.md)]
+
+### Mobile Services limits
+
+[AZURE.INCLUDE [mobile-services-limits](../includes/mobile-services-limits.md)]
+
+### Notification Hub Service limits
+
+[AZURE.INCLUDE [notification-hub-limits](../includes/notification-hub-limits.md)]
+
+### Event Hubs limits
+
+[AZURE.INCLUDE [azure-servicebus-limits](../includes/event-hubs-limits.md)]
+
+### Service Bus limits
+
+[AZURE.INCLUDE [azure-servicebus-limits](../includes/service-bus-quotas-table.md)]
+
+### IoT Hub limits
+
+[AZURE.INCLUDE [azure-iothub-limits](../includes/iot-hub-limits.md)]
+
+### Data Factory limits
+
+[AZURE.INCLUDE [azure-data-factory-limits](../includes/azure-data-factory-limits.md)]
+
+### Data Lake Analytics Limits
+[AZURE.INCLUDE [azure-data-lake-analytics-limits](../includes/azure-data-lake-analytics-limits.md)]
+
+### Stream Analytics limits
+[AZURE.INCLUDE [stream-analytics-limits-table](../includes/stream-analytics-limits-table.md)]
+
+### Active Directory limits
+
+[AZURE.INCLUDE [AAD-service-limits](../includes/active-directory-service-limits-include.md)]
+
+
+### Azure RemoteApp limits
+
+[AZURE.INCLUDE [azure-remoteapp-limits](../includes/azure-remoteapp-limits.md)]
+
+### StorSimple System limits
+
+[AZURE.INCLUDE [storsimple-limits-table](../includes/storsimple-limits-table.md)]
+
+
+### Operational Insights limits
+
+[AZURE.INCLUDE [operational-insights-limits](../includes/operational-insights-limits.md)]
+
+### Backup limits
+
+[AZURE.INCLUDE [azure-backup-limits](../includes/azure-backup-limits.md)]
+
+### Site Recovery limits
+
+[AZURE.INCLUDE [site-recovery-limits](../includes/site-recovery-limits.md)]
+
+### Application Insights limits
+
+[AZURE.INCLUDE [application-insights-limits](../includes/application-insights-limits.md)]
+
+### API Management limits
+
+[AZURE.INCLUDE [api-management-service-limits](../includes/api-management-service-limits.md)]
+
+### Azure Redis Cache limits
+
+[AZURE.INCLUDE [redis-cache-service-limits](../includes/redis-cache-service-limits.md)]
+
+### Key Vault limits
+
+[AZURE.INCLUDE [key-vault-limits](../includes/key-vault-limits.md)]
+
+### Multi-Factor Authentication
+[AZURE.INCLUDE [azure-mfa-service-limits](../includes/azure-mfa-service-limits.md)]
+
+### Automation limits
+[AZURE.INCLUDE [automation-limits](../includes/azure-automation-service-limits.md)]
+
+### SQL Database limits
+
+For SQL Database limits, see [SQL Database Resource Limits](sql-database/sql-database-resource-limits.md).
+
+## See also
+
+[Understanding Azure Limits and Increases](https://azure.microsoft.com/blog/2014/06/04/azure-limits-quotas-increase-requests/)
+
+[Virtual Machine and Cloud Service Sizes for Azure](virtual-machines/virtual-machines-linux-sizes.md)
+
+[Sizes for Cloud Services](cloud-services/cloud-services-sizes-specs.md)