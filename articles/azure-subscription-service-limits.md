--- conflicted
+++ resolved
@@ -14,11 +14,7 @@
 ms.tgt_pltfrm: na
 ms.devlang: na
 ms.topic: article
-<<<<<<< HEAD
-ms.date: 08/21/2017
-=======
 ms.date: 09/01/2017
->>>>>>> 701dfc34
 ms.author: byvinyal
 
 ---
