<properties
   pageTitle="Tips for using Hadoop on Linux-based HDInsight | Microsoft Azure"
   description="Get implementation information for using Linux-based HDInsight (Hadoop) clusters on a familiar Linux environment running in the Azure cloud."
   services="hdinsight"
   documentationCenter=""
   authors="Blackmist"
   manager="paulettm"
   editor="cgronlun"/>

<tags
   ms.service="hdinsight"
   ms.devlang="na"
   ms.topic="article"
   ms.tgt_pltfrm="na"
   ms.workload="big-data"
<<<<<<< HEAD
   ms.date="04/01/2015"
   ms.author="larryfr"/>

# Working with HDInsight on Linux (preview)
=======
   ms.date="04/17/2015"
   ms.author="larryfr"/>

# Information about using HDInsight on Linux (preview)
>>>>>>> 8e917651

Linux-based Azure HDInsight clusters provide Hadoop on a familiar Linux environment, running in the Azure cloud. For most things, it should work exactly as any other Hadoop-on-Linux installation. This document calls out specific differences that you should be aware of.

## Domain names

<<<<<<< HEAD
The fully qualified domain name (FQDN) to use when connecting to the cluster is **&lt;clustername>.azurehdinsight.net** or (for SSH only) **&lt;clustername>.aurehdinsight.net**.
=======
The fully qualified domain name (FQDN) to use when connecting to the cluster is **&lt;clustername>.azurehdinsight.net** or (for SSH only) **&lt;clustername-ssh>.azurehdinsight.net**.
>>>>>>> 8e917651

## Remote access to services

* **Ambari (web)** - https://&lt;clustername>.azurehdinsight.net

	> [AZURE.NOTE] Authenticate by using the cluster administrator user and password, and then log in to Ambari. This also uses the cluster administrator user and password.
	>
	> Authentication is plaintext - always use HTTPS to help ensure that the connection is secure.

	While Ambari for your cluster is accessible directly over the Internet, some functionality relies on accessing nodes by the internal domain name used by the cluster. Since this is an internal domain name, and not public, you will receive "server not found" errors when trying to access some features over the Internet.

<<<<<<< HEAD
	To work around this problem, use an SSH tunnel to proxy web traffic to the cluster head node. Use the following articles to create an SSH tunnel from a port on your local machine to the cluster:

	* <a href="../hdinsight-hadoop-linux-use-ssh-unix/#tunnel" target="_blank">Use SSH with Linux-based Hadoop on HDInsight from Linux, Unix, or OS X</a> - Steps on creating an SSH tunnel by using the `ssh` command.

	* <a href="../hdinsight-hadoop-linux-use-ssh-windows/#tunnel" target="_blank">Use SSH with Linux-based Hadoop on HDInsight from Windows</a> - Steps on using PuTTY to create an SSH tunnel.
=======
	To work around this problem, use an SSH tunnel to proxy web traffic to the cluster head node. Use the **SSH tunneling** section of the following articles to create an SSH tunnel from a port on your local machine to the cluster:

	* [Use SSH with Linux-based Hadoop on HDInsight from Linux, Unix, or OS X](hdinsight-hadoop-linux-use-ssh-unix.md): Steps on creating an SSH tunnel by using the `ssh` command.

	* [Use SSH with Linux-based Hadoop on HDInsight from Windows](hdinsight-hadoop-linux-use-ssh-windows): Steps on using PuTTY to create an SSH tunnel.
>>>>>>> 8e917651

* **Ambari (REST)** - https://&lt;clustername>.azurehdinsight.net/ambari

	> [AZURE.NOTE] Authenticate by using the cluster administrator user and password.
	>
	> Authentication is plaintext - always use HTTPS to help ensure that the connection is secure.

* **WebHCat (Templeton)** - https://&lt;clustername>.azurehdinsight.net/templeton

	> [AZURE.NOTE] Authenticate by using the cluster administrator user and password.
	>
	> Authentication is plaintext - always use HTTPS to help ensure that the connection is secure.

* **SSH** - &lt;clustername>-ssh.azurehdinsight.net on port 22

	> [AZURE.NOTE] You can only access the cluster head node through SSH from a client machine. Once connected, you can then access the worker nodes by using SSH from the head node.

## File locations

Hadoop-related files can be found on the cluster nodes at `/usr/hdp/current`.

Example data and JAR files can be found on Hadoop Distributed File System (HDFS) or Azure Blob storage at '/example' or 'wasb:///example'.

## HDFS, Azure Blob storage, and storage best practices

In most Hadoop distributions, HDFS is backed by local storage on the machines in the cluster. While this is efficient, it can be costly for a cloud-based solution where you are charged hourly for compute resources.

HDInsight uses Azure Blob storage as the default store, which provides the following benefits:

* Cheap long-term storage

* Accessibility from external services such as websites, file upload/download utilities, various language SDKs, and web browsers

Since it is the default store for HDInsight, you normally don't have to do anything to use it. For example, the following command will list files in the **/example/data** folder, which is stored on Azure Blob storage:

	hadoop fs -ls /example/data

Some commands may require you to specify that you are using Blob storage. For these, you can prefix the command with **WASB://**.

HDInsight also allows you to associate multiple Blob storage accounts with a cluster. To access data on a non-default Blob storage account, you can use the format **WASB://&lt;container-name>@&lt;account-name>.blob.core.windows.net/**. For example, the following will list the contents of the **/example/data** directory for the specified container and Blob storage account:

	hadoop fs -ls wasb://mycontainer@mystorage.blob.core.windows.net/example/data

### What Blob storage is the cluster using?

During cluster creation, you selected to either use an existing Azure Storage account and container, or create a new one. Then, you probably forgot about it. You can find the Storage account and container by using the following methods.

<<<<<<< HEAD
**Azure portal**

1. In the <a href="https://manage.windowsazure.com/" target="_blank">Azure portal</a>, select your HDInsight cluster.
=======
**Ambari API**

1. Use the following command to retrieve HDFS configuration information:
>>>>>>> 8e917651

        curl -u admin:PASSWORD -G "https://CLUSTERNAME.azurehdinsight.net/api/v1/clusters/CLUSTERNAME/configurations/service_config_versions?service_name=HDFS&service_config_version=1"

<<<<<<< HEAD
3. The Storage account(s) and container(s) are listed in the **linked resources** section of the page.
=======
2. Find the `fs.defaultFS` entry. This will contain default container and storage account name in a format similar to the following:
>>>>>>> 8e917651

        wasb://CONTAINTERNAME@STORAGEACCOUNTNAME.blob.core.windows.net

> [AZURE.TIP] If you have installed [jq](http://stedolan.github.io/jq/), you can use the following to return just the `fs.defaultFS` entry:
>
> `curl -u admin:PASSWORD -G "https://CLUSTERNAME.azurehdinsight.net/api/v1/clusters/CLUSTERNAME/configurations/service_config_versions?service_name=HDFS&service_config_version=1" | jq '.items[].configurations[].properties["fs.defaultFS"] | select(. != null)'`

**Azure portal**

1. In the [Azure portal](https://manage.windowsazure.com/), select your HDInsight cluster.

2. Select **Dashboard** at the top of the page.

3. The Storage account(s) and container(s) are listed in the **linked resources** section of the page.

<<<<<<< HEAD
*Coming soon!*
=======
	![linked resources](./media/hdinsight-hadoop-linux-information/storageportal.png)
>>>>>>> 8e917651

### How do I access Blob storage?

Other than through the Hadoop command from the cluster, there are a variety of ways to access blobs:

<<<<<<< HEAD
* <a href="http://azure.microsoft.com/documentation/articles/xplat-cli/" target="_blank">Azure Cross-Platform Command-Line Interface</a>. After installing, see `azure storage` for help on using storage, or see `azure blob` for blob-specific commands.
=======
* [Azure CLI for Mac, Linux and Windows](xplat-cli.md): Cross-platform commands for working with Azure. After installing, use the `azure storage` command for help on using storage, or `azure blob` for blob-specific commands.
>>>>>>> 8e917651

* [blobxfer.py](https://github.com/Azure/azure-batch-samples/tree/master/Python/Storage): A python script for working with blobs in Azure Storage.

* A variety of SDKs:

	* [Java](https://github.com/Azure/azure-sdk-for-java)

	* [Node.js](https://github.com/Azure/azure-sdk-for-node)

	* [PHP](https://github.com/Azure/azure-sdk-for-php)

	* [Python](https://github.com/Azure/azure-sdk-for-python)

	* [Ruby](https://github.com/Azure/azure-sdk-for-ruby)

<<<<<<< HEAD
* <a href="https://msdn.microsoft.com/library/azure/dd135733.aspx" target="_blank">Storage REST API.</a>

=======
	* [.NET](https://github.com/Azure/azure-sdk-for-net)

* [Storage REST API](https://msdn.microsoft.com/library/azure/dd135733.aspx)

>>>>>>> 8e917651
## Next steps

* [Use Hive with HDInsight](hdinsight-use-hive.md)
* [Use Pig with HDInsight](hdinsight-use-pig.md)
* [Use MapReduce jobs with HDInsight](hdinsight-use-mapreduce.md)<|MERGE_RESOLUTION|>--- conflicted
+++ resolved
@@ -13,27 +13,16 @@
    ms.topic="article"
    ms.tgt_pltfrm="na"
    ms.workload="big-data"
-<<<<<<< HEAD
-   ms.date="04/01/2015"
-   ms.author="larryfr"/>
-
-# Working with HDInsight on Linux (preview)
-=======
    ms.date="04/17/2015"
    ms.author="larryfr"/>
 
 # Information about using HDInsight on Linux (preview)
->>>>>>> 8e917651
 
 Linux-based Azure HDInsight clusters provide Hadoop on a familiar Linux environment, running in the Azure cloud. For most things, it should work exactly as any other Hadoop-on-Linux installation. This document calls out specific differences that you should be aware of.
 
 ## Domain names
 
-<<<<<<< HEAD
-The fully qualified domain name (FQDN) to use when connecting to the cluster is **&lt;clustername>.azurehdinsight.net** or (for SSH only) **&lt;clustername>.aurehdinsight.net**.
-=======
 The fully qualified domain name (FQDN) to use when connecting to the cluster is **&lt;clustername>.azurehdinsight.net** or (for SSH only) **&lt;clustername-ssh>.azurehdinsight.net**.
->>>>>>> 8e917651
 
 ## Remote access to services
 
@@ -45,19 +34,11 @@
 
 	While Ambari for your cluster is accessible directly over the Internet, some functionality relies on accessing nodes by the internal domain name used by the cluster. Since this is an internal domain name, and not public, you will receive "server not found" errors when trying to access some features over the Internet.
 
-<<<<<<< HEAD
-	To work around this problem, use an SSH tunnel to proxy web traffic to the cluster head node. Use the following articles to create an SSH tunnel from a port on your local machine to the cluster:
-
-	* <a href="../hdinsight-hadoop-linux-use-ssh-unix/#tunnel" target="_blank">Use SSH with Linux-based Hadoop on HDInsight from Linux, Unix, or OS X</a> - Steps on creating an SSH tunnel by using the `ssh` command.
-
-	* <a href="../hdinsight-hadoop-linux-use-ssh-windows/#tunnel" target="_blank">Use SSH with Linux-based Hadoop on HDInsight from Windows</a> - Steps on using PuTTY to create an SSH tunnel.
-=======
 	To work around this problem, use an SSH tunnel to proxy web traffic to the cluster head node. Use the **SSH tunneling** section of the following articles to create an SSH tunnel from a port on your local machine to the cluster:
 
 	* [Use SSH with Linux-based Hadoop on HDInsight from Linux, Unix, or OS X](hdinsight-hadoop-linux-use-ssh-unix.md): Steps on creating an SSH tunnel by using the `ssh` command.
 
 	* [Use SSH with Linux-based Hadoop on HDInsight from Windows](hdinsight-hadoop-linux-use-ssh-windows): Steps on using PuTTY to create an SSH tunnel.
->>>>>>> 8e917651
 
 * **Ambari (REST)** - https://&lt;clustername>.azurehdinsight.net/ambari
 
@@ -105,23 +86,13 @@
 
 During cluster creation, you selected to either use an existing Azure Storage account and container, or create a new one. Then, you probably forgot about it. You can find the Storage account and container by using the following methods.
 
-<<<<<<< HEAD
-**Azure portal**
-
-1. In the <a href="https://manage.windowsazure.com/" target="_blank">Azure portal</a>, select your HDInsight cluster.
-=======
 **Ambari API**
 
 1. Use the following command to retrieve HDFS configuration information:
->>>>>>> 8e917651
 
         curl -u admin:PASSWORD -G "https://CLUSTERNAME.azurehdinsight.net/api/v1/clusters/CLUSTERNAME/configurations/service_config_versions?service_name=HDFS&service_config_version=1"
 
-<<<<<<< HEAD
-3. The Storage account(s) and container(s) are listed in the **linked resources** section of the page.
-=======
 2. Find the `fs.defaultFS` entry. This will contain default container and storage account name in a format similar to the following:
->>>>>>> 8e917651
 
         wasb://CONTAINTERNAME@STORAGEACCOUNTNAME.blob.core.windows.net
 
@@ -137,21 +108,13 @@
 
 3. The Storage account(s) and container(s) are listed in the **linked resources** section of the page.
 
-<<<<<<< HEAD
-*Coming soon!*
-=======
 	![linked resources](./media/hdinsight-hadoop-linux-information/storageportal.png)
->>>>>>> 8e917651
 
 ### How do I access Blob storage?
 
 Other than through the Hadoop command from the cluster, there are a variety of ways to access blobs:
 
-<<<<<<< HEAD
-* <a href="http://azure.microsoft.com/documentation/articles/xplat-cli/" target="_blank">Azure Cross-Platform Command-Line Interface</a>. After installing, see `azure storage` for help on using storage, or see `azure blob` for blob-specific commands.
-=======
 * [Azure CLI for Mac, Linux and Windows](xplat-cli.md): Cross-platform commands for working with Azure. After installing, use the `azure storage` command for help on using storage, or `azure blob` for blob-specific commands.
->>>>>>> 8e917651
 
 * [blobxfer.py](https://github.com/Azure/azure-batch-samples/tree/master/Python/Storage): A python script for working with blobs in Azure Storage.
 
@@ -167,15 +130,10 @@
 
 	* [Ruby](https://github.com/Azure/azure-sdk-for-ruby)
 
-<<<<<<< HEAD
-* <a href="https://msdn.microsoft.com/library/azure/dd135733.aspx" target="_blank">Storage REST API.</a>
-
-=======
 	* [.NET](https://github.com/Azure/azure-sdk-for-net)
 
 * [Storage REST API](https://msdn.microsoft.com/library/azure/dd135733.aspx)
 
->>>>>>> 8e917651
 ## Next steps
 
 * [Use Hive with HDInsight](hdinsight-use-hive.md)
