<<<<<<< HEAD
<properties
	pageTitle="Working with the App Service Mobile Apps managed client library (Windows | Xamarin) | Microsoft Azure"
	description="Learn how to use a .NET client for Azure App Service Mobile Apps with Windows and Xamarin apps."
	services="app-service\mobile"
	documentationCenter=""
	authors="ggailey777"
	manager="dwrede"
	editor=""/>

<tags
	ms.service="app-service"
	ms.workload="mobile"
	ms.tgt_pltfrm="mobile-multiple"
	ms.devlang="dotnet"
	ms.topic="article"
	ms.date="11/05/2015" 
	ms.author="glenga"/>

# How to use the managed client for Azure Mobile Apps

[AZURE.INCLUDE [app-service-mobile-selector-client-library](../../includes/app-service-mobile-selector-client-library.md)]
&nbsp;

[AZURE.INCLUDE [app-service-mobile-note-mobile-services](../../includes/app-service-mobile-note-mobile-services.md)]

##Overview 

This guide shows you how to perform common scenarios using the managed client library for Azure App Service Mobile Apps for Windows and Xamarin apps. If you are new to Mobile Apps, you should consider first completing the [Mobile Apps quickstart](app-service-mobile-windows-store-dotnet-get-started.md) tutorial. In this guide, we focus on the client-side managed SDK. To learn more about the server-side SDK for the .NET backend, see [Work with .NET backend](app-service-mobile-dotnet-backend-how-to-use-server-sdk.md)

##<a name="setup"></a>Setup and Prerequisites

We assume that you have already created and published your Mobile App backend project, which includes at one table.  In the code used in this topic, the table is named `TodoItem` and it will have the following columns: `Id`, `Text`, and `Complete`. This is the same table created when you complete the [quickstart tutorial](app-service-mobile-windows-store-dotnet-get-started.md)

The corresponding typed client-side type in C# is the following:


	public class TodoItem
	{
		public string Id { get; set; }

		[JsonProperty(PropertyName = "text")]
		public string Text { get; set; }

		[JsonProperty(PropertyName = "complete")]
		public bool Complete { get; set; }
	}

Note that the [JsonPropertyAttribute](http://www.newtonsoft.com/json/help/html/Properties_T_Newtonsoft_Json_JsonPropertyAttribute.htm) is used to define the *PropertyName* mapping between the client type and the table.

##<a name="create-client"></a>How to: Create the Mobile App client

The following code creates the `MobileServiceClient` object that is used to access your Mobile App backend.


	MobileServiceClient client = new MobileServiceClient("MOBILE_APP_URL");

In the code above, replace `MOBILE_APP_URL` with the URL of the Mobile App backend, which is found in your Mobile App blade in the Azure preview portal.

##<a name="instantiating"></a>How to: Create a table reference

All of the code that accesses or modifies data in a backend table calls functions on the `MobileServiceTable` object. You get a reference to the table by calling the [GetTable](https://msdn.microsoft.com/library/azure/jj554275.aspx) method on an instance of the `MobileServiceClient`, as follows:

    IMobileServiceTable<TodoItem> todoTable =
		client.GetTable<TodoItem>();

This is the typed serialization model. An untyped serialization model is also supported. The following creates a reference to an untyped table: 

	// Get an untyped table reference
	IMobileServiceTable untypedTodoTable = client.GetTable("TodoItem");

In untyped queries, you must specify the underlying OData query string.

##<a name="querying"></a>How to: Query data from your Mobile App

This section describes how to issue queries to the Mobile App backend, which includes the following functionality:

- [Filter returned data]
- [Sort returned data]
- [Return data in pages]
- [Select specific columns]
- [Look up data by ID]

>[AZURE.NOTE] A server-driven page size is enforced to prevent all rows from being returned. This keeps default requests for large data sets from negatively impacting the service. To return more than 50 rows, use the `Take` method, as described in [Return data in pages].  

### <a name="filtering"></a>How to: Filter returned data

The following code illustrates how to filter data by including a `Where` clause in a query. It returns all items from `todoTable` whose `Complete` property is equal to `false`. The `Where` function applies a row filtering predicate to the query against the table.

	// This query filters out completed TodoItems and
	// items without a timestamp.
	List<TodoItem> items = await todoTable
	   .Where(todoItem => todoItem.Complete == false)
	   .ToListAsync();

You can view the URI of the request sent to the backend by using message inspection software, such as browser developer tools or [Fiddler]. If you look at the request URI below,  notice that we are modifying the query string itself:

	GET /tables/todoitem?$filter=(complete+eq+false) HTTP/1.1

This request would normally be translated roughly into the following SQL query on the Azure side:

	SELECT *
	FROM TodoItem
	WHERE ISNULL(complete, 0) = 0

The function which is passed to the `Where` method can have an arbitrary number of conditions. For example, the line below:

	// This query filters out completed TodoItems where Text isn't null
	List<TodoItem> items = await todoTable
	   .Where(todoItem => todoItem.Complete == false
		   && todoItem.Text != null)
	   .ToListAsync();

Would be roughly translated (for the same request shown before) as

	SELECT *
	FROM TodoItem
	WHERE ISNULL(complete, 0) = 0
	      AND ISNULL(text, 0) = 0

The `where` statement above will find items with `Complete` status set to false with non-null `Text`.

We also could have written that in multiple lines instead:

	List<TodoItem> items = await todoTable
	   .Where(todoItem => todoItem.Complete == false)
	   .Where(todoItem => todoItem.Text != null)
	   .ToListAsync();

The two methods are equivalent and may be used interchangeably.  The former option&mdash;of concatenating multiple predicates in one query&mdash;is more compact and recommended.

The `where` clause supports operations that be translated into the OData subset. This includes relational operators (==, !=, <, <=, >, >=), arithmetic operators (+, -, /, *, %), number precision (Math.Floor, Math.Ceiling), string functions (Length, Substring, Replace, IndexOf, StartsWith, EndsWith), date properties (Year, Month, Day, Hour, Minute, Second), access properties of an object, and expressions combining all of these.

### <a name="sorting"></a>How to: Sort returned data

The following code illustrates how to sort data by including an `OrderBy` or `OrderByDescending` function in the query. It returns items from `todoTable` sorted ascending by the `Text` field.

	// Sort items in ascending order by Text field
	MobileServiceTableQuery<TodoItem> query = todoTable
					.OrderBy(todoItem => todoItem.Text)
 	List<TodoItem> items = await query.ToListAsync();

	// Sort items in descending order by Text field
	MobileServiceTableQuery<TodoItem> query = todoTable
					.OrderByDescending(todoItem => todoItem.Text)
 	List<TodoItem> items = await query.ToListAsync();

### <a name="paging"></a>How to: Return data in pages

By default, the backend returns only the first 50 rows. You can increase the number of returned rows by calling the [Take] method. Use `Take` along with the [Skip] method to request a specific "page" of the total dataset returned by the query. The following query, when executed, returns the top three items in the table.

	// Define a filtered query that returns the top 3 items.
	MobileServiceTableQuery<TodoItem> query = todoTable
					.Take(3);
	List<TodoItem> items = await query.ToListAsync();

The following revised query skips the first three results and returns the next three after that. This is effectively the second "page" of data, where the page size is three items.

	// Define a filtered query that skips the top 3 items and returns the next 3 items.
	MobileServiceTableQuery<TodoItem> query = todoTable
					.Skip(3)
					.Take(3);
	List<TodoItem> items = await query.ToListAsync();

You can also use the [IncludeTotalCount] method to ensure that the query will get the total count for <i>all</i> the records that would have been returned, ignoring any take paging/limit clause specified:

	query = query.IncludeTotalCount();

This is a simplified scenario of passing hard-coded paging values to the `Take` and `Skip` methods. In a real-world app, you can use queries similar to the above with a pager control or comparable UI to let users navigate to previous and next pages.

>[AZURE.NOTE]To override the 50 row limit in a Mobile App backend, you must also apply the [EnableQueryAttribute](https://msdn.microsoft.com/library/system.web.http.odata.enablequeryattribute.aspx) to the public GET method and specify the paging behavior. When applied to the method, the following sets the maximum returned rows to 1000:

    [EnableQuery(MaxTop=1000)]


### <a name="selecting"></a>How to: Select specific columns

You can specify which set of properties to include in the results by adding a `Select` clause to your query. For example, the following code shows how to select just one field and also how to select and format multiple fields:

	// Select one field -- just the Text
	MobileServiceTableQuery<TodoItem> query = todoTable
					.Select(todoItem => todoItem.Text);
	List<string> items = await query.ToListAsync();

	// Select multiple fields -- both Complete and Text info
	MobileServiceTableQuery<TodoItem> query = todoTable
					.Select(todoItem => string.Format("{0} -- {1}", 
						todoItem.Text.PadRight(30), todoItem.Complete ? 
						"Now complete!" : "Incomplete!"));
	List<string> items = await query.ToListAsync();

All the functions described so far are additive, so we can just keep calling them and we'll each time affect more of the query. One more example:

	MobileServiceTableQuery<TodoItem> query = todoTable
					.Where(todoItem => todoItem.Complete == false)
					.Select(todoItem => todoItem.Text)
					.Skip(3).
					.Take(3);
	List<string> items = await query.ToListAsync();

### <a name="lookingup"></a>How to: Look up data by ID

The `LookupAsync` function can be used to look up objects from the database with a particular ID.

	// This query filters out the item with the ID of 37BBF396-11F0-4B39-85C8-B319C729AF6D
	TodoItem item = await todoTable.LookupAsync("37BBF396-11F0-4B39-85C8-B319C729AF6D");

### <a name="lookingup"></a>How to: Execute untyped queries

When executing a query using an untyped table object, you must explicitly specify the OData query string, as in the following example:

	// Lookup untyped data using OData
	JToken untypedItems = await untypedTodoTable.ReadAsync("$filter=complete eq 0&$orderby=text");

You get back JSON values that you can use like a property bag. For more information on JToken and Json.NET, see [Json.NET](http://json.codeplex.com/)

##<a name="inserting"></a>How to: Insert data into a Mobile App backend

All client types must contain a member named **Id**, which is by default a string. This **Id** is required to perform CRUD operations and for offline. The following code illustrates how to insert new rows into a table. The parameter contains the data to be inserted as a .NET object.

	await todoTable.InsertAsync(todoItem);

If a unique custom ID value is not included in the `todoItem` passed to the `todoTable.InsertAsync` call, a value for ID is generated by the server and is set in the `todoItem` object returned to the client.

To insert untyped data, you may take advantage of Json.NET as shown below.

	JObject jo = new JObject();
	jo.Add("Text", "Hello World");
	jo.Add("Complete", false);
	var inserted = await table.InsertAsync(jo);

Here is an example using an email address as a unique string id.

	JObject jo = new JObject();
	jo.Add("id", "myemail@emaildomain.com");
	jo.Add("Text", "Hello World");
	jo.Add("Complete", false);
	var inserted = await table.InsertAsync(jo);


###Working with ID values

Mobile Apps supports unique custom string values for the table's **id** column. This allows applications to use custom values such as email addresses or user names for the ID.

String IDs provide you with the following benefits:

+ IDs are generated without making a round-trip to the database.
+ Records are easier to merge from different tables or databases.
+ IDs values can integrate better with an application's logic.

When a string ID value is not set on an inserted record, the Mobile App backend generates a unique value for the ID. You can use the `Guid.NewGuid()` method To generate your own ID values, either on the client or in the backend. 

##<a name="modifying"></a>How to: Modify data in a Mobile App backend

The following code illustrates how to update an existing instance with the same ID with new information. The parameter contains the data to be updated as a .NET object.

	await todoTable.UpdateAsync(todoItem);

To insert untyped data, you may take advantage of Json.NET as follows: 
	JObject jo = new JObject();
	jo.Add("Id", "37BBF396-11F0-4B39-85C8-B319C729AF6D");
	jo.Add("Text", "Hello World");
	jo.Add("Complete", false);
	var inserted = await table.UpdateAsync(jo);

Note that when making an update, an ID must be specified. This is how the backend identifies which instance to update. The ID can be obtained from the result of the `InsertAsync` call. When you try to update an item without providing the "Id" value, an `ArgumentException` is raised.


##<a name="deleting"></a>How to: Delete data in a Mobile App backend

The following code illustrates how to delete an existing instance. The instance is identified by the "Id" field set on the `todoItem`.

	await todoTable.DeleteAsync(todoItem);

To delete untyped data, you may take advantage of Json.NET as follows:

	JObject jo = new JObject();
	jo.Add("Id", "37BBF396-11F0-4B39-85C8-B319C729AF6D");
	await table.DeleteAsync(jo);

Note that when you make a delete request, an ID must be specified. Other properties are not passed to the service or are ignored at the service. The result of a `DeleteAsync` call is usually `null`. The ID to pass in can be obtained from the result of the `InsertAsync` call. When you try to delete an item without the "Id" field already set, a `MobileServiceInvalidOperationException` is returned from the backend. 

##<a name="#custom-api"></a>How to: Call a custom API

A custom API enables you to define custom endpoints that expose server functionality that does not map to an insert, update, delete, or read operation. By using a custom API, you can have more control over messaging, including reading and setting HTTP message headers and defining a message body format other than JSON. 

You call a custom API by calling one of the [InvokeApiAsync] method overloads on the client. For example, the following line of code sends a POST request to the **completeAll** API on the backend:

    var result = await App.MobileService
        .InvokeApiAsync<MarkAllResult>("completeAll",
        System.Net.Http.HttpMethod.Post, null);

Note that this a typed method call, which requires that the **MarkAllResult** return type be defined. Both typed and untyped methods are supported. This is an almost trivial example as it is typed, sends no payload, has no query parameters, and doesn't change the request headers. For more realistic examples and a more a complete discussion of [InvokeApiAsync], see [Custom API in Azure Mobile Services Client SDKs].

##How to: Register for push notifications

The Mobile Apps client enables you to register for push notifications with Azure Notification Hubs. When registering, you obtain a handle that you obtain from the platform-specific Push Notification Service (PNS). You then provide this value along with any tags when you create the registration. The following code registers your Windows app for push notifications with the Windows Notification Service (WNS):

		private async void InitNotificationsAsync()
		{
		    // Request a push notification channel.
		    var channel =
		        await PushNotificationChannelManager
		            .CreatePushNotificationChannelForApplicationAsync();

		    // Register for notifications using the new channel and a tag collection.
			var tags = new List<string>{ "mytag1", "mytag2"};
		    await MobileService.GetPush().RegisterNativeAsync(channel.Uri, tags);
		}

Note that in this example, two tags are included with the registration. For more information on Windows apps, see [Add push notifications to your app](app-service-mobile-windows-store-dotnet-get-started-push.md). 

<!--- Remove until Xamarin.Android push is supported.
Xamarin apps require some additional code to be able to register a Xamarin app running on iOS or Android app with the Apple Push Notification Service (APNS) and Google Cloud Messaging (GCM) services, respectively. For more information see **Add push notifications to your app** ([Xamarin.iOS](partner-xamarin-mobile-services-ios-get-started-push.md#add-push) | [Xamarin.Android](partner-xamarin-mobile-services-android-get-started-push.md#add-push)).

>[AZURE.NOTE]When you need to send notifications to specific registered users, it is important to require authentication before registration, and then verify that the user is authorized to register with a specific tag. For example, you must check to make sure a user doesn't register with a tag that is someone else's user ID. For more information, see [Send push notifications to authenticated users](mobile-services-dotnet-backend-windows-store-dotnet-push-notifications-app-users.md).
>-->

## How to: Register push templates to send cross-platform notifications

To register templates, simply pass along templates with your **MobileService.GetPush().RegisterAsync()** method in your client app.

        MobileService.GetPush().RegisterAsync(channel.Uri, newTemplates());

Your templates will be of type JObject and can contain multiple templates in the following JSON format:

        public JObject newTemplates()
        {
            // single template for Windows Notification Service toast
            var template = "<toast><visual><binding template=\"ToastText01\"><text id=\"1\">$(message)</text></binding></visual></toast>";
            
            var templates = new JObject
            {
                ["generic-message"] = new JObject
                {
                    ["body"] = template,
                    ["headers"] = new JObject
                    {
                        ["X-WNS-Type"] = "wns/toast"
                    },
                    ["tags"] = new JArray()
                },
                ["more-templates"] = new JObject {...}
            };
            return templates;
        }

The method **RegisterAsync()** also accepts Secondary Tiles:

        MobileService.GetPush().RegisterAsync(string channelUri, JObject templates, JObject secondaryTiles);

Note that all tags will be stripped away for security. To add tags to installations or templates within installations, see [Work with the .NET backend server SDK for Azure Mobile Apps].

To send notifications utilizing these registered templates, work with [Notification Hubs APIs](https://msdn.microsoft.com/library/azure/dn495101.aspx).

##<a name="optimisticconcurrency"></a>How to: Use Optimistic Concurrency

Two or more clients may write changes to the same item, at the same time, in some scenarios. Without any conflict detection, the last write would overwrite any previous updates even if this was not the desired result. *Optimistic concurrency control* assumes that each transaction can commit and therefore does not use any resource locking. Before committing a transaction, optimistic concurrency control verifies that no other transaction has modified the data. If the data has been modified, the committing transaction is rolled back.

Mobile Apps supports optimistic concurrency control by tracking changes to each item using the `__version` system property column that is defined for each table in your Mobile App backend. Each time a record is updated, Mobile Apps sets the `__version` property for that record to a new value. During each update request, the `__version` property of the record included with the request is compared to the same property for the record on the server. If the version passed with the request does not match the backend, then the client library raises a `MobileServicePreconditionFailedException<T>`. The type included with the exception is the record from the backend containing the server's version of the record. The application can then use this information to decide whether to execute the update request again with the correct `__version` value from the backend to commit changes.  

To enable optimistic concurrency the application defines a column on the table class for the `__version` system property. The following definition provides an example.

    public class TodoItem
    {
        public string Id { get; set; }

        [JsonProperty(PropertyName = "text")]
        public string Text { get; set; }

        [JsonProperty(PropertyName = "complete")]
        public bool Complete { get; set; }

		// *** Enable Optimistic Concurrency *** //
        [JsonProperty(PropertyName = "__version")]
        public byte[] Version { set; get; }
    }


Applications using untyped tables enable optimistic concurrency by setting the `Version` flag on the `SystemProperties` of the table as follows.

	//Enable optimistic concurrency by retrieving __version
	todoTable.SystemProperties |= MobileServiceSystemProperties.Version;


The following code shows how to resolve a write conflict once detected. The correct `__version` value must be included in the `UpdateAsync()` call to commit a resolution.

	private async void UpdateToDoItem(TodoItem item)
	{
    	MobileServicePreconditionFailedException<TodoItem> exception = null;

	    try
    	{
	        //update at the remote table
    	    await todoTable.UpdateAsync(item);
    	}
    	catch (MobileServicePreconditionFailedException<TodoItem> writeException)
	    {
        	exception = writeException;
	    }

    	if (exception != null)
    	{
			// Conflict detected, the item has changed since the last query
        	// Resolve the conflict between the local and server item
	        await ResolveConflict(item, exception.Item);
    	}
	}


	private async Task ResolveConflict(TodoItem localItem, TodoItem serverItem)
	{
    	//Ask user to choose the resoltion between versions
	    MessageDialog msgDialog = new MessageDialog(String.Format("Server Text: \"{0}\" \nLocal Text: \"{1}\"\n",
        	                                        serverItem.Text, localItem.Text),
                                                	"CONFLICT DETECTED - Select a resolution:");

	    UICommand localBtn = new UICommand("Commit Local Text");
    	UICommand ServerBtn = new UICommand("Leave Server Text");
    	msgDialog.Commands.Add(localBtn);
	    msgDialog.Commands.Add(ServerBtn);

    	localBtn.Invoked = async (IUICommand command) =>
	    {
        	// To resolve the conflict, update the version of the
	        // item being committed. Otherwise, you will keep
        	// catching a MobileServicePreConditionFailedException.
	        localItem.Version = serverItem.Version;

    	    // Updating recursively here just in case another
        	// change happened while the user was making a decision
	        UpdateToDoItem(localItem);
    	};

	    ServerBtn.Invoked = async (IUICommand command) =>
    	{
	        RefreshTodoItems();
    	};

	    await msgDialog.ShowAsync();
	}

For more information, see the [Offline Data Sync in Azure Mobile Apps](app-service-mobile-offline-data-sync.md).


##<a name="binding"></a>How to: Bind Mobile Apps data to a Windows user interface

This section shows how to display returned data objects using UI elements in a Windows app. To query incomplete items in `todoTable` and display it in a very simple list, you can run the following example code to bind the source of the list with a query. Using `MobileServiceCollection` creates a Mobile Apps-aware binding collection.

	// This query filters out completed TodoItems.
	MobileServiceCollection<TodoItem, TodoItem> items = await todoTable
		.Where(todoItem => todoItem.Complete == false)
		.ToCollectionAsync();

	// itemsControl is an IEnumerable that could be bound to a UI list control
	IEnumerable itemsControl  = items;

	// Bind this to a ListBox
	ListBox lb = new ListBox();
	lb.ItemsSource = items;

Some controls in the managed runtime support an interface called [ISupportIncrementalLoading](http://msdn.microsoft.com/library/windows/apps/Hh701916). This interface allows controls to request extra data when the user scrolls. There is built-in support for this interface for universal Windows 8.1 apps via `MobileServiceIncrementalLoadingCollection`, which automatically handles the calls from the controls. To use `MobileServiceIncrementalLoadingCollection` in Windows apps, do the following:

			MobileServiceIncrementalLoadingCollection<TodoItem,TodoItem> items;
		items =  todoTable.Where(todoItem => todoItem.Complete == false)
					.ToIncrementalLoadingCollection();

		ListBox lb = new ListBox();
		lb.ItemsSource = items;


To use the new collection on Windows Phone 8 and "Silverlight" apps, use the `ToCollection` extension methods on `IMobileServiceTableQuery<T>` and `IMobileServiceTable<T>`. To actually load data, call `LoadMoreItemsAsync()`.

	MobileServiceCollection<TodoItem, TodoItem> items = todoTable.Where(todoItem => todoItem.Complete==false).ToCollection();
	await items.LoadMoreItemsAsync();

When you use the collection created by calling `ToCollectionAsync` or `ToCollection`, you get a collection which can be bound to UI controls. This collection is paging-aware, i.e., a control can ask the collection to "load more items", and the collection will do it for the control. At that point there is no user code involved, the control will start the flow. However, since the collection is loading data from the network, it's expected that some times this loading will fail. To handle such failures, you may override the `OnException` method on `MobileServiceIncrementalLoadingCollection` to handle exceptions resulting from calls to `LoadMoreItemsAsync` performed by controls.

Finally, imagine that your table has many fields, but you only want to display some of them in your control. You may use the guidance in the section "[Select specific columns](#selecting)" above to select specific columns to display in the UI.

## <a name="package-sid"></a>How to: Obtain a Windows Store package SID

For Windows apps, a package SID is needed for enabling push notifications and certain authentication modes. To obtain this value:

1. In Visual Studio Solution Explorer, right-click the Windows Store app project, click **Store** > **Associate App with the Store...**.
2. In the wizard, click **Next**, sign in with your Microsoft account, type a name for your app in **Reserve a new app name**, then click **Reserve**.
3. After the app registration is successfully created, select the new app name, click **Next**, and then click **Associate**. This adds the required Windows Store registration information to the application manifest.
4. Log into the [Windows Dev Center](https://dev.windows.com/en-us/overview) using your Microsoft Account. Under **My apps**, click the app registration you just created.
5. Click **App management** > **App identity**, and then scroll down to find your **Package SID**.

Many uses of the package SID treat it as a URI, in which case you will need to use _ms-app://_ as the scheme. Make note of the version of your package SID formed by concatenating this value as a prefix.

<!--- We want to just point to the authentication topic when it's done
##<a name="authentication"></a>How to: Authenticate users

Mobile Apps supports authenticating and authorizing app users using a variety of external identity providers: Facebook, Google, Microsoft Account, Twitter, and Azure Active Directory. You can set permissions on tables to restrict access for specific operations to only authenticated users. You can also use the identity of authenticated users to implement authorization rules in server scripts. For more information, see the tutorial [Add authentication to your app].

Two authentication flows are supported: a _server flow_ and a _client flow_. The server flow provides the simplest authentication experience, as it relies on the provider's web authentication interface. The client flow allows for deeper integration with device-specific capabilities as it relies on provider-specific device-specific SDKs.

###Server flow
To have App Service manage the authentication process in your Windows apps,
you must register your app with your identity provider. Then in your mobile App backed, you need to configure the application ID and secret provided by your provider. For more information, see the tutorial [Add authentication to your app].

Once you have registered your identity provider, simply call the [LoginAsync method] with the [MobileServiceAuthenticationProvider] value of your provider. For example, the following code initiates a server flow sign-in by using Facebook.

	private MobileServiceUser user;
	private async System.Threading.Tasks.Task Authenticate()
	{
		while (user == null)
		{
			string message;
			try
			{
				user = await client
					.LoginAsync(MobileServiceAuthenticationProvider.Facebook);
				message =
					string.Format("You are now logged in - {0}", user.UserId);
			}
			catch (InvalidOperationException)
			{
				message = "You must log in. Login Required";
			}

			var dialog = new MessageDialog(message);
			dialog.Commands.Add(new UICommand("OK"));
			await dialog.ShowAsync();
		}
	}

If you are using an identity provider other than Facebook, change the value of [MobileServiceAuthenticationProvider] above to the value for your provider.

In this case, App Service manages the OAuth 2.0 authentication flow by displaying the sign-in page of the selected provider and generating an App Service authentication token after successful sign-on with the identity provider. The [LoginAsync method] returns a [MobileServiceUser], which provides both the [userId] of the authenticated user and the [MobileServiceAuthenticationToken], as a JSON web token (JWT). This token can be cached and re-used until it expires. For more information, see [Caching the authentication token].

###Client flow

Your app can also independently contact the identity provider and then provide the returned token to App Service for authentication. This client flow enables you to provide a single sign-in experience for users or to retrieve additional user data from the identity provider.

####Single sign-in using a token from Facebook or Google

In the most simplified form, you can use the client flow as shown in this snippet for Facebook or Google.

	var token = new JObject();
	// Replace access_token_value with actual value of your access token obtained
	// using the Facebook or Google SDK.
	token.Add("access_token", "access_token_value");

	private MobileServiceUser user;
	private async System.Threading.Tasks.Task Authenticate()
	{
		while (user == null)
		{
			string message;
			try
			{
				// Change MobileServiceAuthenticationProvider.Facebook
				// to MobileServiceAuthenticationProvider.Google if using Google auth.
				user = await client
					.LoginAsync(MobileServiceAuthenticationProvider.Facebook, token);
				message =
					string.Format("You are now logged in - {0}", user.UserId);
			}
			catch (InvalidOperationException)
			{
				message = "You must log in. Login Required";
			}

			var dialog = new MessageDialog(message);
			dialog.Commands.Add(new UICommand("OK"));
			await dialog.ShowAsync();
		}
	}


####Single sign-in using Microsoft Account with the Live SDK

To be able to authenticate users, you must register your app at the Microsoft account Developer Center. You must then connect this registration with your Mobile App backend. Complete the steps in [Register your app to use a Microsoft account login](mobile-services-how-to-register-microsoft-authentication.md) to create a Microsoft account registration and connect it to your Mobile App backend. If you have both Windows Store and Windows Phone 8/Silverlight versions of your app, register the Windows Store version first.

The following code authenticates using Live SDK and uses the returned token to sign-in to your Mobile App backend. 

	private LiveConnectSession session;
 	//private static string clientId = "<microsoft-account-client-id>";
    private async System.Threading.Tasks.Task AuthenticateAsync()
    {

        // Get the URL the Mobile App backend.
        var serviceUrl = App.MobileService.ApplicationUri.AbsoluteUri;

        // Create the authentication client for Windows Store using the service URL.
        LiveAuthClient liveIdClient = new LiveAuthClient(serviceUrl);
        //// Create the authentication client for Windows Phone using the client ID of the registration.
        //LiveAuthClient liveIdClient = new LiveAuthClient(clientId);

        while (session == null)
        {
            // Request the authentication token from the Live authentication service.
			// The wl.basic scope is requested.
            LiveLoginResult result = await liveIdClient.LoginAsync(new string[] { "wl.basic" });
            if (result.Status == LiveConnectSessionStatus.Connected)
            {
                session = result.Session;

                // Get information about the logged-in user.
                LiveConnectClient client = new LiveConnectClient(session);
                LiveOperationResult meResult = await client.GetAsync("me");

                // Use the Microsoft account auth token to sign in to App Service.
                MobileServiceUser loginResult = await App.MobileService
                    .LoginWithMicrosoftAccountAsync(result.Session.AuthenticationToken);

                // Display a personalized sign-in greeting.
                string title = string.Format("Welcome {0}!", meResult.Result["first_name"]);
                var message = string.Format("You are now logged in - {0}", loginResult.UserId);
                var dialog = new MessageDialog(message, title);
                dialog.Commands.Add(new UICommand("OK"));
                await dialog.ShowAsync();
            }
            else
            {
                session = null;
                var dialog = new MessageDialog("You must log in.", "Login Required");
                dialog.Commands.Add(new UICommand("OK"));
                await dialog.ShowAsync();
            }
        }
    }


###<a name="caching"></a>Caching the authentication token
In some cases, the call to the login method can be avoided after the first time the user authenticates. You can use [PasswordVault] for Windows Store apps to cache the current user identity the first time they log in and every subsequent time you check whether you already have the user identity in our cache. When the cache is empty, you still need to send the user through the login process.

	// After logging in
	PasswordVault vault = new PasswordVault();
	vault.Add(new PasswordCredential("Facebook", user.UserId, user.MobileServiceAuthenticationToken));

	// Log in
	var creds = vault.FindAllByResource("Facebook").FirstOrDefault();
	if (creds != null)
	{
		user = new MobileServiceUser(creds.UserName);
		user.MobileServiceAuthenticationToken = vault.Retrieve("Facebook", creds.UserName).Password;
	}
	else
	{
		// Regular login flow
		user = new MobileServiceuser( await client
			.LoginAsync(MobileServiceAuthenticationProvider.Facebook, token);
		var token = new JObject();
		// Replace access_token_value with actual value of your access token
		token.Add("access_token", "access_token_value");
	}

	 // Log out
	client.Logout();
	vault.Remove(vault.Retrieve("Facebook", user.UserId));


For Windows Phone apps, you may encrypt and cache data using the [ProtectedData] class and store sensitive information in isolated storage.

-->

##<a name="errors"></a>How to: Handle errors

The following example shows you how to handle an exception that is returned by the backend:

	private async void InsertTodoItem(TodoItem todoItem)
	{
		// This code inserts a new TodoItem into the database. When the operation completes
		// and App Service has assigned an Id, the item is added to the CollectionView
		try
		{
			await todoTable.InsertAsync(todoItem);
			items.Add(todoItem);
		}
		catch (MobileServiceInvalidOperationException e)
		{
			// Handle error
		}
	}


##<a name="unit-testing"></a>How to: Design unit tests

The value returned by `MobileServiceClient.GetTable` and the queries are interfaces. That makes them easily "mockable" for testing purposes, so you could create a `MyMockTable : IMobileServiceTable<TodoItem>` that implements your testing logic.

##<a name="customizing"></a>How to: Customize the client

This section shows ways in which you can customize the request headers and customize the serialization of JSON objects in the response.

### <a name="headers"></a>How to: Customize request headers

To support your specific app scenario, you might need to customize communication with the Mobile App backend. For example, you may want to add a custom header to every outgoing request or even change responses status codes. You can do this by providing a custom [DelegatingHandler], as in the following example:

    public async Task CallClientWithHandler()
    {
        MobileServiceClient client = new MobileServiceClient(
            "AppUrl", "", "",
            new MyHandler()
            );
        IMobileServiceTable<TodoItem> todoTable = client.GetTable<TodoItem>();
        var newItem = new TodoItem { Text = "Hello world", Complete = false };
        await todoTable.InsertAsync(newItem);
    }

    public class MyHandler : DelegatingHandler
    {
        protected override async Task<HttpResponseMessage> 
            SendAsync(HttpRequestMessage request, CancellationToken cancellationToken)
        {
            // Add a custom header to the request.
            request.Headers.Add("x-my-header", "my value");
            var response = await base.SendAsync(request, cancellationToken);
            // Set a differnt response status code.
            response.StatusCode = HttpStatusCode.ServiceUnavailable;
            return response;
        }
    }

This code adds a new **x-my-header** header in the request and arbitrarily sets the response code to unavailable. In a real-world scenario, you would set the response status code based on some custom logic required by your app.

### <a name="serialization"></a>How to: Customize serialization

The Mobile Apps client library uses Json.NET to convert a JSON response into .NET objects on the client. You can configure the behavior of this serialization between .NET types and JSON in the messages. The [MobileServiceClient] class exposes a `SerializerSettings` property of type [JsonSerializerSettings](http://james.newtonking.com/projects/json/help/?topic=html/T_Newtonsoft_Json_JsonSerializerSettings.htm)

Using this property, you may set one of the many Json.NET properties, such as the following:

	var settings = new JsonSerializerSettings();
	settings.ContractResolver = new CamelCasePropertyNamesContractResolver();
	client.SerializerSettings = settings;

This property converts all properties to lower case during serialization.

<!-- Anchors. -->
[Filter returned data]: #filtering
[Sort returned data]: #sorting
[Return data in pages]: #paging
[Select specific columns]: #selecting
[Look up data by ID]: #lookingup

<!-- Images. -->



<!-- URLs. -->
[Add authentication to your app]: mobile-services-dotnet-backend-windows-universal-dotnet-get-started-users.md
[Work with the .NET backend server SDK for Azure Mobile Apps]: app-service-mobile-dotnet-backend-how-to-use-server-sdk.md
[PasswordVault]: http://msdn.microsoft.com/library/windows/apps/windows.security.credentials.passwordvault.aspx
[ProtectedData]: http://msdn.microsoft.com/library/system.security.cryptography.protecteddata%28VS.95%29.aspx
[LoginAsync method]: http://msdn.microsoft.com/library/windowsazure/microsoft.windowsazure.mobileservices.mobileserviceclientextensions.loginasync.aspx
[MobileServiceAuthenticationProvider]: http://msdn.microsoft.com/library/windowsazure/microsoft.windowsazure.mobileservices.mobileserviceauthenticationprovider.aspx
[MobileServiceUser]: http://msdn.microsoft.com/library/windowsazure/microsoft.windowsazure.mobileservices.mobileserviceuser.aspx
[UserID]: http://msdn.microsoft.com/library/windowsazure/microsoft.windowsazure.mobileservices.mobileserviceuser.userid.aspx
[MobileServiceAuthenticationToken]: http://msdn.microsoft.com/library/windowsazure/microsoft.windowsazure.mobileservices.mobileserviceuser.mobileserviceauthenticationtoken.aspx
[ASCII control codes C0 and C1]: http://en.wikipedia.org/wiki/Data_link_escape_character#C1_set
[CLI to manage Mobile Services tables]: ../virtual-machines-command-line-tools.md/#Commands_to_manage_mobile_services
[Optimistic Concurrency Tutorial]: mobile-services-windows-store-dotnet-handle-database-conflicts.md
[MobileServiceClient]: http://msdn.microsoft.com/library/microsoft.windowsazure.mobileservices.mobileserviceclient.aspx
[IncludeTotalCount]: http://msdn.microsoft.com/library/windowsazure/dn250560.aspx
[Skip]: http://msdn.microsoft.com/library/windowsazure/dn250573.aspx
[Take]: http://msdn.microsoft.com/library/windowsazure/dn250574.aspx
[Fiddler]: http://www.telerik.com/fiddler
[Custom API in Azure Mobile Services Client SDKs]: http://blogs.msdn.com/b/carlosfigueira/archive/2013/06/19/custom-api-in-azure-mobile-services-client-sdks.aspx
[InvokeApiAsync]: http://msdn.microsoft.com/library/azure/microsoft.windowsazure.mobileservices.mobileserviceclient.invokeapiasync.aspx
=======
<properties
	pageTitle="Working with the App Service Mobile Apps managed client library (Windows | Xamarin) | Microsoft Azure"
	description="Learn how to use a .NET client for Azure App Service Mobile Apps with Windows and Xamarin apps."
	services="app-service\mobile"
	documentationCenter=""
	authors="ggailey777"
	manager="dwrede"
	editor=""/>

<tags
	ms.service="app-service"
	ms.workload="mobile"
	ms.tgt_pltfrm="mobile-multiple"
	ms.devlang="dotnet"
	ms.topic="article"
	ms.date="11/05/2015" 
	ms.author="glenga"/>

# How to use the managed client for Azure Mobile Apps

[AZURE.INCLUDE [app-service-mobile-selector-client-library](../../includes/app-service-mobile-selector-client-library.md)]
&nbsp;

[AZURE.INCLUDE [app-service-mobile-note-mobile-services](../../includes/app-service-mobile-note-mobile-services.md)]

##Overview 

This guide shows you how to perform common scenarios using the managed client library for Azure App Service Mobile Apps for Windows and Xamarin apps. If you are new to Mobile Apps, you should consider first completing the [Mobile Apps quickstart](app-service-mobile-windows-store-dotnet-get-started.md) tutorial. In this guide, we focus on the client-side managed SDK. To learn more about the server-side SDK for the .NET backend, see [Work with .NET backend](app-service-mobile-dotnet-backend-how-to-use-server-sdk.md)

## Reference documentation

The reference documentation for the client SDK is located here: [Azure Mobile Apps .NET Client Reference](https://msdn.microsoft.com/library/azure/microsoft.windowsazure.mobileservices.aspx).

##<a name="setup"></a>Setup and Prerequisites

We assume that you have already created and published your Mobile App backend project, which includes at one table.  In the code used in this topic, the table is named `TodoItem` and it will have the following columns: `Id`, `Text`, and `Complete`. This is the same table created when you complete the [quickstart tutorial](app-service-mobile-windows-store-dotnet-get-started.md)

The corresponding typed client-side type in C# is the following:


	public class TodoItem
	{
		public string Id { get; set; }

		[JsonProperty(PropertyName = "text")]
		public string Text { get; set; }

		[JsonProperty(PropertyName = "complete")]
		public bool Complete { get; set; }
	}

Note that the [JsonPropertyAttribute](http://www.newtonsoft.com/json/help/html/Properties_T_Newtonsoft_Json_JsonPropertyAttribute.htm) is used to define the *PropertyName* mapping between the client type and the table.

##<a name="create-client"></a>How to: Create the Mobile App client

The following code creates the `MobileServiceClient` object that is used to access your Mobile App backend.


	MobileServiceClient client = new MobileServiceClient("MOBILE_APP_URL");

In the code above, replace `MOBILE_APP_URL` with the URL of the Mobile App backend, which is found in your Mobile App blade in the Azure preview portal.

##<a name="instantiating"></a>How to: Create a table reference

All of the code that accesses or modifies data in a backend table calls functions on the `MobileServiceTable` object. You get a reference to the table by calling the [GetTable](https://msdn.microsoft.com/library/azure/jj554275.aspx) method on an instance of the `MobileServiceClient`, as follows:

    IMobileServiceTable<TodoItem> todoTable =
		client.GetTable<TodoItem>();

This is the typed serialization model. An untyped serialization model is also supported. The following creates a reference to an untyped table: 

	// Get an untyped table reference
	IMobileServiceTable untypedTodoTable = client.GetTable("TodoItem");

In untyped queries, you must specify the underlying OData query string.

##<a name="querying"></a>How to: Query data from your Mobile App

This section describes how to issue queries to the Mobile App backend, which includes the following functionality:

- [Filter returned data]
- [Sort returned data]
- [Return data in pages]
- [Select specific columns]
- [Look up data by ID]

>[AZURE.NOTE] A server-driven page size is enforced to prevent all rows from being returned. This keeps default requests for large data sets from negatively impacting the service. To return more than 50 rows, use the `Take` method, as described in [Return data in pages].  

### <a name="filtering"></a>How to: Filter returned data

The following code illustrates how to filter data by including a `Where` clause in a query. It returns all items from `todoTable` whose `Complete` property is equal to `false`. The `Where` function applies a row filtering predicate to the query against the table.

	// This query filters out completed TodoItems and
	// items without a timestamp.
	List<TodoItem> items = await todoTable
	   .Where(todoItem => todoItem.Complete == false)
	   .ToListAsync();

You can view the URI of the request sent to the backend by using message inspection software, such as browser developer tools or [Fiddler]. If you look at the request URI below,  notice that we are modifying the query string itself:

	GET /tables/todoitem?$filter=(complete+eq+false) HTTP/1.1

This request would normally be translated roughly into the following SQL query on the Azure side:

	SELECT *
	FROM TodoItem
	WHERE ISNULL(complete, 0) = 0

The function which is passed to the `Where` method can have an arbitrary number of conditions. For example, the line below:

	// This query filters out completed TodoItems where Text isn't null
	List<TodoItem> items = await todoTable
	   .Where(todoItem => todoItem.Complete == false
		   && todoItem.Text != null)
	   .ToListAsync();

Would be roughly translated (for the same request shown before) as

	SELECT *
	FROM TodoItem
	WHERE ISNULL(complete, 0) = 0
	      AND ISNULL(text, 0) = 0

The `where` statement above will find items with `Complete` status set to false with non-null `Text`.

We also could have written that in multiple lines instead:

	List<TodoItem> items = await todoTable
	   .Where(todoItem => todoItem.Complete == false)
	   .Where(todoItem => todoItem.Text != null)
	   .ToListAsync();

The two methods are equivalent and may be used interchangeably.  The former option&mdash;of concatenating multiple predicates in one query&mdash;is more compact and recommended.

The `where` clause supports operations that be translated into the OData subset. This includes relational operators (==, !=, <, <=, >, >=), arithmetic operators (+, -, /, *, %), number precision (Math.Floor, Math.Ceiling), string functions (Length, Substring, Replace, IndexOf, StartsWith, EndsWith), date properties (Year, Month, Day, Hour, Minute, Second), access properties of an object, and expressions combining all of these.

### <a name="sorting"></a>How to: Sort returned data

The following code illustrates how to sort data by including an `OrderBy` or `OrderByDescending` function in the query. It returns items from `todoTable` sorted ascending by the `Text` field.

	// Sort items in ascending order by Text field
	MobileServiceTableQuery<TodoItem> query = todoTable
					.OrderBy(todoItem => todoItem.Text)
 	List<TodoItem> items = await query.ToListAsync();

	// Sort items in descending order by Text field
	MobileServiceTableQuery<TodoItem> query = todoTable
					.OrderByDescending(todoItem => todoItem.Text)
 	List<TodoItem> items = await query.ToListAsync();

### <a name="paging"></a>How to: Return data in pages

By default, the backend returns only the first 50 rows. You can increase the number of returned rows by calling the [Take] method. Use `Take` along with the [Skip] method to request a specific "page" of the total dataset returned by the query. The following query, when executed, returns the top three items in the table.

	// Define a filtered query that returns the top 3 items.
	MobileServiceTableQuery<TodoItem> query = todoTable
					.Take(3);
	List<TodoItem> items = await query.ToListAsync();

The following revised query skips the first three results and returns the next three after that. This is effectively the second "page" of data, where the page size is three items.

	// Define a filtered query that skips the top 3 items and returns the next 3 items.
	MobileServiceTableQuery<TodoItem> query = todoTable
					.Skip(3)
					.Take(3);
	List<TodoItem> items = await query.ToListAsync();

You can also use the [IncludeTotalCount] method to ensure that the query will get the total count for <i>all</i> the records that would have been returned, ignoring any take paging/limit clause specified:

	query = query.IncludeTotalCount();

This is a simplified scenario of passing hard-coded paging values to the `Take` and `Skip` methods. In a real-world app, you can use queries similar to the above with a pager control or comparable UI to let users navigate to previous and next pages.

>[AZURE.NOTE]To override the 50 row limit in a Mobile App backend, you must also apply the [EnableQueryAttribute](https://msdn.microsoft.com/library/system.web.http.odata.enablequeryattribute.aspx) to the public GET method and specify the paging behavior. When applied to the method, the following sets the maximum returned rows to 1000:

    [EnableQuery(MaxTop=1000)]


### <a name="selecting"></a>How to: Select specific columns

You can specify which set of properties to include in the results by adding a `Select` clause to your query. For example, the following code shows how to select just one field and also how to select and format multiple fields:

	// Select one field -- just the Text
	MobileServiceTableQuery<TodoItem> query = todoTable
					.Select(todoItem => todoItem.Text);
	List<string> items = await query.ToListAsync();

	// Select multiple fields -- both Complete and Text info
	MobileServiceTableQuery<TodoItem> query = todoTable
					.Select(todoItem => string.Format("{0} -- {1}", 
						todoItem.Text.PadRight(30), todoItem.Complete ? 
						"Now complete!" : "Incomplete!"));
	List<string> items = await query.ToListAsync();

All the functions described so far are additive, so we can just keep calling them and we'll each time affect more of the query. One more example:

	MobileServiceTableQuery<TodoItem> query = todoTable
					.Where(todoItem => todoItem.Complete == false)
					.Select(todoItem => todoItem.Text)
					.Skip(3).
					.Take(3);
	List<string> items = await query.ToListAsync();

### <a name="lookingup"></a>How to: Look up data by ID

The `LookupAsync` function can be used to look up objects from the database with a particular ID.

	// This query filters out the item with the ID of 37BBF396-11F0-4B39-85C8-B319C729AF6D
	TodoItem item = await todoTable.LookupAsync("37BBF396-11F0-4B39-85C8-B319C729AF6D");

### <a name="lookingup"></a>How to: Execute untyped queries

When executing a query using an untyped table object, you must explicitly specify the OData query string, as in the following example:

	// Lookup untyped data using OData
	JToken untypedItems = await untypedTodoTable.ReadAsync("$filter=complete eq 0&$orderby=text");

You get back JSON values that you can use like a property bag. For more information on JToken and Json.NET, see [Json.NET](http://json.codeplex.com/)

##<a name="inserting"></a>How to: Insert data into a Mobile App backend

All client types must contain a member named **Id**, which is by default a string. This **Id** is required to perform CRUD operations and for offline. The following code illustrates how to insert new rows into a table. The parameter contains the data to be inserted as a .NET object.

	await todoTable.InsertAsync(todoItem);

If a unique custom ID value is not included in the `todoItem` passed to the `todoTable.InsertAsync` call, a value for ID is generated by the server and is set in the `todoItem` object returned to the client.

To insert untyped data, you may take advantage of Json.NET as shown below.

	JObject jo = new JObject();
	jo.Add("Text", "Hello World");
	jo.Add("Complete", false);
	var inserted = await table.InsertAsync(jo);

Here is an example using an email address as a unique string id.

	JObject jo = new JObject();
	jo.Add("id", "myemail@emaildomain.com");
	jo.Add("Text", "Hello World");
	jo.Add("Complete", false);
	var inserted = await table.InsertAsync(jo);


###Working with ID values

Mobile Apps supports unique custom string values for the table's **id** column. This allows applications to use custom values such as email addresses or user names for the ID.

String IDs provide you with the following benefits:

+ IDs are generated without making a round-trip to the database.
+ Records are easier to merge from different tables or databases.
+ IDs values can integrate better with an application's logic.

When a string ID value is not set on an inserted record, the Mobile App backend generates a unique value for the ID. You can use the `Guid.NewGuid()` method To generate your own ID values, either on the client or in the backend. 

##<a name="modifying"></a>How to: Modify data in a Mobile App backend

The following code illustrates how to update an existing instance with the same ID with new information. The parameter contains the data to be updated as a .NET object.

	await todoTable.UpdateAsync(todoItem);

To insert untyped data, you may take advantage of Json.NET as follows: 
	JObject jo = new JObject();
	jo.Add("Id", "37BBF396-11F0-4B39-85C8-B319C729AF6D");
	jo.Add("Text", "Hello World");
	jo.Add("Complete", false);
	var inserted = await table.UpdateAsync(jo);

Note that when making an update, an ID must be specified. This is how the backend identifies which instance to update. The ID can be obtained from the result of the `InsertAsync` call. When you try to update an item without providing the "Id" value, an `ArgumentException` is raised.


##<a name="deleting"></a>How to: Delete data in a Mobile App backend

The following code illustrates how to delete an existing instance. The instance is identified by the "Id" field set on the `todoItem`.

	await todoTable.DeleteAsync(todoItem);

To delete untyped data, you may take advantage of Json.NET as follows:

	JObject jo = new JObject();
	jo.Add("Id", "37BBF396-11F0-4B39-85C8-B319C729AF6D");
	await table.DeleteAsync(jo);

Note that when you make a delete request, an ID must be specified. Other properties are not passed to the service or are ignored at the service. The result of a `DeleteAsync` call is usually `null`. The ID to pass in can be obtained from the result of the `InsertAsync` call. When you try to delete an item without the "Id" field already set, a `MobileServiceInvalidOperationException` is returned from the backend. 

##<a name="#custom-api"></a>How to: Call a custom API

A custom API enables you to define custom endpoints that expose server functionality that does not map to an insert, update, delete, or read operation. By using a custom API, you can have more control over messaging, including reading and setting HTTP message headers and defining a message body format other than JSON. 

You call a custom API by calling one of the [InvokeApiAsync] method overloads on the client. For example, the following line of code sends a POST request to the **completeAll** API on the backend:

    var result = await App.MobileService
        .InvokeApiAsync<MarkAllResult>("completeAll",
        System.Net.Http.HttpMethod.Post, null);

Note that this a typed method call, which requires that the **MarkAllResult** return type be defined. Both typed and untyped methods are supported. This is an almost trivial example as it is typed, sends no payload, has no query parameters, and doesn't change the request headers. For more realistic examples and a more a complete discussion of [InvokeApiAsync], see [Custom API in Azure Mobile Services Client SDKs].

##How to: Register for push notifications

The Mobile Apps client enables you to register for push notifications with Azure Notification Hubs. When registering, you obtain a handle that you obtain from the platform-specific Push Notification Service (PNS). You then provide this value along with any tags when you create the registration. The following code registers your Windows app for push notifications with the Windows Notification Service (WNS):

		private async void InitNotificationsAsync()
		{
		    // Request a push notification channel.
		    var channel =
		        await PushNotificationChannelManager
		            .CreatePushNotificationChannelForApplicationAsync();

		    // Register for notifications using the new channel and a tag collection.
			var tags = new List<string>{ "mytag1", "mytag2"};
		    await MobileService.GetPush().RegisterNativeAsync(channel.Uri, tags);
		}

Note that in this example, two tags are included with the registration. For more information on Windows apps, see [Add push notifications to your app](app-service-mobile-windows-store-dotnet-get-started-push.md). 

<!--- Remove until Xamarin.Android push is supported.
Xamarin apps require some additional code to be able to register a Xamarin app running on iOS or Android app with the Apple Push Notification Service (APNS) and Google Cloud Messaging (GCM) services, respectively. For more information see **Add push notifications to your app** ([Xamarin.iOS](partner-xamarin-mobile-services-ios-get-started-push.md#add-push) | [Xamarin.Android](partner-xamarin-mobile-services-android-get-started-push.md#add-push)).

>[AZURE.NOTE]When you need to send notifications to specific registered users, it is important to require authentication before registration, and then verify that the user is authorized to register with a specific tag. For example, you must check to make sure a user doesn't register with a tag that is someone else's user ID. For more information, see [Send push notifications to authenticated users](mobile-services-dotnet-backend-windows-store-dotnet-push-notifications-app-users.md).
>-->

## How to: Register push templates to send cross-platform notifications

To register templates, simply pass along templates with your **MobileService.GetPush().RegisterAsync()** method in your client app.

        MobileService.GetPush().RegisterAsync(channel.Uri, newTemplates());

Your templates will be of type JObject and can contain multiple templates in the following JSON format:

        public JObject newTemplates()
        {
            // single template for Windows Notification Service toast
            var template = "<toast><visual><binding template=\"ToastText01\"><text id=\"1\">$(message)</text></binding></visual></toast>";
            
            var templates = new JObject
            {
                ["generic-message"] = new JObject
                {
                    ["body"] = template,
                    ["headers"] = new JObject
                    {
                        ["X-WNS-Type"] = "wns/toast"
                    },
                    ["tags"] = new JArray()
                },
                ["more-templates"] = new JObject {...}
            };
            return templates;
        }

The method **RegisterAsync()** also accepts Secondary Tiles:

        MobileService.GetPush().RegisterAsync(string channelUri, JObject templates, JObject secondaryTiles);

Note that all tags will be stripped away for security. To add tags to installations or templates within installations, see [Work with the .NET backend server SDK for Azure Mobile Apps].

To send notifications utilizing these registered templates, work with [Notification Hubs APIs](https://msdn.microsoft.com/library/azure/dn495101.aspx).

##<a name="optimisticconcurrency"></a>How to: Use Optimistic Concurrency

Two or more clients may write changes to the same item, at the same time, in some scenarios. Without any conflict detection, the last write would overwrite any previous updates even if this was not the desired result. *Optimistic concurrency control* assumes that each transaction can commit and therefore does not use any resource locking. Before committing a transaction, optimistic concurrency control verifies that no other transaction has modified the data. If the data has been modified, the committing transaction is rolled back.

Mobile Apps supports optimistic concurrency control by tracking changes to each item using the `__version` system property column that is defined for each table in your Mobile App backend. Each time a record is updated, Mobile Apps sets the `__version` property for that record to a new value. During each update request, the `__version` property of the record included with the request is compared to the same property for the record on the server. If the version passed with the request does not match the backend, then the client library raises a `MobileServicePreconditionFailedException<T>`. The type included with the exception is the record from the backend containing the server's version of the record. The application can then use this information to decide whether to execute the update request again with the correct `__version` value from the backend to commit changes.  

To enable optimistic concurrency the application defines a column on the table class for the `__version` system property. The following definition provides an example.

    public class TodoItem
    {
        public string Id { get; set; }

        [JsonProperty(PropertyName = "text")]
        public string Text { get; set; }

        [JsonProperty(PropertyName = "complete")]
        public bool Complete { get; set; }

		// *** Enable Optimistic Concurrency *** //
        [JsonProperty(PropertyName = "__version")]
        public byte[] Version { set; get; }
    }


Applications using untyped tables enable optimistic concurrency by setting the `Version` flag on the `SystemProperties` of the table as follows.

	//Enable optimistic concurrency by retrieving __version
	todoTable.SystemProperties |= MobileServiceSystemProperties.Version;


The following code shows how to resolve a write conflict once detected. The correct `__version` value must be included in the `UpdateAsync()` call to commit a resolution.

	private async void UpdateToDoItem(TodoItem item)
	{
    	MobileServicePreconditionFailedException<TodoItem> exception = null;

	    try
    	{
	        //update at the remote table
    	    await todoTable.UpdateAsync(item);
    	}
    	catch (MobileServicePreconditionFailedException<TodoItem> writeException)
	    {
        	exception = writeException;
	    }

    	if (exception != null)
    	{
			// Conflict detected, the item has changed since the last query
        	// Resolve the conflict between the local and server item
	        await ResolveConflict(item, exception.Item);
    	}
	}


	private async Task ResolveConflict(TodoItem localItem, TodoItem serverItem)
	{
    	//Ask user to choose the resoltion between versions
	    MessageDialog msgDialog = new MessageDialog(String.Format("Server Text: \"{0}\" \nLocal Text: \"{1}\"\n",
        	                                        serverItem.Text, localItem.Text),
                                                	"CONFLICT DETECTED - Select a resolution:");

	    UICommand localBtn = new UICommand("Commit Local Text");
    	UICommand ServerBtn = new UICommand("Leave Server Text");
    	msgDialog.Commands.Add(localBtn);
	    msgDialog.Commands.Add(ServerBtn);

    	localBtn.Invoked = async (IUICommand command) =>
	    {
        	// To resolve the conflict, update the version of the
	        // item being committed. Otherwise, you will keep
        	// catching a MobileServicePreConditionFailedException.
	        localItem.Version = serverItem.Version;

    	    // Updating recursively here just in case another
        	// change happened while the user was making a decision
	        UpdateToDoItem(localItem);
    	};

	    ServerBtn.Invoked = async (IUICommand command) =>
    	{
	        RefreshTodoItems();
    	};

	    await msgDialog.ShowAsync();
	}

For more information, see the [Offline Data Sync in Azure Mobile Apps](app-service-mobile-offline-data-sync.md).


##<a name="binding"></a>How to: Bind Mobile Apps data to a Windows user interface

This section shows how to display returned data objects using UI elements in a Windows app. To query incomplete items in `todoTable` and display it in a very simple list, you can run the following example code to bind the source of the list with a query. Using `MobileServiceCollection` creates a Mobile Apps-aware binding collection.

	// This query filters out completed TodoItems.
	MobileServiceCollection<TodoItem, TodoItem> items = await todoTable
		.Where(todoItem => todoItem.Complete == false)
		.ToCollectionAsync();

	// itemsControl is an IEnumerable that could be bound to a UI list control
	IEnumerable itemsControl  = items;

	// Bind this to a ListBox
	ListBox lb = new ListBox();
	lb.ItemsSource = items;

Some controls in the managed runtime support an interface called [ISupportIncrementalLoading](http://msdn.microsoft.com/library/windows/apps/Hh701916). This interface allows controls to request extra data when the user scrolls. There is built-in support for this interface for universal Windows 8.1 apps via `MobileServiceIncrementalLoadingCollection`, which automatically handles the calls from the controls. To use `MobileServiceIncrementalLoadingCollection` in Windows apps, do the following:

			MobileServiceIncrementalLoadingCollection<TodoItem,TodoItem> items;
		items =  todoTable.Where(todoItem => todoItem.Complete == false)
					.ToIncrementalLoadingCollection();

		ListBox lb = new ListBox();
		lb.ItemsSource = items;


To use the new collection on Windows Phone 8 and "Silverlight" apps, use the `ToCollection` extension methods on `IMobileServiceTableQuery<T>` and `IMobileServiceTable<T>`. To actually load data, call `LoadMoreItemsAsync()`.

	MobileServiceCollection<TodoItem, TodoItem> items = todoTable.Where(todoItem => todoItem.Complete==false).ToCollection();
	await items.LoadMoreItemsAsync();

When you use the collection created by calling `ToCollectionAsync` or `ToCollection`, you get a collection which can be bound to UI controls. This collection is paging-aware, i.e., a control can ask the collection to "load more items", and the collection will do it for the control. At that point there is no user code involved, the control will start the flow. However, since the collection is loading data from the network, it's expected that some times this loading will fail. To handle such failures, you may override the `OnException` method on `MobileServiceIncrementalLoadingCollection` to handle exceptions resulting from calls to `LoadMoreItemsAsync` performed by controls.

Finally, imagine that your table has many fields, but you only want to display some of them in your control. You may use the guidance in the section "[Select specific columns](#selecting)" above to select specific columns to display in the UI.

## <a name="package-sid"></a>How to: Obtain a Windows Store package SID

For Windows apps, a package SID is needed for enabling push notifications and certain authentication modes. To obtain this value:

1. In Visual Studio Solution Explorer, right-click the Windows Store app project, click **Store** > **Associate App with the Store...**.
2. In the wizard, click **Next**, sign in with your Microsoft account, type a name for your app in **Reserve a new app name**, then click **Reserve**.
3. After the app registration is successfully created, select the new app name, click **Next**, and then click **Associate**. This adds the required Windows Store registration information to the application manifest.
4. Log into the [Windows Dev Center](https://dev.windows.com/en-us/overview) using your Microsoft Account. Under **My apps**, click the app registration you just created.
5. Click **App management** > **App identity**, and then scroll down to find your **Package SID**.

Many uses of the package SID treat it as a URI, in which case you will need to use _ms-app://_ as the scheme. Make note of the version of your package SID formed by concatenating this value as a prefix.

<!--- We want to just point to the authentication topic when it's done
##<a name="authentication"></a>How to: Authenticate users

Mobile Apps supports authenticating and authorizing app users using a variety of external identity providers: Facebook, Google, Microsoft Account, Twitter, and Azure Active Directory. You can set permissions on tables to restrict access for specific operations to only authenticated users. You can also use the identity of authenticated users to implement authorization rules in server scripts. For more information, see the tutorial [Add authentication to your app].

Two authentication flows are supported: a _server flow_ and a _client flow_. The server flow provides the simplest authentication experience, as it relies on the provider's web authentication interface. The client flow allows for deeper integration with device-specific capabilities as it relies on provider-specific device-specific SDKs.

###Server flow
To have App Service manage the authentication process in your Windows apps,
you must register your app with your identity provider. Then in your mobile App backed, you need to configure the application ID and secret provided by your provider. For more information, see the tutorial [Add authentication to your app].

Once you have registered your identity provider, simply call the [LoginAsync method] with the [MobileServiceAuthenticationProvider] value of your provider. For example, the following code initiates a server flow sign-in by using Facebook.

	private MobileServiceUser user;
	private async System.Threading.Tasks.Task Authenticate()
	{
		while (user == null)
		{
			string message;
			try
			{
				user = await client
					.LoginAsync(MobileServiceAuthenticationProvider.Facebook);
				message =
					string.Format("You are now logged in - {0}", user.UserId);
			}
			catch (InvalidOperationException)
			{
				message = "You must log in. Login Required";
			}

			var dialog = new MessageDialog(message);
			dialog.Commands.Add(new UICommand("OK"));
			await dialog.ShowAsync();
		}
	}

If you are using an identity provider other than Facebook, change the value of [MobileServiceAuthenticationProvider] above to the value for your provider.

In this case, App Service manages the OAuth 2.0 authentication flow by displaying the sign-in page of the selected provider and generating an App Service authentication token after successful sign-on with the identity provider. The [LoginAsync method] returns a [MobileServiceUser], which provides both the [userId] of the authenticated user and the [MobileServiceAuthenticationToken], as a JSON web token (JWT). This token can be cached and re-used until it expires. For more information, see [Caching the authentication token].

###Client flow

Your app can also independently contact the identity provider and then provide the returned token to App Service for authentication. This client flow enables you to provide a single sign-in experience for users or to retrieve additional user data from the identity provider.

####Single sign-in using a token from Facebook or Google

In the most simplified form, you can use the client flow as shown in this snippet for Facebook or Google.

	var token = new JObject();
	// Replace access_token_value with actual value of your access token obtained
	// using the Facebook or Google SDK.
	token.Add("access_token", "access_token_value");

	private MobileServiceUser user;
	private async System.Threading.Tasks.Task Authenticate()
	{
		while (user == null)
		{
			string message;
			try
			{
				// Change MobileServiceAuthenticationProvider.Facebook
				// to MobileServiceAuthenticationProvider.Google if using Google auth.
				user = await client
					.LoginAsync(MobileServiceAuthenticationProvider.Facebook, token);
				message =
					string.Format("You are now logged in - {0}", user.UserId);
			}
			catch (InvalidOperationException)
			{
				message = "You must log in. Login Required";
			}

			var dialog = new MessageDialog(message);
			dialog.Commands.Add(new UICommand("OK"));
			await dialog.ShowAsync();
		}
	}


####Single sign-in using Microsoft Account with the Live SDK

To be able to authenticate users, you must register your app at the Microsoft account Developer Center. You must then connect this registration with your Mobile App backend. Complete the steps in [Register your app to use a Microsoft account login](mobile-services-how-to-register-microsoft-authentication.md) to create a Microsoft account registration and connect it to your Mobile App backend. If you have both Windows Store and Windows Phone 8/Silverlight versions of your app, register the Windows Store version first.

The following code authenticates using Live SDK and uses the returned token to sign-in to your Mobile App backend. 

	private LiveConnectSession session;
 	//private static string clientId = "<microsoft-account-client-id>";
    private async System.Threading.Tasks.Task AuthenticateAsync()
    {

        // Get the URL the Mobile App backend.
        var serviceUrl = App.MobileService.ApplicationUri.AbsoluteUri;

        // Create the authentication client for Windows Store using the service URL.
        LiveAuthClient liveIdClient = new LiveAuthClient(serviceUrl);
        //// Create the authentication client for Windows Phone using the client ID of the registration.
        //LiveAuthClient liveIdClient = new LiveAuthClient(clientId);

        while (session == null)
        {
            // Request the authentication token from the Live authentication service.
			// The wl.basic scope is requested.
            LiveLoginResult result = await liveIdClient.LoginAsync(new string[] { "wl.basic" });
            if (result.Status == LiveConnectSessionStatus.Connected)
            {
                session = result.Session;

                // Get information about the logged-in user.
                LiveConnectClient client = new LiveConnectClient(session);
                LiveOperationResult meResult = await client.GetAsync("me");

                // Use the Microsoft account auth token to sign in to App Service.
                MobileServiceUser loginResult = await App.MobileService
                    .LoginWithMicrosoftAccountAsync(result.Session.AuthenticationToken);

                // Display a personalized sign-in greeting.
                string title = string.Format("Welcome {0}!", meResult.Result["first_name"]);
                var message = string.Format("You are now logged in - {0}", loginResult.UserId);
                var dialog = new MessageDialog(message, title);
                dialog.Commands.Add(new UICommand("OK"));
                await dialog.ShowAsync();
            }
            else
            {
                session = null;
                var dialog = new MessageDialog("You must log in.", "Login Required");
                dialog.Commands.Add(new UICommand("OK"));
                await dialog.ShowAsync();
            }
        }
    }


###<a name="caching"></a>Caching the authentication token
In some cases, the call to the login method can be avoided after the first time the user authenticates. You can use [PasswordVault] for Windows Store apps to cache the current user identity the first time they log in and every subsequent time you check whether you already have the user identity in our cache. When the cache is empty, you still need to send the user through the login process.

	// After logging in
	PasswordVault vault = new PasswordVault();
	vault.Add(new PasswordCredential("Facebook", user.UserId, user.MobileServiceAuthenticationToken));

	// Log in
	var creds = vault.FindAllByResource("Facebook").FirstOrDefault();
	if (creds != null)
	{
		user = new MobileServiceUser(creds.UserName);
		user.MobileServiceAuthenticationToken = vault.Retrieve("Facebook", creds.UserName).Password;
	}
	else
	{
		// Regular login flow
		user = new MobileServiceuser( await client
			.LoginAsync(MobileServiceAuthenticationProvider.Facebook, token);
		var token = new JObject();
		// Replace access_token_value with actual value of your access token
		token.Add("access_token", "access_token_value");
	}

	 // Log out
	client.Logout();
	vault.Remove(vault.Retrieve("Facebook", user.UserId));


For Windows Phone apps, you may encrypt and cache data using the [ProtectedData] class and store sensitive information in isolated storage.

-->

##<a name="errors"></a>How to: Handle errors

The following example shows you how to handle an exception that is returned by the backend:

	private async void InsertTodoItem(TodoItem todoItem)
	{
		// This code inserts a new TodoItem into the database. When the operation completes
		// and App Service has assigned an Id, the item is added to the CollectionView
		try
		{
			await todoTable.InsertAsync(todoItem);
			items.Add(todoItem);
		}
		catch (MobileServiceInvalidOperationException e)
		{
			// Handle error
		}
	}


##<a name="unit-testing"></a>How to: Design unit tests

The value returned by `MobileServiceClient.GetTable` and the queries are interfaces. That makes them easily "mockable" for testing purposes, so you could create a `MyMockTable : IMobileServiceTable<TodoItem>` that implements your testing logic.

##<a name="customizing"></a>How to: Customize the client

This section shows ways in which you can customize the request headers and customize the serialization of JSON objects in the response.

### <a name="headers"></a>How to: Customize request headers

To support your specific app scenario, you might need to customize communication with the Mobile App backend. For example, you may want to add a custom header to every outgoing request or even change responses status codes. You can do this by providing a custom [DelegatingHandler], as in the following example:

    public async Task CallClientWithHandler()
    {
        MobileServiceClient client = new MobileServiceClient(
            "AppUrl", "", "",
            new MyHandler()
            );
        IMobileServiceTable<TodoItem> todoTable = client.GetTable<TodoItem>();
        var newItem = new TodoItem { Text = "Hello world", Complete = false };
        await todoTable.InsertAsync(newItem);
    }

    public class MyHandler : DelegatingHandler
    {
        protected override async Task<HttpResponseMessage> 
            SendAsync(HttpRequestMessage request, CancellationToken cancellationToken)
        {
            // Add a custom header to the request.
            request.Headers.Add("x-my-header", "my value");
            var response = await base.SendAsync(request, cancellationToken);
            // Set a differnt response status code.
            response.StatusCode = HttpStatusCode.ServiceUnavailable;
            return response;
        }
    }

This code adds a new **x-my-header** header in the request and arbitrarily sets the response code to unavailable. In a real-world scenario, you would set the response status code based on some custom logic required by your app.

### <a name="serialization"></a>How to: Customize serialization

The Mobile Apps client library uses Json.NET to convert a JSON response into .NET objects on the client. You can configure the behavior of this serialization between .NET types and JSON in the messages. The [MobileServiceClient] class exposes a `SerializerSettings` property of type [JsonSerializerSettings](http://james.newtonking.com/projects/json/help/?topic=html/T_Newtonsoft_Json_JsonSerializerSettings.htm)

Using this property, you may set one of the many Json.NET properties, such as the following:

	var settings = new JsonSerializerSettings();
	settings.ContractResolver = new CamelCasePropertyNamesContractResolver();
	client.SerializerSettings = settings;

This property converts all properties to lower case during serialization.

<!-- Anchors. -->
[Filter returned data]: #filtering
[Sort returned data]: #sorting
[Return data in pages]: #paging
[Select specific columns]: #selecting
[Look up data by ID]: #lookingup

<!-- Images. -->



<!-- URLs. -->
[Add authentication to your app]: mobile-services-dotnet-backend-windows-universal-dotnet-get-started-users.md
[Work with the .NET backend server SDK for Azure Mobile Apps]: app-service-mobile-dotnet-backend-how-to-use-server-sdk.md
[PasswordVault]: http://msdn.microsoft.com/library/windows/apps/windows.security.credentials.passwordvault.aspx
[ProtectedData]: http://msdn.microsoft.com/library/system.security.cryptography.protecteddata%28VS.95%29.aspx
[LoginAsync method]: http://msdn.microsoft.com/library/windowsazure/microsoft.windowsazure.mobileservices.mobileserviceclientextensions.loginasync.aspx
[MobileServiceAuthenticationProvider]: http://msdn.microsoft.com/library/windowsazure/microsoft.windowsazure.mobileservices.mobileserviceauthenticationprovider.aspx
[MobileServiceUser]: http://msdn.microsoft.com/library/windowsazure/microsoft.windowsazure.mobileservices.mobileserviceuser.aspx
[UserID]: http://msdn.microsoft.com/library/windowsazure/microsoft.windowsazure.mobileservices.mobileserviceuser.userid.aspx
[MobileServiceAuthenticationToken]: http://msdn.microsoft.com/library/windowsazure/microsoft.windowsazure.mobileservices.mobileserviceuser.mobileserviceauthenticationtoken.aspx
[ASCII control codes C0 and C1]: http://en.wikipedia.org/wiki/Data_link_escape_character#C1_set
[CLI to manage Mobile Services tables]: ../virtual-machines-command-line-tools.md/#Commands_to_manage_mobile_services
[Optimistic Concurrency Tutorial]: mobile-services-windows-store-dotnet-handle-database-conflicts.md
[MobileServiceClient]: http://msdn.microsoft.com/library/microsoft.windowsazure.mobileservices.mobileserviceclient.aspx
[IncludeTotalCount]: http://msdn.microsoft.com/library/windowsazure/dn250560.aspx
[Skip]: http://msdn.microsoft.com/library/windowsazure/dn250573.aspx
[Take]: http://msdn.microsoft.com/library/windowsazure/dn250574.aspx
[Fiddler]: http://www.telerik.com/fiddler
[Custom API in Azure Mobile Services Client SDKs]: http://blogs.msdn.com/b/carlosfigueira/archive/2013/06/19/custom-api-in-azure-mobile-services-client-sdks.aspx
[InvokeApiAsync]: http://msdn.microsoft.com/library/azure/microsoft.windowsazure.mobileservices.mobileserviceclient.invokeapiasync.aspx
>>>>>>> 0a387d38
[DelegatingHandler]: https://msdn.microsoft.com/library/system.net.http.delegatinghandler(v=vs.110).aspx<|MERGE_RESOLUTION|>--- conflicted
+++ resolved
@@ -1,4 +1,3 @@
-<<<<<<< HEAD
 <properties
 	pageTitle="Working with the App Service Mobile Apps managed client library (Windows | Xamarin) | Microsoft Azure"
 	description="Learn how to use a .NET client for Azure App Service Mobile Apps with Windows and Xamarin apps."
@@ -27,6 +26,10 @@
 ##Overview 
 
 This guide shows you how to perform common scenarios using the managed client library for Azure App Service Mobile Apps for Windows and Xamarin apps. If you are new to Mobile Apps, you should consider first completing the [Mobile Apps quickstart](app-service-mobile-windows-store-dotnet-get-started.md) tutorial. In this guide, we focus on the client-side managed SDK. To learn more about the server-side SDK for the .NET backend, see [Work with .NET backend](app-service-mobile-dotnet-backend-how-to-use-server-sdk.md)
+
+## Reference documentation
+
+The reference documentation for the client SDK is located here: [Azure Mobile Apps .NET Client Reference](https://msdn.microsoft.com/library/azure/microsoft.windowsazure.mobileservices.aspx).
 
 ##<a name="setup"></a>Setup and Prerequisites
 
@@ -760,771 +763,4 @@
 [Fiddler]: http://www.telerik.com/fiddler
 [Custom API in Azure Mobile Services Client SDKs]: http://blogs.msdn.com/b/carlosfigueira/archive/2013/06/19/custom-api-in-azure-mobile-services-client-sdks.aspx
 [InvokeApiAsync]: http://msdn.microsoft.com/library/azure/microsoft.windowsazure.mobileservices.mobileserviceclient.invokeapiasync.aspx
-=======
-<properties
-	pageTitle="Working with the App Service Mobile Apps managed client library (Windows | Xamarin) | Microsoft Azure"
-	description="Learn how to use a .NET client for Azure App Service Mobile Apps with Windows and Xamarin apps."
-	services="app-service\mobile"
-	documentationCenter=""
-	authors="ggailey777"
-	manager="dwrede"
-	editor=""/>
-
-<tags
-	ms.service="app-service"
-	ms.workload="mobile"
-	ms.tgt_pltfrm="mobile-multiple"
-	ms.devlang="dotnet"
-	ms.topic="article"
-	ms.date="11/05/2015" 
-	ms.author="glenga"/>
-
-# How to use the managed client for Azure Mobile Apps
-
-[AZURE.INCLUDE [app-service-mobile-selector-client-library](../../includes/app-service-mobile-selector-client-library.md)]
-&nbsp;
-
-[AZURE.INCLUDE [app-service-mobile-note-mobile-services](../../includes/app-service-mobile-note-mobile-services.md)]
-
-##Overview 
-
-This guide shows you how to perform common scenarios using the managed client library for Azure App Service Mobile Apps for Windows and Xamarin apps. If you are new to Mobile Apps, you should consider first completing the [Mobile Apps quickstart](app-service-mobile-windows-store-dotnet-get-started.md) tutorial. In this guide, we focus on the client-side managed SDK. To learn more about the server-side SDK for the .NET backend, see [Work with .NET backend](app-service-mobile-dotnet-backend-how-to-use-server-sdk.md)
-
-## Reference documentation
-
-The reference documentation for the client SDK is located here: [Azure Mobile Apps .NET Client Reference](https://msdn.microsoft.com/library/azure/microsoft.windowsazure.mobileservices.aspx).
-
-##<a name="setup"></a>Setup and Prerequisites
-
-We assume that you have already created and published your Mobile App backend project, which includes at one table.  In the code used in this topic, the table is named `TodoItem` and it will have the following columns: `Id`, `Text`, and `Complete`. This is the same table created when you complete the [quickstart tutorial](app-service-mobile-windows-store-dotnet-get-started.md)
-
-The corresponding typed client-side type in C# is the following:
-
-
-	public class TodoItem
-	{
-		public string Id { get; set; }
-
-		[JsonProperty(PropertyName = "text")]
-		public string Text { get; set; }
-
-		[JsonProperty(PropertyName = "complete")]
-		public bool Complete { get; set; }
-	}
-
-Note that the [JsonPropertyAttribute](http://www.newtonsoft.com/json/help/html/Properties_T_Newtonsoft_Json_JsonPropertyAttribute.htm) is used to define the *PropertyName* mapping between the client type and the table.
-
-##<a name="create-client"></a>How to: Create the Mobile App client
-
-The following code creates the `MobileServiceClient` object that is used to access your Mobile App backend.
-
-
-	MobileServiceClient client = new MobileServiceClient("MOBILE_APP_URL");
-
-In the code above, replace `MOBILE_APP_URL` with the URL of the Mobile App backend, which is found in your Mobile App blade in the Azure preview portal.
-
-##<a name="instantiating"></a>How to: Create a table reference
-
-All of the code that accesses or modifies data in a backend table calls functions on the `MobileServiceTable` object. You get a reference to the table by calling the [GetTable](https://msdn.microsoft.com/library/azure/jj554275.aspx) method on an instance of the `MobileServiceClient`, as follows:
-
-    IMobileServiceTable<TodoItem> todoTable =
-		client.GetTable<TodoItem>();
-
-This is the typed serialization model. An untyped serialization model is also supported. The following creates a reference to an untyped table: 
-
-	// Get an untyped table reference
-	IMobileServiceTable untypedTodoTable = client.GetTable("TodoItem");
-
-In untyped queries, you must specify the underlying OData query string.
-
-##<a name="querying"></a>How to: Query data from your Mobile App
-
-This section describes how to issue queries to the Mobile App backend, which includes the following functionality:
-
-- [Filter returned data]
-- [Sort returned data]
-- [Return data in pages]
-- [Select specific columns]
-- [Look up data by ID]
-
->[AZURE.NOTE] A server-driven page size is enforced to prevent all rows from being returned. This keeps default requests for large data sets from negatively impacting the service. To return more than 50 rows, use the `Take` method, as described in [Return data in pages].  
-
-### <a name="filtering"></a>How to: Filter returned data
-
-The following code illustrates how to filter data by including a `Where` clause in a query. It returns all items from `todoTable` whose `Complete` property is equal to `false`. The `Where` function applies a row filtering predicate to the query against the table.
-
-	// This query filters out completed TodoItems and
-	// items without a timestamp.
-	List<TodoItem> items = await todoTable
-	   .Where(todoItem => todoItem.Complete == false)
-	   .ToListAsync();
-
-You can view the URI of the request sent to the backend by using message inspection software, such as browser developer tools or [Fiddler]. If you look at the request URI below,  notice that we are modifying the query string itself:
-
-	GET /tables/todoitem?$filter=(complete+eq+false) HTTP/1.1
-
-This request would normally be translated roughly into the following SQL query on the Azure side:
-
-	SELECT *
-	FROM TodoItem
-	WHERE ISNULL(complete, 0) = 0
-
-The function which is passed to the `Where` method can have an arbitrary number of conditions. For example, the line below:
-
-	// This query filters out completed TodoItems where Text isn't null
-	List<TodoItem> items = await todoTable
-	   .Where(todoItem => todoItem.Complete == false
-		   && todoItem.Text != null)
-	   .ToListAsync();
-
-Would be roughly translated (for the same request shown before) as
-
-	SELECT *
-	FROM TodoItem
-	WHERE ISNULL(complete, 0) = 0
-	      AND ISNULL(text, 0) = 0
-
-The `where` statement above will find items with `Complete` status set to false with non-null `Text`.
-
-We also could have written that in multiple lines instead:
-
-	List<TodoItem> items = await todoTable
-	   .Where(todoItem => todoItem.Complete == false)
-	   .Where(todoItem => todoItem.Text != null)
-	   .ToListAsync();
-
-The two methods are equivalent and may be used interchangeably.  The former option&mdash;of concatenating multiple predicates in one query&mdash;is more compact and recommended.
-
-The `where` clause supports operations that be translated into the OData subset. This includes relational operators (==, !=, <, <=, >, >=), arithmetic operators (+, -, /, *, %), number precision (Math.Floor, Math.Ceiling), string functions (Length, Substring, Replace, IndexOf, StartsWith, EndsWith), date properties (Year, Month, Day, Hour, Minute, Second), access properties of an object, and expressions combining all of these.
-
-### <a name="sorting"></a>How to: Sort returned data
-
-The following code illustrates how to sort data by including an `OrderBy` or `OrderByDescending` function in the query. It returns items from `todoTable` sorted ascending by the `Text` field.
-
-	// Sort items in ascending order by Text field
-	MobileServiceTableQuery<TodoItem> query = todoTable
-					.OrderBy(todoItem => todoItem.Text)
- 	List<TodoItem> items = await query.ToListAsync();
-
-	// Sort items in descending order by Text field
-	MobileServiceTableQuery<TodoItem> query = todoTable
-					.OrderByDescending(todoItem => todoItem.Text)
- 	List<TodoItem> items = await query.ToListAsync();
-
-### <a name="paging"></a>How to: Return data in pages
-
-By default, the backend returns only the first 50 rows. You can increase the number of returned rows by calling the [Take] method. Use `Take` along with the [Skip] method to request a specific "page" of the total dataset returned by the query. The following query, when executed, returns the top three items in the table.
-
-	// Define a filtered query that returns the top 3 items.
-	MobileServiceTableQuery<TodoItem> query = todoTable
-					.Take(3);
-	List<TodoItem> items = await query.ToListAsync();
-
-The following revised query skips the first three results and returns the next three after that. This is effectively the second "page" of data, where the page size is three items.
-
-	// Define a filtered query that skips the top 3 items and returns the next 3 items.
-	MobileServiceTableQuery<TodoItem> query = todoTable
-					.Skip(3)
-					.Take(3);
-	List<TodoItem> items = await query.ToListAsync();
-
-You can also use the [IncludeTotalCount] method to ensure that the query will get the total count for <i>all</i> the records that would have been returned, ignoring any take paging/limit clause specified:
-
-	query = query.IncludeTotalCount();
-
-This is a simplified scenario of passing hard-coded paging values to the `Take` and `Skip` methods. In a real-world app, you can use queries similar to the above with a pager control or comparable UI to let users navigate to previous and next pages.
-
->[AZURE.NOTE]To override the 50 row limit in a Mobile App backend, you must also apply the [EnableQueryAttribute](https://msdn.microsoft.com/library/system.web.http.odata.enablequeryattribute.aspx) to the public GET method and specify the paging behavior. When applied to the method, the following sets the maximum returned rows to 1000:
-
-    [EnableQuery(MaxTop=1000)]
-
-
-### <a name="selecting"></a>How to: Select specific columns
-
-You can specify which set of properties to include in the results by adding a `Select` clause to your query. For example, the following code shows how to select just one field and also how to select and format multiple fields:
-
-	// Select one field -- just the Text
-	MobileServiceTableQuery<TodoItem> query = todoTable
-					.Select(todoItem => todoItem.Text);
-	List<string> items = await query.ToListAsync();
-
-	// Select multiple fields -- both Complete and Text info
-	MobileServiceTableQuery<TodoItem> query = todoTable
-					.Select(todoItem => string.Format("{0} -- {1}", 
-						todoItem.Text.PadRight(30), todoItem.Complete ? 
-						"Now complete!" : "Incomplete!"));
-	List<string> items = await query.ToListAsync();
-
-All the functions described so far are additive, so we can just keep calling them and we'll each time affect more of the query. One more example:
-
-	MobileServiceTableQuery<TodoItem> query = todoTable
-					.Where(todoItem => todoItem.Complete == false)
-					.Select(todoItem => todoItem.Text)
-					.Skip(3).
-					.Take(3);
-	List<string> items = await query.ToListAsync();
-
-### <a name="lookingup"></a>How to: Look up data by ID
-
-The `LookupAsync` function can be used to look up objects from the database with a particular ID.
-
-	// This query filters out the item with the ID of 37BBF396-11F0-4B39-85C8-B319C729AF6D
-	TodoItem item = await todoTable.LookupAsync("37BBF396-11F0-4B39-85C8-B319C729AF6D");
-
-### <a name="lookingup"></a>How to: Execute untyped queries
-
-When executing a query using an untyped table object, you must explicitly specify the OData query string, as in the following example:
-
-	// Lookup untyped data using OData
-	JToken untypedItems = await untypedTodoTable.ReadAsync("$filter=complete eq 0&$orderby=text");
-
-You get back JSON values that you can use like a property bag. For more information on JToken and Json.NET, see [Json.NET](http://json.codeplex.com/)
-
-##<a name="inserting"></a>How to: Insert data into a Mobile App backend
-
-All client types must contain a member named **Id**, which is by default a string. This **Id** is required to perform CRUD operations and for offline. The following code illustrates how to insert new rows into a table. The parameter contains the data to be inserted as a .NET object.
-
-	await todoTable.InsertAsync(todoItem);
-
-If a unique custom ID value is not included in the `todoItem` passed to the `todoTable.InsertAsync` call, a value for ID is generated by the server and is set in the `todoItem` object returned to the client.
-
-To insert untyped data, you may take advantage of Json.NET as shown below.
-
-	JObject jo = new JObject();
-	jo.Add("Text", "Hello World");
-	jo.Add("Complete", false);
-	var inserted = await table.InsertAsync(jo);
-
-Here is an example using an email address as a unique string id.
-
-	JObject jo = new JObject();
-	jo.Add("id", "myemail@emaildomain.com");
-	jo.Add("Text", "Hello World");
-	jo.Add("Complete", false);
-	var inserted = await table.InsertAsync(jo);
-
-
-###Working with ID values
-
-Mobile Apps supports unique custom string values for the table's **id** column. This allows applications to use custom values such as email addresses or user names for the ID.
-
-String IDs provide you with the following benefits:
-
-+ IDs are generated without making a round-trip to the database.
-+ Records are easier to merge from different tables or databases.
-+ IDs values can integrate better with an application's logic.
-
-When a string ID value is not set on an inserted record, the Mobile App backend generates a unique value for the ID. You can use the `Guid.NewGuid()` method To generate your own ID values, either on the client or in the backend. 
-
-##<a name="modifying"></a>How to: Modify data in a Mobile App backend
-
-The following code illustrates how to update an existing instance with the same ID with new information. The parameter contains the data to be updated as a .NET object.
-
-	await todoTable.UpdateAsync(todoItem);
-
-To insert untyped data, you may take advantage of Json.NET as follows: 
-	JObject jo = new JObject();
-	jo.Add("Id", "37BBF396-11F0-4B39-85C8-B319C729AF6D");
-	jo.Add("Text", "Hello World");
-	jo.Add("Complete", false);
-	var inserted = await table.UpdateAsync(jo);
-
-Note that when making an update, an ID must be specified. This is how the backend identifies which instance to update. The ID can be obtained from the result of the `InsertAsync` call. When you try to update an item without providing the "Id" value, an `ArgumentException` is raised.
-
-
-##<a name="deleting"></a>How to: Delete data in a Mobile App backend
-
-The following code illustrates how to delete an existing instance. The instance is identified by the "Id" field set on the `todoItem`.
-
-	await todoTable.DeleteAsync(todoItem);
-
-To delete untyped data, you may take advantage of Json.NET as follows:
-
-	JObject jo = new JObject();
-	jo.Add("Id", "37BBF396-11F0-4B39-85C8-B319C729AF6D");
-	await table.DeleteAsync(jo);
-
-Note that when you make a delete request, an ID must be specified. Other properties are not passed to the service or are ignored at the service. The result of a `DeleteAsync` call is usually `null`. The ID to pass in can be obtained from the result of the `InsertAsync` call. When you try to delete an item without the "Id" field already set, a `MobileServiceInvalidOperationException` is returned from the backend. 
-
-##<a name="#custom-api"></a>How to: Call a custom API
-
-A custom API enables you to define custom endpoints that expose server functionality that does not map to an insert, update, delete, or read operation. By using a custom API, you can have more control over messaging, including reading and setting HTTP message headers and defining a message body format other than JSON. 
-
-You call a custom API by calling one of the [InvokeApiAsync] method overloads on the client. For example, the following line of code sends a POST request to the **completeAll** API on the backend:
-
-    var result = await App.MobileService
-        .InvokeApiAsync<MarkAllResult>("completeAll",
-        System.Net.Http.HttpMethod.Post, null);
-
-Note that this a typed method call, which requires that the **MarkAllResult** return type be defined. Both typed and untyped methods are supported. This is an almost trivial example as it is typed, sends no payload, has no query parameters, and doesn't change the request headers. For more realistic examples and a more a complete discussion of [InvokeApiAsync], see [Custom API in Azure Mobile Services Client SDKs].
-
-##How to: Register for push notifications
-
-The Mobile Apps client enables you to register for push notifications with Azure Notification Hubs. When registering, you obtain a handle that you obtain from the platform-specific Push Notification Service (PNS). You then provide this value along with any tags when you create the registration. The following code registers your Windows app for push notifications with the Windows Notification Service (WNS):
-
-		private async void InitNotificationsAsync()
-		{
-		    // Request a push notification channel.
-		    var channel =
-		        await PushNotificationChannelManager
-		            .CreatePushNotificationChannelForApplicationAsync();
-
-		    // Register for notifications using the new channel and a tag collection.
-			var tags = new List<string>{ "mytag1", "mytag2"};
-		    await MobileService.GetPush().RegisterNativeAsync(channel.Uri, tags);
-		}
-
-Note that in this example, two tags are included with the registration. For more information on Windows apps, see [Add push notifications to your app](app-service-mobile-windows-store-dotnet-get-started-push.md). 
-
-<!--- Remove until Xamarin.Android push is supported.
-Xamarin apps require some additional code to be able to register a Xamarin app running on iOS or Android app with the Apple Push Notification Service (APNS) and Google Cloud Messaging (GCM) services, respectively. For more information see **Add push notifications to your app** ([Xamarin.iOS](partner-xamarin-mobile-services-ios-get-started-push.md#add-push) | [Xamarin.Android](partner-xamarin-mobile-services-android-get-started-push.md#add-push)).
-
->[AZURE.NOTE]When you need to send notifications to specific registered users, it is important to require authentication before registration, and then verify that the user is authorized to register with a specific tag. For example, you must check to make sure a user doesn't register with a tag that is someone else's user ID. For more information, see [Send push notifications to authenticated users](mobile-services-dotnet-backend-windows-store-dotnet-push-notifications-app-users.md).
->-->
-
-## How to: Register push templates to send cross-platform notifications
-
-To register templates, simply pass along templates with your **MobileService.GetPush().RegisterAsync()** method in your client app.
-
-        MobileService.GetPush().RegisterAsync(channel.Uri, newTemplates());
-
-Your templates will be of type JObject and can contain multiple templates in the following JSON format:
-
-        public JObject newTemplates()
-        {
-            // single template for Windows Notification Service toast
-            var template = "<toast><visual><binding template=\"ToastText01\"><text id=\"1\">$(message)</text></binding></visual></toast>";
-            
-            var templates = new JObject
-            {
-                ["generic-message"] = new JObject
-                {
-                    ["body"] = template,
-                    ["headers"] = new JObject
-                    {
-                        ["X-WNS-Type"] = "wns/toast"
-                    },
-                    ["tags"] = new JArray()
-                },
-                ["more-templates"] = new JObject {...}
-            };
-            return templates;
-        }
-
-The method **RegisterAsync()** also accepts Secondary Tiles:
-
-        MobileService.GetPush().RegisterAsync(string channelUri, JObject templates, JObject secondaryTiles);
-
-Note that all tags will be stripped away for security. To add tags to installations or templates within installations, see [Work with the .NET backend server SDK for Azure Mobile Apps].
-
-To send notifications utilizing these registered templates, work with [Notification Hubs APIs](https://msdn.microsoft.com/library/azure/dn495101.aspx).
-
-##<a name="optimisticconcurrency"></a>How to: Use Optimistic Concurrency
-
-Two or more clients may write changes to the same item, at the same time, in some scenarios. Without any conflict detection, the last write would overwrite any previous updates even if this was not the desired result. *Optimistic concurrency control* assumes that each transaction can commit and therefore does not use any resource locking. Before committing a transaction, optimistic concurrency control verifies that no other transaction has modified the data. If the data has been modified, the committing transaction is rolled back.
-
-Mobile Apps supports optimistic concurrency control by tracking changes to each item using the `__version` system property column that is defined for each table in your Mobile App backend. Each time a record is updated, Mobile Apps sets the `__version` property for that record to a new value. During each update request, the `__version` property of the record included with the request is compared to the same property for the record on the server. If the version passed with the request does not match the backend, then the client library raises a `MobileServicePreconditionFailedException<T>`. The type included with the exception is the record from the backend containing the server's version of the record. The application can then use this information to decide whether to execute the update request again with the correct `__version` value from the backend to commit changes.  
-
-To enable optimistic concurrency the application defines a column on the table class for the `__version` system property. The following definition provides an example.
-
-    public class TodoItem
-    {
-        public string Id { get; set; }
-
-        [JsonProperty(PropertyName = "text")]
-        public string Text { get; set; }
-
-        [JsonProperty(PropertyName = "complete")]
-        public bool Complete { get; set; }
-
-		// *** Enable Optimistic Concurrency *** //
-        [JsonProperty(PropertyName = "__version")]
-        public byte[] Version { set; get; }
-    }
-
-
-Applications using untyped tables enable optimistic concurrency by setting the `Version` flag on the `SystemProperties` of the table as follows.
-
-	//Enable optimistic concurrency by retrieving __version
-	todoTable.SystemProperties |= MobileServiceSystemProperties.Version;
-
-
-The following code shows how to resolve a write conflict once detected. The correct `__version` value must be included in the `UpdateAsync()` call to commit a resolution.
-
-	private async void UpdateToDoItem(TodoItem item)
-	{
-    	MobileServicePreconditionFailedException<TodoItem> exception = null;
-
-	    try
-    	{
-	        //update at the remote table
-    	    await todoTable.UpdateAsync(item);
-    	}
-    	catch (MobileServicePreconditionFailedException<TodoItem> writeException)
-	    {
-        	exception = writeException;
-	    }
-
-    	if (exception != null)
-    	{
-			// Conflict detected, the item has changed since the last query
-        	// Resolve the conflict between the local and server item
-	        await ResolveConflict(item, exception.Item);
-    	}
-	}
-
-
-	private async Task ResolveConflict(TodoItem localItem, TodoItem serverItem)
-	{
-    	//Ask user to choose the resoltion between versions
-	    MessageDialog msgDialog = new MessageDialog(String.Format("Server Text: \"{0}\" \nLocal Text: \"{1}\"\n",
-        	                                        serverItem.Text, localItem.Text),
-                                                	"CONFLICT DETECTED - Select a resolution:");
-
-	    UICommand localBtn = new UICommand("Commit Local Text");
-    	UICommand ServerBtn = new UICommand("Leave Server Text");
-    	msgDialog.Commands.Add(localBtn);
-	    msgDialog.Commands.Add(ServerBtn);
-
-    	localBtn.Invoked = async (IUICommand command) =>
-	    {
-        	// To resolve the conflict, update the version of the
-	        // item being committed. Otherwise, you will keep
-        	// catching a MobileServicePreConditionFailedException.
-	        localItem.Version = serverItem.Version;
-
-    	    // Updating recursively here just in case another
-        	// change happened while the user was making a decision
-	        UpdateToDoItem(localItem);
-    	};
-
-	    ServerBtn.Invoked = async (IUICommand command) =>
-    	{
-	        RefreshTodoItems();
-    	};
-
-	    await msgDialog.ShowAsync();
-	}
-
-For more information, see the [Offline Data Sync in Azure Mobile Apps](app-service-mobile-offline-data-sync.md).
-
-
-##<a name="binding"></a>How to: Bind Mobile Apps data to a Windows user interface
-
-This section shows how to display returned data objects using UI elements in a Windows app. To query incomplete items in `todoTable` and display it in a very simple list, you can run the following example code to bind the source of the list with a query. Using `MobileServiceCollection` creates a Mobile Apps-aware binding collection.
-
-	// This query filters out completed TodoItems.
-	MobileServiceCollection<TodoItem, TodoItem> items = await todoTable
-		.Where(todoItem => todoItem.Complete == false)
-		.ToCollectionAsync();
-
-	// itemsControl is an IEnumerable that could be bound to a UI list control
-	IEnumerable itemsControl  = items;
-
-	// Bind this to a ListBox
-	ListBox lb = new ListBox();
-	lb.ItemsSource = items;
-
-Some controls in the managed runtime support an interface called [ISupportIncrementalLoading](http://msdn.microsoft.com/library/windows/apps/Hh701916). This interface allows controls to request extra data when the user scrolls. There is built-in support for this interface for universal Windows 8.1 apps via `MobileServiceIncrementalLoadingCollection`, which automatically handles the calls from the controls. To use `MobileServiceIncrementalLoadingCollection` in Windows apps, do the following:
-
-			MobileServiceIncrementalLoadingCollection<TodoItem,TodoItem> items;
-		items =  todoTable.Where(todoItem => todoItem.Complete == false)
-					.ToIncrementalLoadingCollection();
-
-		ListBox lb = new ListBox();
-		lb.ItemsSource = items;
-
-
-To use the new collection on Windows Phone 8 and "Silverlight" apps, use the `ToCollection` extension methods on `IMobileServiceTableQuery<T>` and `IMobileServiceTable<T>`. To actually load data, call `LoadMoreItemsAsync()`.
-
-	MobileServiceCollection<TodoItem, TodoItem> items = todoTable.Where(todoItem => todoItem.Complete==false).ToCollection();
-	await items.LoadMoreItemsAsync();
-
-When you use the collection created by calling `ToCollectionAsync` or `ToCollection`, you get a collection which can be bound to UI controls. This collection is paging-aware, i.e., a control can ask the collection to "load more items", and the collection will do it for the control. At that point there is no user code involved, the control will start the flow. However, since the collection is loading data from the network, it's expected that some times this loading will fail. To handle such failures, you may override the `OnException` method on `MobileServiceIncrementalLoadingCollection` to handle exceptions resulting from calls to `LoadMoreItemsAsync` performed by controls.
-
-Finally, imagine that your table has many fields, but you only want to display some of them in your control. You may use the guidance in the section "[Select specific columns](#selecting)" above to select specific columns to display in the UI.
-
-## <a name="package-sid"></a>How to: Obtain a Windows Store package SID
-
-For Windows apps, a package SID is needed for enabling push notifications and certain authentication modes. To obtain this value:
-
-1. In Visual Studio Solution Explorer, right-click the Windows Store app project, click **Store** > **Associate App with the Store...**.
-2. In the wizard, click **Next**, sign in with your Microsoft account, type a name for your app in **Reserve a new app name**, then click **Reserve**.
-3. After the app registration is successfully created, select the new app name, click **Next**, and then click **Associate**. This adds the required Windows Store registration information to the application manifest.
-4. Log into the [Windows Dev Center](https://dev.windows.com/en-us/overview) using your Microsoft Account. Under **My apps**, click the app registration you just created.
-5. Click **App management** > **App identity**, and then scroll down to find your **Package SID**.
-
-Many uses of the package SID treat it as a URI, in which case you will need to use _ms-app://_ as the scheme. Make note of the version of your package SID formed by concatenating this value as a prefix.
-
-<!--- We want to just point to the authentication topic when it's done
-##<a name="authentication"></a>How to: Authenticate users
-
-Mobile Apps supports authenticating and authorizing app users using a variety of external identity providers: Facebook, Google, Microsoft Account, Twitter, and Azure Active Directory. You can set permissions on tables to restrict access for specific operations to only authenticated users. You can also use the identity of authenticated users to implement authorization rules in server scripts. For more information, see the tutorial [Add authentication to your app].
-
-Two authentication flows are supported: a _server flow_ and a _client flow_. The server flow provides the simplest authentication experience, as it relies on the provider's web authentication interface. The client flow allows for deeper integration with device-specific capabilities as it relies on provider-specific device-specific SDKs.
-
-###Server flow
-To have App Service manage the authentication process in your Windows apps,
-you must register your app with your identity provider. Then in your mobile App backed, you need to configure the application ID and secret provided by your provider. For more information, see the tutorial [Add authentication to your app].
-
-Once you have registered your identity provider, simply call the [LoginAsync method] with the [MobileServiceAuthenticationProvider] value of your provider. For example, the following code initiates a server flow sign-in by using Facebook.
-
-	private MobileServiceUser user;
-	private async System.Threading.Tasks.Task Authenticate()
-	{
-		while (user == null)
-		{
-			string message;
-			try
-			{
-				user = await client
-					.LoginAsync(MobileServiceAuthenticationProvider.Facebook);
-				message =
-					string.Format("You are now logged in - {0}", user.UserId);
-			}
-			catch (InvalidOperationException)
-			{
-				message = "You must log in. Login Required";
-			}
-
-			var dialog = new MessageDialog(message);
-			dialog.Commands.Add(new UICommand("OK"));
-			await dialog.ShowAsync();
-		}
-	}
-
-If you are using an identity provider other than Facebook, change the value of [MobileServiceAuthenticationProvider] above to the value for your provider.
-
-In this case, App Service manages the OAuth 2.0 authentication flow by displaying the sign-in page of the selected provider and generating an App Service authentication token after successful sign-on with the identity provider. The [LoginAsync method] returns a [MobileServiceUser], which provides both the [userId] of the authenticated user and the [MobileServiceAuthenticationToken], as a JSON web token (JWT). This token can be cached and re-used until it expires. For more information, see [Caching the authentication token].
-
-###Client flow
-
-Your app can also independently contact the identity provider and then provide the returned token to App Service for authentication. This client flow enables you to provide a single sign-in experience for users or to retrieve additional user data from the identity provider.
-
-####Single sign-in using a token from Facebook or Google
-
-In the most simplified form, you can use the client flow as shown in this snippet for Facebook or Google.
-
-	var token = new JObject();
-	// Replace access_token_value with actual value of your access token obtained
-	// using the Facebook or Google SDK.
-	token.Add("access_token", "access_token_value");
-
-	private MobileServiceUser user;
-	private async System.Threading.Tasks.Task Authenticate()
-	{
-		while (user == null)
-		{
-			string message;
-			try
-			{
-				// Change MobileServiceAuthenticationProvider.Facebook
-				// to MobileServiceAuthenticationProvider.Google if using Google auth.
-				user = await client
-					.LoginAsync(MobileServiceAuthenticationProvider.Facebook, token);
-				message =
-					string.Format("You are now logged in - {0}", user.UserId);
-			}
-			catch (InvalidOperationException)
-			{
-				message = "You must log in. Login Required";
-			}
-
-			var dialog = new MessageDialog(message);
-			dialog.Commands.Add(new UICommand("OK"));
-			await dialog.ShowAsync();
-		}
-	}
-
-
-####Single sign-in using Microsoft Account with the Live SDK
-
-To be able to authenticate users, you must register your app at the Microsoft account Developer Center. You must then connect this registration with your Mobile App backend. Complete the steps in [Register your app to use a Microsoft account login](mobile-services-how-to-register-microsoft-authentication.md) to create a Microsoft account registration and connect it to your Mobile App backend. If you have both Windows Store and Windows Phone 8/Silverlight versions of your app, register the Windows Store version first.
-
-The following code authenticates using Live SDK and uses the returned token to sign-in to your Mobile App backend. 
-
-	private LiveConnectSession session;
- 	//private static string clientId = "<microsoft-account-client-id>";
-    private async System.Threading.Tasks.Task AuthenticateAsync()
-    {
-
-        // Get the URL the Mobile App backend.
-        var serviceUrl = App.MobileService.ApplicationUri.AbsoluteUri;
-
-        // Create the authentication client for Windows Store using the service URL.
-        LiveAuthClient liveIdClient = new LiveAuthClient(serviceUrl);
-        //// Create the authentication client for Windows Phone using the client ID of the registration.
-        //LiveAuthClient liveIdClient = new LiveAuthClient(clientId);
-
-        while (session == null)
-        {
-            // Request the authentication token from the Live authentication service.
-			// The wl.basic scope is requested.
-            LiveLoginResult result = await liveIdClient.LoginAsync(new string[] { "wl.basic" });
-            if (result.Status == LiveConnectSessionStatus.Connected)
-            {
-                session = result.Session;
-
-                // Get information about the logged-in user.
-                LiveConnectClient client = new LiveConnectClient(session);
-                LiveOperationResult meResult = await client.GetAsync("me");
-
-                // Use the Microsoft account auth token to sign in to App Service.
-                MobileServiceUser loginResult = await App.MobileService
-                    .LoginWithMicrosoftAccountAsync(result.Session.AuthenticationToken);
-
-                // Display a personalized sign-in greeting.
-                string title = string.Format("Welcome {0}!", meResult.Result["first_name"]);
-                var message = string.Format("You are now logged in - {0}", loginResult.UserId);
-                var dialog = new MessageDialog(message, title);
-                dialog.Commands.Add(new UICommand("OK"));
-                await dialog.ShowAsync();
-            }
-            else
-            {
-                session = null;
-                var dialog = new MessageDialog("You must log in.", "Login Required");
-                dialog.Commands.Add(new UICommand("OK"));
-                await dialog.ShowAsync();
-            }
-        }
-    }
-
-
-###<a name="caching"></a>Caching the authentication token
-In some cases, the call to the login method can be avoided after the first time the user authenticates. You can use [PasswordVault] for Windows Store apps to cache the current user identity the first time they log in and every subsequent time you check whether you already have the user identity in our cache. When the cache is empty, you still need to send the user through the login process.
-
-	// After logging in
-	PasswordVault vault = new PasswordVault();
-	vault.Add(new PasswordCredential("Facebook", user.UserId, user.MobileServiceAuthenticationToken));
-
-	// Log in
-	var creds = vault.FindAllByResource("Facebook").FirstOrDefault();
-	if (creds != null)
-	{
-		user = new MobileServiceUser(creds.UserName);
-		user.MobileServiceAuthenticationToken = vault.Retrieve("Facebook", creds.UserName).Password;
-	}
-	else
-	{
-		// Regular login flow
-		user = new MobileServiceuser( await client
-			.LoginAsync(MobileServiceAuthenticationProvider.Facebook, token);
-		var token = new JObject();
-		// Replace access_token_value with actual value of your access token
-		token.Add("access_token", "access_token_value");
-	}
-
-	 // Log out
-	client.Logout();
-	vault.Remove(vault.Retrieve("Facebook", user.UserId));
-
-
-For Windows Phone apps, you may encrypt and cache data using the [ProtectedData] class and store sensitive information in isolated storage.
-
--->
-
-##<a name="errors"></a>How to: Handle errors
-
-The following example shows you how to handle an exception that is returned by the backend:
-
-	private async void InsertTodoItem(TodoItem todoItem)
-	{
-		// This code inserts a new TodoItem into the database. When the operation completes
-		// and App Service has assigned an Id, the item is added to the CollectionView
-		try
-		{
-			await todoTable.InsertAsync(todoItem);
-			items.Add(todoItem);
-		}
-		catch (MobileServiceInvalidOperationException e)
-		{
-			// Handle error
-		}
-	}
-
-
-##<a name="unit-testing"></a>How to: Design unit tests
-
-The value returned by `MobileServiceClient.GetTable` and the queries are interfaces. That makes them easily "mockable" for testing purposes, so you could create a `MyMockTable : IMobileServiceTable<TodoItem>` that implements your testing logic.
-
-##<a name="customizing"></a>How to: Customize the client
-
-This section shows ways in which you can customize the request headers and customize the serialization of JSON objects in the response.
-
-### <a name="headers"></a>How to: Customize request headers
-
-To support your specific app scenario, you might need to customize communication with the Mobile App backend. For example, you may want to add a custom header to every outgoing request or even change responses status codes. You can do this by providing a custom [DelegatingHandler], as in the following example:
-
-    public async Task CallClientWithHandler()
-    {
-        MobileServiceClient client = new MobileServiceClient(
-            "AppUrl", "", "",
-            new MyHandler()
-            );
-        IMobileServiceTable<TodoItem> todoTable = client.GetTable<TodoItem>();
-        var newItem = new TodoItem { Text = "Hello world", Complete = false };
-        await todoTable.InsertAsync(newItem);
-    }
-
-    public class MyHandler : DelegatingHandler
-    {
-        protected override async Task<HttpResponseMessage> 
-            SendAsync(HttpRequestMessage request, CancellationToken cancellationToken)
-        {
-            // Add a custom header to the request.
-            request.Headers.Add("x-my-header", "my value");
-            var response = await base.SendAsync(request, cancellationToken);
-            // Set a differnt response status code.
-            response.StatusCode = HttpStatusCode.ServiceUnavailable;
-            return response;
-        }
-    }
-
-This code adds a new **x-my-header** header in the request and arbitrarily sets the response code to unavailable. In a real-world scenario, you would set the response status code based on some custom logic required by your app.
-
-### <a name="serialization"></a>How to: Customize serialization
-
-The Mobile Apps client library uses Json.NET to convert a JSON response into .NET objects on the client. You can configure the behavior of this serialization between .NET types and JSON in the messages. The [MobileServiceClient] class exposes a `SerializerSettings` property of type [JsonSerializerSettings](http://james.newtonking.com/projects/json/help/?topic=html/T_Newtonsoft_Json_JsonSerializerSettings.htm)
-
-Using this property, you may set one of the many Json.NET properties, such as the following:
-
-	var settings = new JsonSerializerSettings();
-	settings.ContractResolver = new CamelCasePropertyNamesContractResolver();
-	client.SerializerSettings = settings;
-
-This property converts all properties to lower case during serialization.
-
-<!-- Anchors. -->
-[Filter returned data]: #filtering
-[Sort returned data]: #sorting
-[Return data in pages]: #paging
-[Select specific columns]: #selecting
-[Look up data by ID]: #lookingup
-
-<!-- Images. -->
-
-
-
-<!-- URLs. -->
-[Add authentication to your app]: mobile-services-dotnet-backend-windows-universal-dotnet-get-started-users.md
-[Work with the .NET backend server SDK for Azure Mobile Apps]: app-service-mobile-dotnet-backend-how-to-use-server-sdk.md
-[PasswordVault]: http://msdn.microsoft.com/library/windows/apps/windows.security.credentials.passwordvault.aspx
-[ProtectedData]: http://msdn.microsoft.com/library/system.security.cryptography.protecteddata%28VS.95%29.aspx
-[LoginAsync method]: http://msdn.microsoft.com/library/windowsazure/microsoft.windowsazure.mobileservices.mobileserviceclientextensions.loginasync.aspx
-[MobileServiceAuthenticationProvider]: http://msdn.microsoft.com/library/windowsazure/microsoft.windowsazure.mobileservices.mobileserviceauthenticationprovider.aspx
-[MobileServiceUser]: http://msdn.microsoft.com/library/windowsazure/microsoft.windowsazure.mobileservices.mobileserviceuser.aspx
-[UserID]: http://msdn.microsoft.com/library/windowsazure/microsoft.windowsazure.mobileservices.mobileserviceuser.userid.aspx
-[MobileServiceAuthenticationToken]: http://msdn.microsoft.com/library/windowsazure/microsoft.windowsazure.mobileservices.mobileserviceuser.mobileserviceauthenticationtoken.aspx
-[ASCII control codes C0 and C1]: http://en.wikipedia.org/wiki/Data_link_escape_character#C1_set
-[CLI to manage Mobile Services tables]: ../virtual-machines-command-line-tools.md/#Commands_to_manage_mobile_services
-[Optimistic Concurrency Tutorial]: mobile-services-windows-store-dotnet-handle-database-conflicts.md
-[MobileServiceClient]: http://msdn.microsoft.com/library/microsoft.windowsazure.mobileservices.mobileserviceclient.aspx
-[IncludeTotalCount]: http://msdn.microsoft.com/library/windowsazure/dn250560.aspx
-[Skip]: http://msdn.microsoft.com/library/windowsazure/dn250573.aspx
-[Take]: http://msdn.microsoft.com/library/windowsazure/dn250574.aspx
-[Fiddler]: http://www.telerik.com/fiddler
-[Custom API in Azure Mobile Services Client SDKs]: http://blogs.msdn.com/b/carlosfigueira/archive/2013/06/19/custom-api-in-azure-mobile-services-client-sdks.aspx
-[InvokeApiAsync]: http://msdn.microsoft.com/library/azure/microsoft.windowsazure.mobileservices.mobileserviceclient.invokeapiasync.aspx
->>>>>>> 0a387d38
 [DelegatingHandler]: https://msdn.microsoft.com/library/system.net.http.delegatinghandler(v=vs.110).aspx