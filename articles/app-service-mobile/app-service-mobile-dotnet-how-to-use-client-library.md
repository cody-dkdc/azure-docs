<properties
	pageTitle="Working with the App Service Mobile Apps managed client library (Windows | Xamarin) | Microsoft Azure"
	description="Learn how to use a .NET client for Azure App Service Mobile Apps with Windows and Xamarin apps."
	services="app-service\mobile"
	documentationCenter=""
	authors="ggailey777"
	manager="dwrede"
	editor=""/>

<tags
	ms.service="app-service-mobile"
	ms.workload="mobile"
	ms.tgt_pltfrm="mobile-multiple"
	ms.devlang="dotnet"
	ms.topic="article"
<<<<<<< HEAD
	ms.date="03/02/2016"
=======
	ms.date="03/08/2016"
>>>>>>> c4ea2467
	ms.author="glenga"/>

# How to use the managed client for Azure Mobile Apps

[AZURE.INCLUDE [app-service-mobile-selector-client-library](../../includes/app-service-mobile-selector-client-library.md)]

##Overview

This guide shows you how to perform common scenarios using the managed client library for Azure App Service Mobile Apps for Windows and Xamarin apps. If
you are new to Mobile Apps, you should consider first completing the [Azure Mobile Apps quickstart] tutorial. In this guide, we focus on the client-side
managed SDK. To learn more about the server-side SDKs for Mobile Apps, see the HOWTO documentation for the [.NET Server SDK](app-service-mobile-dotnet-backend-how-to-use-server-sdk.md)
or the [Node.js Server SDK](app-service-mobile-node-backend-how-to-use-server-sdk.md).

The pack
## Reference documentation

The reference documentation for the client SDK is located here: [Azure Mobile Apps .NET Client Reference].

##<a name="setup"></a>Setup and Prerequisites

We assume that you have already created and published your Mobile App backend project, which includes at one table.  In the code used in this topic, the
table is named `TodoItem` and it will have the following columns: `Id`, `Text`, and `Complete`. This is the same table created when you complete the
[Azure Mobile Apps quickstart].

The corresponding typed client-side type in C# is the following:

	public class TodoItem
	{
		public string Id { get; set; }

		[JsonProperty(PropertyName = "text")]
		public string Text { get; set; }

		[JsonProperty(PropertyName = "complete")]
		public bool Complete { get; set; }
	}

Note that the [JsonPropertyAttribute] is used to define the *PropertyName* mapping between the client type and the table.

To learn how to create new tables in your Mobile Apps backend, see the information in the [.NET Server SDK HOWTO](app-service-mobile-dotnet-backend-how-to-use-server-sdk.md#define-table-controller)
or the [Node.js Server SDK HOWTO](app-service-mobile-node-backend-how-to-use-server-sdk.md#howto-dynamicschema). If you
created your Mobile App backend in the Azure Portal using the QuickStart, you can also use the **Easy tables** setting in the [Azure portal].

##<a name="create-client"></a>Create the Mobile App client

The following code creates the [MobileServiceClient] object that is used to access your Mobile App backend.

	MobileServiceClient client = new MobileServiceClient("MOBILE_APP_URL");

In the code above, replace `MOBILE_APP_URL` with the URL of the Mobile App backend, which is found in the blade for your Mobile App backend in the [Azure portal].
It is normal and recommended that the client instance be a Singleton.

## Work with Tables

The following section details how to search and retrieve records and modify the data within the table.  The following
topics are covered:

* [Create a table reference](#instantiating)
* [Query data](#querying)
* [Filter returned data](#filtering)
* [Sort returned data](#sorting)
* [Return data in pages](#paging)
* [Select specific columns](#selecting)
* [Look up a record by Id](#lookingup)
* [Dealing with untyped queries](#untypedqueries)
* [Inserting data](#inserting)
* [Updating data](#updating)
* [Deleting data](#deleting)
* [Conflict Resolution and Optimistic Concurrency](#optimisticconcurrency)
* [Binding to a Windows User Interface](#binding)

###<a name="instantiating"></a>How to: Create a table reference

All of the code that accesses or modifies data in a backend table calls functions on the `MobileServiceTable` object. You get a reference to the table by calling the
[GetTable] method on an instance of the `MobileServiceClient`, as follows:

    IMobileServiceTable<TodoItem> todoTable = client.GetTable<TodoItem>();

This is the typed serialization model. An untyped serialization model is also supported. The following [creates a reference to an untyped table]:

	// Get an untyped table reference
	IMobileServiceTable untypedTodoTable = client.GetTable("TodoItem");

In untyped queries, you must specify the underlying OData query string.

###<a name="querying"></a>How to: Query data from your Mobile App

This section describes how to issue queries to the Mobile App backend, which includes the following functionality:

- [Filter returned data]
- [Sort returned data]
- [Return data in pages]
- [Select specific columns]
- [Look up data by ID]

>[AZURE.NOTE] A server-driven page size is enforced to prevent all rows from being returned. This keeps default requests
> for large data sets from negatively impacting the service.  To return more than 50 rows, use the `Take` method, as
> described in [Return data in pages].

###<a name="filtering"></a>How to: Filter returned data

The following code illustrates how to filter data by including a `Where` clause in a query. It returns all items from
`todoTable` whose `Complete` property is equal to `false`. The [Where] function applies a row filtering predicate to
the query against the table.

	// This query filters out completed TodoItems and items without a timestamp.
	List<TodoItem> items = await todoTable
	   .Where(todoItem => todoItem.Complete == false)
	   .ToListAsync();

You can view the URI of the request sent to the backend by using message inspection software, such as browser developer
tools or [Fiddler]. If you look at the request URI below, notice that the query string is modified:

	GET /tables/todoitem?$filter=(complete+eq+false) HTTP/1.1

This OData request is translated into an SQL query by the Server SDK that is similar to this:

	SELECT *
	FROM TodoItem
	WHERE ISNULL(complete, 0) = 0

The function which is passed to the `Where` method can have an arbitrary number of conditions. For example, the line below:

	// This query filters out completed TodoItems where Text isn't null
	List<TodoItem> items = await todoTable
	   .Where(todoItem => todoItem.Complete == false && todoItem.Text != null)
	   .ToListAsync();

Would be translated into an SQL query by the Server SDK that is similar to this:

	SELECT *
	FROM TodoItem
	WHERE ISNULL(complete, 0) = 0
	      AND ISNULL(text, 0) = 0

The `WHERE` statement above will find items with `Complete` status set to false with non-null `Text`.

This query can also be split into multiple clauses:

	List<TodoItem> items = await todoTable
	   .Where(todoItem => todoItem.Complete == false)
	   .Where(todoItem => todoItem.Text != null)
	   .ToListAsync();

The two methods are equivalent and may be used interchangeably.  The former option&mdash;of concatenating
multiple predicates in one query&mdash;is more compact and recommended.

The `Where` clause supports operations that be translated into the OData subset. This includes relational
operators (==, !=, <, <=, >, >=), arithmetic operators (+, -, /, *, %),
number precision (Math.Floor, Math.Ceiling), string functions (Length, Substring, Replace, IndexOf, StartsWith,
EndsWith), date properties (Year, Month, Day, Hour, Minute, Second), access properties of an object, and
expressions combining all of these.  When considering what the Server SDK supports, you can consider
the [OData v3 Documentation].

###<a name="sorting"></a>How to: Sort returned data

The following code illustrates how to sort data by including an [OrderBy] or [OrderByDescending] function
in the query. It returns items from `todoTable` sorted ascending by the `Text` field.

	// Sort items in ascending order by Text field
	MobileServiceTableQuery<TodoItem> query = todoTable
					.OrderBy(todoItem => todoItem.Text)
 	List<TodoItem> items = await query.ToListAsync();

	// Sort items in descending order by Text field
	MobileServiceTableQuery<TodoItem> query = todoTable
					.OrderByDescending(todoItem => todoItem.Text)
 	List<TodoItem> items = await query.ToListAsync();

###<a name="paging"></a>How to: Return data in pages

By default, the backend returns only the first 50 rows. You can increase the number of returned rows by calling the [Take] method. Use `Take` along with the [Skip] method
to request a specific "page" of the total dataset returned by the query. The following query, when executed, returns the top three items in the table.

	// Define a filtered query that returns the top 3 items.
	MobileServiceTableQuery<TodoItem> query = todoTable
					.Take(3);
	List<TodoItem> items = await query.ToListAsync();

The following revised query skips the first three results and returns the next three after that. This is effectively the second "page" of data, where the page size is three items.

	// Define a filtered query that skips the top 3 items and returns the next 3 items.
	MobileServiceTableQuery<TodoItem> query = todoTable
					.Skip(3)
					.Take(3);
	List<TodoItem> items = await query.ToListAsync();

You can also use the [IncludeTotalCount] method to ensure that the query will get the total count for <i>all</i> the records that would have been returned, ignoring any take
paging/limit clause specified:

	query = query.IncludeTotalCount();

This is a simplified scenario of passing hard-coded paging values to the `Take` and `Skip` methods. In a real-world app, you can use queries similar to the above with a pager
control or comparable UI to let users navigate to previous and next pages.

>[AZURE.NOTE]To override the 50 row limit in a Mobile App backend, you must also apply the [EnableQueryAttribute] to the public GET method and specify the paging behavior. When
>applied to the method, the following sets the maximum returned rows to 1000:
>
>    [EnableQuery(MaxTop=1000)]

### <a name="selecting"></a>How to: Select specific columns

You can specify which set of properties to include in the results by adding a [Select] clause to your query. For example, the following code shows how to select just one field
and also how to select and format multiple fields:

	// Select one field -- just the Text
	MobileServiceTableQuery<TodoItem> query = todoTable
					.Select(todoItem => todoItem.Text);
	List<string> items = await query.ToListAsync();

	// Select multiple fields -- both Complete and Text info
	MobileServiceTableQuery<TodoItem> query = todoTable
					.Select(todoItem => string.Format("{0} -- {1}",
						todoItem.Text.PadRight(30), todoItem.Complete ?
						"Now complete!" : "Incomplete!"));
	List<string> items = await query.ToListAsync();

All the functions described so far are additive, so we can just keep calling them and we'll each time affect more of the query. One more example:

	MobileServiceTableQuery<TodoItem> query = todoTable
					.Where(todoItem => todoItem.Complete == false)
					.Select(todoItem => todoItem.Text)
					.Skip(3).
					.Take(3);
	List<string> items = await query.ToListAsync();

### <a name="lookingup"></a>How to: Look up data by ID

The [LookupAsync] function can be used to look up objects from the database with a particular ID.

	// This query filters out the item with the ID of 37BBF396-11F0-4B39-85C8-B319C729AF6D
	TodoItem item = await todoTable.LookupAsync("37BBF396-11F0-4B39-85C8-B319C729AF6D");

### <a name="untypedqueries"></a>How to: Execute untyped queries

When executing a query using an untyped table object, you must explicitly specify the OData query string by calling [ReadAsync], as in the following example:

	// Lookup untyped data using OData
	JToken untypedItems = await untypedTodoTable.ReadAsync("$filter=complete eq 0&$orderby=text");

You get back JSON values that you can use like a property bag. For more information on JToken and Newtonsoft Json.NET, see the [Json.NET] site.

### <a name="inserting"></a>How to: Insert data into a Mobile App backend

All client types must contain a member named **Id**, which is by default a string. This **Id** is required to perform CRUD operations and for offline. The following
code illustrates how to use the [InsertAsync] method to insert new rows into a table. The parameter contains the data to be inserted as a .NET object.

	await todoTable.InsertAsync(todoItem);

If a unique custom ID value is not included in the `todoItem` passed to the `todoTable.InsertAsync` call, a value for ID is generated by the server and is set in
the `todoItem` object returned to the client.

To insert untyped data, you may take advantage of Json.NET as shown below.

	JObject jo = new JObject();
	jo.Add("Text", "Hello World");
	jo.Add("Complete", false);
	var inserted = await table.InsertAsync(jo);

Here is an example using an email address as a unique string id.

	JObject jo = new JObject();
	jo.Add("id", "myemail@emaildomain.com");
	jo.Add("Text", "Hello World");
	jo.Add("Complete", false);
	var inserted = await table.InsertAsync(jo);

###Working with ID values

Mobile Apps supports unique custom string values for the table's **id** column. This allows applications to use custom values such as email addresses or user names for the ID.

String IDs provide you with the following benefits:

* IDs are generated without making a round-trip to the database.
* Records are easier to merge from different tables or databases.
* IDs values can integrate better with an application's logic.

When a string ID value is not set on an inserted record, the Mobile App backend generates a unique value for the ID. You can use the [Guid.NewGuid] method
to generate your own ID values, either on the client or in the backend.

    JObject jo = new JObject();
    jo.Add("id", Guid.NewGuid().ToString("N"));

###<a name="modifying"></a>How to: Modify data in a Mobile App backend

The following code illustrates how to use the [UpdateAsync] method to update an existing record with the same ID with new information. The
parameter contains the data to be updated as a .NET object.

	await todoTable.UpdateAsync(todoItem);

To insert untyped data, you may take advantage of [Json.NET] as follows:

	JObject jo = new JObject();
	jo.Add("id", "37BBF396-11F0-4B39-85C8-B319C729AF6D");
	jo.Add("Text", "Hello World");
	jo.Add("Complete", false);
	var inserted = await table.UpdateAsync(jo);

An `id` field must be specified when making an update. This is how the backend identifies which instance to update. The `id` field can be obtained from the
result of the `InsertAsync` call. An `ArgumentException` is raised if you try to update an item without providing the `id` value.

###<a name="deleting"></a>How to: Delete data in a Mobile App backend

The following code illustrates how to use the [DeleteAsync] method to delete an existing instance. The instance is identified by the `id` field set on the `todoItem`.

	await todoTable.DeleteAsync(todoItem);

To delete untyped data, you may take advantage of Json.NET as follows:

	JObject jo = new JObject();
	jo.Add("id", "37BBF396-11F0-4B39-85C8-B319C729AF6D");
	await table.DeleteAsync(jo);

Note that when you make a delete request, an ID must be specified. Other properties are not passed to the service or are ignored at the service. The result of a
`DeleteAsync` call is usually `null`. The ID to pass in can be obtained from the result of the `InsertAsync` call. A `MobileServiceInvalidOperationException` is
thrown when you try to delete an item without specifying the `id` field.

###<a name="optimisticconcurrency"></a>How to: Use Optimistic Concurrency for conflict resolution

Two or more clients may write changes to the same item at the same time. Without any conflict detection, the last write would overwrite any previous updates even
if this was not the desired result. *Optimistic concurrency control* assumes that each transaction can commit and therefore does not use any resource locking. Before
committing a transaction, optimistic concurrency control verifies that no other transaction has modified the data. If the data has been modified, the committing
transaction is rolled back.

Mobile Apps supports optimistic concurrency control by tracking changes to each item using the `version` system property column that is defined for each table
in your Mobile App backend. Each time a record is updated, Mobile Apps sets the `version` property for that record to a new value. During each update request,
the `\version` property of the record included with the request is compared to the same property for the record on the server. If the version passed with the
request does not match the backend, then the client library raises a `MobileServicePreconditionFailedException<T>` exception. The type included with the exception
is the record from the backend containing the servers version of the record. The application can then use this information to decide whether to execute the update
request again with the correct `version` value from the backend to commit changes.

Define a column on the table class for the `version` system property to enable optimistic concurrency. for example:

    public class TodoItem
    {
        public string Id { get; set; }

        [JsonProperty(PropertyName = "text")]
        public string Text { get; set; }

        [JsonProperty(PropertyName = "complete")]
        public bool Complete { get; set; }

		// *** Enable Optimistic Concurrency *** //
        [JsonProperty(PropertyName = "version")]
        public byte[] Version { set; get; }
    }


Applications using untyped tables enable optimistic concurrency by setting the `Version` flag on the `SystemProperties` of the table as follows.

	//Enable optimistic concurrency by retrieving version
	todoTable.SystemProperties |= MobileServiceSystemProperties.Version;

In addition to enabling optimistic concurrency, you must also catch the `MobileServicePreconditionFailedException<T>` exception in your code when calling [UpdateAsync].
Resolve the conflict by applying the correct `version` to the updated record and call [UpdateAsync] with the resolved record. The following code shows how to resolve
a write conflict once detected:

	private async void UpdateToDoItem(TodoItem item)
	{
    	MobileServicePreconditionFailedException<TodoItem> exception = null;

	    try
    	{
	        //update at the remote table
    	    await todoTable.UpdateAsync(item);
    	}
    	catch (MobileServicePreconditionFailedException<TodoItem> writeException)
	    {
        	exception = writeException;
	    }

    	if (exception != null)
    	{
			// Conflict detected, the item has changed since the last query
        	// Resolve the conflict between the local and server item
	        await ResolveConflict(item, exception.Item);
    	}
	}


	private async Task ResolveConflict(TodoItem localItem, TodoItem serverItem)
	{
    	//Ask user to choose the resoltion between versions
	    MessageDialog msgDialog = new MessageDialog(
            String.Format("Server Text: \"{0}\" \nLocal Text: \"{1}\"\n",
            serverItem.Text, localItem.Text),
            "CONFLICT DETECTED - Select a resolution:");

	    UICommand localBtn = new UICommand("Commit Local Text");
    	UICommand ServerBtn = new UICommand("Leave Server Text");
    	msgDialog.Commands.Add(localBtn);
	    msgDialog.Commands.Add(ServerBtn);

    	localBtn.Invoked = async (IUICommand command) =>
	    {
        	// To resolve the conflict, update the version of the item being committed. Otherwise, you will keep
        	// catching a MobileServicePreConditionFailedException.
	        localItem.Version = serverItem.Version;

    	    // Updating recursively here just in case another change happened while the user was making a decision
	        UpdateToDoItem(localItem);
    	};

	    ServerBtn.Invoked = async (IUICommand command) =>
    	{
	        RefreshTodoItems();
    	};

	    await msgDialog.ShowAsync();
	}

For more information, see the [Offline Data Sync in Azure Mobile Apps] topic.

###<a name="binding"></a>How to: Bind Mobile Apps data to a Windows user interface

This section shows how to display returned data objects using UI elements in a Windows app. You can run the following example code to
bind to the source of the list with a query for incomplete items in `todoTable` and display it in a very simple list.  [MobileServiceCollection]
creates a Mobile Apps-aware binding collection.

	// This query filters out completed TodoItems.
	MobileServiceCollection<TodoItem, TodoItem> items = await todoTable
		.Where(todoItem => todoItem.Complete == false)
		.ToCollectionAsync();

	// itemsControl is an IEnumerable that could be bound to a UI list control
	IEnumerable itemsControl  = items;

	// Bind this to a ListBox
	ListBox lb = new ListBox();
	lb.ItemsSource = items;

Some controls in the managed runtime support an interface called [ISupportIncrementalLoading]. This interface allows controls to request extra
data when the user scrolls. There is built-in support for this interface for universal Windows apps via [MobileServiceIncrementalLoadingCollection],
which automatically handles the calls from the controls. To use `MobileServiceIncrementalLoadingCollection` in Windows apps, do the following:

    MobileServiceIncrementalLoadingCollection<TodoItem,TodoItem> items;
    items = todoTable.Where(todoItem => todoItem.Complete == false).ToIncrementalLoadingCollection();

    ListBox lb = new ListBox();
    lb.ItemsSource = items;

To use the new collection on Windows Phone 8 and "Silverlight" apps, use the `ToCollection` extension methods on `IMobileServiceTableQuery<T>`
and `IMobileServiceTable<T>`. To actually load data, call `LoadMoreItemsAsync()`.

	MobileServiceCollection<TodoItem, TodoItem> items = todoTable.Where(todoItem => todoItem.Complete==false).ToCollection();
	await items.LoadMoreItemsAsync();

When you use the collection created by calling `ToCollectionAsync` or `ToCollection`, you get a collection which can be bound to UI controls.
This collection is paging-aware, i.e., a control can ask the collection to "load more items", and the collection will do it for the control.
At that point there is no user code involved, the control will start the flow. However, since the collection is loading data from the network,
it's expected that some times this loading will fail. To handle such failures, you may override the `OnException` method on
`MobileServiceIncrementalLoadingCollection` to handle exceptions resulting from calls to `LoadMoreItemsAsync` performed by controls.

Finally, imagine that your table has many fields, but you only want to display some of them in your control. You may use the guidance in the
section "[Select specific columns](#selecting)" above to select specific columns to display in the UI.

##<a name="#customapi"></a>Work with a custom API

A custom API enables you to define custom endpoints that expose server functionality that does not map to an insert, update, delete, or read operation. By using a
custom API, you can have more control over messaging, including reading and setting HTTP message headers and defining a message body format other than JSON.

You call a custom API by calling one of the [InvokeApiAsync] method overloads on the client. For example, the following line of code sends a POST request to
the **completeAll** API on the backend:

    var result = await client.InvokeApiAsync<MarkAllResult>("completeAll", System.Net.Http.HttpMethod.Post, null);

Note that this a typed method call, which requires that the **MarkAllResult** return type be defined. Both typed and untyped methods are supported.


##<a name="authentication"></a>Authenticate users

<<<<<<< HEAD
* Replace **INSERT-CLIENT-ID-HERE** with the client ID you copied from the native client application.

* Replace **INSERT-REDIRECT-URI-HERE** with your site's _/.auth/login/done_ endpoint, using the HTTPS scheme. This value should be similar to _https://contoso.azurewebsites.net/.auth/login/done_.

The code needed for each platform follows:

**Windows:**

        private MobileServiceUser user;
        private async Task AuthenticateAsync()
        {
            string authority = "INSERT-AUTHORITY-HERE";
            string resourceId = "INSERT-RESOURCE-ID-HERE";
            string clientId = "INSERT-CLIENT-ID-HERE";
            string redirectUri = "INSERT-REDIRECT-URI-HERE";
            while (user == null)
            {
                string message;
                try
                {
                  AuthenticationContext ac = new AuthenticationContext(authority);
                  AuthenticationResult ar = await ac.AcquireTokenAsync(resourceId, clientId, new Uri(redirectUri), new PlatformParameters(PromptBehavior.Auto, false) );
                  JObject payload = new JObject();
                  payload["access_token"] = ar.AccessToken;
                  user = await App.MobileService.LoginAsync(MobileServiceAuthenticationProvider.WindowsAzureActiveDirectory, payload);
                  message = string.Format("You are now logged in - {0}", user.UserId);
                }
                catch (InvalidOperationException)
                {
                  message = "You must log in. Login Required";
                }
                var dialog = new MessageDialog(message);
                dialog.Commands.Add(new UICommand("OK"));
                await dialog.ShowAsync();
            }
        }

**Xamarin.iOS**

        private MobileServiceUser user;
        private async Task AuthenticateAsync(UIViewController view)
        {
            string authority = "INSERT-AUTHORITY-HERE";
            string resourceId = "INSERT-RESOURCE-ID-HERE";
            string clientId = "INSERT-CLIENT-ID-HERE";
            string redirectUri = "INSERT-REDIRECT-URI-HERE";
            try
			{
				AuthenticationContext ac = new AuthenticationContext(authority);
				AuthenticationResult ar = await ac.AcquireTokenAsync(resourceId, clientId, new Uri(redirectUri), new PlatformParameters(view));
				JObject payload = new JObject();
				payload["access_token"] = ar.AccessToken;
				user = await client.LoginAsync(MobileServiceAuthenticationProvider.WindowsAzureActiveDirectory, payload);
			}
			catch (Exception ex)
			{
				Console.Error.WriteLine(@"ERROR - AUTHENTICATION FAILED {0}", ex.Message);
			}
        }

**Xamarin.Android**

        private MobileServiceUser user;
        private async Task AuthenticateAsync()
        {
            string authority = "INSERT-AUTHORITY-HERE";
            string resourceId = "INSERT-RESOURCE-ID-HERE";
            string clientId = "INSERT-CLIENT-ID-HERE";
            string redirectUri = "INSERT-REDIRECT-URI-HERE";
            try
			{
				AuthenticationContext ac = new AuthenticationContext(authority);
				AuthenticationResult ar = await ac.AcquireTokenAsync(resourceId, clientId, new Uri(redirectUri), new PlatformParameters(this));
				JObject payload = new JObject();
				payload["access_token"] = ar.AccessToken;
				user = await client.LoginAsync(MobileServiceAuthenticationProvider.WindowsAzureActiveDirectory, payload);
			}
			catch (Exception ex)
			{
				AlertDialog.Builder builder = new AlertDialog.Builder(this);
				builder.SetMessage(ex.Message);
				builder.SetTitle("You must log in. Login Required");
				builder.Create().Show();
			}
        }
		protected override void OnActivityResult(int requestCode, Result resultCode, Intent data)
		{
			base.OnActivityResult(requestCode, resultCode, data);
			AuthenticationAgentContinuationHelper.SetAuthenticationAgentContinuationEventArgs(requestCode, resultCode, data);
		}

## <a name="package-sid"></a>How to: Obtain a Windows Store package SID

For Windows apps, a package SID is needed for enabling push notifications. To obtain this value:

1. In Visual Studio Solution Explorer, right-click the Windows Store app project, click **Store** > **Associate App with the Store...**.
2. In the wizard, click **Next**, sign in with your Microsoft account, type a name for your app in **Reserve a new app name**, then click **Reserve**.
3. After the app registration is successfully created, select the new app name, click **Next**, and then click **Associate**. This adds the required Windows Store registration information to the application manifest.
4. Log into the [Windows Dev Center](https://dev.windows.com/en-us/overview) using your Microsoft Account. Under **My apps**, click the app registration you just created.
5. Click **App management** > **App identity**, and then scroll down to find your **Package SID**.

Many uses of the package SID treat it as a URI, in which case you will need to use _ms-app://_ as the scheme. Make note of the version of your package SID formed by concatenating this value as a prefix.
=======
Mobile Apps supports authenticating and authorizing app users using a variety of external identity providers: Facebook, Google, Microsoft Account,
Twitter, and Azure Active Directory. You can set permissions on tables to restrict access for specific operations to only authenticated users. You
can also use the identity of authenticated users to implement authorization rules in server scripts. For more information, see the tutorial
[Add authentication to your app].
>>>>>>> c4ea2467

Two authentication flows are supported: a _server flow_ and a _client flow_. The server flow provides the simplest authentication experience, as it
relies on the provider's web authentication interface. The client flow allows for deeper integration with device-specific capabilities as it relies
on provider-specific device-specific SDKs.

In either case, you must register your app with your identity provider.  Your identity provider will provide a client ID and a client secret.  You
must then configure Azure App Service Authentication / Authorization with the client ID and cleint secret provided by your identity provider.  For
more information, follow the detailed instructions in the tutorial [Add authentication to your app].

###<a name="serverflow"></a>Server flow
Once you have registered your identity provider, call the MobileServiceCleint.[LoginAsync method] with the [MobileServiceAuthenticationProvider] value
of your provider. For example, the following code initiates a server flow sign-in by using Facebook.

	private MobileServiceUser user;
	private async System.Threading.Tasks.Task Authenticate()
	{
		while (user == null)
		{
			string message;
			try
			{
				user = await client
					.LoginAsync(MobileServiceAuthenticationProvider.Facebook);
				message =
					string.Format("You are now logged in - {0}", user.UserId);
			}
			catch (InvalidOperationException)
			{
				message = "You must log in. Login Required";
			}

			var dialog = new MessageDialog(message);
			dialog.Commands.Add(new UICommand("OK"));
			await dialog.ShowAsync();
		}
	}

If you are using an identity provider other than Facebook, change the value of [MobileServiceAuthenticationProvider] above to the value for your provider.

In a server flow, Azure App Service manages the OAuth 2.0 authentication flow by displaying the sign-in page of the selected provider and generating an App Service
authentication token after successful sign-on with the identity provider. The [LoginAsync method] returns a [MobileServiceUser], which provides both the [UserId]
of the authenticated user and the [MobileServiceAuthenticationToken], as a JSON web token (JWT). This token can be cached and re-used until it expires. For more
information, see [Caching the authentication token](#caching).

###Client flow

Your app can also independently contact the identity provider and then provide the returned token to App Service for authentication. This client flow enables you
to provide a single sign-in experience for users or to retrieve additional user data from the identity provider.

####Single sign-in using a token from Facebook or Google

In the most simplified form, you can use the client flow as shown in this snippet for Facebook or Google.

	var token = new JObject();
	// Replace access_token_value with actual value of your access token obtained
	// using the Facebook or Google SDK.
	token.Add("access_token", "access_token_value");

	private MobileServiceUser user;
	private async System.Threading.Tasks.Task Authenticate()
	{
		while (user == null)
		{
			string message;
			try
			{
				// Change MobileServiceAuthenticationProvider.Facebook
				// to MobileServiceAuthenticationProvider.Google if using Google auth.
				user = await client.LoginAsync(MobileServiceAuthenticationProvider.Facebook, token);
				message = string.Format("You are now logged in - {0}", user.UserId);
			}
			catch (InvalidOperationException)
			{
				message = "You must log in. Login Required";
			}

			var dialog = new MessageDialog(message);
			dialog.Commands.Add(new UICommand("OK"));
			await dialog.ShowAsync();
		}
	}

####Single sign-in using Microsoft Account with the Live SDK

<<<<<<< HEAD
To be able to authenticate users, you must register your app at the Microsoft account Developer Center. You must then connect this registration with your Mobile App backend. Complete the steps in [Register your app to use a Microsoft account login](app-service-mobile-how-to-configure-microsoft-authentication.md) to create a Microsoft account registration and connect it to your Mobile App backend. If you have both Windows Store and Windows Phone 8/Silverlight versions of your app, register the Windows Store version first.
=======
To be able to authenticate users, you must register your app at the Microsoft account Developer Center. You must then connect this registration with
your Mobile App backend. Complete the steps in [Register your app to use a Microsoft account login] to create a Microsoft account registration and
connect it to your Mobile App backend. If you have both Windows Store and Windows Phone 8/Silverlight versions of your app, register the
Windows Store version first.
>>>>>>> c4ea2467

The following code authenticates using Live SDK and uses the returned token to sign-in to your Mobile App backend.

	private LiveConnectSession session;
 	//private static string clientId = "<microsoft-account-client-id>";
    private async System.Threading.Tasks.Task AuthenticateAsync()
    {

        // Get the URL the Mobile App backend.
        var serviceUrl = App.MobileService.ApplicationUri.AbsoluteUri;

        // Create the authentication client for Windows Store using the service URL.
        LiveAuthClient liveIdClient = new LiveAuthClient(serviceUrl);
        //// Create the authentication client for Windows Phone using the client ID of the registration.
        //LiveAuthClient liveIdClient = new LiveAuthClient(clientId);

        while (session == null)
        {
            // Request the authentication token from the Live authentication service.
			// The wl.basic scope should always be requested.  Other scopes can be added
            LiveLoginResult result = await liveIdClient.LoginAsync(new string[] { "wl.basic" });
            if (result.Status == LiveConnectSessionStatus.Connected)
            {
                session = result.Session;

                // Get information about the logged-in user.
                LiveConnectClient client = new LiveConnectClient(session);
                LiveOperationResult meResult = await client.GetAsync("me");

                // Use the Microsoft account auth token to sign in to App Service.
                MobileServiceUser loginResult = await App.MobileService
                    .LoginWithMicrosoftAccountAsync(result.Session.AuthenticationToken);

                // Display a personalized sign-in greeting.
                string title = string.Format("Welcome {0}!", meResult.Result["first_name"]);
                var message = string.Format("You are now logged in - {0}", loginResult.UserId);
                var dialog = new MessageDialog(message, title);
                dialog.Commands.Add(new UICommand("OK"));
                await dialog.ShowAsync();
            }
            else
            {
                session = null;
                var dialog = new MessageDialog("You must log in.", "Login Required");
                dialog.Commands.Add(new UICommand("OK"));
                await dialog.ShowAsync();
            }
        }
    }

Refer to the documentation for more information about the [Windows Live SDK].

###<a name="caching"></a>Caching the authentication token
In some cases, the call to the login method can be avoided after the first time the user authenticates. You can use [PasswordVault] for
Windows Store apps to cache the current user identity the first time they log in and every subsequent time you check whether you already
have the user identity in our cache. When the cache is empty, you still need to send the user through the login process.

	// After logging in
	PasswordVault vault = new PasswordVault();
	vault.Add(new PasswordCredential("Facebook", user.UserId, user.MobileServiceAuthenticationToken));

	// Log in
	var creds = vault.FindAllByResource("Facebook").FirstOrDefault();
	if (creds != null)
	{
		user = new MobileServiceUser(creds.UserName);
		user.MobileServiceAuthenticationToken = vault.Retrieve("Facebook", creds.UserName).Password;
	}
	else
	{
		// Regular login flow
		user = new MobileServiceuser( await client
			.LoginAsync(MobileServiceAuthenticationProvider.Facebook, token);
		var token = new JObject();
		// Replace access_token_value with actual value of your access token
		token.Add("access_token", "access_token_value");
	}

	 // Log out
	client.Logout();
	vault.Remove(vault.Retrieve("Facebook", user.UserId));


For Windows Phone apps, you may encrypt and cache data using the [ProtectedData] class and store sensitive information in isolated storage.

-->

### <a name="adal"></a>Authenticate users with the Active Directory Authentication Library

You can use the Active Directory Authentication Library (ADAL) to sign users into your application using Azure Active Directory. This is
often preferable to using the `loginAsync()` methods, as it provides a more native UX feel and allows for additional customization.

1. Configure your mobile app backend for AAD sign-in by followin the [How to configure App Service for Active Directory login] tutorial.
Make sure to complete the optional step of registering a native client application.

2. In Visual Studio or Xamarin Studio, open your project and add a reference to the `Microsoft.IdentityModel.CLients.ActiveDirectory`
NuGet package. When searching, include prerelease versions.

3. Add the below code to your application, according to the platform you are using. In each, make the following replacements:

* Replace **INSERT-AUTHORITY-HERE** with the name of the tenant in which you provisioned your application. The format should be
  https://login.windows.net/contoso.onmicrosoft.com. This value can be copied out of the Domain tab in your Azure Active Directory
  in the [Azure Classic portal].

* Replace **INSERT-RESOURCE-ID-HERE** with the client ID for your mobile app backend. You can obtain this from the **Advanced**
  tab under **Azure Active Directory Settings** in the portal.

* Replace **INSERT-CLIENT-ID-HERE** with the client ID you copied from the native client application.

* Replace **INSERT-REDIRECT-URI-HERE** with your site's _/.auth/login/done_ endpoint, using the HTTPS scheme. This value should be
  similar to _https://contoso.azurewebsites.net/.auth/login/done_.

The code needed for each platform follows:

**Windows:**

    private MobileServiceUser user;
    private async Task AuthenticateAsync()
    {
        string authority = "INSERT-AUTHORITY-HERE";
        string resourceId = "INSERT-RESOURCE-ID-HERE";
        string clientId = "INSERT-CLIENT-ID-HERE";
        string redirectUri = "INSERT-REDIRECT-URI-HERE";
        while (user == null)
        {
            string message;
            try
            {
                AuthenticationContext ac = new AuthenticationContext(authority);
                AuthenticationResult ar = await ac.AcquireTokenAsync(resourceId, clientId, new Uri(redirectUri), new PlatformParameters(PromptBehavior.Auto, false) );
                JObject payload = new JObject();
                payload["access_token"] = ar.AccessToken;
                user = await App.MobileService.LoginAsync(MobileServiceAuthenticationProvider.WindowsAzureActiveDirectory, payload);
                message = string.Format("You are now logged in - {0}", user.UserId);
            }
            catch (InvalidOperationException)
            {
                message = "You must log in. Login Required";
            }
            var dialog = new MessageDialog(message);
            dialog.Commands.Add(new UICommand("OK"));
            await dialog.ShowAsync();
        }
    }

**Xamarin.iOS**

    private MobileServiceUser user;
    private async Task AuthenticateAsync(UIViewController view)
    {
        string authority = "INSERT-AUTHORITY-HERE";
        string resourceId = "INSERT-RESOURCE-ID-HERE";
        string clientId = "INSERT-CLIENT-ID-HERE";
        string redirectUri = "INSERT-REDIRECT-URI-HERE";
        try
        {
            AuthenticationContext ac = new AuthenticationContext(authority);
            AuthenticationResult ar = await ac.AcquireTokenAsync(resourceId, clientId, new Uri(redirectUri), new PlatformParameters(view));
            JObject payload = new JObject();
            payload["access_token"] = ar.AccessToken;
            user = await client.LoginAsync(MobileServiceAuthenticationProvider.WindowsAzureActiveDirectory, payload);
        }
        catch (Exception ex)
        {
            Console.Error.WriteLine(@"ERROR - AUTHENTICATION FAILED {0}", ex.Message);
        }
    }

**Xamarin.Android**

    private MobileServiceUser user;
    private async Task AuthenticateAsync()
    {
        string authority = "INSERT-AUTHORITY-HERE";
        string resourceId = "INSERT-RESOURCE-ID-HERE";
        string clientId = "INSERT-CLIENT-ID-HERE";
        string redirectUri = "INSERT-REDIRECT-URI-HERE";
        try
        {
            AuthenticationContext ac = new AuthenticationContext(authority);
            AuthenticationResult ar = await ac.AcquireTokenAsync(resourceId, clientId, new Uri(redirectUri), new PlatformParameters(this));
            JObject payload = new JObject();
            payload["access_token"] = ar.AccessToken;
            user = await client.LoginAsync(MobileServiceAuthenticationProvider.WindowsAzureActiveDirectory, payload);
        }
        catch (Exception ex)
        {
            AlertDialog.Builder builder = new AlertDialog.Builder(this);
            builder.SetMessage(ex.Message);
            builder.SetTitle("You must log in. Login Required");
            builder.Create().Show();
        }
    }
    protected override void OnActivityResult(int requestCode, Result resultCode, Intent data)
    {
        base.OnActivityResult(requestCode, resultCode, data);
        AuthenticationAgentContinuationHelper.SetAuthenticationAgentContinuationEventArgs(requestCode, resultCode, data);
    }

##<a name="pushnotifications">Push Notifications

The following topics cover Push Notifications:

* [Register for Push Notifications](#register-for-push)
* [Obtain a Windows Store package SID](#package-sid)
* [Register with Cross-platform templates](#register-xplat)

###<a name="register-for-push"></a>How to: Register for Push Notifications

The Mobile Apps client enables you to register for push notifications with Azure Notification Hubs. When registering, you obtain a handle that you obtain from the
platform-specific Push Notification Service (PNS). You then provide this value along with any tags when you create the registration. The following code registers your
Windows app for push notifications with the Windows Notification Service (WNS):

    private async void InitNotificationsAsync()
    {
        // Request a push notification channel.
        var channel =await PushNotificationChannelManager.CreatePushNotificationChannelForApplicationAsync();

        // Register for notifications using the new channel.
        await MobileService.GetPush().RegisterNativeAsync(channel.Uri, null);
    }

If you are pushing to WNS, then you MUST obtain a Windows Store package SID (see below). Note that in this example, two tags are included with the registration. For more
information on Windows apps, including how to register for template registrations,  see [Add push notifications to your app].

Note that requesting tags from the client is not supported.  Tag Requests are silently dropped from registration.  If you wish to register your device with tags,
create a Custom API that uses the Notification Hubs API to perform the registration on your behalf.  [Call the Custom API](#customapi) instead of the
`RegisterNativeAsync()` method.

###<a name="package-sid"></a>How to: Obtain a Windows Store package SID

A package SID is needed for enabling push notifications in Windows Store apps.  The package SID is also used for other things (such as Windows Single Sign-in).  You
need to register your application with the Windows Store in order to receive a package SID.

To obtain this value:

1. In Visual Studio Solution Explorer, right-click the Windows Store app project, click **Store** > **Associate App with the Store...**.
2. In the wizard, click **Next**, sign in with your Microsoft account, type a name for your app in **Reserve a new app name**, then click **Reserve**.
3. After the app registration is successfully created, select the new app name, click **Next**, and then click **Associate**. This adds the required Windows Store registration information to the application manifest.
4. Log into the [Windows Dev Center] using your Microsoft Account. Under **My apps**, click the app registration you just created.
5. Click **App management** > **App identity**, and then scroll down to find your **Package SID**.

Many uses of the package SID treat it as a URI, in which case you will need to use _ms-app://_ as the scheme. Make note of the version of your package SID formed by concatenating this value as a prefix.

Xamarin apps require some additional code to be able to register an app running on iOS or Android app with the Apple Push Notification Service (APNS) and Google
Cloud Messaging (GCM) services, respectively. For more information see the topic for your platform:

* [Xamarin.Android](app-service-mobile-xamarin-android-get-started-push.md#add-push)
* [Xamarin.iOS](app-service-mobile-xamarin-ios-get-started-push.md#add-push)

###<a name="register-xplat"></a>How to: Register push templates to send cross-platform notifications

To register templates, use the `RegisterAsync()` method with the templates, as follows:

        JObject templates = myTemplates();
        MobileService.GetPush().RegisterAsync(channel.Uri, templates);

Your templates will be of type JObject and can contain multiple templates in the following JSON format:

        public JObject myTemplates()
        {
            // single template for Windows Notification Service toast
            var template = "<toast><visual><binding template=\"ToastText01\"><text id=\"1\">$(message)</text></binding></visual></toast>";

            var templates = new JObject
            {
                ["generic-message"] = new JObject
                {
                    ["body"] = template,
                    ["headers"] = new JObject
                    {
                        ["X-WNS-Type"] = "wns/toast"
                    },
                    ["tags"] = new JArray()
                },
                ["more-templates"] = new JObject {...}
            };
            return templates;
        }

The method **RegisterAsync()** also accepts Secondary Tiles:

        MobileService.GetPush().RegisterAsync(string channelUri, JObject templates, JObject secondaryTiles);

Note that all tags will be stripped away for security. To add tags to installations or templates within installations, see
[Work with the .NET backend server SDK for Azure Mobile Apps].

To send notifications utilizing these registered templates, refer to the [Notification Hubs APIs].

##<a name="misc"></a>Miscellaneous Topics

###<a name="errors"></a>How to: Handle errors

When an error occurs in the backend, the client SDK will raise a `MobileServiceInvalidOperationException`.  The following example shows
how to handle an exception that is returned by the backend:

	private async void InsertTodoItem(TodoItem todoItem)
	{
		// This code inserts a new TodoItem into the database. When the operation completes
		// and App Service has assigned an Id, the item is added to the CollectionView
		try
		{
			await todoTable.InsertAsync(todoItem);
			items.Add(todoItem);
		}
		catch (MobileServiceInvalidOperationException e)
		{
			// Handle error
		}
	}

###<a name="headers"></a>How to: Customize request headers

To support your specific app scenario, you might need to customize communication with the Mobile App backend. For example, you may want to add a
custom header to every outgoing request or even change responses status codes. You can do this by providing a custom [DelegatingHandler], as in
the following example:

    public async Task CallClientWithHandler()
    {
        HttpResponseMessage[]
        MobileServiceClient client = new MobileServiceClient("AppUrl",
            new MyHandler()
            );
        IMobileServiceTable<TodoItem> todoTable = client.GetTable<TodoItem>();
        var newItem = new TodoItem { Text = "Hello world", Complete = false };
        await todoTable.InsertAsync(newItem);
    }

    public class MyHandler : DelegatingHandler
    {
        protected override async Task<HttpResponseMessage>
            SendAsync(HttpRequestMessage request, CancellationToken cancellationToken)
        {
            // Change the request-side here based on the HttpRequestMessage
            request.Headers.Add("x-my-header", "my value");

            // Do the request
            var response = await base.SendAsync(request, cancellationToken);

            // Change the response-side here based on the HttpResponseMessage

            // Return the modified response
            return response;
        }
    }

<!-- Anchors. -->
[Filter returned data]: #filtering
[Sort returned data]: #sorting
[Return data in pages]: #paging
[Select specific columns]: #selecting
[Look up data by ID]: #lookingup

<!-- Images. -->

<<<<<<< HEAD


<!-- URLs. -->
[Add authentication to your app]: app-service-mobile-windows-store-dotnet-get-started-users.md
[Work with the .NET backend server SDK for Azure Mobile Apps]: app-service-mobile-dotnet-backend-how-to-use-server-sdk.md
[PasswordVault]: http://msdn.microsoft.com/library/windows/apps/windows.security.credentials.passwordvault.aspx
[ProtectedData]: http://msdn.microsoft.com/library/system.security.cryptography.protecteddata%28VS.95%29.aspx
[LoginAsync method]: http://msdn.microsoft.com/library/windowsazure/microsoft.windowsazure.mobileservices.mobileserviceclientextensions.loginasync.aspx
[MobileServiceAuthenticationProvider]: http://msdn.microsoft.com/library/windowsazure/microsoft.windowsazure.mobileservices.mobileserviceauthenticationprovider.aspx
[MobileServiceUser]: http://msdn.microsoft.com/library/windowsazure/microsoft.windowsazure.mobileservices.mobileserviceuser.aspx
[UserID]: http://msdn.microsoft.com/library/windowsazure/microsoft.windowsazure.mobileservices.mobileserviceuser.userid.aspx
[MobileServiceAuthenticationToken]: http://msdn.microsoft.com/library/windowsazure/microsoft.windowsazure.mobileservices.mobileserviceuser.mobileserviceauthenticationtoken.aspx
[ASCII control codes C0 and C1]: http://en.wikipedia.org/wiki/Data_link_escape_character#C1_set
[MobileServiceClient]: http://msdn.microsoft.com/library/microsoft.windowsazure.mobileservices.mobileserviceclient.aspx
[IncludeTotalCount]: http://msdn.microsoft.com/library/windowsazure/dn250560.aspx
[Skip]: http://msdn.microsoft.com/library/windowsazure/dn250573.aspx
[Take]: http://msdn.microsoft.com/library/windowsazure/dn250574.aspx
=======
<!-- Internal URLs. -->
[Azure Mobile Apps quickstart]: app-service-mobile-windows-store-dotnet-get-started.md
[Add authentication to your app]: app-service-mobile-windows-store-dotnet-get-started-users.md
[Work with .NET backend SDK]: app-service-mobile-dotnet-backend-how-to-use-server-sdk.md
[How to use the Node.js backend SDK]: app-service-mobile-node-backend-how-to-use-server-sdk.md
[How to: Define a table controller]: app-service-mobile-dotnet-backend-how-to-use-server-sdk.md#how-to-define-a-table-controller
[Define Tables using a Dynamic Schema]: app-service-mobile-node-backend-how-to-use-server-sdk.md#TableOperations
[Offline Data Sync in Azure Mobile Apps]: app-service-mobile-offline-data-sync.md
[Add push notifications to your app]: app-service-mobile-windows-store-dotnet-get-started-push.md
[Register your app to use a Microsoft account login]: app-service-mobile-how-to-configure-microsoft-authentication.md
[How to configure App Service for Active Directory login]: app-service-mobile-how-to-configure-active-directory-authentication.md

<!-- Microsoft URLs. -->
[Azure Mobile Apps .NET Client Reference]: https://msdn.microsoft.com/en-us/library/azure/mt419521(v=azure.10).aspx
[MobileServiceClient]: https://msdn.microsoft.com/en-us/library/azure/microsoft.windowsazure.mobileservices.mobileserviceclient(v=azure.10).aspx
[MobileServiceCollection]: https://msdn.microsoft.com/en-us/library/azure/dn250636(v=azure.10).aspx
[MobileServiceIncrementalLoadingCollection]: https://msdn.microsoft.com/en-us/library/azure/dn268408(v=azure.10).aspx
[MobileServiceAuthenticationProvider]: http://msdn.microsoft.com/library/windowsazure/microsoft.windowsazure.mobileservices.mobileserviceauthenticationprovider(v=azure.10).aspx
[MobileServiceUser]: http://msdn.microsoft.com/library/windowsazure/microsoft.windowsazure.mobileservices.mobileserviceuser(v=azure.10).aspx
[MobileServiceAuthenticationToken]: http://msdn.microsoft.com/library/windowsazure/microsoft.windowsazure.mobileservices.mobileserviceuser.mobileserviceauthenticationtoken(v=azure.10).aspx
[GetTable]: https://msdn.microsoft.com/en-us/library/azure/jj554275(v=azure.10).aspx
[creates a reference to an untyped table]: https://msdn.microsoft.com/en-us/library/azure/jj554278(v=azure.10).aspx
[DeleteAsync]: https://msdn.microsoft.com/en-us/library/azure/dn296407(v=azure.10).aspx
[IncludeTotalCount]: https://msdn.microsoft.com/en-us/library/azure/dn250560(v=azure.10).aspx
[InsertAsync]: https://msdn.microsoft.com/en-us/library/azure/dn296400(v=azure.10).aspx
[InvokeApiAsync]: https://msdn.microsoft.com/en-us/library/azure/dn268343(v=azure.10).aspx
[LoginAsync]: https://msdn.microsoft.com/en-us/library/azure/dn296411(v=azure.10).aspx
[LookupAsync]: https://msdn.microsoft.com/en-us/library/azure/jj871654(v=azure.10).aspx
[OrderBy]: https://msdn.microsoft.com/en-us/library/azure/dn250572(v=azure.10).aspx
[OrderByDescending]: https://msdn.microsoft.com/en-us/library/azure/dn250568(v=azure.10).aspx
[ReadAsync]: https://msdn.microsoft.com/en-us/library/azure/mt691741(v=azure.10).aspx
[Take]: https://msdn.microsoft.com/en-us/library/azure/dn250574(v=azure.10).aspx
[Select]: https://msdn.microsoft.com/en-us/library/azure/dn250569(v=azure.10).aspx
[Skip]: https://msdn.microsoft.com/en-us/library/azure/dn250573(v=azure.10).aspx
[UpdateAsync]: https://msdn.microsoft.com/en-us/library/azure/dn250536.(v=azure.10)aspx
[UserID]: http://msdn.microsoft.com/library/windowsazure/microsoft.windowsazure.mobileservices.mobileserviceuser.userid(v=azure.10).aspx
[Where]: https://msdn.microsoft.com/en-us/library/azure/dn250579(v=azure.10).aspx
[Azure portal]: https://portal.azure.com/
[Azure Classic portal]: https://manage.windowsazure.com/
[EnableQueryAttribute]: https://msdn.microsoft.com/library/system.web.http.odata.enablequeryattribute.aspx
[Guid.NewGuid]: https://msdn.microsoft.com/en-us/library/system.guid.newguid(v=vs.110).aspx
[ISupportIncrementalLoading]: http://msdn.microsoft.com/library/windows/apps/Hh701916.aspx
[Windows Dev Center]: https://dev.windows.com/en-us/overview
[DelegatingHandler]: https://msdn.microsoft.com/library/system.net.http.delegatinghandler(v=vs.110).aspx
[Windows Live SDK]: https://msdn.microsoft.com/en-us/library/bb404787.aspx
[PasswordVault]: http://msdn.microsoft.com/library/windows/apps/windows.security.credentials.passwordvault.aspx
[ProtectedData]: http://msdn.microsoft.com/library/system.security.cryptography.protecteddata%28VS.95%29.aspx
[Notification Hubs APIs]: https://msdn.microsoft.com/library/azure/dn495101.aspx

<!-- External URLs -->
[JsonPropertyAttribute]: http://www.newtonsoft.com/json/help/html/Properties_T_Newtonsoft_Json_JsonPropertyAttribute.htm
[OData v3 Documentation]: http://www.odata.org/documentation/odata-version-3-0/
>>>>>>> c4ea2467
[Fiddler]: http://www.telerik.com/fiddler
[Json.NET]: http://www.newtonsoft.com/json
<|MERGE_RESOLUTION|>--- conflicted
+++ resolved
@@ -13,11 +13,7 @@
 	ms.tgt_pltfrm="mobile-multiple"
 	ms.devlang="dotnet"
 	ms.topic="article"
-<<<<<<< HEAD
-	ms.date="03/02/2016"
-=======
 	ms.date="03/08/2016"
->>>>>>> c4ea2467
 	ms.author="glenga"/>
 
 # How to use the managed client for Azure Mobile Apps
@@ -490,115 +486,10 @@
 
 ##<a name="authentication"></a>Authenticate users
 
-<<<<<<< HEAD
-* Replace **INSERT-CLIENT-ID-HERE** with the client ID you copied from the native client application.
-
-* Replace **INSERT-REDIRECT-URI-HERE** with your site's _/.auth/login/done_ endpoint, using the HTTPS scheme. This value should be similar to _https://contoso.azurewebsites.net/.auth/login/done_.
-
-The code needed for each platform follows:
-
-**Windows:**
-
-        private MobileServiceUser user;
-        private async Task AuthenticateAsync()
-        {
-            string authority = "INSERT-AUTHORITY-HERE";
-            string resourceId = "INSERT-RESOURCE-ID-HERE";
-            string clientId = "INSERT-CLIENT-ID-HERE";
-            string redirectUri = "INSERT-REDIRECT-URI-HERE";
-            while (user == null)
-            {
-                string message;
-                try
-                {
-                  AuthenticationContext ac = new AuthenticationContext(authority);
-                  AuthenticationResult ar = await ac.AcquireTokenAsync(resourceId, clientId, new Uri(redirectUri), new PlatformParameters(PromptBehavior.Auto, false) );
-                  JObject payload = new JObject();
-                  payload["access_token"] = ar.AccessToken;
-                  user = await App.MobileService.LoginAsync(MobileServiceAuthenticationProvider.WindowsAzureActiveDirectory, payload);
-                  message = string.Format("You are now logged in - {0}", user.UserId);
-                }
-                catch (InvalidOperationException)
-                {
-                  message = "You must log in. Login Required";
-                }
-                var dialog = new MessageDialog(message);
-                dialog.Commands.Add(new UICommand("OK"));
-                await dialog.ShowAsync();
-            }
-        }
-
-**Xamarin.iOS**
-
-        private MobileServiceUser user;
-        private async Task AuthenticateAsync(UIViewController view)
-        {
-            string authority = "INSERT-AUTHORITY-HERE";
-            string resourceId = "INSERT-RESOURCE-ID-HERE";
-            string clientId = "INSERT-CLIENT-ID-HERE";
-            string redirectUri = "INSERT-REDIRECT-URI-HERE";
-            try
-			{
-				AuthenticationContext ac = new AuthenticationContext(authority);
-				AuthenticationResult ar = await ac.AcquireTokenAsync(resourceId, clientId, new Uri(redirectUri), new PlatformParameters(view));
-				JObject payload = new JObject();
-				payload["access_token"] = ar.AccessToken;
-				user = await client.LoginAsync(MobileServiceAuthenticationProvider.WindowsAzureActiveDirectory, payload);
-			}
-			catch (Exception ex)
-			{
-				Console.Error.WriteLine(@"ERROR - AUTHENTICATION FAILED {0}", ex.Message);
-			}
-        }
-
-**Xamarin.Android**
-
-        private MobileServiceUser user;
-        private async Task AuthenticateAsync()
-        {
-            string authority = "INSERT-AUTHORITY-HERE";
-            string resourceId = "INSERT-RESOURCE-ID-HERE";
-            string clientId = "INSERT-CLIENT-ID-HERE";
-            string redirectUri = "INSERT-REDIRECT-URI-HERE";
-            try
-			{
-				AuthenticationContext ac = new AuthenticationContext(authority);
-				AuthenticationResult ar = await ac.AcquireTokenAsync(resourceId, clientId, new Uri(redirectUri), new PlatformParameters(this));
-				JObject payload = new JObject();
-				payload["access_token"] = ar.AccessToken;
-				user = await client.LoginAsync(MobileServiceAuthenticationProvider.WindowsAzureActiveDirectory, payload);
-			}
-			catch (Exception ex)
-			{
-				AlertDialog.Builder builder = new AlertDialog.Builder(this);
-				builder.SetMessage(ex.Message);
-				builder.SetTitle("You must log in. Login Required");
-				builder.Create().Show();
-			}
-        }
-		protected override void OnActivityResult(int requestCode, Result resultCode, Intent data)
-		{
-			base.OnActivityResult(requestCode, resultCode, data);
-			AuthenticationAgentContinuationHelper.SetAuthenticationAgentContinuationEventArgs(requestCode, resultCode, data);
-		}
-
-## <a name="package-sid"></a>How to: Obtain a Windows Store package SID
-
-For Windows apps, a package SID is needed for enabling push notifications. To obtain this value:
-
-1. In Visual Studio Solution Explorer, right-click the Windows Store app project, click **Store** > **Associate App with the Store...**.
-2. In the wizard, click **Next**, sign in with your Microsoft account, type a name for your app in **Reserve a new app name**, then click **Reserve**.
-3. After the app registration is successfully created, select the new app name, click **Next**, and then click **Associate**. This adds the required Windows Store registration information to the application manifest.
-4. Log into the [Windows Dev Center](https://dev.windows.com/en-us/overview) using your Microsoft Account. Under **My apps**, click the app registration you just created.
-5. Click **App management** > **App identity**, and then scroll down to find your **Package SID**.
-
-Many uses of the package SID treat it as a URI, in which case you will need to use _ms-app://_ as the scheme. Make note of the version of your package SID formed by concatenating this value as a prefix.
-=======
 Mobile Apps supports authenticating and authorizing app users using a variety of external identity providers: Facebook, Google, Microsoft Account,
 Twitter, and Azure Active Directory. You can set permissions on tables to restrict access for specific operations to only authenticated users. You
 can also use the identity of authenticated users to implement authorization rules in server scripts. For more information, see the tutorial
 [Add authentication to your app].
->>>>>>> c4ea2467
 
 Two authentication flows are supported: a _server flow_ and a _client flow_. The server flow provides the simplest authentication experience, as it
 relies on the provider's web authentication interface. The client flow allows for deeper integration with device-specific capabilities as it relies
@@ -683,14 +574,10 @@
 
 ####Single sign-in using Microsoft Account with the Live SDK
 
-<<<<<<< HEAD
-To be able to authenticate users, you must register your app at the Microsoft account Developer Center. You must then connect this registration with your Mobile App backend. Complete the steps in [Register your app to use a Microsoft account login](app-service-mobile-how-to-configure-microsoft-authentication.md) to create a Microsoft account registration and connect it to your Mobile App backend. If you have both Windows Store and Windows Phone 8/Silverlight versions of your app, register the Windows Store version first.
-=======
 To be able to authenticate users, you must register your app at the Microsoft account Developer Center. You must then connect this registration with
 your Mobile App backend. Complete the steps in [Register your app to use a Microsoft account login] to create a Microsoft account registration and
 connect it to your Mobile App backend. If you have both Windows Store and Windows Phone 8/Silverlight versions of your app, register the
 Windows Store version first.
->>>>>>> c4ea2467
 
 The following code authenticates using Live SDK and uses the returned token to sign-in to your Mobile App backend.
 
@@ -1046,25 +933,6 @@
 
 <!-- Images. -->
 
-<<<<<<< HEAD
-
-
-<!-- URLs. -->
-[Add authentication to your app]: app-service-mobile-windows-store-dotnet-get-started-users.md
-[Work with the .NET backend server SDK for Azure Mobile Apps]: app-service-mobile-dotnet-backend-how-to-use-server-sdk.md
-[PasswordVault]: http://msdn.microsoft.com/library/windows/apps/windows.security.credentials.passwordvault.aspx
-[ProtectedData]: http://msdn.microsoft.com/library/system.security.cryptography.protecteddata%28VS.95%29.aspx
-[LoginAsync method]: http://msdn.microsoft.com/library/windowsazure/microsoft.windowsazure.mobileservices.mobileserviceclientextensions.loginasync.aspx
-[MobileServiceAuthenticationProvider]: http://msdn.microsoft.com/library/windowsazure/microsoft.windowsazure.mobileservices.mobileserviceauthenticationprovider.aspx
-[MobileServiceUser]: http://msdn.microsoft.com/library/windowsazure/microsoft.windowsazure.mobileservices.mobileserviceuser.aspx
-[UserID]: http://msdn.microsoft.com/library/windowsazure/microsoft.windowsazure.mobileservices.mobileserviceuser.userid.aspx
-[MobileServiceAuthenticationToken]: http://msdn.microsoft.com/library/windowsazure/microsoft.windowsazure.mobileservices.mobileserviceuser.mobileserviceauthenticationtoken.aspx
-[ASCII control codes C0 and C1]: http://en.wikipedia.org/wiki/Data_link_escape_character#C1_set
-[MobileServiceClient]: http://msdn.microsoft.com/library/microsoft.windowsazure.mobileservices.mobileserviceclient.aspx
-[IncludeTotalCount]: http://msdn.microsoft.com/library/windowsazure/dn250560.aspx
-[Skip]: http://msdn.microsoft.com/library/windowsazure/dn250573.aspx
-[Take]: http://msdn.microsoft.com/library/windowsazure/dn250574.aspx
-=======
 <!-- Internal URLs. -->
 [Azure Mobile Apps quickstart]: app-service-mobile-windows-store-dotnet-get-started.md
 [Add authentication to your app]: app-service-mobile-windows-store-dotnet-get-started-users.md
@@ -1117,6 +985,5 @@
 <!-- External URLs -->
 [JsonPropertyAttribute]: http://www.newtonsoft.com/json/help/html/Properties_T_Newtonsoft_Json_JsonPropertyAttribute.htm
 [OData v3 Documentation]: http://www.odata.org/documentation/odata-version-3-0/
->>>>>>> c4ea2467
 [Fiddler]: http://www.telerik.com/fiddler
 [Json.NET]: http://www.newtonsoft.com/json
