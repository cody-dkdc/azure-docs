--- conflicted
+++ resolved
@@ -1,183 +1,180 @@
-<properties 
-	pageTitle="Add push notifications to your Xamarin.iOS app with Azure App Service" 
-	description="Learn how to use Azure App Service to send push notifications to your Xamarin.iOS app" 
-	services="app-service\mobile" 
-	documentationCenter="xamarin" 
-	authors="wesmc7777"
-	manager="dwrede" 
-	editor=""/>
-
-<tags 
-	ms.service="app-service-mobile" 
-	ms.workload="mobile" 
-	ms.tgt_pltfrm="mobile-xamarin-ios" 
-	ms.devlang="dotnet" 
-	ms.topic="article"
-	ms.date="12/01/2015" 
-	ms.author="wesmc"/>
-
-# Add push notifications to your Xamarin.iOS App
-
-[AZURE.INCLUDE [app-service-mobile-selector-get-started-push](../../includes/app-service-mobile-selector-get-started-push.md)]
-&nbsp;  
-[AZURE.INCLUDE [app-service-mobile-note-mobile-services](../../includes/app-service-mobile-note-mobile-services.md)]
-
-##Overview
-
-This tutorial is based on the [Xamarin.iOS quickstart tutorial](app-service-mobile-xamarin-ios-get-started.md), which you must complete first. You will add push notifications to the Xamarin.iOS quick start project so that every time a record is inserted, a push notification is sent. If you do not use the downloaded quick start server project, you must add the push notification extension package to your project. For more information about server extension packages, see [Work with the .NET backend server SDK for Azure Mobile Apps](app-service-mobile-dotnet-backend-how-to-use-server-sdk.md). 
-
-The [iOS simulator does not support push notifications](https://developer.apple.com/library/ios/documentation/IDEs/Conceptual/iOS_Simulator_Guide/TestingontheiOSSimulator.html), so you must use a physical iOS device. You'll also need to sign up for an [Apple Developer Program membership](https://developer.apple.com/programs/ios/).
-
-##Prerequisites
-
-To complete this tutorial, you need the following:
-
-* An active Azure account.  
-If you don't have an account yet, sign up for an Azure trial and get up to 10 free mobile apps. You can keep using them even after your trial ends. See [Azure Free Trial](http://azure.microsoft.com/pricing/free-trial/).
-
-* A Mac with [Xamarin Studio] and [Xcode] v4.4 or later installed it. You can run the Xamarin.iOS app using Visual Studio on a Windows computer if you want, but it's a bit more complicated because you have to connect to a networked Mac running the Xamarin.iOS Build Host. If you're interested in doing that, see [Installing Xamarin.iOS on Windows].
-
-* A physical iOS device. Push notifications are not supported by the iOS simulator.
-
-* Complete the [Xamarin.iOS quickstart tutorial](app-service-mobile-xamarin-ios-get-started.md).
-
-
-##Register the app for push notifications on Apple's developer portal
-
-[AZURE.INCLUDE [Notification Hubs Xamarin Enable Apple Push Notifications](../../includes/notification-hubs-xamarin-enable-apple-push-notifications.md)]
-
-##Configure your Mobile App to send push notifications
-
-To configure your app to send notifications, create a new hub and configure it for the platform notification services that you will use.  
-
-1. In the Azure portal, click **Browse** > **Mobile Apps** > your Mobile App > **Settings** > **Mobile** > **Push** > **Notification Hub** > **+ Notification Hub**, and provide a name and namespace for a new notification hub, and then click the **OK** button.
-
-	![](./media/app-service-mobile-xamarin-ios-get-started-push/mobile-app-configure-notification-hub.png)
-
-2. In the Create Notification Hub blade, click **Create**.
-
-3. Click **Push** > **Apple (APNS)** > **Upload Certificate**. Upload the .p12 push certificate file you exported earlier.  Make sure to select **Sandbox** if you created a development push certificate for development and testing.  Otherwise, choose **Production**. Your service is now configured to work with push notifications on iOS!
-
-	![](./media/app-service-mobile-xamarin-ios-get-started-push/mobile-app-upload-apns-cert.png)
-
-##Update the server project to send push notifications
-
-[AZURE.INCLUDE [app-service-mobile-update-server-project-for-push-template](../../includes/app-service-mobile-update-server-project-for-push-template.md)]
-
-##Deploy server project to Azure
-
-[AZURE.INCLUDE [app-service-mobile-dotnet-backend-publish-service](../../includes/app-service-mobile-dotnet-backend-publish-service.md)]
-
-##Configure your Xamarin.iOS project
-
-[AZURE.INCLUDE [app-service-mobile-xamarin-ios-configure-project](../../includes/app-service-mobile-xamarin-ios-configure-project.md)]
-
-##Add push notifications to your app
-
-1. In **QSTodoService**, add the following property so that **AppDelegate** can acquire the mobile client:
-        
-            public MobileServiceClient GetClient {
-            get
-            {
-                return client;
-            }
-            private set
-            {
-                client = value;
-            }
-        }
-
-1. Add the following `using` statement to the top of the **AppDelegate.cs** file.
-
-		using Microsoft.WindowsAzure.MobileServices;
-		using Newtonsoft.Json.Linq;
-
-2. In **AppDelegate**, override the **FinishedLaunching** event: 
-
-        public override bool FinishedLaunching(UIApplication application, NSDictionary launchOptions)
-        {
-            // registers for push for iOS8
-            var settings = UIUserNotificationSettings.GetSettingsForTypes(
-                UIUserNotificationType.Alert 
-                | UIUserNotificationType.Badge 
-                | UIUserNotificationType.Sound, 
-                new NSSet());
-
-            UIApplication.SharedApplication.RegisterUserNotificationSettings(settings); 
-            UIApplication.SharedApplication.RegisterForRemoteNotifications();
-
-            return true;
-        }
-
-<<<<<<< HEAD
-3. In the same file, override the **RegisteredForRemoteNotifications** event. In this code you are registering for a very simple template notification that will be sent across all supported platforms by the server.
-=======
-3. In the same file, override the **RegisteredForRemoteNotifications** event. In this code you are registering for a simple template notification that will be sent across all supported platforms by the server. 
- 
-	For more information on templates with Notification Hubs, see [Templates](notification-hubs-templates.md). 
->>>>>>> 460e9f91
-
-        public override void RegisteredForRemoteNotifications(UIApplication application, NSData deviceToken)
-        {
-            MobileServiceClient client = QSTodoService.DefaultService.GetClient;
-
-            const string templateBodyAPNS = "{\"aps\":{\"alert\":\"$(messageParam)\"}}";
-
-            JObject templates = new JObject();
-            templates["genericMessage"] = new JObject
-            {
-                {"body", templateBodyAPNS}
-            };
-
-            // Register for push with your mobile app
-            var push = client.GetPush();
-            push.RegisterAsync(deviceToken, templates);
-        }
-
-
-4. Then, override the **DidReceivedRemoteNotification** event:
-
-        public override void DidReceiveRemoteNotification (UIApplication application, NSDictionary userInfo, Action<UIBackgroundFetchResult> completionHandler)
-        {
-            NSDictionary aps = userInfo.ObjectForKey(new NSString("aps")) as NSDictionary;
-
-            string alert = string.Empty;
-            if (aps.ContainsKey(new NSString("alert")))
-                alert = (aps [new NSString("alert")] as NSString).ToString();
-
-            //show alert
-            if (!string.IsNullOrEmpty(alert))
-            {
-                UIAlertView avAlert = new UIAlertView("Notification", alert, null, "OK", null);
-                avAlert.Show();
-            }
-        }
-
-Your app is now updated to support push notifications.
-
-## <a name="test"></a>Test push notifications in your app
-
-1. Press the **Run** button to build the project and start the app in an iOS capable device, then click **OK** to accept push notifications.
-	
-	> [AZURE.NOTE] You must explicitly accept push notifications from your app. This request only occurs the first time that the app runs.
-
-2. In the app, type a task, and then click the plus (**+**) icon.
-
-3. Verify that a notification is received, then click **OK** to dismiss the notification.
-
-4. Repeat step 2 and immediately close the app, then verify that a notification is shown.
-
-You have successfully completed this tutorial.
-
-<!-- Images. -->
-
-<!-- URLs. -->
-[Xamarin Studio]: http://xamarin.com/platform
-[Install Xcode]: https://go.microsoft.com/fwLink/p/?LinkID=266532
-[Xcode]: https://go.microsoft.com/fwLink/?LinkID=266532
-[Installing Xamarin.iOS on Windows]: http://developer.xamarin.com/guides/ios/getting_started/installation/windows/
-[Azure Management Portal]: https://manage.windowsazure.com/
-[apns object]: http://go.microsoft.com/fwlink/p/?LinkId=272333
-
-
+<properties 
+	pageTitle="Add push notifications to your Xamarin.iOS app with Azure App Service" 
+	description="Learn how to use Azure App Service to send push notifications to your Xamarin.iOS app" 
+	services="app-service\mobile" 
+	documentationCenter="xamarin" 
+	authors="wesmc7777"
+	manager="dwrede" 
+	editor=""/>
+
+<tags 
+	ms.service="app-service-mobile" 
+	ms.workload="mobile" 
+	ms.tgt_pltfrm="mobile-xamarin-ios" 
+	ms.devlang="dotnet" 
+	ms.topic="article"
+	ms.date="12/01/2015" 
+	ms.author="wesmc"/>
+
+# Add push notifications to your Xamarin.iOS App
+
+[AZURE.INCLUDE [app-service-mobile-selector-get-started-push](../../includes/app-service-mobile-selector-get-started-push.md)]
+&nbsp;  
+[AZURE.INCLUDE [app-service-mobile-note-mobile-services](../../includes/app-service-mobile-note-mobile-services.md)]
+
+##Overview
+
+This tutorial is based on the [Xamarin.iOS quickstart tutorial](app-service-mobile-xamarin-ios-get-started.md), which you must complete first. You will add push notifications to the Xamarin.iOS quick start project so that every time a record is inserted, a push notification is sent. If you do not use the downloaded quick start server project, you must add the push notification extension package to your project. For more information about server extension packages, see [Work with the .NET backend server SDK for Azure Mobile Apps](app-service-mobile-dotnet-backend-how-to-use-server-sdk.md). 
+
+The [iOS simulator does not support push notifications](https://developer.apple.com/library/ios/documentation/IDEs/Conceptual/iOS_Simulator_Guide/TestingontheiOSSimulator.html), so you must use a physical iOS device. You'll also need to sign up for an [Apple Developer Program membership](https://developer.apple.com/programs/ios/).
+
+##Prerequisites
+
+To complete this tutorial, you need the following:
+
+* An active Azure account.  
+If you don't have an account yet, sign up for an Azure trial and get up to 10 free mobile apps. You can keep using them even after your trial ends. See [Azure Free Trial](http://azure.microsoft.com/pricing/free-trial/).
+
+* A Mac with [Xamarin Studio] and [Xcode] v4.4 or later installed it. You can run the Xamarin.iOS app using Visual Studio on a Windows computer if you want, but it's a bit more complicated because you have to connect to a networked Mac running the Xamarin.iOS Build Host. If you're interested in doing that, see [Installing Xamarin.iOS on Windows].
+
+* A physical iOS device. Push notifications are not supported by the iOS simulator.
+
+* Complete the [Xamarin.iOS quickstart tutorial](app-service-mobile-xamarin-ios-get-started.md).
+
+
+##Register the app for push notifications on Apple's developer portal
+
+[AZURE.INCLUDE [Notification Hubs Xamarin Enable Apple Push Notifications](../../includes/notification-hubs-xamarin-enable-apple-push-notifications.md)]
+
+##Configure your Mobile App to send push notifications
+
+To configure your app to send notifications, create a new hub and configure it for the platform notification services that you will use.  
+
+1. In the Azure portal, click **Browse** > **Mobile Apps** > your Mobile App > **Settings** > **Mobile** > **Push** > **Notification Hub** > **+ Notification Hub**, and provide a name and namespace for a new notification hub, and then click the **OK** button.
+
+	![](./media/app-service-mobile-xamarin-ios-get-started-push/mobile-app-configure-notification-hub.png)
+
+2. In the Create Notification Hub blade, click **Create**.
+
+3. Click **Push** > **Apple (APNS)** > **Upload Certificate**. Upload the .p12 push certificate file you exported earlier.  Make sure to select **Sandbox** if you created a development push certificate for development and testing.  Otherwise, choose **Production**. Your service is now configured to work with push notifications on iOS!
+
+	![](./media/app-service-mobile-xamarin-ios-get-started-push/mobile-app-upload-apns-cert.png)
+
+##Update the server project to send push notifications
+
+[AZURE.INCLUDE [app-service-mobile-update-server-project-for-push-template](../../includes/app-service-mobile-update-server-project-for-push-template.md)]
+
+##Deploy server project to Azure
+
+[AZURE.INCLUDE [app-service-mobile-dotnet-backend-publish-service](../../includes/app-service-mobile-dotnet-backend-publish-service.md)]
+
+##Configure your Xamarin.iOS project
+
+[AZURE.INCLUDE [app-service-mobile-xamarin-ios-configure-project](../../includes/app-service-mobile-xamarin-ios-configure-project.md)]
+
+##Add push notifications to your app
+
+1. In **QSTodoService**, add the following property so that **AppDelegate** can acquire the mobile client:
+        
+            public MobileServiceClient GetClient {
+            get
+            {
+                return client;
+            }
+            private set
+            {
+                client = value;
+            }
+        }
+
+1. Add the following `using` statement to the top of the **AppDelegate.cs** file.
+
+		using Microsoft.WindowsAzure.MobileServices;
+		using Newtonsoft.Json.Linq;
+
+2. In **AppDelegate**, override the **FinishedLaunching** event: 
+
+        public override bool FinishedLaunching(UIApplication application, NSDictionary launchOptions)
+        {
+            // registers for push for iOS8
+            var settings = UIUserNotificationSettings.GetSettingsForTypes(
+                UIUserNotificationType.Alert 
+                | UIUserNotificationType.Badge 
+                | UIUserNotificationType.Sound, 
+                new NSSet());
+
+            UIApplication.SharedApplication.RegisterUserNotificationSettings(settings); 
+            UIApplication.SharedApplication.RegisterForRemoteNotifications();
+
+            return true;
+        }
+
+3. In the same file, override the **RegisteredForRemoteNotifications** event. In this code you are registering for a simple template notification that will be sent across all supported platforms by the server. 
+ 
+	For more information on templates with Notification Hubs, see [Templates](../notification-hubs/notification-hubs-templates.md). 
+
+
+        public override void RegisteredForRemoteNotifications(UIApplication application, NSData deviceToken)
+        {
+            MobileServiceClient client = QSTodoService.DefaultService.GetClient;
+
+            const string templateBodyAPNS = "{\"aps\":{\"alert\":\"$(messageParam)\"}}";
+
+            JObject templates = new JObject();
+            templates["genericMessage"] = new JObject
+            {
+                {"body", templateBodyAPNS}
+            };
+
+            // Register for push with your mobile app
+            var push = client.GetPush();
+            push.RegisterAsync(deviceToken, templates);
+        }
+
+
+4. Then, override the **DidReceivedRemoteNotification** event:
+
+        public override void DidReceiveRemoteNotification (UIApplication application, NSDictionary userInfo, Action<UIBackgroundFetchResult> completionHandler)
+        {
+            NSDictionary aps = userInfo.ObjectForKey(new NSString("aps")) as NSDictionary;
+
+            string alert = string.Empty;
+            if (aps.ContainsKey(new NSString("alert")))
+                alert = (aps [new NSString("alert")] as NSString).ToString();
+
+            //show alert
+            if (!string.IsNullOrEmpty(alert))
+            {
+                UIAlertView avAlert = new UIAlertView("Notification", alert, null, "OK", null);
+                avAlert.Show();
+            }
+        }
+
+Your app is now updated to support push notifications.
+
+## <a name="test"></a>Test push notifications in your app
+
+1. Press the **Run** button to build the project and start the app in an iOS capable device, then click **OK** to accept push notifications.
+	
+	> [AZURE.NOTE] You must explicitly accept push notifications from your app. This request only occurs the first time that the app runs.
+
+2. In the app, type a task, and then click the plus (**+**) icon.
+
+3. Verify that a notification is received, then click **OK** to dismiss the notification.
+
+4. Repeat step 2 and immediately close the app, then verify that a notification is shown.
+
+You have successfully completed this tutorial.
+
+<!-- Images. -->
+
+<!-- URLs. -->
+[Xamarin Studio]: http://xamarin.com/platform
+[Install Xcode]: https://go.microsoft.com/fwLink/p/?LinkID=266532
+[Xcode]: https://go.microsoft.com/fwLink/?LinkID=266532
+[Installing Xamarin.iOS on Windows]: http://developer.xamarin.com/guides/ios/getting_started/installation/windows/
+[Azure Management Portal]: https://manage.windowsazure.com/
+[apns object]: http://go.microsoft.com/fwlink/p/?LinkId=272333
+
+
  