--- conflicted
+++ resolved
@@ -1,152 +1,72 @@
-<<<<<<< HEAD
-<properties
-	pageTitle="How to configure Twitter authentication for your App Services application"
-	description="Learn how to configure Twitter authentication for your App Services application."
-	services="app-service\mobile"
-	documentationCenter=""
-	authors="mattchenderson" 
-	manager="dwrede"
-	editor=""/>
-
-<tags
-	ms.service="app-service-mobile"
-	ms.workload="mobile"
-	ms.tgt_pltfrm="na"
-	ms.devlang="multiple"
-	ms.topic="article"
-	ms.date="10/29/2015"
-	ms.author="mahender"/>
-
-# How to configure your application to use Twitter login
-
-[AZURE.INCLUDE [app-service-mobile-note-mobile-services](../../includes/app-service-mobile-note-mobile-services.md)]
-
-This topic shows you how to configure Azure Mobile Apps to use Twitter as an authentication provider.
-
-To complete the procedure in this topic, you must have a Twitter account that has a verified email address. To create a new Twitter account, go to <a href="http://go.microsoft.com/fwlink/p/?LinkID=268287" target="_blank">twitter.com</a>.
-
-## <a name="register"> </a>Register your application with Twitter
-
-
-1. Log on to the [Azure Management Portal], and navigate to your Mobile App. Copy your **URL**. You will use this to configure your Twitter app.
-
-2. Click **Settings**, **Mobile authentication**, and then click **Twitter**. Copy the **Callback URL**. You will use this to configure your Twitter app.
-
-3. Navigate to the [Twitter Developers] website, sign-in with your Twitter account credentials, and click **Create New App**.
-
-4. Type in the **Name** and a **Description** for your new app. Paste in your **Mobile App URL** for the **Website** value. Then, for the **Callback URL**, paste the **Callback URL** you copied earlier. This is your Mobile App gateway appended with the path, _/signin-twitter_. For example, `https://contosogateway.azurewebsites.net/signin-twitter`. Make sure that you are using the HTTPS scheme.
-
-    ![][0]
-
-3.  At the bottom the page, read and accept the terms. Then click **Create your Twitter application**. This registers the app displays the application details.
-
-4. Click the **Settings** tab, check **Allow this application to be used to sign in with Twitter**, then click **Update Settings**.
-
-5. Select the **Keys and Access Tokens** tab. Make a note of the values of **Consumer Key (API Key)** and **Consumer secret (API Secret)**.
-
-    > [AZURE.NOTE] The consumer secret is an important security credential. Do not share this secret with anyone or distribute it with your app.
-
-
-## <a name="secrets"> </a>Add Twitter information to your Mobile App
-
-1. Back in the [Azure Management Portal] on the Twitter setting blade for your Mobile App, paste in the API Key and API Secret values which you obtained previously. Then click **Save**.
-
-    ![][1]
-
-You are now ready to use Twitter for authentication in your app.
-
-## <a name="related-content"> </a>Related Content
-
-[AZURE.INCLUDE [app-service-mobile-related-content-get-started-users](../../includes/app-service-mobile-related-content-get-started-users.md)]
-
-
-
-<!-- Images. -->
-
-[0]: ./media/app-service-mobile-how-to-configure-twitter-authentication/app-service-twitter-redirect.png
-[1]: ./media/app-service-mobile-how-to-configure-twitter-authentication/mobile-app-twitter-settings.png
-
-<!-- URLs. -->
-
-[Twitter Developers]: http://go.microsoft.com/fwlink/p/?LinkId=268300
-[Azure Management Portal]: https://portal.azure.com/
-[xamarin]: ../app-services-mobile-app-xamarin-ios-get-started-users.md
-=======
-<properties
-	pageTitle="How to configure Twitter authentication for your App Services application"
-	description="Learn how to configure Twitter authentication for your App Services application."
-	services="app-service\mobile"
-	documentationCenter=""
-	authors="mattchenderson" 
-	manager="dwrede"
-	editor=""/>
-
-<tags
-	ms.service="app-service-mobile"
-	ms.workload="mobile"
-	ms.tgt_pltfrm="na"
-	ms.devlang="multiple"
-	ms.topic="article"
-	ms.date="07/27/2015"
-	ms.author="mahender"/>
-
-# How to configure your application to use Twitter login
-
-[AZURE.INCLUDE [app-service-mobile-selector-authentication](../../includes/app-service-mobile-selector-authentication.md)]
-&nbsp;
-
-[AZURE.INCLUDE [app-service-mobile-note-mobile-services](../../includes/app-service-mobile-note-mobile-services.md)]
-
-This topic shows you how to configure Azure Mobile Apps to use Twitter as an authentication provider.
-
-To complete the procedure in this topic, you must have a Twitter account that has a verified email address. To create a new Twitter account, go to <a href="http://go.microsoft.com/fwlink/p/?LinkID=268287" target="_blank">twitter.com</a>.
-
-## <a name="register"> </a>Register your application with Twitter
-
-
-1. Log on to the [Azure Management Portal], and navigate to your Mobile App. Copy your **URL**. You will use this to configure your Twitter app.
-
-2. Click **Settings**, **User authentication**, and then click **Twitter**. Copy the **Callback URL**. You will use this to configure your Twitter app.
-
-3. Navigate to the [Twitter Developers] website, sign-in with your Twitter account credentials, and click **Create New App**.
-
-4. Type in the **Name** and a **Description** for your new app. Paste in your **Mobile App URL** for the **Website** value. Then, for the **Callback URL**, paste the **Callback URL** you copied earlier. This is your Mobile App gateway appended with the path, _/signin-twitter_. For example, `https://contosogateway.azurewebsites.net/signin-twitter`. Make sure that you are using the HTTPS scheme.
-
-    ![][0]
-
-3.  At the bottom the page, read and accept the terms. Then click **Create your Twitter application**. This registers the app displays the application details.
-
-4. Click the **Settings** tab, check **Allow this application to be used to sign in with Twitter**, then click **Update Settings**.
-
-5. Select the **Keys and Access Tokens** tab. Make a note of the values of **Consumer Key (API Key)** and **Consumer secret (API Secret)**.
-
-    > [AZURE.NOTE] The consumer secret is an important security credential. Do not share this secret with anyone or distribute it with your app.
-
-
-## <a name="secrets"> </a>Add Twitter information to your Mobile App
-
-1. Back in the [Azure Management Portal] on the Twitter setting blade for your Mobile App, paste in the API Key and API Secret values which you obtained previously. Then click **Save**.
-
-    ![][1]
-
-You are now ready to use Twitter for authentication in your app.
-
-## <a name="related-content"> </a>Related Content
-
-[AZURE.INCLUDE [app-service-mobile-related-content-get-started-users](../../includes/app-service-mobile-related-content-get-started-users.md)]
-
-
-
-<!-- Images. -->
-
-[0]: ./media/app-service-mobile-how-to-configure-twitter-authentication/app-service-twitter-redirect.png
-[1]: ./media/app-service-mobile-how-to-configure-twitter-authentication/mobile-app-twitter-settings.png
-
-<!-- URLs. -->
-
-[Twitter Developers]: http://go.microsoft.com/fwlink/p/?LinkId=268300
-[Azure Management Portal]: https://portal.azure.com/
-[xamarin]: ../app-services-mobile-app-xamarin-ios-get-started-users.md
-
->>>>>>> c7ab8c81
- +<properties
+	pageTitle="How to configure Twitter authentication for your App Services application"
+	description="Learn how to configure Twitter authentication for your App Services application."
+	services="app-service\mobile"
+	documentationCenter=""
+	authors="mattchenderson" 
+	manager="dwrede"
+	editor=""/>
+
+<tags
+	ms.service="app-service-mobile"
+	ms.workload="mobile"
+	ms.tgt_pltfrm="na"
+	ms.devlang="multiple"
+	ms.topic="article"
+	ms.date="10/29/2015"
+	ms.author="mahender"/>
+
+# How to configure your application to use Twitter login
+
+[AZURE.INCLUDE [app-service-mobile-note-mobile-services](../../includes/app-service-mobile-note-mobile-services.md)]
+
+This topic shows you how to configure Azure Mobile Apps to use Twitter as an authentication provider.
+
+To complete the procedure in this topic, you must have a Twitter account that has a verified email address. To create a new Twitter account, go to <a href="http://go.microsoft.com/fwlink/p/?LinkID=268287" target="_blank">twitter.com</a>.
+
+## <a name="register"> </a>Register your application with Twitter
+
+
+1. Log on to the [Azure Management Portal], and navigate to your Mobile App. Copy your **URL**. You will use this to configure your Twitter app.
+
+2. Click **Settings**, **Mobile authentication**, and then click **Twitter**. Copy the **Callback URL**. You will use this to configure your Twitter app.
+
+3. Navigate to the [Twitter Developers] website, sign-in with your Twitter account credentials, and click **Create New App**.
+
+4. Type in the **Name** and a **Description** for your new app. Paste in your **Mobile App URL** for the **Website** value. Then, for the **Callback URL**, paste the **Callback URL** you copied earlier. This is your Mobile App gateway appended with the path, _/signin-twitter_. For example, `https://contosogateway.azurewebsites.net/signin-twitter`. Make sure that you are using the HTTPS scheme.
+
+    ![][0]
+
+3.  At the bottom the page, read and accept the terms. Then click **Create your Twitter application**. This registers the app displays the application details.
+
+4. Click the **Settings** tab, check **Allow this application to be used to sign in with Twitter**, then click **Update Settings**.
+
+5. Select the **Keys and Access Tokens** tab. Make a note of the values of **Consumer Key (API Key)** and **Consumer secret (API Secret)**.
+
+    > [AZURE.NOTE] The consumer secret is an important security credential. Do not share this secret with anyone or distribute it with your app.
+
+
+## <a name="secrets"> </a>Add Twitter information to your Mobile App
+
+1. Back in the [Azure Management Portal] on the Twitter setting blade for your Mobile App, paste in the API Key and API Secret values which you obtained previously. Then click **Save**.
+
+    ![][1]
+
+You are now ready to use Twitter for authentication in your app.
+
+## <a name="related-content"> </a>Related Content
+
+[AZURE.INCLUDE [app-service-mobile-related-content-get-started-users](../../includes/app-service-mobile-related-content-get-started-users.md)]
+
+
+
+<!-- Images. -->
+
+[0]: ./media/app-service-mobile-how-to-configure-twitter-authentication/app-service-twitter-redirect.png
+[1]: ./media/app-service-mobile-how-to-configure-twitter-authentication/mobile-app-twitter-settings.png
+
+<!-- URLs. -->
+
+[Twitter Developers]: http://go.microsoft.com/fwlink/p/?LinkId=268300
+[Azure Management Portal]: https://portal.azure.com/
+[xamarin]: ../app-services-mobile-app-xamarin-ios-get-started-users.md