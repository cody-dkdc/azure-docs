---
title: How to configure Microsoft Account authentication for your App Services application
description: Learn how to configure Microsoft Account authentication for your App Services application.
author: mattchenderson
services: app-service
documentationcenter: ''
manager: syntaxc4
editor: ''

ms.assetid: ffbc6064-edf6-474d-971c-695598fd08bf
ms.service: app-service
ms.workload: mobile
ms.tgt_pltfrm: na
ms.devlang: multiple
ms.topic: article
ms.date: 10/01/2016
ms.author: mahender

---
# How to configure your App Service application to use Microsoft Account login
[!INCLUDE [app-service-mobile-selector-authentication](../../includes/app-service-mobile-selector-authentication.md)]

This topic shows you how to configure Azure App Service to use Microsoft Account as an authentication provider. 

## <a name="register-microsoft-account"> </a>Register your app with Microsoft Account
1. Log on to the [Azure portal], and navigate to your application. Copy your **URL**, which later you use to configure your app with Microsoft Account.
2. Navigate to the [My Applications] page in the Microsoft Account Developer Center, and log on with your Microsoft account, if required.
3. Click **Add an app**, then type an application name, and click **Create application**.
4. Make a note of the **Application ID**, as you will need it later. 
5. Under "Platforms," click **Add Platform** and select "Web".
6. Under "Redirect URIs" supply the endpoint for your application, then click **Save**. 
   
   > [!NOTE]
   > Your redirect URI is the URL of your application appended with the path, */.auth/login/microsoftaccount/callback*. For example, `https://contoso.azurewebsites.net/.auth/login/microsoftaccount/callback`.   
   > Make sure that you are using the HTTPS scheme.
   
7. Under "Application Secrets," click **Generate New Password**. Make note of the value that appears. Once you leave the page, it will not be displayed again.

<<<<<<< HEAD
    > [!IMPORTANT] 
=======
    > [!IMPORTANT]
>>>>>>> 7e950a10
    > The password is an important security credential. Do not share the password with anyone or distribute it within a client application.

## <a name="secrets"> </a>Add Microsoft Account information to your App Service application
1. Back in the [Azure portal], navigate to your application, click **Settings** > **Authentication / Authorization**.
2. If the Authentication / Authorization feature is not enabled, switch it **On**.
3. Click **Microsoft Account**. Paste in the Application ID and Password values which you obtained previously, and optionally enable any scopes your application requires. Then click **OK**.
   
    ![][1]
   
    By default, App Service provides authentication but does not restrict authorized access to your site content and APIs. You must authorize users in your app code.
4. (Optional) To restrict access to your site to only users authenticated by Microsoft account, set **Action to take when request is not authenticated** to **Microsoft Account**. This requires that all requests be authenticated, and all unauthenticated requests are redirected to Microsoft account for authentication.
5. Click **Save**.

You are now ready to use Microsoft Account for authentication in your app.

## <a name="related-content"> </a>Related content
[!INCLUDE [app-service-mobile-related-content-get-started-users](../../includes/app-service-mobile-related-content-get-started-users.md)]

<!-- Images. -->

[0]: ./media/app-service-mobile-how-to-configure-microsoft-authentication/app-service-microsoftaccount-redirect.png
[1]: ./media/app-service-mobile-how-to-configure-microsoft-authentication/mobile-app-microsoftaccount-settings.png

<!-- URLs. -->

[My Applications]: http://go.microsoft.com/fwlink/p/?LinkId=262039
[Azure portal]: https://portal.azure.com/<|MERGE_RESOLUTION|>--- conflicted
+++ resolved
@@ -36,11 +36,7 @@
    
 7. Under "Application Secrets," click **Generate New Password**. Make note of the value that appears. Once you leave the page, it will not be displayed again.
 
-<<<<<<< HEAD
-    > [!IMPORTANT] 
-=======
     > [!IMPORTANT]
->>>>>>> 7e950a10
     > The password is an important security credential. Do not share the password with anyone or distribute it within a client application.
 
 ## <a name="secrets"> </a>Add Microsoft Account information to your App Service application
