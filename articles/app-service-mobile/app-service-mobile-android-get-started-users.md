--- conflicted
+++ resolved
@@ -3,11 +3,7 @@
 	description="Learn how to use Mobile Apps in Azure App Service to authenticate users of your Android app through a variety of identity providers, including Google, Facebook, Twitter, and Microsoft."
 	services="app-service\mobile"
 	documentationCenter="android"
-<<<<<<< HEAD
-	authors="ggailey777"
-=======
 	authors="RickSaling"
->>>>>>> 3cd15021
 	manager="erikre"
 	editor=""/>
 
@@ -17,13 +13,8 @@
 	ms.tgt_pltfrm="mobile-android"
 	ms.devlang="java"
 	ms.topic="article"
-<<<<<<< HEAD
 	ms.date="05/03/2016"
-	ms.author="glenga;ricksal"/>
-=======
-	ms.date="05/02/2016"
 	ms.author="ricksal"/>
->>>>>>> 3cd15021
 
 # Add authentication to your Android app
 
