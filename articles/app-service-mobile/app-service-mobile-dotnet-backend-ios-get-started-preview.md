--- conflicted
+++ resolved
@@ -1,135 +1,80 @@
-<properties
-<<<<<<< HEAD
-	pageTitle="Get started with Azure App Service Mobile Apps | Microsoft Azure"
-	description="Follow this tutorial to get started in using Azure App Service for iOS development."
-=======
-	pageTitle="Create an iOS app on Azure Mobile Apps"
-	description="Follow this tutorial to get started using Azure Mobile App backends for iOS development in Objective-C or Swift"
->>>>>>> 3453cd50
+<properties
+	pageTitle="Create an iOS app on Azure App Service Mobile Apps | Microsoft Azure"
+	description="Follow this tutorial to get started with using Azure mobile app backends for iOS development in Objective-C or Swift"
 	services="app-service\mobile"
-	documentationCenter="ios"
-	authors="krisragh"
-	manager="dwrede"
-	editor=""/>
+	documentationCenter="ios"
+	authors="krisragh"
+	manager="dwrede"
+	editor=""/>
+
+<tags
+	ms.service="app-service-mobile"
+	ms.workload="mobile"
+	ms.tgt_pltfrm="mobile-ios"
+	ms.devlang="objective-c"
+	ms.topic="hero-article"
+	ms.date="08/11/2015"
+	ms.author="krisragh"/>
+
+#Create an iOS app
+
+[AZURE.INCLUDE [app-service-mobile-selector-get-started-preview](../../includes/app-service-mobile-selector-get-started-preview.md)]
+&nbsp;  
+[AZURE.INCLUDE [app-service-mobile-note-mobile-services-preview](../../includes/app-service-mobile-note-mobile-services-preview.md)]
+
+##Overview
+
+This tutorial shows you how to add a cloud-based backend service to an iOS mobile app by using an Azure mobile app backend.  You will create both a new mobile app backend and a simple _Todo list_ iOS app that stores app data in Azure.
+
+Completing this tutorial is a prerequisite for all other tutorials about using the Mobile Apps feature in Azure App Service for iOS apps.
+
+##Prerequisites
+
+To complete this tutorial, you need the following:
 
-<tags
-	ms.service="app-service-mobile"
-	ms.workload="mobile"
-	ms.tgt_pltfrm="mobile-ios"
-	ms.devlang="objective-c"
-	ms.topic="hero-article"
-	ms.date="08/11/2015"
-	ms.author="krisragh"/>
+* An active Azure account. If you don't have an account, you can sign up for an Azure trial and get up to 10 free mobile apps that you can keep using even after your trial ends. For details, see [Azure Free Trial](http://azure.microsoft.com/pricing/free-trial/).
+
+* [Visual Studio Community 2013] or a later version.
+
+* A Mac with Xcode v7.0 or a later version.
+
+>[AZURE.NOTE] If you want to get started with Azure App Service before you sign up for an Azure account, go to [Try App Service](http://go.microsoft.com/fwlink/?LinkId=523751&appServiceName=mobile). There, you can immediately create a short-lived starter mobile app in App Service—no credit card required, and no commitments.
+
+## Create a new Azure mobile app backend
 
-#Create an iOS app
+[AZURE.INCLUDE [app-service-mobile-dotnet-backend-create-new-service-preview](../../includes/app-service-mobile-dotnet-backend-create-new-service-preview.md)]
+
+## Download the server project
 
-[AZURE.INCLUDE [app-service-mobile-selector-get-started-preview](../../includes/app-service-mobile-selector-get-started-preview.md)]
-&nbsp;  
-[AZURE.INCLUDE [app-service-mobile-note-mobile-services-preview](../../includes/app-service-mobile-note-mobile-services-preview.md)]
+1. On your PC, visit the [Azure portal]. Click **Browse All** > **Mobile Apps**, and then click the mobile app backend that you just created.
+
+2. In the Mobile App blade, click **Settings**, and then under **Mobile App**, click **Quickstart** > **iOS (Objective-C)**. If you prefer Swift, click **Quickstart** > **iOS (Swift)** instead.
+
+3. Under **Download and run your server project**, click **Download**. Extract the compressed project files to your PC, and open the solution in Visual Studio.
+
+## Publish the server project to Azure
+
+[AZURE.INCLUDE [app-service-mobile-dotnet-backend-publish-service-preview](../../includes/app-service-mobile-dotnet-backend-publish-service-preview.md)]
+
+## Download and run the iOS app
 
-<<<<<<< HEAD
-This tutorial shows you how to create an iOS app by using the Mobile Apps feature in Azure App Service. You will create a new mobile app backend and a simple _To do list_ app that stores app data. The tutorial uses .NET and Visual Studio for server-side logic.
-
-To complete this tutorial, you need the following:
-
-* An active Azure account. If you don't have an account, you can sign up for an Azure trial and get up to 10 free mobile apps that you can keep using even after your trial ends. For details, see [Azure Free Trial](http://azure.microsoft.com/pricing/free-trial/).
-* <a href="https://go.microsoft.com/fwLink/p/?LinkID=257546" target="_blank">Visual Studio Professional 2013</a>.
-
->[AZURE.NOTE] If you want to get started with Azure App Service before you sign up for an Azure account, go to [Try App Service](http://go.microsoft.com/fwlink/?LinkId=523751&appServiceName=mobile). There, you can immediately create a short-lived starter mobile app in App Service—no credit card required, and no commitments.
-
-## <a name="create-new-service"> </a>Create a new mobile app backend
-
-[AZURE.INCLUDE [app-service-mobile-dotnet-backend-create-new-service-preview](../../includes/app-service-mobile-dotnet-backend-create-new-service-preview.md)]
-=======
-##Overview
-
-This tutorial shows you how to add a cloud-based backend service to an iOS mobile app using an Azure Mobile App backend.  You will create both a new Mobile App backend and a simple _Todo list_ iOS app that stores app data in Azure.
->>>>>>> 3453cd50
-
-Completing this tutorial is a prerequisite for all other Mobile Apps tutorials for iOS apps.
-
-<<<<<<< HEAD
-Now that you have created your mobile backend, you can follow the easy Quickstart in the Azure portal to either create a new app or modify an existing app to connect to your mobile app backend.
-
-1. In the Azure portal, click **Mobile App**, and then click the mobile app backend that you just created.
-
-2. At the top of the blade, click **Add Client** and expand **iOS**.
-
-	![][6]
-
-	This displays steps to create a iOS app that's connected to your mobile app backend.
-=======
-##Prerequisites
-
-To complete this tutorial, you need the following:
->>>>>>> 3453cd50
-
-* An active Azure account. If you don't have an account, you can sign up for an Azure trial and get up to 10 free Mobile Apps that you can keep using even after your trial ends. For details, see [Azure Free Trial](http://azure.microsoft.com/pricing/free-trial/).
- 
-* [Visual Studio Community 2013] or a later version.
-
-* A Mac with Xcode v7.0 or a later version.
-
->[AZURE.NOTE] If you want to get started with Azure App Service before signing up for an Azure account, go to [Try App Service](http://go.microsoft.com/fwlink/?LinkId=523751&appServiceName=mobile), where you can immediately create a short-lived starter Mobile App in App Service. No credit cards required; no commitments.
-
-<<<<<<< HEAD
- This downloads a solution that contains projects for the mobile app backend and for the sample _To do list_ application that is connected to your mobile app backend. Save the compressed project file to your local computer, and make a note of where you save it.
-=======
-## Create a new Azure Mobile App backend
->>>>>>> 3453cd50
-
-[AZURE.INCLUDE [app-service-mobile-dotnet-backend-create-new-service-preview](../../includes/app-service-mobile-dotnet-backend-create-new-service-preview.md)]
-
-<<<<<<< HEAD
-## Test your app
-=======
-## Download the server project
->>>>>>> 3453cd50
-
-1. On your PC, visit the [Azure Portal]. Click **Browse All** > **Mobile Apps**, then click the Mobile App backend that you just created.
- 
-2. In the Mobile App blade, click **Settings** and under **Mobile App** click **Quickstart** > **iOS (Objective-C)**. If you prefer Swift, click **Quickstart** > **iOS (Swift)** instead.
- 
-3. Under **Download and run your server project**, click **Download**. Extract the compressed project files to your PC, and open the solution in Visual Studio.
-
-<<<<<<< HEAD
-## Publish your app
-
-[AZURE.INCLUDE [app-service-mobile-dotnet-backend-publish-service-preview](../../includes/app-service-mobile-dotnet-backend-publish-service-preview.md)]
-
-## Run your app
-=======
-## Publish server project to Azure
-
-[AZURE.INCLUDE [app-service-mobile-dotnet-backend-publish-service-preview](../../includes/app-service-mobile-dotnet-backend-publish-service-preview.md)]
-
-## Download and run iOS app
->>>>>>> 3453cd50
-
-[AZURE.INCLUDE [app-service-mobile-ios-run-app-preview](../../includes/app-service-mobile-ios-run-app-preview.md)]
-
-
-<!-- Images. -->
-[0]: ./media/mobile-services-dotnet-backend-ios-get-started/mobile-quickstart-completed-ios.png
-[1]: ./media/mobile-services-dotnet-backend-ios-get-started/mobile-quickstart-steps-vs.png
-
-[6]: ./media/app-service-mobile-dotnet-backend-ios-get-started-preview/ios-quickstart.png
-
-[7]: ./media/mobile-services-dotnet-backend-ios-get-started/mobile-quickstart-steps-ios.png
-[8]: ./media/mobile-services-dotnet-backend-ios-get-started/mobile-xcode-project.png
-
-[10]: ./media/mobile-services-dotnet-backend-ios-get-started/mobile-quickstart-startup-ios.png
-[11]: ./media/mobile-services-dotnet-backend-ios-get-started/mobile-data-tab.png
-[12]: ./media/mobile-services-dotnet-backend-ios-get-started/mobile-data-browse.png
-
-<<<<<<< HEAD
-[Management Portal]: https://manage.windowsazure.com/
-[Xcode]: https://go.microsoft.com/fwLink/p/?LinkID=266532
-
-=======
-[Azure Portal]: https://portal.azure.com/
-[XCode]: https://go.microsoft.com/fwLink/p/?LinkID=266532
- 
-[Visual Studio Community 2013]: https://go.microsoft.com/fwLink/p/?LinkID=534203
-
->>>>>>> 3453cd50
+[AZURE.INCLUDE [app-service-mobile-ios-run-app-preview](../../includes/app-service-mobile-ios-run-app-preview.md)]
+
+
+<!-- Images. -->
+[0]: ./media/mobile-services-dotnet-backend-ios-get-started/mobile-quickstart-completed-ios.png
+[1]: ./media/mobile-services-dotnet-backend-ios-get-started/mobile-quickstart-steps-vs.png
+
+[6]: ./media/app-service-mobile-dotnet-backend-ios-get-started-preview/ios-quickstart.png
+
+[7]: ./media/mobile-services-dotnet-backend-ios-get-started/mobile-quickstart-steps-ios.png
+[8]: ./media/mobile-services-dotnet-backend-ios-get-started/mobile-xcode-project.png
+
+[10]: ./media/mobile-services-dotnet-backend-ios-get-started/mobile-quickstart-startup-ios.png
+[11]: ./media/mobile-services-dotnet-backend-ios-get-started/mobile-data-tab.png
+[12]: ./media/mobile-services-dotnet-backend-ios-get-started/mobile-data-browse.png
+
+[Azure portal]: https://portal.azure.com/
+[Xcode]: https://go.microsoft.com/fwLink/p/?LinkID=266532
+
+[Visual Studio Community 2013]: https://go.microsoft.com/fwLink/p/?LinkID=534203