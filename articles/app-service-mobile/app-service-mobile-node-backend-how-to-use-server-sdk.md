--- conflicted
+++ resolved
@@ -698,8 +698,6 @@
 You can adjust the 50Mb limit we have shown above.  Note that the file will be base-64 encoded before transmission, which will
 increase the size of the actual upload.
 
-<<<<<<< HEAD
-=======
 ### <a name="howto-customapi-sql"></a>How to: Execute Custom SQL Statements
 
 The Azure Mobile Apps SDK allows access to the entire Context through the request object, allowing you to execute
@@ -733,7 +731,6 @@
     module.exports = api;
 
 This endpoint can be accessed by s
->>>>>>> abb96edc
 ## <a name="Debugging"></a>Debugging and troubleshooting
 
 The Azure App Service provides several debugging and troubleshooting techniques for Node.js applications.
