<properties
	pageTitle="How to work with the Node.js backend server SDK for Mobile Apps | Azure App Service"
	description="Learn how to work with the Node.js backend server SDK for Azure App Service Mobile Apps."
	services="app-service\mobile"
	documentationCenter=""
	authors="adrianhall"
	manager="dwrede"
	editor=""/>

<tags
	ms.service="app-service-mobile"
	ms.workload="mobile"
	ms.tgt_pltfrm="mobile-multiple"
	ms.devlang="node"
	ms.topic="article"
	ms.date="12/02/2015"
	ms.author="adrianhall"/>

# How to use the Azure Mobile Apps Node.js SDK

[AZURE.INCLUDE [app-service-mobile-selector-server-sdk](../../includes/app-service-mobile-selector-server-sdk.md)]
&nbsp;

[AZURE.INCLUDE [app-service-mobile-note-mobile-services](../../includes/app-service-mobile-note-mobile-services.md)]

This article provides detailed information and examples showing how to work with a Node.js backend in Azure App Service Mobile Apps.

> [AZURE.NOTE] This SDK is in PREVIEW.  As a result, we do not recommend that you use this SDK in production.  The examples in this document use v2.0.0-beta1 of [azure-mobile-apps].

## <a name="Introduction"></a>Introduction

Azure App Service Mobile Apps provides the capability to add a mobile-optimized data access Web API to a web application.  The Azure App
Service Mobile Apps SDK is provided for ASP.NET and Node.js web applications.  The SDK provides the following operations:

- Table operations (Read, Insert, Update, Delete) for data access
- Custom API operations

Both operations provide for authentication across all identity providers allowed by Azure App Service, including social identity
providers such as Facebook, Twitter, Google and Microsoft as well as Azure Active Directory for enterprise identity.

You can find samples for each use case in the [samples directory on GitHub].

### <a name="howto-cmdline-basicapp"></a>How to: Create a Basic Node.js backend using the Command Line

Every Azure App Service Mobile App Node.js backend starts as an ExpressJS application.  ExpressJS is the most popular web service framework
available for Node.js.  You can create a basic [Express] application as follows:

1. In a command or PowerShell window, create a new directory for your project.

        mkdir basicapp

2. Run npm init to initialize the package structure.

        cd basicapp
        npm init

    The npm init command will ask a set of questions to initialize the project.  See the example output below

    ![The npm init output][0]

3. Install the express and azure-mobile-apps libraries from the npm repository.

        npm install --save express azure-mobile-apps

4. Create an app.js file to implement the basic mobile server.

		var express = require('express'),
			azureMobileApps = require('azure-mobile-apps');

		var app = express(),
			mobile = azureMobileApps();

		// Define a TodoItem table
		mobile.tables.add('TodoItem');

		// Add the mobile API so it is accessible as a Web API
		app.use(mobile);

		// Start listening on HTTP
		app.listen(process.env.PORT || 3000);

This application creates a simple mobile-optimized WebAPI with a single endpoint (`/tables/TodoItem`) that provides
unauthenticated access to an underlying SQL data store using a dynamic schema.  It is suitable for following the
client library quick starts:

- [Android Client QuickStart]
- [iOS Client QuickStart]
- [Windows Store Client QuickStart]
- [Xamarin.iOS Client QuickStart]
- [Xamarin.Android Client QuickStart]
- [Xamarin.Forms Client QuickStart]


You can find the code for this basic application in the [basicapp sample on GitHub].

### <a name="howto-vs2015-basicapp"></a>How to: Create a Node backend with Visual Studio 2015

Visual Studio 2015 requires an extension to develop Node.js applications within the IDE.  To start, download and install the [Node.js Tools 1.1 for Visual Studio].  Once the Node.js Tools for Visual Studio are installed, create an Express 4.x application:

1. Open the **New Project** dialog (from **File** > **New** > **Project...**).

2. Expand **Templates** > **JavaScript** > **Node.js**.

3. Select the **Basic Azure Node.js Express 4 Application**.

4. Fill in the project name.  Click on *OK*.

	![Visual Studio 2015 New Project][1]

5. Right-click on the **npm** node and select **Install New npm packages...**.

6. You may need to refresh the npm catalog on creating your first Node.js application.  If this is required, you will be prompted - click on **Refresh**.

7. Enter _azure-mobile-apps_ in the search box.  Click on the **azure-mobile-apps 2.0.0** package, then click on **Install Package**.

	![Install New npm packages][2]

8. Click on **Close**.

9. Open the _app.js_ file to add support for the Azure Mobile Apps SDK.  At line 6 at the bottom of the library require statements, add the following code:

        var bodyParser = require('body-parser');
        var azureMobileApps = require('azure-mobile-apps');

    At approximately line 27 after the other app.use statements, add the following code:

        app.use('/users', users);

        // Azure Mobile Apps Initialization
        var mobile = azureMobileApps();
        mobile.tables.add('TodoItem');
        app.use('mobile');

    Save the file.

10. Either run the application locally (the API will be served on http://localhost:3000) or publish to Azure.

### <a name="download-quickstart"></a>How to: Download the Node.js backend quickstart code project using Git

When you create a new Node.js Mobile App backend by using the portal **Quick start** blade, a new Node.js project is created for you and deployed to your site. You can add tables and APIs and edit code files for the Node.js backend in the portal. You can also use one of a variety of deployment tools to download the backend project so that you can add or modify tables and APIs, then republish the project. For more information, see the [Azure App Service Deployment Guide]. the following procedure uses a Git repository to download the quickstart project code.

1. Install Git, if you haven't already done so. The steps required to install Git vary between operating systems. See [Installing Git](http://git-scm.com/book/en/Getting-Started-Installing-Git) for operating system specific distributions and installation guidance.

2. Follow the steps in [Enable the web app repository](../app-service-web/web-sites-publish-source-control.md#Step4) to enable the Git repository for your backend site, making a note of the deployment username and password.

3. In the blade for your Mobile App backend, make a note of the **Git clone URL** setting.

4.  Execute the `git clone` command in a Git-aware command-line tool using the Git clone URL, entering your password when required, as in the following example:

		$ git clone https://username@todolist.scm.azurewebsites.net:443/todolist.git

5. Browse to local directory, which in the above example is /todolist, and notice that project files have been downloaded. In the /tables subfolder you will find a todoitem.json file, which defines permissions on the table, and todoitem.js file, which defines that CRUD operation scripts for the table.

6. After you have made changes to project files, execute the following commands to add, commit, then upload the changes to the site:

		$ git commit -m "updated the table script"
		$ git push origin master

	When you add new files to the project, you first need to execute the `git add .` command.

The site is republished every time a new set of commits is pushed to the site.

### <a name="howto-publish-to-azure"></a>How to: Publish your Node.js backend to Azure

Microsoft Azure provides many mechanisms for publishing your Azure App Service Mobile Apps Node.js backend to the Azure service.  These include utilizing deployment tools integrated into Visual Studio, command-line tools and continuous deployment options based on source control.  For more information on this topic, refer to the [Azure App Service Deployment Guide].

Azure App Service has specific advice for Node.js application that you should review before deploying:

- How to [specify the Node Version]
- How to [use Node modules]

## <a name="TableOperations"></a>Table operations

The azure-mobile-apps Node.js Server SDK provides mechanisms to expose data tables stored in Azure SQL Database as a WebAPI.  Five operations are provided.

| Operation | Description |
| --------- | ----------- |
| GET /tables/_tablename_ | Get all records in the table |
| GET /tables/_tablename_/:id | Get a specific record in the table |
| POST /tables/_tablename_ | Create a new record in the table |
| PATCH /tables/_tablename_/:id | Update an existing record in the table |
| DELETE /tables/_tablename_/:id | Delete a record in the table |

This WebAPI supports [OData] and extends the table schema to support [offline data sync].

### <a name="howto-dynamicschema"></a>How to: Define tables using a dynamic schema

Before a table can be used, it must be defined.  Tables can be defined with a static schema (where the developer defines the columns within the schema) or dynamically (where the SDK controls the schema based on incoming requests). In addition, the developer can control specific aspects of the WebAPI by adding Javascript code to the definition.

As a best practice, you should define each table in a Javascript file in the tables directory, then use the tables.import() method to import the tables.
Extending the basic-app, the app.js file would be adjusted:

    var express = require('express'),
        azureMobileApps = require('azure-mobile-apps');

    var app = express(),
	    mobile = azureMobileApps();

    // Define the database schema that is exposed
    mobile.tables.import('./tables');

    // Provide initialization of any tables that are statically defined
    mobile.tables.initialize().then(function () {
        // Add the mobile API so it is accessible as a Web API
        app.use(mobile);

        // Start listening on HTTP
        app.listen(process.env.PORT || 3000);
    });

Define the table in ./tables/TodoItem.js:

    var azureMobileApps = require('azure-mobile-apps');

    var table = azureMobileApps.table();

    // Additional configuration for the table goes here

    module.exports = table;

Tables use dynamic schema by default.  To turn off dynamic schema globally, set the App Setting **MS_DynamicSchema** to false within the Azure Portal.

You can find a complete example in the [todo sample on GitHub].

### <a name="howto-staticschema"></a>How to: Define tables using a static schema

You can explicitly define the columns to expose via the WebAPI.  The azure-mobile-apps Node.js SDK will automatically add any additional columns required for offline data sync to the list that you provide.  For example, the QuickStart client applications require a table with two columns: text (a string) and complete (a boolean).  This can be defined in the table definition JavaScript file (located in the tables directory) as follows:

    var azureMobileApps = require('azure-mobile-apps');

    var table = azureMobileApps.table();

    // Define the columns within the table
    table.columns = {
        "text": "string",
        "complete": "boolean"
    };

    // Turn off dynamic schema
    table.dynamicSchema = false;

    module.exports = table;

If you define tables statically, then you must also call the tables.initialize() method to create the database schema on startup.  The tables.initialize() method returns a [Promise] - this is used to ensure that the web service does not serve requests prior to the database being initialized.

### <a name="howto-sqlexpress-setup"></a>How to: Use SQL Express as a development data store on your local machine

The Azure Mobile Apps The AzureMobile Apps Node SDK provides three options for serving data out of the box: SDK provides three options for serving data out of the box:

- Use the **memory** driver to provide a non-persistent example store
- Use the **mssql** driver to provide a SQL Express data store for development
- Use the **mssql** driver to provide an Azure SQL Database data store for production

The Azure Mobile Apps Node.js SDK uses the [mssql Node.js package] to establish and use a connection to both SQL Express and SQL Database.  This package requires that you enable TCP connections on your SQL Express instance.

> [AZURE.TIP] The memory driver does not provide a complete set of facilities for testing.  If you wish to test your backend locally,
we recommend the use of a SQL Express data store and the mssql driver.

1. Download and install [Microsoft SQL Server 2014 Express].  Ensure you install the SQL Server 2014 Express with Tools edition.  Unless you explicitly
require 64 Bit support, the 32 Bit version will consume less memory when running.

2. Run the SQL Server 2014 Configuration Manager.

  1. Expand the **SQL Server Network Configuration** node in the left hand tree menu.
  2. Click on **Protocols for SQLEXPRESS**.
  3. Right-click on **TCP/IP** and select **Enable**.  Click on **OK** in the pop-up dialog.
  4. Right-click on **TCP/IP** and select **Properties**.
  5. Click on the **IP Addresses** tab.
  6. Find the **IPAll** node.  In the **TCP Port** field, enter **1433**.

	 	 ![Configure SQL Express for TCP/IP][3]
  7. Click on **OK**.  Click on **OK** in the pop-up dialog.
  8. Click on **SQL Server Services** in the left hand tree menu.
  9. Right-click on **SQL Server (SQLEXPRESS)** and select **Restart**
  10. Close the SQL Server 2014 Configuration Manager.

3. Run the SQL Server 2014 Management Studio and connect to your local SQL Express instance

  1. Right-click on your instance in the Object Explorer and select **Properties**
  2. Select the **Security** page.
  3. Ensure the **SQL Server and Windows Authentication mode** is selected
  4. Click on **OK**

  		![Configure SQL Express Authentication][4]

  5. Expand **Security** > **Logins** in the Object Explorer
  6. Right-click on **Logins** and select **New Login...**
  7. Enter a Login name.  Select **SQL Server authentication**.  Enter a Password, then enter the same password in **Confirm password**.  Note that the password must meet Windows complexity requirement.
  8. Click on **OK**

  		![Add a new user to SQL Express][5]

  9. Right-click on your new login and select **Properties**
  10. Select the **Server Roles** page
  11. Check the box next to the **dbcreator** server role
  12. Click on **OK**
  13. Close the SQL Server 2015 Management Studio

Ensure you record the username and password you selected.  You may need to assign additional server roles or permissions depending on your specific database requirements.

The Node.js application will read the **SQLCONNSTR_MS_TableConnectionString** environment variable to read the connection string for this database.  You can set this within your environment.  For example, you can use PowerShell to set this environment variable:

    $env:SQLCONNSTR_MS_TableConnectionString = "Server=127.0.0.1; Database=mytestdatabase; User Id=azuremobile; Password=T3stPa55word;"

Note that you must access the database through a TCP/IP connection and provide a username and password for the connection.

### <a name="howto-config-localdev"></a>How to: Configure your project for local development

Azure Mobile Apps reads a JavaScript file called _azureMobile.js_ from the local filesystem.  You should not use this file to configure the Azure Mobile Apps SDK in production - use App Settings within the [Azure Portal] instead.  The _azureMobile.js_ file should export a configuration object.  The most common settings are:

- Database Settings
- Diagnostic Logging Settings
- Alternate CORS Settings

An example _azureMobile.js_ file implementing the database settings given above is below:

    module.exports = {
        cors: {
            origins: [ 'localhost' ]
        },
        data: {
            provider: 'mssql',
            server: '127.0.0.1',
            database: 'mytestdatabase',
            user: 'azuremobile',
            password: 'T3stPa55word'
        },
        logging: {
            level: 'verbose'
        }
    };

We recommend that you add _azureMobile.js_ to your _.gitignore_ file (or other source code control ignore file) to prevent passwords from
being stored in the cloud.  Always configure production settings in App Settings within the [Azure Portal].

<<<<<<< HEAD
=======
### <a name="howto-appsettings"><a>App Settings for configuring your Mobile App

Most settings in the _azureMobile.js_ file have an equivalent App Setting in the [Azure Portal].  Use the following list to configure your
app in App Settings:

| App Setting                 | _azureMobile.js_ Setting  | Description                               | Valid Values                                |
| :-------------------------- | :------------------------ | :---------------------------------------- | :------------------------------------------ |
| **MS_MobileAppName**        | name                      | The name of the app                       | string                                      |
| **MS_MobileLoggingLevel**   | logging.level             | Minimum log level of messages to log      | error, warning, info, verbose, debug, silly |
| **MS_DebugMode**            | debug                     | Enable or Disable debug mode              | true, false                                 |
| **MS_TableSchema**          | data.schema               | Default schema name for SQL tables        | string (default: dbo)                       |
| **MS_DynamicSchema**        | data.dynamicSchema        | Enable or Disable debug mode              | true, false                                 |
| **MS_DisableVersionHeader** | version (set to undefined)| Disables the X-ZUMO-Server-Version header | true, false                                 |
| **MS_SkipVersionCheck**     | skipversioncheck          | Disables the client API version check     | true, false                                 |

To set an App Setting:

1. Log into the [Azure Portal].
2. Select **All resources** or **App Services** then click on the name of your Mobile App.
3. The Settings blade will open by default - if it doesn't, click on **Settings**.
4. Click on **Application settings** in the GENERAL menu.
5. Scroll to the App Settings section.
6. If your app setting already exists, click on the value of the app setting to edit the value.
7. If you app setting does not exist, enter the App Setting in the Key box and the value in the Value box.
8. Once you are complete, click on **Save**.

Changing most app settings will require a service restart.

>>>>>>> a3c102f7
### <a name="howto-use-sqlazure"></a>How to: Use SQL Database as your production data store

<!--- ALTERNATE INCLUDE - we can't use ../includes/app-service-mobile-dotnet-backend-create-new-service.md - slightly different semantics -->

Using Azure SQL Database as a data store is identical across all Azure App Service application types. If you have not done so already, follow these steps to create a new Mobile App backend.

1. Log into the [Azure Portal].

2. In the top left of the window, click the **+NEW** button > **Web + Mobile** > **Mobile App**, then provide a name for your Mobile App backend.

3. In the **Resource Group** box, enter the same name as your app.

4. The Default App Service plan will be selected.  If you wish to change your App Service plan, you can do so by clicking on the App Service Plan > **+ Create New**.  Provide a name of the new App Service plan and select an appropriate location.  Click the Pricing tier and select an appropriate pricing tier for the service. Select **View all** to view more pricing options, such as **Free** and **Shared**.  Once you have selected the pricing tier, click the **Select** button.  Back in the **App Service plan** blade, click **OK**.

5. Click **Create**. This creates a Mobile App backend where you will later deploy your server project.  Provisioning a Mobile App backend can take a couple of minutes.  Once the Mobile App backend is provisioned, the portal will open the **Settings** blade for the Mobile App backend.

Once the Mobile App backend is created, you can choose to either connect an existing SQL database to your Mobile App backend or create a new SQL database.  In this section, we will create a new SQL database.

> [AZURE.NOTE] If you already have a database in the same location as the new mobile app backend, you can instead choose **Use an existing database** and then select that database. The use of a database in a different location is not recommended because of additional bandwidth costs and higher latencies.

6. In the new Mobile App backend, click **Settings** > **Mobile App** > **Data** > **+Add**.

7. In the **Add data connection** blade, click **SQL Database - Configure required settings** > **Create a new database**.  Enter the name of the new database in the **Name** field.

8. Click **Server**.  In the **New server** blade, enter a unique server name in the **Server name** field, and provide a suitable **Server admin login** and **Password**.  Ensure **Allow azure services to access server** is checked.  Click on **OK**.

	![Create an Azure SQL Database][6]

9. On the **New database** blade, click on **OK**.

10. Back on the **Add data connection** blade, select **Connection string**, enter the login and password that you just provided when creating the database.  If you use an existing database, provide the login credentials for that database.  Once entered, click **OK**.

11. Back on the **Add data connection** blade again, click on **OK** to create the database.

<!--- END OF ALTERNATE INCLUDE -->

Creation of the database can take a few minutes.  Use the **Notifications** area to monitor the progress of the deployment.  Do not progress until the database has been deployed sucessfully.  Once successfully deployed, a Connection String will be created for the SQL Database instance in your Mobile backend App Settings.  You can see this app setting in the **Settings** > **Application settings** > **Connection strings**.

### <a name="howto-tables-auth"></a>How to: Require Authentication for access to tables

If you wish to use App Service Authentication with the tables endpoint, you must configure App Service Authentication in the [Azure Portal] first.  For
more details about configuring authentication in an Azure App Service, review the Configuration Guide for the identity provider you intend to use:

- [How to configure Azure Active Directory Authentication]
- [How to configure Facebook Authentication]
- [How to configure Google Authentication]
- [How to configure Microsoft Authentication]
- [How to configure Twitter Authentication]

Each table has an access property that can be used to control access to the table.  The following sample shows a statically defined table with authentication required.

    var azureMobileApps = require('azure-mobile-apps');

    var table = azureMobileApps.table();

    // Define the columns within the table
    table.columns = {
        "text": "string",
        "complete": "boolean"
    };

    // Turn off dynamic schema
    table.dynamicSchema = false;

    // Require authentication to access the table
    table.access = 'authenticated';

    module.exports = table;

The access property can take one of three values

  - *anonymous* indicates that the client application is allowed to read data without authentication
  - *authenticated* indicates that the client application must send a valid authentication token with the request
  - *disabled* indicates that this table is currently disabled

If the access property is undefined, unauthenticated access is allowed.

### <a name="howto-tables-disabled"></a>How to: Disable access to specific table operations

In addition to appearing on the table, the access property can be used to control individual operations.  There are four operations:

  - *read* is the RESTful GET operation on the table
  - *insert* is the RESTful POST operation on the table
  - *update* is the RESTful PATCH operation on the table
  - *delete* is the RESTful DELETE operation on the table

For example, you may wish to provide a read-only unauthenticated table.  This can be provided by the following table definition:

    var azureMobileApps = require('azure-mobile-apps');

    var table = azureMobileApps.table();

    // Read-Only table - only allow READ operations
    table.read.access = 'anonymous';
    table.insert.access = 'disabled';
    table.update.access = 'disabled';
    table.delete.access = 'disabled';

    module.exports = table;

### <a name="howto-tables-query"></a>How to: Adjust the query that is used with table operations

A common requirement for table operations is to provide a restricted view of the data.  For example, you may provide a table that is
tagged with the authenticated user ID such that the user can only read or update their own records.  The following table definition
will provide this functionality:

    var azureMobileApps = require('azure-mobile-apps');

    var table = azureMobileApps.table();

    // Define a static schema for the table
    table.columns = {
        "userId": "string",
        "text": "string",
        "complete": "boolean"
    };
    table.dynamicSchema = false;

    // Require authentication for this table
    table.access = 'authenticated';

    // Ensure that only records for the authenticated user are retrieved
    table.read(function (context) {
		context.query.where({ userId: context.user.id });
		return context.execute();
	});

    // When adding records, add or overwrite the userId with the authenticated user
    table.insert(function (context) {
	    context.item.userId = context.user.id;
	    return context.execute();
    }

    module.exports = table;

Operations that normally execute a query will have a query property that you can adjust with a where clause.    The query property is
a [QueryJS] object that is used to convert an OData query to something that the data backend can process.  For simple equality cases
(like the one above), a map can be used. It is also relatively easy to add specific SQL clauses:

    context.query.where('myfield eq ?', 'value');

### <a name="howto-tables-softdelete"></a>How to: Configure Soft Delete on a table

Soft Delete does not actually delete records.  Instead it marks them as deleted within the database by setting the deleted column to true.  The Azure Mobile Apps SDK automatically removes soft-deleted records from results unless the Mobile Client SDK uses IncludeDeleted().  To configure a table for soft delete, set the softDelete property in the table definition file.  An example might be:

    var azureMobileApps = require('azure-mobile-apps');

    var table = azureMobileApps.table();

    // Define the columns within the table
    table.columns = {
        "text": "string",
		"complete": "boolean"
	};

	// Turn off dynamic schema
	table.dynamicSchema = false;

	// Turn on Soft Delete
	table.softDelete = true;

	// Require authentication to access the table
	table.access = 'authenticated';

	module.exports = table;

You will need to establish a mechanism for purging records - either from a client application, via a WebJob or through a custom mechanism.

### <a name="howto-tables-seeding"></a>How to: Seed your database with data

When creating a new application, you may wish to seed a table with data.  This can be done within the table definition JavaScript file as
follows:

	var azureMobileApps = require('azure-mobile-apps');

	var table = azureMobileApps.table();

	// Define the columns within the table
	table.columns = {
		"text": "string",
		"complete": "boolean"
	};
	table.seed = [
		{ text: 'Example 1', complete: false },
		{ text: 'Example 2', complete: true }
	];

	// Turn off dynamic schema
	table.dynamicSchema = false;

	// Require authentication to access the table
	table.access = 'authenticated';

	module.exports = table;

It is important to note that seeding of data is only done when the table is created by the Azure Mobile Apps SDK.  If the table already
exists within the database, no data is injected into the table.  If dynamic schema is turned on, then the schema will be inferred from
the seeded data.

We recommend that you explicitly call the initialize() method to create the table when the service starts running.

## <a name="CustomAPI"></a>Custom APIs

In addition to the data access API via the /tables endpoint, Azure Mobile Apps can provide custom API coverage.  Custom APIs are defined in
a similar way to the table definitions and can access all the same facilities, including authentication.

If you wish to use App Service Authentication with a Custom API, you must configure App Service Authentication in the [Azure Portal] first.  For
more details about configuring authentication in an  Azure App Service, review the Configuration Guide for the identity provider you intend to use:

- [How to configure Azure Active Directory Authentication]
- [How to configure Facebook Authentication]
- [How to configure Google Authentication]
- [How to configure Microsoft Authentication]
- [How to configure Twitter Authentication]

### <a name="howto-customapi-basic"></a>How to: Define a simple custom API

Custom APIs are defined in much the same way as the Tables API.

1. Create an **api** directory
2. Create an API definition JavaScript file in the **api** directory.
3. Use the import method to import the **api** directory.

Here is the prototype api definition based on the basic-app sample we used earlier.

	var express = require('express'),
		azureMobileApps = require('azure-mobile-apps');

	var app = express(),
		mobile = azureMobileApps();

	// Import the Custom API
	mobile.api.import('./api');

	// Add the mobile API so it is accessible as a Web API
	app.use(mobile);

	// Start listening on HTTP
	app.listen(process.env.PORT || 3000);

Let's take a simple API that will return the server date using the _Date.now()_ method.  Here is the api/date.js file:

	var api = {
		get: function (req, res, next) {
			var date = { currentTime: Date.now() };
			res.status(200).type('application/json').send(date);
		});
	};

	module.exports = api;

Each parameter is one of the standard RESTful verbs - GET, POST, PATCH or DELETE.  The method is a standard [ExpressJS Middleware] function that sends the required output.

### <a name="howto-customapi-auth"></a>How to: Require authentication for access to a custom API

Azure Mobile Apps SDK implements authentication in the same way for both the tables endpoint and custom APIs.  To add authentication to the API developed in the previous section, add an **access** property:

	var api = {
		get: function (req, res, next) {
			var date = { currentTime: Date.now() };
			res.status(200).type('application/json').send(date);
		});
	};
	// All methods must be authenticated.
	api.access = 'authenticated';

	module.exports = api;

You can also specify authentication on specific operations:

	var api = {
		get: function (req, res, next) {
			var date = { currentTime: Date.now() };
			res.status(200).type('application/json').send(date);
		});
	};
	// The GET methods must be authenticated.
	api.get.access = 'authenticated';

	module.exports = api;

The same token that is used for the tables endpoint must be used for custom APIs requiring authentication.

## <a name="Debugging"></a>Debugging and troubleshooting

The Azure App Service provides several debugging and troubleshooting techniques for Node.js applications.
All of these techniques are available.

- [Monitoring an Azure App Service]
- [Enable Diagnostic Logging in Azure App Service]
- [Toubleshoot an Azure App Service in Visual Studio]

### <a name="howto-diagnostic-logs"></a>How to: Write to the Azure Mobile Apps diagnostic logs

Node.js applications have access to a wide range of diagnostic log tools.  Internally, the Azure Mobile Apps Node.js SDK uses [Winston] for diagnostic logging.  This is automatically enabled by enabling debug mode or by setting the **MS_DebugMode** app setting to true in the [Azure Portal].  Logs generated will appear in the Diagnostic Logs on the [Azure Portal].

## <a name="in-portal-editing"></a>In-portal code editing experience

Special tooling in the Azure portal makes it easy to work with a Node.js backend project without having to download the code project. Easy Tables and Easy APIs in the portal let you create and work with tables and custom APIs right in the portal. You can even edit table operation and API scripts right in the portal using the Visual Studio Team Services "Monaco" editor.

### <a name="work-easy-tables"></a>How to: Work with Easy Tables in the Azure portal

When you click **Easy tables** in your backend site settings, you can add a new table or modify or delete an existing table. You can also see data in the table.

![Work with Easy Tables](./media/app-service-mobile-node-backend-how-to-use-server-sdk/mobile-apps-easy-tables.png)

The following commands are available on the command bar for a table:

+ **Change permissions** - modify the the permission for read, insert, update and delete operations on the table. Options are to allow anonymous access, to require authentication, or to disable all access to the operation. This modifies the table.json project code file.
+ **Edit script** - the script file for the table is opened in the Visual Studio Team Services editor.
+ **Manage schema** - add or delete columns or change the table index.
+ **Clear table** - truncates an existing table be deleting all data rows but leaving the schema unchanged.
+ **Delete rows** - delete individual rows of data.
+ **View streaming logs** - connects you to the streaming log service for your site.

###<a name="work-easy-apis"></a>How to: Work with Easy APIs in the Azure portal

When you click **Easy APIs** in your backend site settings, you can add a new custom API endpoint or modify or delete an existing API endpoint.

![Work with Easy APIs](./media/app-service-mobile-node-backend-how-to-use-server-sdk/mobile-apps-easy-apis.png)

In the portal, you can change the access permissions for a given HTTP action, edit the API script file in the Visual Studio Team Services editor, or view the streaming logs.

###<a name="online-editor"></a>How to: Edit code in Visual Studio Team Services

The Azure portal lets you edit your Node.js backend script files in Visual Studio Team Services without having to download the project to your local computer. To edit script files in the online editor:

1. In your Mobile App backend blade, click **All settings** > either **Easy tables** or **Easy APIs**, click a table or API, then click **Edit script**. The script file is opened in the Visual Studio Team Services editor.

	![Visual Studio Team Services code editor](./media/app-service-mobile-node-backend-how-to-use-server-sdk/mobile-apps-visual-studio-editor.png)

2. Make your changes to the code file in the online editor. Changes are saved automatically as you type.

From the editor, you can also execute the code on the site


<!-- Images -->
[0]: ./media/app-service-mobile-node-backend-how-to-use-server-sdk/npm-init.png
[1]: ./media/app-service-mobile-node-backend-how-to-use-server-sdk/vs2015-new-project.png
[2]: ./media/app-service-mobile-node-backend-how-to-use-server-sdk/vs2015-install-npm.png
[3]: ./media/app-service-mobile-node-backend-how-to-use-server-sdk/sqlexpress-config.png
[4]: ./media/app-service-mobile-node-backend-how-to-use-server-sdk/sqlexpress-authconfig.png
[5]: ./media/app-service-mobile-node-backend-how-to-use-server-sdk/sqlexpress-newuser-1.png
[6]: ../../includes/media/app-service-mobile-dotnet-backend-create-new-service/dotnet-backend-create-db.png

<!-- URLs -->
[Android Client QuickStart]: app-service-mobile-android-get-started.md
[iOS Client QuickStart]: app-service-mobile-ios-get-started.md
[Xamarin.iOS Client QuickStart]: app-service-mobile-xamarin-ios-get-started.md
[Xamarin.Android Client QuickStart]: app-service-mobile-xamarin-android-get-started.md
[Xamarin.Forms Client QuickStart]: app-service-mobile-xamarin-forms-get-started.md
[Windows Store Client QuickStart]: app-service-mobile-windows-store-dotnet-get-started.md
[HTML/Javascript Client QuickStart]: app-service-html-get-started.md
[offline data sync]: app-service-mobile-offline-data-sync.md
[How to configure Azure Active Directory Authentication]: app-service-mobile-how-to-configure-active-directory-authentication.md
[How to configure Facebook Authentication]: app-service-mobile-how-to-configure-facebook-authentication.md
[How to configure Google Authentication]: app-service-mobile-how-to-configure-google-authentication.md
[How to configure Microsoft Authentication]: app-service-mobile-how-to-configure-microsoft-authentication.md
[How to configure Twitter Authentication]: app-service-mobile-how-to-configure-twitter-authentication.md
[Azure App Service Deployment Guide]: ../app-service-web/web-site-deploy.md
[Monitoring an Azure App Service]: ../app-service-web/web-sites-monitor.md
[Enable Diagnostic Logging in Azure App Service]: ../app-service-web/web-sites-enable-diagnostic-log.md
[Toubleshoot an Azure App Service in Visual Studio]: ../app-service-web/web-sites-dotnet-troubleshoot-visual-studio.md
[specify the Node Version]: ../nodejs-specify-node-version-azure-apps.md
[use Node modules]: ../nodejs-use-node-mobiles-azure-apps.md
[Create a new Azure App Service]: ../app-service-web/
[azure-mobile-apps]: https://www.npmjs.com/package/azure-mobile-apps
[Express]: http://expressjs.com/

[Azure Portal]: https://portal.azure.com/
[OData]: http://www.odata.org
[Promise]: https://developer.mozilla.org/en-US/docs/Web/JavaScript/Reference/Global_Objects/Promise
[basicapp sample on GitHub]: https://github.com/azure/azure-mobile-apps-node/tree/master/samples/basic-app
[todo sample on GitHub]: https://github.com/azure/azure-mobile-apps-node/tree/master/samples/todo
[samples directory on GitHub]: https://github.com/azure/azure-mobile-apps-node/tree/master/samples
[static-schema sample on GitHub]: https://github.com/azure/azure-mobile-apps-node/tree/master/samples/static-schema
[QueryJS]: https://github.com/Azure/queryjs
[Node.js Tools 1.1 for Visual Studio]: https://github.com/Microsoft/nodejstools/releases/tag/v1.1-RC.2.1
[mssql Node.js package]: https://www.npmjs.com/package/mssql
[Microsoft SQL Server 2014 Express]: http://www.microsoft.com/en-us/server-cloud/Products/sql-server-editions/sql-server-express.aspx
[ExpressJS Middleware]: http://expressjs.com/guide/using-middleware.html
[Winston]: https://github.com/winstonjs/winston<|MERGE_RESOLUTION|>--- conflicted
+++ resolved
@@ -333,8 +333,6 @@
 We recommend that you add _azureMobile.js_ to your _.gitignore_ file (or other source code control ignore file) to prevent passwords from
 being stored in the cloud.  Always configure production settings in App Settings within the [Azure Portal].
 
-<<<<<<< HEAD
-=======
 ### <a name="howto-appsettings"><a>App Settings for configuring your Mobile App
 
 Most settings in the _azureMobile.js_ file have an equivalent App Setting in the [Azure Portal].  Use the following list to configure your
@@ -363,7 +361,6 @@
 
 Changing most app settings will require a service restart.
 
->>>>>>> a3c102f7
 ### <a name="howto-use-sqlazure"></a>How to: Use SQL Database as your production data store
 
 <!--- ALTERNATE INCLUDE - we can't use ../includes/app-service-mobile-dotnet-backend-create-new-service.md - slightly different semantics -->
