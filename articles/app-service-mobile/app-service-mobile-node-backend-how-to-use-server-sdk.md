---
title: How to work with the Node.js back-end Server SDK for Mobile Apps | Microsoft Docs
description: Learn how to work with the Node.js back-end Server SDK for Azure App Service Mobile Apps.
services: app-service\mobile
documentationcenter: ''
author: elamalani
manager: elamalani
editor: ''

ms.assetid: e7d97d3b-356e-4fb3-ba88-38ecbda5ea50
ms.service: app-service-mobile
ms.workload: mobile
ms.tgt_pltfrm: mobile-multiple
ms.devlang: node
ms.topic: article
ms.date: 10/01/2016
ms.author: crdun

---
# How to use the Mobile Apps Node.js SDK
[!INCLUDE [app-service-mobile-selector-server-sdk](../../includes/app-service-mobile-selector-server-sdk.md)]

This article provides detailed information and examples that show how to work with a Node.js back end in the Mobile Apps feature of Azure App Service.

## <a name="Introduction"></a>Introduction
Mobile Apps provides the capability to add a mobile-optimized data access Web API to a web
application. The Mobile Apps SDK is provided for ASP.NET and Node.js web applications. The SDK
provides the following operations:

* Table operations (read, insert, update, delete) for data access
* Custom API operations

Both operations provide for authentication across all identity providers that Azure App Service allows. These providers include
social identity providers such as Facebook, Twitter, Google, and Microsoft, as well as Azure Active Directory for
enterprise identity.

You can find samples for each use case in the [samples directory on GitHub].

## Supported platforms
The Mobile Apps Node.js SDK supports the current LTS release of Node and later. Currently, the latest
LTS version is Node v4.5.0. Other versions of Node might work but are not supported.

The Mobile Apps Node.js SDK supports two database drivers: 

* The node-mssql driver supports Azure SQL Database and local SQL Server instances.  
* The sqlite3 driver supports SQLite databases on a single instance only.

### <a name="howto-cmdline-basicapp"></a>Create a basic Node.js back end by using the command line
Every Mobile Apps Node.js back end starts as an ExpressJS application. ExpressJS is the most popular web service framework
available for Node.js. You can create a basic [Express] application as follows:

1. In a command or PowerShell window, create a directory for your project:

        mkdir basicapp
2. Run `npm init` to initialize the package structure:

        cd basicapp
        npm init

   The `npm init` command asks a set of questions to initialize the project. See the example output:

   ![The npm init output][0]
3. Install the `express` and `azure-mobile-apps` libraries from the npm repository:

        npm install --save express azure-mobile-apps
4. Create an app.js file to implement the basic mobile server:

        var express = require('express'),
            azureMobileApps = require('azure-mobile-apps');

        var app = express(),
            mobile = azureMobileApps();

        // Define a TodoItem table.
        mobile.tables.add('TodoItem');

        // Add the Mobile API so it is accessible as a Web API.
        app.use(mobile);

        // Start listening on HTTP.
        app.listen(process.env.PORT || 3000);

This application creates a mobile-optimized Web API with a single endpoint (`/tables/TodoItem`) that provides
unauthenticated access to an underlying SQL data store by using a dynamic schema. It is suitable for following the
client library quickstarts:

<<<<<<< HEAD
* [Android Client QuickStart]
* [Apache Cordova Client QuickStart]
* [iOS Client QuickStart]
* [Microsoft Store Client QuickStart]
* [Xamarin.iOS Client QuickStart]
* [Xamarin.Android Client QuickStart]
* [Xamarin.Forms Client QuickStart]
=======
* [Android client quickstart]
* [Apache Cordova client quickstart]
* [iOS Client quickstart]
* [Windows Store client quickstart]
* [Xamarin.iOS client quickstart]
* [Xamarin.Android client quickstart]
* [Xamarin.Forms client quickstart]
>>>>>>> 0bb86e16

You can find the code for this basic application in the [basicapp sample on GitHub].

### <a name="howto-vs2015-basicapp"></a>Create a Node.js back end by using Visual Studio 2015
Visual Studio 2015 requires an extension to develop Node.js applications within the IDE. To start, install
the [Node.js Tools 1.1 for Visual Studio]. When you finish the installation, create
an Express 4.x application:

1. Open the **New Project** dialog box (from **File** > **New** > **Project**).
2. Expand **Templates** > **JavaScript** > **Node.js**.
3. Select **Basic Azure Node.js Express 4 Application**.
4. Fill in the project name. Select **OK**.

   ![Visual Studio 2015 new project][1]
5. Right-click the **npm** node and select **Install New npm packages**.
6. You  might need to refresh the npm catalog after you create your first Node.js application. Select **Refresh** if necessary.
7. Enter **azure-mobile-apps** in the search box. Select the **azure-mobile-apps 2.0.0** package, and then select **Install Package**.

   ![Install new npm packages][2]
8. Select **Close**.
9. Open the app.js file to add support for the Mobile Apps SDK. At line 6 at the bottom of the library
  `require` statements, add the following code:

        var bodyParser = require('body-parser');
        var azureMobileApps = require('azure-mobile-apps');

   At approximately line 27 after the other `app.use` statements, add the following code:

        app.use('/users', users);

        // Mobile Apps initialization
        var mobile = azureMobileApps();
        mobile.tables.add('TodoItem');
        app.use(mobile);

   Save the file.
10. Either run the application locally (the API is served on http://localhost:3000) or publish to Azure.

### <a name="create-node-backend-portal"></a>Create a Node.js back end by using the Azure portal
You can create a Mobile Apps back end right in the [Azure portal]. You can either complete the following steps or
create a client and server together by following the [Create a mobile app](app-service-mobile-ios-get-started.md)
tutorial. The tutorial contains a simplified version of these instructions and is best for proof-of-concept projects.

[!INCLUDE [app-service-mobile-dotnet-backend-create-new-service-classic](../../includes/app-service-mobile-dotnet-backend-create-new-service-classic.md)]

Back in the **Get started** pane, under **Create a table API**, choose **Node.js** as your back-end language.
Select the box for **I acknowledge that this will overwrite all site contents**, and then select
**Create TodoItem table**.

### <a name="download-quickstart"></a>Download the Node.js back-end quickstart code project by using Git
When you create a Node.js Mobile Apps back end by using the portal's **Quick start** pane, a Node.js project
is created for you and deployed to your site. In the portal, you can add tables and APIs, and edit code files for the Node.js
back end. You can also use various deployment tools to download the back-end project so that you
can add or modify tables and APIs, and then republish the project. For more information, see the
[Azure App Service deployment guide]. 

The following procedure uses a Git repository to download the quickstart
project code:

1. Install Git, if you haven't already done so. The steps required to install Git vary between operating systems. For operating system-specific distributions and installation guidance, see [Installing Git](http://git-scm.com/book/en/Getting-Started-Installing-Git).
2. See [Prepare your repository](../app-service/app-service-deploy-local-git.md#prepare-your-repository) to enable the Git repository for your back-end site. Make a note of the deployment username and password.
3. In the pane for your Mobile Apps back end, make a note of the **Git clone URL** setting.
4. Execute the `git clone` command by using the Git clone URL. Enter your password when required, as in the
   following example:

        $ git clone https://username@todolist.scm.azurewebsites.net:443/todolist.git
5. Browse to the local directory (`/todolist` in the preceding example), and notice that project files have been
   downloaded. Locate the todoitem.json file in the `/tables` directory. This file defines permissions on the
   table. Also find the todoitem.js file in the same directory. It defines the CRUD operation scripts for
   the table.
6. After you make changes to project files, run the following commands to add, commit, and then upload the
   changes to the site:

        $ git commit -m "updated the table script"
        $ git push origin master

   When you add new files to the project, you first need to run the `git add .` command.

The site is republished every time a new set of commits is pushed to the site.

### <a name="howto-publish-to-azure"></a>Publish your Node.js back end to Azure
Microsoft Azure provides many mechanisms for publishing your Mobile Apps Node.js back end to
the Azure service. These mechanisms include deployment tools integrated into Visual Studio, command-line tools,
and continuous deployment options based on source control. For more information, see the
[Azure App Service deployment guide].

Azure App Service has specific advice for Node.js applications that you should review before you publish the back end:

* How to [specify the Node version]
* How to [use Node modules]

### <a name="howto-enable-homepage"></a>Enable a home page for your application
Many applications are a combination of web and mobile apps. You can use the ExpressJS framework to combine the
two facets. Sometimes, however, you might want to only implement a mobile interface. It's useful to provide a
home page to ensure that the app service is up and running. You can either provide your own home page or enable
a temporary home page. To enable a temporary home page, use the following code to instantiate Mobile Apps:

    var mobile = azureMobileApps({ homePage: true });

If you only want this option available when developing locally, you can add this setting to your azureMobile.js
file.

## <a name="TableOperations"></a>Table operations
The azure-mobile-apps Node.js Server SDK provides mechanisms to expose data tables stored in Azure SQL Database
as a Web API. It provides five operations:

| Operation | Description |
| --- | --- |
| GET /tables/*tablename* |Get all records in the table. |
| GET /tables/*tablename*/:id |Get a specific record in the table. |
| POST /tables/*tablename* |Create a record in the table. |
| PATCH /tables/*tablename*/:id |Update a record in the table. |
| DELETE /tables/*tablename*/:id |Delete a record in the table. |

This Web API supports [OData] and extends the table schema to support [offline data sync].

### <a name="howto-dynamicschema"></a>Define tables by using a dynamic schema
Before you can use a table, you must define it. You can define tables by using a static schema (where you define
the columns in the schema) or dynamically (where the SDK controls the schema based on incoming
requests). In addition, you can control specific aspects of the Web API by adding JavaScript code
to the definition.

As a best practice, you should define each table in a JavaScript file in the `tables` directory, and then use the
`tables.import()` method to import the tables. Extending the basic-app sample, you would adjust the app.js file:

    var express = require('express'),
        azureMobileApps = require('azure-mobile-apps');

    var app = express(),
        mobile = azureMobileApps();

    // Define the database schema that is exposed.
    mobile.tables.import('./tables');

    // Provide initialization of any tables that are statically defined.
    mobile.tables.initialize().then(function () {
        // Add the Mobile API so it is accessible as a Web API.
        app.use(mobile);

        // Start listening on HTTP.
        app.listen(process.env.PORT || 3000);
    });

Define the table in ./tables/TodoItem.js:

    var azureMobileApps = require('azure-mobile-apps');

    var table = azureMobileApps.table();

    // Additional configuration for the table goes here.

    module.exports = table;

Tables use a dynamic schema by default. To turn off the dynamic schema globally, set the `MS_DynamicSchema` app setting to false in the Azure portal.

You can find a complete example in the [todo sample on GitHub].

<<<<<<< HEAD
### <a name="howto-staticschema"></a>How to: Define tables using a static schema
You can explicitly define the columns to expose via the WebAPI.  The azure-mobile-apps Node.js SDK automatically
adds any additional columns required for offline data sync to the list that you provide.  For example, the
QuickStart client applications require a table with two columns: text (a string) and complete (a boolean).
The table can be defined in the table definition JavaScript file (located in the tables directory) as follows:
=======
### <a name="howto-staticschema"></a>Define tables by using a static schema
You can explicitly define the columns to expose via the Web API. The azure-mobile-apps Node.js SDK automatically
adds any extra columns required for offline data sync to the list that you provide. For example, the
quickstart client applications require a table with two columns: `text` (a string) and `complete` (a Boolean).  
The table can be defined in the table definition JavaScript file (located in the `tables` directory) as follows:
>>>>>>> 0bb86e16

    var azureMobileApps = require('azure-mobile-apps');

    var table = azureMobileApps.table();

    // Define the columns within the table.
    table.columns = {
        "text": "string",
        "complete": "boolean"
    };

    // Turn off the dynamic schema.
    table.dynamicSchema = false;

    module.exports = table;

If you define tables statically, you must also call the `tables.initialize()` method to create the database
schema on startup. The `tables.initialize()` method returns a [promise] so that the web service does not serve
requests before the database is initialized.

### <a name="howto-sqlexpress-setup"></a>Use SQL Server Express as a development data store on your local machine
The Mobile Apps Node.js SDK provides three options for serving data out of the box:

* Use the **memory** driver to provide a non-persistent example store.
* Use the **mssql** driver to provide a SQL Server Express data store for development.
* Use the **mssql** driver to provide an Azure SQL Database data store for production.

The Mobile Apps Node.js SDK uses the [mssql Node.js package] to establish and use a connection to both SQL Server
Express and SQL Database. This package requires that you enable TCP connections on your SQL Server Express instance.

> [!TIP]
> The memory driver does not provide a complete set of facilities for testing. If you want to test
> your back end locally, we recommend the use of a SQL Server Express data store and the mssql driver.
>
>

1. Download and install [Microsoft SQL Server 2014 Express]. Ensure that you install the SQL Server 2014 Express
   with Tools edition. Unless you explicitly require 64-bit support, the 32-bit version consumes less memory
   when running.
2. Run SQL Server 2014 Configuration Manager:

   a. Expand the **SQL Server Network Configuration** node in the tree menu.

   b. Select **Protocols for SQLEXPRESS**.

   c. Right-click **TCP/IP** and select **Enable**. Select **OK** in the pop-up dialog box.

   d. Right-click **TCP/IP** and select **Properties**.

   e. Select the **IP Addresses** tab.

   f. Find the **IPAll** node. In the **TCP Port** field, enter **1433**.

      ![Configure SQL Server Express for TCP/IP][3]

   g. Select **OK**. Select **OK** in the pop-up dialog box.

   h. Select **SQL Server Services** in the tree menu.

   i. Right-click **SQL Server (SQLEXPRESS)** and select **Restart**.

   j. Close SQL Server 2014 Configuration Manager.
3. Run SQL Server 2014 Management Studio and connect to your local SQL Server Express instance:

   1. Right-click your instance in Object Explorer and select **Properties**.
   2. Select the **Security** page.
   3. Ensure that **SQL Server and Windows Authentication mode** is selected.
   4. Select **OK**.

      ![Configure SQL Server Express authentication][4]
   5. Expand **Security** > **Logins** in Object Explorer.
   6. Right-click **Logins** and select **New Login**.
   7. Enter a login name. Select **SQL Server authentication**. Enter a password, and then enter the same password
      in **Confirm password**. The password must meet Windows complexity requirements.
   8. Select **OK**.

      ![Add a new user to SQL Server Express][5]
   9. Right-click your new login and select **Properties**.
   10. Select the **Server Roles** page.
   11. Select the check box for the **dbcreator** server role.
   12. Select **OK**.
   13. Close SQL Server 2015 Management Studio.

Be sure to record the username and password that you selected. You  might need to assign additional server roles or
permissions, depending on your database requirements.

The Node.js application reads the `SQLCONNSTR_MS_TableConnectionString` environment variable for
the connection string for this database. You can set this variable in your environment. For example,
you can use PowerShell to set this environment variable:

    $env:SQLCONNSTR_MS_TableConnectionString = "Server=127.0.0.1; Database=mytestdatabase; User Id=azuremobile; Password=T3stPa55word;"

Access the database through a TCP/IP connection. Provide a username and password for the connection.

### <a name="howto-config-localdev"></a>Configure your project for local development
Mobile Apps reads a JavaScript file called *azureMobile.js* from the local file system. Do not use this
file to configure the Mobile Apps SDK in production. Instead, use **App settings** in the [Azure portal]. 

The azureMobile.js file should export a configuration object. The most common settings are:

* Database settings
* Diagnostic logging settings
* Alternate CORS settings

This example azureMobile.js file implements the preceding database settings:

    module.exports = {
        cors: {
            origins: [ 'localhost' ]
        },
        data: {
            provider: 'mssql',
            server: '127.0.0.1',
            database: 'mytestdatabase',
            user: 'azuremobile',
            password: 'T3stPa55word'
        },
        logging: {
            level: 'verbose'
        }
    };

We recommend that you add azureMobile.js to your .gitignore file (or other source code control ignore file)
to prevent passwords from being stored in the cloud. Always configure production settings in **App settings** within
the [Azure portal].

### <a name="howto-appsettings"></a>Configure app settings for your mobile app
Most settings in the azureMobile.js file have an equivalent app setting in the [Azure portal]. Use the following
list to configure your app in **App settings**:

| App setting | azureMobile.js setting | Description | Valid values |
|:--- |:--- |:--- |:--- |
| **MS_MobileAppName** |name |Name of the app |string |
| **MS_MobileLoggingLevel** |logging.level |Minimum log level of messages to log |error, warning, info, verbose, debug, silly |
| **MS_DebugMode** |debug |Enables or disables debug mode |true, false |
| **MS_TableSchema** |data.schema |Default schema name for SQL tables |string (default: dbo) |
| **MS_DynamicSchema** |data.dynamicSchema |Enables or disables debug mode |true, false |
| **MS_DisableVersionHeader** |version (set to undefined) |Disables the X-ZUMO-Server-Version header |true, false |
| **MS_SkipVersionCheck** |skipversioncheck |Disables the client API version check |true, false |

To set an app setting:

1. Sign in to the [Azure portal].
2. Select **All resources** or **App Services**, and then select the name of your mobile app.
3. The **Settings** pane opens by default. If it doesn't, select **Settings**.
4. On the **GENERAL** menu, select **Application settings**.
5. Scroll to the **App settings** section.
6. If your app setting already exists, select the value of the app setting to edit the value.
   If your app setting does not exist, enter the app setting in the **Key** box and the value in the **Value** box.
8. Select **Save**.

Changing most app settings requires a service restart.

### <a name="howto-use-sqlazure"></a>Use SQL Database as your production data store
<!--- ALTERNATE INCLUDE - we can't use ../includes/app-service-mobile-dotnet-backend-create-new-service.md - slightly different semantics -->

Using Azure SQL Database as a data store is identical across all Azure App Service application types. If you have
not done so already, follow these steps to create a Mobile Apps back end:

1. Sign in to the [Azure portal].
2. In the upper left of the window, select the **+NEW** button > **Web + Mobile** > **Mobile App**, and then provide a
   name for your Mobile Apps back end.
3. In the **Resource Group** box, enter the same name as your app.
4. The default App Service plan is selected. If you want to change your App Service plan:

   a. Select **App Service Plan** > **+Create New**. 
   
   b. Provide a name of the new App Service plan and select an
   appropriate location. 
   
   c. Select an appropriate pricing tier for the service. Select
   **View all** to view more pricing options, such as **Free** and **Shared**. 
   
   d. Click the **Select** button. 
   
   e. Back in the **App Service plan** pane, select **OK**.
5. Select **Create**. 

Provisioning a Mobile Apps back end can take a couple of minutes. After the Mobile Apps
back end is provisioned, the portal opens the **Settings** pane for the Mobile Apps back end.

You can choose to either connect an existing SQL database to your
Mobile Apps back end or create a new SQL database. In this section, we create a SQL database.

> [!NOTE]
> If you already have a database in the same location as the Mobile Apps back end, you can
> instead select **Use an existing database** and then select that database. We don't recommend the use of a database in a different location because of higher latencies.
>
>

1. In the new Mobile Apps back end, select **Settings** > **Mobile App** > **Data** > **+Add**.
2. In the **Add data connection** pane, select **SQL Database - Configure required settings** > **Create a new database**. Enter the name of the new database in the **Name** box.
3. Select **Server**. In the **New server** pane, enter a unique server name in the **Server name** box,
   and provide a suitable server admin login and password. Ensure that **Allow azure services to access server**
   is selected. Select **OK**.

   ![Create an Azure SQL database][6]
4. In the **New database** pane, select **OK**.
5. Back in the **Add data connection** pane, select **Connection string**, and enter the login and password that
   you provided when you created the database. If you use an existing database, provide the login credentials
   for that database. Select **OK**.
6. Back in the **Add data connection** pane again, select **OK** to create the database.

<!--- END OF ALTERNATE INCLUDE -->

Creation of the database can take a few minutes. Use the **Notifications** area to monitor the progress of
the deployment. Do not progress until the database is deployed successfully. After the database is deployed,
a connection string is created for the SQL Database instance in your Mobile Apps back-end app settings. You can
see this app setting in **Settings** > **Application settings** > **Connection strings**.

### <a name="howto-tables-auth"></a>Require authentication for access to tables
If you want to use App Service Authentication with the `tables` endpoint, you must configure App Service
Authentication in the [Azure portal] first. For more information, see the configuration guide for the identity provider that you intend to use:

* [Configure Azure Active Directory authentication]
* [Configure Facebook authentication]
* [Configure Google authentication]
* [Configure Microsoft authentication]
* [Configure Twitter authentication]

Each table has an access property that you can use to control access to the table. The following sample shows
a statically defined table with authentication required.

    var azureMobileApps = require('azure-mobile-apps');

    var table = azureMobileApps.table();

    // Define the columns within the table.
    table.columns = {
        "text": "string",
        "complete": "boolean"
    };

    // Turn off the dynamic schema.
    table.dynamicSchema = false;

    // Require authentication to access the table.
    table.access = 'authenticated';

    module.exports = table;

The access property can take one of three values:

* *anonymous* indicates that the client application is allowed to read data without authentication.
* *authenticated* indicates that the client application must send a valid authentication token with the request.
* *disabled* indicates that this table is currently disabled.

If the access property is undefined, unauthenticated access is allowed.

### <a name="howto-tables-getidentity"></a>Use authentication claims with your tables
You can set up various claims that are requested when authentication is set up. These claims are not normally
available through the `context.user` object. However, you can retrieve them by using the `context.user.getIdentity()`
method. The `getIdentity()` method returns a promise that resolves to an object. The object is keyed by the
authentication method (`facebook`, `google`, `twitter`, `microsoftaccount`, or `aad`).

For example, if you set up Microsoft account authentication and request the email addresses claim, you can add
the email address to the record with the following table controller:

    var azureMobileApps = require('azure-mobile-apps');

    // Create a new table definition.
    var table = azureMobileApps.table();

    table.columns = {
        "emailAddress": "string",
        "text": "string",
        "complete": "boolean"
    };
    table.dynamicSchema = false;
    table.access = 'authenticated';

    /**
    * Limit the context query to those records with the authenticated user email address
    * @param {Context} context the operation context
    * @returns {Promise} context execution Promise
    */
    function queryContextForEmail(context) {
        return context.user.getIdentity().then((data) => {
            context.query.where({ emailAddress: data.microsoftaccount.claims.emailaddress });
            return context.execute();
        });
    }

    /**
    * Adds the email address from the claims to the context item - used for
    * insert operations
    * @param {Context} context the operation context
    * @returns {Promise} context execution Promise
    */
    function addEmailToContext(context) {
        return context.user.getIdentity().then((data) => {
            context.item.emailAddress = data.microsoftaccount.claims.emailaddress;
            return context.execute();
        });
    }

    // Configure specific code when the client does a request.
    // READ: only return records that belong to the authenticated user.
    table.read(queryContextForEmail);

    // CREATE: add or overwrite the userId based on the authenticated user.
    table.insert(addEmailToContext);

    // UPDATE: only allow updating of records that belong to the authenticated user.
    table.update(queryContextForEmail);

    // DELETE: only allow deletion of records that belong to the authenticated user.
    table.delete(queryContextForEmail);

    module.exports = table;

To see what claims are available, use a web browser to view the `/.auth/me` endpoint of your site.

### <a name="howto-tables-disabled"></a>Disable access to specific table operations
In addition to appearing on the table, the access property can be used to control individual operations. There
are four operations:

* `read` is the RESTful GET operation on the table.
* `insert` is the RESTful POST operation on the table.
* `update` is the RESTful PATCH operation on the table.
* `delete` is the RESTful DELETE operation on the table.

For example, you might want to provide a read-only unauthenticated table:

    var azureMobileApps = require('azure-mobile-apps');

    var table = azureMobileApps.table();

    // Read-only table. Only allow READ operations.
    table.read.access = 'anonymous';
    table.insert.access = 'disabled';
    table.update.access = 'disabled';
    table.delete.access = 'disabled';

    module.exports = table;

### <a name="howto-tables-query"></a>Adjust the query that is used with table operations
A common requirement for table operations is to provide a restricted view of the data. For example, you can
provide a table that is tagged with the authenticated user ID such that you can only read or update your
own records. The following table definition provides this functionality:

    var azureMobileApps = require('azure-mobile-apps');

    var table = azureMobileApps.table();

    // Define a static schema for the table.
    table.columns = {
        "userId": "string",
        "text": "string",
        "complete": "boolean"
    };
    table.dynamicSchema = false;

    // Require authentication for this table.
    table.access = 'authenticated';

    // Ensure that only records for the authenticated user are retrieved.
    table.read(function (context) {
        context.query.where({ userId: context.user.id });
        return context.execute();
    });

    // When adding records, add or overwrite the userId with the authenticated user.
    table.insert(function (context) {
        context.item.userId = context.user.id;
        return context.execute();
    });

    module.exports = table;

Operations that normally run a query have a query property that you can adjust by using a `where` clause. The query
property is a [QueryJS] object that is used to convert an OData query to something that the data back end can
process. For simple equality cases (like the preceding one), you can use a map. You can also add specific SQL
clauses:

    context.query.where('myfield eq ?', 'value');

### <a name="howto-tables-softdelete"></a>Configure a soft delete on a table
A soft delete does not actually delete records. Instead it marks them as deleted within the database by setting
the deleted column to true. The Mobile Apps SDK automatically removes soft-deleted records from results
unless the Mobile Client SDK uses `IncludeDeleted()`. To configure a table for a soft delete, set the `softDelete`
property in the table definition file:

    var azureMobileApps = require('azure-mobile-apps');

    var table = azureMobileApps.table();

    // Define the columns within the table.
    table.columns = {
        "text": "string",
        "complete": "boolean"
    };

    // Turn off the dynamic schema.
    table.dynamicSchema = false;

    // Turn on soft delete.
    table.softDelete = true;

    // Require authentication to access the table.
    table.access = 'authenticated';

    module.exports = table;

You should establish a mechanism for deleting records: a client application, a WebJob, an Azure
function, or a custom API.

### <a name="howto-tables-seeding"></a>Seed your database with data
When you're creating a new application, you might want to seed a table with data. You can do this within the table
definition JavaScript file as follows:

    var azureMobileApps = require('azure-mobile-apps');

    var table = azureMobileApps.table();

    // Define the columns within the table.
    table.columns = {
        "text": "string",
        "complete": "boolean"
    };
    table.seed = [
        { text: 'Example 1', complete: false },
        { text: 'Example 2', complete: true }
    ];

    // Turn off the dynamic schema.
    table.dynamicSchema = false;

    // Require authentication to access the table.
    table.access = 'authenticated';

    module.exports = table;

Seeding of data happens only when you've used the Mobile Apps SDK to create the table. If the table already
exists in the database, no data is injected into the table. If the dynamic schema is turned on, the
schema is inferred from the seeded data.

We recommend that you explicitly call the `tables.initialize()` method to create the table when the service starts
running.

### <a name="Swagger"></a>Enable Swagger support
Mobile Apps comes with built-in [Swagger] support. To enable Swagger support, first install
swagger-ui as a dependency:

    npm install --save swagger-ui

You can then enable Swagger support in the Mobile Apps constructor:

    var mobile = azureMobileApps({ swagger: true });

You probably only want to enable Swagger support in development editions. You can do this by using the
`NODE_ENV` app setting:

    var mobile = azureMobileApps({ swagger: process.env.NODE_ENV !== 'production' });

The `swagger` endpoint is located at http://*yoursite*.azurewebsites.net/swagger. You can access the Swagger
UI via the `/swagger/ui` endpoint. If you choose to require authentication across your entire application,
Swagger produces an error. For best results, choose to allow unauthenticated requests in the Azure
App Service Authentication/Authorization settings, and then control authentication by using the `table.access`
property.

You can also add the Swagger option to your azureMobile.js file if you only want Swagger support for
developing locally.

## <a name="push">Push notifications
Mobile Apps integrates with Azure Notification Hubs so you can send targeted push notifications to millions
of devices across all major platforms. By using Notification Hubs, you can send push notifications to iOS, Android,
and Windows devices. To learn more about all that you can do with Notification Hubs, see the
[Notification Hubs overview](../notification-hubs/notification-hubs-push-notification-overview.md).

### </a><a name="send-push"></a>Send push notifications
The following code shows how to use the `push` object to send a broadcast push notification to registered iOS
devices:

    // Create an APNS payload.
    var payload = '{"aps": {"alert": "This is an APNS payload."}}';

    // Only do the push if configured.
    if (context.push) {
        // Send a push notification by using APNS.
        context.push.apns.send(null, payload, function (error) {
            if (error) {
                // Do something or log the error.
            }
        });
    }

By creating a template push registration from the client, you can instead send a template push message to devices on all supported platforms. The following code shows how to send a template notification:

    // Define the template payload.
    var payload = '{"messageParam": "This is a template payload."}';

    // Only do the push if configured.
    if (context.push) {
        // Send a template notification.
        context.push.send(null, payload, function (error) {
            if (error) {
                // Do something or log the error.
            }
        });
    }


### <a name="push-user"></a>Send push notifications to an authenticated user by using tags
When an authenticated user registers for push notifications, a user ID tag is automatically added to the registration. By using this tag, you can send push notifications to all devices registered by a specific user. The following code gets the SID of user who's making the request and sends a template push notification to every device registration for that user:

    // Only do the push if configured.
    if (context.push) {
        // Send a notification to the current user.
        context.push.send(context.user.id, payload, function (error) {
            if (error) {
                // Do something or log the error.
            }
        });
    }

When you're registering for push notifications from an authenticated client, make sure that authentication is complete before you attempt registration.

## <a name="CustomAPI"></a> Custom APIs
### <a name="howto-customapi-basic"></a>Define a custom API
In addition to the Data Access API via the `/tables` endpoint, Mobile Apps can provide custom API coverage. Custom
APIs are defined in a similar way to the table definitions and can access all the same facilities, including authentication.

If you want to use App Service Authentication with a custom API, you must configure App Service Authentication
in the [Azure portal] first. For more information, see
the configuration guide for the identity provider that you intend to use:

* [Configure Azure Active Directory authentication]
* [Configure Facebook authentication]
* [Configure Google authentication]
* [Configure Microsoft authentication]
* [Configure Twitter authentication]

Custom APIs are defined in much the same way as the Tables API:

1. Create an `api` directory.
2. Create an API definition JavaScript file in the `api` directory.
3. Use the import method to import the `api` directory.

Here is the prototype API definition based on the basic-app sample that we used earlier:

    var express = require('express'),
        azureMobileApps = require('azure-mobile-apps');

    var app = express(),
        mobile = azureMobileApps();

    // Import the custom API.
    mobile.api.import('./api');

    // Add the Mobile API so it is accessible as a Web API.
    app.use(mobile);

    // Start listening on HTTP
    app.listen(process.env.PORT || 3000);

Let's take an example API that returns the server date by using the `Date.now()` method. Here is the api/date.js
file:

    var api = {
        get: function (req, res, next) {
            var date = { currentTime: Date.now() };
            res.status(200).type('application/json').send(date);
        });
    };

    module.exports = api;

Each parameter is one of the standard RESTful verbs: GET, POST, PATCH, or DELETE. The method is a standard
[ExpressJS middleware] function that sends the required output.

### <a name="howto-customapi-auth"></a>Require authentication for access to a custom API
The Mobile Apps SDK implements authentication in the same way for both the `tables` endpoint and custom APIs. To
add authentication to the API developed in the previous section, add an `access` property:

    var api = {
        get: function (req, res, next) {
            var date = { currentTime: Date.now() };
            res.status(200).type('application/json').send(date);
        });
    };
    // All methods must be authenticated.
    api.access = 'authenticated';

    module.exports = api;

You can also specify authentication on specific operations:

    var api = {
        get: function (req, res, next) {
            var date = { currentTime: Date.now() };
            res.status(200).type('application/json').send(date);
        }
    };
    // The GET methods must be authenticated.
    api.get.access = 'authenticated';

    module.exports = api;

The same token that is used for the `tables` endpoint must be used for custom APIs that require authentication.

### <a name="howto-customapi-auth"></a>Handle large file uploads
The Mobile Apps SDK uses the [body-parser middleware](https://github.com/expressjs/body-parser) to accept and decode body content in your submission. You can preconfigure
body-parser to accept larger file uploads:

    var express = require('express'),
        bodyParser = require('body-parser'),
        azureMobileApps = require('azure-mobile-apps');

    var app = express(),
        mobile = azureMobileApps();

    // Set up large body content handling.
    app.use(bodyParser.json({ limit: '50mb' }));
    app.use(bodyParser.urlencoded({ limit: '50mb', extended: true }));

    // Import the custom API.
    mobile.api.import('./api');

    // Add the Mobile API so it is accessible as a Web API.
    app.use(mobile);

    // Start listening on HTTP.
    app.listen(process.env.PORT || 3000);

The file is base-64 encoded before transmission. This encoding increases the size of the actual upload (and 
the size that you must account for).

### <a name="howto-customapi-sql"></a>Execute custom SQL statements
The Mobile Apps SDK allows access to the entire context through the request object. You can easily execute
parameterized SQL statements to the defined data provider:

    var api = {
        get: function (request, response, next) {
            // Check for parameters. If not there, pass on to a later API call.
            if (typeof request.params.completed === 'undefined')
                return next();

            // Define the query. Anything that the mssql
            // driver can handle is allowed.
            var query = {
                sql: 'UPDATE TodoItem SET complete=@completed',
                parameters: [{
                    completed: request.params.completed
                }]
            };

            // Execute the query. The context for Mobile Apps is available through
            // request.azureMobile. The data object contains the configured data provider.
            request.azureMobile.data.execute(query)
            .then(function (results) {
                response.json(results);
            });
        }
    };

    api.get.access = 'authenticated';
    module.exports = api;

## <a name="Debugging"></a>Debugging, Easy Tables, and Easy APIs
<<<<<<< HEAD
### <a name="howto-diagnostic-logs"></a>How to: Debug, diagnose, and troubleshoot Azure Mobile apps
The Azure App Service provides several debugging and troubleshooting techniques for Node.js applications.
Refer to the following articles to get started in troubleshooting your Node.js Mobile backend:

* [Monitoring an Azure App Service]
* [Enable Diagnostic Logging in Azure App Service]
* [Troubleshoot an Azure App Service in Visual Studio]

Node.js applications have access to a wide range of diagnostic log tools.  Internally, the Azure Mobile Apps
Node.js SDK uses [Winston] for diagnostic logging.  Logging is automatically enabled by enabling debug mode or by
setting the **MS_DebugMode** app setting to true in the [Azure portal]. Generated logs appear in the Diagnostic
Logs on the [Azure portal].

### <a name="in-portal-editing"></a><a name="work-easy-tables"></a>How to: Work with Easy Tables in the Azure portal
Easy Tables in the portal let you create and work with tables right in the portal. You can upload dataset to Easy Tables
in CSV format. Note that you cannot use properties names (in your CSV dataset) that conflict with system properties names
of Azure Mobile Apps backend. The system properties names are:
=======
### <a name="howto-diagnostic-logs"></a>Debug, diagnose, and troubleshoot Mobile Apps
Azure App Service provides several debugging and troubleshooting techniques for Node.js applications.
To get started in troubleshooting your Node.js Mobile Apps back end, see the following articles:

* [Monitoring Azure App Service]
* [Enable diagnostic logging in Azure App Service]
* [Troubleshoot Azure App Service in Visual Studio]

Node.js applications have access to a wide range of diagnostic log tools. Internally, the Mobile Apps
Node.js SDK uses [Winston] for diagnostic logging. Logging is automatically enabled when you enable debug mode or set the `MS_DebugMode` app setting to true in the [Azure portal]. Generated logs appear in the diagnostic
logs in the [Azure portal].

### <a name="in-portal-editing"></a><a name="work-easy-tables"></a>Work with Easy Tables in the Azure portal
You can use Easy Tables to create and work with tables right in the portal. You can upload dataset to Easy Tables 
in CSV format. Note that you cannot use property names (in your CSV dataset) that conflict with system property names 
of the Mobile Apps back end. The system property names are:
>>>>>>> 0bb86e16
* createdAt
* updatedAt
* deleted
* version

<<<<<<< HEAD
You can even edit table operations using the App Service Editor. When you click **Easy tables** in your backend site
=======
You can even edit table operations by using App Service Editor. When you select **Easy tables** in your back-end site 
>>>>>>> 0bb86e16
settings, you can add, modify, or delete a table. You can also see data in the table.

![Work with Easy Tables](./media/app-service-mobile-node-backend-how-to-use-server-sdk/mobile-apps-easy-tables.png)

The following commands are available on the command bar for a table:

* **Change permissions**: Modify the permission for read, insert, update, and delete operations on the table.
 Options are to allow anonymous access, to require authentication, or to disable all access to the operation.
* **Edit script**: The script file for the table is opened in App Service Editor.
* **Manage schema**: Add or delete columns, or change the table index.
* **Clear table**: Truncate an existing table by deleting all data rows but leaving the schema unchanged.
* **Delete rows**: Delete individual rows of data.
* **View streaming logs**: Connect to the streaming log service for your site.

### <a name="work-easy-apis"></a>Work with Easy APIs in the Azure portal
You can use Easy APIs to create and work with custom APIs right in the portal. You can edit API
scripts by using App Service Editor.

When you select **Easy APIs** in your back-end site settings, you can add, modify, or delete a custom API
endpoint.

![Work with Easy APIs](./media/app-service-mobile-node-backend-how-to-use-server-sdk/mobile-apps-easy-apis.png)

In the portal, you can change the access permissions for an HTTP action, edit the API script file in
App Service Editor, or view the streaming logs.

### <a name="online-editor"></a>Edit code in App Service Editor
By using the Azure portal, you can edit your Node.js back-end script files in App Service Editor without having to
download the project to your local computer. To edit script files in the online editor:

1. In pane for your Mobile Apps back end, select **All settings** > either **Easy tables** or **Easy APIs**. Select a
 table or API, and then select **Edit script**. The script file opens in App Service Editor.

   ![App Service Editor](./media/app-service-mobile-node-backend-how-to-use-server-sdk/mobile-apps-visual-studio-editor.png)
2. Make your changes to the code file in the online editor. Changes are saved automatically as you type.

<!-- Images -->
[0]: ./media/app-service-mobile-node-backend-how-to-use-server-sdk/npm-init.png
[1]: ./media/app-service-mobile-node-backend-how-to-use-server-sdk/vs2015-new-project.png
[2]: ./media/app-service-mobile-node-backend-how-to-use-server-sdk/vs2015-install-npm.png
[3]: ./media/app-service-mobile-node-backend-how-to-use-server-sdk/sqlexpress-config.png
[4]: ./media/app-service-mobile-node-backend-how-to-use-server-sdk/sqlexpress-authconfig.png
[5]: ./media/app-service-mobile-node-backend-how-to-use-server-sdk/sqlexpress-newuser-1.png
[6]: ./media/app-service-mobile-node-backend-how-to-use-server-sdk/dotnet-backend-create-db.png

<!-- URLs -->
<<<<<<< HEAD
[Android Client QuickStart]: app-service-mobile-android-get-started.md
[Apache Cordova Client QuickStart]: app-service-mobile-cordova-get-started.md
[iOS Client QuickStart]: app-service-mobile-ios-get-started.md
[Xamarin.iOS Client QuickStart]: app-service-mobile-xamarin-ios-get-started.md
[Xamarin.Android Client QuickStart]: app-service-mobile-xamarin-android-get-started.md
[Xamarin.Forms Client QuickStart]: app-service-mobile-xamarin-forms-get-started.md
[Microsoft Store Client QuickStart]: app-service-mobile-windows-store-dotnet-get-started.md
=======
[Android client quickstart]: app-service-mobile-android-get-started.md
[Apache Cordova Client quickstart]: app-service-mobile-cordova-get-started.md
[iOS Client quickstart]: app-service-mobile-ios-get-started.md
[Xamarin.iOS Client quickstart]: app-service-mobile-xamarin-ios-get-started.md
[Xamarin.Android Client quickstart]: app-service-mobile-xamarin-android-get-started.md
[Xamarin.Forms Client quickstart]: app-service-mobile-xamarin-forms-get-started.md
[Windows Store Client quickstart]: app-service-mobile-windows-store-dotnet-get-started.md
>>>>>>> 0bb86e16
[offline data sync]: app-service-mobile-offline-data-sync.md
[Configure Azure Active Directory authentication]: ../app-service/app-service-mobile-how-to-configure-active-directory-authentication.md
[Configure Facebook authentication]: ../app-service/app-service-mobile-how-to-configure-facebook-authentication.md
[Configure Google authentication]: ../app-service/app-service-mobile-how-to-configure-google-authentication.md
[Configure Microsoft authentication]: ../app-service/app-service-mobile-how-to-configure-microsoft-authentication.md
[Configure Twitter authentication]: ../app-service/app-service-mobile-how-to-configure-twitter-authentication.md
[Azure App Service deployment guide]: ../app-service/app-service-deploy-local-git.md
[Monitoring Azure App Service]: ../app-service/web-sites-monitor.md
[Enable diagnostic logging in Azure App Service]: ../app-service/web-sites-enable-diagnostic-log.md
[Troubleshoot Azure App Service in Visual Studio]: ../app-service/web-sites-dotnet-troubleshoot-visual-studio.md
[specify the Node version]: ../nodejs-specify-node-version-azure-apps.md
[use Node modules]: ../nodejs-use-node-modules-azure-apps.md
[Create a new Azure App Service]: ../app-service/
[azure-mobile-apps]: https://www.npmjs.com/package/azure-mobile-apps
[Express]: http://expressjs.com/
[Swagger]: http://swagger.io/

[Azure portal]: https://portal.azure.com/
[OData]: http://www.odata.org
[Promise]: https://developer.mozilla.org/en-US/docs/Web/JavaScript/Reference/Global_Objects/Promise
[basicapp sample on GitHub]: https://github.com/azure/azure-mobile-apps-node/tree/master/samples/basic-app
[todo sample on GitHub]: https://github.com/azure/azure-mobile-apps-node/tree/master/samples/todo
[samples directory on GitHub]: https://github.com/azure/azure-mobile-apps-node/tree/master/samples
[static-schema sample on GitHub]: https://github.com/azure/azure-mobile-apps-node/tree/master/samples/static-schema
[QueryJS]: https://github.com/Azure/queryjs
[Node.js Tools 1.1 for Visual Studio]: https://github.com/Microsoft/nodejstools/releases/tag/v1.1-RC.2.1
[mssql Node.js package]: https://www.npmjs.com/package/mssql
[Microsoft SQL Server 2014 Express]: http://www.microsoft.com/en-us/server-cloud/Products/sql-server-editions/sql-server-express.aspx
[ExpressJS middleware]: http://expressjs.com/guide/using-middleware.html
[Winston]: https://github.com/winstonjs/winston<|MERGE_RESOLUTION|>--- conflicted
+++ resolved
@@ -84,15 +84,6 @@
 unauthenticated access to an underlying SQL data store by using a dynamic schema. It is suitable for following the
 client library quickstarts:
 
-<<<<<<< HEAD
-* [Android Client QuickStart]
-* [Apache Cordova Client QuickStart]
-* [iOS Client QuickStart]
-* [Microsoft Store Client QuickStart]
-* [Xamarin.iOS Client QuickStart]
-* [Xamarin.Android Client QuickStart]
-* [Xamarin.Forms Client QuickStart]
-=======
 * [Android client quickstart]
 * [Apache Cordova client quickstart]
 * [iOS Client quickstart]
@@ -100,7 +91,6 @@
 * [Xamarin.iOS client quickstart]
 * [Xamarin.Android client quickstart]
 * [Xamarin.Forms client quickstart]
->>>>>>> 0bb86e16
 
 You can find the code for this basic application in the [basicapp sample on GitHub].
 
@@ -258,19 +248,11 @@
 
 You can find a complete example in the [todo sample on GitHub].
 
-<<<<<<< HEAD
-### <a name="howto-staticschema"></a>How to: Define tables using a static schema
-You can explicitly define the columns to expose via the WebAPI.  The azure-mobile-apps Node.js SDK automatically
-adds any additional columns required for offline data sync to the list that you provide.  For example, the
-QuickStart client applications require a table with two columns: text (a string) and complete (a boolean).
-The table can be defined in the table definition JavaScript file (located in the tables directory) as follows:
-=======
 ### <a name="howto-staticschema"></a>Define tables by using a static schema
 You can explicitly define the columns to expose via the Web API. The azure-mobile-apps Node.js SDK automatically
 adds any extra columns required for offline data sync to the list that you provide. For example, the
 quickstart client applications require a table with two columns: `text` (a string) and `complete` (a Boolean).  
 The table can be defined in the table definition JavaScript file (located in the `tables` directory) as follows:
->>>>>>> 0bb86e16
 
     var azureMobileApps = require('azure-mobile-apps');
 
@@ -931,25 +913,6 @@
     module.exports = api;
 
 ## <a name="Debugging"></a>Debugging, Easy Tables, and Easy APIs
-<<<<<<< HEAD
-### <a name="howto-diagnostic-logs"></a>How to: Debug, diagnose, and troubleshoot Azure Mobile apps
-The Azure App Service provides several debugging and troubleshooting techniques for Node.js applications.
-Refer to the following articles to get started in troubleshooting your Node.js Mobile backend:
-
-* [Monitoring an Azure App Service]
-* [Enable Diagnostic Logging in Azure App Service]
-* [Troubleshoot an Azure App Service in Visual Studio]
-
-Node.js applications have access to a wide range of diagnostic log tools.  Internally, the Azure Mobile Apps
-Node.js SDK uses [Winston] for diagnostic logging.  Logging is automatically enabled by enabling debug mode or by
-setting the **MS_DebugMode** app setting to true in the [Azure portal]. Generated logs appear in the Diagnostic
-Logs on the [Azure portal].
-
-### <a name="in-portal-editing"></a><a name="work-easy-tables"></a>How to: Work with Easy Tables in the Azure portal
-Easy Tables in the portal let you create and work with tables right in the portal. You can upload dataset to Easy Tables
-in CSV format. Note that you cannot use properties names (in your CSV dataset) that conflict with system properties names
-of Azure Mobile Apps backend. The system properties names are:
-=======
 ### <a name="howto-diagnostic-logs"></a>Debug, diagnose, and troubleshoot Mobile Apps
 Azure App Service provides several debugging and troubleshooting techniques for Node.js applications.
 To get started in troubleshooting your Node.js Mobile Apps back end, see the following articles:
@@ -966,17 +929,12 @@
 You can use Easy Tables to create and work with tables right in the portal. You can upload dataset to Easy Tables 
 in CSV format. Note that you cannot use property names (in your CSV dataset) that conflict with system property names 
 of the Mobile Apps back end. The system property names are:
->>>>>>> 0bb86e16
 * createdAt
 * updatedAt
 * deleted
 * version
 
-<<<<<<< HEAD
-You can even edit table operations using the App Service Editor. When you click **Easy tables** in your backend site
-=======
-You can even edit table operations by using App Service Editor. When you select **Easy tables** in your back-end site 
->>>>>>> 0bb86e16
+You can even edit table operations by using App Service Editor. When you select **Easy tables** in your back-end site
 settings, you can add, modify, or delete a table. You can also see data in the table.
 
 ![Work with Easy Tables](./media/app-service-mobile-node-backend-how-to-use-server-sdk/mobile-apps-easy-tables.png)
@@ -1023,15 +981,6 @@
 [6]: ./media/app-service-mobile-node-backend-how-to-use-server-sdk/dotnet-backend-create-db.png
 
 <!-- URLs -->
-<<<<<<< HEAD
-[Android Client QuickStart]: app-service-mobile-android-get-started.md
-[Apache Cordova Client QuickStart]: app-service-mobile-cordova-get-started.md
-[iOS Client QuickStart]: app-service-mobile-ios-get-started.md
-[Xamarin.iOS Client QuickStart]: app-service-mobile-xamarin-ios-get-started.md
-[Xamarin.Android Client QuickStart]: app-service-mobile-xamarin-android-get-started.md
-[Xamarin.Forms Client QuickStart]: app-service-mobile-xamarin-forms-get-started.md
-[Microsoft Store Client QuickStart]: app-service-mobile-windows-store-dotnet-get-started.md
-=======
 [Android client quickstart]: app-service-mobile-android-get-started.md
 [Apache Cordova Client quickstart]: app-service-mobile-cordova-get-started.md
 [iOS Client quickstart]: app-service-mobile-ios-get-started.md
@@ -1039,7 +988,6 @@
 [Xamarin.Android Client quickstart]: app-service-mobile-xamarin-android-get-started.md
 [Xamarin.Forms Client quickstart]: app-service-mobile-xamarin-forms-get-started.md
 [Windows Store Client quickstart]: app-service-mobile-windows-store-dotnet-get-started.md
->>>>>>> 0bb86e16
 [offline data sync]: app-service-mobile-offline-data-sync.md
 [Configure Azure Active Directory authentication]: ../app-service/app-service-mobile-how-to-configure-active-directory-authentication.md
 [Configure Facebook authentication]: ../app-service/app-service-mobile-how-to-configure-facebook-authentication.md
