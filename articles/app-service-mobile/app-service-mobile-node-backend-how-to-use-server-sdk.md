--- conflicted
+++ resolved
@@ -412,15 +412,9 @@
 Using Azure SQL Database as a data store is identical across all Azure App Service application types. If you have
 not done so already, follow these steps to create a Mobile Apps back end:
 
-<<<<<<< HEAD
-1. Log in to the [Azure portal].
-2. In the top left of the window, click **Create a resource** > **Web + Mobile** > **Mobile App**, then provide a
-   name for your Mobile App backend.
-=======
 1. Sign in to the [Azure portal].
 2. In the upper left of the window, select the **+NEW** button > **Web + Mobile** > **Mobile App**, and then provide a
    name for your Mobile Apps back end.
->>>>>>> 15138a95
 3. In the **Resource Group** box, enter the same name as your app.
 4. The default App Service plan is selected. If you want to change your App Service plan:
 
