<properties
	pageTitle="How to Use iOS SDK for Azure Mobile Apps"
	description="How to Use iOS SDK for Azure Mobile Apps"
	services="app-service\mobile"
	documentationCenter="ios"
	authors="krisragh"
	manager="dwrede"
	editor=""/>

<tags
	ms.service="app-service-mobile"
	ms.workload="mobile"
	ms.tgt_pltfrm="mobile-ios"
	ms.devlang="objective-c"
	ms.topic="article"
<<<<<<< HEAD
	ms.date="03/07/2016"
=======
	ms.date="03/09/2016"
>>>>>>> c4ea2467
	ms.author="krisragh"/>

# How to Use iOS Client Library for Azure Mobile Apps

[AZURE.INCLUDE [app-service-mobile-selector-client-library](../../includes/app-service-mobile-selector-client-library.md)]

This guide teaches you to perform common scenarios using the latest [Azure Mobile Apps iOS SDK](https://go.microsoft.com/fwLink/?LinkID=266533&clcid=0x409). If you are new to Azure Mobile Apps, first complete [Azure Mobile Apps Quick Start] to create a backend, create a table, and download a pre-built iOS Xcode project. In this guide, we focus on the client-side iOS SDK. To learn more about the .NET server-side SDK for the backend, see [Work with .NET Backend](app-service-mobile-dotnet-backend-how-to-use-server-sdk.md)

## Reference documentation

The reference documentation for the iOS client SDK is located here: [Azure Mobile Apps iOS Client Reference](http://azure.github.io/azure-mobile-services/iOS/v3/).

##<a name="Setup"></a>Setup and Prerequisites

This guide assumes that you have created a backend with a table. This guide assumes that the table has the same schema as the tables in those tutorials. This guide also assumes that in your code, you reference `MicrosoftAzureMobile.framework` and import `MicrosoftAzureMobile/MicrosoftAzureMobile.h`.

##<a name="create-client"></a>How to: Create Client

To access an Azure Mobile Apps backend in your project, create an `MSClient`. Replace `AppUrl` with the app URL. You may leave `gatewayURLString` and `applicationKey` empty. If you set up a gateway for authentication, populate `gatewayURLString` with the gateway URL.

**Objective-C**:

```
MSClient *client = [MSClient clientWithApplicationURLString:@"AppUrl"];
```

**Swift**:

```
let client = MSClient(applicationURLString: "AppUrl")
```


##<a name="table-reference"></a>How to: Create Table Reference

To access or update data, create a reference to the backend table. Replace `TodoItem` with the name of your table

**Objective-C**:

```
MSTable *table = [client tableWithName:@"TodoItem"];
```

**Swift**:

```
let table = client.tableWithName("TodoItem")
```


##<a name="querying"></a>How to: Query Data

To create a database query, query the `MSTable` object. The following query gets all the items in `TodoItem` and logs the text of each item.

**Objective-C**:

```
[table readWithCompletion:^(MSQueryResult *result, NSError *error) {
		if(error) { // error is nil if no error occured
				NSLog(@"ERROR %@", error);
		} else {
				for(NSDictionary *item in result.items) { // items is NSArray of records that match query
						NSLog(@"Todo Item: %@", [item objectForKey:@"text"]);
				}
		}
}];
```

**Swift**:

```
table.readWithCompletion { (result, error) in
    if let err = error {
        print("ERROR ", err)
    } else if let items = result?.items {
        for item in items {
            print("Todo Item: ", item["text"])
        }
    }
}
```

##<a name="filtering"></a>How to: Filter Returned Data

To filter results, there are many available options.

To filter using a predicate, use an `NSPredicate` and `readWithPredicate`. The following filters returned data to find only incomplete Todo items.

**Objective-C**:

```
// Create a predicate that finds items where complete is false
NSPredicate * predicate = [NSPredicate predicateWithFormat:@"complete == NO"];
// Query the TodoItem table
[table readWithPredicate:predicate completion:^(MSQueryResult *result, NSError *error) {
		if(error) {
				NSLog(@"ERROR %@", error);
		} else {
				for(NSDictionary *item in result.items) {
						NSLog(@"Todo Item: %@", [item objectForKey:@"text"]);
				}
		}
}];
```

**Swift**:

```
// Create a predicate that finds items where complete is false
let predicate =  NSPredicate(format: "complete == NO")
// Query the TodoItem table
table.readWithPredicate(predicate) { (result, error) in
    if let err = error {
        print("ERROR ", err)
    } else if let items = result?.items {
        for item in items {
            print("Todo Item: ", item["text"])
        }
    }
}
```

##<a name="query-object"></a>How to: Use MSQuery

To perform a complex query (including sorting and paging), create an `MSQuery` object, directly or by using a predicate:

**Objective-C**:

```
MSQuery *query = [table query];
MSQuery *query = [table queryWithPredicate: [NSPredicate predicateWithFormat:@"complete == NO"]];
```

**Swift**:

```
let query = table.query()
let query = table.queryWithPredicate(NSPredicate(format: "complete == NO"))
```

`MSQuery` lets you control several query behaviors, including the following. Execute an `MSQuery` query by calling `readWithCompletion` on it, as shown in the next example.
* Specify order of results
* Limit which fields to return
* Limit how many records to return
* Specify total count in response
* Specify custom query string parameters in request
* Apply additional functions


## <a name="sorting"></a>How to: Sort Data with MSQuery

To sort results, let's look at an example. To first ascendingly by field `text` and then descendingly by field `completion`, invoke `MSQuery` like so:

**Objective-C**:

```
[query orderByAscending:@"text"];
[query orderByDescending:@"complete"];
[query readWithCompletion:^(MSQueryResult *result, NSError *error) {
		if(error) {
				NSLog(@"ERROR %@", error);
		} else {
				for(NSDictionary *item in result.items) {
						NSLog(@"Todo Item: %@", [item objectForKey:@"text"]);
				}
		}
}];
```

**Swift**:

```
query.orderByAscending("text")
query.orderByDescending("complete")
query.readWithCompletion { (result, error) in
    if let err = error {
        print("ERROR ", err)
    } else if let items = result?.items {
        for item in items {
            print("Todo Item: ", item["text"])
        }
    }
}
```


## <a name="selecting"></a><a name="parameters"></a>How to: Limit Fields and Expand Query String Parameters with MSQuery

To limit fields to be returned in a query, specify the names of the fields in the **selectFields** property. This returns only the text and completed fields:

**Objective-C**:

```
query.selectFields = @[@"text", @"complete"];
```

**Swift**:

```
query.selectFields = ["text", "complete"]
```

To include additional query string parameters in the server request (for example, because a custom server-side script uses them), populate `query.parameters` like so:

**Objective-C**:

```
query.parameters = @{
	@"myKey1" : @"value1",
	@"myKey2" : @"value2",
};
```

**Swift**:

```
query.parameters = ["myKey1": "value1", "myKey2": "value2"]
```

##<a name="inserting"></a>How to: Insert Data

To insert a new table row, create a new `NSDictionary` and invoke `table insert`. Mobile Services automatically generates new columns based on the `NSDictionary` if [Dynamic Schema] is not disabled.

If `id` is not provided, the backend automatically generates a new unique ID. Provide your own `id` to use email addresses, usernames, or your own custom values as ID. Providing your own ID may ease joins and business-oriented database logic.

The `result` contains the new item that was inserted; depending on your server logic, it may have additional or modified data compared to what was passed to the server.

**Objective-C**:

```
NSDictionary *newItem = @{@"id": @"custom-id", @"text": @"my new item", @"complete" : @NO};
[table insert:newItem completion:^(NSDictionary *result, NSError *error) {
	if(error) {
		NSLog(@"ERROR %@", error);
	} else {
		NSLog(@"Todo Item: %@", [result objectForKey:@"text"]);
	}
}];
```

**Swift**:

```
let newItem = ["id": "custom-id", "text": "my new item", "complete": false]
table.insert(newItem) { (result, error) in
    if let err = error {
        print("ERROR ", err)
    } else if let item = result {
        print("Todo Item: ", item["text"])
    }
}
```

##<a name="modifying"></a>How to: Modify Data

To update an existing row, modify an item and call `update`:

**Objective-C**:

```
NSMutableDictionary *newItem = [oldItem mutableCopy]; // oldItem is NSDictionary
[newItem setValue:@"Updated text" forKey:@"text"];
[table update:newItem completion:^(NSDictionary *result, NSError *error) {
	if(error) {
		NSLog(@"ERROR %@", error);
	} else {
		NSLog(@"Todo Item: %@", [result objectForKey:@"text"]);
	}
}];
```

**Swift**:

```
if let newItem = oldItem.mutableCopy() as? NSMutableDictionary {
    newItem["text"] = "Updated text"
    table2.update(newItem as [NSObject: AnyObject], completion: { (result, error) -> Void in
        if let err = error {
            print("ERROR ", err)
        } else if let item = result {
            print("Todo Item: ", item["text"])
        }
    })
}
```

Alternatively, supply the row ID and the updated field:

**Objective-C**:

```
[table update:@{@"id":@"custom-id", @"text":"my EDITED item"} completion:^(NSDictionary *result, NSError *error) {
	if(error) {
		NSLog(@"ERROR %@", error);
	} else {
		NSLog(@"Todo Item: %@", [result objectForKey:@"text"]);
	}
}];
```

**Swift**:

```
table.update(["id": "custom-id", "text": "my EDITED item"]) { (result, error) in
    if let err = error {
        print("ERROR ", err)
    } else if let item = result {
        print("Todo Item: ", item["text"])
    }
}
```

At minimum, the `id` attribute must be set when making updates.

##<a name="deleting"></a>How to: Delete Data

To delete an item, invoke `delete` with the item:

**Objective-C**:

```
[table delete:item completion:^(id itemId, NSError *error) {
	if(error) {
		NSLog(@"ERROR %@", error);
	} else {
		NSLog(@"Todo Item ID: %@", itemId);
	}
}];
```

**Swift**:

```
table.delete(newItem as [NSObject: AnyObject]) { (itemId, error) in
    if let err = error {
        print("ERROR ", err)
    } else {
        print("Todo Item ID: ", itemId)
    }
}
```

Alternatively, delete by providing a row ID:

**Objective-C**:

```
[table deleteWithId:@"37BBF396-11F0-4B39-85C8-B319C729AF6D" completion:^(id itemId, NSError *error) {
	if(error) {
		NSLog(@"ERROR %@", error);
	} else {
		NSLog(@"Todo Item ID: %@", itemId);
	}
}];
```

**Swift**:

```
table.deleteWithId("37BBF396-11F0-4B39-85C8-B319C729AF6D") { (itemId, error) in
    if let err = error {
        print("ERROR ", err)
    } else {
        print("Todo Item ID: ", itemId)
    }
}
```

At minimum, the `id` attribute must be set when making deletes.

##<a name="customapi"></a>How to: Call Custom API

With a custom API, you can expose any backend functionality. It doesn't have to map to a table operation. Not only do you gain more control over messaging, you can even read/set headers and change the response body format. To learn how to create a custom API on the backend, read [Custom APIs](app-service-mobile-node-backend-how-to-use-server-sdk.md#work-easy-apis)

To call a custom API, call `MSClient.invokeAPI` as shown below. The request and response content are treated as JSON. To use other media types, [use the other overload of `invokeAPI`](http://azure.github.io/azure-mobile-services/iOS/v3/Classes/MSClient.html#//api/name/invokeAPI:data:HTTPMethod:parameters:headers:completion:)

To make a `GET` request instead of a `POST` request, set parameter `HTTPMethod` to `"GET"` and parameter `body` to `nil` (since GET requests do not have message bodies.) If your custom API supports other HTTP verbs, change `HTTPMethod` appropriately.

**Objective-C**:
```
    [self.client invokeAPI:@"sendEmail"
                      body:@{ @"contents": @"Hello world!" }
                HTTPMethod:@"POST"
                parameters:@{ @"to": @"bill@contoso.com", @"subject" : @"Hi!" }
                   headers:nil
                completion: ^(NSData *result, NSHTTPURLResponse *response, NSError *error) {
                    if(error) {
                        NSLog(@"ERROR %@", error);
                    } else {
                        // Do something with result
                    }
                }];
```

**Swift**:

```
client.invokeAPI("sendEmail",
            body: [ "contents": "Hello World" ],
            HTTPMethod: "POST",
            parameters: [ "to": "bill@contoso.com", "subject" : "Hi!" ],
            headers: nil)
            {
                (result, response, error) -> Void in
                if let err = error {
                    print("ERROR ", err)
                } else if let res = result {
                          // Do something with result
                }
        }
```

##<a name="templates"></a>How to: Register push templates to send cross-platform notifications

To register templates, simply pass along templates with your **client.push registerDeviceToken** method in your client app.

**Objective-C**:

```
[client.push registerDeviceToken:deviceToken template:iOSTemplate completion:^(NSError *error) {
	if(error) {
		NSLog(@"ERROR %@", error);
	}
}];
```

**Swift**:

```
    client.push?.registerDeviceToken(NSData(), template: iOSTemplate, completion: { (error) in
        if let err = error {
            print("ERROR ", err)
        }
    })
```

Your templates will be of type NSDictionary and can contain multiple templates in the following format:

**Objective-C**:

```
NSDictionary *iOSTemplate = @{ @"templateName": @{ @"body": @{ @"aps": @{ @"alert": @"$(message)" } } } };
```

**Swift**:

```
let iOSTemplate = ["templateName": ["body": ["aps": ["alert": "$(message)"]]]]
```

Note that all tags will be stripped away for security. To add tags to installations or templates within installations, see [Work with the .NET backend server SDK for Azure Mobile Apps](app-service-mobile-dotnet-backend-how-to-use-server-sdk.md#tags).

To send notifications utilizing these registered templates, work with [Notification Hubs APIs](https://msdn.microsoft.com/library/azure/dn495101.aspx)

##<a name="errors"></a>How to: Handle Errors

When you call a mobile service, the completion block contains an `NSError` parameter. When an error occurs, this parameter is non-nil. In your code, you should check this parameter and handle the error as needed, as demonstrated in the code snippets above.

The file [`<WindowsAzureMobileServices/MSError.h>`](https://github.com/Azure/azure-mobile-services/blob/master/sdk/iOS/src/MSError.h) defines the constants `MSErrorResponseKey`, `MSErrorRequestKey`, and `MSErrorServerItemKey` to get more data related to the error, obtainable as follows:

**Objective-C**:

```
NSDictionary *serverItem = [error.userInfo objectForKey:MSErrorServerItemKey];
```

**Swift**:

```
let serverItem = error.userInfo[MSErrorServerItemKey]
```

In addition, the file defines constants for each error code, which may be used as shown below:

**Objective-C**:

```
if (error.code == MSErrorPreconditionFailed) {
```

**Swift**:

```
if (error.code == MSErrorPreconditionFailed) {
```

## <a name="adal"></a>How to: Authenticate users with the Active Directory Authentication Library

You can use the Active Directory Authentication Library (ADAL) to sign users into your application using Azure Active Directory. This is often preferable to using the `loginAsync()` methods, as it provides a more native UX feel and allows for additional customization.

1. Configure your mobile app backend for AAD sign-in by followin the [How to configure App Service for Active Directory login](app-service-mobile-how-to-configure-active-directory-authentication.md) tutorial. Make sure to complete the optional step of registering a native client application. For iOS, it is recommended (but not required) that the redirect URI is of the form `<app-scheme>://<bundle-id>`. Please see the [ADAL iOS quickstart](active-directory-devquickstarts-ios.md#em1-determine-what-your-redirect-uri-will-be-for-iosem) for more details.

2. Install ADAL using Cocoapods. Edit your Podfile to include the following, replacing **YOUR-PROJECT** with the name of your Xcode project:

		source 'https://github.com/CocoaPods/Specs.git'
		link_with ['YOUR-PROJECT']
		xcodeproj 'YOUR-PROJECT'
and the Pod:

		pod 'ADALiOS'

3. Using the Terminal, run `pod install` from the directory containing your project, and then open the generated Xcode workspace (not the project).

4. Add the below code to your application, according to the language you are using. In each, make the following replacements:

* Replace **INSERT-AUTHORITY-HERE** ith the name of the tenant in which you provisioned your application. The format should be https://login.windows.net/contoso.onmicrosoft.com. This value can be copied out of the Domain tab in your Azure Active Directory in the [Azure classic portal].

* Replace **INSERT-RESOURCE-ID-HERE** with the client ID for your mobile app backend. You can obtain this from the **Advanced** tab under **Azure Active Directory Settings** in the portal.

* Replace **INSERT-CLIENT-ID-HERE** with the client ID you copied from the native client application.

* Replace **INSERT-REDIRECT-URI-HERE** with your site's _/.auth/login/done_ endpoint, using the HTTPS scheme. This value should be similar to _https://contoso.azurewebsites.net/.auth/login/done_.

**Objective-C**:

	#import <ADALiOS/ADAuthenticationContext.h>
	#import <ADALiOS/ADAuthenticationSettings.h>
	// ...
	- (void) authenticate:(UIViewController*) parent
	           completion:(void (^) (MSUser*, NSError*))completionBlock;
	{
	    NSString *authority = @"INSERT-AUTHORITY-HERE";
	    NSString *resourceId = @"INSERT-RESOURCE-ID-HERE";
	    NSString *clientId = @"INSERT-CLIENT-ID-HERE";
	    NSURL *redirectUri = [[NSURL alloc]initWithString:@"INSERT-REDIRECT-URI-HERE"];
	    ADAuthenticationError *error;
	    ADAuthenticationContext authContext = [ADAuthenticationContext authenticationContextWithAuthority:authority error:&error];
	    authContext.parentController = parent;
	    [ADAuthenticationSettings sharedInstance].enableFullScreen = YES;
	    [authContext acquireTokenWithResource:resourceId
	                                 clientId:clientId
	                              redirectUri:redirectUri
	                          completionBlock:^(ADAuthenticationResult *result) {
	                              if (result.status != AD_SUCCEEDED)
	                              {
	                                  completionBlock(nil, result.error);;
	                              }
	                              else
	                              {
	                                  NSDictionary *payload = @{
	                                                            @"access_token" : result.tokenCacheStoreItem.accessToken
	                                                            };
	                                  [client loginWithProvider:@"aad" token:payload completion:completionBlock];
	                              }
	                          }];
	}


**Swift**:

	// add the following imports to your bridging header:
	//     #import <ADALiOS/ADAuthenticationContext.h>
	//     #import <ADALiOS/ADAuthenticationSettings.h>

	func authenticate(parent: UIViewController, completion: (MSUser?, NSError?) -> Void) {
		let authority = "INSERT-AUTHORITY-HERE"
		let resourceId = "INSERT-RESOURCE-ID-HERE"
		let clientId = "INSERT-CLIENT-ID-HERE"
		let redirectUri = NSURL(string: "INSERT-REDIRECT-URI-HERE")
		var error: AutoreleasingUnsafeMutablePointer<ADAuthenticationError?> = nil
		let authContext = ADAuthenticationContext(authority: authority, error: error)
		authContext.parentController = parent
		ADAuthenticationSettings.sharedInstance().enableFullScreen = true
		authContext.acquireTokenWithResource(resourceId, clientId: clientId, redirectUri: redirectUri) { (result) in
		        if result.status != AD_SUCCEEDED {
		            completion(nil, result.error)
		        }
		        else {
		            let payload: [String: String] = ["access_token": result.tokenCacheStoreItem.accessToken]
		            client.loginWithProvider("aad", token: payload, completion: completion)
		        }
    		}
	}


<!-- Anchors. -->

[What is Mobile Services]: #what-is
[Concepts]: #concepts
[Setup and Prerequisites]: #Setup
[How to: Create the Mobile Services client]: #create-client
[How to: Create a table reference]: #table-reference
[How to: Query data from a mobile service]: #querying
[Filter returned data]: #filtering
[Sort returned data]: #sorting
[Return data in pages]: #paging
[Select specific columns]: #selecting
[How to: Bind data to the user interface]: #binding
[How to: Insert data into a mobile service]: #inserting
[How to: Modify data in a mobile service]: #modifying
[How to: Authenticate users]: #authentication
[Cache authentication tokens]: #caching-tokens
[How to: Upload images and large files]: #blobs
[How to: Handle errors]: #errors
[How to: Design unit tests]: #unit-testing
[How to: Customize the client]: #customizing
[Customize request headers]: #custom-headers
[Customize data type serialization]: #custom-serialization
[Next Steps]: #next-steps
[How to: Use MSQuery]: #query-object

<!-- Images. -->

<!-- URLs. -->
[Azure Mobile Apps Quick Start]: app-service-mobile-ios-get-started.md

[Add Mobile Services to Existing App]: /develop/mobile/tutorials/get-started-data
[Get started with Mobile Services]: /develop/mobile/tutorials/get-started-ios
[Validate and modify data in Mobile Services by using server scripts]: /develop/mobile/tutorials/validate-modify-and-augment-data-ios
[Mobile Services SDK]: https://go.microsoft.com/fwLink/p/?LinkID=266533
[Authentication]: /develop/mobile/tutorials/get-started-with-users-ios
[iOS SDK]: https://developer.apple.com/xcode

[Handling Expired Tokens]: http://go.microsoft.com/fwlink/p/?LinkId=301955
[Live Connect SDK]: http://go.microsoft.com/fwlink/p/?LinkId=301960
[Permissions]: http://msdn.microsoft.com/library/windowsazure/jj193161.aspx
[Service-side Authorization]: mobile-services-javascript-backend-service-side-authorization.md
[Use scripts to authorize users]: /develop/mobile/tutorials/authorize-users-in-scripts-ios
[Dynamic Schema]: http://go.microsoft.com/fwlink/p/?LinkId=296271
[How to: access custom parameters]: /develop/mobile/how-to-guides/work-with-server-scripts#access-headers
[Create a table]: http://msdn.microsoft.com/library/windowsazure/jj193162.aspx
[NSDictionary object]: http://go.microsoft.com/fwlink/p/?LinkId=301965
[ASCII control codes C0 and C1]: http://en.wikipedia.org/wiki/Data_link_escape_character#C1_set
[CLI to manage Mobile Services tables]: ../virtual-machines-command-line-tools.md#Mobile_Tables
[Conflict-Handler]: mobile-services-ios-handling-conflicts-offline-data.md#add-conflict-handling
<|MERGE_RESOLUTION|>--- conflicted
+++ resolved
@@ -1,645 +1,641 @@
-<properties
-	pageTitle="How to Use iOS SDK for Azure Mobile Apps"
-	description="How to Use iOS SDK for Azure Mobile Apps"
-	services="app-service\mobile"
-	documentationCenter="ios"
-	authors="krisragh"
-	manager="dwrede"
-	editor=""/>
-
-<tags
-	ms.service="app-service-mobile"
-	ms.workload="mobile"
-	ms.tgt_pltfrm="mobile-ios"
-	ms.devlang="objective-c"
-	ms.topic="article"
-<<<<<<< HEAD
-	ms.date="03/07/2016"
-=======
-	ms.date="03/09/2016"
->>>>>>> c4ea2467
-	ms.author="krisragh"/>
-
-# How to Use iOS Client Library for Azure Mobile Apps
-
-[AZURE.INCLUDE [app-service-mobile-selector-client-library](../../includes/app-service-mobile-selector-client-library.md)]
-
-This guide teaches you to perform common scenarios using the latest [Azure Mobile Apps iOS SDK](https://go.microsoft.com/fwLink/?LinkID=266533&clcid=0x409). If you are new to Azure Mobile Apps, first complete [Azure Mobile Apps Quick Start] to create a backend, create a table, and download a pre-built iOS Xcode project. In this guide, we focus on the client-side iOS SDK. To learn more about the .NET server-side SDK for the backend, see [Work with .NET Backend](app-service-mobile-dotnet-backend-how-to-use-server-sdk.md)
-
-## Reference documentation
-
-The reference documentation for the iOS client SDK is located here: [Azure Mobile Apps iOS Client Reference](http://azure.github.io/azure-mobile-services/iOS/v3/).
-
-##<a name="Setup"></a>Setup and Prerequisites
-
-This guide assumes that you have created a backend with a table. This guide assumes that the table has the same schema as the tables in those tutorials. This guide also assumes that in your code, you reference `MicrosoftAzureMobile.framework` and import `MicrosoftAzureMobile/MicrosoftAzureMobile.h`.
-
-##<a name="create-client"></a>How to: Create Client
-
-To access an Azure Mobile Apps backend in your project, create an `MSClient`. Replace `AppUrl` with the app URL. You may leave `gatewayURLString` and `applicationKey` empty. If you set up a gateway for authentication, populate `gatewayURLString` with the gateway URL.
-
-**Objective-C**:
-
-```
-MSClient *client = [MSClient clientWithApplicationURLString:@"AppUrl"];
-```
-
-**Swift**:
-
-```
-let client = MSClient(applicationURLString: "AppUrl")
-```
-
-
-##<a name="table-reference"></a>How to: Create Table Reference
-
-To access or update data, create a reference to the backend table. Replace `TodoItem` with the name of your table
-
-**Objective-C**:
-
-```
-MSTable *table = [client tableWithName:@"TodoItem"];
-```
-
-**Swift**:
-
-```
-let table = client.tableWithName("TodoItem")
-```
-
-
-##<a name="querying"></a>How to: Query Data
-
-To create a database query, query the `MSTable` object. The following query gets all the items in `TodoItem` and logs the text of each item.
-
-**Objective-C**:
-
-```
-[table readWithCompletion:^(MSQueryResult *result, NSError *error) {
-		if(error) { // error is nil if no error occured
-				NSLog(@"ERROR %@", error);
-		} else {
-				for(NSDictionary *item in result.items) { // items is NSArray of records that match query
-						NSLog(@"Todo Item: %@", [item objectForKey:@"text"]);
-				}
-		}
-}];
-```
-
-**Swift**:
-
-```
-table.readWithCompletion { (result, error) in
-    if let err = error {
-        print("ERROR ", err)
-    } else if let items = result?.items {
-        for item in items {
-            print("Todo Item: ", item["text"])
-        }
-    }
-}
-```
-
-##<a name="filtering"></a>How to: Filter Returned Data
-
-To filter results, there are many available options.
-
-To filter using a predicate, use an `NSPredicate` and `readWithPredicate`. The following filters returned data to find only incomplete Todo items.
-
-**Objective-C**:
-
-```
-// Create a predicate that finds items where complete is false
-NSPredicate * predicate = [NSPredicate predicateWithFormat:@"complete == NO"];
-// Query the TodoItem table
-[table readWithPredicate:predicate completion:^(MSQueryResult *result, NSError *error) {
-		if(error) {
-				NSLog(@"ERROR %@", error);
-		} else {
-				for(NSDictionary *item in result.items) {
-						NSLog(@"Todo Item: %@", [item objectForKey:@"text"]);
-				}
-		}
-}];
-```
-
-**Swift**:
-
-```
-// Create a predicate that finds items where complete is false
-let predicate =  NSPredicate(format: "complete == NO")
-// Query the TodoItem table
-table.readWithPredicate(predicate) { (result, error) in
-    if let err = error {
-        print("ERROR ", err)
-    } else if let items = result?.items {
-        for item in items {
-            print("Todo Item: ", item["text"])
-        }
-    }
-}
-```
-
-##<a name="query-object"></a>How to: Use MSQuery
-
-To perform a complex query (including sorting and paging), create an `MSQuery` object, directly or by using a predicate:
-
-**Objective-C**:
-
-```
-MSQuery *query = [table query];
-MSQuery *query = [table queryWithPredicate: [NSPredicate predicateWithFormat:@"complete == NO"]];
-```
-
-**Swift**:
-
-```
-let query = table.query()
-let query = table.queryWithPredicate(NSPredicate(format: "complete == NO"))
-```
-
-`MSQuery` lets you control several query behaviors, including the following. Execute an `MSQuery` query by calling `readWithCompletion` on it, as shown in the next example.
-* Specify order of results
-* Limit which fields to return
-* Limit how many records to return
-* Specify total count in response
-* Specify custom query string parameters in request
-* Apply additional functions
-
-
-## <a name="sorting"></a>How to: Sort Data with MSQuery
-
-To sort results, let's look at an example. To first ascendingly by field `text` and then descendingly by field `completion`, invoke `MSQuery` like so:
-
-**Objective-C**:
-
-```
-[query orderByAscending:@"text"];
-[query orderByDescending:@"complete"];
-[query readWithCompletion:^(MSQueryResult *result, NSError *error) {
-		if(error) {
-				NSLog(@"ERROR %@", error);
-		} else {
-				for(NSDictionary *item in result.items) {
-						NSLog(@"Todo Item: %@", [item objectForKey:@"text"]);
-				}
-		}
-}];
-```
-
-**Swift**:
-
-```
-query.orderByAscending("text")
-query.orderByDescending("complete")
-query.readWithCompletion { (result, error) in
-    if let err = error {
-        print("ERROR ", err)
-    } else if let items = result?.items {
-        for item in items {
-            print("Todo Item: ", item["text"])
-        }
-    }
-}
-```
-
-
-## <a name="selecting"></a><a name="parameters"></a>How to: Limit Fields and Expand Query String Parameters with MSQuery
-
-To limit fields to be returned in a query, specify the names of the fields in the **selectFields** property. This returns only the text and completed fields:
-
-**Objective-C**:
-
-```
-query.selectFields = @[@"text", @"complete"];
-```
-
-**Swift**:
-
-```
-query.selectFields = ["text", "complete"]
-```
-
-To include additional query string parameters in the server request (for example, because a custom server-side script uses them), populate `query.parameters` like so:
-
-**Objective-C**:
-
-```
-query.parameters = @{
-	@"myKey1" : @"value1",
-	@"myKey2" : @"value2",
-};
-```
-
-**Swift**:
-
-```
-query.parameters = ["myKey1": "value1", "myKey2": "value2"]
-```
-
-##<a name="inserting"></a>How to: Insert Data
-
-To insert a new table row, create a new `NSDictionary` and invoke `table insert`. Mobile Services automatically generates new columns based on the `NSDictionary` if [Dynamic Schema] is not disabled.
-
-If `id` is not provided, the backend automatically generates a new unique ID. Provide your own `id` to use email addresses, usernames, or your own custom values as ID. Providing your own ID may ease joins and business-oriented database logic.
-
-The `result` contains the new item that was inserted; depending on your server logic, it may have additional or modified data compared to what was passed to the server.
-
-**Objective-C**:
-
-```
-NSDictionary *newItem = @{@"id": @"custom-id", @"text": @"my new item", @"complete" : @NO};
-[table insert:newItem completion:^(NSDictionary *result, NSError *error) {
-	if(error) {
-		NSLog(@"ERROR %@", error);
-	} else {
-		NSLog(@"Todo Item: %@", [result objectForKey:@"text"]);
-	}
-}];
-```
-
-**Swift**:
-
-```
-let newItem = ["id": "custom-id", "text": "my new item", "complete": false]
-table.insert(newItem) { (result, error) in
-    if let err = error {
-        print("ERROR ", err)
-    } else if let item = result {
-        print("Todo Item: ", item["text"])
-    }
-}
-```
-
-##<a name="modifying"></a>How to: Modify Data
-
-To update an existing row, modify an item and call `update`:
-
-**Objective-C**:
-
-```
-NSMutableDictionary *newItem = [oldItem mutableCopy]; // oldItem is NSDictionary
-[newItem setValue:@"Updated text" forKey:@"text"];
-[table update:newItem completion:^(NSDictionary *result, NSError *error) {
-	if(error) {
-		NSLog(@"ERROR %@", error);
-	} else {
-		NSLog(@"Todo Item: %@", [result objectForKey:@"text"]);
-	}
-}];
-```
-
-**Swift**:
-
-```
-if let newItem = oldItem.mutableCopy() as? NSMutableDictionary {
-    newItem["text"] = "Updated text"
-    table2.update(newItem as [NSObject: AnyObject], completion: { (result, error) -> Void in
-        if let err = error {
-            print("ERROR ", err)
-        } else if let item = result {
-            print("Todo Item: ", item["text"])
-        }
-    })
-}
-```
-
-Alternatively, supply the row ID and the updated field:
-
-**Objective-C**:
-
-```
-[table update:@{@"id":@"custom-id", @"text":"my EDITED item"} completion:^(NSDictionary *result, NSError *error) {
-	if(error) {
-		NSLog(@"ERROR %@", error);
-	} else {
-		NSLog(@"Todo Item: %@", [result objectForKey:@"text"]);
-	}
-}];
-```
-
-**Swift**:
-
-```
-table.update(["id": "custom-id", "text": "my EDITED item"]) { (result, error) in
-    if let err = error {
-        print("ERROR ", err)
-    } else if let item = result {
-        print("Todo Item: ", item["text"])
-    }
-}
-```
-
-At minimum, the `id` attribute must be set when making updates.
-
-##<a name="deleting"></a>How to: Delete Data
-
-To delete an item, invoke `delete` with the item:
-
-**Objective-C**:
-
-```
-[table delete:item completion:^(id itemId, NSError *error) {
-	if(error) {
-		NSLog(@"ERROR %@", error);
-	} else {
-		NSLog(@"Todo Item ID: %@", itemId);
-	}
-}];
-```
-
-**Swift**:
-
-```
-table.delete(newItem as [NSObject: AnyObject]) { (itemId, error) in
-    if let err = error {
-        print("ERROR ", err)
-    } else {
-        print("Todo Item ID: ", itemId)
-    }
-}
-```
-
-Alternatively, delete by providing a row ID:
-
-**Objective-C**:
-
-```
-[table deleteWithId:@"37BBF396-11F0-4B39-85C8-B319C729AF6D" completion:^(id itemId, NSError *error) {
-	if(error) {
-		NSLog(@"ERROR %@", error);
-	} else {
-		NSLog(@"Todo Item ID: %@", itemId);
-	}
-}];
-```
-
-**Swift**:
-
-```
-table.deleteWithId("37BBF396-11F0-4B39-85C8-B319C729AF6D") { (itemId, error) in
-    if let err = error {
-        print("ERROR ", err)
-    } else {
-        print("Todo Item ID: ", itemId)
-    }
-}
-```
-
-At minimum, the `id` attribute must be set when making deletes.
-
-##<a name="customapi"></a>How to: Call Custom API
-
-With a custom API, you can expose any backend functionality. It doesn't have to map to a table operation. Not only do you gain more control over messaging, you can even read/set headers and change the response body format. To learn how to create a custom API on the backend, read [Custom APIs](app-service-mobile-node-backend-how-to-use-server-sdk.md#work-easy-apis)
-
-To call a custom API, call `MSClient.invokeAPI` as shown below. The request and response content are treated as JSON. To use other media types, [use the other overload of `invokeAPI`](http://azure.github.io/azure-mobile-services/iOS/v3/Classes/MSClient.html#//api/name/invokeAPI:data:HTTPMethod:parameters:headers:completion:)
-
-To make a `GET` request instead of a `POST` request, set parameter `HTTPMethod` to `"GET"` and parameter `body` to `nil` (since GET requests do not have message bodies.) If your custom API supports other HTTP verbs, change `HTTPMethod` appropriately.
-
-**Objective-C**:
-```
-    [self.client invokeAPI:@"sendEmail"
-                      body:@{ @"contents": @"Hello world!" }
-                HTTPMethod:@"POST"
-                parameters:@{ @"to": @"bill@contoso.com", @"subject" : @"Hi!" }
-                   headers:nil
-                completion: ^(NSData *result, NSHTTPURLResponse *response, NSError *error) {
-                    if(error) {
-                        NSLog(@"ERROR %@", error);
-                    } else {
-                        // Do something with result
-                    }
-                }];
-```
-
-**Swift**:
-
-```
-client.invokeAPI("sendEmail",
-            body: [ "contents": "Hello World" ],
-            HTTPMethod: "POST",
-            parameters: [ "to": "bill@contoso.com", "subject" : "Hi!" ],
-            headers: nil)
-            {
-                (result, response, error) -> Void in
-                if let err = error {
-                    print("ERROR ", err)
-                } else if let res = result {
-                          // Do something with result
-                }
-        }
-```
-
-##<a name="templates"></a>How to: Register push templates to send cross-platform notifications
-
-To register templates, simply pass along templates with your **client.push registerDeviceToken** method in your client app.
-
-**Objective-C**:
-
-```
-[client.push registerDeviceToken:deviceToken template:iOSTemplate completion:^(NSError *error) {
-	if(error) {
-		NSLog(@"ERROR %@", error);
-	}
-}];
-```
-
-**Swift**:
-
-```
-    client.push?.registerDeviceToken(NSData(), template: iOSTemplate, completion: { (error) in
-        if let err = error {
-            print("ERROR ", err)
-        }
-    })
-```
-
-Your templates will be of type NSDictionary and can contain multiple templates in the following format:
-
-**Objective-C**:
-
-```
-NSDictionary *iOSTemplate = @{ @"templateName": @{ @"body": @{ @"aps": @{ @"alert": @"$(message)" } } } };
-```
-
-**Swift**:
-
-```
-let iOSTemplate = ["templateName": ["body": ["aps": ["alert": "$(message)"]]]]
-```
-
-Note that all tags will be stripped away for security. To add tags to installations or templates within installations, see [Work with the .NET backend server SDK for Azure Mobile Apps](app-service-mobile-dotnet-backend-how-to-use-server-sdk.md#tags).
-
-To send notifications utilizing these registered templates, work with [Notification Hubs APIs](https://msdn.microsoft.com/library/azure/dn495101.aspx)
-
-##<a name="errors"></a>How to: Handle Errors
-
-When you call a mobile service, the completion block contains an `NSError` parameter. When an error occurs, this parameter is non-nil. In your code, you should check this parameter and handle the error as needed, as demonstrated in the code snippets above.
-
-The file [`<WindowsAzureMobileServices/MSError.h>`](https://github.com/Azure/azure-mobile-services/blob/master/sdk/iOS/src/MSError.h) defines the constants `MSErrorResponseKey`, `MSErrorRequestKey`, and `MSErrorServerItemKey` to get more data related to the error, obtainable as follows:
-
-**Objective-C**:
-
-```
-NSDictionary *serverItem = [error.userInfo objectForKey:MSErrorServerItemKey];
-```
-
-**Swift**:
-
-```
-let serverItem = error.userInfo[MSErrorServerItemKey]
-```
-
-In addition, the file defines constants for each error code, which may be used as shown below:
-
-**Objective-C**:
-
-```
-if (error.code == MSErrorPreconditionFailed) {
-```
-
-**Swift**:
-
-```
-if (error.code == MSErrorPreconditionFailed) {
-```
-
-## <a name="adal"></a>How to: Authenticate users with the Active Directory Authentication Library
-
-You can use the Active Directory Authentication Library (ADAL) to sign users into your application using Azure Active Directory. This is often preferable to using the `loginAsync()` methods, as it provides a more native UX feel and allows for additional customization.
-
-1. Configure your mobile app backend for AAD sign-in by followin the [How to configure App Service for Active Directory login](app-service-mobile-how-to-configure-active-directory-authentication.md) tutorial. Make sure to complete the optional step of registering a native client application. For iOS, it is recommended (but not required) that the redirect URI is of the form `<app-scheme>://<bundle-id>`. Please see the [ADAL iOS quickstart](active-directory-devquickstarts-ios.md#em1-determine-what-your-redirect-uri-will-be-for-iosem) for more details.
-
-2. Install ADAL using Cocoapods. Edit your Podfile to include the following, replacing **YOUR-PROJECT** with the name of your Xcode project:
-
-		source 'https://github.com/CocoaPods/Specs.git'
-		link_with ['YOUR-PROJECT']
-		xcodeproj 'YOUR-PROJECT'
-and the Pod:
-
-		pod 'ADALiOS'
-
-3. Using the Terminal, run `pod install` from the directory containing your project, and then open the generated Xcode workspace (not the project).
-
-4. Add the below code to your application, according to the language you are using. In each, make the following replacements:
-
-* Replace **INSERT-AUTHORITY-HERE** ith the name of the tenant in which you provisioned your application. The format should be https://login.windows.net/contoso.onmicrosoft.com. This value can be copied out of the Domain tab in your Azure Active Directory in the [Azure classic portal].
-
-* Replace **INSERT-RESOURCE-ID-HERE** with the client ID for your mobile app backend. You can obtain this from the **Advanced** tab under **Azure Active Directory Settings** in the portal.
-
-* Replace **INSERT-CLIENT-ID-HERE** with the client ID you copied from the native client application.
-
-* Replace **INSERT-REDIRECT-URI-HERE** with your site's _/.auth/login/done_ endpoint, using the HTTPS scheme. This value should be similar to _https://contoso.azurewebsites.net/.auth/login/done_.
-
-**Objective-C**:
-
-	#import <ADALiOS/ADAuthenticationContext.h>
-	#import <ADALiOS/ADAuthenticationSettings.h>
-	// ...
-	- (void) authenticate:(UIViewController*) parent
-	           completion:(void (^) (MSUser*, NSError*))completionBlock;
-	{
-	    NSString *authority = @"INSERT-AUTHORITY-HERE";
-	    NSString *resourceId = @"INSERT-RESOURCE-ID-HERE";
-	    NSString *clientId = @"INSERT-CLIENT-ID-HERE";
-	    NSURL *redirectUri = [[NSURL alloc]initWithString:@"INSERT-REDIRECT-URI-HERE"];
-	    ADAuthenticationError *error;
-	    ADAuthenticationContext authContext = [ADAuthenticationContext authenticationContextWithAuthority:authority error:&error];
-	    authContext.parentController = parent;
-	    [ADAuthenticationSettings sharedInstance].enableFullScreen = YES;
-	    [authContext acquireTokenWithResource:resourceId
-	                                 clientId:clientId
-	                              redirectUri:redirectUri
-	                          completionBlock:^(ADAuthenticationResult *result) {
-	                              if (result.status != AD_SUCCEEDED)
-	                              {
-	                                  completionBlock(nil, result.error);;
-	                              }
-	                              else
-	                              {
-	                                  NSDictionary *payload = @{
-	                                                            @"access_token" : result.tokenCacheStoreItem.accessToken
-	                                                            };
-	                                  [client loginWithProvider:@"aad" token:payload completion:completionBlock];
-	                              }
-	                          }];
-	}
-
-
-**Swift**:
-
-	// add the following imports to your bridging header:
-	//     #import <ADALiOS/ADAuthenticationContext.h>
-	//     #import <ADALiOS/ADAuthenticationSettings.h>
-
-	func authenticate(parent: UIViewController, completion: (MSUser?, NSError?) -> Void) {
-		let authority = "INSERT-AUTHORITY-HERE"
-		let resourceId = "INSERT-RESOURCE-ID-HERE"
-		let clientId = "INSERT-CLIENT-ID-HERE"
-		let redirectUri = NSURL(string: "INSERT-REDIRECT-URI-HERE")
-		var error: AutoreleasingUnsafeMutablePointer<ADAuthenticationError?> = nil
-		let authContext = ADAuthenticationContext(authority: authority, error: error)
-		authContext.parentController = parent
-		ADAuthenticationSettings.sharedInstance().enableFullScreen = true
-		authContext.acquireTokenWithResource(resourceId, clientId: clientId, redirectUri: redirectUri) { (result) in
-		        if result.status != AD_SUCCEEDED {
-		            completion(nil, result.error)
-		        }
-		        else {
-		            let payload: [String: String] = ["access_token": result.tokenCacheStoreItem.accessToken]
-		            client.loginWithProvider("aad", token: payload, completion: completion)
-		        }
-    		}
-	}
-
-
-<!-- Anchors. -->
-
-[What is Mobile Services]: #what-is
-[Concepts]: #concepts
-[Setup and Prerequisites]: #Setup
-[How to: Create the Mobile Services client]: #create-client
-[How to: Create a table reference]: #table-reference
-[How to: Query data from a mobile service]: #querying
-[Filter returned data]: #filtering
-[Sort returned data]: #sorting
-[Return data in pages]: #paging
-[Select specific columns]: #selecting
-[How to: Bind data to the user interface]: #binding
-[How to: Insert data into a mobile service]: #inserting
-[How to: Modify data in a mobile service]: #modifying
-[How to: Authenticate users]: #authentication
-[Cache authentication tokens]: #caching-tokens
-[How to: Upload images and large files]: #blobs
-[How to: Handle errors]: #errors
-[How to: Design unit tests]: #unit-testing
-[How to: Customize the client]: #customizing
-[Customize request headers]: #custom-headers
-[Customize data type serialization]: #custom-serialization
-[Next Steps]: #next-steps
-[How to: Use MSQuery]: #query-object
-
-<!-- Images. -->
-
-<!-- URLs. -->
-[Azure Mobile Apps Quick Start]: app-service-mobile-ios-get-started.md
-
-[Add Mobile Services to Existing App]: /develop/mobile/tutorials/get-started-data
-[Get started with Mobile Services]: /develop/mobile/tutorials/get-started-ios
-[Validate and modify data in Mobile Services by using server scripts]: /develop/mobile/tutorials/validate-modify-and-augment-data-ios
-[Mobile Services SDK]: https://go.microsoft.com/fwLink/p/?LinkID=266533
-[Authentication]: /develop/mobile/tutorials/get-started-with-users-ios
-[iOS SDK]: https://developer.apple.com/xcode
-
-[Handling Expired Tokens]: http://go.microsoft.com/fwlink/p/?LinkId=301955
-[Live Connect SDK]: http://go.microsoft.com/fwlink/p/?LinkId=301960
-[Permissions]: http://msdn.microsoft.com/library/windowsazure/jj193161.aspx
-[Service-side Authorization]: mobile-services-javascript-backend-service-side-authorization.md
-[Use scripts to authorize users]: /develop/mobile/tutorials/authorize-users-in-scripts-ios
-[Dynamic Schema]: http://go.microsoft.com/fwlink/p/?LinkId=296271
-[How to: access custom parameters]: /develop/mobile/how-to-guides/work-with-server-scripts#access-headers
-[Create a table]: http://msdn.microsoft.com/library/windowsazure/jj193162.aspx
-[NSDictionary object]: http://go.microsoft.com/fwlink/p/?LinkId=301965
-[ASCII control codes C0 and C1]: http://en.wikipedia.org/wiki/Data_link_escape_character#C1_set
-[CLI to manage Mobile Services tables]: ../virtual-machines-command-line-tools.md#Mobile_Tables
-[Conflict-Handler]: mobile-services-ios-handling-conflicts-offline-data.md#add-conflict-handling
+<properties
+	pageTitle="How to Use iOS SDK for Azure Mobile Apps"
+	description="How to Use iOS SDK for Azure Mobile Apps"
+	services="app-service\mobile"
+	documentationCenter="ios"
+	authors="krisragh"
+	manager="dwrede"
+	editor=""/>
+
+<tags
+	ms.service="app-service-mobile"
+	ms.workload="mobile"
+	ms.tgt_pltfrm="mobile-ios"
+	ms.devlang="objective-c"
+	ms.topic="article"
+	ms.date="03/09/2016"
+	ms.author="krisragh"/>
+
+# How to Use iOS Client Library for Azure Mobile Apps
+
+[AZURE.INCLUDE [app-service-mobile-selector-client-library](../../includes/app-service-mobile-selector-client-library.md)]
+
+This guide teaches you to perform common scenarios using the latest [Azure Mobile Apps iOS SDK](https://go.microsoft.com/fwLink/?LinkID=266533&clcid=0x409). If you are new to Azure Mobile Apps, first complete [Azure Mobile Apps Quick Start] to create a backend, create a table, and download a pre-built iOS Xcode project. In this guide, we focus on the client-side iOS SDK. To learn more about the .NET server-side SDK for the backend, see [Work with .NET Backend](app-service-mobile-dotnet-backend-how-to-use-server-sdk.md)
+
+## Reference documentation
+
+The reference documentation for the iOS client SDK is located here: [Azure Mobile Apps iOS Client Reference](http://azure.github.io/azure-mobile-services/iOS/v3/).
+
+##<a name="Setup"></a>Setup and Prerequisites
+
+This guide assumes that you have created a backend with a table. This guide assumes that the table has the same schema as the tables in those tutorials. This guide also assumes that in your code, you reference `MicrosoftAzureMobile.framework` and import `MicrosoftAzureMobile/MicrosoftAzureMobile.h`.
+
+##<a name="create-client"></a>How to: Create Client
+
+To access an Azure Mobile Apps backend in your project, create an `MSClient`. Replace `AppUrl` with the app URL. You may leave `gatewayURLString` and `applicationKey` empty. If you set up a gateway for authentication, populate `gatewayURLString` with the gateway URL.
+
+**Objective-C**:
+
+```
+MSClient *client = [MSClient clientWithApplicationURLString:@"AppUrl"];
+```
+
+**Swift**:
+
+```
+let client = MSClient(applicationURLString: "AppUrl")
+```
+
+
+##<a name="table-reference"></a>How to: Create Table Reference
+
+To access or update data, create a reference to the backend table. Replace `TodoItem` with the name of your table
+
+**Objective-C**:
+
+```
+MSTable *table = [client tableWithName:@"TodoItem"];
+```
+
+**Swift**:
+
+```
+let table = client.tableWithName("TodoItem")
+```
+
+
+##<a name="querying"></a>How to: Query Data
+
+To create a database query, query the `MSTable` object. The following query gets all the items in `TodoItem` and logs the text of each item.
+
+**Objective-C**:
+
+```
+[table readWithCompletion:^(MSQueryResult *result, NSError *error) {
+		if(error) { // error is nil if no error occured
+				NSLog(@"ERROR %@", error);
+		} else {
+				for(NSDictionary *item in result.items) { // items is NSArray of records that match query
+						NSLog(@"Todo Item: %@", [item objectForKey:@"text"]);
+				}
+		}
+}];
+```
+
+**Swift**:
+
+```
+table.readWithCompletion { (result, error) in
+    if let err = error {
+        print("ERROR ", err)
+    } else if let items = result?.items {
+        for item in items {
+            print("Todo Item: ", item["text"])
+        }
+    }
+}
+```
+
+##<a name="filtering"></a>How to: Filter Returned Data
+
+To filter results, there are many available options.
+
+To filter using a predicate, use an `NSPredicate` and `readWithPredicate`. The following filters returned data to find only incomplete Todo items.
+
+**Objective-C**:
+
+```
+// Create a predicate that finds items where complete is false
+NSPredicate * predicate = [NSPredicate predicateWithFormat:@"complete == NO"];
+// Query the TodoItem table
+[table readWithPredicate:predicate completion:^(MSQueryResult *result, NSError *error) {
+		if(error) {
+				NSLog(@"ERROR %@", error);
+		} else {
+				for(NSDictionary *item in result.items) {
+						NSLog(@"Todo Item: %@", [item objectForKey:@"text"]);
+				}
+		}
+}];
+```
+
+**Swift**:
+
+```
+// Create a predicate that finds items where complete is false
+let predicate =  NSPredicate(format: "complete == NO")
+// Query the TodoItem table
+table.readWithPredicate(predicate) { (result, error) in
+    if let err = error {
+        print("ERROR ", err)
+    } else if let items = result?.items {
+        for item in items {
+            print("Todo Item: ", item["text"])
+        }
+    }
+}
+```
+
+##<a name="query-object"></a>How to: Use MSQuery
+
+To perform a complex query (including sorting and paging), create an `MSQuery` object, directly or by using a predicate:
+
+**Objective-C**:
+
+```
+MSQuery *query = [table query];
+MSQuery *query = [table queryWithPredicate: [NSPredicate predicateWithFormat:@"complete == NO"]];
+```
+
+**Swift**:
+
+```
+let query = table.query()
+let query = table.queryWithPredicate(NSPredicate(format: "complete == NO"))
+```
+
+`MSQuery` lets you control several query behaviors, including the following. Execute an `MSQuery` query by calling `readWithCompletion` on it, as shown in the next example.
+* Specify order of results
+* Limit which fields to return
+* Limit how many records to return
+* Specify total count in response
+* Specify custom query string parameters in request
+* Apply additional functions
+
+
+## <a name="sorting"></a>How to: Sort Data with MSQuery
+
+To sort results, let's look at an example. To first ascendingly by field `text` and then descendingly by field `completion`, invoke `MSQuery` like so:
+
+**Objective-C**:
+
+```
+[query orderByAscending:@"text"];
+[query orderByDescending:@"complete"];
+[query readWithCompletion:^(MSQueryResult *result, NSError *error) {
+		if(error) {
+				NSLog(@"ERROR %@", error);
+		} else {
+				for(NSDictionary *item in result.items) {
+						NSLog(@"Todo Item: %@", [item objectForKey:@"text"]);
+				}
+		}
+}];
+```
+
+**Swift**:
+
+```
+query.orderByAscending("text")
+query.orderByDescending("complete")
+query.readWithCompletion { (result, error) in
+    if let err = error {
+        print("ERROR ", err)
+    } else if let items = result?.items {
+        for item in items {
+            print("Todo Item: ", item["text"])
+        }
+    }
+}
+```
+
+
+## <a name="selecting"></a><a name="parameters"></a>How to: Limit Fields and Expand Query String Parameters with MSQuery
+
+To limit fields to be returned in a query, specify the names of the fields in the **selectFields** property. This returns only the text and completed fields:
+
+**Objective-C**:
+
+```
+query.selectFields = @[@"text", @"complete"];
+```
+
+**Swift**:
+
+```
+query.selectFields = ["text", "complete"]
+```
+
+To include additional query string parameters in the server request (for example, because a custom server-side script uses them), populate `query.parameters` like so:
+
+**Objective-C**:
+
+```
+query.parameters = @{
+	@"myKey1" : @"value1",
+	@"myKey2" : @"value2",
+};
+```
+
+**Swift**:
+
+```
+query.parameters = ["myKey1": "value1", "myKey2": "value2"]
+```
+
+##<a name="inserting"></a>How to: Insert Data
+
+To insert a new table row, create a new `NSDictionary` and invoke `table insert`. Mobile Services automatically generates new columns based on the `NSDictionary` if [Dynamic Schema] is not disabled.
+
+If `id` is not provided, the backend automatically generates a new unique ID. Provide your own `id` to use email addresses, usernames, or your own custom values as ID. Providing your own ID may ease joins and business-oriented database logic.
+
+The `result` contains the new item that was inserted; depending on your server logic, it may have additional or modified data compared to what was passed to the server.
+
+**Objective-C**:
+
+```
+NSDictionary *newItem = @{@"id": @"custom-id", @"text": @"my new item", @"complete" : @NO};
+[table insert:newItem completion:^(NSDictionary *result, NSError *error) {
+	if(error) {
+		NSLog(@"ERROR %@", error);
+	} else {
+		NSLog(@"Todo Item: %@", [result objectForKey:@"text"]);
+	}
+}];
+```
+
+**Swift**:
+
+```
+let newItem = ["id": "custom-id", "text": "my new item", "complete": false]
+table.insert(newItem) { (result, error) in
+    if let err = error {
+        print("ERROR ", err)
+    } else if let item = result {
+        print("Todo Item: ", item["text"])
+    }
+}
+```
+
+##<a name="modifying"></a>How to: Modify Data
+
+To update an existing row, modify an item and call `update`:
+
+**Objective-C**:
+
+```
+NSMutableDictionary *newItem = [oldItem mutableCopy]; // oldItem is NSDictionary
+[newItem setValue:@"Updated text" forKey:@"text"];
+[table update:newItem completion:^(NSDictionary *result, NSError *error) {
+	if(error) {
+		NSLog(@"ERROR %@", error);
+	} else {
+		NSLog(@"Todo Item: %@", [result objectForKey:@"text"]);
+	}
+}];
+```
+
+**Swift**:
+
+```
+if let newItem = oldItem.mutableCopy() as? NSMutableDictionary {
+    newItem["text"] = "Updated text"
+    table2.update(newItem as [NSObject: AnyObject], completion: { (result, error) -> Void in
+        if let err = error {
+            print("ERROR ", err)
+        } else if let item = result {
+            print("Todo Item: ", item["text"])
+        }
+    })
+}
+```
+
+Alternatively, supply the row ID and the updated field:
+
+**Objective-C**:
+
+```
+[table update:@{@"id":@"custom-id", @"text":"my EDITED item"} completion:^(NSDictionary *result, NSError *error) {
+	if(error) {
+		NSLog(@"ERROR %@", error);
+	} else {
+		NSLog(@"Todo Item: %@", [result objectForKey:@"text"]);
+	}
+}];
+```
+
+**Swift**:
+
+```
+table.update(["id": "custom-id", "text": "my EDITED item"]) { (result, error) in
+    if let err = error {
+        print("ERROR ", err)
+    } else if let item = result {
+        print("Todo Item: ", item["text"])
+    }
+}
+```
+
+At minimum, the `id` attribute must be set when making updates.
+
+##<a name="deleting"></a>How to: Delete Data
+
+To delete an item, invoke `delete` with the item:
+
+**Objective-C**:
+
+```
+[table delete:item completion:^(id itemId, NSError *error) {
+	if(error) {
+		NSLog(@"ERROR %@", error);
+	} else {
+		NSLog(@"Todo Item ID: %@", itemId);
+	}
+}];
+```
+
+**Swift**:
+
+```
+table.delete(newItem as [NSObject: AnyObject]) { (itemId, error) in
+    if let err = error {
+        print("ERROR ", err)
+    } else {
+        print("Todo Item ID: ", itemId)
+    }
+}
+```
+
+Alternatively, delete by providing a row ID:
+
+**Objective-C**:
+
+```
+[table deleteWithId:@"37BBF396-11F0-4B39-85C8-B319C729AF6D" completion:^(id itemId, NSError *error) {
+	if(error) {
+		NSLog(@"ERROR %@", error);
+	} else {
+		NSLog(@"Todo Item ID: %@", itemId);
+	}
+}];
+```
+
+**Swift**:
+
+```
+table.deleteWithId("37BBF396-11F0-4B39-85C8-B319C729AF6D") { (itemId, error) in
+    if let err = error {
+        print("ERROR ", err)
+    } else {
+        print("Todo Item ID: ", itemId)
+    }
+}
+```
+
+At minimum, the `id` attribute must be set when making deletes.
+
+##<a name="customapi"></a>How to: Call Custom API
+
+With a custom API, you can expose any backend functionality. It doesn't have to map to a table operation. Not only do you gain more control over messaging, you can even read/set headers and change the response body format. To learn how to create a custom API on the backend, read [Custom APIs](app-service-mobile-node-backend-how-to-use-server-sdk.md#work-easy-apis)
+
+To call a custom API, call `MSClient.invokeAPI` as shown below. The request and response content are treated as JSON. To use other media types, [use the other overload of `invokeAPI`](http://azure.github.io/azure-mobile-services/iOS/v3/Classes/MSClient.html#//api/name/invokeAPI:data:HTTPMethod:parameters:headers:completion:)
+
+To make a `GET` request instead of a `POST` request, set parameter `HTTPMethod` to `"GET"` and parameter `body` to `nil` (since GET requests do not have message bodies.) If your custom API supports other HTTP verbs, change `HTTPMethod` appropriately.
+
+**Objective-C**:
+```
+    [self.client invokeAPI:@"sendEmail"
+                      body:@{ @"contents": @"Hello world!" }
+                HTTPMethod:@"POST"
+                parameters:@{ @"to": @"bill@contoso.com", @"subject" : @"Hi!" }
+                   headers:nil
+                completion: ^(NSData *result, NSHTTPURLResponse *response, NSError *error) {
+                    if(error) {
+                        NSLog(@"ERROR %@", error);
+                    } else {
+                        // Do something with result
+                    }
+                }];
+```
+
+**Swift**:
+
+```
+client.invokeAPI("sendEmail",
+            body: [ "contents": "Hello World" ],
+            HTTPMethod: "POST",
+            parameters: [ "to": "bill@contoso.com", "subject" : "Hi!" ],
+            headers: nil)
+            {
+                (result, response, error) -> Void in
+                if let err = error {
+                    print("ERROR ", err)
+                } else if let res = result {
+                          // Do something with result
+                }
+        }
+```
+
+##<a name="templates"></a>How to: Register push templates to send cross-platform notifications
+
+To register templates, simply pass along templates with your **client.push registerDeviceToken** method in your client app.
+
+**Objective-C**:
+
+```
+[client.push registerDeviceToken:deviceToken template:iOSTemplate completion:^(NSError *error) {
+	if(error) {
+		NSLog(@"ERROR %@", error);
+	}
+}];
+```
+
+**Swift**:
+
+```
+    client.push?.registerDeviceToken(NSData(), template: iOSTemplate, completion: { (error) in
+        if let err = error {
+            print("ERROR ", err)
+        }
+    })
+```
+
+Your templates will be of type NSDictionary and can contain multiple templates in the following format:
+
+**Objective-C**:
+
+```
+NSDictionary *iOSTemplate = @{ @"templateName": @{ @"body": @{ @"aps": @{ @"alert": @"$(message)" } } } };
+```
+
+**Swift**:
+
+```
+let iOSTemplate = ["templateName": ["body": ["aps": ["alert": "$(message)"]]]]
+```
+
+Note that all tags will be stripped away for security. To add tags to installations or templates within installations, see [Work with the .NET backend server SDK for Azure Mobile Apps](app-service-mobile-dotnet-backend-how-to-use-server-sdk.md#tags).
+
+To send notifications utilizing these registered templates, work with [Notification Hubs APIs](https://msdn.microsoft.com/library/azure/dn495101.aspx)
+
+##<a name="errors"></a>How to: Handle Errors
+
+When you call a mobile service, the completion block contains an `NSError` parameter. When an error occurs, this parameter is non-nil. In your code, you should check this parameter and handle the error as needed, as demonstrated in the code snippets above.
+
+The file [`<WindowsAzureMobileServices/MSError.h>`](https://github.com/Azure/azure-mobile-services/blob/master/sdk/iOS/src/MSError.h) defines the constants `MSErrorResponseKey`, `MSErrorRequestKey`, and `MSErrorServerItemKey` to get more data related to the error, obtainable as follows:
+
+**Objective-C**:
+
+```
+NSDictionary *serverItem = [error.userInfo objectForKey:MSErrorServerItemKey];
+```
+
+**Swift**:
+
+```
+let serverItem = error.userInfo[MSErrorServerItemKey]
+```
+
+In addition, the file defines constants for each error code, which may be used as shown below:
+
+**Objective-C**:
+
+```
+if (error.code == MSErrorPreconditionFailed) {
+```
+
+**Swift**:
+
+```
+if (error.code == MSErrorPreconditionFailed) {
+```
+
+## <a name="adal"></a>How to: Authenticate users with the Active Directory Authentication Library
+
+You can use the Active Directory Authentication Library (ADAL) to sign users into your application using Azure Active Directory. This is often preferable to using the `loginAsync()` methods, as it provides a more native UX feel and allows for additional customization.
+
+1. Configure your mobile app backend for AAD sign-in by followin the [How to configure App Service for Active Directory login](app-service-mobile-how-to-configure-active-directory-authentication.md) tutorial. Make sure to complete the optional step of registering a native client application. For iOS, it is recommended (but not required) that the redirect URI is of the form `<app-scheme>://<bundle-id>`. Please see the [ADAL iOS quickstart](active-directory-devquickstarts-ios.md#em1-determine-what-your-redirect-uri-will-be-for-iosem) for more details.
+
+2. Install ADAL using Cocoapods. Edit your Podfile to include the following, replacing **YOUR-PROJECT** with the name of your Xcode project:
+
+		source 'https://github.com/CocoaPods/Specs.git'
+		link_with ['YOUR-PROJECT']
+		xcodeproj 'YOUR-PROJECT'
+and the Pod:
+
+		pod 'ADALiOS'
+
+3. Using the Terminal, run `pod install` from the directory containing your project, and then open the generated Xcode workspace (not the project).
+
+4. Add the below code to your application, according to the language you are using. In each, make the following replacements:
+
+* Replace **INSERT-AUTHORITY-HERE** ith the name of the tenant in which you provisioned your application. The format should be https://login.windows.net/contoso.onmicrosoft.com. This value can be copied out of the Domain tab in your Azure Active Directory in the [Azure classic portal].
+
+* Replace **INSERT-RESOURCE-ID-HERE** with the client ID for your mobile app backend. You can obtain this from the **Advanced** tab under **Azure Active Directory Settings** in the portal.
+
+* Replace **INSERT-CLIENT-ID-HERE** with the client ID you copied from the native client application.
+
+* Replace **INSERT-REDIRECT-URI-HERE** with your site's _/.auth/login/done_ endpoint, using the HTTPS scheme. This value should be similar to _https://contoso.azurewebsites.net/.auth/login/done_.
+
+**Objective-C**:
+
+	#import <ADALiOS/ADAuthenticationContext.h>
+	#import <ADALiOS/ADAuthenticationSettings.h>
+	// ...
+	- (void) authenticate:(UIViewController*) parent
+	           completion:(void (^) (MSUser*, NSError*))completionBlock;
+	{
+	    NSString *authority = @"INSERT-AUTHORITY-HERE";
+	    NSString *resourceId = @"INSERT-RESOURCE-ID-HERE";
+	    NSString *clientId = @"INSERT-CLIENT-ID-HERE";
+	    NSURL *redirectUri = [[NSURL alloc]initWithString:@"INSERT-REDIRECT-URI-HERE"];
+	    ADAuthenticationError *error;
+	    ADAuthenticationContext authContext = [ADAuthenticationContext authenticationContextWithAuthority:authority error:&error];
+	    authContext.parentController = parent;
+	    [ADAuthenticationSettings sharedInstance].enableFullScreen = YES;
+	    [authContext acquireTokenWithResource:resourceId
+	                                 clientId:clientId
+	                              redirectUri:redirectUri
+	                          completionBlock:^(ADAuthenticationResult *result) {
+	                              if (result.status != AD_SUCCEEDED)
+	                              {
+	                                  completionBlock(nil, result.error);;
+	                              }
+	                              else
+	                              {
+	                                  NSDictionary *payload = @{
+	                                                            @"access_token" : result.tokenCacheStoreItem.accessToken
+	                                                            };
+	                                  [client loginWithProvider:@"aad" token:payload completion:completionBlock];
+	                              }
+	                          }];
+	}
+
+
+**Swift**:
+
+	// add the following imports to your bridging header:
+	//     #import <ADALiOS/ADAuthenticationContext.h>
+	//     #import <ADALiOS/ADAuthenticationSettings.h>
+
+	func authenticate(parent: UIViewController, completion: (MSUser?, NSError?) -> Void) {
+		let authority = "INSERT-AUTHORITY-HERE"
+		let resourceId = "INSERT-RESOURCE-ID-HERE"
+		let clientId = "INSERT-CLIENT-ID-HERE"
+		let redirectUri = NSURL(string: "INSERT-REDIRECT-URI-HERE")
+		var error: AutoreleasingUnsafeMutablePointer<ADAuthenticationError?> = nil
+		let authContext = ADAuthenticationContext(authority: authority, error: error)
+		authContext.parentController = parent
+		ADAuthenticationSettings.sharedInstance().enableFullScreen = true
+		authContext.acquireTokenWithResource(resourceId, clientId: clientId, redirectUri: redirectUri) { (result) in
+		        if result.status != AD_SUCCEEDED {
+		            completion(nil, result.error)
+		        }
+		        else {
+		            let payload: [String: String] = ["access_token": result.tokenCacheStoreItem.accessToken]
+		            client.loginWithProvider("aad", token: payload, completion: completion)
+		        }
+    		}
+	}
+
+
+<!-- Anchors. -->
+
+[What is Mobile Services]: #what-is
+[Concepts]: #concepts
+[Setup and Prerequisites]: #Setup
+[How to: Create the Mobile Services client]: #create-client
+[How to: Create a table reference]: #table-reference
+[How to: Query data from a mobile service]: #querying
+[Filter returned data]: #filtering
+[Sort returned data]: #sorting
+[Return data in pages]: #paging
+[Select specific columns]: #selecting
+[How to: Bind data to the user interface]: #binding
+[How to: Insert data into a mobile service]: #inserting
+[How to: Modify data in a mobile service]: #modifying
+[How to: Authenticate users]: #authentication
+[Cache authentication tokens]: #caching-tokens
+[How to: Upload images and large files]: #blobs
+[How to: Handle errors]: #errors
+[How to: Design unit tests]: #unit-testing
+[How to: Customize the client]: #customizing
+[Customize request headers]: #custom-headers
+[Customize data type serialization]: #custom-serialization
+[Next Steps]: #next-steps
+[How to: Use MSQuery]: #query-object
+
+<!-- Images. -->
+
+<!-- URLs. -->
+[Azure Mobile Apps Quick Start]: app-service-mobile-ios-get-started.md
+
+[Add Mobile Services to Existing App]: /develop/mobile/tutorials/get-started-data
+[Get started with Mobile Services]: /develop/mobile/tutorials/get-started-ios
+[Validate and modify data in Mobile Services by using server scripts]: /develop/mobile/tutorials/validate-modify-and-augment-data-ios
+[Mobile Services SDK]: https://go.microsoft.com/fwLink/p/?LinkID=266533
+[Authentication]: /develop/mobile/tutorials/get-started-with-users-ios
+[iOS SDK]: https://developer.apple.com/xcode
+
+[Handling Expired Tokens]: http://go.microsoft.com/fwlink/p/?LinkId=301955
+[Live Connect SDK]: http://go.microsoft.com/fwlink/p/?LinkId=301960
+[Permissions]: http://msdn.microsoft.com/library/windowsazure/jj193161.aspx
+[Service-side Authorization]: mobile-services-javascript-backend-service-side-authorization.md
+[Use scripts to authorize users]: /develop/mobile/tutorials/authorize-users-in-scripts-ios
+[Dynamic Schema]: http://go.microsoft.com/fwlink/p/?LinkId=296271
+[How to: access custom parameters]: /develop/mobile/how-to-guides/work-with-server-scripts#access-headers
+[Create a table]: http://msdn.microsoft.com/library/windowsazure/jj193162.aspx
+[NSDictionary object]: http://go.microsoft.com/fwlink/p/?LinkId=301965
+[ASCII control codes C0 and C1]: http://en.wikipedia.org/wiki/Data_link_escape_character#C1_set
+[CLI to manage Mobile Services tables]: ../virtual-machines-command-line-tools.md#Mobile_Tables
+[Conflict-Handler]: mobile-services-ios-handling-conflicts-offline-data.md#add-conflict-handling