<properties
	pageTitle="How to work with the .NET backend server SDK for Mobile Apps | Azure App Service"
	description="Learn how to work with the .NET backend server SDK for Azure App Service Mobile Apps."
	services="app-service\mobile"
	documentationCenter=""
	authors="ggailey777" 
	manager="dwrede"
	editor=""/>

<tags
	ms.service="app-service-mobile"
	ms.workload="mobile"
	ms.tgt_pltfrm="mobile-multiple"
	ms.devlang="dotnet"
	ms.topic="article"
	ms.date="09/18/2015"
	ms.author="glenga"/>

# Work with the .NET backend server SDK for Azure Mobile Apps

This topic shows you how to use the .NET backend server SDK in key Azure App Service Mobile Apps scenarios. The Azure Mobile Apps SDK helps you work with mobile clients from your ASP.NET application.

<<<<<<< HEAD
=======
>[AZURE.TIP] The [.NET server SDK for Azure Mobile Apps](https://github.com/Azure/azure-mobile-apps-net-server) is open source on GitHub. The repository contains the entire server SDK unit test suite as well as some sample projects.

>>>>>>> e21c384c
## How to: Download and initialize the SDK

The SDK is available on [NuGet.org]. This package includes the base functionality required to get started using the SDK. To initialize the SDK, you need to perform actions on the **HttpConfiguration** object. 

###Install the SDK

To install the SDK, right-click on the server project in Visual Studio, select **Manage NuGet Packages**, search for the [Microsoft.Azure.Mobile.Server](http://www.nuget.org/packages/Microsoft.Azure.Mobile.Server/) package, then click **Install**.  

<<<<<<< HEAD
###Initialize the server project
=======
###<a name="server-project-setup"></a> Initialize the server project
>>>>>>> e21c384c

A .NET backend server project is initialized similar to other ASP.NET projects, by including an OWIN startup class. To add this class in Visual Studio, right-click on your server project and select **Add** -> **New Item**, then **Web** -> **General** -> **OWIN Startup class**.

This will generate a class with the following attribute:

    [assembly: OwinStartup(typeof(YourServiceName.YourStartupClassName))]

In the `Configuration()` method of your OWIN startup class, set up the server project using an **HttpConfiguration** object which represents the configuration options for the service. The following example initialize the server project, with no added features: 

	// in OWIN startup class
	public void Configuration(IAppBuilder app)
	{
	    HttpConfiguration config = new HttpConfiguration();
	   
	    new MobileAppConfiguration()
	        // no added features
	        .ApplyTo(config);  
	    
	    app.UseWebApi(config);
	}

To enable individual features, you must call extension methods on the **MobileAppConfiguration** object before calling **ApplyTo**. For example, the following code adds the default routes to all API controllers during initialization:

	new MobileAppConfiguration()
	    .MapApiControllers()
	    .ApplyTo(config);

Many of the feature extension methods are available via additional NuGet packages you can include, which are described in the section below. 
The server quickstart from the Azure Portal calls **UseDefaultConfiguration()**. This equivalent to the following setup:
    
		new MobileAppConfiguration()
			.AddMobileAppHomeController()             // from the Home package
			.MapApiControllers()
			.AddTables(                               // from the Tables package
				new MobileAppTableConfiguration()
					.MapTableControllers()
					.AddEntityFramework()             // from the Entity package
				)
			.AddPushNotifications()                   // from the Notifications package
			.MapLegacyCrossDomainController()         // from the CrossDomain package
			.ApplyTo(config);


### SDK extensions

The following NuGet-based extension packages provide various mobile features that can be used by your application. You enable extensions during initialization by using the **MobileAppConfiguration** object.

- [Microsoft.Azure.Mobile.Server.Quickstart]  
	 Supports the basic Mobile Apps setup. Added to the configuration by calling the **UseDefaultConfiguration** extension method during initialization. This extension includes following extensions: Notifications, Authentication, Entity, Tables, Crossdomain and Home packages. This is equivalent to the quickstart server project that you download from the Azure portal.

- [Microsoft.Azure.Mobile.Server.Home](http://www.nuget.org/packages/Microsoft.Azure.Mobile.Server.Home/)   
	Implements the default *this mobile app is up and running page* for the web site root. Add to the configuration by calling the **AddMobileAppHomeController** extension method.

- [Microsoft.Azure.Mobile.Server.Tables](http://www.nuget.org/packages/Microsoft.Azure.Mobile.Server.Tables/)  
	includes classes for working with data and sets-up the data pipeline. Add to the configuration by calling the **AddTables** extension method.

- [Microsoft.Azure.Mobile.Server.Entity](http://www.nuget.org/packages/Microsoft.Azure.Mobile.Server.Entity/)   
	Enables the Entity Framework to access data in the SQL Database. Add to the configuration by calling the **AddTablesWithEntityFramework** extension method.

- [Microsoft.Azure.Mobile.Server.Authentication]  
	Enables authentication and sets-up the OWIN middleware used to validate tokens. Add to the configuration by calling the **AddAppServiceAuthentication** and **IAppBuilder**.**UseMobileAppAuthentication** extension methods.

- [Microsoft.Azure.Mobile.Server.Notifications]
	Enables push notifications and defines a push registration endpoint. Add to the configuration by calling the **AddPushNotifications** extension method.

- [Microsoft.Azure.Mobile.Server.CrossDomain](http://www.nuget.org/packages/Microsoft.Azure.Mobile.Server.CrossDomain/)  
	Creates a controller that serves data to legacy web browsers from your Mobile App. Add to the configuration by calling the **MapLegacyCrossDomainController** extension method.

## How to: Define a custom API controller

The custom API controller provides the most basic functionality to your Mobile App backend by exposing an endpoint. The Custom API controller 

1. In Visual Studio, right-click the Controllers folder, then click **Add** > **Controller**, select **Web API 2 Controller&mdash;Empty** and click **Add**.

2. Supply a **Controller name**, such as `CustomController`, and click **Add**. This creates a new **CustomController** class that inherits from **ApiController**.   

3. In the new controller class file, add the following using statement:

		using Microsoft.Azure.Mobile.Server.Config;

4. Apply the **MobileAppControllerAttribute** to the API controller class definition, as in the following example:

		[MobileAppController] 
		public class CustomController : ApiController
		{
		      //...
		}

4. In App_Start/Startup.MobileApp.cs file, add a call to the  **MapApiControllers** extension method, as in the following example:

		new MobileAppConfiguration()
		    .MapApiControllers()
		    .ApplyTo(config);
    
	Note that you do not need to call **MapApiControllers** if you instead call **UseDefaultConfiguration**, which initializes all features. 

Any controller that does not have **MobileAppControllerAttribute** applied can still be accessed by clients, but it will not be correctly consumed by clients using any Mobile App client SDK. 

## How to: Define a table controller

A table controller provides access to entity data in a table-based data store, such as SQL Database or Azure Table storage. Table controllers inherit from the **TableController** generic class, where the generic type is an entity in the model that represents the table schema, as follows:

	public class TodoItemController : TableController<TodoItem>
    {  
		//...
	}

Table controllers are initialized by using the **AddTables** extension method. The following example initializes a table controller that uses Entity Framework for data access:

    new MobileAppConfiguration().AddTables(
        new MobileAppTableConfiguration()
        .MapTableControllers()
        .AddEntityFramework()).ApplyTo(config);
 
For an example of a table controller that uses Entity Framework to access data from an Azure SQL Database, see the **TodoItemController** class in the quickstart server project download from the Azure portal.

## How to: Add authentication to a server project

You can add authentication to your server project by extending the **MobileAppConfiguration** object and configuring OWIN middleware. When you install the [Microsoft.Azure.Mobile.Server.Quickstart] package and call the **UseDefaultConfiguration** extension method, you can skip to step 3.

1. In Visual Studio, install the [Microsoft.Azure.Mobile.Server.Authentication] package. 

2. In the Startup.cs project file, add the following line of code at the beginning of the **Configuration** method:

		app.UseMobileAppAuthentication(config);

	This adds the OWIN middleware component that enables your Azure Mobile App to validate tokens issued by the associated App Service gateway.

3. Add the `[Authorize]` attribute to any controller or method that requires authentication. Users must now be authenticated to access that endpoint or those a specific APIs.

To learn about how to authenticate clients to your Mobile Apps backend, see [Add authentication to your app](app-service-mobile-dotnet-backend-ios-get-started-users.md).

## How to: Add push notifications to a server project

You can add push notifications to your server project by extending the **MobileAppConfiguration** object and creating a Notification Hubs client. When you install the [Microsoft.Azure.Mobile.Server.Quickstart] package and call the **UseDefaultConfiguration** extension method, you can skip down to step 3.

1. In Visual Studio, right-click the server project and click **Manage NuGet Packages**, search for Microsoft.Azure.Mobile.Server.Notifications`, then click **Install**. This installs the [Microsoft.Azure.Mobile.Server.Notifications] package.
 
3. Repeat this step to install the `Microsoft.Azure.NotificationHubs` package, which includes the Notification Hubs client library. 

2. In App_Start/Startup.MobileApp.cs, and add a call to the **AddPushNotifications** extension method during initialization, which looks like the following:

		new MobileAppConfiguration()
			// other features...
			.AddPushNotifications()
			.ApplyTo(config);

	This creates the push notification registration endpoint in your server project. This endpoint is used by clients to register with the associated notification hub. Now you need to add the Notification Hub client that is used to send notifications.

3. In a controller from which you want to send push notifications, add the following using statement:

		using System.Collections.Generic;
		using Microsoft.Azure.NotificationHubs;

4. Add the following code that creates a Notification Hubs client:

        // Get the settings for the server project.
        HttpConfiguration config = this.Configuration;
        MobileAppSettingsDictionary settings = 
            config.GetMobileAppSettingsProvider().GetMobileAppSettings();
        
        // Get the Notification Hubs credentials for the Mobile App.
        string notificationHubName = settings.NotificationHubName;
        string notificationHubConnection = settings
            .Connections[MobileAppSettingsKeys.NotificationHubConnectionString].ConnectionString;

        // Create a new Notification Hub client.
        NotificationHubClient hub = NotificationHubClient
        .CreateClientFromConnectionString(notificationHubConnection, notificationHubName);

At this point, you can use the Notification Hubs client to send push notifications to registered devices. For more information, see [Add push notifications to your app](app-service-mobile-ios-get-started-push.md). To learn more about all that you can do with Notification Hubs, see [Notification Hubs Overview](../notification-hubs/notification-hubs-overview.md).

## How to: Publishing the server project

Use the following steps to publish your server project to Azure:

[AZURE.INCLUDE [app-service-mobile-dotnet-backend-publish-service](../../includes/app-service-mobile-dotnet-backend-publish-service.md)]


[NuGet.org]: http://www.nuget.org/
[Microsoft.Azure.Mobile.Server.Quickstart]: http://www.nuget.org/packages/Microsoft.Azure.Mobile.Server.Quickstart/
[Microsoft.Azure.Mobile.Server.Authentication]: http://www.nuget.org/packages/Microsoft.Azure.Mobile.Server.Authentication/
[Microsoft.Azure.Mobile.Server.Notifications]: http://www.nuget.org/packages/Microsoft.Azure.Mobile.Server.Notifications/<|MERGE_RESOLUTION|>--- conflicted
+++ resolved
@@ -1,223 +1,216 @@
-<properties
-	pageTitle="How to work with the .NET backend server SDK for Mobile Apps | Azure App Service"
-	description="Learn how to work with the .NET backend server SDK for Azure App Service Mobile Apps."
-	services="app-service\mobile"
-	documentationCenter=""
-	authors="ggailey777" 
-	manager="dwrede"
-	editor=""/>
-
-<tags
-	ms.service="app-service-mobile"
-	ms.workload="mobile"
-	ms.tgt_pltfrm="mobile-multiple"
-	ms.devlang="dotnet"
-	ms.topic="article"
-	ms.date="09/18/2015"
-	ms.author="glenga"/>
-
-# Work with the .NET backend server SDK for Azure Mobile Apps
-
-This topic shows you how to use the .NET backend server SDK in key Azure App Service Mobile Apps scenarios. The Azure Mobile Apps SDK helps you work with mobile clients from your ASP.NET application.
-
-<<<<<<< HEAD
-=======
->[AZURE.TIP] The [.NET server SDK for Azure Mobile Apps](https://github.com/Azure/azure-mobile-apps-net-server) is open source on GitHub. The repository contains the entire server SDK unit test suite as well as some sample projects.
-
->>>>>>> e21c384c
-## How to: Download and initialize the SDK
-
-The SDK is available on [NuGet.org]. This package includes the base functionality required to get started using the SDK. To initialize the SDK, you need to perform actions on the **HttpConfiguration** object. 
-
-###Install the SDK
-
-To install the SDK, right-click on the server project in Visual Studio, select **Manage NuGet Packages**, search for the [Microsoft.Azure.Mobile.Server](http://www.nuget.org/packages/Microsoft.Azure.Mobile.Server/) package, then click **Install**.  
-
-<<<<<<< HEAD
-###Initialize the server project
-=======
-###<a name="server-project-setup"></a> Initialize the server project
->>>>>>> e21c384c
-
-A .NET backend server project is initialized similar to other ASP.NET projects, by including an OWIN startup class. To add this class in Visual Studio, right-click on your server project and select **Add** -> **New Item**, then **Web** -> **General** -> **OWIN Startup class**.
-
-This will generate a class with the following attribute:
-
-    [assembly: OwinStartup(typeof(YourServiceName.YourStartupClassName))]
-
-In the `Configuration()` method of your OWIN startup class, set up the server project using an **HttpConfiguration** object which represents the configuration options for the service. The following example initialize the server project, with no added features: 
-
-	// in OWIN startup class
-	public void Configuration(IAppBuilder app)
-	{
-	    HttpConfiguration config = new HttpConfiguration();
-	   
-	    new MobileAppConfiguration()
-	        // no added features
-	        .ApplyTo(config);  
-	    
-	    app.UseWebApi(config);
-	}
-
-To enable individual features, you must call extension methods on the **MobileAppConfiguration** object before calling **ApplyTo**. For example, the following code adds the default routes to all API controllers during initialization:
-
-	new MobileAppConfiguration()
-	    .MapApiControllers()
-	    .ApplyTo(config);
-
-Many of the feature extension methods are available via additional NuGet packages you can include, which are described in the section below. 
-The server quickstart from the Azure Portal calls **UseDefaultConfiguration()**. This equivalent to the following setup:
-    
-		new MobileAppConfiguration()
-			.AddMobileAppHomeController()             // from the Home package
-			.MapApiControllers()
-			.AddTables(                               // from the Tables package
-				new MobileAppTableConfiguration()
-					.MapTableControllers()
-					.AddEntityFramework()             // from the Entity package
-				)
-			.AddPushNotifications()                   // from the Notifications package
-			.MapLegacyCrossDomainController()         // from the CrossDomain package
-			.ApplyTo(config);
-
-
-### SDK extensions
-
-The following NuGet-based extension packages provide various mobile features that can be used by your application. You enable extensions during initialization by using the **MobileAppConfiguration** object.
-
-- [Microsoft.Azure.Mobile.Server.Quickstart]  
-	 Supports the basic Mobile Apps setup. Added to the configuration by calling the **UseDefaultConfiguration** extension method during initialization. This extension includes following extensions: Notifications, Authentication, Entity, Tables, Crossdomain and Home packages. This is equivalent to the quickstart server project that you download from the Azure portal.
-
-- [Microsoft.Azure.Mobile.Server.Home](http://www.nuget.org/packages/Microsoft.Azure.Mobile.Server.Home/)   
-	Implements the default *this mobile app is up and running page* for the web site root. Add to the configuration by calling the **AddMobileAppHomeController** extension method.
-
-- [Microsoft.Azure.Mobile.Server.Tables](http://www.nuget.org/packages/Microsoft.Azure.Mobile.Server.Tables/)  
-	includes classes for working with data and sets-up the data pipeline. Add to the configuration by calling the **AddTables** extension method.
-
-- [Microsoft.Azure.Mobile.Server.Entity](http://www.nuget.org/packages/Microsoft.Azure.Mobile.Server.Entity/)   
-	Enables the Entity Framework to access data in the SQL Database. Add to the configuration by calling the **AddTablesWithEntityFramework** extension method.
-
-- [Microsoft.Azure.Mobile.Server.Authentication]  
-	Enables authentication and sets-up the OWIN middleware used to validate tokens. Add to the configuration by calling the **AddAppServiceAuthentication** and **IAppBuilder**.**UseMobileAppAuthentication** extension methods.
-
-- [Microsoft.Azure.Mobile.Server.Notifications]
-	Enables push notifications and defines a push registration endpoint. Add to the configuration by calling the **AddPushNotifications** extension method.
-
-- [Microsoft.Azure.Mobile.Server.CrossDomain](http://www.nuget.org/packages/Microsoft.Azure.Mobile.Server.CrossDomain/)  
-	Creates a controller that serves data to legacy web browsers from your Mobile App. Add to the configuration by calling the **MapLegacyCrossDomainController** extension method.
-
-## How to: Define a custom API controller
-
-The custom API controller provides the most basic functionality to your Mobile App backend by exposing an endpoint. The Custom API controller 
-
-1. In Visual Studio, right-click the Controllers folder, then click **Add** > **Controller**, select **Web API 2 Controller&mdash;Empty** and click **Add**.
-
-2. Supply a **Controller name**, such as `CustomController`, and click **Add**. This creates a new **CustomController** class that inherits from **ApiController**.   
-
-3. In the new controller class file, add the following using statement:
-
-		using Microsoft.Azure.Mobile.Server.Config;
-
-4. Apply the **MobileAppControllerAttribute** to the API controller class definition, as in the following example:
-
-		[MobileAppController] 
-		public class CustomController : ApiController
-		{
-		      //...
-		}
-
-4. In App_Start/Startup.MobileApp.cs file, add a call to the  **MapApiControllers** extension method, as in the following example:
-
-		new MobileAppConfiguration()
-		    .MapApiControllers()
-		    .ApplyTo(config);
-    
-	Note that you do not need to call **MapApiControllers** if you instead call **UseDefaultConfiguration**, which initializes all features. 
-
-Any controller that does not have **MobileAppControllerAttribute** applied can still be accessed by clients, but it will not be correctly consumed by clients using any Mobile App client SDK. 
-
-## How to: Define a table controller
-
-A table controller provides access to entity data in a table-based data store, such as SQL Database or Azure Table storage. Table controllers inherit from the **TableController** generic class, where the generic type is an entity in the model that represents the table schema, as follows:
-
-	public class TodoItemController : TableController<TodoItem>
-    {  
-		//...
-	}
-
-Table controllers are initialized by using the **AddTables** extension method. The following example initializes a table controller that uses Entity Framework for data access:
-
-    new MobileAppConfiguration().AddTables(
-        new MobileAppTableConfiguration()
-        .MapTableControllers()
-        .AddEntityFramework()).ApplyTo(config);
- 
-For an example of a table controller that uses Entity Framework to access data from an Azure SQL Database, see the **TodoItemController** class in the quickstart server project download from the Azure portal.
-
-## How to: Add authentication to a server project
-
-You can add authentication to your server project by extending the **MobileAppConfiguration** object and configuring OWIN middleware. When you install the [Microsoft.Azure.Mobile.Server.Quickstart] package and call the **UseDefaultConfiguration** extension method, you can skip to step 3.
-
-1. In Visual Studio, install the [Microsoft.Azure.Mobile.Server.Authentication] package. 
-
-2. In the Startup.cs project file, add the following line of code at the beginning of the **Configuration** method:
-
-		app.UseMobileAppAuthentication(config);
-
-	This adds the OWIN middleware component that enables your Azure Mobile App to validate tokens issued by the associated App Service gateway.
-
-3. Add the `[Authorize]` attribute to any controller or method that requires authentication. Users must now be authenticated to access that endpoint or those a specific APIs.
-
-To learn about how to authenticate clients to your Mobile Apps backend, see [Add authentication to your app](app-service-mobile-dotnet-backend-ios-get-started-users.md).
-
-## How to: Add push notifications to a server project
-
-You can add push notifications to your server project by extending the **MobileAppConfiguration** object and creating a Notification Hubs client. When you install the [Microsoft.Azure.Mobile.Server.Quickstart] package and call the **UseDefaultConfiguration** extension method, you can skip down to step 3.
-
-1. In Visual Studio, right-click the server project and click **Manage NuGet Packages**, search for Microsoft.Azure.Mobile.Server.Notifications`, then click **Install**. This installs the [Microsoft.Azure.Mobile.Server.Notifications] package.
- 
-3. Repeat this step to install the `Microsoft.Azure.NotificationHubs` package, which includes the Notification Hubs client library. 
-
-2. In App_Start/Startup.MobileApp.cs, and add a call to the **AddPushNotifications** extension method during initialization, which looks like the following:
-
-		new MobileAppConfiguration()
-			// other features...
-			.AddPushNotifications()
-			.ApplyTo(config);
-
-	This creates the push notification registration endpoint in your server project. This endpoint is used by clients to register with the associated notification hub. Now you need to add the Notification Hub client that is used to send notifications.
-
-3. In a controller from which you want to send push notifications, add the following using statement:
-
-		using System.Collections.Generic;
-		using Microsoft.Azure.NotificationHubs;
-
-4. Add the following code that creates a Notification Hubs client:
-
-        // Get the settings for the server project.
-        HttpConfiguration config = this.Configuration;
-        MobileAppSettingsDictionary settings = 
-            config.GetMobileAppSettingsProvider().GetMobileAppSettings();
-        
-        // Get the Notification Hubs credentials for the Mobile App.
-        string notificationHubName = settings.NotificationHubName;
-        string notificationHubConnection = settings
-            .Connections[MobileAppSettingsKeys.NotificationHubConnectionString].ConnectionString;
-
-        // Create a new Notification Hub client.
-        NotificationHubClient hub = NotificationHubClient
-        .CreateClientFromConnectionString(notificationHubConnection, notificationHubName);
-
-At this point, you can use the Notification Hubs client to send push notifications to registered devices. For more information, see [Add push notifications to your app](app-service-mobile-ios-get-started-push.md). To learn more about all that you can do with Notification Hubs, see [Notification Hubs Overview](../notification-hubs/notification-hubs-overview.md).
-
-## How to: Publishing the server project
-
-Use the following steps to publish your server project to Azure:
-
-[AZURE.INCLUDE [app-service-mobile-dotnet-backend-publish-service](../../includes/app-service-mobile-dotnet-backend-publish-service.md)]
-
-
-[NuGet.org]: http://www.nuget.org/
-[Microsoft.Azure.Mobile.Server.Quickstart]: http://www.nuget.org/packages/Microsoft.Azure.Mobile.Server.Quickstart/
-[Microsoft.Azure.Mobile.Server.Authentication]: http://www.nuget.org/packages/Microsoft.Azure.Mobile.Server.Authentication/
+<properties
+	pageTitle="How to work with the .NET backend server SDK for Mobile Apps | Azure App Service"
+	description="Learn how to work with the .NET backend server SDK for Azure App Service Mobile Apps."
+	services="app-service\mobile"
+	documentationCenter=""
+	authors="ggailey777" 
+	manager="dwrede"
+	editor=""/>
+
+<tags
+	ms.service="app-service-mobile"
+	ms.workload="mobile"
+	ms.tgt_pltfrm="mobile-multiple"
+	ms.devlang="dotnet"
+	ms.topic="article"
+	ms.date="09/18/2015"
+	ms.author="glenga"/>
+
+# Work with the .NET backend server SDK for Azure Mobile Apps
+
+This topic shows you how to use the .NET backend server SDK in key Azure App Service Mobile Apps scenarios. The Azure Mobile Apps SDK helps you work with mobile clients from your ASP.NET application.
+
+>[AZURE.TIP] The [.NET server SDK for Azure Mobile Apps](https://github.com/Azure/azure-mobile-apps-net-server) is open source on GitHub. The repository contains the entire server SDK unit test suite as well as some sample projects.
+
+## How to: Download and initialize the SDK
+
+The SDK is available on [NuGet.org]. This package includes the base functionality required to get started using the SDK. To initialize the SDK, you need to perform actions on the **HttpConfiguration** object. 
+
+###Install the SDK
+
+To install the SDK, right-click on the server project in Visual Studio, select **Manage NuGet Packages**, search for the [Microsoft.Azure.Mobile.Server](http://www.nuget.org/packages/Microsoft.Azure.Mobile.Server/) package, then click **Install**.  
+
+###<a name="server-project-setup"></a> Initialize the server project
+
+A .NET backend server project is initialized similar to other ASP.NET projects, by including an OWIN startup class. To add this class in Visual Studio, right-click on your server project and select **Add** -> **New Item**, then **Web** -> **General** -> **OWIN Startup class**.
+
+This will generate a class with the following attribute:
+
+    [assembly: OwinStartup(typeof(YourServiceName.YourStartupClassName))]
+
+In the `Configuration()` method of your OWIN startup class, set up the server project using an **HttpConfiguration** object which represents the configuration options for the service. The following example initialize the server project, with no added features: 
+
+	// in OWIN startup class
+	public void Configuration(IAppBuilder app)
+	{
+	    HttpConfiguration config = new HttpConfiguration();
+	   
+	    new MobileAppConfiguration()
+	        // no added features
+	        .ApplyTo(config);  
+	    
+	    app.UseWebApi(config);
+	}
+
+To enable individual features, you must call extension methods on the **MobileAppConfiguration** object before calling **ApplyTo**. For example, the following code adds the default routes to all API controllers during initialization:
+
+	new MobileAppConfiguration()
+	    .MapApiControllers()
+	    .ApplyTo(config);
+
+Many of the feature extension methods are available via additional NuGet packages you can include, which are described in the section below. 
+The server quickstart from the Azure Portal calls **UseDefaultConfiguration()**. This equivalent to the following setup:
+    
+		new MobileAppConfiguration()
+			.AddMobileAppHomeController()             // from the Home package
+			.MapApiControllers()
+			.AddTables(                               // from the Tables package
+				new MobileAppTableConfiguration()
+					.MapTableControllers()
+					.AddEntityFramework()             // from the Entity package
+				)
+			.AddPushNotifications()                   // from the Notifications package
+			.MapLegacyCrossDomainController()         // from the CrossDomain package
+			.ApplyTo(config);
+
+
+### SDK extensions
+
+The following NuGet-based extension packages provide various mobile features that can be used by your application. You enable extensions during initialization by using the **MobileAppConfiguration** object.
+
+- [Microsoft.Azure.Mobile.Server.Quickstart]  
+	 Supports the basic Mobile Apps setup. Added to the configuration by calling the **UseDefaultConfiguration** extension method during initialization. This extension includes following extensions: Notifications, Authentication, Entity, Tables, Crossdomain and Home packages. This is equivalent to the quickstart server project that you download from the Azure portal.
+
+- [Microsoft.Azure.Mobile.Server.Home](http://www.nuget.org/packages/Microsoft.Azure.Mobile.Server.Home/)   
+	Implements the default *this mobile app is up and running page* for the web site root. Add to the configuration by calling the **AddMobileAppHomeController** extension method.
+
+- [Microsoft.Azure.Mobile.Server.Tables](http://www.nuget.org/packages/Microsoft.Azure.Mobile.Server.Tables/)  
+	includes classes for working with data and sets-up the data pipeline. Add to the configuration by calling the **AddTables** extension method.
+
+- [Microsoft.Azure.Mobile.Server.Entity](http://www.nuget.org/packages/Microsoft.Azure.Mobile.Server.Entity/)   
+	Enables the Entity Framework to access data in the SQL Database. Add to the configuration by calling the **AddTablesWithEntityFramework** extension method.
+
+- [Microsoft.Azure.Mobile.Server.Authentication]  
+	Enables authentication and sets-up the OWIN middleware used to validate tokens. Add to the configuration by calling the **AddAppServiceAuthentication** and **IAppBuilder**.**UseMobileAppAuthentication** extension methods.
+
+- [Microsoft.Azure.Mobile.Server.Notifications]
+	Enables push notifications and defines a push registration endpoint. Add to the configuration by calling the **AddPushNotifications** extension method.
+
+- [Microsoft.Azure.Mobile.Server.CrossDomain](http://www.nuget.org/packages/Microsoft.Azure.Mobile.Server.CrossDomain/)  
+	Creates a controller that serves data to legacy web browsers from your Mobile App. Add to the configuration by calling the **MapLegacyCrossDomainController** extension method.
+
+## How to: Define a custom API controller
+
+The custom API controller provides the most basic functionality to your Mobile App backend by exposing an endpoint. The Custom API controller 
+
+1. In Visual Studio, right-click the Controllers folder, then click **Add** > **Controller**, select **Web API 2 Controller&mdash;Empty** and click **Add**.
+
+2. Supply a **Controller name**, such as `CustomController`, and click **Add**. This creates a new **CustomController** class that inherits from **ApiController**.   
+
+3. In the new controller class file, add the following using statement:
+
+		using Microsoft.Azure.Mobile.Server.Config;
+
+4. Apply the **MobileAppControllerAttribute** to the API controller class definition, as in the following example:
+
+		[MobileAppController] 
+		public class CustomController : ApiController
+		{
+		      //...
+		}
+
+4. In App_Start/Startup.MobileApp.cs file, add a call to the  **MapApiControllers** extension method, as in the following example:
+
+		new MobileAppConfiguration()
+		    .MapApiControllers()
+		    .ApplyTo(config);
+    
+	Note that you do not need to call **MapApiControllers** if you instead call **UseDefaultConfiguration**, which initializes all features. 
+
+Any controller that does not have **MobileAppControllerAttribute** applied can still be accessed by clients, but it will not be correctly consumed by clients using any Mobile App client SDK. 
+
+## How to: Define a table controller
+
+A table controller provides access to entity data in a table-based data store, such as SQL Database or Azure Table storage. Table controllers inherit from the **TableController** generic class, where the generic type is an entity in the model that represents the table schema, as follows:
+
+	public class TodoItemController : TableController<TodoItem>
+    {  
+		//...
+	}
+
+Table controllers are initialized by using the **AddTables** extension method. The following example initializes a table controller that uses Entity Framework for data access:
+
+    new MobileAppConfiguration().AddTables(
+        new MobileAppTableConfiguration()
+        .MapTableControllers()
+        .AddEntityFramework()).ApplyTo(config);
+ 
+For an example of a table controller that uses Entity Framework to access data from an Azure SQL Database, see the **TodoItemController** class in the quickstart server project download from the Azure portal.
+
+## How to: Add authentication to a server project
+
+You can add authentication to your server project by extending the **MobileAppConfiguration** object and configuring OWIN middleware. When you install the [Microsoft.Azure.Mobile.Server.Quickstart] package and call the **UseDefaultConfiguration** extension method, you can skip to step 3.
+
+1. In Visual Studio, install the [Microsoft.Azure.Mobile.Server.Authentication] package. 
+
+2. In the Startup.cs project file, add the following line of code at the beginning of the **Configuration** method:
+
+		app.UseMobileAppAuthentication(config);
+
+	This adds the OWIN middleware component that enables your Azure Mobile App to validate tokens issued by the associated App Service gateway.
+
+3. Add the `[Authorize]` attribute to any controller or method that requires authentication. Users must now be authenticated to access that endpoint or those a specific APIs.
+
+To learn about how to authenticate clients to your Mobile Apps backend, see [Add authentication to your app](app-service-mobile-dotnet-backend-ios-get-started-users.md).
+
+## How to: Add push notifications to a server project
+
+You can add push notifications to your server project by extending the **MobileAppConfiguration** object and creating a Notification Hubs client. When you install the [Microsoft.Azure.Mobile.Server.Quickstart] package and call the **UseDefaultConfiguration** extension method, you can skip down to step 3.
+
+1. In Visual Studio, right-click the server project and click **Manage NuGet Packages**, search for Microsoft.Azure.Mobile.Server.Notifications`, then click **Install**. This installs the [Microsoft.Azure.Mobile.Server.Notifications] package.
+ 
+3. Repeat this step to install the `Microsoft.Azure.NotificationHubs` package, which includes the Notification Hubs client library. 
+
+2. In App_Start/Startup.MobileApp.cs, and add a call to the **AddPushNotifications** extension method during initialization, which looks like the following:
+
+		new MobileAppConfiguration()
+			// other features...
+			.AddPushNotifications()
+			.ApplyTo(config);
+
+	This creates the push notification registration endpoint in your server project. This endpoint is used by clients to register with the associated notification hub. Now you need to add the Notification Hub client that is used to send notifications.
+
+3. In a controller from which you want to send push notifications, add the following using statement:
+
+		using System.Collections.Generic;
+		using Microsoft.Azure.NotificationHubs;
+
+4. Add the following code that creates a Notification Hubs client:
+
+        // Get the settings for the server project.
+        HttpConfiguration config = this.Configuration;
+        MobileAppSettingsDictionary settings = 
+            config.GetMobileAppSettingsProvider().GetMobileAppSettings();
+        
+        // Get the Notification Hubs credentials for the Mobile App.
+        string notificationHubName = settings.NotificationHubName;
+        string notificationHubConnection = settings
+            .Connections[MobileAppSettingsKeys.NotificationHubConnectionString].ConnectionString;
+
+        // Create a new Notification Hub client.
+        NotificationHubClient hub = NotificationHubClient
+        .CreateClientFromConnectionString(notificationHubConnection, notificationHubName);
+
+At this point, you can use the Notification Hubs client to send push notifications to registered devices. For more information, see [Add push notifications to your app](app-service-mobile-ios-get-started-push.md). To learn more about all that you can do with Notification Hubs, see [Notification Hubs Overview](../notification-hubs/notification-hubs-overview.md).
+
+## How to: Publishing the server project
+
+Use the following steps to publish your server project to Azure:
+
+[AZURE.INCLUDE [app-service-mobile-dotnet-backend-publish-service](../../includes/app-service-mobile-dotnet-backend-publish-service.md)]
+
+
+[NuGet.org]: http://www.nuget.org/
+[Microsoft.Azure.Mobile.Server.Quickstart]: http://www.nuget.org/packages/Microsoft.Azure.Mobile.Server.Quickstart/
+[Microsoft.Azure.Mobile.Server.Authentication]: http://www.nuget.org/packages/Microsoft.Azure.Mobile.Server.Authentication/
 [Microsoft.Azure.Mobile.Server.Notifications]: http://www.nuget.org/packages/Microsoft.Azure.Mobile.Server.Notifications/