---
title: How to work with the .NET backend server SDK for Mobile Apps | Microsoft Docs
description: Learn how to work with the .NET backend server SDK for Azure App Service Mobile Apps.
keywords: app service, azure app service, mobile app, mobile service, scale, scalable, app deployment, azure app deployment
services: app-service\mobile
documentationcenter: ''
<<<<<<< HEAD
author: ggailey777
manager: syntaxc4
editor: csteele86
=======
author: conceptdev
manager: crdun
editor: ''
>>>>>>> fce91bfd

ms.assetid: 0620554f-9590-40a8-9f47-61c48c21076b
ms.service: app-service-mobile
ms.workload: mobile
ms.tgt_pltfrm: mobile-multiple
ms.devlang: dotnet
ms.topic: article
ms.date: 10/01/2016
ms.author: crdun

---
# Work with the .NET backend server SDK for Azure Mobile Apps
[!INCLUDE [app-service-mobile-selector-server-sdk](../../includes/app-service-mobile-selector-server-sdk.md)]

This topic shows you how to use the .NET backend server SDK in key Azure App Service Mobile Apps scenarios. The Azure Mobile Apps SDK
helps you work with mobile clients from your ASP.NET application.

> [!TIP]
> The [.NET server SDK for Azure Mobile Apps][2] is open source on GitHub. The repository contains all source code including
> the entire server SDK unit test suite and some sample projects.
>
>

## Reference documentation
The reference documentation for the server SDK is located here: [Azure Mobile Apps .NET Reference][1].

## <a name="create-app"></a>How to: Create a .NET Mobile App backend
If you are starting a new project, you can create an App Service application using either the [Azure portal] or Visual Studio. You can run
the App Service application locally or publish the project to your cloud-based App Service mobile app.

If you are adding mobile capabilities to an existing project, see the [Download and initialize the SDK](#install-sdk) section.

### Create a .NET backend using the Azure portal
To create an App Service mobile backend, either follow the [Quickstart tutorial][3] or follow these steps:

[!INCLUDE [app-service-mobile-dotnet-backend-create-new-service-classic](../../includes/app-service-mobile-dotnet-backend-create-new-service-classic.md)]

Back in the *Get started* blade, under **Create a table API**, choose **C#** as your **Backend language**. Click **Download**, extract the
compressed project files to your local computer, and open the solution in Visual Studio.

### Create a .NET backend using Visual Studio 2013 and Visual Studio 2015
Install the [Azure SDK for .NET][4] (version 2.9.0 or later) to create an Azure Mobile Apps project in Visual Studio. Once you
have installed the SDK, create an ASP.NET application using the following steps:

1. Open the **New Project** dialog (from *File* > **New** > **Project...**).
2. Expand **Templates** > **Visual C#**, and select **Web**.
3. Select **ASP.NET Web Application**.
4. Fill in the project name. Then click **OK**.
5. Under *ASP.NET 4.5.2 Templates*, select **Azure Mobile App**. Check **Host in the cloud** to create a mobile backend in the cloud to which you can publish this project.
6. Click **OK**.

## <a name="install-sdk"></a>How to: Download and initialize the SDK
The SDK is available on [NuGet.org]. This package includes the base functionality required to get started using the SDK. To initialize the SDK, you
need to perform actions on the **HttpConfiguration** object.

### Install the SDK
To install the SDK, right-click on the server project in Visual Studio, select **Manage NuGet Packages**, search for the [Microsoft.Azure.Mobile.Server]
package, then click **Install**.

### <a name="server-project-setup"></a> Initialize the server project
A .NET backend server project is initialized similar to other ASP.NET projects, by including an OWIN startup class. Ensure that you have referenced
the NuGet package `Microsoft.Owin.Host.SystemWeb`. To add this class in Visual Studio, right-click on your server project and select **Add** >
**New Item**, then **Web** > **General** > **OWIN Startup class**.  A class is generated with the following attribute:

    [assembly: OwinStartup(typeof(YourServiceName.YourStartupClassName))]

In the `Configuration()` method of your OWIN startup class, use an **HttpConfiguration** object to configure the Azure Mobile Apps environment.
The following example initializes the server project with no added features:

    // in OWIN startup class
    public void Configuration(IAppBuilder app)
    {
        HttpConfiguration config = new HttpConfiguration();

        new MobileAppConfiguration()
            // no added features
            .ApplyTo(config);

        app.UseWebApi(config);
    }

To enable individual features, you must call extension methods on the **MobileAppConfiguration** object before calling **ApplyTo**. For example,
the following code adds the default routes to all API controllers that have the attribute `[MobileAppController]` during initialization:

    new MobileAppConfiguration()
        .MapApiControllers()
        .ApplyTo(config);

The server quickstart from the Azure portal calls **UseDefaultConfiguration()**. This equivalent to the following setup:

        new MobileAppConfiguration()
            .AddMobileAppHomeController()             // from the Home package
            .MapApiControllers()
            .AddTables(                               // from the Tables package
                new MobileAppTableConfiguration()
                    .MapTableControllers()
                    .AddEntityFramework()             // from the Entity package
                )
            .AddPushNotifications()                   // from the Notifications package
            .MapLegacyCrossDomainController()         // from the CrossDomain package
            .ApplyTo(config);

The extension methods used are:

* `AddMobileAppHomeController()` provides the default Azure Mobile Apps home page.
* `MapApiControllers()` provides custom API capabilities for WebAPI controllers decorated with the `[MobileAppController]` attribute.
* `AddTables()` provides a mapping of the `/tables` endpoints to table controllers.
* `AddTablesWithEntityFramework()` is a short-hand for mapping the `/tables` endpoints using Entity Framework based controllers.
* `AddPushNotifications()` provides a simple method of registering devices for Notification Hubs.
* `MapLegacyCrossDomainController()` provides standard CORS headers for local development.

### SDK extensions
The following NuGet-based extension packages provide various mobile features that can be used by your application. You enable extensions during
initialization by using the **MobileAppConfiguration** object.

* [Microsoft.Azure.Mobile.Server.Quickstart]
     Supports the basic Mobile Apps setup. Added to the configuration by calling the **UseDefaultConfiguration** extension method during
     initialization. This extension includes following extensions: Notifications, Authentication, Entity, Tables, Cross-domain, and Home
     packages. This package is used by the Mobile Apps Quickstart available on the Azure portal.
* [Microsoft.Azure.Mobile.Server.Home](http://www.nuget.org/packages/Microsoft.Azure.Mobile.Server.Home/)
    Implements the default *this mobile app is up and running page* for the web site root. Add to the configuration by calling the
    **AddMobileAppHomeController** extension method.
* [Microsoft.Azure.Mobile.Server.Tables](http://www.nuget.org/packages/Microsoft.Azure.Mobile.Server.Tables/)
    includes classes for working with data and sets-up the data pipeline. Add to the configuration by calling the **AddTables** extension method.
* [Microsoft.Azure.Mobile.Server.Entity](http://www.nuget.org/packages/Microsoft.Azure.Mobile.Server.Entity/)
    Enables the Entity Framework to access data in the SQL Database. Add to the configuration by calling the **AddTablesWithEntityFramework** extension method.
* [Microsoft.Azure.Mobile.Server.Authentication]
    Enables authentication and sets-up the OWIN middleware used to validate tokens. Add to the configuration by calling the **AddAppServiceAuthentication**
    and **IAppBuilder**.**UseAppServiceAuthentication** extension methods.
* [Microsoft.Azure.Mobile.Server.Notifications]
    Enables push notifications and defines a push registration endpoint. Add to the configuration by calling the **AddPushNotifications** extension method.
* [Microsoft.Azure.Mobile.Server.CrossDomain](http://www.nuget.org/packages/Microsoft.Azure.Mobile.Server.CrossDomain/)
    Creates a controller that serves data to legacy web browsers from your Mobile App. Add to the configuration by calling the
    **MapLegacyCrossDomainController** extension method.
* [Microsoft.Azure.Mobile.Server.Login]
     Provides the AppServiceLoginHandler.CreateToken() method, which is a static method used during custom authentication scenarios.

## <a name="publish-server-project"></a>How to: Publish the server project
This section shows you how to publish your .NET backend project from Visual Studio. You can also deploy your backend project using [Git](../app-service/app-service-deploy-local-git.md) or any of
the other methods available there.

1. In Visual Studio, rebuild the project to restore NuGet packages.
2. In Solution Explorer, right-click the project, click **Publish**. The first time you publish, you need to define a publishing profile. When
   you already have a profile defined, you can select it and click **Publish**.
3. If asked to select a publish target, click **Microsoft Azure App Service** > **Next**, then (if needed) sign-in with your Azure credentials.
   Visual Studio downloads and securely stores your publish settings directly from Azure.

    ![](./media/app-service-mobile-dotnet-backend-how-to-use-server-sdk/publish-wizard-1.png)
4. Choose your **Subscription**, select **Resource Type** from **View**, expand **Mobile App**, and click your Mobile App backend, then click **OK**.

    ![](./media/app-service-mobile-dotnet-backend-how-to-use-server-sdk/publish-wizard-2.png)
5. Verify the publish profile information and click **Publish**.

    ![](./media/app-service-mobile-dotnet-backend-how-to-use-server-sdk/publish-wizard-3.png)

    When your Mobile App backend has published successfully, you see a landing page indicating success.

    ![](./media/app-service-mobile-dotnet-backend-how-to-use-server-sdk/publish-success.png)

## <a name="define-table-controller"></a> How to: Define a table controller
Define a Table Controller to expose a SQL table to mobile clients.  Configuring a Table Controller requires three steps:

1. Create a Data Transfer Object (DTO) class.
2. Configure a table reference in the Mobile DbContext class.
3. Create a table controller.

A Data Transfer Object (DTO) is a plain C# object that inherits from `EntityData`.  For example:

    public class TodoItem : EntityData
    {
        public string Text { get; set; }
        public bool Complete {get; set;}
    }

The DTO is used to define the table within the SQL database.  To create the database entry, add a `DbSet<>` property to
the DbContext you are using.  In the default project template for Azure Mobile Apps, the DbContext is called `Models\MobileServiceContext.cs`:

    public class MobileServiceContext : DbContext
    {
        private const string connectionStringName = "Name=MS_TableConnectionString";

        public MobileServiceContext() : base(connectionStringName)
        {

        }

        public DbSet<TodoItem> TodoItems { get; set; }

        protected override void OnModelCreating(DbModelBuilder modelBuilder)
        {
            modelBuilder.Conventions.Add(
                new AttributeToColumnAnnotationConvention<TableColumnAttribute, string>(
                    "ServiceColumnTable", (property, attributes) => attributes.Single().ColumnType.ToString()));
        }
    }

If you have the Azure SDK installed, you can now create a template table controller as follows:

1. Right-click on the Controllers folder and select **Add** > **Controller...**.
2. Select the **Azure Mobile Apps Table Controller** option, then click **Add**.
3. In the **Add Controller** dialog:
   * In the **Model class** dropdown, select your new DTO.
   * In the **DbContext** dropdown, select the Mobile Service DbContext class.
   * The Controller name is created for you.
4. Click **Add**.

The quickstart server project contains an example for a simple **TodoItemController**.

### <a name="adjust-pagesize"></a>How to: Adjust the table paging size
By default, Azure Mobile Apps returns 50 records per request.  Paging ensures that the client does not tie up their UI thread nor the server for
too long, ensuring a good user experience. To change the table paging size, increase the server side "allowed query size" and the client-side page size
The server side "allowed query size" is adjusted using the `EnableQuery` attribute:

    [EnableQuery(PageSize = 500)]

Ensure the PageSize is the same or larger than the size requested by the client.  Refer to the specific client HOWTO documentation
for details on changing the client page size.

## How to: Define a custom API controller
The custom API controller provides the most basic functionality to your Mobile App backend by exposing an endpoint. You can register a
mobile-specific API controller using the [MobileAppController] attribute. The `MobileAppController` attribute registers the route, sets
up the Mobile Apps JSON serializer, and turns on [client version checking](app-service-mobile-client-and-server-versioning.md).

1. In Visual Studio, right-click the Controllers folder, then click **Add** > **Controller**, select **Web API 2 Controller&mdash;Empty** and click **Add**.
2. Supply a **Controller name**, such as `CustomController`, and click **Add**.
3. In the new controller class file, add the following using statement:

        using Microsoft.Azure.Mobile.Server.Config;
4. Apply the **[MobileAppController]** attribute to the API controller class definition, as in the following example:

        [MobileAppController]
        public class CustomController : ApiController
        {
              //...
        }
5. In App_Start/Startup.MobileApp.cs file, add a call to the **MapApiControllers** extension method, as in the following example:

        new MobileAppConfiguration()
            .MapApiControllers()
            .ApplyTo(config);

You can also use the `UseDefaultConfiguration()` extension method instead of `MapApiControllers()`. Any controller that does not have
**MobileAppControllerAttribute** applied can still be accessed by clients, but it may not be correctly consumed by clients using any
Mobile App client SDK.

## How to: Work with authentication
Azure Mobile Apps uses App Service Authentication / Authorization to secure your mobile backend.  This section shows you how to perform
the following authentication-related tasks in your .NET backend server project:

* [How to: Add authentication to a server project](#add-auth)
* [How to: Use custom authentication for your application](#custom-auth)
* [How to: Retrieve authenticated user information](#user-info)
* [How to: Restrict data access for authorized users](#authorize)

### <a name="add-auth"></a>How to: Add authentication to a server project
You can add authentication to your server project by extending the **MobileAppConfiguration** object and configuring OWIN middleware. When
you install the [Microsoft.Azure.Mobile.Server.Quickstart] package and call the **UseDefaultConfiguration** extension method, you can skip
to step 3.

1. In Visual Studio, install the [Microsoft.Azure.Mobile.Server.Authentication] package.
2. In the Startup.cs project file, add the following line of code at the beginning of the **Configuration** method:

        app.UseAppServiceAuthentication(config);

    This OWIN middleware component validates tokens issued by the associated App Service gateway.
3. Add the `[Authorize]` attribute to any controller or method that requires authentication.

To learn about how to authenticate clients to your Mobile Apps backend, see [Add authentication to your app](app-service-mobile-ios-get-started-users.md).

### <a name="custom-auth"></a>How to: Use custom authentication for your application
> [!IMPORTANT]
> In order to enable custom authentication, you must first enable App Service Authentication without selecting a provider for your App Service in the Azure Portal. This will enable the WEBSITE_AUTH_SIGNING_KEY environment variable when hosted.
> 
> 
If you do not wish to use one of the App Service Authentication/Authorization providers, you can implement your own login system. Install
the [Microsoft.Azure.Mobile.Server.Login] package to assist with authentication token generation.  Provide your own code for validating
user credentials. For example, you might check against salted and hashed passwords in a database. In the example below, the `isValidAssertion()`
method (defined elsewhere) is responsible for these checks.

The custom authentication is exposed by creating an ApiController and exposing `register` and `login` actions. The client should use
a custom UI to collect the information from the user.  The information is then submitted to the API with a standard HTTP POST call. Once
the server validates the assertion, a token is issued using the `AppServiceLoginHandler.CreateToken()` method.  The ApiController **should not**
use the `[MobileAppController]` attribute.

An example `login` action:

        public IHttpActionResult Post([FromBody] JObject assertion)
        {
            if (isValidAssertion(assertion)) // user-defined function, checks against a database
            {
                JwtSecurityToken token = AppServiceLoginHandler.CreateToken(new Claim[] { new Claim(JwtRegisteredClaimNames.Sub, assertion["username"]) },
                    mySigningKey,
                    myAppURL,
                    myAppURL,
                    TimeSpan.FromHours(24) );
                return Ok(new LoginResult()
                {
                    AuthenticationToken = token.RawData,
                    User = new LoginResultUser() { UserId = userName.ToString() }
                });
            }
            else // user assertion was not valid
            {
                return this.Request.CreateUnauthorizedResponse();
            }
        }

In the preceding example, LoginResult and LoginResultUser are serializable objects exposing required properties. The client expects login
responses to be returned as JSON objects of the form:

        {
            "authenticationToken": "<token>",
            "user": {
                "userId": "<userId>"
            }
        }

The `AppServiceLoginHandler.CreateToken()` method includes an *audience* and an *issuer* parameter. Both of these parameters are set to the URL
of your application root, using the HTTPS scheme. Similarly you should set *secretKey* to be the value of your application's signing key. Do not
distribute the signing key in a client as it can be used to mint keys and impersonate users. You can obtain the signing key while hosted in App
Service by referencing the *WEBSITE\_AUTH\_SIGNING\_KEY* environment variable. If needed in a local debugging context, follow the instructions in
the [Local debugging with authentication](#local-debug) section to retrieve the key and store it as an application setting.

The issued token may also include other claims and an expiry date.  Minimally, the issued token must include a subject (**sub**) claim.

You can support the standard client `loginAsync()` method by overloading the authentication route.  If the client calls `client.loginAsync('custom');`
to log in, your route must be `/.auth/login/custom`.  You can set the route for the custom authentication controller using `MapHttpRoute()`:

    config.Routes.MapHttpRoute("custom", ".auth/login/custom", new { controller = "CustomAuth" });

> [!TIP]
> Using the `loginAsync()` approach ensures that the authentication token is attached to every subsequent call to the service.
>
>

### <a name="user-info"></a>How to: Retrieve authenticated user information
When a user is authenticated by App Service, you can access the assigned user ID and other information in your .NET backend code. The user
information can be used for making authorization decisions in the backend. The following code obtains the user ID associated with a request:

    // Get the SID of the current user.
    var claimsPrincipal = this.User as ClaimsPrincipal;
    string sid = claimsPrincipal.FindFirst(ClaimTypes.NameIdentifier).Value;

The SID is derived from the provider-specific user ID and is static for a given user and login provider.  The SID is null for invalid
authentication tokens.

App Service also lets you request specific claims from your login provider. Each identity provider can provide more information using the
identity provider SDK.  For example, you can use the Facebook Graph API for friends information.  You can specify claims that are requested
in the provider blade in the Azure portal. Some claims require additional configuration with the identity provider.

The following code calls the **GetAppServiceIdentityAsync** extension method to get the login credentials, which include the access token
needed to make requests against the Facebook Graph API:

    // Get the credentials for the logged-in user.
    var credentials =
        await this.User
        .GetAppServiceIdentityAsync<FacebookCredentials>(this.Request);

    if (credentials.Provider == "Facebook")
    {
        // Create a query string with the Facebook access token.
        var fbRequestUrl = "https://graph.facebook.com/me/feed?access_token="
            + credentials.AccessToken;

        // Create an HttpClient request.
        var client = new System.Net.Http.HttpClient();

        // Request the current user info from Facebook.
        var resp = await client.GetAsync(fbRequestUrl);
        resp.EnsureSuccessStatusCode();

        // Do something here with the Facebook user information.
        var fbInfo = await resp.Content.ReadAsStringAsync();
    }

Add a using statement for `System.Security.Principal` to provide the **GetAppServiceIdentityAsync** extension method.

### <a name="authorize"></a>How to: Restrict data access for authorized users
In the previous section, we showed how to retrieve the user ID of an authenticated user. You can restrict access to data and other
resources based on this value. For example, adding a userId column to tables and filtering the query results by the user ID is
a simple way to limit returned data only to authorized users. The following code returns data rows only when the SID matches the
value in the UserId column on the TodoItem table:

    // Get the SID of the current user.
    var claimsPrincipal = this.User as ClaimsPrincipal;
    string sid = claimsPrincipal.FindFirst(ClaimTypes.NameIdentifier).Value;

    // Only return data rows that belong to the current user.
    return Query().Where(t => t.UserId == sid);

The `Query()` method returns an `IQueryable` that can be manipulated by LINQ to handle filtering.

## How to: Add push notifications to a server project
Add push notifications to your server project by extending the **MobileAppConfiguration** object and creating a Notification Hubs
client.

1. In Visual Studio, right-click the server project and click **Manage NuGet Packages**, search for `Microsoft.Azure.Mobile.Server.Notifications`,
   then click **Install**.
2. Repeat this step to install the `Microsoft.Azure.NotificationHubs` package, which includes the Notification Hubs client library.
3. In App_Start/Startup.MobileApp.cs, and add a call to the **AddPushNotifications()** extension method during initialization:

        new MobileAppConfiguration()
            // other features...
            .AddPushNotifications()
            .ApplyTo(config);
4. Add the following code that creates a Notification Hubs client:

        // Get the settings for the server project.
        HttpConfiguration config = this.Configuration;
        MobileAppSettingsDictionary settings =
            config.GetMobileAppSettingsProvider().GetMobileAppSettings();

        // Get the Notification Hubs credentials for the Mobile App.
        string notificationHubName = settings.NotificationHubName;
        string notificationHubConnection = settings
            .Connections[MobileAppSettingsKeys.NotificationHubConnectionString].ConnectionString;

        // Create a new Notification Hub client.
        NotificationHubClient hub = NotificationHubClient
            .CreateClientFromConnectionString(notificationHubConnection, notificationHubName);

You can now use the Notification Hubs client to send push notifications to registered devices. For more information,
see [Add push notifications to your app](app-service-mobile-ios-get-started-push.md). To learn more about Notification Hubs,
see [Notification Hubs Overview](../notification-hubs/notification-hubs-push-notification-overview.md).

## <a name="tags"></a>How to: Enable targeted push using Tags
Notification Hubs lets you send targeted notifications to specific registrations by using tags. Several tags are created automatically:

* The Installation ID identifies a specific device.
* The User Id based on the authenticated SID identifies a specific user.

The installation ID can be accessed from the **installationId** property on the **MobileServiceClient**.  The following example shows how to
use an installation ID to add a tag to a specific installation in Notification Hubs:

    hub.PatchInstallation("my-installation-id", new[]
    {
        new PartialUpdateOperation
        {
            Operation = UpdateOperationType.Add,
            Path = "/tags",
            Value = "{my-tag}"
        }
    });

Any tags supplied by the client during push notification registration are ignored by the backend when creating the installation. To enable a client
to add tags to the installation, you must create a custom API that adds tags using the preceding pattern.

See [Client-added push notification tags][5] in the App Service Mobile Apps completed quickstart sample for an example.

## <a name="push-user"></a>How to: Send push notifications to an authenticated user
When an authenticated user registers for push notifications, a user ID tag is automatically added to the registration. By using
this tag, you can send push notifications to all devices registered by that person. The following code gets the SID of user making the
request and sends a template push notification to every device registration for that person:

    // Get the current user SID and create a tag for the current user.
    var claimsPrincipal = this.User as ClaimsPrincipal;
    string sid = claimsPrincipal.FindFirst(ClaimTypes.NameIdentifier).Value;
    string userTag = "_UserId:" + sid;

    // Build a dictionary for the template with the item message text.
    var notification = new Dictionary<string, string> { { "message", item.Text } };

    // Send a template notification to the user ID.
    await hub.SendTemplateNotificationAsync(notification, userTag);

When registering for push notifications from an authenticated client, make sure that authentication is complete before attempting
registration. For more information, see [Push to users][6] in the App Service Mobile Apps completed quickstart sample for .NET backend.

## How to: Debug and troubleshoot the .NET Server SDK
Azure App Service provides several debugging and troubleshooting techniques for ASP.NET applications:

* [Monitoring an Azure App Service](../app-service/web-sites-monitor.md)
* [Enable Diagnostic Logging in Azure App Service](../app-service/web-sites-enable-diagnostic-log.md)
* [Troubleshoot an Azure App Service in Visual Studio](../app-service/web-sites-dotnet-troubleshoot-visual-studio.md)

### Logging
You can write to App Service diagnostic logs by using the standard ASP.NET trace writing. Before you can write to the logs, you must enable
diagnostics in your Mobile App backend.

To enable diagnostics and write to the logs:

1. Follow the steps in [How to enable diagnostics](../app-service/web-sites-enable-diagnostic-log.md#enablediag).
2. Add the following using statement in your code file:

        using System.Web.Http.Tracing;
3. Create a trace writer to write from the .NET backend to the diagnostic logs, as follows:

        ITraceWriter traceWriter = this.Configuration.Services.GetTraceWriter();
        traceWriter.Info("Hello, World");
4. Republish your server project, and access the Mobile App backend to execute the code path with the logging.
5. Download and evaluate the logs, as described in [How to: Download logs](../app-service/web-sites-enable-diagnostic-log.md#download).

### <a name="local-debug"></a>Local debugging with authentication
You can run your application locally to test changes before publishing them to the cloud. For most Azure Mobile Apps backends, press *F5* while
in Visual Studio. However, there are some additional considerations when using authentication.

You must have a cloud-based mobile app with App Service Authentication/Authorization configured, and your client must have the cloud endpoint
specified as the alternate login host. See the documentation for your client platform for the specific steps required.

Ensure that your mobile backend has [Microsoft.Azure.Mobile.Server.Authentication] installed. Then, in your application's OWIN startup class,
add the following, after `MobileAppConfiguration` has been applied to your `HttpConfiguration`:

        app.UseAppServiceAuthentication(new AppServiceAuthenticationOptions()
        {
            SigningKey = ConfigurationManager.AppSettings["authSigningKey"],
            ValidAudiences = new[] { ConfigurationManager.AppSettings["authAudience"] },
            ValidIssuers = new[] { ConfigurationManager.AppSettings["authIssuer"] },
            TokenHandler = config.GetAppServiceTokenHandler()
        });

In the preceding example, you should configure the *authAudience* and *authIssuer* application settings within your Web.config file to each be the
URL of your application root, using the HTTPS scheme. Similarly you should set *authSigningKey* to be the value of your application's signing key.
To obtain the signing key:

1. Navigate to your app within the [Azure portal]
2. Click **Tools**, **Kudu**, **Go**.
3. In the Kudu Management site, click **Environment**.
4. Find the value for *WEBSITE\_AUTH\_SIGNING\_KEY*.

Use the signing key for the *authSigningKey* parameter in your local application config.  Your mobile backend is now equipped to validate
tokens when running locally, which the client obtains the token from the cloud-based endpoint.

[1]: https://msdn.microsoft.com/library/azure/dn961176.aspx
[2]: https://github.com/Azure/azure-mobile-apps-net-server
[3]: app-service-mobile-ios-get-started.md
[4]: https://azure.microsoft.com/downloads/
[5]: https://github.com/Azure-Samples/app-service-mobile-dotnet-backend-quickstart/blob/master/README.md#client-added-push-notification-tags
[6]: https://github.com/Azure-Samples/app-service-mobile-dotnet-backend-quickstart/blob/master/README.md#push-to-users
[Azure portal]: https://portal.azure.com
[NuGet.org]: http://www.nuget.org/
[Microsoft.Azure.Mobile.Server]: http://www.nuget.org/packages/Microsoft.Azure.Mobile.Server/
[Microsoft.Azure.Mobile.Server.Quickstart]: http://www.nuget.org/packages/Microsoft.Azure.Mobile.Server.Quickstart/
[Microsoft.Azure.Mobile.Server.Authentication]: http://www.nuget.org/packages/Microsoft.Azure.Mobile.Server.Authentication/
[Microsoft.Azure.Mobile.Server.Login]: http://www.nuget.org/packages/Microsoft.Azure.Mobile.Server.Login/
[Microsoft.Azure.Mobile.Server.Notifications]: http://www.nuget.org/packages/Microsoft.Azure.Mobile.Server.Notifications/
[MapHttpAttributeRoutes]: https://msdn.microsoft.com/library/dn479134(v=vs.118).aspx<|MERGE_RESOLUTION|>--- conflicted
+++ resolved
@@ -4,15 +4,9 @@
 keywords: app service, azure app service, mobile app, mobile service, scale, scalable, app deployment, azure app deployment
 services: app-service\mobile
 documentationcenter: ''
-<<<<<<< HEAD
-author: ggailey777
-manager: syntaxc4
-editor: csteele86
-=======
 author: conceptdev
 manager: crdun
-editor: ''
->>>>>>> fce91bfd
+editor: csteele86
 
 ms.assetid: 0620554f-9590-40a8-9f47-61c48c21076b
 ms.service: app-service-mobile
