--- conflicted
+++ resolved
@@ -1,11 +1,7 @@
 <properties
 	pageTitle="Create an app with a mobile and web client in Azure App Service | Microsoft Azure"
 	description="Create a multi-channel app with both a website and mobile client in Azure App Service."
-<<<<<<< HEAD
-	services="app-service\mobile"
-=======
 	services="app-service"
->>>>>>> 4da538e6
 	documentationCenter=".net"
 	authors="lindydonna"
 	manager="dwrede"
