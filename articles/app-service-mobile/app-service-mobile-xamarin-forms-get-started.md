---
title: Get started with Mobile Apps by using Xamarin.Forms
description: Follow this tutorial to start using Mobile Apps for Xamarin.Forms development
services: app-service\mobile
documentationcenter: xamarin
author: conceptdev
manager: crdun

ms.assetid: 5e692220-cc89-4548-96c8-35259722acf5
ms.service: app-service-mobile
ms.workload: mobile
ms.tgt_pltfrm: mobile-xamarin
ms.devlang: dotnet
ms.topic: conceptual
ms.date: 05/09/2019
ms.author: crdun
---
# Create a Xamarin.Forms app with Azure

[!INCLUDE [app-service-mobile-selector-get-started](../../includes/app-service-mobile-selector-get-started.md)]

This tutorial shows you how to add a cloud-based back-end service to a Xamarin.Forms mobile app by using the Mobile Apps feature of Azure App Service as the back end. You create both a new Mobile Apps back end and a simple to-do list Xamarin.Forms app that stores app data in Azure.

Completing this tutorial is a prerequisite for all other Mobile Apps tutorials for Xamarin.Forms.

## Prerequisites

To complete this tutorial, you need the following:

* An active Azure account. If you don't have an account, you can sign up for an Azure trial and get up to 10 free mobile apps that you can keep using even after your trial ends. For more information, see [Azure Free Trial](https://azure.microsoft.com/pricing/free-trial/).

* Visual Studio Tools for Xamarin, in Visual Studio 2017 or later, or Visual Studio for Mac. See the [Xamarin installation page][Install Xamarin] for instructions.

* (optional) To build an iOS app, a Mac with Xcode 9.0 or later is required. Visual Studio for Mac can be used to develop iOS apps, or Visual Studio 2017 or later can be used (so long as the Mac is available on the network).

## Create a new Mobile Apps back end
[!INCLUDE [app-service-mobile-dotnet-backend-create-new-service](../../includes/app-service-mobile-dotnet-backend-create-new-service.md)]

## Create a database connection and configure the client and server project
[!INCLUDE [app-service-mobile-configure-new-backend.md](../../includes/app-service-mobile-configure-new-backend.md)]

## Run the Xamarin.Forms solution

The Visual Studio Tools for Xamarin are required to open the solution, see the [Xamarin installation instructions][Install Xamarin]. If the tools are already installed, follow these steps to download and open the solution:

<<<<<<< HEAD
### Visual Studio or Visual Studio for Mac
=======
### Visual Studio

1. Go to the [Azure portal].

2. On the settings blade for your Mobile App, click **Quickstart** (under Deployment) > **Xamarin.Forms**. Under step 3, click  **Create a new app** if it's not already selected.  Next click the **Download** button.

   This action downloads a project that contains a client application that's connected to your mobile app. Save the compressed project file to your local computer, and make a note of where you save it.

3. Extract the project that you downloaded, and then open it in Visual Studio.

   ![Extracted project in Visual Studio][8]

4. Follow the instructions below to run the Android or Windows projects; and if there is a networked Mac computer available, the iOS project.

### Visual Studio for Mac

1. Go to the [Azure portal].
>>>>>>> 66eec2e7

1. Open the downloaded client project in Visual Studio.

2. Go to the [Azure portal](https://portal.azure.com/) and navigate to the mobile app that you created. On the `Overview` blade, look for the URL which is the public endpoint for your mobile app. Example - the sitename for my app name "test123" will be https://test123.azurewebsites.net.

3. Open the file `Constants.cs` in this folder - xamarin.forms/ZUMOAPPNAME. The application name is `ZUMOAPPNAME`.

4. In `Constants.cs` class, replace `ZUMOAPPURL` variable with public endpoint above.

    `public static string ApplicationURL = @"ZUMOAPPURL";`

        becomes

    `public static string ApplicationURL = @"https://test123.azurewebsites.net";`
    
5. Follow the instructions below to run the Android or Windows projects; and if there is a networked Mac computer available, the iOS project.

## (Optional) Run the Android project

In this section, you run the Xamarin.Android project. You can skip this section if you are not working with Android devices.

### Visual Studio

1. Right-click the Android (Droid) project, and then select **Set as StartUp Project**.

2. On the **Build** menu, select **Configuration Manager**.

3. In the **Configuration Manager** dialog box, select the **Build** and **Deploy** check boxes next to the Android project, and ensure the shared code project has the **Build** box checked.

4. To build the project and start the app in an Android emulator, press the **F5** key or click the **Start** button.

### Visual Studio for Mac

1. Right-click the Android project, and then select **Set As Startup Project**.

2. To build the project and start the app in an Android emulator, select the **Run** menu, then **Start Debugging**.

In the app, type meaningful text, such as *Learn Xamarin*, and then select the plus sign (**+**).

![Android to-do app][11]

This action sends a post request to the new Mobile Apps back end that's hosted in Azure. Data from the request is inserted into the TodoItem table. Items that are stored in the table are returned by the Mobile Apps back end, and the data is displayed in the list.

> [!NOTE]
> The code that accesses your Mobile Apps back end is in the **TodoItemManager.cs** C# file of the shared code project in the solution.
>

## (Optional) Run the iOS project

In this section, you run the Xamarin.iOS project for iOS devices. You can skip this section if you are not working with iOS devices.

### Visual Studio

1. Right-click the iOS project, and then select **Set as StartUp Project**.

2. On the **Build** menu, select **Configuration Manager**.

3. In the **Configuration Manager** dialog box, select the **Build** and **Deploy** check boxes next to the iOS project, and ensure the shared code project has the **Build** box checked.

4. To build the project and start the app in the iPhone emulator, select the **F5** key.

### Visual Studio for Mac

1. Right-click the iOS project, and then select **Set As Startup Project**.

2. On the **Run** menu, select **Start Debugging** to build the project and start the app in the iPhone emulator.



In the app, type meaningful text, such as *Learn Xamarin*, and then select the plus sign (**+**).

![iOS to-do app][10]

This action sends a post request to the new Mobile Apps back end that's hosted in Azure. Data from the request is inserted into the TodoItem table. Items that are stored in the table are returned by the Mobile Apps back end, and the data is displayed in the list.

> [!NOTE]
> You'll find the code that accesses your Mobile Apps back end in the **TodoItemManager.cs** C# file of the shared code project in the solution.
>

## (Optional) Run the Windows project

In this section, you run the Xamarin.Forms Universal Windows Platform (UWP) project for Windows devices. You can skip this section if you are not working with Windows devices.

### Visual Studio

1. Right-click any the UWP project, and then select **Set as StartUp Project**.

2. On the **Build** menu, select **Configuration Manager**.

3. In the **Configuration Manager** dialog box, select the **Build** and **Deploy** check boxes next to the Windows project that you chose, and ensure the shared code project has the **Build** box checked.

4. To build the project and start the app in a Windows emulator, press the **F5** key or click the **Start** button (which should read **Local Machine**).

> [!NOTE]
> The Windows project cannot be run on macOS.

In the app, type meaningful text, such as *Learn Xamarin*, and then select the plus sign (**+**).

This action sends a post request to the new Mobile Apps back end that's hosted in Azure. Data from the request is inserted into the TodoItem table. Items that are stored in the table are returned by the Mobile Apps back end, and the data is displayed in the list.

![UWP to-do app][12]

> [!NOTE]
> You'll find the code that accesses your Mobile Apps back end in the **TodoItemManager.cs** C# file of the portable class library project of your solution.
>

## Troubleshooting

If you have problems building the solution, run the NuGet package manager and update to the latest version of `Xamarin.Forms`, and in the Android project, update the `Xamarin.Android` support packages. Quickstart projects might not always include the latest versions.

Please note that all the support packages referenced in your Android project must have the same version. The [Azure Mobile Apps NuGet package](https://www.nuget.org/packages/Microsoft.Azure.Mobile.Client/) has `Xamarin.Android.Support.CustomTabs` dependency for Android platform, so if your project uses newer support packages you need to install this package with required version directly to avoid conflicts.

<!-- Images. -->
[10]: ./media/app-service-mobile-xamarin-forms-get-started/mobile-quickstart-startup-ios.png
[11]: ./media/app-service-mobile-xamarin-forms-get-started/mobile-quickstart-startup-android.png
[12]: ./media/app-service-mobile-xamarin-forms-get-started/mobile-quickstart-startup-windows.png

<!-- URLs. -->
[Install Xamarin]: https://docs.microsoft.com/xamarin/cross-platform/get-started/installation/<|MERGE_RESOLUTION|>--- conflicted
+++ resolved
@@ -43,9 +43,6 @@
 
 The Visual Studio Tools for Xamarin are required to open the solution, see the [Xamarin installation instructions][Install Xamarin]. If the tools are already installed, follow these steps to download and open the solution:
 
-<<<<<<< HEAD
-### Visual Studio or Visual Studio for Mac
-=======
 ### Visual Studio
 
 1. Go to the [Azure portal].
@@ -63,7 +60,6 @@
 ### Visual Studio for Mac
 
 1. Go to the [Azure portal].
->>>>>>> 66eec2e7
 
 1. Open the downloaded client project in Visual Studio.
 
