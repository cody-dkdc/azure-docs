--- conflicted
+++ resolved
@@ -1,160 +1,150 @@
-<properties
-	pageTitle="How to configure Azure Active Directory authentication for your App Services application"
-	description="Learn how to configure Azure Active Directory authentication for your App Services application."
-	authors="mattchenderson"
-	services="app-service\mobile"
-	documentationCenter=""
-	manager="dwrede"
-	editor=""/>
-
-<tags
-	ms.service="app-service-mobile"
-	ms.workload="mobile"
-	ms.tgt_pltfrm="na"
-	ms.devlang="multiple"
-	ms.topic="article"
-	ms.date="02/04/2016"
-	ms.author="mahender"/>
-
-# How to configure your App Service application to use Azure Active Directory login
-
-[AZURE.INCLUDE [app-service-mobile-selector-authentication](../../includes/app-service-mobile-selector-authentication.md)]
-
-This topic shows you how to configure Azure App Services to use Azure Active Directory as an authentication provider.
-
-> [AZURE.NOTE] This topic demonstrates use of the App Service Authentication / Authorization feature. This replaces the App Service gateway for most applications. If using the gateway, please see the [alternative method]. Differences that apply to using the gateway are called out in notes throughout that section.
-
-
-## <a name="express"> </a>Configure Azure Active Directory using express settings
-
-13. In the [Azure portal], navigate to your application. Click **Settings**, and then **Authentication/Authorization**.
-
-14. If the Authentication / Authorization feature is not enabled, turn the switch to **On**.
-
-15. Click **Azure Active Directory**, and then click **Express** under **Management Mode**.
-
-16. Click **OK** to register the application in Azure Active Directory. This will create a new registration. If you wish to choose an existing
-registration instead, click **Select an existing app** and then search for the name of a previously created registration within your tenant.
-Click the registration to select it and click **OK**. Then click **OK** on the Azure Active Directory settings blade.
-
-    ![][0]
-<<<<<<< HEAD
-
-	By default, App Service provides authentication but does not restrict authorized access to your site content and APIs. You must authorize users in your app code.
-=======
->>>>>>> abb96edc
-
-	By default, App Service provides authentication but does not restrict authorized access to your site content and APIs. You must authorize users in your app code.
-
-17. (Optional) To restrict access to your site to only users authenticated by Azure Active Directory, set **Action to take when request
-is not authenticated** to **Log in with Azure Active Directory**. This requires that all requests be authenticated, and all unauthenticated
-requests are redirected to Azure Active Directory for authentication.
-
-17. Click **Save**.
-
-You are now ready to use Azure Active Directory for authentication in your app.
-
-## <a name="advanced"> </a>(Alternative method) Manually configure Azure Active Directory with advanced settings
-You can also choose to provide configuration settings manually. This is the preferred solution if the AAD tenant you wish to use is different from the tenant with which you sign into Azure. To complete the configuration, you must first create a registration in Azure Active Directory, and then you must provide some of the registration details to App Service.
-
-### <a name="register"> </a>Register your application with Azure Active Directory
-
-1. Log on to the [Azure portal], and navigate to your application. Copy your **URL**. You will use this to configure your Azure Active Directory app.
-
-3. Sign in to the [Azure classic portal] and navigate to **Active Directory**.
-
-    ![][2]
-
-4. Select your directory, and then select the **Applications** tab at the top. Click **ADD** at the bottom to create a new app registration.
-
-5. Click **Add an application my organization is developing**.
-
-6. In the Add Application Wizard, enter a **Name** for your application and click the  **Web Application And/Or Web API** type. Then click to continue.
-
-7. In the **SIGN-ON URL** box, paste the application URL you copied earlier. Enter that same URL in the **App ID URI** box. Then click to continue.
-
-8. Once the application has been added, click the **Configure** tab. Edit the **Reply URL** under **Single Sign-on** to be the the URL of your application appended with the path, _/.auth/login/aad/callback_. For example, `https://contoso.azurewebsites.net/.auth/login/aad/callback`. Make sure that you are using the HTTPS scheme.
-
-    ![][3]
-
-
-	> [AZURE.NOTE]
-	If you are using the App Service Gateway instead of the App Service Authentication / Authorization feature, your Reply URL instead uses the gateway URL with the _/signin-aad_ path.
-
-
-9. Click **Save**. Then copy the **Client ID** for the app. You will configure your application to use this later.
-
-10. In the bottom command bar, click **View Endpoints**, and then copy the **Federation Metadata Document** URL and download that document or navigate to it in a browser.
-
-11. Within the root **EntityDescriptor** element, there should be an **entityID** attribute of the form `https://sts.windows.net/` followed by a GUID specific to your tenant (called a "tenant ID"). Copy this value - it will serve as your **Issuer URL**. You will configure your application to use this later.
-
-### <a name="secrets"> </a>Add Azure Active Directory information to your application
-
-> [AZURE.NOTE]
-If using the App Service Gateway, ignore this section and instead navigate to your gateway in the portal. Select **Settings**, **Identity**, and then **Azure Active Directory**. Paste in the ClientID and add the tenant ID to the **Allowed Tenants** list. Click **Save**.
-
-
-13. Back in the [Azure portal], navigate to your application. Click **Settings**, and then **Authentication/Authorization**.
-
-14. If the Authentication/Authorization feature is not enabled, turn the switch to **On**.
-
-15. Click **Azure Active Directory**, and then click **Advanced** under **Management Mode**. Paste in the Client ID and Issuer URL value which you obtained previously. Then click **OK**.
-
-    ![][1]
-<<<<<<< HEAD
-
-	By default, App Service provides authentication but does not restrict authorized access to your site content and APIs. You must authorize users in your app code.
-=======
->>>>>>> abb96edc
-
-	By default, App Service provides authentication but does not restrict authorized access to your site content and APIs. You must authorize users in your app code.
-
-17. (Optional) To restrict access to your site to only users authenticated by Azure Active Directory, set **Action to take when
-request is not authenticated** to **Log in with Azure Active Directory**. This requires that all requests be authenticated, and
-all unauthenticated requests are redirected to Azure Active Directory for authentication.
-
-17. Click **Save**.
-
-You are now ready to use Azure Active Directory for authentication in your app.
-
-## (Optional) Configure a native client application
-
-Azure Active Directory also allows you to register native clients, which provides greater control over permissions mapping. You need this if you wish to perform logins using a library such as the **Active Directory Authentication Library**.
-
-1. Navigate to **Active Directory** in the [Azure classic portal].
-
-2. Select your directory, and then select the **Applications** tab at the top. Click **ADD** at the bottom to create a new app registration.
-
-3. Click **Add an application my organization is developing**.
-
-4. In the Add Application Wizard, enter a **Name** for your application and click the  **Native Client Application** type. Then click to continue.
-
-5. In the **Redirect URI** box, enter your site's _/.auth/login/done_ endpoint, using the HTTPS scheme. This value should be similar to _https://contoso.azurewebsites.net/.auth/login/done_.
-
-6. Once the native application has been added, click the **Configure** tab. Find the **Client ID** and make a note of this value.
-
-7. Scroll the page down to the **Permissions to other applications** section and click **Add application**.
-
-8. Search for the web application that you registered earlier and click the plus icon. Then click the check to close the dialog. If the web application cannot be found, navigate to its registration and add a new reply URL (e.g., the HTTP version of your current URL), click save, and then repeat these steps - the application should show up in the list.
-
-9. On the new entry you just added, open the **Delegated Permissions** dropdown and select **Access (appName)**. Then click **Save**.
-
-You have now configured a native client application which can access your App Service application.
-
-## <a name="related-content"> </a>Related Content
-
-[AZURE.INCLUDE [app-service-mobile-related-content-get-started-users](../../includes/app-service-mobile-related-content-get-started-users.md)]
-
-<!-- Images. -->
-
-[0]: ./media/app-service-mobile-how-to-configure-active-directory-authentication/mobile-app-aad-express-settings.png
-[1]: ./media/app-service-mobile-how-to-configure-active-directory-authentication/mobile-app-aad-advanced-settings.png
-[2]: ./media/app-service-mobile-how-to-configure-active-directory-authentication/app-service-navigate-aad.png
-[3]: ./media/app-service-mobile-how-to-configure-active-directory-authentication/app-service-aad-app-configure.png
-
-<!-- URLs. -->
-
-[Azure portal]: https://portal.azure.com/
-[Azure classic portal]: https://manage.windowsazure.com/
-[ios-adal]: ../app-service-mobile-xamarin-ios-aad-sso.md
-[alternative method]:#advanced
+<properties
+	pageTitle="How to configure Azure Active Directory authentication for your App Services application"
+	description="Learn how to configure Azure Active Directory authentication for your App Services application."
+	authors="mattchenderson"
+	services="app-service\mobile"
+	documentationCenter=""
+	manager="dwrede"
+	editor=""/>
+
+<tags
+	ms.service="app-service-mobile"
+	ms.workload="mobile"
+	ms.tgt_pltfrm="na"
+	ms.devlang="multiple"
+	ms.topic="article"
+	ms.date="02/04/2016"
+	ms.author="mahender"/>
+
+# How to configure your App Service application to use Azure Active Directory login
+
+[AZURE.INCLUDE [app-service-mobile-selector-authentication](../../includes/app-service-mobile-selector-authentication.md)]
+
+This topic shows you how to configure Azure App Services to use Azure Active Directory as an authentication provider.
+
+> [AZURE.NOTE] This topic demonstrates use of the App Service Authentication / Authorization feature. This replaces the App Service gateway for most applications. If using the gateway, please see the [alternative method]. Differences that apply to using the gateway are called out in notes throughout that section.
+
+
+## <a name="express"> </a>Configure Azure Active Directory using express settings
+
+13. In the [Azure portal], navigate to your application. Click **Settings**, and then **Authentication/Authorization**.
+
+14. If the Authentication / Authorization feature is not enabled, turn the switch to **On**.
+
+15. Click **Azure Active Directory**, and then click **Express** under **Management Mode**.
+
+16. Click **OK** to register the application in Azure Active Directory. This will create a new registration. If you wish to choose an existing
+registration instead, click **Select an existing app** and then search for the name of a previously created registration within your tenant.
+Click the registration to select it and click **OK**. Then click **OK** on the Azure Active Directory settings blade.
+
+    ![][0]
+
+	By default, App Service provides authentication but does not restrict authorized access to your site content and APIs. You must authorize users in your app code.
+
+17. (Optional) To restrict access to your site to only users authenticated by Azure Active Directory, set **Action to take when request
+is not authenticated** to **Log in with Azure Active Directory**. This requires that all requests be authenticated, and all unauthenticated
+requests are redirected to Azure Active Directory for authentication.
+
+17. Click **Save**.
+
+You are now ready to use Azure Active Directory for authentication in your app.
+
+## <a name="advanced"> </a>(Alternative method) Manually configure Azure Active Directory with advanced settings
+You can also choose to provide configuration settings manually. This is the preferred solution if the AAD tenant you wish to use is different from the tenant with which you sign into Azure. To complete the configuration, you must first create a registration in Azure Active Directory, and then you must provide some of the registration details to App Service.
+
+### <a name="register"> </a>Register your application with Azure Active Directory
+
+1. Log on to the [Azure portal], and navigate to your application. Copy your **URL**. You will use this to configure your Azure Active Directory app.
+
+3. Sign in to the [Azure classic portal] and navigate to **Active Directory**.
+
+    ![][2]
+
+4. Select your directory, and then select the **Applications** tab at the top. Click **ADD** at the bottom to create a new app registration.
+
+5. Click **Add an application my organization is developing**.
+
+6. In the Add Application Wizard, enter a **Name** for your application and click the  **Web Application And/Or Web API** type. Then click to continue.
+
+7. In the **SIGN-ON URL** box, paste the application URL you copied earlier. Enter that same URL in the **App ID URI** box. Then click to continue.
+
+8. Once the application has been added, click the **Configure** tab. Edit the **Reply URL** under **Single Sign-on** to be the the URL of your application appended with the path, _/.auth/login/aad/callback_. For example, `https://contoso.azurewebsites.net/.auth/login/aad/callback`. Make sure that you are using the HTTPS scheme.
+
+    ![][3]
+
+
+	> [AZURE.NOTE]
+	If you are using the App Service Gateway instead of the App Service Authentication / Authorization feature, your Reply URL instead uses the gateway URL with the _/signin-aad_ path.
+
+
+9. Click **Save**. Then copy the **Client ID** for the app. You will configure your application to use this later.
+
+10. In the bottom command bar, click **View Endpoints**, and then copy the **Federation Metadata Document** URL and download that document or navigate to it in a browser.
+
+11. Within the root **EntityDescriptor** element, there should be an **entityID** attribute of the form `https://sts.windows.net/` followed by a GUID specific to your tenant (called a "tenant ID"). Copy this value - it will serve as your **Issuer URL**. You will configure your application to use this later.
+
+### <a name="secrets"> </a>Add Azure Active Directory information to your application
+
+> [AZURE.NOTE]
+If using the App Service Gateway, ignore this section and instead navigate to your gateway in the portal. Select **Settings**, **Identity**, and then **Azure Active Directory**. Paste in the ClientID and add the tenant ID to the **Allowed Tenants** list. Click **Save**.
+
+
+13. Back in the [Azure portal], navigate to your application. Click **Settings**, and then **Authentication/Authorization**.
+
+14. If the Authentication/Authorization feature is not enabled, turn the switch to **On**.
+
+15. Click **Azure Active Directory**, and then click **Advanced** under **Management Mode**. Paste in the Client ID and Issuer URL value which you obtained previously. Then click **OK**.
+
+    ![][1]
+
+	By default, App Service provides authentication but does not restrict authorized access to your site content and APIs. You must authorize users in your app code.
+
+17. (Optional) To restrict access to your site to only users authenticated by Azure Active Directory, set **Action to take when
+request is not authenticated** to **Log in with Azure Active Directory**. This requires that all requests be authenticated, and
+all unauthenticated requests are redirected to Azure Active Directory for authentication.
+
+17. Click **Save**.
+
+You are now ready to use Azure Active Directory for authentication in your app.
+
+## (Optional) Configure a native client application
+
+Azure Active Directory also allows you to register native clients, which provides greater control over permissions mapping. You need this if you wish to perform logins using a library such as the **Active Directory Authentication Library**.
+
+1. Navigate to **Active Directory** in the [Azure classic portal].
+
+2. Select your directory, and then select the **Applications** tab at the top. Click **ADD** at the bottom to create a new app registration.
+
+3. Click **Add an application my organization is developing**.
+
+4. In the Add Application Wizard, enter a **Name** for your application and click the  **Native Client Application** type. Then click to continue.
+
+5. In the **Redirect URI** box, enter your site's _/.auth/login/done_ endpoint, using the HTTPS scheme. This value should be similar to _https://contoso.azurewebsites.net/.auth/login/done_.
+
+6. Once the native application has been added, click the **Configure** tab. Find the **Client ID** and make a note of this value.
+
+7. Scroll the page down to the **Permissions to other applications** section and click **Add application**.
+
+8. Search for the web application that you registered earlier and click the plus icon. Then click the check to close the dialog. If the web application cannot be found, navigate to its registration and add a new reply URL (e.g., the HTTP version of your current URL), click save, and then repeat these steps - the application should show up in the list.
+
+9. On the new entry you just added, open the **Delegated Permissions** dropdown and select **Access (appName)**. Then click **Save**.
+
+You have now configured a native client application which can access your App Service application.
+
+## <a name="related-content"> </a>Related Content
+
+[AZURE.INCLUDE [app-service-mobile-related-content-get-started-users](../../includes/app-service-mobile-related-content-get-started-users.md)]
+
+<!-- Images. -->
+
+[0]: ./media/app-service-mobile-how-to-configure-active-directory-authentication/mobile-app-aad-express-settings.png
+[1]: ./media/app-service-mobile-how-to-configure-active-directory-authentication/mobile-app-aad-advanced-settings.png
+[2]: ./media/app-service-mobile-how-to-configure-active-directory-authentication/app-service-navigate-aad.png
+[3]: ./media/app-service-mobile-how-to-configure-active-directory-authentication/app-service-aad-app-configure.png
+
+<!-- URLs. -->
+
+[Azure portal]: https://portal.azure.com/
+[Azure classic portal]: https://manage.windowsazure.com/
+[ios-adal]: ../app-service-mobile-xamarin-ios-aad-sso.md
+[alternative method]:#advanced