--- conflicted
+++ resolved
@@ -1,11 +1,7 @@
 <properties 
 	pageTitle="Get Started with authentication for Mobile Apps in Xamarin iOS" 
 	description="Learn how to use Mobile Apps to authenticate users of your Xamarin iOS app through a variety of identity providers, including AAD, Google, Facebook, Twitter, and Microsoft." 
-<<<<<<< HEAD
-	services="app-service\mobile" 
-=======
 	services="app-service" 
->>>>>>> 4da538e6
 	documentationCenter="xamarin" 
 	authors="mattchenderson" 
 	manager="dwrede" 
