<properties
	pageTitle="Get Started with mobile app backends for Windows Store apps | Azure App Service Mobile Apps"
	description="Follow this tutorial to get started using Azure mobile app backends for Windows Store development in C#, VB, or JavaScript."
	services="app-service\mobile"
	documentationCenter="windows"
	authors="ggailey777"
	manager="dwrede"
	editor=""/>

<tags
	ms.service="app-service-mobile"
	ms.workload="mobile"
	ms.tgt_pltfrm="mobile-windows"
	ms.devlang="dotnet"
<<<<<<< HEAD
	ms.topic="get-started-article"
	ms.date="07/28/2015"
	ms.author="glenga"/>
=======
	ms.topic="hero-article"
	ms.date="06/16/2015"
	ms.author="chrande"/>
>>>>>>> 044a82b7


#Create a Windows app

[AZURE.INCLUDE [app-service-mobile-selector-get-started-preview](../../includes/app-service-mobile-selector-get-started-preview.md)]

[AZURE.INCLUDE [app-service-mobile-note-mobile-services-preview](../../includes/app-service-mobile-note-mobile-services-preview.md)]

##Overview

This tutorial shows you how to add a cloud-based backend service to a Windows Runtime 8.1 universal app using an Azure mobile app backend. Universal Windows app solutions include projects for both Windows Store 8.1 and Windows Phone Store 8.1 apps and a common shared project.

[AZURE.INCLUDE [app-service-mobile-windows-universal-get-started-preview](../../includes/app-service-mobile-windows-universal-get-started-preview.md)]

##Prerequisites

To complete this tutorial, you need the following:

* An active Azure account. If you don't have an account, you can sign up for an Azure trial and get up to 10 free mobile apps that you can keep using even after your trial ends. For details, see [Azure Free Trial](http://azure.microsoft.com/pricing/free-trial/).

* [Visual Studio Community 2013] or a later version.

>[AZURE.NOTE] If you want to get started with Azure App Service before signing up for an Azure account, go to [Try App Service](http://go.microsoft.com/fwlink/?LinkId=523751&appServiceName=mobile), where you can immediately create a short-lived starter mobile app in App Service. No credit cards required; no commitments.

##Create a new Azure Mobile App backend

[AZURE.INCLUDE [app-service-mobile-dotnet-backend-create-new-service-preview](../../includes/app-service-mobile-dotnet-backend-create-new-service-preview.md)]

## Download the server project

1. In the [Azure Portal], click **Browse All** > **Mobile Apps**, then click the Mobile App backend that you just created.

2. At the top of the blade, click **Add Client** > **Windows (C#)**.

3. Under **Download and run your server project**, click **Download**, extract the compressed project files to your local computer, and open the solution in Visual Studio.

##Publish the server project to Azure

[AZURE.INCLUDE [app-service-mobile-dotnet-backend-publish-service-preview](../../includes/app-service-mobile-dotnet-backend-publish-service-preview.md)]

##Download and run the client project

Once you have created your mobile app backend, you can follow an easy quickstart in the Azure Portal to either create a new app or modify an existing app to connect to your mobile app backend.

In this section you download a universal Windows app template project that is customized to connect to your Azure Mobile App backend. 

1. Back in the Azure Portal, reopen your Mobile App and at the top of the blade, click **Add Client** > **Windows (C#)** > **Create a new app**, then under **Download and run your Windows project**, click **Download**, extract the compressed project files to your local computer. 
  
5. (Optional) Add the universal Windows app project to the solution with the server project. This makes it easier to debug and test both the app and the backend in the same Visual Studio solution, if you choose to do so.

2. With the Windows Store app as the start-up project, press the F5 key to rebuild the project and start the Windows Store app.

2. In the app, type meaningful text, such as *Complete the tutorial*, in the **Insert a TodoItem** textbox, and then click **Save**.

	![](./media/app-service-mobile-dotnet-backend-windows-store-dotnet-get-started-preview/mobile-quickstart-startup.png)

	This sends a POST request to the new mobile app backend hosted in Azure.

3. Stop debugging, right click the `<your app name>.WindowsPhone` project, click **Set as StartUp Project**, then press F5 again.

	![](./media/app-service-mobile-dotnet-backend-windows-store-dotnet-get-started-preview/mobile-quickstart-completed-wp8.png)

	Notice that data saved from the previous step is loaded from the mobile app after the Windows app starts.

##Next steps

* [Add authentication to your app ](app-service-mobile-dotnet-backend-windows-store-dotnet-get-started-users-preview.md)
  <br/>Learn how to authenticate users of your app with an identity provider.

* [Add push notifications to your app](app-service-mobile-dotnet-backend-windows-store-dotnet-get-started-push-preview.md)
  <br/>Learn how to send a very basic push notification to your app.

<!-- Anchors. -->
<!-- Images. -->
<!-- URLs. -->
[Get started with authentication]: app-service-mobile-dotnet-backend-windows-store-dotnet-get-started-users-preview.md
[Mobile App SDK]: http://go.microsoft.com/fwlink/?LinkId=257545
[Azure Portal]: https://portal.azure.com/

[Visual Studio Community 2013]: https://go.microsoft.com/fwLink/p/?LinkID=534203
 <|MERGE_RESOLUTION|>--- conflicted
+++ resolved
@@ -12,16 +12,9 @@
 	ms.workload="mobile"
 	ms.tgt_pltfrm="mobile-windows"
 	ms.devlang="dotnet"
-<<<<<<< HEAD
-	ms.topic="get-started-article"
+	ms.topic="hero-article"
 	ms.date="07/28/2015"
 	ms.author="glenga"/>
-=======
-	ms.topic="hero-article"
-	ms.date="06/16/2015"
-	ms.author="chrande"/>
->>>>>>> 044a82b7
-
 
 #Create a Windows app
 
