<properties  pageTitle="Schedule Backend Tasks with Scheduler - Mobile Services" metaKeywords="" description="Use the Windows Azure Mobile Services Scheduler to schedule jobs for your mobile app." metaCanonical="" services="mobile-services" documentationCenter="Mobile" title="Schedule recurring jobs in Mobile Services" authors="glenga"  solutions="mobile" writer="" manager="dwrede" editor=""  />
<<<<<<< HEAD

<tags ms.service="mobile-services" ms.workload="mobile" ms.tgt_pltfrm="mobile-multiple" ms.devlang="multiple" ms.topic="article" ms.date="01/01/1900" ms.author="glenga" />
=======
>>>>>>> 315408c3

<tags ms.service="mobile-services" ms.workload="mobile" ms.tgt_pltfrm="mobile-multiple" ms.devlang="multiple" ms.topic="article" ms.date="09/26/2014" ms.author="glenga" />

# Schedule recurring jobs in Mobile Services 

[WACOM.INCLUDE [mobile-services-selector-schedule-recurring-tasks](../includes/mobile-services-selector-schedule-recurring-tasks.md)]

This topic shows you how to use the job scheduler functionality in the Management Portal to define server script code that is executed based on a schedule that you define. In this case, the script periodically check with a remote service, in this case Twitter, and stores the results in a new table. Some other periodic tasks that can be scheduled include:

+ Archiving old or duplicate data records.
+ Requesting and storing external data, such as tweets, RSS entries, and location information.
+ Processing or resizing stored images.

This tutorial walks you through the following steps of how to use the job scheduler to create a scheduled job that requests tweet data from Twitter and stores the tweets in a new Updates table:

+ [Register for Twitter access and store credentials]
+ [Download and install the LINQ to Twitter library]
+ [Create the new Updates table]
+ [Create a new scheduled job]
+ [Test the scheduled job locally]
+ [Publish the service and register the job]

>[WACOM.NOTE]This tutorial uses the third-party LINQ to Twitter library to simplify OAuth 2.0 access to Twitter v1.1. APIs. You must download and install the LINQ to Twitter NuGet package to complete this tutorial. For more information, see the [LINQ to Twitter CodePlex project].

##<a name="get-oauth-credentials"></a>Register for access to Twitter v1.1 APIs and store credentials

[WACOM.INCLUDE [mobile-services-register-twitter-access](../includes/mobile-services-register-twitter-access.md)]

<ol start="7">
<li><p>In Solution Explorer in Visual Studio, open the web.config file for the mobile service project, locate the <strong>MS_TwitterConsumerKey</strong> and <strong>MS_TwitterConsumerSecret</strong> app settings and replace the values of these keys with Twitter consumer key and consumer secret values that you set in the portal.</p></li>

<li><p>In the same section, add the following new app settings, replacing the placeholders with the Twitter access token and access token secret values that you set as app settings in the portal:</p>

<pre><code>&lt;add key="TWITTER_ACCESS_TOKEN" value="**your_access_token**" /&gt;
&lt;add key="TWITTER_ACCESS_TOKEN_SECRET" value="**your_access_token_secret**" /&gt;</code></pre>

<p>The mobile service uses these stored settings when it runs on the local computer, which lets you test the scheduled job before you publish it. When running in Azure, the mobile service instead uses values set in the portal and ignores these project settings.  </p></li>
</ol>

##<a name="install-linq2twitter"></a>Download and install the LINQ to Twitter library

1. In **Solution Explorer** in Visual Studio, right-click the project name, and then select **Manage NuGet Packages**.

2. In the left pane, select the **Online** category, search for `linq2twitter`, click **Install** on the **linqtotwitter** package, then read and accept the license agreements. 

  	![][1]

  	This adds the Linq to Twitter library to your mobile service project.

Next, you need to create a new table in which to store tweets.

##<a name="create-table"></a>Create the new Updates table

1. In the Solution Explorer in Visual Studio, right-click the DataObjects folder, expand **Add**, click **Class**,   type `Updates` for **Name**, then click **Add**.

	This creates a new project file for the Updates class.

2. Right-click **References**, click **Add Reference...**, select **Framework** under **Assemblies**, check **System.ComponentModel.DataAnnotations**, then click **OK**.

	![][7]

	This adds a new assembly reference.

2. In this new class, add the following **using** statements:
 
		using Microsoft.WindowsAzure.Mobile.Service;
		using System.ComponentModel.DataAnnotations;

3. Replace the **Updates** class definition with the following code:

		public class Updates 
	    {
	        [Key]
	        public int UpdateId { get; set; }
	        public long TweetId { get; set; }
	        public string Text { get; set; }
	        public string Author { get; set; }
	        public DateTime Date { get; set; }
    	}

4. Expand the Models folder, open the data model context file (named <em>service_name</em>Context.cs) and add the following property that returns a typed **DbSet**:

		public DbSet<Updates> Updates { get; set; }

	The Updates table, which is created in the database when the DbSet is first accessed, is used by the service to store tweet data.  

	>[WACOM.NOTE] When using the default database initializer, Entity Framework will drop and recreate the database whenever it detects a data model change in the Code First model definition. To make this data model change and maintain existing data in the database, you must use Code First Migrations. The default initializer cannot be used against a SQL Database in Azure. For more information, see [How to Use Code First Migrations to Update the Data Model](/en-us/documentation/articles/mobile-services-dotnet-backend-use-code-first-migrations).  

Next, you create the scheduled job that accesses Twitter and stores tweet data in the new Updates table.

##<a name="add-job"></a>Create a new scheduled job  

1. Expand the ScheduledJobs folder and open the SampleJob.cs project file.

	This class, which inherits from **ScheduledJob**, represents a job that can be scheduled, in the Azure Management Portal, to run on a fixed schedule or on demand.

2. Replace the contents of SampleJob.cs with the following code:
 
		using System;
		using System.Linq;
		using System.Threading;
		using System.Threading.Tasks;
		using System.Web.Http;
		using Microsoft.WindowsAzure.Mobile.Service;
		using Microsoft.WindowsAzure.Mobile.Service.ScheduledJobs;
		using LinqToTwitter;
		using todolistService.Models;
		using todolistService.DataObjects;
		
		namespace todolistService
		{
		    // A simple scheduled job which can be invoked manually by submitting an HTTP
		    // POST request to the path "/jobs/sample".
		    public class SampleJob : ScheduledJob
		    {
		        private todolistContext context;
		        private string accessToken;
		        private string accessTokenSecret;
		
		        protected override void Initialize(ScheduledJobDescriptor scheduledJobDescriptor, CancellationToken cancellationToken)
		        {
		            base.Initialize(scheduledJobDescriptor, cancellationToken);
		
		            // Create a new context with the supplied schema name.
		            context = new todolistContext(Services.Settings.Name);
		        }
		
		        public async override Task ExecuteAsync()
		        {            
		            // Try to get the stored Twitter access token from app settings.  
		            if (!(Services.Settings.TryGetValue("TWITTER_ACCESS_TOKEN", out accessToken) |
		            Services.Settings.TryGetValue("TWITTER_ACCESS_TOKEN_SECRET", out accessTokenSecret)))
		            {
		                Services.Log.Error("Could not retrieve Twitter access credentials.");
		            }
		
		            // Create a new authorizer to access Twitter v1.1 APIs
		            // using single-user OAUth 2.0 credentials.
		            MvcAuthorizer auth = new MvcAuthorizer();
		            SingleUserInMemoryCredentialStore store = 
		                new SingleUserInMemoryCredentialStore()
		            {
		                ConsumerKey = Services.Settings.TwitterConsumerKey,
		                ConsumerSecret = Services.Settings.TwitterConsumerSecret,
		                OAuthToken = accessToken,
		                OAuthTokenSecret = accessTokenSecret
		            };
		
		            // Set the credentials for the authorizer.
		            auth.CredentialStore = store;
		
		            // Create a new LINQ to Twitter context.
		            TwitterContext twitter = new TwitterContext(auth);
		
		            // Get the ID of the most recent stored tweet.
		            long lastTweetId = 0;
		            if (context.Updates.Count() > 0)
		            {
		                lastTweetId = (from u in context.Updates
		                               orderby u.TweetId descending
		                               select u).Take(1).SingleOrDefault()
		                                            .TweetId;
		            }
		
		            // Execute a search that returns a filtered result.
		            var response = await (from s in twitter.Search
		                                  where s.Type == SearchType.Search
		                                  && s.Query == "%23mobileservices"
		                                  && s.SinceID == Convert.ToUInt64(lastTweetId + 1)
		                                  && s.ResultType == ResultType.Recent
		                                  select s).SingleOrDefaultAsync();
		
		            // Remove retweets and replies and log the number of tweets.
		            var filteredTweets = response.Statuses
		                .Where(t => !t.Text.StartsWith("RT") && t.InReplyToUserID == 0);
		            Services.Log.Info("Fetched " + filteredTweets.Count()
		                + " new tweets from Twitter.");
		
		            // Store new tweets in the Updates table.
		            foreach (Status tweet in filteredTweets)
		            {
		                Updates newTweet =
		                    new Updates
		                    {
		                        TweetId = Convert.ToInt64(tweet.StatusID),
		                        Text = tweet.Text,
		                        Author = tweet.User.Name,
		                        Date = tweet.CreatedAt
		                    };
		
		                context.Updates.Add(newTweet);
		            }
		
		            await context.SaveChangesAsync();
		        }
		        protected override void Dispose(bool disposing)
		        {
		            base.Dispose(disposing);
		            if (disposing)
		            {
		                context.Dispose();
		            }
		        }
		    }
		}

	In the above code, you must replace the strings _todolistService_ and _todolistContext_ with the namespace and DbContext of your downloaded project, which are <em>mobile&#95;service&#95;name</em>Service and <em>mobile&#95;service&#95;name</em>Context, respective.  
   	
	In the above code, the **ExecuteAsync** override method calls the Twitter query API using stored credentials to request recent tweets that contain the hashtag `#mobileservices`. Duplicate tweets and replies are removed from the results before they are stored in the table.

##<a name="run-job-locally"></a>Test the scheduled job locally

Schedule jobs can be tested locally before being published to Azure and registered in the portal. 

1. In Visual Studio, with the mobile service project set as the startup project, press F5.

	This starts the mobile service project and displays a new browser window with the welcome page.

2. Click **try it out**, then click **POST jobs/{jobName}**.

	![][8]
 
4. Click **try this out**, type `Sample` as the **{jobName}** parameter value, then click **Send**.

	![][9]

	This sends a new POST request to the Sample job endpoint. In the local service, the **ExecuteAsync** method is started. You can set a break point in this method to debug the code.

3. In Server Explorer, expand **Data Connections**, **MSTableConnectionString**, and **tables**; right-click **Updates** and click **Show Table Data**.

	The new tweets are entered as rows in the data table.

##<a name="register-job"></a>Publish the service and register the new job 

The job must be registered in the **Scheduler** tab so that Mobile Services can run it on the schedule that you define.

3. Republish the mobile service project to Azure.

4. In the [Azure Management Portal], click Mobile Services, and then click your app.
 
	![][2]

2. Click the **Scheduler** tab, then click **+Create**. 

   	![][3]

    >[WACOM.NOTE]When you run your mobile service in <em>Free</em> tier, you are only able to run one scheduled job at a time. In paid tiers, you can run up to ten scheduled jobs at a time.

3. In the scheduler dialog, enter _SampleJob_ for the **Job Name**, set the schedule interval and units, then click the check button. 
   
   	![][4]

   	This creates a new job named **SampleJob**. 

4. Click the new job you just created, then click **Run Once** to test the script. 

  	![][5]

   	This executes the job while it remains disabled in the scheduler. From this page, you can enable the job and change its schedule at any time.

	>[WACOM.NOTE]A POST request can still be used to start the scheduled job. However, the authorization defaults to user, which means that the request must include the application key in the header.

4. (Optional) In the [Azure Management Portal], click manage for the database associated with your mobile service.

    ![][6]

5. In the Management portal execute a query to view the changes made by the app. Your query will be similar to the following query but use your mobile service name as schema name instead of `todolist`.

        SELECT * FROM [todolist].[Updates]

Congratulations, you have successfully created a new scheduled job in your mobile service. This job will be executed as scheduled until you disable or modify it.

<!-- Anchors. -->
[Register for Twitter access and store credentials]: #get-oauth-credentials
[Download and install the LINQ to Twitter library]: #install-linq2twitter
[Create the new Updates table]: #create-table
[Create a new scheduled job]: #add-job
[Test the scheduled job locally]: #run-job-locally
[Publish the service and register the job]: #register-job
[Next steps]: #next-steps

<!-- Images. -->
[1]: ./media/mobile-services-dotnet-backend-schedule-recurring-tasks/add-linq2twitter-nuget-package.png
[2]: ./media/mobile-services-dotnet-backend-schedule-recurring-tasks/mobile-services-selection.png
[3]: ./media/mobile-services-dotnet-backend-schedule-recurring-tasks/mobile-schedule-new-job-cli.png
[4]: ./media/mobile-services-dotnet-backend-schedule-recurring-tasks/create-new-job.png
[5]: ./media/mobile-services-dotnet-backend-schedule-recurring-tasks/sample-job-run-once.png
[6]: ./media/mobile-services-dotnet-backend-schedule-recurring-tasks/manage-sql-azure-database.png
[7]: ./media/mobile-services-dotnet-backend-schedule-recurring-tasks/add-component-model-reference.png
[8]: ./media/mobile-services-dotnet-backend-schedule-recurring-tasks/mobile-service-start-page.png
[9]: ./media/mobile-services-dotnet-backend-schedule-recurring-tasks/mobile-service-try-this-out.png

<!-- URLs. -->
[Azure Management Portal]: https://manage.windowsazure.com/
[Register your apps for Twitter login with Mobile Services]: /en-us/documentation/articles/mobile-services-how-to-register-twitter-authentication
[Twitter Developers]: http://go.microsoft.com/fwlink/p/?LinkId=268300
[App settings]: http://msdn.microsoft.com/en-us/library/windowsazure/b6bb7d2d-35ae-47eb-a03f-6ee393e170f7
[LINQ to Twitter CodePlex project]: http://linqtotwitter.codeplex.com/<|MERGE_RESOLUTION|>--- conflicted
+++ resolved
@@ -1,16 +1,11 @@
 <properties  pageTitle="Schedule Backend Tasks with Scheduler - Mobile Services" metaKeywords="" description="Use the Windows Azure Mobile Services Scheduler to schedule jobs for your mobile app." metaCanonical="" services="mobile-services" documentationCenter="Mobile" title="Schedule recurring jobs in Mobile Services" authors="glenga"  solutions="mobile" writer="" manager="dwrede" editor=""  />
-<<<<<<< HEAD
-
-<tags ms.service="mobile-services" ms.workload="mobile" ms.tgt_pltfrm="mobile-multiple" ms.devlang="multiple" ms.topic="article" ms.date="01/01/1900" ms.author="glenga" />
-=======
->>>>>>> 315408c3
 
 <tags ms.service="mobile-services" ms.workload="mobile" ms.tgt_pltfrm="mobile-multiple" ms.devlang="multiple" ms.topic="article" ms.date="09/26/2014" ms.author="glenga" />
 
 # Schedule recurring jobs in Mobile Services 
 
 [WACOM.INCLUDE [mobile-services-selector-schedule-recurring-tasks](../includes/mobile-services-selector-schedule-recurring-tasks.md)]
-
+ 
 This topic shows you how to use the job scheduler functionality in the Management Portal to define server script code that is executed based on a schedule that you define. In this case, the script periodically check with a remote service, in this case Twitter, and stores the results in a new table. Some other periodic tasks that can be scheduled include:
 
 + Archiving old or duplicate data records.
