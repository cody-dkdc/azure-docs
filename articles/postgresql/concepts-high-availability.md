--- conflicted
+++ resolved
@@ -5,11 +5,7 @@
 ms.author: raagyema
 ms.service: postgresql
 ms.topic: conceptual
-<<<<<<< HEAD
-ms.date: 02/01/2019
-=======
 ms.date: 5/6/2019
->>>>>>> 6a383dfd
 ---
 # High availability concepts in Azure Database for PostgreSQL - Single Server
 The Azure Database for PostgreSQL service provides a guaranteed high level of availability. The financially backed service level agreement (SLA) is 99.99% upon general availability. There is virtually no application down time when using this service.
