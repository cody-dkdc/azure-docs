--- conflicted
+++ resolved
@@ -6,11 +6,7 @@
 ms.service: postgresql
 ms.custom: tutorial, mvc
 ms.topic: tutorial
-<<<<<<< HEAD
-ms.date: 05/6/2019
-=======
 ms.date: 5/16/2019
->>>>>>> 13774579
 ---
 # Tutorial: Design an Azure Database for PostgreSQL - Single Server using the Azure portal
 
