--- conflicted
+++ resolved
@@ -5,15 +5,9 @@
 ms.author: raagyema
 ms.service: postgresql
 ms.topic: conceptual
-<<<<<<< HEAD
-ms.date: 04/09/2019
----
-# Create and manage Azure Database for PostgreSQL firewall rules using the Azure portal
-=======
 ms.date: 5/6/2019
 ---
 # Create and manage firewall rules for Azure Database for PostgreSQL - Single Server using the Azure portal
->>>>>>> 6a383dfd
 Server-level firewall rules can be used to manage access to an Azure Database for PostgreSQL Server from a specified IP address or range of IP addresses.
 
 Virtual Network (VNet) rules can also be used to secure access to your server. Learn more about [creating and managing Virtual Network service endpoints and rules using the Azure portal](howto-manage-vnet-using-portal.md).
