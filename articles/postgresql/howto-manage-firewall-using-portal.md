---
title: Create and manage Azure Database for PostgreSQL firewall rules using the Azure portal | Microsoft Docs
description: Create and manage Azure Database for PostgreSQL firewall rules using the Azure portal
services: postgresql
author: jasonwhowell
ms.author: jasonh
manager: jhubbard
editor: jasonwhowell
ms.service: postgresql
ms.topic: article
<<<<<<< HEAD
ms.date: 10/25/2017
=======
ms.date: 11/03/2017
>>>>>>> 2a88dc1d
---
# Create and manage Azure Database for PostgreSQL firewall rules using the Azure portal
Server-level firewall rules enable administrators to access an Azure Database for PostgreSQL Server from a specified IP address or range of IP addresses. 

## Prerequisites
To step through this how-to guide, you need:
- A server [Create an Azure Database for PostgreSQL](quickstart-create-server-database-portal.md)

## Create a server-level firewall rule in the Azure portal
1. On the PostgreSQL server page, under Settings heading, click **Connection security** to open the Connection security page for the Azure Database for PostgreSQL.

  ![Azure portal - click Connection Security](./media/howto-manage-firewall-using-portal/1-connection-security.png)

<<<<<<< HEAD
2. Click **Add My IP** on the toolbar. This automatically creates a firewall rule with the public IP address of your computer, as perceived by the Azure system.
=======
2. Select **Add My IP** on the toolbar. This action automatically creates a firewall rule with the public IP address of your computer, as perceived by the Azure system.
>>>>>>> 2a88dc1d

  ![Azure portal - click Add My IP](./media/howto-manage-firewall-using-portal/2-add-my-ip.png)

3. Verify your IP address before saving the configuration. In some situations, the IP address observed by Azure portal differs from the IP address used when accessing the internet and Azure servers. Therefore, you may need to change the Start IP and End IP to make the rule function as expected.
Use a search engine or other online tool to check your own IP address. For example, search for "what is my IP."

  ![Bing search for What is my IP](./media/howto-manage-firewall-using-portal/3-what-is-my-ip.png)

4. Add additional address ranges. In the firewall rules for the Azure Database for PostgreSQL, you can specify a single IP address, or a range of addresses. If you want to limit the rule to a single IP address, type the same address in the field for Start IP and End IP. Opening the firewall enables administrators, users, and applications to log in to any database on the PostgreSQL server to which they have valid credentials.

  ![Azure portal - firewall rules ](./media/howto-manage-firewall-using-portal/4-specify-addresses.png)

5. Click **Save** on the toolbar to save this server-level firewall rule. Wait for the confirmation that the update to the firewall rules was successful.

  ![Azure portal - click Save](./media/howto-manage-firewall-using-portal/5-save-firewall-rule.png)

## Connect from Azure
To allow applications from Azure to connect to your Azure Database for PostgreSQL server, Azure connections must be enabled. When an application from Azure attempts to connect to your database server, the firewall verifies that Azure connections are allowed. A firewall setting with starting and ending address equal to 0.0.0.0 indicates these connections are allowed. If the connection attempt is not allowed, the request does not reach the Azure Database for PostgreSQL server.

> [!IMPORTANT]
> This option configures the firewall to allow all connections from Azure including connections from the subscriptions of other customers. When selecting this option, make sure your login and user permissions limit access to only authorized users.
> 

## Manage existing server-level firewall rules through the Azure portal
Repeat the steps to manage the firewall rules.
* To add the current computer, click the button to + **Add My IP**. Click **Save** to save the changes.
* To add additional IP addresses, type in the Rule Name, Start IP Address, and End IP Address. Click **Save** to save the changes.
* To modify an existing rule, click any of the fields in the rule and modify. Click **Save** to save the changes.
* To delete an existing rule, click the ellipsis […] and click **Delete** to remove the rule. Click **Save** to save the changes.

## Next steps
- Similarly, you can script to [Create and manage Azure Database for PostgreSQL firewall rules using Azure CLI](howto-manage-firewall-using-cli.md).
- For help in connecting to an Azure Database for PostgreSQL server, see [Connection libraries for Azure Database for PostgreSQL](concepts-connection-libraries.md).<|MERGE_RESOLUTION|>--- conflicted
+++ resolved
@@ -8,11 +8,7 @@
 editor: jasonwhowell
 ms.service: postgresql
 ms.topic: article
-<<<<<<< HEAD
-ms.date: 10/25/2017
-=======
 ms.date: 11/03/2017
->>>>>>> 2a88dc1d
 ---
 # Create and manage Azure Database for PostgreSQL firewall rules using the Azure portal
 Server-level firewall rules enable administrators to access an Azure Database for PostgreSQL Server from a specified IP address or range of IP addresses. 
@@ -26,11 +22,7 @@
 
   ![Azure portal - click Connection Security](./media/howto-manage-firewall-using-portal/1-connection-security.png)
 
-<<<<<<< HEAD
 2. Click **Add My IP** on the toolbar. This automatically creates a firewall rule with the public IP address of your computer, as perceived by the Azure system.
-=======
-2. Select **Add My IP** on the toolbar. This action automatically creates a firewall rule with the public IP address of your computer, as perceived by the Azure system.
->>>>>>> 2a88dc1d
 
   ![Azure portal - click Add My IP](./media/howto-manage-firewall-using-portal/2-add-my-ip.png)
 
