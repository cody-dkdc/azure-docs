---
<<<<<<< HEAD
title: Azure Database for PostgreSQL Server vnet services endpoint overview
description: Learn how VNET service endpoints work for your Azure Database for PostgreSQL server.
=======
title: Virtual Network (VNet) services endpoint overview in Azure Database for PostgreSQL - Single Server
description: Learn how Virtual Network (VNet) service endpoints work for Azure Database for PostgreSQL - Single Server.
>>>>>>> 6a383dfd
author: bolzmj
ms.author: mbolz
ms.service: postgresql
ms.topic: conceptual
ms.date: 5/6/2019
---
# Use Virtual Network service endpoints and rules for Azure Database for PostgreSQL - Single Server

*Virtual network rules* are one firewall security feature that controls whether your Azure Database for PostgreSQL server accepts communications that are sent from particular subnets in virtual networks. This article explains why the virtual network rule feature is sometimes your best option for securely allowing communication to your Azure Database for PostgreSQL server.

To create a virtual network rule, there must first be a [virtual network][vm-virtual-network-overview] (VNet) and a [virtual network service endpoint][vm-virtual-network-service-endpoints-overview-649d] for the rule to reference. The following picture illustrates how a Virtual Network service endpoint works with Azure Database for PostgreSQL:

![Example of how a VNet Service Endpoint works](media/concepts-data-access-and-security-vnet/vnet-concept.png)

> [!NOTE]
> This feature is available in all regions of Azure public cloud where Azure Database for PostgreSQL is deployed for General Purpose and Memory Optimized servers.
> In case of VNet peering, if traffic is flowing through a common VNet Gateway with service endpoints and is supposed to flow to the peer, please create an ACL/VNet rule to allow Azure Virtual Machines in the Gateway VNet to access the Azure Database for PostgreSQL server.

<a name="anch-terminology-and-description-82f" />

## Terminology and description

**Virtual network:** You can have virtual networks associated with your Azure subscription.

**Subnet:** A virtual network contains **subnets**. Any Azure virtual machines (VMs) that you have are assigned to subnets. One subnet can contain multiple VMs or other compute nodes. Compute nodes that are outside of your virtual network cannot access your virtual network unless you configure your security to allow access.

**Virtual Network service endpoint:** A [Virtual Network service endpoint][vm-virtual-network-service-endpoints-overview-649d] is a subnet whose property values include one or more formal Azure service type names. In this article we are interested in the type name of **Microsoft.Sql**, which refers to the Azure service named SQL Database. This service tag also applies to the Azure Database for PostgreSQL and MySQL services. It is important to note when applying the **Microsoft.Sql** service tag to a VNet service endpoint it will configure service endpoint traffic for all Azure SQL Database, Azure Database for PostgreSQL and Azure Database for MySQL servers on the subnet. 

**Virtual network rule:** A virtual network rule for your Azure Database for PostgreSQL server is a subnet that is listed in the access control list (ACL) of your Azure Database for PostgreSQL server. To be in the ACL for your Azure Database for PostgreSQL server, the subnet must contain the **Microsoft.Sql** type name.

A virtual network rule tells your Azure Database for PostgreSQL server to accept communications from every node that is on the subnet.







<a name="anch-benefits-of-a-vnet-rule-68b" />

## Benefits of a virtual network rule

Until you take action, the VMs on your subnets cannot communicate with your Azure Database for PostgreSQL server. One action that establishes the communication is the creation of a virtual network rule. The rationale for choosing the VNet rule approach requires a compare-and-contrast discussion involving the competing security options offered by the firewall.

### A. Allow access to Azure services

The Connection security pane has an **ON/OFF** button that is labeled **Allow access to Azure services**. The **ON** setting allows communications from all Azure IP addresses and all Azure subnets. These Azure IPs or subnets might not be owned by you. This **ON** setting is probably more open than you want your Azure Database for PostgreSQL Database to be. The virtual network rule feature offers much finer granular control.

### B. IP rules

The Azure Database for PostgreSQL firewall allows you to specify IP address ranges from which communications are accepted into the Azure Database for PostgreSQL Database. This approach is fine for stable IP addresses that are outside the Azure private network. But many nodes inside the Azure private network are configured with *dynamic* IP addresses. Dynamic IP addresses might change, such as when your VM is restarted. It would be folly to specify a dynamic IP address in a firewall rule, in a production environment.

You can salvage the IP option by obtaining a *static* IP address for your VM. For details, see [Configure private IP addresses for a virtual machine by using the Azure portal][vm-configure-private-ip-addresses-for-a-virtual-machine-using-the-azure-portal-321w].

However, the static IP approach can become difficult to manage, and it is costly when done at scale. Virtual network rules are easier to establish and to manage.

### C. Cannot yet have Azure Database for PostgreSQL on a subnet without defining a service endpoint

If your **Microsoft.Sql** server was a node on a subnet in your virtual network, all nodes within the virtual network could communicate with your Azure Database for PostgreSQL server. In this case, your VMs could communicate with Azure Database for PostgreSQL without needing any virtual network rules or IP rules.

However as of August 2018, the Azure Database for PostgreSQL service is not yet among the services that can be assigned directly to a subnet.

<a name="anch-details-about-vnet-rules-38q" />

## Details about virtual network rules

This section describes several details about virtual network rules.

### Only one geographic region

Each Virtual Network service endpoint applies to only one Azure region. The endpoint does not enable other regions to accept communication from the subnet.

Any virtual network rule is limited to the region that its underlying endpoint applies to.

### Server-level, not database-level

Each virtual network rule applies to your whole Azure Database for PostgreSQL server, not just to one particular database on the server. In other words, virtual network rule applies at the server-level, not at the database-level.

#### Security administration roles

There is a separation of security roles in the administration of Virtual Network service endpoints. Action is required from each of the following roles:

- **Network Admin:** &nbsp; Turn on the endpoint.
- **Database Admin:** &nbsp; Update the access control list (ACL) to add the given subnet to the Azure Database for PostgreSQL server.

*RBAC alternative:*

The roles of Network Admin and Database Admin have more capabilities than are needed to manage virtual network rules. Only a subset of their capabilities is needed.

You have the option of using [role-based access control (RBAC)][rbac-what-is-813s] in Azure to create a single custom role that has only the necessary subset of capabilities. The custom role could be used instead of involving either the Network Admin or the Database Admin. The surface area of your security exposure is lower if you add a user to a custom role, versus adding the user to the other two major administrator roles.

> [!NOTE]
> In some cases the Azure Database for PostgreSQL and the VNet-subnet are in different subscriptions. In these cases you must ensure the following configurations:
> - Both subscriptions must be in the same Azure Active Directory tenant.
> - The user has the required permissions to initiate operations, such as enabling service endpoints and adding a VNet-subnet to the given Server.

## Limitations

For Azure Database for PostgreSQL, the virtual network rules feature has the following limitations:

- A Web App can be mapped to a private IP in a VNet/subnet. Even if service endpoints are turned ON from the given VNet/subnet, connections from the Web App to the server will have an Azure public IP source, not a VNet/subnet source. To enable connectivity from a Web App to a server that has VNet firewall rules, you must Allow Azure services to access server on the server.

- In the firewall for your Azure Database for PostgreSQL, each virtual network rule references a subnet. All these referenced subnets must be hosted in the same geographic region that hosts the Azure Database for PostgreSQL.

- Each Azure Database for PostgreSQL server can have up to 128 ACL entries for any given virtual network.

- Virtual network rules apply only to Azure Resource Manager virtual networks; and not to [classic deployment model][arm-deployment-model-568f] networks.

- Turning ON virtual network service endpoints to Azure Database for PostgreSQL using the **Microsoft.Sql** service tag also enables the endpoints for all Azure Database services: Azure Database for MySQL, Azure Database for PostgreSQL, Azure SQL Database and Azure SQL Data Warehouse.

- Support for VNet service endpoints is only for General Purpose and Memory Optimized servers.

- On the firewall, IP address ranges do apply to the following networking items, but virtual network rules do not:
    - [Site-to-Site (S2S) virtual private network (VPN)][vpn-gateway-indexmd-608y]
    - On-premises via [ExpressRoute][expressroute-indexmd-744v]

## ExpressRoute

If your network is connected to the Azure network through use of [ExpressRoute][expressroute-indexmd-744v], each circuit is configured with two public IP addresses at the Microsoft Edge. The two IP addresses are used to connect to Microsoft Services, such as to Azure Storage, by using Azure Public Peering.

To allow communication from your circuit to Azure Database for PostgreSQL, you must create IP network rules for the public IP addresses of your circuits. In order to find the public IP addresses of your ExpressRoute circuit, open a support ticket with ExpressRoute by using the Azure portal.

## Adding a VNET Firewall rule to your server without turning On VNET Service Endpoints

Merely setting a Firewall rule does not help secure the server to the VNet. You must also turn VNet service endpoints **On** for the security to take effect. When you turn service endpoints **On**, your VNet-subnet experiences downtime until it completes the transition from **Off** to **On**. This is especially true in the context of large VNets. You can use the **IgnoreMissingServiceEndpoint** flag to reduce or eliminate the downtime during transition.

You can set the **IgnoreMissingServiceEndpoint** flag by using the Azure CLI or portal.

## Related articles
- [Azure virtual networks][vm-virtual-network-overview]
- [Azure virtual network service endpoints][vm-virtual-network-service-endpoints-overview-649d]

## Next steps
For articles on creating VNet rules, see:
- [Create and manage Azure Database for PostgreSQL VNet rules using the Azure portal](howto-manage-vnet-using-portal.md)
- [Create and manage Azure Database for PostgreSQL VNet rules using Azure CLI](howto-manage-vnet-using-cli.md)


<!-- Link references, to text, Within this same GitHub repo. -->
[arm-deployment-model-568f]: ../azure-resource-manager/resource-manager-deployment-model.md

[vm-virtual-network-overview]: ../virtual-network/virtual-networks-overview.md

[vm-virtual-network-service-endpoints-overview-649d]: ../virtual-network/virtual-network-service-endpoints-overview.md

[vm-configure-private-ip-addresses-for-a-virtual-machine-using-the-azure-portal-321w]: ../virtual-network/virtual-networks-static-private-ip-arm-pportal.md

[rbac-what-is-813s]: ../active-directory/role-based-access-control-what-is.md

[vpn-gateway-indexmd-608y]: ../vpn-gateway/index.yml

[expressroute-indexmd-744v]: ../expressroute/index.yml<|MERGE_RESOLUTION|>--- conflicted
+++ resolved
@@ -1,11 +1,6 @@
 ---
-<<<<<<< HEAD
-title: Azure Database for PostgreSQL Server vnet services endpoint overview
-description: Learn how VNET service endpoints work for your Azure Database for PostgreSQL server.
-=======
 title: Virtual Network (VNet) services endpoint overview in Azure Database for PostgreSQL - Single Server
 description: Learn how Virtual Network (VNet) service endpoints work for Azure Database for PostgreSQL - Single Server.
->>>>>>> 6a383dfd
 author: bolzmj
 ms.author: mbolz
 ms.service: postgresql
