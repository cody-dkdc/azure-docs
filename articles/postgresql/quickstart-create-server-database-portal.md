--- conflicted
+++ resolved
@@ -123,11 +123,7 @@
     --username | *server admin login name* |Type in the  server admin login username supplied when you created the Azure Database for PostgreSQL earlier. Follow the previous section to get the connection information if you do not remember the username.  The format is *username@servername*.
     --dbname | **postgres** | Use the default system generated database name *postgres* for the first connection. Later you create your own database.
 
-<<<<<<< HEAD
-    After running the psql command, with your own parameter values, you will be prompted to type the server admin password. This password is the same that you provided when you created the server. 
-=======
-    After running the psql command, with your own parameter values, you are prompted to type the server admin password. This is the same password that you provided when you created the server. 
->>>>>>> 9616793d
+    After running the psql command, with your own parameter values, you are prompted to type the server admin password. This password is the same that you provided when you created the server. 
 
     psql parameter |Suggested value|Description
     ---|---|---
