--- conflicted
+++ resolved
@@ -5,20 +5,12 @@
 ms.author: raagyema
 ms.service: postgresql
 ms.topic: conceptual
-<<<<<<< HEAD
-ms.date: 03/26/2018
-=======
 ms.date: 5/6/2019
->>>>>>> 6a383dfd
 ---
 
 # Best practices for Query Store
 
-<<<<<<< HEAD
-**Applies to:** Azure Database for PostgreSQL 9.6 and 10
-=======
 **Applies to:** Azure Database for PostgreSQL - Single Server 9.6 and 10
->>>>>>> 6a383dfd
 
 This article outlines best practices for using Query Store in Azure Database for PostgreSQL.
 
