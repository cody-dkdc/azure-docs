--- conflicted
+++ resolved
@@ -5,11 +5,7 @@
 ms.author: raagyema
 ms.service: postgresql
 ms.topic: conceptual
-<<<<<<< HEAD
-ms.date: 02/28/2019
-=======
 ms.date: 5/6/2019
->>>>>>> 6a383dfd
 ---
 # Server logs in Azure Database for PostgreSQL - Single Server
 Azure Database for PostgreSQL generates query and error logs. Query and error logs can be used to identify, troubleshoot, and repair configuration errors and suboptimal performance. (Access to transaction logs is not included). 
