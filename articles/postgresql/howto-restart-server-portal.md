--- conflicted
+++ resolved
@@ -1,26 +1,14 @@
 ---
-<<<<<<< HEAD
-title: Restart Azure Database for PostgreSQL server using Azure portal
-description: This article describes how you can restart an Azure Database for PostgreSQL server using the Azure portal.
-=======
 title: Restart Azure Database for PostgreSQL - Single Server using Azure portal
 description: This article describes how you can restart an Azure Database for PostgreSQL - Single Server using the Azure portal.
->>>>>>> 6a383dfd
 author: ajlam
 ms.author: andrela
 ms.service: postgresql
 ms.topic: conceptual
-<<<<<<< HEAD
-ms.date: 3/18/2019
----
-
-# Restart Azure Database for PostgreSQL server using the Azure portal
-=======
 ms.date: 5/6/2019
 ---
 
 # Restart Azure Database for PostgreSQL - Single Server using the Azure portal
->>>>>>> 6a383dfd
 This topic describes how you can restart an Azure Database for PostgreSQL server. You may need to restart your server for maintenance reasons, which causes a short outage as the server performs the operation.
 
 The server restart will be blocked if the service is busy. For example, the service may be processing a previously requested operation such as scaling vCores.
