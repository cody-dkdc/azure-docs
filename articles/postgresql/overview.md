---
title: Overview of Azure Database for PostgreSQL relational database service
description: Provides an overview of Azure Database for PostgreSQL relational database service.
author: jonels-msft
ms.author: jonels
ms.custom: mvc
ms.service: postgresql
ms.topic: overview
ms.date: 05/06/2019
---
# What is Azure Database for PostgreSQL?
Azure Database for PostgreSQL is a relational database service in the Microsoft cloud built for developers. It is based on the community version of open-source [PostgreSQL](https://www.postgresql.org/) database engine, and is available in two deployment options: Single Server and Hyperscale (Citus) (preview).

## Azure Database for PostgreSQL - Single Server
The Single Server deployment option delivers:

- Built-in high availability with no additional cost (99.99% SLA)
- Predictable performance, using inclusive pay-as-you-go pricing
- Vertical scale as needed within seconds
- Monitoring and alerting to quickly assess the impact of scaling
- Secured to protect sensitive data at-rest and in-motion
- Automatic backups and point-in-time-restore for up to 35 days
- Enterprise-grade security and compliance

All those capabilities require almost no administration, and all are provided at no additional cost. They allow you to focus on rapid application development and accelerating your time to market, rather than spending precious time and resources to manage virtual machines and infrastructure. You can continue to develop your application with the open-source tools and platform of your choice, without having to learn new skills.

The Single Server deployment option offers three pricing tiers: Basic, General Purpose, and Memory Optimized. Each tier offers different resource capabilities to support your database workloads. You can build your first app on a small database for a few dollars a month, and then adjust the scale to meet the needs of your solution. Dynamic scalability enables your database to transparently respond to rapidly changing resource requirements. You only pay for the resources you need, and only when you need them. See [Pricing tiers](concepts-pricing-tiers.md) for details.

## Azure Database for PostgreSQL - Hyperscale (Citus) (preview)
The Hyperscale (Citus) option horizontally scales queries across multiple machines using sharding. Its query engine parallelizes incoming SQL queries across these servers for faster responses on large datasets. It serves applications that require greater scale and performance, generally workloads that are approaching -- or already exceed -- 100 GB of data.

The Hyperscale (Citus) deployment option delivers:

- Horizontal scaling across multiple machines using sharding
- Query parallelization across these servers for faster responses on large datasets
- Excellent support for multi-tenant applications, real time operational analytics, and high throughput transactional workloads

Applications built for PostgreSQL can run distributed queries on Hyperscale (Citus) with standard [connection libraries](./concepts-connection-libraries.md) and minimal changes.

Note that Hyperscale (Citus) is in public preview, and as such does not yet offer an SLA.

## Data security
Azure Database for PostgreSQL upholds the Azure database services' tradition of data security. It has features that limit access, protect data at-rest and in-motion, and help you monitor activity. Visit the [Azure Trust Center](https://azure.microsoft.com/overview/trusted-cloud/) for information about Azure's platform security.

<<<<<<< HEAD
## Secure your data
Azure database services have a tradition of data security that Azure Database for PostgreSQL upholds with features that limit access, protect data at-rest and in-motion, and help you monitor activity. Visit the [Azure Trust Center](https://azure.microsoft.com/overview/trusted-cloud/) for information about Azure's platform security.

The Azure Database for PostgreSQL service uses storage encryption for data at-rest and is FIPS 140-2 compliant. Data, including backups, is encrypted on disk (with the exception of temporary files created by the engine while running queries). The service uses AES 256-bit cipher that is included in Azure storage encryption, and the keys are system managed. Storage encryption is always on and cannot be disabled.

By default, the Azure Database for PostgreSQL service is configured to require [SSL connection security](./concepts-ssl-connection-security.md) for data in-motion across the network. Enforcing SSL connections between your database server and your client applications helps protect against "man in the middle" attacks by encrypting the data stream between the server and your application. Optionally, you can disable requiring SSL for connecting to your database service if your client application does not support SSL connectivity.
=======
The Azure Database for PostgreSQL service uses storage encryption for data at-rest and is FIPS 140-2 compliant. Data, including backups, is encrypted on disk. The service uses the AES 256-bit cipher included in Azure storage encryption, and the keys are system managed. Storage encryption is always on and can't be disabled. By default, the Azure Database for PostgreSQL service requires secure connections for data in-motion both across the network and between the database and client application.
>>>>>>> 6a383dfd

## Contacts
For any questions or suggestions about working with Azure Database for PostgreSQL, send an email to the Azure Database for PostgreSQL Team ([@Ask Azure DB for PostgreSQL](mailto:AskAzureDBforPostgreSQL@service.microsoft.com)). This address is for general questions rather than support tickets.

In addition, consider these points of contact as appropriate:
- To contact Azure Support or fix an issue with your account, [file a ticket from the Azure portal](https://portal.azure.com/?#blade/Microsoft_Azure_Support/HelpAndSupportBlade).
- To provide feedback or to request new features, create an entry via [UserVoice](https://feedback.azure.com/forums/597976-azure-database-for-postgresql).

## Next steps
- See the [pricing page](https://azure.microsoft.com/pricing/details/postgresql/) for cost comparisons and calculators.
- Get started by creating your first Azure Database for PostgreSQL [Single Server](./quickstart-create-server-database-portal.md) or [Hyperscale (Citus) (preview)](./quickstart-create-hyperscale-portal.md)
- Build your first app in Python, PHP, Ruby, C\#, Java, Node.js: [Connection libraries](./concepts-connection-libraries.md)
<|MERGE_RESOLUTION|>--- conflicted
+++ resolved
@@ -1,66 +1,57 @@
----
-title: Overview of Azure Database for PostgreSQL relational database service
-description: Provides an overview of Azure Database for PostgreSQL relational database service.
-author: jonels-msft
-ms.author: jonels
-ms.custom: mvc
-ms.service: postgresql
-ms.topic: overview
-ms.date: 05/06/2019
----
-# What is Azure Database for PostgreSQL?
-Azure Database for PostgreSQL is a relational database service in the Microsoft cloud built for developers. It is based on the community version of open-source [PostgreSQL](https://www.postgresql.org/) database engine, and is available in two deployment options: Single Server and Hyperscale (Citus) (preview).
-
-## Azure Database for PostgreSQL - Single Server
-The Single Server deployment option delivers:
-
-- Built-in high availability with no additional cost (99.99% SLA)
-- Predictable performance, using inclusive pay-as-you-go pricing
-- Vertical scale as needed within seconds
-- Monitoring and alerting to quickly assess the impact of scaling
-- Secured to protect sensitive data at-rest and in-motion
-- Automatic backups and point-in-time-restore for up to 35 days
-- Enterprise-grade security and compliance
-
-All those capabilities require almost no administration, and all are provided at no additional cost. They allow you to focus on rapid application development and accelerating your time to market, rather than spending precious time and resources to manage virtual machines and infrastructure. You can continue to develop your application with the open-source tools and platform of your choice, without having to learn new skills.
-
-The Single Server deployment option offers three pricing tiers: Basic, General Purpose, and Memory Optimized. Each tier offers different resource capabilities to support your database workloads. You can build your first app on a small database for a few dollars a month, and then adjust the scale to meet the needs of your solution. Dynamic scalability enables your database to transparently respond to rapidly changing resource requirements. You only pay for the resources you need, and only when you need them. See [Pricing tiers](concepts-pricing-tiers.md) for details.
-
-## Azure Database for PostgreSQL - Hyperscale (Citus) (preview)
-The Hyperscale (Citus) option horizontally scales queries across multiple machines using sharding. Its query engine parallelizes incoming SQL queries across these servers for faster responses on large datasets. It serves applications that require greater scale and performance, generally workloads that are approaching -- or already exceed -- 100 GB of data.
-
-The Hyperscale (Citus) deployment option delivers:
-
-- Horizontal scaling across multiple machines using sharding
-- Query parallelization across these servers for faster responses on large datasets
-- Excellent support for multi-tenant applications, real time operational analytics, and high throughput transactional workloads
-
-Applications built for PostgreSQL can run distributed queries on Hyperscale (Citus) with standard [connection libraries](./concepts-connection-libraries.md) and minimal changes.
-
-Note that Hyperscale (Citus) is in public preview, and as such does not yet offer an SLA.
-
-## Data security
-Azure Database for PostgreSQL upholds the Azure database services' tradition of data security. It has features that limit access, protect data at-rest and in-motion, and help you monitor activity. Visit the [Azure Trust Center](https://azure.microsoft.com/overview/trusted-cloud/) for information about Azure's platform security.
-
-<<<<<<< HEAD
-## Secure your data
-Azure database services have a tradition of data security that Azure Database for PostgreSQL upholds with features that limit access, protect data at-rest and in-motion, and help you monitor activity. Visit the [Azure Trust Center](https://azure.microsoft.com/overview/trusted-cloud/) for information about Azure's platform security.
-
-The Azure Database for PostgreSQL service uses storage encryption for data at-rest and is FIPS 140-2 compliant. Data, including backups, is encrypted on disk (with the exception of temporary files created by the engine while running queries). The service uses AES 256-bit cipher that is included in Azure storage encryption, and the keys are system managed. Storage encryption is always on and cannot be disabled.
-
-By default, the Azure Database for PostgreSQL service is configured to require [SSL connection security](./concepts-ssl-connection-security.md) for data in-motion across the network. Enforcing SSL connections between your database server and your client applications helps protect against "man in the middle" attacks by encrypting the data stream between the server and your application. Optionally, you can disable requiring SSL for connecting to your database service if your client application does not support SSL connectivity.
-=======
-The Azure Database for PostgreSQL service uses storage encryption for data at-rest and is FIPS 140-2 compliant. Data, including backups, is encrypted on disk. The service uses the AES 256-bit cipher included in Azure storage encryption, and the keys are system managed. Storage encryption is always on and can't be disabled. By default, the Azure Database for PostgreSQL service requires secure connections for data in-motion both across the network and between the database and client application.
->>>>>>> 6a383dfd
-
-## Contacts
-For any questions or suggestions about working with Azure Database for PostgreSQL, send an email to the Azure Database for PostgreSQL Team ([@Ask Azure DB for PostgreSQL](mailto:AskAzureDBforPostgreSQL@service.microsoft.com)). This address is for general questions rather than support tickets.
-
-In addition, consider these points of contact as appropriate:
-- To contact Azure Support or fix an issue with your account, [file a ticket from the Azure portal](https://portal.azure.com/?#blade/Microsoft_Azure_Support/HelpAndSupportBlade).
-- To provide feedback or to request new features, create an entry via [UserVoice](https://feedback.azure.com/forums/597976-azure-database-for-postgresql).
-
-## Next steps
-- See the [pricing page](https://azure.microsoft.com/pricing/details/postgresql/) for cost comparisons and calculators.
-- Get started by creating your first Azure Database for PostgreSQL [Single Server](./quickstart-create-server-database-portal.md) or [Hyperscale (Citus) (preview)](./quickstart-create-hyperscale-portal.md)
-- Build your first app in Python, PHP, Ruby, C\#, Java, Node.js: [Connection libraries](./concepts-connection-libraries.md)
+---
+title: Overview of Azure Database for PostgreSQL relational database service
+description: Provides an overview of Azure Database for PostgreSQL relational database service.
+author: jonels-msft
+ms.author: jonels
+ms.custom: mvc
+ms.service: postgresql
+ms.topic: overview
+ms.date: 05/06/2019
+---
+# What is Azure Database for PostgreSQL?
+Azure Database for PostgreSQL is a relational database service in the Microsoft cloud built for developers. It is based on the community version of open-source [PostgreSQL](https://www.postgresql.org/) database engine, and is available in two deployment options: Single Server and Hyperscale (Citus) (preview).
+
+## Azure Database for PostgreSQL - Single Server
+The Single Server deployment option delivers:
+
+- Built-in high availability with no additional cost (99.99% SLA)
+- Predictable performance, using inclusive pay-as-you-go pricing
+- Vertical scale as needed within seconds
+- Monitoring and alerting to quickly assess the impact of scaling
+- Secured to protect sensitive data at-rest and in-motion
+- Automatic backups and point-in-time-restore for up to 35 days
+- Enterprise-grade security and compliance
+
+All those capabilities require almost no administration, and all are provided at no additional cost. They allow you to focus on rapid application development and accelerating your time to market, rather than spending precious time and resources to manage virtual machines and infrastructure. You can continue to develop your application with the open-source tools and platform of your choice, without having to learn new skills.
+
+The Single Server deployment option offers three pricing tiers: Basic, General Purpose, and Memory Optimized. Each tier offers different resource capabilities to support your database workloads. You can build your first app on a small database for a few dollars a month, and then adjust the scale to meet the needs of your solution. Dynamic scalability enables your database to transparently respond to rapidly changing resource requirements. You only pay for the resources you need, and only when you need them. See [Pricing tiers](concepts-pricing-tiers.md) for details.
+
+## Azure Database for PostgreSQL - Hyperscale (Citus) (preview)
+The Hyperscale (Citus) option horizontally scales queries across multiple machines using sharding. Its query engine parallelizes incoming SQL queries across these servers for faster responses on large datasets. It serves applications that require greater scale and performance, generally workloads that are approaching -- or already exceed -- 100 GB of data.
+
+The Hyperscale (Citus) deployment option delivers:
+
+- Horizontal scaling across multiple machines using sharding
+- Query parallelization across these servers for faster responses on large datasets
+- Excellent support for multi-tenant applications, real time operational analytics, and high throughput transactional workloads
+
+Applications built for PostgreSQL can run distributed queries on Hyperscale (Citus) with standard [connection libraries](./concepts-connection-libraries.md) and minimal changes.
+
+Note that Hyperscale (Citus) is in public preview, and as such does not yet offer an SLA.
+
+## Data security
+Azure Database for PostgreSQL upholds the Azure database services' tradition of data security. It has features that limit access, protect data at-rest and in-motion, and help you monitor activity. Visit the [Azure Trust Center](https://azure.microsoft.com/overview/trusted-cloud/) for information about Azure's platform security.
+
+The Azure Database for PostgreSQL service uses storage encryption for data at-rest and is FIPS 140-2 compliant. Data, including backups, is encrypted on disk. The service uses the AES 256-bit cipher included in Azure storage encryption, and the keys are system managed. Storage encryption is always on and can't be disabled. By default, the Azure Database for PostgreSQL service requires secure connections for data in-motion both across the network and between the database and client application.
+
+## Contacts
+For any questions or suggestions about working with Azure Database for PostgreSQL, send an email to the Azure Database for PostgreSQL Team ([@Ask Azure DB for PostgreSQL](mailto:AskAzureDBforPostgreSQL@service.microsoft.com)). This address is for general questions rather than support tickets.
+
+In addition, consider these points of contact as appropriate:
+- To contact Azure Support or fix an issue with your account, [file a ticket from the Azure portal](https://portal.azure.com/?#blade/Microsoft_Azure_Support/HelpAndSupportBlade).
+- To provide feedback or to request new features, create an entry via [UserVoice](https://feedback.azure.com/forums/597976-azure-database-for-postgresql).
+
+## Next steps
+- See the [pricing page](https://azure.microsoft.com/pricing/details/postgresql/) for cost comparisons and calculators.
+- Get started by creating your first Azure Database for PostgreSQL [Single Server](./quickstart-create-server-database-portal.md) or [Hyperscale (Citus) (preview)](./quickstart-create-hyperscale-portal.md)
+- Build your first app in Python, PHP, Ruby, C\#, Java, Node.js: [Connection libraries](./concepts-connection-libraries.md)