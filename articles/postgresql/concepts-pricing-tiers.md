--- conflicted
+++ resolved
@@ -1,24 +1,14 @@
 ---
-<<<<<<< HEAD
-title: Pricing Tiers in Azure Database for PostreSQL | Microsoft Docs
-description: This article describes the pricing tiers available in Azure Database for PostgreSQL
-services: postresql
-=======
 title: Pricing tiers in Azure Database for PostgreSQL
 description: This article describes the pricing tiers in Azure Database for PostgreSQL.
 services: postgresql
->>>>>>> 5be5ecf1
 author: jan-eng
 ms.author: janeng
 manager: kfile
 editor: jasonwhowell
 ms.service: postgresql
 ms.topic: article
-<<<<<<< HEAD
 ms.date: 02/28/2018
-=======
-ms.date: 02/22/2018
->>>>>>> 5be5ecf1
 ---
 
 # Azure Database for PostgreSQL pricing tiers
