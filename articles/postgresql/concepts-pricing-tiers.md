---
title: Pricing tiers for Azure Database for PostgreSQL - Single Server
description: This article describes the pricing tiers for Azure Database for PostgreSQL - Single Server.
author: jan-eng
ms.author: janeng
ms.service: postgresql
ms.topic: conceptual
<<<<<<< HEAD
ms.date: 02/01/2019
=======
ms.date: 5/6/2019
>>>>>>> 6a383dfd
---

# Pricing tiers in Azure Database for PostgreSQL - Single Server

You can create an Azure Database for PostgreSQL server in one of three different pricing tiers: Basic, General Purpose, and Memory Optimized. The pricing tiers are differentiated by the amount of compute in vCores that can be provisioned, memory per vCore, and the storage technology used to store the data. All resources are provisioned at the PostgreSQL server level. A server can have one or many databases.

|    | **Basic** | **General Purpose** | **Memory Optimized** |
|:---|:----------|:--------------------|:---------------------|
| Compute generation | Gen 4, Gen 5 | Gen 4, Gen 5 | Gen 5 |
| vCores | 1, 2 | 2, 4, 8, 16, 32, 64 |2, 4, 8, 16, 32 |
| Memory per vCore | 2 GB | 5 GB | 10 GB |
| Storage size | 5 GB to 1 TB | 5 GB to 4 TB | 5 GB to 4 TB |
| Storage type | Azure Standard Storage | Azure Premium Storage | Azure Premium Storage |
| Database backup retention period | 7 to 35 days | 7 to 35 days | 7 to 35 days |

To choose a pricing tier, use the following table as a starting point.

| Pricing tier | Target workloads |
|:-------------|:-----------------|
| Basic | Workloads that require light compute and I/O performance. Examples include servers used for development or testing or small-scale infrequently used applications. |
| General Purpose | Most business workloads that require balanced compute and memory with scalable I/O throughput. Examples include servers for hosting web and mobile apps and other enterprise applications.|
| Memory Optimized | High-performance database workloads that require in-memory performance for faster transaction processing and higher concurrency. Examples include servers for processing real-time data and high-performance transactional or analytical apps.|

After you create a server, the number of vCores, hardware generation, and pricing tier (except to and from Basic) can be changed up or down within seconds. You also can independently adjust the amount of storage up and the backup retention period up or down with no application downtime. You can't change the backup storage type after a server is created. For more information, see the [Scale resources](#scale-resources) section.


## Compute generations and vCores

Compute resources are provided as vCores, which represent the logical CPU of the underlying hardware. Currently, you can choose from two compute generations, Gen 4 and Gen 5. Gen 4 logical CPUs are based on Intel E5-2673 v3 (Haswell) 2.4-GHz processors. Gen 5 logical CPUs are based on Intel E5-2673 v4 (Broadwell) 2.3-GHz processors. Gen 4 and Gen 5 are available in the following regions ("X" denotes available). 

<<<<<<< HEAD
> [!IMPORTANT]
> Beginning December 12, 2018, new customers will not be able to provision compute generation 4 servers in Brazil South, Canada Central, Canada East, East Asia, East US 2, Central India, West India, Japan West, North Central US, West US. Previously created compute generation 4 servers will be migrated to compute generation 5 starting February 1, 2019 in these regions.
>
> [!IMPORTANT]
> Beginning February 19, 2019, new customers will not be able to provision compute generation 4 servers in Central US, East US, Japan East, North Europe, South Central US, Southeast Asia, West Europe. Previously created compute generation 4 servers will be migrated to compute generation 5 starting April 1, 2019 in these regions.

=======
>>>>>>> 6a383dfd
| **Azure region** | **Gen 4** | **Gen 5** |
|:---|:----------:|:--------------------:|
| Central US |  | X |
| East US |  | X |
| East US 2 |  | X |
| North Central US |  | X |
<<<<<<< HEAD
| South Central US | X | X |
=======
| South Central US |  | X |
>>>>>>> 6a383dfd
| West US |  | X |
| West US 2 |  | X |
| Brazil South |  | X |
| Canada Central |  | X |
| Canada East |  | X |
<<<<<<< HEAD
| North Europe | X | X |
=======
| North Europe |  | X |
>>>>>>> 6a383dfd
| West Europe |  | X |
| France Central |  | X |
| UK South |  | X |
| UK West |  | X |
| East Asia |  | X |
<<<<<<< HEAD
| Southeast Asia | X | X |
=======
| Southeast Asia |  | X |
>>>>>>> 6a383dfd
| Australia East |  | X |
| Australia Central |  | X |
| Australia Central 2 |  | X |
| Australia Southeast |  | X |
| Central India |  | X |
| South India |  | X |
| West India |  | X |
<<<<<<< HEAD
| Japan East | X | X |
=======
| Japan East |  | X |
>>>>>>> 6a383dfd
| Japan West |  | X |
| Korea Central |  | X |
| Korea South |  | X |
| China East 1 | X |  |
| China East 2 |  | X |
| China North 1 | X |  |
| China North 2 |  | X |
| Germany Central |  | X |
| US DoD Central  | X |  |
| US DoD East  | X |  |
| US Gov Arizona |  | X |
| US Gov Texas |  | X |
| US Gov Virginia |  | X |

## Storage

The storage you provision is the amount of storage capacity available to your Azure Database for PostgreSQL server. The storage is used for the database files, temporary files, transaction logs, and the PostgreSQL server logs. The total amount of storage you provision also defines the I/O capacity available to your server.

|    | **Basic** | **General Purpose** | **Memory Optimized** |
|:---|:----------|:--------------------|:---------------------|
| Storage type | Azure Standard Storage | Azure Premium Storage | Azure Premium Storage |
| Storage size | 5 GB to 1 TB | 5 GB to 4 TB | 5 GB to 4 TB |
| Storage increment size | 1 GB | 1 GB | 1 GB |
| IOPS | Variable |3 IOPS/GB<br/>Min 100 IOPS<br/>Max 6000 IOPS | 3 IOPS/GB<br/>Min 100 IOPS<br/>Max 6000 IOPS |

You can add additional storage capacity during and after the creation of the server. The Basic tier does not provide an IOPS guarantee. In the General Purpose and Memory Optimized pricing tiers, the IOPS scale with the provisioned storage size in a 3:1 ratio.

You can monitor your I/O consumption in the Azure portal or by using Azure CLI commands. The relevant metrics to monitor are [storage limit, storage percentage, storage used, and IO percent](concepts-monitoring.md).

### Reaching the storage limit

The server is marked read-only when the amount of free storage reaches less than 5 GB or 5% of provisioned storage, whichever is less. For example, if you have provisioned 100 GB of storage, and the actual utilization goes over 95 GB, the server is marked read-only. Alternatively, if you have provisioned 5 GB of storage, the server is marked read-only when the free storage reaches less than 250 MB.  

When the server is set to read-only, all existing sessions are disconnected and uncommitted transactions are rolled back. Any subsequent write operations and transaction commits fail. All subsequent read queries will work uninterrupted.  

You can either increase the amount of provisioned storage to your server or start a new session in read-write mode and drop data to reclaim free storage. Running `SET SESSION CHARACTERISTICS AS TRANSACTION READ WRITE;` sets the current session to read write mode. In order to avoid data corruption, do not perform any write operations when the server is still in read-only status.

We recommend that you set up an alert to notify you when your server storage is approaching the threshold so you can avoid getting into the read-only state. For more information, see the documentation on [how to set up an alert](howto-alert-on-metric.md).

## Backup

The service automatically takes backups of your server. The minimum retention period for backups is seven days. You can set a retention period of up to 35 days. The retention can be adjusted at any point during the lifetime of the server. You can choose between locally redundant and geo-redundant backups. Geo-redundant backups also are stored in the [geo-paired region](https://docs.microsoft.com/azure/best-practices-availability-paired-regions) of the region where your server is created. This redundancy provides a level of protection in the event of a disaster. You also gain the ability to restore your server to any other Azure region in which the service is available with geo-redundant backups. It's not possible to change between the two backup storage options after the server is created.

## Scale resources

After you create your server, you can independently change the vCores, the hardware generation, the pricing tier (except to and from Basic), the amount of storage, and the backup retention period. You can't change the backup storage type after a server is created. The number of vCores can be scaled up or down. The backup retention period can be scaled up or down from 7 to 35 days. The storage size can only be increased. Scaling of the resources can be done either through the portal or Azure CLI. For an example of scaling by using Azure CLI, see [Monitor and scale an Azure Database for PostgreSQL server by using Azure CLI](scripts/sample-scale-server-up-or-down.md).

When you change the number of vCores, the hardware generation, or the pricing tier, a copy of the original server is created with the new compute allocation. After the new server is up and running, connections are switched over to the new server. During the moment when the system switches over to the new server, no new connections can be established, and all uncommitted transactions are rolled back. This window varies, but in most cases, is less than a minute.

Scaling storage and changing the backup retention period are true online operations. There is no downtime, and your application isn't affected. As IOPS scale with the size of the provisioned storage, you can increase the IOPS available to your server by scaling up storage.

## Pricing

For the most up-to-date pricing information, see the service [pricing page](https://azure.microsoft.com/pricing/details/PostgreSQL/). To see the cost for the configuration you want, the [Azure portal](https://portal.azure.com/#create/Microsoft.PostgreSQLServer) shows the monthly cost on the **Pricing tier** tab based on the options you select. If you don't have an Azure subscription, you can use the Azure pricing calculator to get an estimated price. On the [Azure pricing calculator](https://azure.microsoft.com/pricing/calculator/) website, select **Add items**, expand the **Databases** category, and choose **Azure Database for PostgreSQL** to customize the options.

## Next steps

- Learn how to [create a PostgreSQL server in the portal](tutorial-design-database-using-azure-portal.md).
- Learn about [service limits](concepts-limits.md). 
- Learn how to [scale out with read replicas](howto-read-replicas-portal.md).<|MERGE_RESOLUTION|>--- conflicted
+++ resolved
@@ -5,11 +5,7 @@
 ms.author: janeng
 ms.service: postgresql
 ms.topic: conceptual
-<<<<<<< HEAD
-ms.date: 02/01/2019
-=======
 ms.date: 5/6/2019
->>>>>>> 6a383dfd
 ---
 
 # Pricing tiers in Azure Database for PostgreSQL - Single Server
@@ -40,46 +36,25 @@
 
 Compute resources are provided as vCores, which represent the logical CPU of the underlying hardware. Currently, you can choose from two compute generations, Gen 4 and Gen 5. Gen 4 logical CPUs are based on Intel E5-2673 v3 (Haswell) 2.4-GHz processors. Gen 5 logical CPUs are based on Intel E5-2673 v4 (Broadwell) 2.3-GHz processors. Gen 4 and Gen 5 are available in the following regions ("X" denotes available). 
 
-<<<<<<< HEAD
-> [!IMPORTANT]
-> Beginning December 12, 2018, new customers will not be able to provision compute generation 4 servers in Brazil South, Canada Central, Canada East, East Asia, East US 2, Central India, West India, Japan West, North Central US, West US. Previously created compute generation 4 servers will be migrated to compute generation 5 starting February 1, 2019 in these regions.
->
-> [!IMPORTANT]
-> Beginning February 19, 2019, new customers will not be able to provision compute generation 4 servers in Central US, East US, Japan East, North Europe, South Central US, Southeast Asia, West Europe. Previously created compute generation 4 servers will be migrated to compute generation 5 starting April 1, 2019 in these regions.
-
-=======
->>>>>>> 6a383dfd
 | **Azure region** | **Gen 4** | **Gen 5** |
 |:---|:----------:|:--------------------:|
 | Central US |  | X |
 | East US |  | X |
 | East US 2 |  | X |
 | North Central US |  | X |
-<<<<<<< HEAD
-| South Central US | X | X |
-=======
 | South Central US |  | X |
->>>>>>> 6a383dfd
 | West US |  | X |
 | West US 2 |  | X |
 | Brazil South |  | X |
 | Canada Central |  | X |
 | Canada East |  | X |
-<<<<<<< HEAD
-| North Europe | X | X |
-=======
 | North Europe |  | X |
->>>>>>> 6a383dfd
 | West Europe |  | X |
 | France Central |  | X |
 | UK South |  | X |
 | UK West |  | X |
 | East Asia |  | X |
-<<<<<<< HEAD
-| Southeast Asia | X | X |
-=======
 | Southeast Asia |  | X |
->>>>>>> 6a383dfd
 | Australia East |  | X |
 | Australia Central |  | X |
 | Australia Central 2 |  | X |
@@ -87,11 +62,7 @@
 | Central India |  | X |
 | South India |  | X |
 | West India |  | X |
-<<<<<<< HEAD
-| Japan East | X | X |
-=======
 | Japan East |  | X |
->>>>>>> 6a383dfd
 | Japan West |  | X |
 | Korea Central |  | X |
 | Korea South |  | X |
