---
title: Query Store usage scenarios in Azure Database for PostgreSQL - Single Server
description: This article describes some scenarios for the Query Store in Azure Database for PostgreSQL - Single Server.
author: rachel-msft
ms.author: raagyema
ms.service: postgresql
ms.topic: conceptual
<<<<<<< HEAD
ms.date: 03/26/2018
---
# Usage scenarios for Query Store

**Applies to:** Azure Database for PostgreSQL 9.6 and 10
=======
ms.date: 5/6/2019
---
# Usage scenarios for Query Store

**Applies to:** Azure Database for PostgreSQL - Single Server 9.6 and 10
>>>>>>> 6a383dfd

You can use Query Store in a wide variety of scenarios in which tracking and maintaining predictable workload performance is critical. Consider the following examples: 
- Identifying and tuning top expensive queries 
- A/B testing 
- Keeping performance stable during upgrades 
- Identifying and improving ad hoc workloads 

## Identify and tune expensive queries 

### Identify longest running queries 
Use the [Query Performance Insight](concepts-query-performance-insight.md) view in the Azure portal to quickly identify the longest running queries. These queries typically tend to consume a significant amount resources. Optimizing your longest running questions can improve performance by freeing up resources for use by other queries running on your system. 

### Target queries with performance deltas 
Query Store slices the performance data into time windows, so you can track a query's performance over time. This helps you identify exactly which queries are contributing to an increase in overall time spent. As a result you can do targeted troubleshooting of your workload.

### Tuning expensive queries 
When you identify a query with suboptimal performance, the action you take depends on the nature of the problem: 
- Use [Performance Recommendations](concepts-performance-recommendations.md) to determine if there are any suggested indexes. If yes, create the index, and then use Query Store to evaluate query performance after creating the index. 
- Make sure that the statistics are up-to-date for the underlying tables used by the query.
- Consider rewriting expensive queries. For example, take advantage of query parameterization and reduce use of dynamic SQL. Implement optimal logic when reading data like applying data filtering on database side, not on application side. 


## A/B testing 
Use Query Store to compare workload performance before and after an application change you plan to introduce. Examples of scenarios for using Query Store to assess the impact of the environment or application change to workload performance: 
- Rolling out a new version of an application. 
- Adding additional resources to the server. 
- Creating missing indexes on tables referenced by expensive queries. 
 
In any of these scenarios, apply the following workflow: 
1. Run your workload with Query Store before the planned change to generate a performance baseline. 
2. Apply application change(s) at the controlled moment in time. 
3. Continue running the workload long enough to generate performance image of the system after the change. 
4. Compare results from before and after the change. 
5. Decide whether to keep the change or rollback. 


## Identify and improve ad hoc workloads 
Some workloads do not have dominant queries that you can tune to improve overall application performance. Those workloads are typically characterized with a relatively large number of unique queries, each of them consuming a portion of system resources. Each unique query is executed infrequently, so individually their runtime consumption is not critical. On the other hand, given that the application is generating new queries all the time, a significant portion of system resources is spent on query compilation, which is not optimal. Usually, this situation happens if your application generates queries (instead of using stored procedures or parameterized queries) or if it relies on object-relational mapping frameworks that generate queries by default. 
 
If you are in control of the application code, you may consider rewriting the data access layer to use stored procedures or parameterized queries. However, this situation can be also improved without application changes by forcing query parameterization for the entire database (all queries) or for the individual query templates with the same query hash. 

## Next steps
- Learn more about the [best practices for using Query Store](concepts-query-store-best-practices.md)<|MERGE_RESOLUTION|>--- conflicted
+++ resolved
@@ -5,19 +5,11 @@
 ms.author: raagyema
 ms.service: postgresql
 ms.topic: conceptual
-<<<<<<< HEAD
-ms.date: 03/26/2018
----
-# Usage scenarios for Query Store
-
-**Applies to:** Azure Database for PostgreSQL 9.6 and 10
-=======
 ms.date: 5/6/2019
 ---
 # Usage scenarios for Query Store
 
 **Applies to:** Azure Database for PostgreSQL - Single Server 9.6 and 10
->>>>>>> 6a383dfd
 
 You can use Query Store in a wide variety of scenarios in which tracking and maintaining predictable workload performance is critical. Consider the following examples: 
 - Identifying and tuning top expensive queries 
