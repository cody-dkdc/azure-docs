--- conflicted
+++ resolved
@@ -1,6 +1,6 @@
 ---
-title: Optimize autovacuum in Azure Database for PostgreSQL server
-description: This article describes how you can optimize autovacuum in Azure Database for PostgreSQL server.
+title: Optimize autovacuum on an Azure Database for PostgreSQL server
+description: This article describes how you can optimize autovacuum on an Azure Database for PostgreSQL server.
 author: dianaputnam
 ms.author: dianas
 ms.service: postgresql
@@ -8,65 +8,62 @@
 ms.date: 10/22/2018
 ---
 
-# Optimize autovacuum on Azure Database for PostgreSQL server 
-This article describes how to effectively optimize autovacuum on Azure Database for PostgreSQL.
+# Optimize autovacuum on an Azure Database for PostgreSQL 
+This article describes how to effectively optimize autovacuum on an Azure Database for PostgreSQL server.
 
 ## Overview of autovacuum
-PostgreSQL uses multiversion concurrency control (MVCC) to allow greater database concurrency. Every update results in an insert and delete, and every delete results in the rows being soft-marked for deletion. Soft-marking identifies dead tuples that will be purged later. PostgreSQL achieves all of this by running a vacuum job.
+PostgreSQL uses multiversion concurrency control (MVCC) to allow greater database concurrency. Every update results in an insert and delete, and every delete results in rows being soft-marked for deletion. Soft-marking identifies dead tuples that will be purged later. To carry out these tasks, PostgreSQL runs a vacuum job.
 
-A vacuum job can be triggered manually or automatically. More dead tuples exist when the database experiences heavy update or delete operations. Fewer dead tuples exist when the database is idle. The need for running vacuum more frequently is greater when the database is under heavy load, which makes running vacuum jobs *manually* inconvenient.
+A vacuum job can be triggered manually or automatically. More dead tuples exist when the database experiences heavy update or delete operations. Fewer dead tuples exist when the database is idle. You need to vacuum more frequently when the database load is heavy, which makes running vacuum jobs *manually* inconvenient.
 
-Autovacuum can be configured and benefits from tuning. The default values that PostgreSQL ships with try to ensure the product works on all kinds of devices, which includes Raspberry Pis. The ideal configuration values depend on the:
+Autovacuum can be configured and benefits from tuning. The default values that PostgreSQL ships with try to ensure the product works on all kinds of devices. These devices include Raspberry Pis. The ideal configuration values depend on the:
 - Total resources available, such as SKU and storage size.
 - Resource usage.
 - Individual object characteristics.
 
 ## Autovacuum benefits
-If you don't run vacuum from time to time, the dead tuples that accumulate can result in:
+If you don't vacuum from time to time, the dead tuples that accumulate can result in:
 - Data bloat, such as larger databases and tables.
 - Larger suboptimal indexes.
 - Increased I/O.
 
 ## Monitor bloat with autovacuum queries
-The following sample query is designed to identify the number of dead and live tuples in a table named "XYZ": 'SELECT relname, n_dead_tup, n_live_tup, (n_dead_tup/ n_live_tup) AS DeadTuplesRatio,
-last_vacuum, last_autovacuum FROM pg_catalog.pg_stat_all_tables
-WHERE relname = 'XYZ' order by n_dead_tup DESC;'
+The following sample query is designed to identify the number of dead and live tuples in a table named XYZ:
+ 
+    'SELECT relname, n_dead_tup, n_live_tup, (n_dead_tup/ n_live_tup) AS DeadTuplesRatio, last_vacuum, last_autovacuum FROM pg_catalog.pg_stat_all_tables WHERE relname = 'XYZ' order by n_dead_tup DESC;'
 
 ## Autovacuum configurations
-The configuration parameters that control autovacuum revolve around two key questions:
+The configuration parameters that control autovacuum are based on answers to two key questions:
 - When should it start?
 - How much should it clean after it starts?
 
 Here are some autovacuum configuration parameters that you can update based on the previous questions, along with some guidance.
 Parameter|Description|Default value
 ---|---|---
-autovacuum_vacuum_threshold|Specifies the minimum number of updated or deleted tuples needed to trigger a VACUUM in any one table. The default is 50 tuples. This parameter can be set only in the postgresql.conf file or on the server command line. To override the setting for individual tables, change the table storage parameters.|50
-autovacuum_vacuum_scale_factor|Specifies a fraction of the table size to add to autovacuum_vacuum_threshold when deciding whether to trigger a VACUUM. The default is 0.2 (20 percent of table size). This parameter can be set only in the postgresql.conf file or on the server command line. To override the setting for individual tables, change the table storage parameters.|5 percent
-autovacuum_vacuum_cost_limit|Specifies the cost limit value used in automatic VACUUM operations. If -1 is specified (which is the default), the regular vacuum_cost_limit value is used. The value is distributed proportionally among the running autovacuum workers, if there's more than one worker. The sum of the limits for each worker doesn't exceed the value of this variable. This parameter can be set only in the postgresql.conf file or on the server command line. To override the setting for individual tables, change the table storage parameters.|-1
-autovacuum_vacuum_cost_delay|Specifies the cost delay value used in automatic VACUUM operations. If -1 is specified, the regular vacuum_cost_delay value is used. The default value is 20 milliseconds. This parameter can be set only in the postgresql.conf file or on the server command line. To override the setting for individual tables, change the table storage parameters.|20 ms
-autovacuum_nap_time|Specifies the minimum delay between autovacuum runs on any given database. In each round, the daemon examines the database and issues VACUUM and ANALYZE commands as needed for tables in that database. The delay is measured in seconds, and the default is one minute (1 min). This parameter can be set only in the postgresql.conf file or on the server command line.|15 s
-autovacuum_max_workers|Specifies the maximum number of autovacuum processes, other than the autovacuum launcher, that can run at any one time. The default is three. This parameter can be set only at server start.|3
-To override the settings for individual tables, change table storage parameters. 
+autovacuum_vacuum_threshold|Specifies the minimum number of updated or deleted tuples needed to trigger a vacuum operation in any one table. The default is 50 tuples. Set this parameter only in the postgresql.conf file or on the server command line. To override the setting for individual tables, change the table storage parameters.|50
+autovacuum_vacuum_scale_factor|Specifies a fraction of the table size to add to autovacuum_vacuum_threshold when deciding whether to trigger a vacuum operation. The default is 0.2, which is 20 percent of table size. Set this parameter only in the postgresql.conf file or on the server command line. To override the setting for individual tables, change the table storage parameters.|5 percent
+autovacuum_vacuum_cost_limit|Specifies the cost limit value used in automatic vacuum operations. If -1 is specified, which is the default, the regular vacuum_cost_limit value is used. If there's more than one worker, the value is distributed proportionally among the running autovacuum workers. The sum of the limits for each worker doesn't exceed the value of this variable. Set this parameter only in the postgresql.conf file or on the server command line. To override the setting for individual tables, change the table storage parameters.|-1
+autovacuum_vacuum_cost_delay|Specifies the cost delay value used in automatic vacuum operations. If -1 is specified, the regular vacuum_cost_delay value is used. The default value is 20 milliseconds. Set this parameter only in the postgresql.conf file or on the server command line. To override the setting for individual tables, change the table storage parameters.|20 ms
+autovacuum_nap_time|Specifies the minimum delay between autovacuum runs on any given database. In each round, the daemon examines the database and issues VACUUM and ANALYZE commands as needed for tables in that database. The delay is measured in seconds, and the default is one minute (1 min). Set this parameter only in the postgresql.conf file or on the server command line.|15 s
+autovacuum_max_workers|Specifies the maximum number of autovacuum processes, other than the autovacuum launcher, that can run at any one time. The default is three. Set this parameter only at server start.|3
+To override the settings for individual tables, change the table storage parameters. 
 
 ## Autovacuum cost
 Here are the "costs" of running a vacuum operation:
-- A lock is placed on the data pages that vacuum runs on.
-- Compute and memory are used when vacuum is running.
 
-This implies that vacuum shouldn't run either too frequently or too infrequently. It needs to adapt to the workload. We recommend that you test all autovacuum parameter changes because of the tradeoffs of each one.
+- The data pages that the vacuum runs on are locked.
+- Compute and memory are used when a vacuum job is running.
+
+As a result, don't run vacuum jobs either too frequently or too infrequently. A vacuum job needs to adapt to the workload. Test all autovacuum parameter changes because of the tradeoffs of each one.
 
 ## Autovacuum start trigger
-Autovacuum is triggered when the number of dead tuples exceeds autovacuum_vacuum_threshold + autovacuum_vacuum_scale_factor * reltuples. Here reltuples is a constant.
+Autovacuum is triggered when the number of dead tuples exceeds autovacuum_vacuum_threshold + autovacuum_vacuum_scale_factor * reltuples. Here, reltuples is a constant.
 
-Cleanup from autovacuum must keep up with the database load. Otherwise, you might run out of storage and experience a general slowdown in queries. Amortized over time, the rate at which vacuum cleans up dead tuples should equal the rate at which dead tuples are created.
+Cleanup from autovacuum must keep up with the database load. Otherwise, you might run out of storage and experience a general slowdown in queries. Amortized over time, the rate at which a vacuum operation cleans up dead tuples should equal the rate at which dead tuples are created.
 
-<<<<<<< HEAD
-Databases with many updates and deletes have more dead tuples and need more space. Generally, databases with many updates and deletes benefit from low values of autovacuum_vacuum_scale_factor and low values of autovacuum_vacuum_threshold to prevent prolonged accumulation of dead tuples. You can use higher values for both parameters with smaller databases because the need for vacuum is less urgent. Frequent vacuuming comes at the cost of compute and memory.
-=======
-Databases with many updates/deletes have more dead tuples and need more space. Generally, databases with many updates/deletes benefit from low values of autovacuum_vacuum_scale_factor and low values of autovacuum_vacuum_threshold to prevent prolonged accumulation of dead tuples. You could use higher values for both parameters with smaller databases because the need for vacuum is less urgent. Reminder, that frequent vacuuming comes at the cost of compute and memory.
->>>>>>> 1f7fd97d
+Databases with many updates and deletes have more dead tuples and need more space. Generally, databases with many updates and deletes benefit from low values of autovacuum_vacuum_scale_factor and autovacuum_vacuum_threshold. The low values prevent prolonged accumulation of dead tuples. You can use higher values for both parameters with smaller databases because the need for vacuuming is less urgent. Frequent vacuuming comes at the cost of compute and memory.
 
-The default scale factor of 20 percent works well on tables with a low percentage of dead tuples, but not on tables with a high percentage of dead tuples. For example, on a 20-GB table this scale factor translates to 4 GB of dead tuples. On a 1-TB table, it’s 200 GB of dead tuples.
+The default scale factor of 20 percent works well on tables with a low percentage of dead tuples. It doesn't work well on tables with a high percentage of dead tuples. For example, on a 20-GB table, this scale factor translates to 4 GB of dead tuples. On a 1-TB table, it’s 200 GB of dead tuples.
 
 With PostgreSQL, you can set these parameters at the table level or instance level. Today, you can set these parameters at the table level only in Azure Database for PostgreSQL.
 
@@ -95,15 +92,10 @@
 ALTER TABLE t SET (autovacuum_vacuum_cost_delay = 10);
 ```
 
-Autovacuum is a per-table synchronous process. The larger percentage of dead tuples that a table has, the higher the "cost" to autovacuum. Splitting tables that have a high rate of updates and deletes into multiple tables helps to parallelize autovacuum and reduce the "cost" to complete autovacuum on one table. You also can increase the number of parallel autovacuum workers to ensure that workers are liberally scheduled.
+Autovacuum is a per-table synchronous process. The larger percentage of dead tuples that a table has, the higher the "cost" to autovacuum. You can split tables that have a high rate of updates and deletes into multiple tables. Splitting tables helps to parallelize autovacuum and reduce the "cost" to complete autovacuum on one table. You also can increase the number of parallel autovacuum workers to ensure that workers are liberally scheduled.
 
 ## Next steps
-<<<<<<< HEAD
 To learn more about how to use and tune autovacuum, see the following PostgreSQL documentation:
+
  - [Chapter 18, Server configuration](https://www.postgresql.org/docs/9.5/static/runtime-config-autovacuum.html)
- - [Chapter 24, Routine database maintenance tasks](https://www.postgresql.org/docs/9.6/static/routine-vacuuming.html)
-=======
-Review the following PostgreSQL documentation to learn more about using and tuning autovacuum:
- - PostgreSQL documentation - [Chapter 18, Server Configuration](https://www.postgresql.org/docs/9.5/static/runtime-config-autovacuum.html)
- - PostgreSQL documentation – [Chapter 24, Routine Database Maintenance Tasks](https://www.postgresql.org/docs/9.6/static/routine-vacuuming.html)
->>>>>>> 1f7fd97d
+ - [Chapter 24, Routine database maintenance tasks](https://www.postgresql.org/docs/9.6/static/routine-vacuuming.html)