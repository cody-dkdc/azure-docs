--- conflicted
+++ resolved
@@ -47,53 +47,6 @@
 ### Install a cert decoder on your machine 
 You can use [OpenSSL](https://github.com/openssl/openssl) to decode the certificate file needed for your application to connect securely to your database server. To learn how to install OpenSSL, see the [OpenSSL installation instructions](https://github.com/openssl/openssl/blob/master/INSTALL). 
 
-<<<<<<< HEAD
-#### For Linux, OS X, or Unix
-The OpenSSL libraries are provided in source code directly from the [OpenSSL Software Foundation](https://www.openssl.org). The following instructions guide you through the steps necessary to install OpenSSL on your Linux PC. This article uses commands known to work on Ubuntu 12.04 and higher.
-
-Open a terminal session and download OpenSSL.
-```bash
-wget https://www.openssl.org/source/openssl-1.1.0e.tar.gz
-``` 
-Extract the files from the downloaded package.
-```bash
-tar -xvzf openssl-1.1.0e.tar.gz
-```
-Enter the directory where the files were extracted. By default, it should be as follows.
-
-```bash
-cd openssl-1.1.0e
-```
-Configure OpenSSL by executing the following command. If you want the files in a folder different than /usr/local/openssl, make sure to change the following as appropriate.
-
-```bash
-./config --prefix=/usr/local/openssl --openssldir=/usr/local/openssl
-```
-Now that OpenSSL is configured properly, you need to compile it to convert your certificate. To compile, run the following command:
-
-```bash
-make
-```
-Once compilation is complete, you're ready to install OpenSSL as an executable by running the following command:
-```bash
-make install
-```
-To confirm that you've successfully installed OpenSSL on your system, run the following command and check to make sure you get the same output.
-
-```bash
-/usr/local/openssl/bin/openssl version
-```
-If successful you should see the following message.
-```bash
-OpenSSL 1.1.0e 7 Apr 2014
-```
-
-#### For Windows
-Installing OpenSSL on a Windows PC can be done in the following ways:
-1. **(Recommended)** Using the built-in Bash for Windows functionality in Window 10 and above, OpenSSL is installed by default. Instructions on how to enable Bash for Windows functionality in Windows 10 can be found [here](https://msdn.microsoft.com/commandline/wsl/install_guide).
-2. Through downloading a Win32/64 application provided by the community. While the OpenSSL Software Foundation does not provide or endorse any specific Windows installers, they provide a list of available installers [here](https://wiki.openssl.org/index.php/Binaries).
-=======
->>>>>>> db347b69
 
 ### Decode your certificate file
 The downloaded Root CA file is in encrypted format. Use OpenSSL to decode the certificate file. To do so, run this OpenSSL command:
