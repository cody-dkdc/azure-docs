---
<<<<<<< HEAD
title: Performance recommendations in Azure Database for PostgreSQL
description: This article describes the Performance Recommendation feature in Azure Database for PostgreSQL.
=======
title: Performance recommendations in Azure Database for PostgreSQL - Single Server
description: This article describes the Performance Recommendation feature in Azure Database for PostgreSQL - Single Server.
>>>>>>> 6a383dfd
author: rachel-msft
ms.author: raagyema
ms.service: postgresql
ms.topic: conceptual
<<<<<<< HEAD
ms.date: 03/28/2018
=======
ms.date: 5/6/2019
>>>>>>> 6a383dfd
---
# Performance Recommendations in Azure Database for PostgreSQL - Single Server

**Applies to:** Azure Database for PostgreSQL - Single Server 9.6 and 10

The Performance Recommendations feature analyses your databases to create customized suggestions for improved performance. To produce the recommendations, the analysis looks at various database characteristics including schema. Enable [Query Store](concepts-query-store.md) on your server to fully utilize the Performance Recommendations feature. After implementing any performance recommendation, you should test performance to evaluate the impact of those changes. 

## Permissions
**Owner** or **Contributor** permissions required to run analysis using the Performance Recommendations feature.

## Performance recommendations
The [Performance Recommendations](concepts-performance-recommendations.md) feature analyzes workloads across your server to identify indexes with the potential to improve performance.

Open **Performance Recommendations** from the **Intelligent Performance** section of the menu bar on the Azure portal page for your PostgreSQL server.

![Performance Recommendations landing page](./media/concepts-performance-recommendations/performance-recommendations-page.png)

Select **Analyze** and choose a database, which will begin the analysis. Depending on your workload, th analysis may take several minutes to complete. Once the analysis is done, there will be a notification in the portal. Analysis performs a deep examination of your database. We recommend you perform analysis during off-peak periods. 

The **Recommendations** window will show a list of recommendations if any were found.

![Performance Recommendations new page](./media/concepts-performance-recommendations/performance-recommendations-result.png)

Recommendations are not automatically applied. To apply the recommendation, copy the query text and run it from your client of choice. Remember to test and monitor to evaluate the recommendation. 

## Recommendation types

Currently, two types of recommendations are supported: *Create Index* and *Drop Index*.

### Create Index recommendations
*Create Index* recommendations suggest new indexes to speed up the most frequently run or time-consuming queries in the workload. This recommendation type requires [Query Store](concepts-query-store.md) to be enabled. Query Store collects query information and provides the detailed query runtime and frequency statistics that the analysis uses to make the recommendation.

### Drop Index recommendations
Besides detecting missing indexes, Azure Database for PostgreSQL analyzes the performance of existing indexes. If an index is either rarely used or redundant, the analyzer recommends dropping it.


## Next steps
- Learn more about [monitoring and tuning](concepts-monitoring.md) in Azure Database for PostgreSQL.
<|MERGE_RESOLUTION|>--- conflicted
+++ resolved
@@ -1,20 +1,11 @@
 ---
-<<<<<<< HEAD
-title: Performance recommendations in Azure Database for PostgreSQL
-description: This article describes the Performance Recommendation feature in Azure Database for PostgreSQL.
-=======
 title: Performance recommendations in Azure Database for PostgreSQL - Single Server
 description: This article describes the Performance Recommendation feature in Azure Database for PostgreSQL - Single Server.
->>>>>>> 6a383dfd
 author: rachel-msft
 ms.author: raagyema
 ms.service: postgresql
 ms.topic: conceptual
-<<<<<<< HEAD
-ms.date: 03/28/2018
-=======
 ms.date: 5/6/2019
->>>>>>> 6a383dfd
 ---
 # Performance Recommendations in Azure Database for PostgreSQL - Single Server
 
