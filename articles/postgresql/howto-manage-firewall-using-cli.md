---
title: Create and manage firewall rules in Azure Database for PostgreSQL - Single Server using Azure CLI
description: This article describes how to create and manage firewall rules in Azure Database for PostgreSQL - Single Server using Azure CLI command line.
author: rachel-msft
ms.author: raagyema
ms.service: postgresql
ms.devlang: azurecli
ms.topic: conceptual
<<<<<<< HEAD
ms.date: 04/09/2019
---
# Create and manage Azure Database for PostgreSQL firewall rules using Azure CLI
=======
ms.date: 5/6/2019
---
# Create and manage firewall rules in Azure Database for PostgreSQL - Single Server using Azure CLI
>>>>>>> 6a383dfd
Server-level firewall rules can be used to manage access to an Azure Database for PostgreSQL Server from a specific IP address or range of IP addresses. Using convenient Azure CLI commands, you can create, update, delete, list, and show firewall rules to manage your server. For an overview of Azure Database for PostgreSQL firewall rules, see [Azure Database for PostgreSQL Server firewall rules](concepts-firewall-rules.md).

Virtual Network (VNet) rules can also be used to secure access to your server. Learn more about [creating and managing Virtual Network service endpoints and rules using the Azure CLI](howto-manage-vnet-using-cli.md).

## Prerequisites
To step through this how-to guide, you need:
- Install [Azure CLI](/cli/azure/install-azure-cli) command-line utility or use the Azure Cloud Shell in the browser.
- An [Azure Database for PostgreSQL server and database](quickstart-create-server-database-azure-cli.md).

## Configure firewall rules for Azure Database for PostgreSQL
The [az postgres server firewall-rule](/cli/azure/postgres/server/firewall-rule) commands are used to configure firewall rules.

## List firewall rules 
To list the existing server firewall rules, run the [az postgres server firewall-rule list](/cli/azure/postgres/server/firewall-rule) command.
```azurecli-interactive
az postgres server firewall-rule list --resource-group myresourcegroup --server-name mydemoserver
```
The output lists the firewall rules, if any, by default in JSON format. You may use the switch `--output table` for a more readable table format as the output.
```azurecli-interactive
az postgres server firewall-rule list --resource-group myresourcegroup --server-name mydemoserver --output table
```
## Create firewall rule
To create a new firewall rule on the server, run the [az postgres server firewall-rule create](/cli/azure/postgres/server/firewall-rule) command. 

```
To allow access to a singular IP address, provide the same address in the `--start-ip-address` and `--end-ip-address`, as in this example, replacing the IP shown here with your specific IP.
```azurecli-interactive
az postgres server firewall-rule create --resource-group myresourcegroup --server-name mydemoserver --name AllowSingleIpAddress --start-ip-address 13.83.152.1 --end-ip-address 13.83.152.1
```
To allow applications from Azure IP addresses to connect to your Azure Database for PostgreSQL server, provide the IP address 0.0.0.0 as the Start IP and End IP, as in this example.
```azurecli-interactive
az postgres server firewall-rule create --resource-group myresourcegroup --server-name mydemoserver --name AllowAllAzureIps --start-ip-address 0.0.0.0 --end-ip-address 0.0.0.0
```

> [!IMPORTANT]
> This option configures the firewall to allow all connections from Azure including connections from the subscriptions of other customers. When selecting this option, make sure your login and user permissions limit access to only authorized users.
> 

Upon success, the command output lists the details of the firewall rule you have created, by default in JSON format. If there is a failure, the output shows an error message instead.

## Update firewall rule 
Update an existing firewall rule on the server using [az postgres server firewall-rule update](/cli/azure/postgres/server/firewall-rule) command. Provide the name of the existing firewall rule as input, and the start IP and end IP attributes to update.
```azurecli-interactive
az postgres server firewall-rule update --resource-group myresourcegroup --server-name mydemoserver --name AllowIpRange --start-ip-address 13.83.152.0 --end-ip-address 13.83.152.0
```
Upon success, the command output lists the details of the firewall rule you have updated, by default in JSON format. If there is a failure, the output shows an error message instead.
> [!NOTE]
> If the firewall rule does not exist, it gets created by the update command.

## Show firewall rule details
You can also show the details of an existing server-level firewall rule by running [az postgres server firewall-rule show](/cli/azure/postgres/server/firewall-rule) command.
```azurecli-interactive
az postgres server firewall-rule show --resource-group myresourcegroup --server-name mydemoserver --name AllowIpRange
```
Upon success, the command output lists the details of the firewall rule you have specified, by default in JSON format. If there is a failure, the output shows an error message instead.

## Delete firewall rule
To revoke access for an IP range to the server, delete an existing firewall rule by executing the [az postgres server firewall-rule delete](/cli/azure/postgres/server/firewall-rule) command. Provide the name of the existing firewall rule.
```azurecli-interactive
az postgres server firewall-rule delete --resource-group myresourcegroup --server-name mydemoserver --name AllowIpRange
```
Upon success, there is no output. Upon failure, the error message text is returned.

## Next steps
- Similarly, you can use a web browser to [Create and manage Azure Database for PostgreSQL firewall rules using the Azure portal](howto-manage-firewall-using-portal.md).
- Understand more about [Azure Database for PostgreSQL Server firewall rules](concepts-firewall-rules.md).
- Further secure access to your server by [creating and managing Virtual Network service endpoints and rules using the Azure CLI](howto-manage-vnet-using-cli.md).
- For help in connecting to an Azure Database for PostgreSQL server, see [Connection libraries for Azure Database for PostgreSQL](concepts-connection-libraries.md).<|MERGE_RESOLUTION|>--- conflicted
+++ resolved
@@ -6,15 +6,9 @@
 ms.service: postgresql
 ms.devlang: azurecli
 ms.topic: conceptual
-<<<<<<< HEAD
-ms.date: 04/09/2019
----
-# Create and manage Azure Database for PostgreSQL firewall rules using Azure CLI
-=======
 ms.date: 5/6/2019
 ---
 # Create and manage firewall rules in Azure Database for PostgreSQL - Single Server using Azure CLI
->>>>>>> 6a383dfd
 Server-level firewall rules can be used to manage access to an Azure Database for PostgreSQL Server from a specific IP address or range of IP addresses. Using convenient Azure CLI commands, you can create, update, delete, list, and show firewall rules to manage your server. For an overview of Azure Database for PostgreSQL firewall rules, see [Azure Database for PostgreSQL Server firewall rules](concepts-firewall-rules.md).
 
 Virtual Network (VNet) rules can also be used to secure access to your server. Learn more about [creating and managing Virtual Network service endpoints and rules using the Azure CLI](howto-manage-vnet-using-cli.md).
