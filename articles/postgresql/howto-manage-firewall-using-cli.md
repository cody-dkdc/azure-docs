--- conflicted
+++ resolved
@@ -9,11 +9,7 @@
 ms.service: postgresql
 ms.devlang: azure-cli
 ms.topic: article
-<<<<<<< HEAD
-ms.date: 01/18/2017
-=======
 ms.date: 01/18/2018
->>>>>>> c3fc7d5e
 ---
 # Create and manage Azure Database for PostgreSQL firewall rules using Azure CLI
 Server-level firewall rules enable administrators to manage access to an Azure Database for PostgreSQL Server from a specific IP address or range of IP addresses. Using convenient Azure CLI commands, you can create, update, delete, list, and show firewall rules to manage your server. For an overview of Azure Database for PostgreSQL firewall rules, see [Azure Database for PostgreSQL Server firewall rules](concepts-firewall-rules.md)
