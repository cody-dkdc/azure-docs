---
title: Use PostgreSQL extensions in Azure Database for PostgreSQL - Single Server
description: Describes the ability to extend the functionality of your database using extensions in Azure Database for PostgreSQL - Single Server.
author: rachel-msft
ms.author: raagyema
ms.service: postgresql
ms.topic: conceptual
<<<<<<< HEAD
ms.date: 03/18/2019
=======
ms.date: 5/6/2019
>>>>>>> 6a383dfd
---
# PostgreSQL extensions in Azure Database for PostgreSQL - Single Server
PostgreSQL provides the ability to extend the functionality of your database using extensions. Extensions allow for bundling multiple related SQL objects together in a single package that can be loaded or removed from your database with a single command. After being loaded in the database, extensions can function as do built-in features. For more information on PostgreSQL extensions, see [Packaging Related Objects into an Extension](https://www.postgresql.org/docs/9.6/static/extend-extensions.html).

## How to use PostgreSQL extensions
PostgreSQL extensions must be installed in your database before you can use them. To install a particular extension, run the [CREATE EXTENSION](https://www.postgresql.org/docs/9.6/static/sql-createextension.html) command from psql tool to load the packaged objects into your database.

Azure Database for PostgreSQL currently supports a subset of key extensions as listed below. Extensions beyond the ones listed are not supported; you cannot create your own extension with Azure Database for PostgreSQL service.

## Extensions supported by Azure Database for PostgreSQL
The following tables list the standard PostgreSQL extensions that are currently supported by Azure Database for PostgreSQL. This information is also available by running `SELECT * FROM pg_available_extensions;`.

### Data types extensions

> [!div class="mx-tableFixed"]
> | **Extension** | **Description** |
> |---|---|
> | [chkpass](https://www.postgresql.org/docs/9.6/static/chkpass.html) | Provides a data type for auto-encrypted passwords. |
> | [citext](https://www.postgresql.org/docs/9.6/static/citext.html) | Provides a case-insensitive character string type. |
> | [cube](https://www.postgresql.org/docs/9.6/static/cube.html) | Provides a data type for multidimensional cubes. |
> | [hstore](https://www.postgresql.org/docs/9.6/static/hstore.html) | Provides a data type for storing sets of key/value pairs. |
> | [isn](https://www.postgresql.org/docs/9.6/static/isn.html) | Provides data types for international product numbering standards. |
> | [ltree](https://www.postgresql.org/docs/9.6/static/ltree.html) | Provides a data type for hierarchical tree-like structures. |

### Functions extensions

> [!div class="mx-tableFixed"]
> | **Extension** | **Description** |
> |---|---|
> | [earthdistance](https://www.postgresql.org/docs/9.6/static/earthdistance.html) | Provides a means to calculate great-circle distances on the surface of the Earth. |
> | [fuzzystrmatch](https://www.postgresql.org/docs/9.6/static/fuzzystrmatch.html) | Provides several functions to determine similarities and distance between strings. |
> | [intarray](https://www.postgresql.org/docs/9.6/static/intarray.html) | Provides functions and operators for manipulating null-free arrays of integers. |
> | [pgcrypto](https://www.postgresql.org/docs/9.6/static/pgcrypto.html) | Provides cryptographic functions. |
> | [pg\_partman](https://pgxn.org/dist/pg_partman/doc/pg_partman.html) | Manages partitioned tables by time or ID. |
> | [pg\_trgm](https://www.postgresql.org/docs/9.6/static/pgtrgm.html) | Provides functions and operators for determining the similarity of alphanumeric text based on trigram matching. |
> | [tablefunc](https://www.postgresql.org/docs/9.6/static/tablefunc.html) | Provides functions that manipulate whole tables, including crosstab. |
> | [uuid-ossp](https://www.postgresql.org/docs/9.6/static/uuid-ossp.html) | Generates universally unique identifiers (UUIDs). |
<<<<<<< HEAD
=======
> | [orafce](https://github.com/orafce/orafce) | Provides a subset of functions and packages emulated from commercial databases. |
>>>>>>> 6a383dfd

### Full-text search extensions

> [!div class="mx-tableFixed"]
> | **Extension** | **Description** |
> |---|---|
> | [dict\_int](https://www.postgresql.org/docs/9.6/static/dict-int.html) | Provides a text search dictionary template for integers. |
> | [unaccent](https://www.postgresql.org/docs/9.6/static/unaccent.html) | A text search dictionary that removes accents (diacritic signs) from lexemes. |

### Index Types extensions

> [!div class="mx-tableFixed"]
> | **Extension** | **Description** |
> |---|---|
> | [btree\_gin](https://www.postgresql.org/docs/9.6/static/btree-gin.html) | Provides sample GIN operator classes that implement B-tree like behavior for certain data types. |
> | [btree\_gist](https://www.postgresql.org/docs/9.6/static/btree-gist.html) | Provides GiST index operator classes that implement B-tree. |

### Language extensions

> [!div class="mx-tableFixed"]
> | **Extension** | **Description** |
> |---|---|
> | [plpgsql](https://www.postgresql.org/docs/9.6/static/plpgsql.html) | PL/pgSQL loadable procedural language. |
<<<<<<< HEAD
> | [plv8](https://plv8.github.io/) | A Javascript language extension for PostgreSQL that can be used for stored procedures, triggers, etc. |
=======
>>>>>>> 6a383dfd

### Miscellaneous extensions

> [!div class="mx-tableFixed"]
> | **Extension** | **Description** |
> |---|---|
> | [pg\_buffercache](https://www.postgresql.org/docs/9.6/static/pgbuffercache.html) | Provides a means for examining what's happening in the shared buffer cache in real time. |
> | [pg\_prewarm](https://www.postgresql.org/docs/9.6/static/pgprewarm.html) | Provides a way to load relation data into the buffer cache. |
> | [pg\_stat\_statements](https://www.postgresql.org/docs/9.6/static/pgstatstatements.html) | Provides a means for tracking execution statistics of all SQL statements executed by a server. (See below for a note on this extension). |
> | [pgrowlocks](https://www.postgresql.org/docs/9.6/static/pgrowlocks.html) | Provides a means for showing row-level locking information. |
> | [pgstattuple](https://www.postgresql.org/docs/9.6/static/pgstattuple.html) | Provides a means for showing tuple-level statistics. |
> | [postgres\_fdw](https://www.postgresql.org/docs/9.6/static/postgres-fdw.html) | Foreign-data wrapper used to access data stored in external PostgreSQL servers. (See below for a note on this extension).|
> | [hypopg](https://hypopg.readthedocs.io/en/latest/) | Provides a means of creating hypothetical indexes that don't cost CPU or disk. |
> | [dblink](https://www.postgresql.org/docs/current/dblink.html) | A module that supports connections to other PostgreSQL databases from within a database session. (See below for a note on this extension). |


### PostGIS extensions

> [!div class="mx-tableFixed"]
> | **Extension** | **Description** |
> |---|---|
<<<<<<< HEAD
> | [PostGIS](http://www.postgis.net/), postgis\_topology, postgis\_tiger\_geocoder, postgis\_sfcgal | Spatial and geographic objects for PostgreSQL. |
=======
> | [PostGIS](https://www.postgis.net/), postgis\_topology, postgis\_tiger\_geocoder, postgis\_sfcgal | Spatial and geographic objects for PostgreSQL. |
>>>>>>> 6a383dfd
> | address\_standardizer, address\_standardizer\_data\_us | Used to parse an address into constituent elements. Used to support geocoding address normalization step. |
> | [pgrouting](https://pgrouting.org/) | Extends the PostGIS / PostgreSQL geospatial database to provide geospatial routing functionality. |


### Time-series extensions

> [!div class="mx-tableFixed"]
> | **Extension** | **Description** |
> |---|---|
> | [TimescaleDB](https://docs.timescale.com/latest) | A time-series SQL database that supports automated partitioning for faster ingest and queries. Provides time-oriented analytical functions, optimizations, and scales PostgreSQL for time-series workloads. TimescaleDB is developed by and a registered trademark of [Timescale, Inc.](https://www.timescale.com/) (See below for a note on this extension). |


## pg_stat_statements
The [pg\_stat\_statements extension](https://www.postgresql.org/docs/9.6/static/pgstatstatements.html) is preloaded on every Azure Database for PostgreSQL server to provide you a means of tracking execution statistics of SQL statements.
The setting `pg_stat_statements.track`, which controls what statements are counted by the extension, defaults to `top`, meaning all statements issued directly by clients are tracked. The two other tracking levels are `none` and `all`. This setting is configurable as a server parameter through the [Azure portal](https://docs.microsoft.com/azure/postgresql/howto-configure-server-parameters-using-portal) or the [Azure CLI](https://docs.microsoft.com/azure/postgresql/howto-configure-server-parameters-using-cli).

There is a tradeoff between the query execution information pg_stat_statements provides and the impact on server performance as it logs each SQL statement. If you are not actively using the pg_stat_statements extension, we recommend that you set `pg_stat_statements.track` to `none`. Note that some third party monitoring services may rely on pg_stat_statements to deliver query performance insights, so confirm whether this is the case for you or not.

## dblink and postgres_fdw
dblink and postgres_fdw allow you to connect from one PostgreSQL server to another, or to another database in the same server. The receiving server needs to allow connections from the sending server through its firewall. When using these extensions to connect between Azure Database for PostgreSQL servers, this can be done by setting "Allow access to Azure services" to ON. This is also needed if you want to use the extensions to loop back to the same server. The "Allow access to Azure services" setting can be found in the Azure portal page for the Postgres server, under Connection Security. Turning "Allow access to Azure services" ON whitelists all Azure IPs.

Currently, outbound connections from Azure Database for PostgreSQL are not supported, except for connections to other Azure Database for PostgreSQL servers.

## TimescaleDB
TimescaleDB is a time-series database that is packaged as an extension for PostgreSQL. TimescaleDB provides time-oriented analytical functions, optimizations, and scales Postgres for time-series workloads.

[Learn more about TimescaleDB](https://docs.timescale.com/latest), a registered trademark of [Timescale, Inc.](https://www.timescale.com/)

### Installing TimescaleDB
To install TimescaleDB, you need to include it in the server's shared preload libraries. A change to Postgres's shared preload libraries requires a **server reboot** to take effect.

> [!NOTE]
> TimescaleDB can be enabled on Azure Database for PostgreSQL versions 9.6 and 10

Using the [Azure portal](https://portal.azure.com/):

1. Select your Azure Database for PostgreSQL server.

2. On the sidebar, select **Server Parameters**.

3. Search for the `shared_preload_libraries` parameter.

4. Copy and paste the following as the value for `shared_preload_libraries`
   ```
   timescaledb
   ```

5. Select **Save** to preserve your changes. You get a notification once the change is saved. 

6. After the notification, **restart** the server to apply these changes. To learn how to restart a server, see [Restart an Azure Database for PostgreSQL server](howto-restart-server-portal.md).


You can now enable TimescaleDB in your Postgres database. Connect to the database and issue the following command:
```sql
CREATE EXTENSION IF NOT EXISTS timescaledb CASCADE;
```
> [!TIP]
> If you see an error, confirm that you [restarted your server](howto-restart-server-portal.md) after saving shared_preload_libraries. 

You can now create a TimescaleDB hypertable [from scratch](https://docs.timescale.com/getting-started/creating-hypertables) or migrate [existing time-series data in PostgreSQL](https://docs.timescale.com/getting-started/migrating-data).


## Next steps
If you don't see an extension that you'd like to use, let us know. Vote for existing requests or create new feedback and requests in our [Customer feedback forum](https://feedback.azure.com/forums/597976-azure-database-for-postgresql).<|MERGE_RESOLUTION|>--- conflicted
+++ resolved
@@ -5,11 +5,7 @@
 ms.author: raagyema
 ms.service: postgresql
 ms.topic: conceptual
-<<<<<<< HEAD
-ms.date: 03/18/2019
-=======
 ms.date: 5/6/2019
->>>>>>> 6a383dfd
 ---
 # PostgreSQL extensions in Azure Database for PostgreSQL - Single Server
 PostgreSQL provides the ability to extend the functionality of your database using extensions. Extensions allow for bundling multiple related SQL objects together in a single package that can be loaded or removed from your database with a single command. After being loaded in the database, extensions can function as do built-in features. For more information on PostgreSQL extensions, see [Packaging Related Objects into an Extension](https://www.postgresql.org/docs/9.6/static/extend-extensions.html).
@@ -47,10 +43,7 @@
 > | [pg\_trgm](https://www.postgresql.org/docs/9.6/static/pgtrgm.html) | Provides functions and operators for determining the similarity of alphanumeric text based on trigram matching. |
 > | [tablefunc](https://www.postgresql.org/docs/9.6/static/tablefunc.html) | Provides functions that manipulate whole tables, including crosstab. |
 > | [uuid-ossp](https://www.postgresql.org/docs/9.6/static/uuid-ossp.html) | Generates universally unique identifiers (UUIDs). |
-<<<<<<< HEAD
-=======
 > | [orafce](https://github.com/orafce/orafce) | Provides a subset of functions and packages emulated from commercial databases. |
->>>>>>> 6a383dfd
 
 ### Full-text search extensions
 
@@ -74,10 +67,6 @@
 > | **Extension** | **Description** |
 > |---|---|
 > | [plpgsql](https://www.postgresql.org/docs/9.6/static/plpgsql.html) | PL/pgSQL loadable procedural language. |
-<<<<<<< HEAD
-> | [plv8](https://plv8.github.io/) | A Javascript language extension for PostgreSQL that can be used for stored procedures, triggers, etc. |
-=======
->>>>>>> 6a383dfd
 
 ### Miscellaneous extensions
 
@@ -99,11 +88,7 @@
 > [!div class="mx-tableFixed"]
 > | **Extension** | **Description** |
 > |---|---|
-<<<<<<< HEAD
-> | [PostGIS](http://www.postgis.net/), postgis\_topology, postgis\_tiger\_geocoder, postgis\_sfcgal | Spatial and geographic objects for PostgreSQL. |
-=======
 > | [PostGIS](https://www.postgis.net/), postgis\_topology, postgis\_tiger\_geocoder, postgis\_sfcgal | Spatial and geographic objects for PostgreSQL. |
->>>>>>> 6a383dfd
 > | address\_standardizer, address\_standardizer\_data\_us | Used to parse an address into constituent elements. Used to support geocoding address normalization step. |
 > | [pgrouting](https://pgrouting.org/) | Extends the PostGIS / PostgreSQL geospatial database to provide geospatial routing functionality. |
 
