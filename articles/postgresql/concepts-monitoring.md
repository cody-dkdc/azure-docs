--- conflicted
+++ resolved
@@ -7,12 +7,8 @@
 ms.topic: conceptual
 ms.date: 5/6/2019
 ---
-<<<<<<< HEAD
-# Monitor and tune
-=======
 
 # Monitor and tune Azure Database for PostgreSQL - Single Server
->>>>>>> 6a383dfd
 Monitoring data about your servers helps you troubleshoot and optimize for your workload. Azure Database for PostgreSQL provides various monitoring options to provide insight into the behavior of your server.
 
 ## Metrics
