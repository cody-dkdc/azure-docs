--- conflicted
+++ resolved
@@ -1,11 +1,6 @@
 ---
-<<<<<<< HEAD
-title: Create and manage Azure Database for PostgreSQL VNet service endpoints and rules using Azure CLI
-description: This article describes how to create and manage Azure Database for PostgreSQL VNet service endpoints and rules using Azure CLI command line.
-=======
 title: Create and manage VNet service endpoints and rules for Azure Database for PostgreSQL - Single Server using Azure CLI
 description: This article describes how to create and manage VNet service endpoints and rules for Azure Database for PostgreSQL using Azure CLI command line.
->>>>>>> 6a383dfd
 author: bolzmj
 ms.author: mbolz
 ms.service: postgresql
