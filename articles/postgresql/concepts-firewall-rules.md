--- conflicted
+++ resolved
@@ -8,11 +8,7 @@
 editor: jasonwhowell
 ms.service: postgresql
 ms.topic: article
-<<<<<<< HEAD
-ms.date: 1/03/2018
-=======
 ms.date: 2/12/2018
->>>>>>> 259e945c
 ---
 # Azure Database for PostgreSQL Server firewall rules
 Azure Database for PostgreSQL Server firewall prevents all access to your database server until you specify which computers have permission. The firewall grants access to the server based on the originating IP address of each request.
@@ -35,21 +31,14 @@
 > org.postgresql.util.PSQLException: FATAL: no pg\_hba.conf entry for host "123.45.67.890", user "adminuser", database "postgresql", SSL
 
 ## Connecting from Azure
-<<<<<<< HEAD
-To allow applications from Azure to connect to your Azure Database for PostgreSQL server, Azure connections must be enabled. For example, to host an Azure Web Apps application, or an application that runs in an Azure VM, or to connect from an Azure Data Factory data management gateway. The resources do not need to be in the same Virtual Network (VNET) or Resource Group for the firewall rule to enable those connections. When an application from Azure attempts to connect to your database server, the firewall verifies that Azure connections are allowed. There are a couple of methods to enable these types of connections. A firewall setting with starting and ending address equal to 0.0.0.0 indicates these connections are allowed. Alternatively, you can set the **Allow access to Azure services** option to **ON** in the portal from the **Connection security** pane and hit **save**. If the connection attempt is not allowed, the request does not reach the Azure Database for PostgreSQL server.
-=======
 To allow applications from Azure to connect to your Azure Database for PostgreSQL server, Azure connections must be enabled. For example, to host an Azure Web Apps application, or an application that runs in an Azure VM, or to connect from an Azure Data Factory data management gateway. The resources do not need to be in the same Virtual Network (VNet) or Resource Group for the firewall rule to enable those connections. When an application from Azure attempts to connect to your database server, the firewall verifies that Azure connections are allowed. There are a couple of methods to enable these types of connections. A firewall setting with starting and ending address equal to 0.0.0.0 indicates these connections are allowed. Alternatively, you can set the **Allow access to Azure services** option to **ON** in the portal from the **Connection security** pane and hit **save**. If the connection attempt is not allowed, the request does not reach the Azure Database for PostgreSQL server.
->>>>>>> 259e945c
 
 > [!IMPORTANT]
 > This option configures the firewall to allow all connections from Azure including connections from the subscriptions of other customers. When selecting this option, make sure your login and user permissions limit access to only authorized users.
 > 
 
-<<<<<<< HEAD
-=======
 ![Configure Allow access to Azure services in the portal](media/concepts-firewall-rules/allow-azure-services.png)
 
->>>>>>> 259e945c
 ## Programmatically managing firewall rules
 In addition to the Azure portal, firewall rules can be managed programmatically using Azure CLI.
 See also [Create and manage Azure Database for PostgreSQL firewall rules using Azure CLI](howto-manage-firewall-using-cli.md)
