---
title: 'Azure Database for PostgreSQL Server firewall rules | Microsoft Docs'
description: 'Describes firewall rules for your Azure Database for PostgreSQL server.'
services: postgresql
author: jasonwhowell
ms.author: jasonh
manager: jhubbard
editor: jasonwhowell
ms.service: postgresql
ms.topic: article
<<<<<<< HEAD
ms.date: 10/24/2017
=======
ms.date: 11/03/2017
>>>>>>> 2a88dc1d
---
# Azure Database for PostgreSQL Server firewall rules
Azure Database for PostgreSQL Server firewall prevents all access to your database server until you specify which computers have permission. The firewall grants access to the server based on the originating IP address of each request.
To configure your firewall, you create firewall rules that specify ranges of acceptable IP addresses. You can create firewall rules at the server level.

**Firewall rules:** These rules enable clients to access your entire Azure Database for PostgreSQL Server, that is, all the databases within the same logical server. Server-level firewall rules can be configured by using the Azure portal or using Azure CLI commands. To create server-level firewall rules, you must be the subscription owner or a subscription contributor.

## Firewall overview
All database access to your Azure Database for PostgreSQL server is blocked by the firewall by default. To begin using your server from another computer, you need to specify one or more server-level firewall rules to enable access to your server. Use the firewall rules to specify which IP address ranges from the Internet to allow. Access to the Azure portal website itself is not impacted by the firewall rules.
Connection attempts from the Internet and Azure must first pass through the firewall before they can reach your PostgreSQL Database, as shown in the following diagram:

![Example flow of how the firewall works](media/concepts-firewall-rules/1-firewall-concept.png)

## Connecting from the Internet
Server-level firewall rules apply to all databases on the same Azure Database for PostgreSQL server. 
If the IP address of the request is within one of the ranges specified in the server-level firewall rules, the connection is granted.
If the IP address of the request is not within the ranges specified in any of the server-level firewall rules, the connection request fails.
For example, if your application connects with JDBC driver for PostgreSQL, you may encounter this error attempting to connect when the firewall is blocking the connection.
> java.util.concurrent.ExecutionException: java.lang.RuntimeException:
> org.postgresql.util.PSQLException: FATAL: no pg\_hba.conf entry for host "123.45.67.890", user "adminuser", database "postgresql", SSL

## Connecting from Azure
To allow applications from Azure to connect to your Azure Database for PostgreSQL server, Azure connections must be enabled. When an application from Azure attempts to connect to your database server, the firewall verifies that Azure connections are allowed. A firewall setting with starting and ending address equal to 0.0.0.0 indicates these connections are allowed. If the connection attempt is not allowed, the request does not reach the Azure Database for PostgreSQL server.

> [!IMPORTANT]
> This option configures the firewall to allow all connections from Azure including connections from the subscriptions of other customers. When selecting this option, make sure your login and user permissions limit access to only authorized users.
> 

## Programmatically managing firewall rules
In addition to the Azure portal, firewall rules can be managed programmatically using Azure CLI.
See also [Create and manage Azure Database for PostgreSQL firewall rules using Azure CLI](howto-manage-firewall-using-cli.md)

## Troubleshooting the database server firewall
Consider the following points when access to the Microsoft Azure Database for PostgreSQL Server service does not behave as you expect:

* **Changes to the allow list have not taken effect yet:** There may be as much as a five-minute delay for changes to the Azure Database for PostgreSQL Server firewall configuration to take effect.

* **The login is not authorized or an incorrect password was used:** If a login does not have permissions on the Azure Database for PostgreSQL server or the password used is incorrect, the connection to the Azure Database for PostgreSQL server is denied. Creating a firewall setting only provides clients with an opportunity to attempt connecting to your server; each client must still provide the necessary security credentials.

For example, using a JDBC client, the following error may appear.
> java.util.concurrent.ExecutionException: java.lang.RuntimeException: org.postgresql.util.PSQLException: FATAL: password authentication failed for user "yourusername"

* **Dynamic IP address:** If you have an Internet connection with dynamic IP addressing and you are having trouble getting through the firewall, you could try one of the following solutions:

* Ask your Internet Service Provider (ISP) for the IP address range assigned to your client computers that access the Azure Database for PostgreSQL Server, and then add the IP address range as a firewall rule.

* Get static IP addressing instead for your client computers, and then add the static IP address as a firewall rule.

## Next steps
For articles on creating server-level and database-level firewall rules, see:
* [Create and manage Azure Database for PostgreSQL firewall rules using the Azure portal](howto-manage-firewall-using-portal.md)
* [Create and manage Azure Database for PostgreSQL firewall rules using Azure CLI](howto-manage-firewall-using-cli.md)<|MERGE_RESOLUTION|>--- conflicted
+++ resolved
@@ -8,11 +8,7 @@
 editor: jasonwhowell
 ms.service: postgresql
 ms.topic: article
-<<<<<<< HEAD
-ms.date: 10/24/2017
-=======
 ms.date: 11/03/2017
->>>>>>> 2a88dc1d
 ---
 # Azure Database for PostgreSQL Server firewall rules
 Azure Database for PostgreSQL Server firewall prevents all access to your database server until you specify which computers have permission. The firewall grants access to the server based on the originating IP address of each request.
