--- conflicted
+++ resolved
@@ -6,17 +6,10 @@
 ms.service: postgresql
 ms.devlang: azurecli
 ms.topic: quickstart
-<<<<<<< HEAD
-ms.date: 3/12/2019
-ms.custom: mvc
----
-# Quickstart: Create an Azure Database for PostgreSQL using the Azure CLI
-=======
 ms.date: 05/06/2019
 ms.custom: mvc
 ---
 # Quickstart: Create an Azure Database for PostgreSQL - Single Server using the Azure CLI
->>>>>>> 6a383dfd
 
 > [!TIP]
 > Consider using the simpler [az postgres up](/cli/azure/ext/db-up/postgres#ext-db-up-az-postgres-up) Azure CLI command (currently in preview). Try out the [quickstart](./quickstart-create-server-up-azure-cli.md).
@@ -34,11 +27,7 @@
 az login
 ```
 
-<<<<<<< HEAD
-If you have multiple subscriptions, choose the appropriate subscription in which the resource should be billed. Select the specific subscription ID under your account using [az account set](/cli/azure/account) command. Substitute the **id** property from the **az login** output for your subscription into the subscription id placeholder.
-=======
 If you have multiple subscriptions, choose the appropriate subscription in which the resource should be billed. Select the specific subscription ID under your account using [az account set](/cli/azure/account) command. Substitute the **ID** property from the **az login** output for your subscription into the subscription ID placeholder.
->>>>>>> 6a383dfd
 ```azurecli-interactive
 az account set --subscription <subscription id>
 ```
