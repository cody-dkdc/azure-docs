--- conflicted
+++ resolved
@@ -1,177 +1,164 @@
-<properties 
-	pageTitle="How to authorize developer accounts using OAuth 2.0 in Azure API Management" 
-	description="Learn how to authorize users using OAuth 2.0 in API Management." 
-	services="api-management" 
-	documentationCenter="" 
-	authors="steved0x" 
-	manager="dwrede" 
-	editor=""/>
-
-<tags 
-	ms.service="api-management" 
-	ms.workload="mobile" 
-	ms.tgt_pltfrm="na" 
-	ms.devlang="na" 
-	ms.topic="article" 
-	ms.date="03/10/2015" 
-	ms.author="sdanie"/>
-
-# How to authorize developer accounts using OAuth 2.0 in Azure API Management
-
-Many APIs support OAuth 2.0 to secure the API and ensure that only valid users have access, and they can only access resources to which they're entitled. In order to use Azure API Management's interactive Developer Console with such APIs, the service allows you to configure your service instance to work with your OAuth 2.0 enabled API.
-
->For more information about OAuth 2.0, see the specification at [http://oauth.net/2/][].
-
-## <a name="prerequisites"> </a>Prerequisites
-
-This guide shows you how to configure your API Management service instance to use OAuth 2.0 authorization for developer accounts, but does not show you how to configure an OAuth 2.0 provider. The configuration for each OAuth 2.0 provider is different, although the steps are similar, and the required pieces of information used in configuring OAuth 2.0 in your API Management service instance are the same. This topic shows examples using Azure Active Directory as an OAuth 2.0 provider.
-
->For more information on configuring OAuth 2.0 using Azure Active Directory, see the [WebApp-GraphAPI-DotNet][] sample.
-
-## <a name="step1"> </a>Configure an OAuth 2.0 authorization server in API Management
-
-To get started, click **Manage** in the Azure Portal for your API Management service. This takes you to the API Management publisher portal.
-
-![Publisher portal][api-management-management-console]
-
->If you have not yet created an API Management service instance, see [Create an API Management service instance][] in the [Get started with Azure API Management][] tutorial.
-
-Click **Security** from the **API Management** menu on the left, click **OAuth 2.0**, and then click **Add authorization server**.
-
-![OAuth 2.0][api-management-oauth2]
-
-After clicking **Add authorization server**, the new authorization server form is displayed.
-
-![New server][api-management-oauth2-server-1]
-
-Enter a name and an optional description in the **Name** and **Description** fields. 
-
->These fields are used to identify the OAuth 2.0 authorization server within the current API Management service instance and their values do not come from the OAuth 2.0 server.
-
-Enter the **Client registration page URL**. This page is where users can create and manage their accounts, and varies depending on the OAuth 2.0 provider used.
-
->The **Client registration page URL** points to the page that users can use to create and configure their own accounts for OAuth 2.0 providers that support user management of accounts. Some organizations do not configure or use this functionality even if the OAuth 2.0 provider supports it. If your OAuth 2.0 provider does not have user management of accounts configured, enter a placeholder URL here such as the URL of your company, or a URL such as `https://placeholder.contoso.com`.
-
-The next section of the form contains the **Authorization code grant types**, **Authorization endpoint URL**, and **Authorization request method** settings.
-
-![New server][api-management-oauth2-server-2]
-
-Specify the **Authorization code grant types** by checking the desired types. **Authorization code** is specified by default.
-
-Enter the **Authorization endpoint URL**. For Azure Active Directory, this URL will be similar to the following URL, where `<client_id>` is replaced with the client id that identifies your application to the OAuth 2.0 server.
-
-    https://login.windows.net/<client_id>/oauth2/authorize
-
-The **Authorization request method** specifies how the authorization request is sent to the OAuth 2.0 server. By default **GET** is selected.
-
-The next section is where the **Token endpoint URL**, **Client authentication methods**, **Access token sending method**, and **Default scope** are specified.
-
-![New server][api-management-oauth2-server-3]
-
-For an Azure Active Directory OAuth 2.0 server, the **Token endpoint URL** will have the following format, where `<APPID>`  has the format of `yourapp.onmicrosoft.com`.
-
-    https://login.windows.net/<APPID>/oauth2/token
-
-The default setting for **Client authentication methods** is **Basic**, and  **Access token sending method** is **Authorization header**. These values are configured on this section of the form, along with the **Default scope**.
-
-The **Client credentials** section contains the **Client ID** and **Client secret**, which are obtained during the creation and configuration process of your OAuth 2.0 server. Once the **Client ID** and **Client secret** are specified, the **redirect_uri** for the **authorization code** is generated. This URI is used to configure the reply URL in your OAuth 2.0 server configuration.
-
-![New server][api-management-oauth2-server-4]
-
-If **Authorization code grant types** is set to **Resource owner password**, the **Resource owner password credentials** section is used to specify those credentials; otherwise you can leave it blank.
-
-![New server][api-management-oauth2-server-5]
-
-Once the form is complete, click **Save** to save the API Management OAuth 2.0 authorization server configuration. Once the server configuration is saved, you can configure APIs to use this configuration, as shown in the next section.
-
-## <a name="step2"> </a>Configure an API to use OAuth 2.0 user authorization
-
-Click **APIs** from the **API Management** menu on the left, click the name of the desired API, click **Security**, and then check the box for **OAuth 2.0**.
-
-![User authorization][api-management-user-authorization]
-
-Select the desired **Authorization server** from the drop-down list, and click **Save**.
-
-![User authorization][api-management-user-authorization-save]
-
-## <a name="step3"> </a>Test the OAuth 2.0 user authorization in the Developer Portal
-
-Once you have configured your OAuth 2.0 authorization server and configured your API to use that server, you can test it by going to the Developer Portal and calling an API.  Click **Developer portal** in the top right menu.
-
-![Developer portal][api-management-developer-portal-menu]
-
-Click **APIs** in the top menu and select **Echo API**.
-
-![Echo API][api-management-apis-echo-api]
-
->If you have only one API configured or visible to your account, then clicking APIs takes you directly to the operations for that API.
-
-Select the **GET Resource** operation, click **Open Console**, and then select **Authorization code** from the drop-down.
-
-![Open console][api-management-open-console]
-
-When **Authorization code** is selected, a pop-up window is displayed with the sign-in form of the OAuth 2.0 provider. In this example the sign-in form is provided by Azure Active Directory.
-
->If you have pop-ups disabled you will be prompted to enable them by the browser. After you enable them, select **Authorization code** again and the sign-in form will be displayed.
-
-![Sign in][api-management-oauth2-signin]
-
-Once you have signed in, the **Request headers** are populated with an `Authorization : Bearer` header that authorizes the request.
-
-![Request header token][api-management-request-header-token]
-
-At this point you can configure the desired values for the remaining parameters, and submit the request. 
-
-
-
-[api-management-management-console]: ./media/api-management-howto-oauth2/api-management-management-console.png
-[api-management-oauth2]: ./media/api-management-howto-oauth2/api-management-oauth2.png
-[api-management-user-authorization]: ./media/api-management-howto-oauth2/api-management-user-authorization.png
-[api-management-user-authorization-save]: ./media/api-management-howto-oauth2/api-management-user-authorization-save.png
-[api-management-oauth2-signin]: ./media/api-management-howto-oauth2/api-management-oauth2-signin.png
-[api-management-request-header-token]: ./media/api-management-howto-oauth2/api-management-request-header-token.png
-[api-management-developer-portal-menu]: ./media/api-management-howto-oauth2/api-management-developer-portal-menu.png
-[api-management-open-console]: ./media/api-management-howto-oauth2/api-management-open-console.png
-[api-management-oauth2-server-1]: ./media/api-management-howto-oauth2/api-management-oauth2-server-1.png
-[api-management-oauth2-server-2]: ./media/api-management-howto-oauth2/api-management-oauth2-server-2.png
-[api-management-oauth2-server-3]: ./media/api-management-howto-oauth2/api-management-oauth2-server-3.png
-[api-management-oauth2-server-4]: ./media/api-management-howto-oauth2/api-management-oauth2-server-4.png
-[api-management-oauth2-server-5]: ./media/api-management-howto-oauth2/api-management-oauth2-server-5.png
-[api-management-apis-echo-api]: ./media/api-management-howto-oauth2/api-management-apis-echo-api.png
-
-
-
-
-<<<<<<< HEAD
-[How to add operations to an API]: ../api-management-howto-add-operations
-[How to add and publish a product]: ../api-management-howto-add-products
-[Monitoring and analytics]: ../api-management-monitoring
-[Add APIs to a product]: ../api-management-howto-add-products/#add-apis
-[Publish a product]: ../api-management-howto-add-products/#publish-product
-[Get started with Azure API Management]: ../api-management-get-started
-[Get started with advanced API configuration]: ../api-management-get-started-advanced
-[API Management policy reference]: ../api-management-policy-reference
-[Caching policies]: ../api-management-policy-reference/#caching-policies
-[Create an API Management service instance]: ../api-management-get-started/#create-service-instance
-=======
-[How to add operations to an API]: api-management-howto-add-operations.md
-[How to add and publish a product]: api-management-howto-add-products.md
-[Monitoring and analytics]: api-management-monitoring.md
-[Add APIs to a product]: api-management-howto-add-products.md#add-apis
-[Publish a product]: api-management-howto-add-products.md#publish-product
-[Get started with Azure API Management]: api-management-get-started.md
-[Get started with advanced API configuration]: api-management-get-started-advanced.md
-[API Management policy reference]: api-management-policy-reference.md
-[Caching policies]: api-management-policy-reference.md#caching-policies
-[Create an API Management service instance]: api-management-get-started.md#create-service-instance
->>>>>>> 8f5664f7
-
-[http://oauth.net/2/]: http://oauth.net/2/
-[WebApp-GraphAPI-DotNet]: https://github.com/AzureADSamples/WebApp-GraphAPI-DotNet
-
-[Prerequisites]: #prerequisites
-[Configure an OAuth 2.0 authorization server in API Management]: #step1
-[Configure an API to use OAuth 2.0 user authorization]: #step2
-[Test the OAuth 2.0 user authorization in the Developer Portal]: #step3
-[Next steps]: #next-steps
-
+<properties 
+	pageTitle="How to authorize developer accounts using OAuth 2.0 in Azure API Management" 
+	description="Learn how to authorize users using OAuth 2.0 in API Management." 
+	services="api-management" 
+	documentationCenter="" 
+	authors="steved0x" 
+	manager="dwrede" 
+	editor=""/>
+
+<tags 
+	ms.service="api-management" 
+	ms.workload="mobile" 
+	ms.tgt_pltfrm="na" 
+	ms.devlang="na" 
+	ms.topic="article" 
+	ms.date="03/10/2015" 
+	ms.author="sdanie"/>
+
+# How to authorize developer accounts using OAuth 2.0 in Azure API Management
+
+Many APIs support OAuth 2.0 to secure the API and ensure that only valid users have access, and they can only access resources to which they're entitled. In order to use Azure API Management's interactive Developer Console with such APIs, the service allows you to configure your service instance to work with your OAuth 2.0 enabled API.
+
+>For more information about OAuth 2.0, see the specification at [http://oauth.net/2/][].
+
+## <a name="prerequisites"> </a>Prerequisites
+
+This guide shows you how to configure your API Management service instance to use OAuth 2.0 authorization for developer accounts, but does not show you how to configure an OAuth 2.0 provider. The configuration for each OAuth 2.0 provider is different, although the steps are similar, and the required pieces of information used in configuring OAuth 2.0 in your API Management service instance are the same. This topic shows examples using Azure Active Directory as an OAuth 2.0 provider.
+
+>For more information on configuring OAuth 2.0 using Azure Active Directory, see the [WebApp-GraphAPI-DotNet][] sample.
+
+## <a name="step1"> </a>Configure an OAuth 2.0 authorization server in API Management
+
+To get started, click **Manage** in the Azure Portal for your API Management service. This takes you to the API Management publisher portal.
+
+![Publisher portal][api-management-management-console]
+
+>If you have not yet created an API Management service instance, see [Create an API Management service instance][] in the [Get started with Azure API Management][] tutorial.
+
+Click **Security** from the **API Management** menu on the left, click **OAuth 2.0**, and then click **Add authorization server**.
+
+![OAuth 2.0][api-management-oauth2]
+
+After clicking **Add authorization server**, the new authorization server form is displayed.
+
+![New server][api-management-oauth2-server-1]
+
+Enter a name and an optional description in the **Name** and **Description** fields. 
+
+>These fields are used to identify the OAuth 2.0 authorization server within the current API Management service instance and their values do not come from the OAuth 2.0 server.
+
+Enter the **Client registration page URL**. This page is where users can create and manage their accounts, and varies depending on the OAuth 2.0 provider used.
+
+>The **Client registration page URL** points to the page that users can use to create and configure their own accounts for OAuth 2.0 providers that support user management of accounts. Some organizations do not configure or use this functionality even if the OAuth 2.0 provider supports it. If your OAuth 2.0 provider does not have user management of accounts configured, enter a placeholder URL here such as the URL of your company, or a URL such as `https://placeholder.contoso.com`.
+
+The next section of the form contains the **Authorization code grant types**, **Authorization endpoint URL**, and **Authorization request method** settings.
+
+![New server][api-management-oauth2-server-2]
+
+Specify the **Authorization code grant types** by checking the desired types. **Authorization code** is specified by default.
+
+Enter the **Authorization endpoint URL**. For Azure Active Directory, this URL will be similar to the following URL, where `<client_id>` is replaced with the client id that identifies your application to the OAuth 2.0 server.
+
+    https://login.windows.net/<client_id>/oauth2/authorize
+
+The **Authorization request method** specifies how the authorization request is sent to the OAuth 2.0 server. By default **GET** is selected.
+
+The next section is where the **Token endpoint URL**, **Client authentication methods**, **Access token sending method**, and **Default scope** are specified.
+
+![New server][api-management-oauth2-server-3]
+
+For an Azure Active Directory OAuth 2.0 server, the **Token endpoint URL** will have the following format, where `<APPID>`  has the format of `yourapp.onmicrosoft.com`.
+
+    https://login.windows.net/<APPID>/oauth2/token
+
+The default setting for **Client authentication methods** is **Basic**, and  **Access token sending method** is **Authorization header**. These values are configured on this section of the form, along with the **Default scope**.
+
+The **Client credentials** section contains the **Client ID** and **Client secret**, which are obtained during the creation and configuration process of your OAuth 2.0 server. Once the **Client ID** and **Client secret** are specified, the **redirect_uri** for the **authorization code** is generated. This URI is used to configure the reply URL in your OAuth 2.0 server configuration.
+
+![New server][api-management-oauth2-server-4]
+
+If **Authorization code grant types** is set to **Resource owner password**, the **Resource owner password credentials** section is used to specify those credentials; otherwise you can leave it blank.
+
+![New server][api-management-oauth2-server-5]
+
+Once the form is complete, click **Save** to save the API Management OAuth 2.0 authorization server configuration. Once the server configuration is saved, you can configure APIs to use this configuration, as shown in the next section.
+
+## <a name="step2"> </a>Configure an API to use OAuth 2.0 user authorization
+
+Click **APIs** from the **API Management** menu on the left, click the name of the desired API, click **Security**, and then check the box for **OAuth 2.0**.
+
+![User authorization][api-management-user-authorization]
+
+Select the desired **Authorization server** from the drop-down list, and click **Save**.
+
+![User authorization][api-management-user-authorization-save]
+
+## <a name="step3"> </a>Test the OAuth 2.0 user authorization in the Developer Portal
+
+Once you have configured your OAuth 2.0 authorization server and configured your API to use that server, you can test it by going to the Developer Portal and calling an API.  Click **Developer portal** in the top right menu.
+
+![Developer portal][api-management-developer-portal-menu]
+
+Click **APIs** in the top menu and select **Echo API**.
+
+![Echo API][api-management-apis-echo-api]
+
+>If you have only one API configured or visible to your account, then clicking APIs takes you directly to the operations for that API.
+
+Select the **GET Resource** operation, click **Open Console**, and then select **Authorization code** from the drop-down.
+
+![Open console][api-management-open-console]
+
+When **Authorization code** is selected, a pop-up window is displayed with the sign-in form of the OAuth 2.0 provider. In this example the sign-in form is provided by Azure Active Directory.
+
+>If you have pop-ups disabled you will be prompted to enable them by the browser. After you enable them, select **Authorization code** again and the sign-in form will be displayed.
+
+![Sign in][api-management-oauth2-signin]
+
+Once you have signed in, the **Request headers** are populated with an `Authorization : Bearer` header that authorizes the request.
+
+![Request header token][api-management-request-header-token]
+
+At this point you can configure the desired values for the remaining parameters, and submit the request. 
+
+
+
+[api-management-management-console]: ./media/api-management-howto-oauth2/api-management-management-console.png
+[api-management-oauth2]: ./media/api-management-howto-oauth2/api-management-oauth2.png
+[api-management-user-authorization]: ./media/api-management-howto-oauth2/api-management-user-authorization.png
+[api-management-user-authorization-save]: ./media/api-management-howto-oauth2/api-management-user-authorization-save.png
+[api-management-oauth2-signin]: ./media/api-management-howto-oauth2/api-management-oauth2-signin.png
+[api-management-request-header-token]: ./media/api-management-howto-oauth2/api-management-request-header-token.png
+[api-management-developer-portal-menu]: ./media/api-management-howto-oauth2/api-management-developer-portal-menu.png
+[api-management-open-console]: ./media/api-management-howto-oauth2/api-management-open-console.png
+[api-management-oauth2-server-1]: ./media/api-management-howto-oauth2/api-management-oauth2-server-1.png
+[api-management-oauth2-server-2]: ./media/api-management-howto-oauth2/api-management-oauth2-server-2.png
+[api-management-oauth2-server-3]: ./media/api-management-howto-oauth2/api-management-oauth2-server-3.png
+[api-management-oauth2-server-4]: ./media/api-management-howto-oauth2/api-management-oauth2-server-4.png
+[api-management-oauth2-server-5]: ./media/api-management-howto-oauth2/api-management-oauth2-server-5.png
+[api-management-apis-echo-api]: ./media/api-management-howto-oauth2/api-management-apis-echo-api.png
+
+
+
+
+[How to add operations to an API]: api-management-howto-add-operations.md
+[How to add and publish a product]: api-management-howto-add-products.md
+[Monitoring and analytics]: api-management-monitoring.md
+[Add APIs to a product]: api-management-howto-add-products.md#add-apis
+[Publish a product]: api-management-howto-add-products.md#publish-product
+[Get started with Azure API Management]: api-management-get-started.md
+[Get started with advanced API configuration]: api-management-get-started-advanced.md
+[API Management policy reference]: api-management-policy-reference.md
+[Caching policies]: api-management-policy-reference.md#caching-policies
+[Create an API Management service instance]: api-management-get-started.md#create-service-instance
+
+[http://oauth.net/2/]: http://oauth.net/2/
+[WebApp-GraphAPI-DotNet]: https://github.com/AzureADSamples/WebApp-GraphAPI-DotNet
+
+[Prerequisites]: #prerequisites
+[Configure an OAuth 2.0 authorization server in API Management]: #step1
+[Configure an API to use OAuth 2.0 user authorization]: #step2
+[Test the OAuth 2.0 user authorization in the Developer Portal]: #step3
+[Next steps]: #next-steps
+