<properties 
	pageTitle="Get started with Azure Search | Microsoft Azure" 
	description="Get started with Azure Search" 
	services="search" 
	documentationCenter="" 
	authors="HeidiSteen" 
	manager="mblythe" 
	editor=""
    tags="azure-portal"/>

<tags 
	ms.service="search" 
	ms.devlang="rest-api" 
	ms.workload="search" 
	ms.topic="article" 
	ms.tgt_pltfrm="na" 
	ms.date="04/09/2015" 
	ms.author="heidist"/>

# Get started with Azure Search

Microsoft Azure Search is a new service that allows you to embed search functionality into custom applications. It provides the search engine and storage for your data, which you access and manage using a .NET SK or a REST API. To read more about why you would use Azure Search, see [Azure Search Scenarios and Capabilities](http://azure.microsoft.com/blog/2014/08/28/azure-search-scenarios-and-capabilities/).  

As an administrator, you can add Search service to an existing subscription at no cost when choosing the shared service, or at a reduced rate when opting in for dedicated resources. This article has the following sections:

<a id="sub-1"></a>
## Start with the free service

Subscribers automatically get free access to a shared, multitenant Search service that you can use for learning purposes, proof-of-concept testing, or small development search projects. Sign up for the free version using these steps.

1. Sign in to [Azure portal](https://portal.azure.com) using your existing subscription. Notice that this URL takes you to the Preview portal. Using the Preview portal is a requirement. 

2. Click **New** at the bottom of the page.
 
  	![][6]

3. Click **Data + Storage** | **Search**.

	- Type a lower-case service name to use in the service URL, avoiding spaces, and staying within the 15 character string limit.

	- Click the arrow in **Pricing Tier** to select a pricing option. Choose **FREE** and then click **SELECT** at the bottom of the page. The free version offers enough capacity to try out tutorials and write proof-of-concept code, but is not intended for production applications. 
<<<<<<< HEAD

	- Click the arrow in **Resource Group** to pick an existing group or create a new one. Resource groups are containers for services and resources used for a common purpose. For example, if you're building a custom search application based on Azure Search, Azure Websites, Azure BLOB storage, you could create a resource group that keeps these services together in the portal management pages.

	- Click the arrow in **Subscription** if you have multiple subscriptions and you want to use a different subscription for this search service.

	- Click the arrow in **Location** to choose a data center region. In this preview, you can choose from West US, East US, North Europe, and Southeast Asia. Later, when other regions are online, choose one region for the service you are creating. Distributing resources across multiple data centers will not be a supported configuration for public preview.

=======

	- Click the arrow in **Resource Group** to pick an existing group or create a new one. Resource groups are containers for services and resources used for a common purpose. For example, if you're building a custom search application based on Azure Search, Azure Websites, Azure BLOB storage, you could create a resource group that keeps these services together in the portal management pages.

	- Click the arrow in **Subscription** if you have multiple subscriptions and you want to use a different subscription for this search service.

	- Click the arrow in **Location** to choose a data center region. In this preview, you can choose from West US, East US, North Europe, and Southeast Asia. Later, when other regions are online, choose one region for the service you are creating. Distributing resources across multiple data centers will not be a supported configuration for public preview.

>>>>>>> 692c0fec
4. Click **CREATE** to provision the service. Notice that **CREATE** is enabled only after you fill in all required values. 

In a few minutes, the service is created. You can return to the configuration settings to get the URL or api-keys. Connections to your Search service requires that you have both the URL and an api-key to authenticate the call. Here's how to quickly find these values:

14. Go to **Home** to open the dashboard. Click the Search service to open the service dashboard. 

  	![][13]

15.	On the service dashboard, you'll see tiles for **PROPERTIES** and **KEYS**, and usage information that shows resource usage at a glance. 

Continue on to [Test service operations](#sub-3) for instructions on how to connect to the service using these values.

<a id="sub-2"></a>
## Upgrade to standard search

Standard search gets you dedicated resources in an Azure data center that can be used only by you. Search workloads require both storage and service replicas. When you sign up for standard search, you can optimize service configuration to use more of whichever resource is the most important to your scenario.

Having dedicated resources will give you more scale and better performance, but not additional features. Both shared and standard search offer the same features.

To use standard search, create a new Search service, choosing the Standard pricing tier. Notice that upgrade is not an in-place upgrade of the free version. Switching to standard, with its potential for scale, requires a new service. You will need to reload the indexes and documents used by your search application.

Setting up dedicated resources can take a while (15 minutes or longer). 

**Step 1 - Create a new service with Pricing Tier set to Standard**

1. Sign in to [Azure portal](https://portal.azure.com) using your existing subscription. 

2. Click **New** at the bottom of the page.

4. From the Gallery, click **Data + Storage** | **Search**.

7. Fill in the service configuration settings and then click **CREATE**.

8. In **Pricing Tier** to select a pricing option. Choose **STANDARD** and then click **SELECT** at the bottom of the page.

**Step 2 - Adjust search units based on scale requirements**

Standard search starts with one replica and partition each, but can be easily re-scaled at higher resource levels.

1.	Once the service is created, return to the service dashboard, click the **Scale** tile.

2.	Use the sliders to add replicas, partitions, or both. 

Additional replicas and partitions are billed in search units. The total search units required to support any particular resource configuration is shown on the page, as you add resources. 

You can check [Pricing Details](http://go.microsoft.com/fwlink/p/?LinkID=509792) to get the per-unit billing information. See [Limits and constraints](http://msdn.microsoft.com/library/azure/dn798934.aspx) for help in deciding how to configure partition and replica combinations.

 ![][15]

<a id="sub-3"></a>
## Test service operations

Confirming that your service is operational and accessible from a client application is the final step in configuring Search. This procedure uses Fiddler, available as a [free download from Telerik](http://www.telerik.com/fiddler), to issue HTTP requests and view responses. By using Fiddler, you can test the API immediately, without having to write any code. 

The following procedure works for both shared and standard search. In the steps below, you'll create an index, upload documents, query the index, and then query the system for service information.

### Create an index

1. Start Fiddler. On the File menu, turn off **Capture Traffic** to hide extraneous HTTP activity that is unrelated to the current task. On the Composer tab, you'll formulate a request that looks like this: 

  	![][16]

2. Select **PUT**.

3. Enter a URL that specifies the service URL (which you can find on the Properties page), request attributes and the api-version. A few pointers to keep in mind:
   + Use HTTPS as the prefix
   + Request attribute is "/indexes/hotels". This tells Search to create an index named 'hotels'.
   + Api-version is lower-case, specified as "?api-version=2015-02-28". API versions are important because Azure Search deploys updates regularly. On rare occasions, a service update may introduce a breaking change to the API. Using API versions, you can continue to use your existing version and upgrade to the newer one when it is convenient.

    The full URL should look similar to the following example:

         https://my-app.search.windows.net/indexes/hotels?api-version=2015-02-28

4.	Specify the request header, replacing the host and api-key with values that are valid for your service.

        User-Agent: Fiddler
        host: my-app.search.windows.net
        content-type: application/json
        api-key: 1111222233334444

5.	In Request Body, paste in the fields that make up the index definition.

         {
        "name": "hotels",  
        "fields": [
          {"name": "hotelId", "type": "Edm.String", "key":true, "searchable": false},
          {"name": "baseRate", "type": "Edm.Double"},
          {"name": "description", "type": "Edm.String", "filterable": false, "sortable": false, "facetable": false},
          {"name": "hotelName", "type": "Edm.String", "suggestions": true},
          {"name": "category", "type": "Edm.String"},
          {"name": "tags", "type": "Collection(Edm.String)"},
          {"name": "parkingIncluded", "type": "Edm.Boolean"},
          {"name": "smokingAllowed", "type": "Edm.Boolean"},
          {"name": "lastRenovationDate", "type": "Edm.DateTimeOffset"},
          {"name": "rating", "type": "Edm.Int32"},
          {"name": "location", "type": "Edm.GeographyPoint"}
         ] 
        }

6.	Click **Execute**.

In a few seconds, you should see an HTTP 201 response in the session list, indicating the index was created successfully. 

If you get HTTP 504, verify the URL specifies HTTPS. If you see HTTP 400 or 404, check the request body to verify there were no copy-paste errors. An HTTP 403 typically indicates a problem with the api-key (either an invalid key or a syntax problem with how the api-key is specified).

### Load documents

On the Composer tab, your request to post documents will look like the following. The body of the request contains the search data for 4 hotels.

   ![][17]

1. Select **POST**.

2.	Enter a URL that starts with HTTPS, followed by your service URL, followed by "/indexes/<'indexname'>/docs/index?api-version=2015-02-28". The full URL should look similar to the following example:

        https://my-app.search.windows.net/indexes/hotels/docs/index?api-version=2015-02-28

3.	Request Header should be the same as before. Remember that you replaced the host and api-key with values that are valid for your service.

        User-Agent: Fiddler
        host: my-app.search.windows.net
        content-type: application/json
        api-key: 1111222233334444

4.	The Request Body contains four documents to be added to the hotels index.

        {
        "value": [
        {
        	"@search.action": "upload",
        	"hotelId": "1",
        	"baseRate": 199.0,
        	"description": "Best hotel in town",
        	"hotelName": "Fancy Stay",
        	"category": "Luxury",
        	"tags": ["pool", "view", "wifi", "concierge"],
        	"parkingIncluded": false,
        	"smokingAllowed": false,
        	"lastRenovationDate": "2010-06-27T00:00:00Z",
        	"rating": 5,
        	"location": { "type": "Point", "coordinates": [-122.131577, 47.678581] }
          },
          {
        	"@search.action": "upload",
        	"hotelId": "2",
        	"baseRate": 79.99,
        	"description": "Cheapest hotel in town",
        	"hotelName": "Roach Motel",
        	"category": "Budget",
        	"tags": ["motel", "budget"],
        	"parkingIncluded": true,
        	"smokingAllowed": true,
        	"lastRenovationDate": "1982-04-28T00:00:00Z",
        	"rating": 1,
        	"location": { "type": "Point", "coordinates": [-122.131577, 49.678581] }
          },
          {
        	"@search.action": "upload",
        	"hotelId": "3",
        	"baseRate": 279.99,
        	"description": "Surprisingly expensive",
        	"hotelName": "Dew Drop Inn",
        	"category": "Bed and Breakfast",
        	"tags": ["charming", "quaint"],
        	"parkingIncluded": true,
        	"smokingAllowed": false,
        	"lastRenovationDate": null,
        	"rating": 4,
        	"location": { "type": "Point", "coordinates": [-122.33207, 47.60621] }
          },
          {
        	"@search.action": "upload",
        	"hotelId": "4",
        	"baseRate": 220.00,
        	"description": "This could be the one",
        	"hotelName": "A Hotel for Everyone",
        	"category": "Basic hotel",
        	"tags": ["pool", "wifi"],
        	"parkingIncluded": true,
        	"smokingAllowed": false,
        	"lastRenovationDate": null,
        	"rating": 4,
        	"location": { "type": "Point", "coordinates": [-122.12151, 47.67399] }
          }
         ]
        }

8.	Click **Execute**.

In a few seconds, you should see an HTTP 200 response in the session list. This indicates the documents were created successfully. If you get a 207, at least one document failed to upload. If you get a 404, you have a syntax error in either the header or body of the request.

### Query the index

Now that an index and documents are loaded, you can issue queries against them.  On the Composer tab, a GET command that queries your service will look similar to the following:

   ![][18]

1.	Select **GET**.

2.	Enter a URL that starts with HTTPS, followed by your service URL, followed by "/indexes/<'indexname'>/docs?", followed by query parameters. By way of example, use the following URL, replacing the sample host name with one that is valid for your service.

        https://my-app.search.windows.net/indexes/hotels/docs?search=motel&facet=category&facet=rating,values:1|2|3|4|5&api-version=2015-02-28

    This query searches on the term “motel” and retrieves facet categories for ratings.

3.	Request Header should be the same as before. Remember that you replaced the host and api-key with values that are valid for your service.

        User-Agent: Fiddler
        host: my-app.search.windows.net
        content-type: application/json
        api-key: 1111222233334444

The response code should be 200, and the response output should look similar to the following illustration.
 
   ![][19]

The following example query is from the [Search Index operation (Azure Search API)](http://msdn.microsoft.com/library/dn798927.aspx) on MSDN. Many of the example queries in this topic include spaces, which are not allowed in Fiddler. Replace each space with a + character before pasting in the query string before attempting the query in Fiddler: 

**Before spaces are replaced:**

        GET /indexes/hotels/docs?search=*&$orderby=lastRenovationDate desc&api-version=2015-02-28

**After spaces are replaced with +:**

        GET /indexes/hotels/docs?search=*&$orderby=lastRenovationDate+desc&api-version=2015-02-28
### Query the system

You can also query the system to get document counts and storage consumption. On the Composer tab, your request will look similar to the following, and the response will return a count for the number of documents and space used.

   ![][20]

1.	Select **GET**.

2.	Enter a URL that includes your service URL, followed by "/indexes/hotels/stats?api-version=2015-02-28":

        https://my-app.search.windows.net/indexes/hotels/stats?api-version=2015-02-28 

3.	Specify the request header, replacing the host and api-key with values that are valid for your service.

        User-Agent: Fiddler
        host: my-app.search.windows.net
        content-type: application/json
        api-key: 1111222233334444

4.	Leave the request body empty.

5.	Click **Execute**. You should see an HTTP 200 status code in the session list. Select the entry posted for your command.

6.	Click the Inspectors tab | Headers, and select the JSON format. You should see the document count and storage size (in KB).

 	![][21]

<a id="sub-4"></a>
## Explore Search service dashboard

If you need a refresher on where to find the configuration pages, follow these steps to locate the service dashboard.

1.	Sign in to [Azure portal](https://portal.azure.com) using your existing subscription. 
2.	Click **Home** and then click the tile for your Search service.

 	![][22]

4.	Clicking the tile opens the service dashboard. Notice that **Start**, **Stop**, and **Delete** commands are at the top. 

5.	Notice the service URL is near the top of the page. You will need this URL in to connect to your Azure Search service.
	
7.	Click the **KEYS** icon to view the api-keys. You will need an Admin key to authenticate to the service. You can use either the primary or secondary. Optionally, you can create query keys for read-only access to the service.


<!--Next steps and links -->
<a id="next-steps"></a>
## Try it out

Ready for the next step? The following links take you to additional material that shows you how to build and manage search applications that use Azure Search.

- [Create an Azure Search GeoSearch Sample](search-create-geospatial.md)

- [Manage your search solution in Microsoft Azure](search-manage.md) 

- [Azure Search Technical Overview](http://msdn.microsoft.com/library/dn798933.aspx)

- [Azure Search REST API](http://msdn.microsoft.com/library/dn798935.aspx)

- [Azure Search .NET SDK](https://msdn.microsoft.com/library/azure/dn951165.aspx)

- [Channel 9 video: Introduction to Azure Search](http://channel9.msdn.com/Shows/Data-Exposed/Introduction-To-Azure-Search)

- [Channel 9 video: Azure Search and Geospatial Data](http://channel9.msdn.com/Shows/Data-Exposed/Azure-Search-and-Geospatial-Data)

- [Cloud Cover episode 152: Generate an index in Azure Search](http://channel9.msdn.com/Shows/Cloud+Cover/Cloud-Cover-152-Azure-Search-with-Liam-Cavanagh)

<!--Anchors-->
[Start with the free service]: #sub-1
[Upgrade to standard search]: #sub-2
[Test service operations]: #sub-3
[Explore Search service dashboard]: #sub-4
[Try it out]: #next-steps

<!--Image references-->
[6]: ./media/search-get-started/AzureSearch_Configure1_1_New.PNG
[7]: ./media/search-get-started/AzureSearch_Configure1_2_Everything.PNG
[8]: ./media/search-get-started/Azuresearch_Configure1_3a_Gallery.PNG
[9]: ./media/search-get-started/AzureSearch_Configure1_4_GallerySeeAll.PNG
[10]: ./media/search-get-started/AzureSearch_Configure1_5_SearchTile.PNG
[11]: ./media/search-get-started/AzureSearch_Configure1_6_URL.PNG
[12]: ./media/search-get-started/AzureSearch_Configure1_7a_Free.PNG
[13]: ./media/search-get-started/AzureSearch_Configure1_17_HomeDashboard.PNG
[14]: ./media/search-get-started/AzureSearch_Configure1_9_Standard.PNG
[15]: ./media/search-get-started/AzureSearch_Configure1_10_ScaleUp.PNG
[16]: ./media/search-get-started/AzureSearch_Configure1_11_PUTIndex.PNG
[17]: ./media/search-get-started/AzureSearch_Configure1_12_POSTDocs.PNG
[18]: ./media/search-get-started/AzureSearch_Configure1_13_GETQuery.PNG
[19]: ./media/search-get-started/AzureSearch_Configure1_14_GETQueryResponse.PNG
[20]: ./media/search-get-started/AzureSearch_Configure1_15_Stats.PNG
[21]: ./media/search-get-started/AzureSearch_Configure1_16_StatsResponse.PNG
[22]: ./media/search-get-started/AzureSearch_Configure1_17_HomeDashboard.PNG
[23]: ./media/search-get-started/AzureSearch_Configure1_18_Explore.PNG


<!--Link references-->
[Manage your search solution in Microsoft Azure]: search-manage.md
[Azure Search development workflow]: search-workflow.md
[Create your first azure search solution]: search-create-first-solution.md
[Create a geospatial search app using Azure Search]: search-create-geospatial.md<|MERGE_RESOLUTION|>--- conflicted
+++ resolved
@@ -39,7 +39,6 @@
 	- Type a lower-case service name to use in the service URL, avoiding spaces, and staying within the 15 character string limit.
 
 	- Click the arrow in **Pricing Tier** to select a pricing option. Choose **FREE** and then click **SELECT** at the bottom of the page. The free version offers enough capacity to try out tutorials and write proof-of-concept code, but is not intended for production applications. 
-<<<<<<< HEAD
 
 	- Click the arrow in **Resource Group** to pick an existing group or create a new one. Resource groups are containers for services and resources used for a common purpose. For example, if you're building a custom search application based on Azure Search, Azure Websites, Azure BLOB storage, you could create a resource group that keeps these services together in the portal management pages.
 
@@ -47,15 +46,6 @@
 
 	- Click the arrow in **Location** to choose a data center region. In this preview, you can choose from West US, East US, North Europe, and Southeast Asia. Later, when other regions are online, choose one region for the service you are creating. Distributing resources across multiple data centers will not be a supported configuration for public preview.
 
-=======
-
-	- Click the arrow in **Resource Group** to pick an existing group or create a new one. Resource groups are containers for services and resources used for a common purpose. For example, if you're building a custom search application based on Azure Search, Azure Websites, Azure BLOB storage, you could create a resource group that keeps these services together in the portal management pages.
-
-	- Click the arrow in **Subscription** if you have multiple subscriptions and you want to use a different subscription for this search service.
-
-	- Click the arrow in **Location** to choose a data center region. In this preview, you can choose from West US, East US, North Europe, and Southeast Asia. Later, when other regions are online, choose one region for the service you are creating. Distributing resources across multiple data centers will not be a supported configuration for public preview.
-
->>>>>>> 692c0fec
 4. Click **CREATE** to provision the service. Notice that **CREATE** is enabled only after you fill in all required values. 
 
 In a few minutes, the service is created. You can return to the configuration settings to get the URL or api-keys. Connections to your Search service requires that you have both the URL and an api-key to authenticate the call. Here's how to quickly find these values:
