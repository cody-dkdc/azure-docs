---
title: Tutorial - Automate container image builds - Azure Container Registry Tasks
description: In this tutorial, you learn how to configure an Azure Container Registry Task to automatically trigger container image builds in the cloud when you commit source code to a Git repository.
services: container-registry
author: dlepow

ms.service: container-registry
ms.topic: tutorial
ms.date: 05/04/2019
ms.author: danlep
ms.custom: "seodec18, mvc"
# Customer intent: As a developer or devops engineer, I want to trigger
# container image builds automatically when I commit code to a Git repo.
---

# Tutorial: Automate container image builds in the cloud when you commit source code

In addition to a [quick task](container-registry-tutorial-quick-task.md), ACR Tasks supports automated Docker container image builds in the cloud when you commit source code to a Git repository.

In this tutorial, your ACR task builds and pushes a single container image specified in a Dockerfile when you commit source code to a Git repo. To create a [multi-step task](container-registry-tasks-multi-step.md) that uses a YAML file to define steps to build, push, and optionally test multiple containers on code commit, see [Tutorial: Run a multi-step container workflow in the cloud when you commit source code](container-registry-tutorial-multistep-task.md). For an overview of ACR Tasks, see [Automate OS and framework patching with ACR Tasks](container-registry-tasks-overview.md)

In this tutorial:

> [!div class="checklist"]
> * Create a task
> * Test the task
> * View task status
> * Trigger the task with a code commit

This tutorial assumes you've already completed the steps in the [previous tutorial](container-registry-tutorial-quick-task.md). If you haven't already done so, complete the steps in the [Prerequisites](container-registry-tutorial-quick-task.md#prerequisites) section of the previous tutorial before proceeding.

[!INCLUDE [cloud-shell-try-it.md](../../includes/cloud-shell-try-it.md)]

If you'd like to use the Azure CLI locally, you must have Azure CLI version **2.0.46** or later installed  and logged in with [az login][az-login]. Run `az --version` to find the version. If you need to install or upgrade the CLI, see [Install Azure CLI][azure-cli].

[!INCLUDE [container-registry-task-tutorial-prereq.md](../../includes/container-registry-task-tutorial-prereq.md)]

<<<<<<< HEAD
In this tutorial, your ACR task builds and pushes a single container image specified in a Dockerfile. ACR Tasks can also run [multi-step tasks](container-registry-tasks-multi-step.md), using a YAML file to define steps to build, push, and optionally test multiple containers.

## Create a build task

In this section, you first create a GitHub personal access token (PAT) for use with ACR Tasks. Then, you create a task that triggers a build when code is committed to your fork of the repository.

### Create a GitHub personal access token

To trigger a build on a commit to a Git repository, ACR Tasks need a personal access token (PAT) to access the repository. Follow these steps to generate a PAT in GitHub:

1. Navigate to the PAT creation page on GitHub at https://github.com/settings/tokens/new
1. Enter a short **description** for the token, for example, "ACR Tasks Demo"
1. Under **repo**, enable **repo:status** and **public_repo**

   ![Screenshot of the Personal Access Token generation page in GitHub][build-task-01-new-token]

1. Select the **Generate token** button (you may be asked to confirm your password)
1. Copy and save the generated token in a **secure location** (you use this token when you define a task in the following section)

   ![Screenshot of the generated Personal Access Token in GitHub][build-task-02-generated-token]

### Create the build task
=======
## Create the build task
>>>>>>> 6a383dfd

Now that you've completed the steps required to enable ACR Tasks to read commit status and create webhooks in a repository, you can create a task that triggers a container image build on commits to the repo.

First, populate these shell environment variables with values appropriate for your environment. This step isn't strictly required, but makes executing the multiline Azure CLI commands in this tutorial a bit easier. If you don't populate these environment variables, you must manually replace each value wherever it appears in the example commands.

```azurecli-interactive
ACR_NAME=<registry-name>        # The name of your Azure container registry
GIT_USER=<github-username>      # Your GitHub user account name
GIT_PAT=<personal-access-token> # The PAT you generated in the previous section
```

Now, create the task by executing the following [az acr task create][az-acr-task-create] command:

```azurecli-interactive
az acr task create \
    --registry $ACR_NAME \
    --name taskhelloworld \
    --image helloworld:{{.Run.ID}} \
    --context https://github.com/$GIT_USER/acr-build-helloworld-node.git \
    --branch master \
    --file Dockerfile \
    --git-access-token $GIT_PAT
```

> [!IMPORTANT]
> If you previously created tasks during the preview with the `az acr build-task` command, those tasks need to be re-created using the [az acr task][az-acr-task] command.

This task specifies that any time code is committed to the *master* branch in the repository specified by `--context`, ACR Tasks will build the container image from the code in that branch. The Dockerfile specified by `--file` from the repository root is used to build the image. The `--image` argument specifies a parameterized value of `{{.Run.ID}}` for the version portion of the image's tag, ensuring the built image correlates to a specific build, and is tagged uniquely.

Output from a successful [az acr task create][az-acr-task-create] command is similar to the following:

```console
{
  "agentConfiguration": {
    "cpu": 2
  },
  "creationDate": "2018-09-14T22:42:32.972298+00:00",
  "id": "/subscriptions/<Subscription ID>/resourceGroups/myregistry/providers/Microsoft.ContainerRegistry/registries/myregistry/tasks/taskhelloworld",
  "location": "westcentralus",
  "name": "taskhelloworld",
  "platform": {
    "architecture": "amd64",
    "os": "Linux",
    "variant": null
  },
  "provisioningState": "Succeeded",
  "resourceGroup": "myregistry",
  "status": "Enabled",
  "step": {
    "arguments": [],
    "baseImageDependencies": null,
    "contextPath": "https://github.com/gituser/acr-build-helloworld-node",
    "dockerFilePath": "Dockerfile",
    "imageNames": [
      "helloworld:{{.Run.ID}}"
    ],
    "isPushEnabled": true,
    "noCache": false,
    "type": "Docker"
  },
  "tags": null,
  "timeout": 3600,
  "trigger": {
    "baseImageTrigger": {
      "baseImageTriggerType": "Runtime",
      "name": "defaultBaseimageTriggerName",
      "status": "Enabled"
    },
    "sourceTriggers": [
      {
        "name": "defaultSourceTriggerName",
        "sourceRepository": {
          "branch": "master",
          "repositoryUrl": "https://github.com/gituser/acr-build-helloworld-node",
          "sourceControlAuthProperties": null,
          "sourceControlType": "GitHub"
        },
        "sourceTriggerEvents": [
          "commit"
        ],
        "status": "Enabled"
      }
    ]
  },
  "type": "Microsoft.ContainerRegistry/registries/tasks"
}
```

## Test the build task

You now have a task that defines your build. To test the build pipeline, trigger a build manually by executing the [az acr task run][az-acr-task-run] command:

```azurecli-interactive
az acr task run --registry $ACR_NAME --name taskhelloworld
```

By default, the `az acr task run` command streams the log output to your console when you execute the command.

```console
$ az acr task run --registry $ACR_NAME --name taskhelloworld

2018/09/17 22:51:00 Using acb_vol_9ee1f28c-4fd4-43c8-a651-f0ed027bbf0e as the home volume
2018/09/17 22:51:00 Setting up Docker configuration...
2018/09/17 22:51:02 Successfully set up Docker configuration
2018/09/17 22:51:02 Logging in to registry: myregistry.azurecr.io
2018/09/17 22:51:03 Successfully logged in
2018/09/17 22:51:03 Executing step: build
2018/09/17 22:51:03 Obtaining source code and scanning for dependencies...
2018/09/17 22:51:05 Successfully obtained source code and scanned for dependencies
Sending build context to Docker daemon  23.04kB
Step 1/5 : FROM node:9-alpine
9-alpine: Pulling from library/node
Digest: sha256:8dafc0968fb4d62834d9b826d85a8feecc69bd72cd51723c62c7db67c6dec6fa
Status: Image is up to date for node:9-alpine
 ---> a56170f59699
Step 2/5 : COPY . /src
 ---> 5f574fcf5816
Step 3/5 : RUN cd /src && npm install
 ---> Running in b1bca3b5f4fc
npm notice created a lockfile as package-lock.json. You should commit this file.
npm WARN helloworld@1.0.0 No repository field.

up to date in 0.078s
Removing intermediate container b1bca3b5f4fc
 ---> 44457db20dac
Step 4/5 : EXPOSE 80
 ---> Running in 9e6f63ec612f
Removing intermediate container 9e6f63ec612f
 ---> 74c3e8ea0d98
Step 5/5 : CMD ["node", "/src/server.js"]
 ---> Running in 7382eea2a56a
Removing intermediate container 7382eea2a56a
 ---> e33cd684027b
Successfully built e33cd684027b
Successfully tagged myregistry.azurecr.io/helloworld:da2
2018/09/17 22:51:11 Executing step: push
2018/09/17 22:51:11 Pushing image: myregistry.azurecr.io/helloworld:da2, attempt 1
The push refers to repository [myregistry.azurecr.io/helloworld]
4a853682c993: Preparing
[...]
4a853682c993: Pushed
[...]
da2: digest: sha256:c24e62fd848544a5a87f06ea60109dbef9624d03b1124bfe03e1d2c11fd62419 size: 1366
2018/09/17 22:51:21 Successfully pushed image: myregistry.azurecr.io/helloworld:da2
2018/09/17 22:51:21 Step id: build marked as successful (elapsed time in seconds: 7.198937)
2018/09/17 22:51:21 Populating digests for step id: build...
2018/09/17 22:51:22 Successfully populated digests for step id: build
2018/09/17 22:51:22 Step id: push marked as successful (elapsed time in seconds: 10.180456)
The following dependencies were found:
- image:
    registry: myregistry.azurecr.io
    repository: helloworld
    tag: da2
    digest: sha256:c24e62fd848544a5a87f06ea60109dbef9624d03b1124bfe03e1d2c11fd62419
  runtime-dependency:
    registry: registry.hub.docker.com
    repository: library/node
    tag: 9-alpine
    digest: sha256:8dafc0968fb4d62834d9b826d85a8feecc69bd72cd51723c62c7db67c6dec6fa
  git:
    git-head-revision: 68cdf2a37cdae0873b8e2f1c4d80ca60541029bf


Run ID: da2 was successful after 27s
```

## Trigger a build with a commit

Now that you've tested the task by manually running it, trigger it automatically with a source code change.

First, ensure you're in the directory containing your local clone of the [repository][sample-repo]:

```azurecli-interactive
cd acr-build-helloworld-node
```

Next, execute the following commands to create, commit, and push a new file to your fork of the repo on GitHub:

```azurecli-interactive
echo "Hello World!" > hello.txt
git add hello.txt
git commit -m "Testing ACR Tasks"
git push origin master
```

You may be asked to provide your GitHub credentials when you execute the `git push` command. Provide your GitHub username, and enter the personal access token (PAT) that you created earlier for the password.

```console
$ git push origin master
Username for 'https://github.com': <github-username>
Password for 'https://githubuser@github.com': <personal-access-token>
```

Once you've pushed a commit to your repository, the webhook created by ACR Tasks fires and kicks off a build in Azure Container Registry. Display the logs for the currently running task to verify and monitor the build progress:

```azurecli-interactive
az acr task logs --registry $ACR_NAME
```

Output is similar to the following, showing the currently executing (or last-executed) task:

```console
$ az acr task logs --registry $ACR_NAME
Showing logs of the last created run.
Run ID: da4

[...]

Run ID: da4 was successful after 38s
```

## List builds

To see a list of the task runs that ACR Tasks has completed for your registry, run the [az acr task list-runs][az-acr-task-list-runs] command:

```azurecli-interactive
az acr task list-runs --registry $ACR_NAME --output table
```

Output from the command should appear similar to the following. The runs that ACR Tasks has executed are displayed, and "Git Commit" appears in the TRIGGER column for the most recent task:

```console
$ az acr task list-runs --registry $ACR_NAME --output table

RUN ID    TASK             PLATFORM    STATUS     TRIGGER     STARTED               DURATION
--------  --------------  ----------  ---------  ----------  --------------------  ----------
da4       taskhelloworld  Linux       Succeeded  Git Commit  2018-09-17T23:03:45Z  00:00:44
da3       taskhelloworld  Linux       Succeeded  Manual      2018-09-17T22:55:35Z  00:00:35
da2       taskhelloworld  Linux       Succeeded  Manual      2018-09-17T22:50:59Z  00:00:32
da1                       Linux       Succeeded  Manual      2018-09-17T22:29:59Z  00:00:57
```

## Next steps

In this tutorial, you learned how to use a task to automatically trigger container image builds in Azure when you commit source code to a Git repository. Move on to the next tutorial to learn how to create tasks that trigger builds when a container image's base image is updated.

> [!div class="nextstepaction"]
> [Automate builds on base image update](container-registry-tutorial-base-image-update.md)

<!-- LINKS - External -->
[sample-repo]: https://github.com/Azure-Samples/acr-build-helloworld-node

<!-- LINKS - Internal -->
[azure-cli]: /cli/azure/install-azure-cli
<<<<<<< HEAD
[az-acr-task]: /cli/azure/acr
[az-acr-task-create]: /cli/azure/acr
[az-acr-task-run]: /cli/azure/acr
[az-acr-task-list-runs]: /cli/azure/acr
=======
[az-acr-task]: /cli/azure/acr/task
[az-acr-task-create]: /cli/azure/acr/task#az-acr-task-create
[az-acr-task-run]: /cli/azure/acr/task#az-acr-task-run
[az-acr-task-list-runs]: /cli/azure/acr/task#az-acr-task-list-runs
>>>>>>> 6a383dfd
[az-login]: /cli/azure/reference-index#az-login


<|MERGE_RESOLUTION|>--- conflicted
+++ resolved
@@ -35,32 +35,7 @@
 
 [!INCLUDE [container-registry-task-tutorial-prereq.md](../../includes/container-registry-task-tutorial-prereq.md)]
 
-<<<<<<< HEAD
-In this tutorial, your ACR task builds and pushes a single container image specified in a Dockerfile. ACR Tasks can also run [multi-step tasks](container-registry-tasks-multi-step.md), using a YAML file to define steps to build, push, and optionally test multiple containers.
-
-## Create a build task
-
-In this section, you first create a GitHub personal access token (PAT) for use with ACR Tasks. Then, you create a task that triggers a build when code is committed to your fork of the repository.
-
-### Create a GitHub personal access token
-
-To trigger a build on a commit to a Git repository, ACR Tasks need a personal access token (PAT) to access the repository. Follow these steps to generate a PAT in GitHub:
-
-1. Navigate to the PAT creation page on GitHub at https://github.com/settings/tokens/new
-1. Enter a short **description** for the token, for example, "ACR Tasks Demo"
-1. Under **repo**, enable **repo:status** and **public_repo**
-
-   ![Screenshot of the Personal Access Token generation page in GitHub][build-task-01-new-token]
-
-1. Select the **Generate token** button (you may be asked to confirm your password)
-1. Copy and save the generated token in a **secure location** (you use this token when you define a task in the following section)
-
-   ![Screenshot of the generated Personal Access Token in GitHub][build-task-02-generated-token]
-
-### Create the build task
-=======
 ## Create the build task
->>>>>>> 6a383dfd
 
 Now that you've completed the steps required to enable ACR Tasks to read commit status and create webhooks in a repository, you can create a task that triggers a container image build on commits to the repo.
 
@@ -305,17 +280,10 @@
 
 <!-- LINKS - Internal -->
 [azure-cli]: /cli/azure/install-azure-cli
-<<<<<<< HEAD
-[az-acr-task]: /cli/azure/acr
-[az-acr-task-create]: /cli/azure/acr
-[az-acr-task-run]: /cli/azure/acr
-[az-acr-task-list-runs]: /cli/azure/acr
-=======
 [az-acr-task]: /cli/azure/acr/task
 [az-acr-task-create]: /cli/azure/acr/task#az-acr-task-create
 [az-acr-task-run]: /cli/azure/acr/task#az-acr-task-run
 [az-acr-task-list-runs]: /cli/azure/acr/task#az-acr-task-list-runs
->>>>>>> 6a383dfd
 [az-login]: /cli/azure/reference-index#az-login
 
 
