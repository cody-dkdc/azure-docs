---
title: Private Docker container registries in Azure - overview
description: Introduction to the Azure Container Registry service, providing cloud-based, managed, private Docker registries.
services: container-registry
author: stevelas

ms.service: container-registry
ms.topic: overview
<<<<<<< HEAD
ms.date: 04/01/2019
=======
ms.date: 03/29/2019
>>>>>>> 9f2c8f5a
ms.author: stevelas
ms.custom: "seodec18, mvc"
---
# Introduction to private Docker container registries in Azure

Azure Container Registry is a managed [Docker registry](https://docs.docker.com/registry/) service based on the open-source Docker Registry 2.0. Create and maintain Azure container registries to store and manage your private [Docker container](https://www.docker.com/what-docker) images.

Use container registries in Azure with your existing container development and deployment pipelines, or use [ACR Tasks](#azure-container-registry-tasks) to build container images in Azure. Build on demand, or fully automate builds with source code commit and base image update build triggers.

For background about Docker and containers, see the [Docker overview](https://docs.docker.com/engine/docker-overview/).

## Use cases

Pull images from an Azure container registry to various deployment targets:

* **Scalable orchestration systems** that manage containerized applications across clusters of hosts, including [Kubernetes](https://kubernetes.io/docs/), [DC/OS](https://docs.mesosphere.com/), and [Docker Swarm](https://docs.docker.com/swarm/).
* **Azure services** that support building and running applications at scale, including [Azure Kubernetes Service (AKS)](../aks/index.yml), [App Service](../app-service/index.yml), [Batch](../batch/index.yml), [Service Fabric](/azure/service-fabric/), and others.

Developers can also push to a container registry as part of a container development workflow. For example, target a container registry from a continuous integration and deployment tool such as [Azure DevOps Services](https://docs.microsoft.com/azure/devops/) or [Jenkins](https://jenkins.io/).

Configure ACR Tasks to automatically rebuild application images when their base images are updated, or automate image builds when your team commits code to a Git repository. Create multi-step tasks to automate building, testing, and patching multiple container images in parallel in the cloud.

Azure provides tooling including Azure Command-Line Interface, Azure portal, and API support for your Azure container registries. Optionally install the [Docker Extension for Visual Studio Code](https://code.visualstudio.com/docs/azure/docker) and the [Azure Account](https://marketplace.visualstudio.com/items?itemName=ms-vscode.azure-account) extension to work with your Azure container registries. Pull and push images to an Azure container registry, or run ACR Tasks, all within Visual Studio Code.

## Key concepts

* **Registry** - Create one or more container registries in your Azure subscription. Registries are available in three SKUs: [Basic, Standard, and Premium](container-registry-skus.md), each of which supports webhook integration, registry authentication with Azure Active Directory, and delete functionality. Take advantage of local, network-close storage of your container images by creating a registry in the same Azure location as your deployments. Use the [geo-replication](container-registry-geo-replication.md) feature of Premium registries for advanced replication and container image distribution scenarios. A fully qualified registry name has the form `myregistry.azurecr.io`.

  You [control access](container-registry-authentication.md) to a container registry using an Azure identity, an Azure Active Directory-backed [service principal](../active-directory/develop/app-objects-and-service-principals.md), or a provided admin account. Log in to the registry using the Azure CLI or the standard `docker login` command.

* **Repository** - A registry contains one or more repositories, which are virtual groups of container images with the same name but different tags or digests. Azure Container Registry supports multilevel repository namespaces. With multilevel namespaces, you can group collections of images related to a specific app, or a collection of apps to specific development or operational teams. For example:

  * `myregistry.azurecr.io/aspnetcore:1.0.1` represents a corporate-wide image
  * `myregistry.azurecr.io/warrantydept/dotnet-build` represents an image used to build .NET apps, shared across the warranty department
  * `myregistry.azurecr.io/warrantydept/customersubmissions/web` represents a web image, grouped in the customer submissions app, owned by the warranty department

* **Image** - Stored in a repository, each image is a read-only snapshot of a Docker-compatible container. Azure container registries can include both Windows and Linux images. You control image names for all your container deployments. Use standard [Docker commands](https://docs.docker.com/engine/reference/commandline/) to push images into a repository, or pull an image from a repository. In addition to container images, Azure Container Registry stores [related content formats](container-registry-image-formats.md) such as [Helm charts](container-registry-helm-repos.md), used to deploy applications to Kubernetes.

* **Container** - A container defines a software application and its dependencies wrapped in a complete filesystem including code, runtime, system tools, and libraries. Run Docker containers based on Windows or Linux images that you pull from a container registry. Containers running on a single machine share the operating system kernel. Docker containers are fully portable to all major Linux distros, macOS, and Windows.

## Azure Container Registry Tasks

[Azure Container Registry Tasks](container-registry-tasks-overview.md) (ACR Tasks) is a suite of features within Azure Container Registry that provides streamlined and efficient Docker container image builds in Azure. Use ACR Tasks to extend your development inner-loop to the cloud by offloading `docker build` operations to Azure. Configure build tasks to automate your container OS and framework patching pipeline, and build images automatically when your team commits code to source control.

[Multi-step tasks](container-registry-tasks-overview.md#multi-step-tasks) provide step-based task definition and execution for building, testing, and patching container images in the cloud. Task steps define individual container image build and push operations. They can also define the execution of one or more containers, with each step using the container as its execution environment.

## Next steps

* [Create a container registry using the Azure portal](container-registry-get-started-portal.md)
* [Create a container registry using the Azure CLI](container-registry-get-started-azure-cli.md)
* [Automate OS and framework patching with ACR Tasks](container-registry-tasks-overview.md)<|MERGE_RESOLUTION|>--- conflicted
+++ resolved
@@ -6,11 +6,7 @@
 
 ms.service: container-registry
 ms.topic: overview
-<<<<<<< HEAD
-ms.date: 04/01/2019
-=======
-ms.date: 03/29/2019
->>>>>>> 9f2c8f5a
+ms.date: 04/03/2019
 ms.author: stevelas
 ms.custom: "seodec18, mvc"
 ---
@@ -33,7 +29,7 @@
 
 Configure ACR Tasks to automatically rebuild application images when their base images are updated, or automate image builds when your team commits code to a Git repository. Create multi-step tasks to automate building, testing, and patching multiple container images in parallel in the cloud.
 
-Azure provides tooling including Azure Command-Line Interface, Azure portal, and API support for your Azure container registries. Optionally install the [Docker Extension for Visual Studio Code](https://code.visualstudio.com/docs/azure/docker) and the [Azure Account](https://marketplace.visualstudio.com/items?itemName=ms-vscode.azure-account) extension to work with your Azure container registries. Pull and push images to an Azure container registry, or run ACR Tasks, all within Visual Studio Code.
+Azure provides tooling including Azure Command-Line Interface, Azure portal, and API support to manage your Azure container registries. Optionally install the [Docker Extension for Visual Studio Code](https://code.visualstudio.com/docs/azure/docker) and the [Azure Account](https://marketplace.visualstudio.com/items?itemName=ms-vscode.azure-account) extension to work with your Azure container registries. Pull and push images to an Azure container registry, or run ACR Tasks, all within Visual Studio Code.
 
 ## Key concepts
 
