- name: Azure Container Registry
  href: ./index.yml
- name: Overview
  items:
  - name: About Container Registry
    href: container-registry-intro.md
- name: Quickstarts
  expanded: true
  items:
  - name: Container Registry - CLI
    href: container-registry-get-started-azure-cli.md
  - name: Container Registry - Portal
    href: container-registry-get-started-portal.md
  - name: Container Registry - PowerShell
    href: container-registry-get-started-powershell.md
- name: Tutorials
  items:
  - name: Azure Container Instances
    href: ../container-instances/container-instances-tutorial-prepare-app.md
  - name: Azure Container Service
    href: ../container-service/kubernetes/container-service-tutorial-kubernetes-prepare-app.md
<<<<<<< HEAD
  - name: Service Fabric
    href: ../service-fabric/service-fabric-tutorial-create-container-images.md
=======
- name: Concepts
  items:
  - name: Geo-replication
    href: container-registry-geo-replication.md
>>>>>>> d709c84d
- name: How-to guides
  items:
  - name: Choose a registry SKU
    href: container-registry-skus.md
  - name: Push and pull an image
    href: container-registry-get-started-docker-cli.md
  - name: View repositories
    href: container-registry-repositories.md
  - name: Create a service principal
    href: ../azure-resource-manager/resource-group-create-service-principal-portal.md?toc=%2fazure%2fcontainer-registry%2ftoc.json
  - name: Authenticate with a registry
    href: container-registry-authentication.md
  - name: Use ACR webhooks
    href: ./container-registry-webhook.md
- name: Reference
  items:
  - name: Azure CLI
    href: /cli/azure/acr
  - name: REST
    href: /rest/api/containerregistry
  - name: PowerShell
    href: /powershell/module/azurerm.containerregistry
- name: Resources
  items:
  - name: Roadmap
    href: https://aka.ms/acr/roadmap
  - name: Pricing
    href: https://azure.microsoft.com/pricing/details/container-registry/
  - name: Region availability
    href: https://azure.microsoft.com/regions/services/
  - name: Stack Overflow
    href: http://stackoverflow.com/questions/tagged/azure-container-registry<|MERGE_RESOLUTION|>--- conflicted
+++ resolved
@@ -19,15 +19,12 @@
     href: ../container-instances/container-instances-tutorial-prepare-app.md
   - name: Azure Container Service
     href: ../container-service/kubernetes/container-service-tutorial-kubernetes-prepare-app.md
-<<<<<<< HEAD
   - name: Service Fabric
     href: ../service-fabric/service-fabric-tutorial-create-container-images.md
-=======
 - name: Concepts
   items:
   - name: Geo-replication
     href: container-registry-geo-replication.md
->>>>>>> d709c84d
 - name: How-to guides
   items:
   - name: Choose a registry SKU
