- name: Azure Container Registry
  href: ./index.yml
- name: Overview
  items:
  - name: About Container Registry
    href: container-registry-intro.md
- name: Quickstarts
  expanded: true
  items:
  - name: Container Registry - CLI
    href: container-registry-get-started-azure-cli.md
  - name: Container Registry - Portal
    href: container-registry-get-started-portal.md
  - name: Container Registry - PowerShell
    href: container-registry-get-started-powershell.md
- name: Tutorials
  items:
  - name: Azure Container Instances
    href: ../container-instances/container-instances-tutorial-prepare-app.md
  - name: Azure Container Service (AKS)
    href: ../aks/tutorial-kubernetes-prepare-app.md
  - name: Service Fabric
    href: ../service-fabric/service-fabric-tutorial-create-container-images.md
  - name: Build container images (preview)
    items:
    - name: 1 - Build images in Azure
      href: container-registry-tutorial-quick-build.md
    - name: 2 - Automate image builds
      href: container-registry-tutorial-build-task.md
    - name: 3 - Base image update builds
      href: container-registry-tutorial-base-image-update.md
  - name: Geo-replication (preview)
    items:
    - name: 1 - Prepare container registry
      href: container-registry-tutorial-prepare-registry.md
    - name: 2 - Deploy web application
      href: container-registry-tutorial-deploy-app.md
    - name: 3 - Update web application
      href: container-registry-tutorial-deploy-update.md
- name: Concepts
  items:
  - name: Container registry SKUs
    href: container-registry-skus.md
  - name: Image storage
    href: container-registry-storage.md
<<<<<<< HEAD
  - name: Geo-replication
=======
  - name: Build and patch with ACR Build
    href: container-registry-build-overview.md
  - name: Geo-replication (preview)
>>>>>>> 48183f22
    href: container-registry-geo-replication.md
  - name: Registry best practices
    href: container-registry-best-practices.md
- name: How-to guides
  items:
  - name: Push and pull an image
    href: container-registry-get-started-docker-cli.md
  - name: View repositories
    href: container-registry-repositories.md
  - name: Upgrade a Classic registry
    href: container-registry-upgrade.md
  - name: Use ACR webhooks
    href: container-registry-webhook.md
  - name: Authentication
    items:
    - name: Authentication overview
      href: container-registry-authentication.md
    - name: Service principal authentication
      href: container-registry-auth-service-principal.md
    - name: Azure Container Instances
      href: container-registry-auth-aci.md
    - name: Azure Container Service
      href: container-registry-auth-aks.md
- name: Reference
  items:
  - name: Azure CLI
    href: /cli/azure/acr
  - name: REST
    href: /rest/api/containerregistry
  - name: PowerShell
    href: /powershell/module/azurerm.containerregistry
  - name: .NET
    href: /dotnet/api/overview/azure/containerregistry
  - name: Python
    href: /python/api/overview/azure/container-registry
  - name: Java
    href: /java/api/overview/azure/containerregistry
  - name: Node.js
    href: /javascript/api/overview/azure/container-registry
  - name: Resource Manager template
    href: /azure/templates/microsoft.containerregistry/registries
  - name: Webhook schema
    href: container-registry-webhook-reference.md
- name: Resources
  items:
  - name: Region availability
    href: https://azure.microsoft.com/regions/services/
  - name: Pricing
    href: https://azure.microsoft.com/pricing/details/container-registry/
  - name: Roadmap
    href: https://aka.ms/acr/roadmap
  - name: Provide product feedback
    href: https://feedback.azure.com/forums/903958-azure-container-registry
  - name: Stack Overflow
    href: http://stackoverflow.com/questions/tagged/azure-container-registry
  - name: Videos
    href: https://azure.microsoft.com/resources/videos/index/?services=container-registry&sort=newest<|MERGE_RESOLUTION|>--- conflicted
+++ resolved
@@ -43,13 +43,9 @@
     href: container-registry-skus.md
   - name: Image storage
     href: container-registry-storage.md
-<<<<<<< HEAD
-  - name: Geo-replication
-=======
   - name: Build and patch with ACR Build
     href: container-registry-build-overview.md
-  - name: Geo-replication (preview)
->>>>>>> 48183f22
+  - name: Geo-replication
     href: container-registry-geo-replication.md
   - name: Registry best practices
     href: container-registry-best-practices.md
