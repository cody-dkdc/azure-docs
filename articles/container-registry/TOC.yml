--- conflicted
+++ resolved
@@ -21,9 +21,6 @@
     href: ../aks/tutorial-kubernetes-prepare-app.md
   - name: Service Fabric
     href: ../service-fabric/service-fabric-tutorial-create-container-images.md
-<<<<<<< HEAD
-  - name: Geo-replication
-=======
   - name: Build container images (preview)
     items:
     - name: 1 - Build images in Azure
@@ -33,7 +30,6 @@
     - name: 3 - Base image update builds
       href: container-registry-tutorial-base-image-update.md
   - name: Geo-replication (preview)
->>>>>>> 356e9475
     items:
     - name: 1 - Prepare container registry
       href: container-registry-tutorial-prepare-registry.md
