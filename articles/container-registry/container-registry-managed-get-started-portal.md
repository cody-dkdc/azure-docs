--- conflicted
+++ resolved
@@ -17,11 +17,7 @@
 ms.workload: na
 ms.date: 07/10/2017
 ms.author: nepeters
-<<<<<<< HEAD
-ms.custom: H1Hack27Feb2017
-=======
 ms.custom: na
->>>>>>> 73d774c3
 ---
 
 # Create a managed container registry using the Azure portal
