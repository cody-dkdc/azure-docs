﻿---
title: Quickstart - Create a private Docker registry in Azure - PowerShell
description: Quickly learn to create a private Docker container registry in Azure with PowerShell.
services: container-registry
author: dlepow

ms.service: container-registry
ms.topic: quickstart
ms.date: 01/22/2019
ms.author: danlep
ms.custom: "seodec18, mvc"
---

# Quickstart: Create a private container registry using Azure PowerShell

Azure Container Registry is a managed, private Docker container registry service for building, storing, and serving Docker container images. In this quickstart, you learn how to create an Azure container registry using PowerShell. Then, use Docker commands to push a container image into the registry, and finally pull and run the image from your registry.

## Prerequisites

This quickstart requires Azure PowerShell module version 5.7.0 or later. Run `Get-Module -ListAvailable AzureRM` to determine your installed version. If you need to install or upgrade, see [Install Azure PowerShell module](/powershell/azure/azurerm/install-Az-ps).

You must also have Docker installed locally. Docker provides packages for [macOS][docker-mac], [Windows][docker-windows], and [Linux][docker-linux] systems.

Because the Azure Cloud Shell doesn't include all required Docker components (the `dockerd` daemon), you can't use the Cloud Shell for this quickstart.

## Sign in to Azure

Sign in to your Azure subscription with the [Connect-AzAccount][Connect-AzAccount] command, and follow the on-screen directions.

```powershell
Connect-AzAccount
```

## Create resource group

Once you're authenticated with Azure, create a resource group with [New-AzResourceGroup][New-AzResourceGroup]. A resource group is a logical container in which you deploy and manage your Azure resources.

```powershell
New-AzResourceGroup -Name myResourceGroup -Location EastUS
```

## Create container registry

Next, create a container registry in your new resource group with the [New-AzContainerRegistry][New-AzContainerRegistry] command.

The registry name must be unique within Azure, and contain 5-50 alphanumeric characters. The following example creates a registry named "myContainerRegistry007." Replace *myContainerRegistry007* in the following command, then run it to create the registry:

```powershell
$registry = New-AzContainerRegistry -ResourceGroupName "myResourceGroup" -Name "myContainerRegistry007" -EnableAdminUser -Sku Basic
```

In this quickstart you create a *Basic* registry, which is a cost-optimized option for developers learning about Azure Container Registry. For details on available service tiers, see [Container registry SKUs][container-registry-skus].

## Log in to registry

<<<<<<< HEAD
Before pushing and pulling container images, you must log in to your registry. In production scenarios you should use an individual identity or service principal for container registry access, but to keep this quickstart brief, enable the admin user on your registry with the [Get-AzureRmContainerRegistryCredential][Get-AzureRmContainerRegistryCredential] command:
=======
Before pushing and pulling container images, you must log in to your registry. Use the [Get-AzContainerRegistryCredential][Get-AzContainerRegistryCredential] command to first get the admin credentials for the registry:
>>>>>>> 733864bc

```powershell
$creds = Get-AzContainerRegistryCredential -Registry $registry
```

Next, run [docker login][docker-login] to log in:

```powershell
$creds.Password | docker login $registry.LoginServer -u $creds.Username --password-stdin
```

The command returns `Login Succeeded` once completed.

<<<<<<< HEAD
[!INCLUDE [container-registry-quickstart-docker-push](../../includes/container-registry-quickstart-docker-push.md)]

[!INCLUDE [container-registry-quickstart-docker-pull](../../includes/container-registry-quickstart-docker-pull.md)]

## Clean up resources

Once you're done working with the resources you created in this quickstart, use the [Remove-AzureRmResourceGroup][Remove-AzureRmResourceGroup] command to remove the resource group, the container registry, and the container images stored there:
=======
```powershell
docker tag microsoft/aci-helloworld $image
```

And finally, [docker push][docker-push] it to your registry:

```powershell
docker push $image
```

As the Docker client pushes your image, output should be similar to:

```console
PS Azure:\> docker push $image
The push refers to repository [myContainerRegistry007.azurecr.io/aci-helloworld]
31ba1ebd9cf5: Pushed
cd07853fe8be: Pushed
73f25249687f: Pushed
d8fbd47558a8: Pushed
44ab46125c35: Pushed
5bef08742407: Pushed
v1: digest: sha256:565dba8ce20ca1a311c2d9485089d7ddc935dd50140510050345a1b0ea4ffa6e size: 1576
```

Congratulations! You've just pushed your first container image to your registry.

## Deploy image to ACI

With the image now in your registry, deploy a container directly to Azure Container Instances to see it running in Azure.

First, convert the registry credential to a *PSCredential*. The `New-AzContainerGroup` command, which you use to create the container instance, requires it in this format.

```powershell
$secpasswd = ConvertTo-SecureString $creds.Password -AsPlainText -Force
$pscred = New-Object System.Management.Automation.PSCredential($creds.Username, $secpasswd)
```

Additionally, the DNS name label for your container must be unique within the Azure region you create it. Execute the following command to populate a variable with a generated name:

```powershell
$dnsname = "aci-demo-" + (Get-Random -Maximum 9999)
```

Finally, run [New-AzContainerGroup][New-AzContainerGroup] to deploy a container from the image in your registry with 1 CPU core and 1 GB of memory:

```powershell
New-AzContainerGroup -ResourceGroup myResourceGroup -Name "mycontainer" -Image $image -RegistryCredential $pscred -Cpu 1 -MemoryInGB 1 -DnsNameLabel $dnsname
```

You should get an initial response from Azure with details on your container, and its state is at first "Pending":

```console
PS Azure:\> New-AzContainerGroup -ResourceGroup myResourceGroup -Name "mycontainer" -Image $image -RegistryCredential $pscred -Cpu 1 -MemoryInGB 1 -DnsNameLabel $dnsname
ResourceGroupName        : myResourceGroup
Id                       : /subscriptions/<subscriptionID>/resourceGroups/myResourceGroup/providers/Microsoft.ContainerInstance/containerGroups/mycontainer
Name                     : mycontainer
Type                     : Microsoft.ContainerInstance/containerGroups
Location                 : eastus
Tags                     :
ProvisioningState        : Creating
Containers               : {mycontainer}
ImageRegistryCredentials : {myContainerRegistry007}
RestartPolicy            : Always
IpAddress                : 40.117.255.198
DnsNameLabel             : aci-demo-8751
Fqdn                     : aci-demo-8751.eastus.azurecontainer.io
Ports                    : {80}
OsType                   : Linux
Volumes                  :
State                    : Pending
Events                   : {}
```

To monitor its status and determine when it's running, run the [Get-AzContainerGroup][Get-AzContainerGroup] command a few times. It should take less than a minute for the container to start.

```powershell
(Get-AzContainerGroup -ResourceGroupName myResourceGroup -Name mycontainer).ProvisioningState
```

Here, you can see the container's ProvisioningState is at first *Creating*, and then moves to the *Succeeded* state once it's up and running:

```console
PS Azure:\> (Get-AzContainerGroup -ResourceGroupName myResourceGroup -Name mycontainer).ProvisioningState
Creating
PS Azure:\> (Get-AzContainerGroup -ResourceGroupName myResourceGroup -Name mycontainer).ProvisioningState
Succeeded
```

## View running application

Once the deployment to ACI has succeeded and your container is up and running, navigate to its fully qualified domain name (FQDN) in your browser to see the app running in Azure.

Get the FQDN for your container with [Get-AzContainerGroup][Get-AzContainerGroup]:


```powershell
(Get-AzContainerGroup -ResourceGroupName myResourceGroup -Name mycontainer).Fqdn
```

The output of the command is the FQDN of your container instance:

```console
PS Azure:\> (Get-AzContainerGroup -ResourceGroupName myResourceGroup -Name mycontainer).Fqdn
aci-demo-8571.eastus.azurecontainer.io
```

With the FQDN in hand, navigate to it in your browser:

![Hello world app in the browser][qs-psh-01-running-app]

Congratulations! You've got a container running an application in Azure, deployed directly from a container image in your private Azure container registry.

## Clean up resources

Once you're done working with the resources you created in this quickstart, use the [Remove-AzResourceGroup][Remove-AzResourceGroup] command to remove the resource group, the container registry, and the container instance:
>>>>>>> 733864bc

```powershell
Remove-AzResourceGroup -Name myResourceGroup
```

## Next steps

In this quickstart, you created an Azure Container Registry with Azure PowerShell, pushed a container image, and pulled and ran the image from the registry. Continue to the Azure Container Registry tutorials for a deeper look at ACR.

> [!div class="nextstepaction"]
> [Azure Container Registry tutorials][container-registry-tutorial-quick-task]

<!-- LINKS - external -->
[docker-linux]: https://docs.docker.com/engine/installation/#supported-platforms
[docker-login]: https://docs.docker.com/engine/reference/commandline/login/
[docker-mac]: https://docs.docker.com/docker-for-mac/
[docker-push]: https://docs.docker.com/engine/reference/commandline/push/
[docker-tag]: https://docs.docker.com/engine/reference/commandline/tag/
[docker-windows]: https://docs.docker.com/docker-for-windows/

<!-- Links - internal -->
<<<<<<< HEAD
[Connect-AzureRmAccount]: /powershell/module/azurerm.profile/connect-azurermaccount
[Get-AzureRmContainerRegistryCredential]: /powershell/module/azurerm.containerregistry/get-azurermcontainerregistrycredential
[Get-Module]: /powershell/module/microsoft.powershell.core/get-module
[New-AzureRMContainerRegistry]: /powershell/module/azurerm.containerregistry/New-AzureRMContainerRegistry
[New-AzureRmResourceGroup]: /powershell/module/azurerm.resources/new-azurermresourcegroup
[Remove-AzureRmResourceGroup]: /powershell/module/azurerm.resources/remove-azurermresourcegroup
[container-registry-tutorial-quick-task]: container-registry-tutorial-quick-task.md
[container-registry-skus]: container-registry-skus.md
=======
[Connect-AzAccount]: /powershell/module/azurerm.profile/connect-Azaccount
[Get-AzContainerGroup]: /powershell/module/azurerm.containerinstance/get-Azcontainergroup
[Get-AzContainerRegistryCredential]: /powershell/module/azurerm.containerregistry/get-Azcontainerregistrycredential
[Get-Module]: /powershell/module/microsoft.powershell.core/get-module
[New-AzContainerGroup]: /powershell/module/azurerm.containerinstance/new-Azcontainergroup
[New-AzContainerRegistry]: /powershell/module/azurerm.containerregistry/New-AzContainerRegistry
[New-AzResourceGroup]: /powershell/module/azurerm.resources/new-Azresourcegroup
[Remove-AzResourceGroup]: /powershell/module/azurerm.resources/remove-Azresourcegroup

<!-- IMAGES> -->
[qs-psh-01-running-app]: ./media/container-registry-get-started-powershell/qs-psh-01-running-app.png
>>>>>>> 733864bc
<|MERGE_RESOLUTION|>--- conflicted
+++ resolved
@@ -17,7 +17,9 @@
 
 ## Prerequisites
 
-This quickstart requires Azure PowerShell module version 5.7.0 or later. Run `Get-Module -ListAvailable AzureRM` to determine your installed version. If you need to install or upgrade, see [Install Azure PowerShell module](/powershell/azure/azurerm/install-Az-ps).
+[!INCLUDE [updated-for-az](../../includes/updated-for-az.md)]
+
+This quickstart requires Azure PowerShell module. Run `Get-Module -ListAvailable Az` to determine your installed version. If you need to install or upgrade, see [Install Azure PowerShell module](/powershell/azure/install-az-ps).
 
 You must also have Docker installed locally. Docker provides packages for [macOS][docker-mac], [Windows][docker-windows], and [Linux][docker-linux] systems.
 
@@ -53,11 +55,7 @@
 
 ## Log in to registry
 
-<<<<<<< HEAD
-Before pushing and pulling container images, you must log in to your registry. In production scenarios you should use an individual identity or service principal for container registry access, but to keep this quickstart brief, enable the admin user on your registry with the [Get-AzureRmContainerRegistryCredential][Get-AzureRmContainerRegistryCredential] command:
-=======
-Before pushing and pulling container images, you must log in to your registry. Use the [Get-AzContainerRegistryCredential][Get-AzContainerRegistryCredential] command to first get the admin credentials for the registry:
->>>>>>> 733864bc
+Before pushing and pulling container images, you must log in to your registry. In production scenarios you should use an individual identity or service principal for container registry access, but to keep this quickstart brief, enable the admin user on your registry with the [Get-AzContainerRegistryCredential][Get-AzContainerRegistryCredential] command:
 
 ```powershell
 $creds = Get-AzContainerRegistryCredential -Registry $registry
@@ -71,131 +69,13 @@
 
 The command returns `Login Succeeded` once completed.
 
-<<<<<<< HEAD
 [!INCLUDE [container-registry-quickstart-docker-push](../../includes/container-registry-quickstart-docker-push.md)]
 
 [!INCLUDE [container-registry-quickstart-docker-pull](../../includes/container-registry-quickstart-docker-pull.md)]
 
 ## Clean up resources
 
-Once you're done working with the resources you created in this quickstart, use the [Remove-AzureRmResourceGroup][Remove-AzureRmResourceGroup] command to remove the resource group, the container registry, and the container images stored there:
-=======
-```powershell
-docker tag microsoft/aci-helloworld $image
-```
-
-And finally, [docker push][docker-push] it to your registry:
-
-```powershell
-docker push $image
-```
-
-As the Docker client pushes your image, output should be similar to:
-
-```console
-PS Azure:\> docker push $image
-The push refers to repository [myContainerRegistry007.azurecr.io/aci-helloworld]
-31ba1ebd9cf5: Pushed
-cd07853fe8be: Pushed
-73f25249687f: Pushed
-d8fbd47558a8: Pushed
-44ab46125c35: Pushed
-5bef08742407: Pushed
-v1: digest: sha256:565dba8ce20ca1a311c2d9485089d7ddc935dd50140510050345a1b0ea4ffa6e size: 1576
-```
-
-Congratulations! You've just pushed your first container image to your registry.
-
-## Deploy image to ACI
-
-With the image now in your registry, deploy a container directly to Azure Container Instances to see it running in Azure.
-
-First, convert the registry credential to a *PSCredential*. The `New-AzContainerGroup` command, which you use to create the container instance, requires it in this format.
-
-```powershell
-$secpasswd = ConvertTo-SecureString $creds.Password -AsPlainText -Force
-$pscred = New-Object System.Management.Automation.PSCredential($creds.Username, $secpasswd)
-```
-
-Additionally, the DNS name label for your container must be unique within the Azure region you create it. Execute the following command to populate a variable with a generated name:
-
-```powershell
-$dnsname = "aci-demo-" + (Get-Random -Maximum 9999)
-```
-
-Finally, run [New-AzContainerGroup][New-AzContainerGroup] to deploy a container from the image in your registry with 1 CPU core and 1 GB of memory:
-
-```powershell
-New-AzContainerGroup -ResourceGroup myResourceGroup -Name "mycontainer" -Image $image -RegistryCredential $pscred -Cpu 1 -MemoryInGB 1 -DnsNameLabel $dnsname
-```
-
-You should get an initial response from Azure with details on your container, and its state is at first "Pending":
-
-```console
-PS Azure:\> New-AzContainerGroup -ResourceGroup myResourceGroup -Name "mycontainer" -Image $image -RegistryCredential $pscred -Cpu 1 -MemoryInGB 1 -DnsNameLabel $dnsname
-ResourceGroupName        : myResourceGroup
-Id                       : /subscriptions/<subscriptionID>/resourceGroups/myResourceGroup/providers/Microsoft.ContainerInstance/containerGroups/mycontainer
-Name                     : mycontainer
-Type                     : Microsoft.ContainerInstance/containerGroups
-Location                 : eastus
-Tags                     :
-ProvisioningState        : Creating
-Containers               : {mycontainer}
-ImageRegistryCredentials : {myContainerRegistry007}
-RestartPolicy            : Always
-IpAddress                : 40.117.255.198
-DnsNameLabel             : aci-demo-8751
-Fqdn                     : aci-demo-8751.eastus.azurecontainer.io
-Ports                    : {80}
-OsType                   : Linux
-Volumes                  :
-State                    : Pending
-Events                   : {}
-```
-
-To monitor its status and determine when it's running, run the [Get-AzContainerGroup][Get-AzContainerGroup] command a few times. It should take less than a minute for the container to start.
-
-```powershell
-(Get-AzContainerGroup -ResourceGroupName myResourceGroup -Name mycontainer).ProvisioningState
-```
-
-Here, you can see the container's ProvisioningState is at first *Creating*, and then moves to the *Succeeded* state once it's up and running:
-
-```console
-PS Azure:\> (Get-AzContainerGroup -ResourceGroupName myResourceGroup -Name mycontainer).ProvisioningState
-Creating
-PS Azure:\> (Get-AzContainerGroup -ResourceGroupName myResourceGroup -Name mycontainer).ProvisioningState
-Succeeded
-```
-
-## View running application
-
-Once the deployment to ACI has succeeded and your container is up and running, navigate to its fully qualified domain name (FQDN) in your browser to see the app running in Azure.
-
-Get the FQDN for your container with [Get-AzContainerGroup][Get-AzContainerGroup]:
-
-
-```powershell
-(Get-AzContainerGroup -ResourceGroupName myResourceGroup -Name mycontainer).Fqdn
-```
-
-The output of the command is the FQDN of your container instance:
-
-```console
-PS Azure:\> (Get-AzContainerGroup -ResourceGroupName myResourceGroup -Name mycontainer).Fqdn
-aci-demo-8571.eastus.azurecontainer.io
-```
-
-With the FQDN in hand, navigate to it in your browser:
-
-![Hello world app in the browser][qs-psh-01-running-app]
-
-Congratulations! You've got a container running an application in Azure, deployed directly from a container image in your private Azure container registry.
-
-## Clean up resources
-
-Once you're done working with the resources you created in this quickstart, use the [Remove-AzResourceGroup][Remove-AzResourceGroup] command to remove the resource group, the container registry, and the container instance:
->>>>>>> 733864bc
+Once you're done working with the resources you created in this quickstart, use the [Remove-AzResourceGroup][Remove-AzResourceGroup] command to remove the resource group, the container registry, and the container images stored there:
 
 ```powershell
 Remove-AzResourceGroup -Name myResourceGroup
@@ -217,25 +97,11 @@
 [docker-windows]: https://docs.docker.com/docker-for-windows/
 
 <!-- Links - internal -->
-<<<<<<< HEAD
-[Connect-AzureRmAccount]: /powershell/module/azurerm.profile/connect-azurermaccount
-[Get-AzureRmContainerRegistryCredential]: /powershell/module/azurerm.containerregistry/get-azurermcontainerregistrycredential
+[Connect-AzAccount]: /powershell/module/az.profile/connect-azaccount
+[Get-AzContainerRegistryCredential]: /powershell/module/az.containerregistry/get-azcontainerregistrycredential
 [Get-Module]: /powershell/module/microsoft.powershell.core/get-module
-[New-AzureRMContainerRegistry]: /powershell/module/azurerm.containerregistry/New-AzureRMContainerRegistry
-[New-AzureRmResourceGroup]: /powershell/module/azurerm.resources/new-azurermresourcegroup
-[Remove-AzureRmResourceGroup]: /powershell/module/azurerm.resources/remove-azurermresourcegroup
+[New-AzContainerRegistry]: /powershell/module/az.containerregistry/New-AzContainerRegistry
+[New-AzResourceGroup]: /powershell/module/az.resources/new-azresourcegroup
+[Remove-AzResourceGroup]: /powershell/module/az.resources/remove-azresourcegroup
 [container-registry-tutorial-quick-task]: container-registry-tutorial-quick-task.md
-[container-registry-skus]: container-registry-skus.md
-=======
-[Connect-AzAccount]: /powershell/module/azurerm.profile/connect-Azaccount
-[Get-AzContainerGroup]: /powershell/module/azurerm.containerinstance/get-Azcontainergroup
-[Get-AzContainerRegistryCredential]: /powershell/module/azurerm.containerregistry/get-Azcontainerregistrycredential
-[Get-Module]: /powershell/module/microsoft.powershell.core/get-module
-[New-AzContainerGroup]: /powershell/module/azurerm.containerinstance/new-Azcontainergroup
-[New-AzContainerRegistry]: /powershell/module/azurerm.containerregistry/New-AzContainerRegistry
-[New-AzResourceGroup]: /powershell/module/azurerm.resources/new-Azresourcegroup
-[Remove-AzResourceGroup]: /powershell/module/azurerm.resources/remove-Azresourcegroup
-
-<!-- IMAGES> -->
-[qs-psh-01-running-app]: ./media/container-registry-get-started-powershell/qs-psh-01-running-app.png
->>>>>>> 733864bc
+[container-registry-skus]: container-registry-skus.md