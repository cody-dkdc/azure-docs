--- conflicted
+++ resolved
@@ -7,11 +7,7 @@
 
 ms.service: container-registry
 ms.topic: tutorial
-<<<<<<< HEAD
-ms.date: 04/10/2018
-=======
 ms.date: 04/30/2017
->>>>>>> 48183f22
 ms.author: marsma
 ms.custom: mvc
 ---
