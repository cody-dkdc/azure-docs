--- conflicted
+++ resolved
@@ -6,11 +6,7 @@
 
 ms.service: container-registry
 ms.topic: article
-<<<<<<< HEAD
-ms.date: 03/26/2019
-=======
 ms.date: 05/06/2019
->>>>>>> 6a383dfd
 ms.author: danlep
 ---
 
@@ -22,11 +18,7 @@
 | --- | :-------: | ----------- |
 | **Basic** | Yes | A cost-optimized entry point for developers learning about Azure Container Registry. Basic registries have the same programmatic capabilities as Standard and Premium (such as Azure Active Directory [authentication integration](container-registry-authentication.md#individual-login-with-azure-ad), [image deletion][container-registry-delete], and [webhooks][container-registry-webhook]). However, the included storage and image throughput are most appropriate for lower usage scenarios. |
 | **Standard** | Yes | Standard registries offer the same capabilities as Basic, with increased included storage and image throughput. Standard registries should satisfy the needs of most production scenarios. |
-<<<<<<< HEAD
-| **Premium** | Yes | Premium registries provide the highest amount of included storage and concurrent operations, enabling high-volume scenarios. In addition to higher image throughput, Premium adds features including [geo-replication][container-registry-geo-replication] for managing a single registry across multiple regions, [content trust (preview)](container-registry-content-trust.md) for image tag signing, and [firewalls and virtual networks (preview)](container-registry-vnet.md) to restrict access to the registry. |
-=======
 | **Premium** | Yes | Premium registries provide the highest amount of included storage and concurrent operations, enabling high-volume scenarios. In addition to higher image throughput, Premium adds features including [geo-replication][container-registry-geo-replication] for managing a single registry across multiple regions, [content trust](container-registry-content-trust.md) for image tag signing, and [firewalls and virtual networks (preview)](container-registry-vnet.md) to restrict access to the registry. |
->>>>>>> 6a383dfd
 |  Classic (*not available after April 2019*) | No | This SKU enabled the initial release of the Azure Container Registry service in Azure. Classic registries are backed by a storage account that Azure creates in your subscription, which limits the ability for ACR to provide higher-level capabilities such as increased throughput and geo-replication. |
 
 > [!IMPORTANT]
