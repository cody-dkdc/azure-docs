--- conflicted
+++ resolved
@@ -1,191 +1,193 @@
-<properties 
-	pageTitle="Configure SSL for a cloud service - Azure" 
-	description="Learn how to specify an HTTPS endpoint for a web role and how to upload an SSL certificate to secure your application." 
-	services="cloud-services" 
-	documentationCenter=".net" 
-	authors="Thraka" 
-	manager="timlt" 
-	editor="mollybos"/>
-
-<tags 
-	ms.service="cloud-services" 
-	ms.workload="tbd" 
-	ms.tgt_pltfrm="na" 
-	ms.devlang="na" 
-	ms.topic="article" 
-	ms.date="11/14/2014" 
-	ms.author="adegeo"/>
-
-
-
-
-# Configuring SSL for an application in Azure
-
-[AZURE.INCLUDE [websites-cloud-services-css-guided-walkthrough](../includes/websites-cloud-services-css-guided-walkthrough.md)]
-
-Secure Socket Layer (SSL) encryption is the most commonly used method of securing data sent across the internet. This common task discusses how to specify an HTTPS endpoint for a web role and how to upload an SSL certificate to secure your application.
-
-> [AZURE.NOTE] The procedures in this task apply to Azure Cloud Services; for Websites, see [Configuring an SSL certificate for an Azure website](../articles/web-sites-configure-ssl-certificate/).
-
-This task will use a production deployment; information on using a staging deployment is provided at the end of this topic.
-
-##Step 1: Get an SSL certificate
-
-To configure SSL for an application, you first need to get an SSL certificate that has been signed by a Certificate Authority (CA), a trusted third-party who issues certificates for this purpose. If you do not already have one, you will need to obtain one from a company that sells SSL certificates.
-
-The certificate must meet the following requirements for SSL certificates in Azure:
-
--   The certificate must contain a private key.
--   The certificate must be created for key exchange, exportable to a Personal Information Exchange (.pfx) file.
--   The certificate's subject name must match the domain used to access the cloud service. You cannot obtain an SSL certificate from a certificate authority (CA) for the cloudapp.net domain. You must acquire a custom domain name to use when access your service. When you request a certificate from a CA the certificate's subject name must match the custom domain name used to access your application. For example, if your custom domain name is **contoso.com** you would request a certificate from your CA for ***.contoso.com** or **www.contoso.com**.
--   The certificate must use a minimum of 2048-bit encryption.
-
-For test purposes, you can create and use a self-signed certificate. A self-signed certificate is not authenticated through a CA and can use the cloudapp.net domain as the website URL. For example, the task below uses a self-signed certificate in which  the common name (CN) used in the certificate is **sslexample.cloudapp.net**. For details about how to create a self-signed certificate using IIS Manager, See [How to create a certificate for a role][].
-
-Next, you must include information about the certificate in your service definition and service configuration files.
-
-##Step 2: Modify the service definition and configuration files
-
-Your application must be configured to use the certificate, and an HTTPS endpoint must be added. As a result, the service definition and service configuration files need to be updated.
-
-1.  In your development environment, open the service definition file
-    (CSDEF), add a **Certificates** section within the **WebRole**
-    section, and include the following information about the
-    certificate:
-
-        <WebRole name="CertificateTesting" vmsize="Small">
-        ...
-            <Certificates>
-                <Certificate name="SampleCertificate" 
-							 storeLocation="LocalMachine" 
-                    		 storeName="CA" />
-            </Certificates>
-        ...
-        </WebRole>
-
-    The **Certificates** section defines the name of our certificate, its location, and the name of the store where it is located. We have chosen to store the certificate in the CA (Certificate Authority)tore, but you can choose other options as well. See [How to associate a certificate with a service][] for more information.
-
-2.  In your service definition file, add an **InputEndpoint** element
-    within the **Endpoints** section to enable HTTPS:
-
-        <WebRole name="CertificateTesting" vmsize="Small">
-        ...
-            <Endpoints>
-                <InputEndpoint name="HttpsIn" protocol="https" port="443" 
-                    certificate="SampleCertificate" />
-            </Endpoints>
-        ...
-        </WebRole>
-
-3.  In your service definition file, add a **Binding** element within
-    the **Sites** section. This adds an HTTPS binding to map the
-    endpoint to your site:
-
-        <WebRole name="CertificateTesting" vmsize="Small">
-        ...
-            <Sites>
-                <Site name="Web">
-                    <Bindings>
-                        <Binding name="HttpsIn" endpointName="HttpsIn" />
-                    </Bindings>
-                </Site>
-            </Sites>
-        ...
-        </WebRole>
-
-    All of the required changes to the service definition file have been
-    completed, but you still need to add the certificate information to
-    the service configuration file.
-
-4.  In your service configuration file (CSCFG), ServiceConfiguration.Cloud.cscfg, add a **Certificates**
-    section within the **Role** section, replacing the sample thumbprint
-    value shown below with that of your certificate:
-
-        <Role name="Deployment">
-        ...
-            <Certificates>
-                <Certificate name="SampleCertificate" 
-                    thumbprint="9427befa18ec6865a9ebdc79d4c38de50e6316ff" 
-                    thumbprintAlgorithm="sha1" />
-            </Certificates>
-        ...
-        </Role>
-
-(The example above uses **sha1** for the thumbprint algorithm. Specify the appropriate value for your certificate's thumbprint algorithm.)
-
-Now that the service definition and service configuration files have
-been updated, package your deployment for uploading to Azure. If
-you are using **cspack**, ensure that you don't use the
-**/generateConfigurationFile** flag, as that will overwrite the
-certificate information you just inserted.
-
-##Step 3: Upload the deployment package and certificate
-
-Your deployment package has been updated to use the certificate, and an
-HTTPS endpoint has been added. Now you can upload the package and
-certificate to Azure with the Management Portal.
-
-1. Log into the [Azure Management Portal][]. 
-2. Click **New**, click **Cloud Service**, and then click **Custom Create**.
-3. In the **Create a cloud service** dialog, enter values for the URL, region/affinity group, and subscription. Ensure **Deploy a cloud service package now** is checked, and click the **Next** button.
-3. In the **Publish your cloud service** dialog, enter the required information for your cloud service, select **Production** for the environment, and ensure **Add certificates now** is checked. (If any of your roles contain a single instance, ensure **Deploy even if one or more roles contain a single instance** is checked.) 
-
-    ![Publish your cloud service][0]
-
-4.  Click the **Next** button.
-5.  In the **Add Certificate** dialog, enter the location for the SSL
-    certificate .pfx file, the password for the certificate, and click
-    **attach certificate**.  
-
-    ![Add certificate][1]
-
-6.  Ensure your certificate is listed in the **Attached Certificates** section.
-
-    ![Attached certificates][4]
-
-7.  Click the **Complete** button to create your cloud service. When the deployment has reached the **Ready** status, you can proceed to the next steps.
-
-##Step 4: Connect to the role instance by using HTTPS
-
-Now that your deployment is up and running in Azure, you can
-connect to it using HTTPS.
-
-1.  In the Management Portal, select your deployment, then click the link under **Site URL**.
-
-    ![Determine site URL][2]
-
-2.  In your web browser, modify the link to use **https** instead of **http**, and then visit the page.
-
-    **Note:** If you are using a self-signed certificate, when you
-    browse to an HTTPS endpoint that's associated with the self-signed
-    certificate you will see a certificate error in the browser. Using a
-    certificate signed by a trusted certification authority will eliminate this problem; in the meantime, you can ignore the error. (Another option is to add the self-signed certificate to the user's trusted certificate authority certificate store.)
-
-    ![SSL example web site][3]
-
-If you want to use SSL for a staging deployment instead of a production deployment, you'll first need to determine the URL used for the staging deployment. Deploy your cloud service to the staging environment without including a certificate or any certificate information. Once deployed, you can determine the GUID-based URL, which is listed in the management portal's **Site URL** field. Create a certificate with the common name (CN) equal to the GUID-based URL (for example, **32818777-6e77-4ced-a8fc-57609d404462.cloudapp.net**), use the management portal to add the certificate to your staged cloud service, add the certificate information to your CSDEF and CSCFG files, repackage your application, and update your staged deployment to use the new package and CSCFG file.
-
-<h2><a name="additional_resources"> </a>Additional Resources</h2>
-
-* [How to associate a certificate with a service][]
-
-* [How to configure an SSL certificate on an HTTPS endpoint][]
-
-<<<<<<< HEAD
-  [How to create a certificate for a role]: http://msdn.microsoft.com/en-us/library/windowsazure/gg432987.aspx
-  [How to associate a certificate with a service]: http://msdn.microsoft.com/en-us/library/windowsazure/gg465718.aspx
-=======
-  [Step 1: Get an SSL certificate]: #step1
-  [Step 2: Modify the service definition and configuration files]: #step2
-  [Step 3: Upload the deployment package and certificate]: #step3
-  [Step 4: Connect to the role instance by using HTTPS]: #step4
-  [How to create a certificate for a role]: http://msdn.microsoft.com/library/windowsazure/gg432987.aspx
-  [How to associate a certificate with a service]: http://msdn.microsoft.com/library/windowsazure/gg465718.aspx
->>>>>>> b49de00b
-  [Azure Management Portal]: http://manage.windowsazure.com
-  [0]: ./media/cloud-services-dotnet-configure-ssl-certificate/CreateCloudService.png
-  [1]: ./media/cloud-services-dotnet-configure-ssl-certificate/AddCertificate.png
-  [2]: ./media/cloud-services-dotnet-configure-ssl-certificate/CopyURL.png
-  [3]: ./media/cloud-services-dotnet-configure-ssl-certificate/SSLCloudService.png
-  [4]: ./media/cloud-services-dotnet-configure-ssl-certificate/AddCertificateComplete.png  
-  [How to configure an SSL certificate on an HTTPS endpoint]: http://msdn.microsoft.com/library/windowsazure/ff795779.aspx
+<properties 
+	pageTitle="Configure SSL for a cloud service - Azure" 
+	description="Learn how to specify an HTTPS endpoint for a web role and how to upload an SSL certificate to secure your application." 
+	services="cloud-services" 
+	documentationCenter=".net" 
+	authors="Thraka" 
+	manager="timlt" 
+	editor="mollybos"/>
+
+<tags 
+	ms.service="cloud-services" 
+	ms.workload="tbd" 
+	ms.tgt_pltfrm="na" 
+	ms.devlang="na" 
+	ms.topic="article" 
+	ms.date="11/14/2014" 
+	ms.author="adegeo"/>
+
+
+
+
+# Configuring SSL for an application in Azure
+
+[AZURE.INCLUDE [websites-cloud-services-css-guided-walkthrough](../includes/websites-cloud-services-css-guided-walkthrough.md)]
+
+Secure Socket Layer (SSL) encryption is the most commonly used method of securing data sent across the internet. This common task discusses how to specify an HTTPS endpoint for a web role and how to upload an SSL certificate to secure your application.
+
+> [AZURE.NOTE] The procedures in this task apply to Azure Cloud Services; for Websites, see [Configuring an SSL certificate for an Azure website](../articles/web-sites-configure-ssl-certificate/).
+
+This task includes the following steps:
+
+-   [Step 1: Get an SSL certificate][]
+-   [Step 2: Modify the service definition and configuration files][]
+-   [Step 3: Upload the deployment package and certificate][]
+-   [Step 4: Connect to the role instance by using HTTPS][]
+
+This task will use a production deployment; information on using a staging deployment is provided at the end of this topic.
+
+<h2><a name="step1"> </a>Step 1: Get an SSL certificate</h2>
+
+To configure SSL for an application, you first need to get an SSL certificate that has been signed by a Certificate Authority (CA), a trusted third-party who issues certificates for this purpose. If you do not already have one, you will need to obtain one from a company that sells SSL certificates.
+
+The certificate must meet the following requirements for SSL certificates in Azure:
+
+-   The certificate must contain a private key.
+-   The certificate must be created for key exchange, exportable to a Personal Information Exchange (.pfx) file.
+-   The certificate's subject name must match the domain used to access the cloud service. You cannot obtain an SSL certificate from a certificate authority (CA) for the cloudapp.net domain. You must acquire a custom domain name to use when access your service. When you request a certificate from a CA the certificate's subject name must match the custom domain name used to access your application. For example, if your custom domain name is **contoso.com** you would request a certificate from your CA for ***.contoso.com** or **www.contoso.com**.
+-   The certificate must use a minimum of 2048-bit encryption.
+
+For test purposes, you can create and use a self-signed certificate. A self-signed certificate is not authenticated through a CA and can use the cloudapp.net domain as the website URL. For example, the task below uses a self-signed certificate in which  the common name (CN) used in the certificate is **sslexample.cloudapp.net**. For details about how to create a self-signed certificate using IIS Manager, See [How to create a certificate for a role][].
+
+Next, you must include information about the certificate in your service definition and service configuration files.
+
+<h2><a name="step2"> </a>Step 2: Modify the service definition and configuration files</h2>
+
+Your application must be configured to use the certificate, and an HTTPS endpoint must be added. As a result, the service definition and service configuration files need to be updated.
+
+1.  In your development environment, open the service definition file
+    (CSDEF), add a **Certificates** section within the **WebRole**
+    section, and include the following information about the
+    certificate:
+
+        <WebRole name="CertificateTesting" vmsize="Small">
+        ...
+            <Certificates>
+                <Certificate name="SampleCertificate" 
+							 storeLocation="LocalMachine" 
+                    		 storeName="CA" />
+            </Certificates>
+        ...
+        </WebRole>
+
+    The **Certificates** section defines the name of our certificate, its location, and the name of the store where it is located. We have chosen to store the certificate in the CA (Certificate Authority)tore, but you can choose other options as well. See [How to associate a certificate with a service][] for more information.
+
+2.  In your service definition file, add an **InputEndpoint** element
+    within the **Endpoints** section to enable HTTPS:
+
+        <WebRole name="CertificateTesting" vmsize="Small">
+        ...
+            <Endpoints>
+                <InputEndpoint name="HttpsIn" protocol="https" port="443" 
+                    certificate="SampleCertificate" />
+            </Endpoints>
+        ...
+        </WebRole>
+
+3.  In your service definition file, add a **Binding** element within
+    the **Sites** section. This adds an HTTPS binding to map the
+    endpoint to your site:
+
+        <WebRole name="CertificateTesting" vmsize="Small">
+        ...
+            <Sites>
+                <Site name="Web">
+                    <Bindings>
+                        <Binding name="HttpsIn" endpointName="HttpsIn" />
+                    </Bindings>
+                </Site>
+            </Sites>
+        ...
+        </WebRole>
+
+    All of the required changes to the service definition file have been
+    completed, but you still need to add the certificate information to
+    the service configuration file.
+
+4.  In your service configuration file (CSCFG), ServiceConfiguration.Cloud.cscfg, add a **Certificates**
+    section within the **Role** section, replacing the sample thumbprint
+    value shown below with that of your certificate:
+
+        <Role name="Deployment">
+        ...
+            <Certificates>
+                <Certificate name="SampleCertificate" 
+                    thumbprint="9427befa18ec6865a9ebdc79d4c38de50e6316ff" 
+                    thumbprintAlgorithm="sha1" />
+            </Certificates>
+        ...
+        </Role>
+
+(The example above uses **sha1** for the thumbprint algorithm. Specify the appropriate value for your certificate's thumbprint algorithm.)
+
+Now that the service definition and service configuration files have
+been updated, package your deployment for uploading to Azure. If
+you are using **cspack**, ensure that you don't use the
+**/generateConfigurationFile** flag, as that will overwrite the
+certificate information you just inserted.
+
+<h2><a name="step3"> </a>Step 3: Upload the deployment package and certificate</h2>
+
+Your deployment package has been updated to use the certificate, and an
+HTTPS endpoint has been added. Now you can upload the package and
+certificate to Azure with the Management Portal.
+
+1. Log into the [Azure Management Portal][]. 
+2. Click **New**, click **Cloud Service**, and then click **Custom Create**.
+3. In the **Create a cloud service** dialog, enter values for the URL, region/affinity group, and subscription. Ensure **Deploy a cloud service package now** is checked, and click the **Next** button.
+3. In the **Publish your cloud service** dialog, enter the required information for your cloud service, select **Production** for the environment, and ensure **Add certificates now** is checked. (If any of your roles contain a single instance, ensure **Deploy even if one or more roles contain a single instance** is checked.) 
+
+    ![Publish your cloud service][0]
+
+4.  Click the **Next** button.
+5.  In the **Add Certificate** dialog, enter the location for the SSL
+    certificate .pfx file, the password for the certificate, and click
+    **attach certificate**.  
+
+    ![Add certificate][1]
+
+6.  Ensure your certificate is listed in the **Attached Certificates** section.
+
+    ![Attached certificates][4]
+
+7.  Click the **Complete** button to create your cloud service. When the deployment has reached the **Ready** status, you can proceed to the next steps.
+
+<h2><a name="step4"> </a>Step 4: Connect to the role instance by using HTTPS</h2>
+
+Now that your deployment is up and running in Azure, you can
+connect to it using HTTPS.
+
+1.  In the Management Portal, select your deployment, then click the link under **Site URL**.
+
+    ![Determine site URL][2]
+
+2.  In your web browser, modify the link to use **https** instead of **http**, and then visit the page.
+
+    **Note:** If you are using a self-signed certificate, when you
+    browse to an HTTPS endpoint that's associated with the self-signed
+    certificate you will see a certificate error in the browser. Using a
+    certificate signed by a trusted certification authority will eliminate this problem; in the meantime, you can ignore the error. (Another option is to add the self-signed certificate to the user's trusted certificate authority certificate store.)
+
+    ![SSL example web site][3]
+
+If you want to use SSL for a staging deployment instead of a production deployment, you'll first need to determine the URL used for the staging deployment. Deploy your cloud service to the staging environment without including a certificate or any certificate information. Once deployed, you can determine the GUID-based URL, which is listed in the management portal's **Site URL** field. Create a certificate with the common name (CN) equal to the GUID-based URL (for example, **32818777-6e77-4ced-a8fc-57609d404462.cloudapp.net**), use the management portal to add the certificate to your staged cloud service, add the certificate information to your CSDEF and CSCFG files, repackage your application, and update your staged deployment to use the new package and CSCFG file.
+
+<h2><a name="additional_resources"> </a>Additional Resources</h2>
+
+* [How to associate a certificate with a service][]
+
+* [How to configure an SSL certificate on an HTTPS endpoint][]
+
+  [Step 1: Get an SSL certificate]: #step1
+  [Step 2: Modify the service definition and configuration files]: #step2
+  [Step 3: Upload the deployment package and certificate]: #step3
+  [Step 4: Connect to the role instance by using HTTPS]: #step4
+  [How to create a certificate for a role]: http://msdn.microsoft.com/library/windowsazure/gg432987.aspx
+  [How to associate a certificate with a service]: http://msdn.microsoft.com/library/windowsazure/gg465718.aspx
+  [Azure Management Portal]: http://manage.windowsazure.com
+  [0]: ./media/cloud-services-dotnet-configure-ssl-certificate/CreateCloudService.png
+  [1]: ./media/cloud-services-dotnet-configure-ssl-certificate/AddCertificate.png
+  [2]: ./media/cloud-services-dotnet-configure-ssl-certificate/CopyURL.png
+  [3]: ./media/cloud-services-dotnet-configure-ssl-certificate/SSLCloudService.png
+  [4]: ./media/cloud-services-dotnet-configure-ssl-certificate/AddCertificateComplete.png  
+  [How to configure an SSL certificate on an HTTPS endpoint]: http://msdn.microsoft.com/library/windowsazure/ff795779.aspx