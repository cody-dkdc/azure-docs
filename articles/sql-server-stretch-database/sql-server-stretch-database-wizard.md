--- conflicted
+++ resolved
@@ -47,9 +47,6 @@
 |**Migrate**|In RC3, you can migrate an entire table (**Entire Table**) or you can specify a date-based filter predicate in the wizard. If you want to use a different filter predicate to select rows to migrate, run the ALTER TABLE statement to specify the filter predicate after you exit the wizard. For more info about the filter predicate, see [Use a filter predicate to select rows to migrate (Stretch Database)](sql-server-stretch-database-predicate-function.md). For more info about how to apply the predicate, see [Enable Stretch Database for a table](sql-server-stretch-database-enable-table.md) or [ALTER TABLE (Transact-SQL)](https://msdn.microsoft.com/library/ms190273.aspx).|
 |**Rows**|Specifies the number of rows in the table.|
 |**Size (KB)**|Specifies the size of the table in KB.|
-<<<<<<< HEAD
-|**Migrate**|In CTP 3.1 through RC2, you can only migrate an entire table by using the wizard. If you want to specify  a predicate to select rows to migrate from a table that contains both historical and current data, run the ALTER TABLE statement to specify a predicate after you exit the wizard. For more info, see [Enable Stretch Database for a table](sql-server-stretch-database-enable-table.md) or [ALTER TABLE (Transact-SQL)](https://msdn.microsoft.com/library/ms190273.aspx).|
-=======
 
 ## <a name="Filter"></a>Optionally provide a date-based filter predicate
 
@@ -70,7 +67,6 @@
 6.  Click Done to return to the **Select tables** page.
 
     ![Select Tables page after defining a filter predicate][StretchWizardImage2b]
->>>>>>> 1b69fc6d
 
 ## <a name="Configure"></a>Configure Azure deployment
 
