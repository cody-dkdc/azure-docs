---
title: FAQ - Avere vFXT for Azure
description: Frequently asked questions about Avere vFXT for Azure
author: ekpgh
ms.service: avere-vfxt
ms.topic: conceptual
ms.date: 02/28/2019
ms.author: v-erkell
---


# Avere vFXT for Azure FAQ

This article answers questions that can help you decide if Avere vFXT for Azure is right for your needs. It gives basic information about Avere vFXT and explains how it works with other Azure components and with products from outside vendors. 

## General 

### What is Avere vFXT for Azure?

Avere vFXT for Azure is a high-performance file system that caches active data in Azure compute for efficient processing of critical workloads.

### Is Avere vFXT a storage solution?

No. Avere vFXT is a file-system *cache* that attaches to storage environments, such as your EMC or NetApp NAS or an Azure blob container. Avere vFXT streamlines data requests from clients, and it caches the data that it serves to improve performance at scale and over time. Avere vFXT itself does not store data. It has no information about the amount of data stored behind it.

### Is Avere vFXT a tiering solution?

Avere vFXT does not automatically tier data between hot and cool tiers.  

### How do I know if an environment is right for Avere vFXT?

The best way to think about this question is to ask, "Is the workload cacheable?" That is, does the workload have a high read-to-write ratio? An example is 80/20 or 70/30 reads/writes.

Consider Avere vFXT for Azure if you have a file-based analytic pipeline that runs across a large number of Azure virtual machines, and it meets one or more of the following conditions:

* Overall performance is slow or inconsistent because of long file access times (tens of milliseconds or seconds, depending on requirements). This latency is unacceptable to the customer.

* Data required for processing is located at the far end of a WAN environment, and moving that data permanently is impractical. The data might be in a different Azure region or in a customer datacenter.

* A significant number of clients are requesting the data - for example, in a high-performance computing (HPC) cluster. The large number of concurrent requests can increase latency.

* The customer wants to run their current pipeline "as is" in Azure virtual machines, and needs a POSIX-based shared storage (or caching) solution for scalability. By using Avere vFXT for Azure, you don't have to rearchitect the work pipeline to make native calls to Azure Blob storage.

* Your HPC application is based on NFSv3 clients. (In some circumstances, it can use SMB 2.1 clients, but performance is limited.)

The following diagram simplifies the answer to this question. The closer your workflow is to the upper right, the more likely it is that the Avere caching solution is right for your environment.

![Diagram showing that read-heavy loads with thousands of clients are better suited for Avere vFXT](media/avere-vfxt-fit-assessment.png)

### At what scale of clients does the Avere vFXT solution make the most sense?

The Avere vFXT cache solution is built to handle hundreds, thousands, or tens of thousands of compute cores. If you have a few machines running light work, Avere vFXT is not the right solution.

Typical Avere vFXT customers run demanding workloads starting at about 1,000 CPU cores. These environments can be as large as 50,000 cores or more. Because Avere vFXT is scalable, you can add nodes to support these workloads as they grow to require more throughput or more IOPS.

### How much data can an Avere vFXT environment store?

Avere vFXT is a cache. It doesn't specifically store data. It uses a combination of RAM and SSDs to store the cached data. The data is permanently stored on a back-end storage system (for example, a NetApp NAS system or a blob container). The Avere vFXT system does not have information about the amount of data stored behind it. Avere vFXT only caches the subset of that data that clients request.  

### What regions are supported?

Avere vFXT for Azure is supported in all regions except for sovereign regions (China, Germany). Make sure that the region you want to use can support the large quantity of compute cores and the VM instances needed to create the Avere vFXT cluster.

### How do I get help with Avere vFXT?

A specialized support group offers help with Avere vFXT for Azure. Follow the instructions in [Get help with your system](avere-vfxt-open-ticket.md#open-a-support-ticket-for-your-avere-vfxt) to open a support ticket from the Azure portal. 

### Is Avere vFXT highly available?

Yes, Avere vFXT runs exclusively as an HA solution.

### Does Avere vFXT for Azure also support other cloud services?

Yes, customers can use more than one cloud provider with the Avere vFXT cluster. It supports AWS S3 standard buckets, Google Cloud Services standard buckets, and Azure blob containers. 

> [!NOTE] 
> A software fee applies to use Avere vFXT in AWS or Google Cloud, but not with Azure.

## Technical: Compute

### Can you describe what an Avere vFXT environment "looks like"?

Avere vFXT is a clustered appliance made of multiple Azure virtual machines. A Python library handles cluster creation, deletion, and modification. Read [What is Avere vFXT for Azure?](avere-vfxt-overview.md) to learn more. 

### What kind of Azure virtual machines does Avere vFXT run on?  

An Avere vFXT for Azure cluster uses Microsoft Azure E32s_v3 virtual machines. 

<!-- ### Can I mix and match virtual machine types for my cluster?

No, you must choose one virtual machine type or the other.
	
### Can I move between virtual machine types?

Yes, there is a migration path to move from one VM type to the other. [Open a support ticket](avere-vfxt-open-ticket.md#open-a-support-ticket-for-your-avere-vfxt) to learn how.

-->

### Does the Avere vFXT environment scale?

The Avere vFXT cluster can be as small as three virtual machine nodes or as large as 24 nodes. Contact Azure technical support for help with planning if you believe you need a cluster of more than nine nodes. The larger number of nodes requires a larger deployment architecture.

### Does the Avere vFXT environment "autoscale"?

No. You can scale the cluster size up and down, but adding or removing cluster nodes is a manual step.

### Can I run the Avere vFXT cluster as a virtual machine scale set?

Avere vFXT does not support deployment of a virtual machine scale set. Several built-in availability support mechanisms are designed only for atomic VMs participating in a cluster.  

### Can I run the Avere vFXT cluster on low-priority VMs?

No, the system requires an underlying stable set of virtual machines.

### Can I run the Avere vFXT cluster in containers?

No, Avere vFXT must be deployed as an independent application.

### Do the Avere vFXT VMs count against my compute quota?

Yes. Make sure you have a sufficient quota in the region to support the cluster.  

### Can I run the Avere vFXT cluster machines in different availability zones?

No. The high availability model in Avere vFXT currently does not support individual Avere vFXT cluster members located in different availability zones.

### Can I clone Avere vFXT virtual machines?

No, you must use the supported Python script to add or remove nodes in the Avere vFXT cluster. For more information, read [Manage the Avere vFXT cluster](avere-vfxt-manage-cluster.md).  

### Is there a "VM" version of the software I can run in my own local environment?

No, the system is offered as a clustered appliance and tested on specific virtual machine types. This restriction helps customers avoid creating a system that can't support the high-performance requirements of a typical Avere vFXT workflow. 

## Technical: Disks

### What types of disks are supported for the Azure VMs?

Avere vFXT for Azure can use 1-TB or 4-TB premium SSD configurations. The premium SSD configuration can be deployed as multiple managed disks.

### Does the cluster support unmanaged disks?

No, the cluster requires managed disks.

### Does the system support local (attached) SSDs?

Avere vFXT for Azure does not currently support local SSDs. Disks used for Avere vFXT must be able to shut down and restart, but local attached SSDs in this configuration can only be terminated.

### Does the system support ultra SSDs?

No, the system supports premium SSD configurations only.

### Can I detach my premium SSDs and reattach them later to preserve cache contents between use?

Detaching and reattaching SSDs is unsupported. Metadata or file contents on the source might have changed between uses, which might cause data integrity issues.

### Does the system encrypt the cache?

Data is striped across the disks but is not encrypted. However, the disks themselves can be encrypted. For more information, see [Secure and use policies on virtual machines in Azure](https://docs.microsoft.com/azure/virtual-machines/linux/security-policy#encryption).

## Technical: Networking

### What network is recommended?

If you're using on-premises storage with Avere vFXT, you should have a 1-Gbps or better network connection. If you have a small amount of data and are willing to copy data to the cloud before running jobs, VPN connectivity might be enough. 

> [!TIP] 
> The slower the network link is, the slower the initial cold reads will be. Slow reads increase the latency of the work pipeline. 

### Can I run Avere vFXT in a different virtual network than my compute cluster?

Yes, you can create your Avere vFXT system in a different virtual network. Read [Plan your Avere vFXT system](avere-vfxt-deploy-plan.md) for details.

### Does Avere vFXT require its own subnet?

Yes. Avere vFXT runs strictly as a high availability (HA) cluster and requires multiple IP addresses to operate. If the cluster is in its own subnet, you avoid the risk of IP address conflicts, which can cause problems for installation and normal operation. The cluster's subnet can be within the existing virtual network as long as no IP addresses overlap.

### Can I run Avere vFXT on InfiniBand?

No, Avere vFXT uses Ethernet/IP only.

### How do I access my on-premises NAS environment from Avere vFXT?

The Avere vFXT environment is like any other Azure VM in that it requires routed access through a network gateway or VPN to the customer datacenter (and back). Consider using Azure ExpressRoute connectivity if it's available in your environment.

### What are the bandwidth requirements for Avere vFXT?

The overall bandwidth requirement depends on two factors: 

* The amount of data being requested from the source 
* The client system's tolerance for latency during initial data loading  

For latency-sensitive environments, you should use a fiber solution with a minimum link speed of 1 Gbps. Use ExpressRoute if it's available.  

### Can I run Avere vFXT with public IP addresses?

No, Avere vFXT is meant to be operated in a network environment secured through best practices.  

### Can I restrict internet access from my cluster's virtual network? 

In general, you can configure additional security on your vnet as needed, but some restrictions can interfere with the operation of the cluster.

<<<<<<< HEAD
For example, restricting outbound internet access from your vnet causes problems for the cluster unless you also add rules that explicitly allow access to AzureConnectors and to AzureCloud. This situation is described in [supplemental documentation on GitHub](https://github.com/Azure/Avere/tree/master/src/vfxt/internet_access.md).
=======
For example, restricting outbound internet access from your vnet causes problems for the cluster unless you also add a rule that explicitly allows access to AzureCloud. This situation is described in [supplemental documentation on GitHub](https://github.com/Azure/Avere/tree/master/src/vfxt/internet_access.md).
>>>>>>> 6a383dfd

For help with customized security, contact support as described in [Get help with your system](avere-vfxt-open-ticket.md#open-a-support-ticket-for-your-avere-vfxt).

## Technical: Back-end storage (core filers)

### How many core filers does a single Avere vFXT environment support?

An Avere vFXT cluster supports up to 20 core filers. 

### How does the Avere vFXT environment store data?

Avere vFXT is not storage. It's a cache that reads and writes data from multiple storage targets called core filers. Data stored on premium SSD disks in Avere vFXT is transient and is eventually flushed to the back-end core filer storage.

### Which core filers does Avere vFXT support?

In general terms, Avere vFXT for Azure supports the following systems as core filers: 

* Dell EMC Isilon (OneFS 7.1, 7.2, 8.0, and 8.1) 
* NetApp ONTAP (Clustered Mode 9.4, 9.3, 9.2, 9.1P1, 8.0-8.3) and (7-Mode 7.*, 8.0-8.3) 

  > [!NOTE] 
  > Azure NetApp Files currently is not supported. 

* Azure blob containers (locally redundant storage only) 
* AWS S3 buckets 
* Google Cloud buckets

### Why doesn't Avere vFXT support all NFS filers?

Although all NFS platforms meet the same IETF standards, in practice each implementation has its own quirks. These details affect how Avere vFXT interacts with the storage system. The supported systems are the most widely used platforms in the marketplace.

### Does Avere vFXT support private object storage (such as SwiftStack)?

Avere vFXT does not support private object storage.

### How can I get a specific storage product under support?

Support is based on the amount of demand in the field. If there are enough revenue-based requests to support a NAS solution, we'll consider it. Make requests through Azure support.

### Can I use Azure Blob storage as a core filer?

Yes, Avere vFXT for Azure can use a block blob container as a cloud core filer.  

### What are the storage account requirements for a blob core filer?

Your storage account must be a general-purpose v2 (GPv2) account and configured for locally redundant storage only. Geo-redundant storage and zone-redundant storage are not supported.

### Can I use archive blob storage?

No. The service-level agreement (SLA) for archive storage is not compatible with the real-time directory and file access needs of the Avere vFXT system. 

### Can I use cool blob storage?

You can use the cool tier, but note that the rate of operations will be much higher. 

### How do I encrypt the blob container?

You can configure blob encryption either in Azure (preferred) or at the Avere vFXT core filer level.  

### Can I use my own encryption key for a blob core filer?

By default, data is encrypted through Microsoft-managed keys for Azure Blob, Table, and Queue storage, plus Azure Files. You can bring your own key for encryption for Blob storage and Azure Files. If you choose to use Avere vFXT encryption, you must use the Avere-generated key and store it locally. 

## Purchasing

### How do I get Avere vFXT for Azure licensing?

Getting an Avere vFXT for Azure license is easy through the Azure Marketplace. Sign up for an Azure account, and then follow the instructions in [Deploy the Avere vFXT cluster](avere-vfxt-deploy.md) to create an Avere vFXT cluster. 

### How much does Avere vFXT cost?

In Azure, there is no additional licensing fee for using Avere vFXT clusters. Customers are responsible for storage and other Azure consumption fees.

### Can Avere vFXT VMs be run as low priority?

No, Avere vFXT clusters require "always on" service. The clusters can be turned off when not needed. 

## Next steps

To get started with Avere vFXT for Azure, read these articles to learn how to plan and deploy your own system:

* [Plan your Avere vFXT system](avere-vfxt-deploy-plan.md)
* [Deployment overview](avere-vfxt-deploy-overview.md)
* [Prepare to create an Avere vFXT cluster](avere-vfxt-prereqs.md)
* [Deploy the Avere vFXT cluster](avere-vfxt-deploy.md)

To learn more about capabilities and use cases for Avere vFXT, visit [Avere vFXT for Azure](https://azure.microsoft.com/services/storage/avere-vfxt/).<|MERGE_RESOLUTION|>--- conflicted
+++ resolved
@@ -200,11 +200,7 @@
 
 In general, you can configure additional security on your vnet as needed, but some restrictions can interfere with the operation of the cluster.
 
-<<<<<<< HEAD
-For example, restricting outbound internet access from your vnet causes problems for the cluster unless you also add rules that explicitly allow access to AzureConnectors and to AzureCloud. This situation is described in [supplemental documentation on GitHub](https://github.com/Azure/Avere/tree/master/src/vfxt/internet_access.md).
-=======
 For example, restricting outbound internet access from your vnet causes problems for the cluster unless you also add a rule that explicitly allows access to AzureCloud. This situation is described in [supplemental documentation on GitHub](https://github.com/Azure/Avere/tree/master/src/vfxt/internet_access.md).
->>>>>>> 6a383dfd
 
 For help with customized security, contact support as described in [Get help with your system](avere-vfxt-open-ticket.md#open-a-support-ticket-for-your-avere-vfxt).
 
