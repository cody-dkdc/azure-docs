---
title: Configure an IP restriction rule with a web application firewall rule for Azure Front Door Service
description: Learn how to configure a web application firewall rule to restrict IP addresses for an existing Azure Front Door Service endpoint.
services: frontdoor
documentationcenter: ''
author: KumudD
ms.service: frontdoor
ms.devlang: na
ms.topic: article
ms.tgt_pltfrm: na
ms.workload: infrastructure-services
ms.date: 05/31/2019
ms.author: kumud;tyao

---
<<<<<<< HEAD
# Configure an IP restriction rule with a web application firewall for Azure Front Door Service (preview)
 This article shows you how to configure IP restriction rules in the web application firewall (WAF) for Azure Front Door Service. You'll use Azure PowerShell, the Azure CLI, or the Azure Resource Manager template to configure these rules.
=======
# Configure an IP restriction rule with web application firewall for Azure Front Door
 This article shows you how to configure IP restriction rules in Azure web application firewall (WAF) for Front Door by using Azure CLI, Azure PowerShell, or Azure Resource Manager template.
>>>>>>> 59e0db8e

An IP address–based access control rule is a custom WAF rule that lets you control access to your web applications. It does this by specifying a list of IP addresses or IP address ranges in Classless Inter-Domain Routing (CIDR) format.

By default, your web application is accessible from the internet. If you want to limit access to clients from a list of known IP addresses or IP address ranges, you must create two IP matching rules. The first IP matching rule contains the list of IP addresses as matching values and sets the action to **Allow**. The second one, with lower priority, blocks all other IP addresses by using the **ALL** operator and setting the action to **Block**. After an IP restriction rule is applied, requests that originate from addresses outside this allowed list receive a 403 Forbidden response.  

<<<<<<< HEAD
> [!IMPORTANT]
> The WAF IP restriction feature for Azure Front Door Service is currently in public preview.
> This preview version is provided without a service-level agreement, and we don't recommend it for production workloads. Certain features might not be supported or might have constrained capabilities. 
> For more information, see [Supplemental Terms of Use for Microsoft Azure Previews](https://azure.microsoft.com/support/legal/preview-supplemental-terms/).

## Configure a WAF policy by using the Azure CLI
=======
## Configure WAF policy with Azure CLI
>>>>>>> 59e0db8e

### Prerequisites
Before you begin to configure an IP restriction policy, set up your CLI environment and create an Azure Front Door Service profile.

#### Set up the Azure CLI environment
1. Install the [Azure CLI](/cli/azure/install-azure-cli), or use Azure Cloud Shell. Azure Cloud Shell is a free Bash shell that you can run directly within the Azure portal. It has the Azure CLI preinstalled and configured to use with your account. Select the **Try it** button in the CLI commands that follow, and then sign in to your Azure account in the Cloud Shell session that opens. After the session starts, enter `az extension add --name front-door` to add the Azure Front Door Services extension.
 2. If you're using the CLI locally in Bash, sign in to Azure by using `az login`.

#### Create an Azure Front Door Service profile
Create an Azure Front Door Service profile by following the instructions described in [Quickstart: Create a Front Door for a highly available global web application](quickstart-create-front-door.md).

### Create a WAF policy

Create a WAF policy by using the [az network waf-policy create](/cli/azure/ext/front-door/network/waf-policy?view=azure-cli-latest#ext-front-door-az-network-waf-policy-create) command. 
In the example that follows, replace the policy name *IPAllowPolicyExampleCLI* with a unique policy name.

```azurecli-interactive 
az network waf-policy create \
  --resource-group <resource-group-name> \
  --subscription <subscription ID> \
  --name IPAllowPolicyExampleCLI
  ```
### Add a custom IP access control rule

Use the [az network waf-policy custom-rule create](/cli/azure/ext/front-door/network/waf-policy/custom-rule?view=azure-cli-latest#ext-front-door-az-network-waf-policy-custom-rule-create) command to add a custom IP access control rule for the WAF policy you just created.

In the following examples:
-  Replace *IPAllowPolicyExampleCLI* with your unique policy created earlier.
-  Replace *ip-address-range-1*, *ip-address-range-2* with your own range.

First, create the IP allow rule for the specified addresses.

    ```azurecli
    az network waf-policy custom-rule create \
      --name IPAllowListRule \
      --priority 1 \
      --rule-type MatchRule \
      --match-condition RemoteAddr IPMatch ["<ip-address-range-1>","<ip-address-range-2>"] \
      --action Allow \
      --resource-group <resource-group-name> \
      --policy-name IPAllowPolicyExampleCLI
    ```
Next, create a **block all** rule with lower priority than the previous **allow** rule. Again, replace *IPAllowPolicyExampleCLI* in the following example with your unique policy that you created earlier.

    ```azurecli
    az network waf-policy custom-rule create \
      --name IPDenyAllRule\
      --priority 2 \
      --rule-type MatchRule \
      --match-condition RemoteAddr Any
      --action Block \
      --resource-group <resource-group-name> \
      --policy-name IPAllowPolicyExampleCLI
     ```
    
### Find the ID of a WAF policy 
Find a WAF policy's ID by using the [az network waf-policy show](/cli/azure/ext/front-door/network/waf-policy?view=azure-cli-latest#ext-front-door-az-network-waf-policy-show) command. Replace *IPAllowPolicyExampleCLI* in the following example with your unique policy that you created earlier.

   ```azurecli
   az network waf-policy show \
     --resource-group <resource-group-name> \
     --name IPAllowPolicyExampleCLI
   ```

### Link a WAF policy to an Azure Front Door Service front-end host

Set the Azure Front Door Service *WebApplicationFirewallPolicyLink* ID to the policy ID by using the [az network front-door update](/cli/azure/ext/front-door/network/front-door?view=azure-cli-latest#ext-front-door-az-network-front-door-update) command. Replace *IPAllowPolicyExampleCLI* with your unique policy that you created earlier.

   ```azurecli
   az network front-door update \
     --set FrontendEndpoints[0].WebApplicationFirewallPolicyLink.id=/subscriptions/<subscription ID>/resourcegroups/<resource- name>/providers/Microsoft.Network/frontdoorwebapplicationfirewallpolicies/IPAllowPolicyExampleCLI \
     --name <frontdoor-name>
     --resource-group <resource-group-name>
   ```
In this example, the WAF policy is applied to **FrontendEndpoints[0]**. You can link the WAF policy to any of your front ends.
> [!Note]
> You need to set the **WebApplicationFirewallPolicyLink** property only once to link a WAF policy to an Azure Front Door Service front end. Subsequent policy updates are automatically applied to the front end.

## Configure a WAF policy with Azure PowerShell

### Prerequisites
Before you begin to configure an IP restriction policy, set up your PowerShell environment and create an Azure Front Door Service profile.

#### Set up your PowerShell environment
Azure PowerShell provides a set of cmdlets that use the [Azure Resource Manager](https://docs.microsoft.com/azure/azure-resource-manager/resource-group-overview) model for managing Azure resources.

You can install [Azure PowerShell](https://docs.microsoft.com/powershell/azure/overview) on your local machine and use it in any PowerShell session. Follow the instructions on the page to sign in to PowerShell by using your Azure credentials, and then install the Az module.

1. Connect to Azure by using the following command, and then use an interactive dialog to sign in.
    ```
    Connect-AzAccount
    ```
 2. Before you install an Azure Front Door Service module, make sure you have the current version of the PowerShellGet module installed. Run the following command, and then reopen PowerShell.

    ```
    Install-Module PowerShellGet -Force -AllowClobber
    ``` 

3. Install the Az.FrontDoor module by using the following command. 
    
    ```
    Install-Module -Name Az.FrontDoor
    ```
### Create an Azure Front Door Service profile
Create an Azure Front Door Service profile by following the instructions described in [Quickstart: Create a Front Door for a highly available global web application](quickstart-create-front-door.md).

### Define an IP match condition
Use the [New-AzFrontDoorWafMatchConditionObject](/powershell/module/az.frontdoor/new-azfrontdoorwafmatchconditionobject) command to define an IP match condition.
In the following example, replace *ip-address-range-1*, *ip-address-range-2* with your own range.    
```powershell
$IPMatchCondition = New-AzFrontDoorWafMatchConditionObject `
-MatchVariable  RemoteAddr `
-OperatorProperty IPMatch `
-MatchValue ["ip-address-range-1", "ip-address-range-2"]
```
Create an IP *match all condition* rule by using the following command:
```powershell
$IPMatchALlCondition = New-AzFrontDoorWafMatchConditionObject `
-MatchVariable  RemoteAddr `
-OperatorProperty Any        
  ```
    
### Create a custom IP allow rule

Use the [New-AzFrontDoorCustomRuleObject](/powershell/module/Az.FrontDoor/New-azfrontdoorwafcustomruleobject) command to define an action and set a priority. In the following example, requests from client IPs that match the list will be allowed.

```powershell
$IPAllowRule = New-AzFrontDoorCustomRuleObject `
-Name "IPAllowRule" `
-RuleType MatchRule `
-MatchCondition $IPMatchCondition `
-Action Allow -Priority 1
```
Create a **block all** rule with lower priority than the previous IP **allow** rule.
```powershell
$IPBlockAll = New-AzFrontDoorCustomRuleObject `
-Name "IPDenyAll" `
-RuleType MatchRule `
-MatchCondition $IPMatchALlCondition `
-Action Block `
-Priority 2
```

### Configure a WAF policy
Find the name of the resource group that contains the Azure Front Door Service profile by using `Get-AzResourceGroup`. Next, configure a WAF policy with the IP **block all** rule by using [New-AzFrontDoorWafPolicy](/powershell/module/az.frontdoor/new-azfrontdoorwafpolicy).

```powershell
  $IPAllowPolicyExamplePS = New-AzFrontDoorWafPolicy `
    -Name "IPRestrictionExamplePS" `
    -resourceGroupName <resource-group-name> `
    -Customrule $IPAllowRule $IPBlockAll `
    -Mode Prevention `
    -EnabledState Enabled
   ```

### Link a WAF policy to an Azure Front Door Service front-end host

Link a WAF policy object to an existing front-end host and update Azure Front Door Service properties. First, retrieve the Azure Front Door Service object by using [Get-AzFrontDoor](/powershell/module/Az.FrontDoor/Get-AzFrontDoor). Next, set the **WebApplicationFirewallPolicyLink** property to the resource ID of *$IPAllowPolicyExamplePS*, created in the previous step, by using the [Set-AzFrontDoor](/powershell/module/Az.FrontDoor/Set-AzFrontDoor) command.

```powershell
  $FrontDoorObjectExample = Get-AzFrontDoor `
    -ResourceGroupName <resource-group-name> `
    -Name $frontDoorName
  $FrontDoorObjectExample[0].FrontendEndpoints[0].WebApplicationFirewallPolicyLink = $IPBlockPolicy.Id
  Set-AzFrontDoor -InputObject $FrontDoorObjectExample[0]
```

> [!NOTE]
> In this example, the WAF policy is applied to **FrontendEndpoints[0]**. You can link a WAF policy to any of your front ends. You need to set the **WebApplicationFirewallPolicyLink** property only once to link a WAF policy to an Azure Front Door Service front end. Subsequent policy updates are automatically applied to the front end.


## Configure a WAF policy with Resource Manager template
To view the template that creates an Azure Front Door Service policy and a WAF policy with custom IP restriction rules, [select this link](https://github.com/Azure/azure-quickstart-templates/tree/master/201-front-door-waf-clientip).


## Next steps

- Learn how to [create an Azure Front Door Service profile](quickstart-create-front-door.md).<|MERGE_RESOLUTION|>--- conflicted
+++ resolved
@@ -13,28 +13,18 @@
 ms.author: kumud;tyao
 
 ---
-<<<<<<< HEAD
-# Configure an IP restriction rule with a web application firewall for Azure Front Door Service (preview)
- This article shows you how to configure IP restriction rules in the web application firewall (WAF) for Azure Front Door Service. You'll use Azure PowerShell, the Azure CLI, or the Azure Resource Manager template to configure these rules.
-=======
 # Configure an IP restriction rule with web application firewall for Azure Front Door
  This article shows you how to configure IP restriction rules in Azure web application firewall (WAF) for Front Door by using Azure CLI, Azure PowerShell, or Azure Resource Manager template.
->>>>>>> 59e0db8e
 
 An IP address–based access control rule is a custom WAF rule that lets you control access to your web applications. It does this by specifying a list of IP addresses or IP address ranges in Classless Inter-Domain Routing (CIDR) format.
 
 By default, your web application is accessible from the internet. If you want to limit access to clients from a list of known IP addresses or IP address ranges, you must create two IP matching rules. The first IP matching rule contains the list of IP addresses as matching values and sets the action to **Allow**. The second one, with lower priority, blocks all other IP addresses by using the **ALL** operator and setting the action to **Block**. After an IP restriction rule is applied, requests that originate from addresses outside this allowed list receive a 403 Forbidden response.  
 
-<<<<<<< HEAD
-> [!IMPORTANT]
 > The WAF IP restriction feature for Azure Front Door Service is currently in public preview.
 > This preview version is provided without a service-level agreement, and we don't recommend it for production workloads. Certain features might not be supported or might have constrained capabilities. 
 > For more information, see [Supplemental Terms of Use for Microsoft Azure Previews](https://azure.microsoft.com/support/legal/preview-supplemental-terms/).
 
-## Configure a WAF policy by using the Azure CLI
-=======
-## Configure WAF policy with Azure CLI
->>>>>>> 59e0db8e
+## Configure WAF policy with the Azure CLI
 
 ### Prerequisites
 Before you begin to configure an IP restriction policy, set up your CLI environment and create an Azure Front Door Service profile.
