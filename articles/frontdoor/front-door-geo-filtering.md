--- conflicted
+++ resolved
@@ -16,11 +16,7 @@
 ---
 # What is geo-filtering on a domain for Azure Front Door?
 
-<<<<<<< HEAD
-By default, Azure Front Door Service responds to user requests regardless of the location of the user making the request. However, in some cases, you may want to restrict access to your web applications by country. Web application firewall (WAF) service at Front Door enables you to define a policy using custom access rules for specific path on your endpoint to allow or block access from specified countries. 
-=======
 By default, Azure Front Door Service responds to user requests regardless of the location of the user making the request. However, in some cases, you may want to restrict access to your web applications by country/region. Web application firewall (WAF) service at Front Door enables you to define a policy using custom access rules for specific path on your endpoint to allow or block access from specified countries/regions. 
->>>>>>> 6a383dfd
 
 A WAF policy usually includes a set of custom rules. A rule consists of match conditions, an action, and a priority. In match condition, you define a match variable, operator, and match value.  For geo filtering rule, match variable is REMOTE_ADDR, operator is GeoMatch, value is the two letter country code of interest. You may combine a GeoMatch condition and a REQUEST_URI string match condition to create a path-based geo-filtering rule.
 
