--- conflicted
+++ resolved
@@ -63,11 +63,9 @@
   - name: WAF
     items:
     - name: Configure WAF policy - portal
-<<<<<<< HEAD
+      href: waf-front-door-create-portal.md
+    - name: Configure custom rules
       href: waf-front-door-custom-rules-powershell.md
-=======
-      href: waf-front-door-create-portal.md
->>>>>>> a0654e14
 - name: FAQ
   items:
   - name: Front Door FAQ
