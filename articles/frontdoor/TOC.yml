- name: Front Door Service Documentation
  href: index.yml
- name: Overview
  items:
  - name: What is Azure Front Door Service?
    href: front-door-overview.md    
- name: Quickstarts
  items:
  - name: Create a Front Door
    href: quickstart-create-front-door.md
- name: Tutorials
  items:
  - name: Add a custom domain to your Front Door
    href: front-door-custom-domain.md
  - name: Enable HTTPS for a custom domain
    href: front-door-custom-domain-https.md
  - name: Set up a geo-filtering policy for your Front Door
    href: front-door-tutorial-geo-filtering.md
- name: Samples
  items:
  - name: Resource Manager Templates
    href: front-door-quickstart-template-samples.md
- name: Concepts
  items:
  - name: Backends and backend pools
    href: front-door-backend-pool.md
  - name: Caching with Front Door
    href: front-door-caching.md
  - name: Geo-filtering
    href: front-door-geo-filtering.md
  - name: Health probes
    href: front-door-health-probes.md
  - name: How Front Door matches routing for a request
    href: front-door-route-matching.md
  - name: HTTP/2 support
    href: front-door-http2.md
  - name: HTTP headers protocol support
    href: front-door-http-headers-protocol.md
  - name: Load-balancing with Azure’s application delivery suite
    href: front-door-lb-with-azure-app-delivery-suite.md
  - name: Monitoring
    href: front-door-diagnostics.md
  - name: Routing architecture
    href: front-door-routing-architecture.md
  - name: Traffic routing methods
    href: front-door-routing-methods.md
  - name: URL rewrite
    href: front-door-url-rewrite.md
  - name: WAF
    items:
    - name: Overview
      href: waf-overview.md
    - name: Custom rules
      href: waf-front-door-custom-rules.md
<<<<<<< HEAD
    - name : Monitoring and logging
      href: waf-front-door-monitor.md
=======
    - name: Policy settings
      href: waf-front-door-policy-settings.md
>>>>>>> 5f8b2194
- name: How-to guides
  items:
  - name: Troubleshoot
    items:
    - name: Troubleshoot routing issues
      href: front-door-troubleshoot-routing.md
    - name: Allowed certificate authorities
      href: front-door-troubleshoot-allowed-ca.md
  - name: Configure WAF
    items:
    - name: Configure WAF policy - portal
      href: waf-front-door-create-portal.md
    - name: Configure WAF policy - Azure PowerShell
      href: waf-front-door-custom-rules-powershell.md  
    - name: Configure custom response code
      href: waf-front-door-configure-custom-response-code.md
- name: FAQ
  items:
  - name: Front Door FAQ
    href: front-door-faq.md
  - name: WAF FAQ
    href: waf-faq.md
- name: Reference
  items:
  - name: Azure CLI
    href: /cli/azure/ext/front-door/
  - name: Azure PowerShell
    href: /powershell/module/az.frontdoor
  - name: REST API
    href: /rest/api/frontdoor
- name: Resources
  items:
  - name: Azure Roadmap
    href: https://azure.microsoft.com/roadmap/
  - name: Pricing
    href: https://azure.microsoft.com/pricing/details/frontdoor/
  - name: Pricing calculator
    href: https://azure.microsoft.com/pricing/calculator/
  - name: Service updates
    href: https://azure.microsoft.com/updates/?product=frontdoor
<|MERGE_RESOLUTION|>--- conflicted
+++ resolved
@@ -52,13 +52,10 @@
       href: waf-overview.md
     - name: Custom rules
       href: waf-front-door-custom-rules.md
-<<<<<<< HEAD
-    - name : Monitoring and logging
-      href: waf-front-door-monitor.md
-=======
     - name: Policy settings
       href: waf-front-door-policy-settings.md
->>>>>>> 5f8b2194
+    - name: Monitoring and logging
+      href: waf-front-door-monitor.md  
 - name: How-to guides
   items:
   - name: Troubleshoot
