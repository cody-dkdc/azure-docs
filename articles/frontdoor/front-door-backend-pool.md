--- conflicted
+++ resolved
@@ -32,13 +32,7 @@
 
 - **Priority**. Assign priorities to your different backends when you want to use a primary service backend for all traffic. Also, provide backups if the primary or the backup backends are unavailable. For more information, see [Priority](front-door-routing-methods.md#priority).
 
-<<<<<<< HEAD
-## Backend
-A backend is equivalent to an application's deployment instance in a region. Front Door supports both Azure as well as non-Azure backends and so the region here isn't only restricted to Azure regions but can also be your on-premises datacenter or an application instance in some other cloud.
-=======
 - **Weight**. Assign weights to your different backends to distribute traffic across a set of backends, either evenly or according to weight coefficients. For more information, see [Weights](front-door-routing-methods.md#weighted).
->>>>>>> 350422b9
-
 
 ### <a name = "hostheader"></a>Backend host header
 
