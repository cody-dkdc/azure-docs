---
title: Tutorial - Configure geo-filtering web application firewall policy for Azure Front Door service
description: In this tutorial, you learn how to create a simple geo-filtering policy and associate the policy with your existing Front Door frontend host
services: frontdoor
documentationcenter: ''
author: KumudD
manager: twooley
editor: ''
ms.service: frontdoor
ms.workload: infrastructure-services
ms.tgt_pltfrm: na
ms.devlang: na
ms.topic: tutorial
ms.date: 03/21/2019
ms.author: kumud;tyao

---
# How to set up a geo-filtering WAF policy for your Front Door
<<<<<<< HEAD
This tutorial shows how to use Azure PowerShell to create a sample geo-filtering policy and associate the policy with your existing Front Door frontend host. This sample geo-filtering policy will block requests from all other countries except United States.
=======
This tutorial shows how to use Azure PowerShell to create a sample geo-filtering policy and associate the policy with your existing Front Door frontend host. This sample geo-filtering policy will block requests from all other countries/regions except United States.
>>>>>>> 6a383dfd

If you don't have an Azure subscription, create a [free account](https://azure.microsoft.com/free/?WT.mc_id=A261C142F) now.

## Prerequisites
Before you begin to set up a geo-filter policy, set up your PowerShell environment and create a Front Door profile.
### Set up your PowerShell environment
Azure PowerShell provides a set of cmdlets that use the [Azure Resource Manager](https://docs.microsoft.com/azure/azure-resource-manager/resource-group-overview) model for managing your Azure resources. 

You can install [Azure PowerShell](https://docs.microsoft.com/powershell/azure/overview) on your local machine and use it in any PowerShell session. Follow the instructions on the page, to sign in with your Azure credentials, and install the Az PowerShell module.

#### Connect to Azure with an interactive dialog for sign-in
```
Connect-AzAccount
Install-Module -Name Az
```
Make sure you have the current version of PowerShellGet installed. Run below command and reopen PowerShell.

```
Install-Module PowerShellGet -Force -AllowClobber
``` 
#### Install Az.FrontDoor module 

```
Install-Module -Name Az.FrontDoor
```

### Create a Front Door profile
Create a Front Door profile by following the instructions described in [Quickstart: Create a Front Door profile](quickstart-create-front-door.md).

## Define geo-filtering match condition

<<<<<<< HEAD
Create a sample match condition that selects requests not coming from "US" using [New-AzFrontDoorMatchConditionObject](/powershell/module/az.frontdoor/new-azfrontdoormatchconditionobject) on parameters when creating a match condition. 
Two letter country codes to country mapping are provided [here](front-door-geo-filtering.md).

```azurepowershell-interactive
$nonUSGeoMatchCondition = New-AzFrontDoorMatchConditionObject `
=======
Create a sample match condition that selects requests not coming from "US" using [New-AzFrontDoorWafMatchConditionObject](/powershell/module/az.frontdoor/new-azfrontdoorwafmatchconditionobject) on parameters when creating a match condition. 
Two letter country codes to country mapping are provided [here](front-door-geo-filtering.md).

```azurepowershell-interactive
$nonUSGeoMatchCondition = New-AzFrontDoorWafMatchConditionObject `
>>>>>>> 6a383dfd
-MatchVariable RemoteAddr `
-OperatorProperty GeoMatch `
-NegateCondition $true `
-MatchValue "US"
```
 
## Add geo-filtering match condition to a rule with Action and Priority

<<<<<<< HEAD
Create a CustomRule object `nonUSBlockRule` based on the match condition, an Action, and a Priority using [New-AzFrontDoorCustomRuleObject](/powershell/module/az.frontdoor/new-azfrontdoorcustomruleobject).  A CustomRule can have multiple MatchCondition.  In this example, Action is set to Block and Priority to 1, the highest priority.

```
$nonUSBlockRule = New-AzFrontDoorCustomRuleObject `
=======
Create a CustomRule object `nonUSBlockRule` based on the match condition, an Action, and a Priority using [New-AzFrontDoorWafCustomRuleObject](/powershell/module/az.frontdoor/new-azfrontdoorwafcustomruleobject).  A CustomRule can have multiple MatchCondition.  In this example, Action is set to Block and Priority to 1, the highest priority.

```
$nonUSBlockRule = New-AzFrontDoorWafCustomRuleObject `
>>>>>>> 6a383dfd
-Name "geoFilterRule" `
-RuleType MatchRule `
-MatchCondition $nonUSGeoMatchCondition `
-Action Block `
-Priority 1
```

## Add rules to a policy
<<<<<<< HEAD
Find the name of the resource group that contains the Front Door profile using `Get-AzResourceGroup`. Next, create a `geoPolicy` policy object containing `nonUSBlockRule`  using [New-AzFrontDoorFireWallPolicy](/powershell/module/az.frontdoor/new-azfrontdoorfirewallPolicy) in the specified resource group that contains the Front Door profile. You must provide a unique name for the geo policy. 
=======
Find the name of the resource group that contains the Front Door profile using `Get-AzResourceGroup`. Next, create a `geoPolicy` policy object containing `nonUSBlockRule`  using [New-AzFrontDoorWafPolicy](/powershell/module/az.frontdoor/new-azfrontdoorwafpolicy) in the specified resource group that contains the Front Door profile. You must provide a unique name for the geo policy. 
>>>>>>> 6a383dfd

The below example uses the Resource Group name *myResourceGroupFD1* with the assumption that you have created the Front Door profile using instructions provided in the [Quickstart: Create a Front Door](quickstart-create-front-door.md) article. In the below example, replace the policy name *geoPolicyAllowUSOnly* with a unique policy name.

```
<<<<<<< HEAD
$geoPolicy = New-AzFrontDoorFireWallPolicy `
=======
$geoPolicy = New-AzFrontDoorWafPolicy `
>>>>>>> 6a383dfd
-Name "geoPolicyAllowUSOnly" `
-resourceGroupName myResourceGroupFD1 `
-Customrule $nonUSBlockRule  `
-Mode Prevention `
-EnabledState Enabled
```

## Link WAF policy to a Front Door frontend host
Link the WAF policy object to the existing Front Door frontend host and update Front Door properties. 

To do so, first retrieve your Front Door object using [Get-AzFrontDoor](/powershell/module/az.frontdoor/get-azfrontdoor). 

```
$geoFrontDoorObjectExample = Get-AzFrontDoor -ResourceGroupName myResourceGroupFD1
$geoFrontDoorObjectExample[0].FrontendEndpoints[0].WebApplicationFirewallPolicyLink = $geoPolicy.Id
```

Next, set the frontend WebApplicationFirewallPolicyLink property to the resourceId of the `geoPolicy`using [Set-AzFrontDoor](/powershell/module/az.frontdoor/set-azfrontdoor).

```
Set-AzFrontDoor -InputObject $geoFrontDoorObjectExample[0]
```

> [!NOTE] 
> You only need to set WebApplicationFirewallPolicyLink property once to link a WAF policy to a Front Door frontend host. Subsequent policy updates are automatically applied to the frontend host.

## Next steps

- Learn about [application layer security with Front Door](front-door-application-security.md).
- Learn how to [create a Front Door](quickstart-create-front-door.md).<|MERGE_RESOLUTION|>--- conflicted
+++ resolved
@@ -16,11 +16,7 @@
 
 ---
 # How to set up a geo-filtering WAF policy for your Front Door
-<<<<<<< HEAD
-This tutorial shows how to use Azure PowerShell to create a sample geo-filtering policy and associate the policy with your existing Front Door frontend host. This sample geo-filtering policy will block requests from all other countries except United States.
-=======
 This tutorial shows how to use Azure PowerShell to create a sample geo-filtering policy and associate the policy with your existing Front Door frontend host. This sample geo-filtering policy will block requests from all other countries/regions except United States.
->>>>>>> 6a383dfd
 
 If you don't have an Azure subscription, create a [free account](https://azure.microsoft.com/free/?WT.mc_id=A261C142F) now.
 
@@ -52,19 +48,11 @@
 
 ## Define geo-filtering match condition
 
-<<<<<<< HEAD
-Create a sample match condition that selects requests not coming from "US" using [New-AzFrontDoorMatchConditionObject](/powershell/module/az.frontdoor/new-azfrontdoormatchconditionobject) on parameters when creating a match condition. 
-Two letter country codes to country mapping are provided [here](front-door-geo-filtering.md).
-
-```azurepowershell-interactive
-$nonUSGeoMatchCondition = New-AzFrontDoorMatchConditionObject `
-=======
 Create a sample match condition that selects requests not coming from "US" using [New-AzFrontDoorWafMatchConditionObject](/powershell/module/az.frontdoor/new-azfrontdoorwafmatchconditionobject) on parameters when creating a match condition. 
 Two letter country codes to country mapping are provided [here](front-door-geo-filtering.md).
 
 ```azurepowershell-interactive
 $nonUSGeoMatchCondition = New-AzFrontDoorWafMatchConditionObject `
->>>>>>> 6a383dfd
 -MatchVariable RemoteAddr `
 -OperatorProperty GeoMatch `
 -NegateCondition $true `
@@ -73,17 +61,10 @@
  
 ## Add geo-filtering match condition to a rule with Action and Priority
 
-<<<<<<< HEAD
-Create a CustomRule object `nonUSBlockRule` based on the match condition, an Action, and a Priority using [New-AzFrontDoorCustomRuleObject](/powershell/module/az.frontdoor/new-azfrontdoorcustomruleobject).  A CustomRule can have multiple MatchCondition.  In this example, Action is set to Block and Priority to 1, the highest priority.
-
-```
-$nonUSBlockRule = New-AzFrontDoorCustomRuleObject `
-=======
 Create a CustomRule object `nonUSBlockRule` based on the match condition, an Action, and a Priority using [New-AzFrontDoorWafCustomRuleObject](/powershell/module/az.frontdoor/new-azfrontdoorwafcustomruleobject).  A CustomRule can have multiple MatchCondition.  In this example, Action is set to Block and Priority to 1, the highest priority.
 
 ```
 $nonUSBlockRule = New-AzFrontDoorWafCustomRuleObject `
->>>>>>> 6a383dfd
 -Name "geoFilterRule" `
 -RuleType MatchRule `
 -MatchCondition $nonUSGeoMatchCondition `
@@ -92,20 +73,12 @@
 ```
 
 ## Add rules to a policy
-<<<<<<< HEAD
-Find the name of the resource group that contains the Front Door profile using `Get-AzResourceGroup`. Next, create a `geoPolicy` policy object containing `nonUSBlockRule`  using [New-AzFrontDoorFireWallPolicy](/powershell/module/az.frontdoor/new-azfrontdoorfirewallPolicy) in the specified resource group that contains the Front Door profile. You must provide a unique name for the geo policy. 
-=======
 Find the name of the resource group that contains the Front Door profile using `Get-AzResourceGroup`. Next, create a `geoPolicy` policy object containing `nonUSBlockRule`  using [New-AzFrontDoorWafPolicy](/powershell/module/az.frontdoor/new-azfrontdoorwafpolicy) in the specified resource group that contains the Front Door profile. You must provide a unique name for the geo policy. 
->>>>>>> 6a383dfd
 
 The below example uses the Resource Group name *myResourceGroupFD1* with the assumption that you have created the Front Door profile using instructions provided in the [Quickstart: Create a Front Door](quickstart-create-front-door.md) article. In the below example, replace the policy name *geoPolicyAllowUSOnly* with a unique policy name.
 
 ```
-<<<<<<< HEAD
-$geoPolicy = New-AzFrontDoorFireWallPolicy `
-=======
 $geoPolicy = New-AzFrontDoorWafPolicy `
->>>>>>> 6a383dfd
 -Name "geoPolicyAllowUSOnly" `
 -resourceGroupName myResourceGroupFD1 `
 -Customrule $nonUSBlockRule  `
