--- conflicted
+++ resolved
@@ -96,11 +96,7 @@
 ## Cache expiration
 The following order of headers is used in order to determine how long an item will be stored in our cache:</br>
 1. Cache-Control: s-maxage=\<seconds>
-<<<<<<< HEAD
-2. Cache-Control: maxage=\<seconds>
-=======
 2. Cache-Control: max-age=\<seconds>
->>>>>>> 6a383dfd
 3. Expires: \<http-date>
 
 Cache-Control response headers that indicate that the response won’t be cached such as Cache-Control: private, Cache-Control: no-cache, and Cache-Control: no-store are honored. However, if there are multiple requests in-flight at a POP for the same URL, they may share the response. If no Cache-Control is present the default behavior is that AFD will cache the resource for X amount of time where X is randomly picked between 1 to 3 days.
