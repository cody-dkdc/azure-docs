---
<<<<<<< HEAD
title: Protocol support for HTTP headers in Azure Front Door Service | Microsoft Docs
description: This article describes HTTP header protocols that Front Door Service supports.
=======
title: Azure Front Door Service - HTTP headers support | Microsoft Docs
description: This article helps you understand the supported HTTP header protocols by Front Door
services: frontdoor
>>>>>>> 20dea1ed
documentationcenter: ''
author: sharad4u
ms.service: frontdoor
ms.devlang: na
ms.topic: article
ms.tgt_pltfrm: na
ms.workload: infrastructure-services
ms.date: 09/10/2018
ms.author: sharadag
---

<<<<<<< HEAD
# Protocol support for HTTP headers in Azure Front Door Service
This article outlines the protocol that Front Door Service supports with parts of the call path (see image). The following sections provide more information about HTTP headers supported by Front Door.
=======
# Azure Front Door Service - HTTP headers support
This document outlines the protocol that Azure Front Door Service supports with various parts of the call path as outlined by the image below. The sections below provide more insight into the HTTP Headers that Front Door supports.
>>>>>>> 20dea1ed

![Azure Front Door Service HTTP headers protocol][1]

>[!WARNING]
>Front Door Service doesn't certify any HTTP headers that aren't documented here.

## Client to Front Door Service
Front Door Service accepts most headers from the incoming request without modifying them. Some reserved headers are removed from the incoming request if sent, including headers with the X-FD-* prefix.

## Front Door Service to backend

Front Door Service includes headers from an incoming request unless removed because of restrictions. Front Door also adds the following headers.

| Header  | Example and description |
| ------------- | ------------- |
<<<<<<< HEAD
| Via |  Via: 1.1 Azure </br> Front Door adds the client's HTTP version followed by *Azure* as the value for the Via header. This indicates the client's HTTP version and that Front Door was an intermediate recipient for the request between the client and the backend.  |
| X-Azure-ClientIP | X-Azure-ClientIP: 127.0.0.1 </br> Represents the client IP address associated with the request being processed. For example, a request coming from a proxy might add the X-Forwarded-For header to indicate the IP address of the original caller. |
| X-Azure-SocketIP |  X-Azure-SocketIP: 127.0.0.1 </br> Represents the socket IP address associated with the TCP connection that the current request originated from. A request's client IP address might not be equal to its socket IP address because it can be arbitrarily overwritten by a user.|
| X-Azure-Ref |  X-Azure-Ref: 0zxV+XAAAAABKMMOjBv2NT4TY6SQVjC0zV1NURURHRTA2MTkANDM3YzgyY2QtMzYwYS00YTU0LTk0YzMtNWZmNzA3NjQ3Nzgz </br> A unique reference string that identifies a request served by Front Door. It's used to search access logs and critical for troubleshooting.|
| X-Azure-RequestChain |  X-Azure-RequestChain: hops=1 </br> A header that Front Door uses to detect request loops, and users should not take a dependency on it. |
| X-Forwarded-For | X-Forwarded-For: 127.0.0.1 </br> The X-Forwarded-For (XFF) HTTP header field often identifies the originating IP address of a client connecting to a web server through an HTTP proxy or load balancer. If there's an existing XFF header, then Front Door appends the client socket IP to it or adds the XFF header with the client socket IP. |
| X-Forwarded-Host | X-Forwarded-Host: contoso.azurefd.net </br> The X-Forwarded-Host HTTP header field is a common method used to identify the original host requested by the client in the Host HTTP request header. This is because the host name from Front Door may differ for the backend server handling the request. |
| X-Forwarded-Proto | X-Forwarded-Proto: http </br> The X-Forwarded-Proto HTTP header field is often used to identify the originating protocol of an HTTP request because Front Door, based on configuration, might communicate with the backend by using HTTPS. This is true even if the request to the reverse proxy is HTTP. |
=======
| Via |  *Via: 1.1 Azure* </br> Front Door adds the client's HTTP version followed by 'Azure' as the value for Via header. It is added to indicate the client's HTTP version and that Azure Front Door was an intermediate recipient for the request between the client and the backend.  |
| X-Azure-ClientIP | *X-Azure-ClientIP: 127.0.0.1* </br> Represents the "client" Internet Protocol address associated with the request being processed. For example, a request coming from a proxy may add the X-Forwarded-For header to indicate the IP address of the original caller. |
| X-Azure-SocketIP | *X-Azure-SocketIP: 127.0.0.1* </br> Represents the socket Internet Protocol address associated with the TCP connection, the current request originated from. A request's Client IP address may not be equal to its Socket IP address because it can be arbitrarily overwritten by an end user.|
| X-Azure-Ref | *X-Azure-Ref: 0zxV+XAAAAABKMMOjBv2NT4TY6SQVjC0zV1NURURHRTA2MTkANDM3YzgyY2QtMzYwYS00YTU0LTk0YzMtNWZmNzA3NjQ3Nzgz* </br> This is a unique reference string that identifies a request served by Front Door. It is critical for troubleshooting as it is used to search the access logs.|
| X-Azure-RequestChain |  *X-Azure-RequestChain: hops=1* </br> This is a header that Front Door uses to detect request loops and users should not take a dependency on it. |
| X-Forwarded-For | *X-Forwarded-For: 127.0.0.1* </br> The X-Forwarded-For (XFF) HTTP header field is a common method for identifying the originating IP address of a client connecting to a web server through an HTTP proxy or load balancer. If there was an existing XFF header, then Front Door appends the client socket IP to it else adds the XFF header with the client socket IP. |
| X-Forwarded-Host | *X-Forwarded-Host: contoso.azurefd.net* </br> The X-Forwarded-Host HTTP header field is a common method for identifying the original host requested by the client in the Host HTTP request header, since the host name from Front Door may differ for the backend server handling the request. |
| X-Forwarded-Proto | *X-Forwarded-Proto: http* </br> The X-Forwarded-Proto HTTP header field is a common method for identifying the originating protocol of an HTTP request, since depending on the configuration Front Door may communicate with the backend using HTTPS even if the request to the reverse proxy is HTTP. |
>>>>>>> 20dea1ed

## Front Door Service to client

Any headers sent to Front Door from the backend are also passed through to the client. The following are headers sent from Front Door to clients.

| Header  | Example |
| ------------- | ------------- |
| X-Azure-Ref |  *X-Azure-Ref: 0zxV+XAAAAABKMMOjBv2NT4TY6SQVjC0zV1NURURHRTA2MTkANDM3YzgyY2QtMzYwYS00YTU0LTk0YzMtNWZmNzA3NjQ3Nzgz* </br> This is a unique reference string that identifies a request served by Front Door. This is critical for troubleshooting as it's used to search access logs.|

## Next steps

- [Create a Front Door](quickstart-create-front-door.md)
- [How Front Door works](front-door-routing-architecture.md)

<!--Image references-->
[1]: ./media/front-door-http-headers-protocol/front-door-protocol-summary.png<|MERGE_RESOLUTION|>--- conflicted
+++ resolved
@@ -1,12 +1,7 @@
 ---
-<<<<<<< HEAD
 title: Protocol support for HTTP headers in Azure Front Door Service | Microsoft Docs
 description: This article describes HTTP header protocols that Front Door Service supports.
-=======
-title: Azure Front Door Service - HTTP headers support | Microsoft Docs
-description: This article helps you understand the supported HTTP header protocols by Front Door
 services: frontdoor
->>>>>>> 20dea1ed
 documentationcenter: ''
 author: sharad4u
 ms.service: frontdoor
@@ -18,13 +13,8 @@
 ms.author: sharadag
 ---
 
-<<<<<<< HEAD
 # Protocol support for HTTP headers in Azure Front Door Service
 This article outlines the protocol that Front Door Service supports with parts of the call path (see image). The following sections provide more information about HTTP headers supported by Front Door.
-=======
-# Azure Front Door Service - HTTP headers support
-This document outlines the protocol that Azure Front Door Service supports with various parts of the call path as outlined by the image below. The sections below provide more insight into the HTTP Headers that Front Door supports.
->>>>>>> 20dea1ed
 
 ![Azure Front Door Service HTTP headers protocol][1]
 
@@ -40,7 +30,6 @@
 
 | Header  | Example and description |
 | ------------- | ------------- |
-<<<<<<< HEAD
 | Via |  Via: 1.1 Azure </br> Front Door adds the client's HTTP version followed by *Azure* as the value for the Via header. This indicates the client's HTTP version and that Front Door was an intermediate recipient for the request between the client and the backend.  |
 | X-Azure-ClientIP | X-Azure-ClientIP: 127.0.0.1 </br> Represents the client IP address associated with the request being processed. For example, a request coming from a proxy might add the X-Forwarded-For header to indicate the IP address of the original caller. |
 | X-Azure-SocketIP |  X-Azure-SocketIP: 127.0.0.1 </br> Represents the socket IP address associated with the TCP connection that the current request originated from. A request's client IP address might not be equal to its socket IP address because it can be arbitrarily overwritten by a user.|
@@ -49,16 +38,6 @@
 | X-Forwarded-For | X-Forwarded-For: 127.0.0.1 </br> The X-Forwarded-For (XFF) HTTP header field often identifies the originating IP address of a client connecting to a web server through an HTTP proxy or load balancer. If there's an existing XFF header, then Front Door appends the client socket IP to it or adds the XFF header with the client socket IP. |
 | X-Forwarded-Host | X-Forwarded-Host: contoso.azurefd.net </br> The X-Forwarded-Host HTTP header field is a common method used to identify the original host requested by the client in the Host HTTP request header. This is because the host name from Front Door may differ for the backend server handling the request. |
 | X-Forwarded-Proto | X-Forwarded-Proto: http </br> The X-Forwarded-Proto HTTP header field is often used to identify the originating protocol of an HTTP request because Front Door, based on configuration, might communicate with the backend by using HTTPS. This is true even if the request to the reverse proxy is HTTP. |
-=======
-| Via |  *Via: 1.1 Azure* </br> Front Door adds the client's HTTP version followed by 'Azure' as the value for Via header. It is added to indicate the client's HTTP version and that Azure Front Door was an intermediate recipient for the request between the client and the backend.  |
-| X-Azure-ClientIP | *X-Azure-ClientIP: 127.0.0.1* </br> Represents the "client" Internet Protocol address associated with the request being processed. For example, a request coming from a proxy may add the X-Forwarded-For header to indicate the IP address of the original caller. |
-| X-Azure-SocketIP | *X-Azure-SocketIP: 127.0.0.1* </br> Represents the socket Internet Protocol address associated with the TCP connection, the current request originated from. A request's Client IP address may not be equal to its Socket IP address because it can be arbitrarily overwritten by an end user.|
-| X-Azure-Ref | *X-Azure-Ref: 0zxV+XAAAAABKMMOjBv2NT4TY6SQVjC0zV1NURURHRTA2MTkANDM3YzgyY2QtMzYwYS00YTU0LTk0YzMtNWZmNzA3NjQ3Nzgz* </br> This is a unique reference string that identifies a request served by Front Door. It is critical for troubleshooting as it is used to search the access logs.|
-| X-Azure-RequestChain |  *X-Azure-RequestChain: hops=1* </br> This is a header that Front Door uses to detect request loops and users should not take a dependency on it. |
-| X-Forwarded-For | *X-Forwarded-For: 127.0.0.1* </br> The X-Forwarded-For (XFF) HTTP header field is a common method for identifying the originating IP address of a client connecting to a web server through an HTTP proxy or load balancer. If there was an existing XFF header, then Front Door appends the client socket IP to it else adds the XFF header with the client socket IP. |
-| X-Forwarded-Host | *X-Forwarded-Host: contoso.azurefd.net* </br> The X-Forwarded-Host HTTP header field is a common method for identifying the original host requested by the client in the Host HTTP request header, since the host name from Front Door may differ for the backend server handling the request. |
-| X-Forwarded-Proto | *X-Forwarded-Proto: http* </br> The X-Forwarded-Proto HTTP header field is a common method for identifying the originating protocol of an HTTP request, since depending on the configuration Front Door may communicate with the backend using HTTPS even if the request to the reverse proxy is HTTP. |
->>>>>>> 20dea1ed
 
 ## Front Door Service to client
 
