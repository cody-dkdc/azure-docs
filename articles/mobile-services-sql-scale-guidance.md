<properties linkid="mobile-services-sql-scale-guidance" urlDisplayName="Scale mobile services backed by Azure SQL Database" pageTitle="Scale mobile services backed by Azure SQL Database - Azure Mobile Services" metaKeywords="" description="Learn how to diagnose and fix scalability issues in your mobile services backed by SQL Database" metaCanonical="" services="" documentationCenter="Mobile" title="Scale mobile services backed by Azure SQL Database" authors="yavorg" solutions="" manager="" editor="mollybos" />
# Scale mobile services backed by Azure SQL Database

Azure Mobile Services makes it very easy to get started and build an app that connects to a cloud-hosted backend that stores data in a SQL database. As your app grows, scaling your service instances is as simple as adjusting scale settings in the portal to add more computational and networking capacity. However, scaling the SQL database backing your service requires some proactive planning and monitoring as the service receives more load. This document will walk you through a set of best practices to ensure continued great performance of your SQL-backed mobile services.

This topic walks you through these basic sections:

1. [Diagnosing Problems](#Diagnosing)
2. [Indexing](#Indexing)
3. [Schema Design](#Schema)
4. [Query Design](#Query)
5. [Service Architecture](#Architecture)
6. [Advanced Diagnostics](#Advanced)

<a name="Diagnosing"></a>
## Diagnosing Problems

If you suspect your mobile service is experiencing problems under load, the first place to check is the **Dashboard** tab for your service in the [Azure Management Portal](http://manage.windowsazure.com). Some of the things to verify here:
- Your usage meters including **API Calls** and **Active Devices** meters are not over quota
- **Endpoint Monitoring** status indicates service is up (only available if service is using the Standard tier and Endpoint Monitoring is enabled) 

If any of the above is not true, consider adjusting your scale settings on the *Scale* tab. If that does not address the issue, we can proceed and investigate whether Azure SQL Database may be the source of the issue. The next few sections cover a few different approaches to diagnose what may be going wrong.

### Choosing the Right SQL Database Tier 

It is important to understand the different database tiers you have at your disposal to ensure you've picked the right tier given your app's needs. Azure SQL Database offers two different database editions with different tiers:
- Web and Business Edition
- Basic, Standard, and Premium Edition (currently in preview)

While the Web and Business Edition is fully supported, it is being sunset by April 24, 2015 as discussed in [Web and Business Edition Sunset FAQ](http://msdn.microsoft.com/en-US/library/azure/dn741330.aspx). We encourage new customers to start using the Basic, Standard, and Premium preview in preparation for this change, if their application requirements allow it. 

#### Web and Business Edition

Currently this is the default edition used by Mobile Services. Here are some recommendations in selecting the tier for your database:
- **Free 20 MB database** - use for development purposes only 
- **Web and Business** - use for development and production services. The two tiers provide the same level of performance, however the Web tier only supports databases up to 5GB in size. For larger databases, use the Business tier. 

#### Basic, Standard, and Premium Edition

This new edition provides a variety of new tiers and monitoring capabilities that make it even easier to understand and troubleshoot database performance. To use this edition with your mobile service:

1. Navigate to the [Preview Features](https://account.windowsazure.com/previewfeatures) page and sign up for **New Service Tiers for SQL Databases**
2. Once the preview feature is active, launch the [Azure Management Portal](http://manage.windowsazure.com).
3. Select **+NEW** in the toolbar and then pick **Data Services**, **SQL Database**, **Quick Create**.
4. Enter a database name and then select **New SQL database server** in the **Server** field. This will create a server that is using the new Basic, Standard, and Premium Edition. 
5. Fill out the rest of the fields and select **Create SQL Database**. This will create a 100MB database using the Basic tier.
6. Configure your mobile service to use the database you just created
    - If you are creating a new mobile service, select **+NEW**, **Compute**, **Mobile Service**, **Create**. On the next screen, fill out the values, select **Use an existing SQL database** in the **Database** field, and then select **Next**. On the next screen be sure to pick the database you created in step 5, then select **OK**.
    - If you already have a mobile service, navigate to the **Configure** tab for that service and select **Change Database** in the toolbar. On the next screen, select **Use an existing SQL database** in the **SQL Database** field and then select **Next**. On the next screen be sure to pick the database you created in step 5, then select **OK**.

Here are some recommendations on selecting the right tier for your database:
- **Basic** - use at development time or for small production services where you only expect to make a single database query at a time
- **Standard** - use for production services where you expect multiple concurrent database queries
- **Premium** - use for large scale production services with many concurrent queries, high peak load, and expected low latency for every request.

For more information on when to use each tier, see [Reasons to Use the new Service Tiers](http://msdn.microsoft.com/en-US/library/azure/dn369873.aspx#Reasons)

### Analyzing Database Metrics

Now that we are familiar with the different database tiers, we can explore database performance metrics to help us reason about scaling within and among the tiers.

1. Launch the [Azure Management Portal](http://manage.windowsazure.com).
2. On the Mobile Services tab, select the service you want to work with.
3. Select the **Configure** tab.
4. Select the **SQL Database** name in the **Database Settings** section. This will navigate to the Azure SQL Database tab in the portal.
5. Navigate to the **Monitor** tab
6. Ensure the relevant metrics are displayed by using the **Add Metrics** button. Include the following
    - *CPU Percentage* (available only in Basic/Standard/Premium tiers)
    - *Physical Data Reads Percentage* (available only in Basic/Standard/Premium tiers) 
    - *Log Writes Percentage* (available only in Basic/Standard/Premium tiers)
    - *Storage* 
7. Inspect the metrics over the time window when your service was experiencing issues. 

    ![Azure Management Portal - SQL Database Metrics][PortalSqlMetrics]

If any metric exceeds 80% utilization for an extended period of time, this could indicate a performance problem. For more detailed information on understanding database utilization, see [Understanding Resource Use](http://msdn.microsoft.com/en-US/library/azure/dn369873.aspx#Resource).

If the metrics indicate your database is incurring high utilization, consider the following mitigation steps:
- **Scale up the database to a higher service tier.**
  To immediately resolve issues, consider using the **Scale** tab for your database to scale up your database. This will result in an increase in your bill.
    ![Azure Management Portal - SQL Database Scale][PortalSqlScale]

- **Tune your database.**
  It is frequently possible to reduce database utilization and avoid having to scale to a higher tier by optimizing your database. 
- **Consider your service architecture.**
  Frequently your service load is not distributed evenly over time but contains "spikes" of high demand. Instead of scaling the database up to handle the spikes, and having it go underutilized during periods of low demand, it is frequently possible to adjust the service architecture to avoid such spikes, or to handle them without incurring database hits.

The remaining sections of this document contain tailored guidance to help with implementing these mitigations.

### Configuring Alerts

It is frequently useful to configure alerts for key database metrics as a proactive step to ensure you have plenty of time to react in case of resource exhaustion. 

1. Navigate to the **Monitoring** tab for the database you want to set up alerts for
2. Ensure the relevant metrics are displayed as described in the previous section
3. Select the metric you want to set an alert for and select **Add Rule**
    ![Azure Management Portal - SQL Alert][PortalSqlAddAlert]
4. Provide a name and description for the alert
    ![Azure Management Portal - SQL Alert Name and Description][PortalSqlAddAlert2]
5. Specify the value to use as the alert threshold. Consider using **80%** to allow for some reaction time. Also be sure to specify an email address that you actively monitor. 
    ![Azure Management Portal - SQL Alert Threshold and Email][PortalSqlAddAlert3]

<a name="Indexing"></a>
## Indexing

When you start to see problems with your query performance, the first thing you should investigate is the design of your indexes. Indexes are important because they directly affect how the SQL engine executes a query. 

For instance, if you often need to look up an element by ID, you should consider adding an index for that column. Otherwise, the SQL engine will be forced to perform a table scan and read each physical record (or at least the query column) and the records could be substantially spread out on disk.

So, if you are frequently doing SELECT or JOIN statements on particular columns, you should make sure you index them. See the section [Creating Indexes](#CreatingIndexes) for more information.

If indexes are so great and table scans are so bad, does that mean you should index every column in your table, just to be safe?  The short answer is, "probably not." Indexes take up space and have overhead themselves: every time there is an insert in a table, the index structures for each of the indexed columns need to be updated. See below for guidelines on how to choose your column indexes.

### Index Design Guidelines

As mentioned above, it's not always better to add more indexes to a table, because indexes themselves can be costly, both in terms of performance and storage overhead.

**Query considerations**

* Consider adding indexes to columns that are frequently used in predicates (e.g., WHERE clauses) and join conditions, while balancing the database considerations below.
* Write queries that insert or modify as many rows as possible in a single statement, instead of using multiple queries to update the same rows. When there is only one statement, the database engine can better optimize how it maintains indexes.
	
**Database considerations**

Large numbers of indexes on a table affect the performance of INSERT, UPDATE, DELETE, and MERGE statements because all indexes must be adjusted appropriately as data in the table changes.

- For **heavily updated** tables, avoid indexing a large number of columns. For composite indexes, use as few columns as possible.

- For tables that are **not frequently updated** but that have large volumes of data, use many indexes. This can improve the performance of queries that do not modify data (such as SELECT statements) because the query optimizer will have more options for finding the best access method.

Indexing small tables may not be optimal because it can take the query optimizer longer to traverse the index searching for data than to perform a simple table scan. Therefore, indexes on small tables might never be used, but must still be maintained as data in the table changes.


<a name="CreatingIndexes"></a>
### Creating Indexes

#### JavaScript backend

To set the index for a column in the JavaScript backend, do the following:

1. Open your mobile service in the [Azure Management Portal][].
2. Click the **Data** tab.
3. Select the table you want to modify.
4. Click the **Columns** tab.
5. Select the column. In the command bar, click **Set Index**:

	![Mobile Services Portal - Set Index][SetIndexJavaScriptPortal]

You can also remove indexes within this view.

#### .NET backend

To define an index in Entity Framework, use the attribute `[Index]` on the fields that you want to index. For example:

    public class TodoItem : EntityData
    {
        public string Text { get; set; }

		[Index]
        public bool Complete { get; set; }
    }
		 
For more information, see [Index Annotations in Entity Framework][].

<a name="Schema"></a>
## Schema Design

<a name="Query"></a>
## Query Design

<a name="Architecture"></a>
## Service Architecture

<a name="Advanced"></a>
## Advanced Diagnostics
This section covers some more advanced diagnostic tasks, which may be useful if the steps so far have not addressed the issue fully.

### Prerequisites
To perform some of the diagnostic tasks in this section, you need access to a management tool for SQL databases such as **SQL Server Management Studio** or the management functionality built into the **Azure Management Portal**.

SQL Server Management Studio is a free Windows application, which offers the most advanced capabilities. If you do not have access to a Windows machine, consider provisioning a Virtual Machine in Azure as shown in [Create a Virtual Machine Running Windows Server](http://azure.microsoft.com/en-us/documentation/articles/virtual-machines-windows-tutorial/). If you intend to use the VM primarily for the purpose of running SQL Server Management Studio, a **Basic A0** (formerly "Extra Small") instance should be sufficient. 

The Azure Management Portal offers a built-in management experience, which is more limited, but is available without a local install.

The the following steps walk you through obtaining the connection information for the SQL database backing your mobile service and then using either of the two tools to connect to it. You may pick whichever tool you prefer.

#### Obtain SQL Connection Information 
1. Launch the [Azure Management Portal](http://manage.windowsazure.com).
2. On the Mobile Services tab, select the service you want to work with.
3. Select the **Configure** tab.
4. Select the **SQL Database** name in the **Database Settings** section. This will navigate to the Azure SQL Database tab in the portal.
5. Select **Set up Windows Azure firewall rules for this IP address**.
6. Make a note of the server address in the **Connect to your database** section, for example: *mcml4otbb9.database.windows.net*.

#### SQL Server Management Studio
1. Navigate to [SQL Server Editions - Express](http://www.microsoft.com/en-us/server-cloud/products/sql-server-editions/sql-server-express.aspx)
2. Find the **SQL Server Management Studio** section and select the **Download** button underneath.
3. Complete the setup steps until you can successfully run the application:

    ![SQL Server Management Studio][SSMS]

4. In the **Connect to Server** dialog enter the following values
    - Server name: *server address you obtained earlier*
    - Authentication: *SQL Server Authentication*
    - Login: *login you picked when creating server*
    - Password: *password you picked when creating server*
5. You should now be connected.

#### Azure Management Portal
1. On Azure SQL Database tab for your database, select the **Manage** button 
2. Configure the connection with the following values
    - Server: *should be pre-set to the right value*
    - Database: *leave blank*
    - Username: *login you picked when creating server*
    - Password: *password you picked when creating server*
3. You should now be connected.

    ![Azure Management Portal - SQL Database][PortalSqlManagement]

### Advanced Diagnostics

### Advanced Indexing

A table or view can contain the following types of indexes:

- **Clustered**. A clustered index specifies how records are physically stored on disk. There must be only one clustered index per table, because the data rows themselves can be sorted in only one order.

- **Nonclustered**. Nonclustered indexes are stored separately from data rows and are used to do a lookup based on the index value. All nonclustered indexes on a table use the key values from the clustered index as lookup key.

To provide a real-world analogy: consider a book or a technical manual. The contents of each page are a record, the page number is the clustered index, and the topic index in the back of the book is a nonclustered index. Each entry in the topic index points to the clustered index, the page number.

> [WACOM.NOTE] 
> By default, the JavaScript backend of Azure Mobile Services sets **\_createdAt** as the clustered index. If you remove this column, or if you want a different clustered index, be sure to follow the [clustered index design guidelines](#ClusteredIndexes) below. In the .NET backend, the class `EntityData` defines `CreatedAt` as a clustered index using the annotation `[Index(IsClustered = true)]`

<a name="ClusteredIndexes"></a>
### Clustered index design guidelines

Every table should have a clustered index on the column (or columns, in the case of a composite key) with the following properties:

- Narrow - uses a small datatype, or is a [composite key][Primary and Foreign Key Constraints] of a small number of narrow columns
- Unique, or mostly unique
- Static - value is not frequently changed
- Ever-increasing 
- (Optional) Fixed-width
- (Optional) nonnull

The reason for the **narrow** property is that all other indexes on a table use the key values from the clustered index as lookup keys. In the example of a topic index at the back of a book, the clustered index is a page number and is a small number. If the chapter title were instead included in the clustered index, then the topic index would itself be much longer, because the key value would then be (chapter name, page number).

The key should be **static** and **ever-increasing** to avoid having to maintain the physical location of the records (which means either moving records physically, or potentially fragmenting storage by splitting the pages where the records are stored). 

**Query considerations for clustered indexes**

The clustered index will be most valuable for queries that do the following:

- Return a range of values by using operators such as BETWEEN, >, >=, <, and <=. 
	- After the row with the first value is found by using the clustered index, rows with subsequent indexed values are guaranteed to be physically adjacent. 
- Use JOIN clauses; typically these are foreign key columns.
- Use ORDER BY, or GROUP BY clauses.
	- An index on the columns specified in the ORDER BY or GROUP BY clause may remove the need for the Database Engine to sort the data, because the rows are already sorted. This improves query performance.

### Creating clustered indexes in Entity Framework

To set the clustered index in the .NET backend using Entity Framework, set the `IsClustered` property of the annotation. For example, this is the definition of `CreatedAt` in `Microsoft.WindowsAzure.Mobile.Service.EntityData`:

        [Index(IsClustered = true)]
        [DatabaseGenerated(DatabaseGeneratedOption.Identity)]
        [TableColumnAttribute(TableColumnType.CreatedAt)]
        public DateTimeOffset? CreatedAt { get; set; }

### Creating indexes in the database schema

For the JavaScript backend, you can only modify the clustered index of a table by changing the database schema directly, either through SQL Server Management Studio or the Azure SQL Database Portal.

The following guides describe how to set a clustered or nonclustered index by modifying the database schema directly:  

- [Creating and Modifying PRIMARY KEY Constraints][]
- [Create Nonclustered Indexes][]
- [Create Clustered Indexes][]
- [Create Unique Indexes][]


### Advanced Database Views

You can also write SQL queries on dynamic management views that will tell you more detailed information about the resource usage of individual queries or give you heuristics on what indexes to add.

#### Find the top 10 missing indexes 
The following query determines which 10 missing indexes would produce the highest anticipated cumulative improvement, in descending order, for user queries.

		SELECT TOP 10 *
		FROM sys.dm_db_missing_index_group_stats
		ORDER BY avg_total_user_cost * avg_user_impact * (user_seeks + user_scans)
		DESC;


#### sys.dm\_db\_missing\_index*

These views provide information about missing indexes. The views are:

- `dm_db_missing_index_groups`
- `dm_db_missing_index_details`
- `dm_db_missing_index_group_stats`

The following example query runs a join across these tables to get a list of the columns that should be part of each missing index and calculates an 'index advantage' to determine if the given index should be considered:

	SELECT * from 
	(
		SELECT 
	    (user_seeks+user_scans) * avg_total_user_cost * (avg_user_impact * 0.01) AS index_advantage, migs.*
		FROM sys.dm_db_missing_index_group_stats migs
	) AS migs_adv,
	  sys.dm_db_missing_index_groups mig,
	  sys.dm_db_missing_index_details mid
	WHERE
      migs_adv.group_handle = mig.index_group_handle and
      mig.index_handle = mid.index_handle
      AND migs_adv.index_advantage > 10
    ORDER BY migs_adv.index_advantage DESC;


#### Finding Top N Queries

The following example returns information about the top five queries ranked by average CPU time. This example aggregates the queries according to their query hash, so that logically equivalent queries are grouped by their cumulative resource consumption.

	-- Find top 5 queries
	SELECT TOP 5 query_stats.query_hash AS "Query Hash", 
	    SUM(query_stats.total_worker_time) / SUM(query_stats.execution_count) AS "Avg CPU Time",
	    MIN(query_stats.statement_text) AS "Statement Text"
	FROM 
	    (SELECT QS.*, 
	    SUBSTRING(ST.text, (QS.statement_start_offset/2) + 1,
	    ((CASE statement_end_offset 
	        WHEN -1 THEN DATALENGTH(st.text)
	        ELSE QS.statement_end_offset END 
	            - QS.statement_start_offset)/2) + 1) AS statement_text
	     FROM sys.dm_exec_query_stats AS QS
	     CROSS APPLY sys.dm_exec_sql_text(QS.sql_handle) as ST) as query_stats
	GROUP BY query_stats.query_hash
	ORDER BY 2 DESC;
		

#### sys.event\_log
This view contains the details of connectivity-related events. The columns contained in this view, and the types of events it collects, are described in sys.event_log.

	select * from sys.event_log 
	where database_name = 'my_user_db'
	and event_type like 'throttling%'
	order by start_time desc


	event_type                   event_count description
	---------------------------- ----------- ----------------
	throttling_long_transaction  2           The session has been terminated because of excessive TEMPDB usage. Try modifying your query to reduce the temporary table space usage.


For more information, see [Monitoring SQL Database Using Dynamic Management Views][] and [sys.dm\_db\_missing\_index\_group\_stats](sys-missing-index-stats).

## See Also

- [Azure SQL Database Documentation][]
- [Azure SQL Database performance and scaling][]
- [Troubleshooting Azure SQL Database][]

### Indexing

- [Index Basics][]
- [General Index Design Guidelines][]
- [Unique Index Design Guidelines][]
- [Clustered Index Design Guidelines][]
- [Primary and Foreign Key Constraints][]
- [How much does that key cost?][]

### Entity Framework
- [Performance Considerations for Entity Framework 5][]
- [Code First Data Annotations][]

<!-- IMAGES -->
 
[SSMS]: ./media/mobile-services-sql-scale-guidance/1.png
[PortalSqlManagement]: ./media/mobile-services-sql-scale-guidance/2.png
<<<<<<< HEAD
[PortalSqlMetrics]: ./media/mobile-services-sql-scale-guidance/3.png
[PortalSqlScale]: ./media/mobile-services-sql-scale-guidance/4.png
[PortalSqlAddAlert]: ./media/mobile-services-sql-scale-guidance/5.png
[PortalSqlAddAlert2]: ./media/mobile-services-sql-scale-guidance/6.png
[PortalSqlAddAlert3]: ./media/mobile-services-sql-scale-guidance/7.png
=======
[SetIndexJavaScriptPortal]: ./media/mobile-services-sql-scale-guidance/set-index-portal-ui.png
 
<!-- LINKS -->

[Azure Management Portal]: http://manage.windowsazure.com

[Azure SQL Database Documentation]: http://azure.microsoft.com/en-us/documentation/services/sql-database/
[Managing SQL Database using SQL Server Management Studio]: http://go.microsoft.com/fwlink/p/?linkid=309723&clcid=0x409
[Monitoring SQL Database Using Dynamic Management Views]: http://go.microsoft.com/fwlink/p/?linkid=309725&clcid=0x409
[Azure SQL Database performance and scaling]: http://go.microsoft.com/fwlink/p/?linkid=397217&clcid=0x409
[Troubleshooting Azure SQL Database]: http://msdn.microsoft.com/en-us/library/azure/ee730906.aspx

<!-- MSDN -->
[Creating and Modifying PRIMARY KEY Constraints]: http://technet.microsoft.com/en-us/library/ms181043(v=sql.105).aspx
[Create Clustered Indexes]: http://technet.microsoft.com/en-us/library/ms186342(v=sql.120).aspx
[Create Unique Indexes]: http://technet.microsoft.com/en-us/library/ms187019.aspx
[Create Nonclustered Indexes]: http://technet.microsoft.com/en-us/library/ms189280.aspx

[Primary and Foreign Key Constraints]: http://msdn.microsoft.com/en-us/library/ms179610(v=sql.120).aspx
[Index Basics]: http://technet.microsoft.com/en-us/library/ms190457(v=sql.105).aspx
[General Index Design Guidelines]: http://technet.microsoft.com/en-us/library/ms191195(v=sql.105).aspx 
[Unique Index Design Guidelines]: http://technet.microsoft.com/en-us/library/ms187019(v=sql.105).aspx
[Clustered Index Design Guidelines]: http://technet.microsoft.com/en-us/library/ms190639(v=sql.105).aspx

[sys-missing-index-stats]: http://technet.microsoft.com/en-us/library/ms345421.aspx

<!-- EF -->
[Performance Considerations for Entity Framework 5]: http://msdn.microsoft.com/en-us/data/hh949853
[Code First Data Annotations]: http://msdn.microsoft.com/en-us/data/jj591583.aspx
[Index Annotations in Entity Framework]:http://msdn.microsoft.com/en-us/data/jj591583.aspx#Index

<!-- BLOG LINKS -->
[How much does that key cost?]: http://www.sqlskills.com/blogs/kimberly/how-much-does-that-key-cost-plus-sp_helpindex9/
>>>>>>> 7a7d9f2f
<|MERGE_RESOLUTION|>--- conflicted
+++ resolved
@@ -15,7 +15,7 @@
 <a name="Diagnosing"></a>
 ## Diagnosing Problems
 
-If you suspect your mobile service is experiencing problems under load, the first place to check is the **Dashboard** tab for your service in the [Azure Management Portal](http://manage.windowsazure.com). Some of the things to verify here:
+If you suspect your mobile service is experiencing problems under load, the first place to check is the **Dashboard** tab for your service in the [Azure Management Portal][]. Some of the things to verify here:
 - Your usage meters including **API Calls** and **Active Devices** meters are not over quota
 - **Endpoint Monitoring** status indicates service is up (only available if service is using the Standard tier and Endpoint Monitoring is enabled) 
 
@@ -40,7 +40,7 @@
 This new edition provides a variety of new tiers and monitoring capabilities that make it even easier to understand and troubleshoot database performance. To use this edition with your mobile service:
 
 1. Navigate to the [Preview Features](https://account.windowsazure.com/previewfeatures) page and sign up for **New Service Tiers for SQL Databases**
-2. Once the preview feature is active, launch the [Azure Management Portal](http://manage.windowsazure.com).
+2. Once the preview feature is active, launch the [Azure Management Portal][].
 3. Select **+NEW** in the toolbar and then pick **Data Services**, **SQL Database**, **Quick Create**.
 4. Enter a database name and then select **New SQL database server** in the **Server** field. This will create a server that is using the new Basic, Standard, and Premium Edition. 
 5. Fill out the rest of the fields and select **Create SQL Database**. This will create a 100MB database using the Basic tier.
@@ -59,7 +59,7 @@
 
 Now that we are familiar with the different database tiers, we can explore database performance metrics to help us reason about scaling within and among the tiers.
 
-1. Launch the [Azure Management Portal](http://manage.windowsazure.com).
+1. Launch the [Azure Management Portal][].
 2. On the Mobile Services tab, select the service you want to work with.
 3. Select the **Configure** tab.
 4. Select the **SQL Database** name in the **Database Settings** section. This will navigate to the Azure SQL Database tab in the portal.
@@ -185,7 +185,7 @@
 The the following steps walk you through obtaining the connection information for the SQL database backing your mobile service and then using either of the two tools to connect to it. You may pick whichever tool you prefer.
 
 #### Obtain SQL Connection Information 
-1. Launch the [Azure Management Portal](http://manage.windowsazure.com).
+1. Launch the [Azure Management Portal][].
 2. On the Mobile Services tab, select the service you want to work with.
 3. Select the **Configure** tab.
 4. Select the **SQL Database** name in the **Database Settings** section. This will navigate to the Azure SQL Database tab in the portal.
@@ -377,13 +377,11 @@
  
 [SSMS]: ./media/mobile-services-sql-scale-guidance/1.png
 [PortalSqlManagement]: ./media/mobile-services-sql-scale-guidance/2.png
-<<<<<<< HEAD
 [PortalSqlMetrics]: ./media/mobile-services-sql-scale-guidance/3.png
 [PortalSqlScale]: ./media/mobile-services-sql-scale-guidance/4.png
 [PortalSqlAddAlert]: ./media/mobile-services-sql-scale-guidance/5.png
 [PortalSqlAddAlert2]: ./media/mobile-services-sql-scale-guidance/6.png
 [PortalSqlAddAlert3]: ./media/mobile-services-sql-scale-guidance/7.png
-=======
 [SetIndexJavaScriptPortal]: ./media/mobile-services-sql-scale-guidance/set-index-portal-ui.png
  
 <!-- LINKS -->
@@ -416,5 +414,4 @@
 [Index Annotations in Entity Framework]:http://msdn.microsoft.com/en-us/data/jj591583.aspx#Index
 
 <!-- BLOG LINKS -->
-[How much does that key cost?]: http://www.sqlskills.com/blogs/kimberly/how-much-does-that-key-cost-plus-sp_helpindex9/
->>>>>>> 7a7d9f2f
+[How much does that key cost?]: http://www.sqlskills.com/blogs/kimberly/how-much-does-that-key-cost-plus-sp_helpindex9/