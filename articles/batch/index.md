--- conflicted
+++ resolved
@@ -108,57 +108,34 @@
                 <div class="card">
                     <div class="cardText">
                         <h3>Command-Line</h3>
-<<<<<<< HEAD
-                        <p><a href="/powershell/resourcemanager/azurerm.batch/v2.3.0/azurerm.batch">PowerShell cmdlets</a></p>
-=======
                         <p><a href="/powershell/resourcemanager/azurerm.batch/v2.3.0/azurerm.batch">PowerShell</a></p>
->>>>>>> f1ea3417
                     </div>
                 </div>
             </div>
         </div>
     </li>
     <li>
-<<<<<<< HEAD
-        <div class="cardSize"><p />
-=======
         <div class="cardSize">
->>>>>>> f1ea3417
             <div class="cardPadding">
                 <div class="card">
                     <div class="cardText">
                         <h3>Languages</h3>
-<<<<<<< HEAD
-                        <p><a href="/dotnet/api/microsoft.azure.batch">.NET API</a></p>
-                        <p><a href="/java/api/com.microsoft.azure.batch">Java</a></p>
-                        <p><a href="http://azure.github.io/azure-sdk-for-node/azure-batch/latest.azure.batch">Node.js</a></p>
-                        <p><a href="http://azure-sdk-for-python.readthedocs.io/en/latest/ref/azure.batch">Python SDK</a></p>
-=======
                         <p><a href="/dotnet/api/microsoft.azure.batch">.NET</a></p>
                         <p><a href="/java/api/com.microsoft.azure.batch">Java</a></p>
                         <p><a href="http://azure.github.io/azure-sdk-for-node/azure-batch/latest.azure.batch">Node.js</a></p>
                         <p><a href="http://azure-sdk-for-python.readthedocs.io/en/latest/ref/azure.batch">Python</a></p>
->>>>>>> f1ea3417
                     </div>
                 </div>
             </div>
         </div>
     </li>
     <li>
-<<<<<<< HEAD
-        <div class="cardSize"><p />
-=======
         <div class="cardSize">
->>>>>>> f1ea3417
             <div class="cardPadding">
                 <div class="card">
                     <div class="cardText">
                         <h3>REST</h3>
-<<<<<<< HEAD
-                        <p><a href="/rest/api/batchservice">REST API</a></p>
-=======
                         <p><a href="/rest/api/batchservice">REST API Reference</a></p>
->>>>>>> f1ea3417
                     </div>
                 </div>
             </div>
