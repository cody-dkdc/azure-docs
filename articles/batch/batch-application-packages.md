--- conflicted
+++ resolved
@@ -13,11 +13,7 @@
 ms.topic: article
 ms.tgt_pltfrm: 
 ms.workload: big-compute
-<<<<<<< HEAD
-ms.date: 07/20/2017
-=======
 ms.date: 04/06/2018
->>>>>>> a5c4df11
 ms.author: danlep
 ms.custom: H1Hack27Feb2017
 
