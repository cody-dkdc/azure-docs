---
title: Task runtime environment variables - Azure Batch | Microsoft Docs
description: Task runtime environment variable guidance and reference for Azure Batch Analytics.
services: batch
author: laurenhughes
manager: jeconnoc

ms.assetid: 
ms.service: batch
ms.devlang: multiple
ms.topic: article
ms.tgt_pltfrm: vm-windows
ms.workload: big-compute
<<<<<<< HEAD
ms.date: 02/07/2019
=======
ms.date: 04/23/2019
>>>>>>> 6a383dfd
ms.author: lahugh
---

# Azure Batch runtime environment variables

The [Azure Batch service](https://azure.microsoft.com/services/batch/) sets the following environment variables on compute nodes. You can reference these environment variables in task command lines, and in the programs and scripts run by the command lines.

For additional information about using environment variables with Batch, see [Environment settings for tasks](https://docs.microsoft.com/azure/batch/batch-api-basics#environment-settings-for-tasks).

## Environment variable visibility

These environment variables are visible only in the context of the **task user**, the user account on the node under which a task is executed. You will *not* see these if you [connect remotely](https://azure.microsoft.com/documentation/articles/batch-api-basics/#connecting-to-compute-nodes) to a compute node via Remote Desktop Protocol (RDP) or Secure Shell (SSH) and list the environment variables. This is because the user account that is used for remote connection is not the same as the account that is used by the task.

To get the current value of an environment variable, launch `cmd.exe` on a Windows compute node or `/bin/sh` on a Linux node:

`cmd /c set <ENV_VARIABLE_NAME>`

`/bin/sh printenv <ENV_VARIABLE_NAME>`

## Command-line expansion of environment variables

The command lines executed by tasks on compute nodes do not run under a shell. Therefore, these command lines cannot natively take advantage of shell features such as environment variable expansion (this includes the `PATH`). To take advantage of such features, you must **invoke the shell** in the command line. For example, launch `cmd.exe` on Windows compute nodes or `/bin/sh` on Linux nodes:

`cmd /c MyTaskApplication.exe %MY_ENV_VAR%`

`/bin/sh -c MyTaskApplication $MY_ENV_VAR`

## Environment variables

| Variable name                     | Description                                                              | Availability | Example |
|-----------------------------------|--------------------------------------------------------------------------|--------------|---------|
| AZ_BATCH_ACCOUNT_NAME           | The name of the Batch account that the task belongs to.                  | All tasks.   | mybatchaccount |
| AZ_BATCH_ACCOUNT_URL            | The URL of the Batch account. | All tasks. | `https://myaccount.westus.batch.azure.com` |
| AZ_BATCH_APP_PACKAGE            | A prefix of all the app package environment variables. For example, if Application “Foo” version “1” is installed onto a pool, the environment variable is AZ_BATCH_APP_PACKAGE_FOO_1. AZ_BATCH_APP_PACKAGE_FOO_1 points to the location which the package was downloaded (a folder). | Any task with an associated app package. Also available for all tasks if the node itself has application packages. | AZ_BATCH_APP_PACKAGE_FOO_1 |
| AZ_BATCH_AUTHENTICATION_TOKEN   | An authentication token that grants access to a limited set of Batch service operations. This environment variable is only present if the [authenticationTokenSettings](/rest/api/batchservice/task/add#authenticationtokensettings) are set when the [task is added](/rest/api/batchservice/task/add#request-body). The token value is used in the Batch APIs as credentials to create a Batch client, such as in the [BatchClient.Open() .NET API](https://docs.microsoft.com/dotnet/api/microsoft.azure.batch.batchclient.open#Microsoft_Azure_Batch_BatchClient_Open_Microsoft_Azure_Batch_Auth_BatchTokenCredentials_). | All tasks. | OAuth2 access token |
| AZ_BATCH_CERTIFICATES_DIR       | A directory within the [task working directory][files_dirs] in which certificates are stored for Linux compute nodes. Note that this environment variable does not apply to Windows compute nodes.                                                  | All tasks.   |  /mnt/batch/tasks/workitems/batchjob001/job-1/task001/certs |
| AZ_BATCH_HOST_LIST              | The list of nodes that are allocated to a [multi-instance task][multi_instance] in the format `nodeIP,nodeIP`. | Multi-instance primary and subtasks. | `10.0.0.4,10.0.0.5` |
| AZ_BATCH_IS_CURRENT_NODE_MASTER | Specifies whether the current node is the master node for a [multi-instance task][multi_instance]. Possible values are `true` and `false`.| Multi-instance primary and subtasks. | `true` |
| AZ_BATCH_JOB_ID                 | The ID of the job that the task belongs to. | All tasks except start task. | batchjob001 |
| AZ_BATCH_JOB_PREP_DIR           | The full path of the job preparation [task directory][files_dirs] on the node. | All tasks except start task and job preparation task. Only available if the job is configured with a job preparation task. | C:\user\tasks\workitems\jobprepreleasesamplejob\job-1\jobpreparation |
| AZ_BATCH_JOB_PREP_WORKING_DIR   | The full path of the job preparation [task working directory][files_dirs] on the node. | All tasks except start task and job preparation task. Only available if the job is configured with a job preparation task. | C:\user\tasks\workitems\jobprepreleasesamplejob\job-1\jobpreparation\wd |
| AZ_BATCH_MASTER_NODE            | The IP address and port of the compute node on which the primary task of a [multi-instance task][multi_instance] runs. | Multi-instance primary and subtasks. | `10.0.0.4:6000` |
| AZ_BATCH_NODE_ID                | The ID of the node that the task is assigned to. | All tasks. | tvm-1219235766_3-20160919t172711z |
| AZ_BATCH_NODE_IS_DEDICATED      | If `true`, the current node is a dedicated node. If `false`, it is a [low-priority node](batch-low-pri-vms.md). | All tasks. | `true` |
| AZ_BATCH_NODE_LIST              | The list of nodes that are allocated to a [multi-instance task][multi_instance] in the format `nodeIP;nodeIP`. | Multi-instance primary and subtasks. | `10.0.0.4;10.0.0.5` |
| AZ_BATCH_NODE_ROOT_DIR          | The full path of the root of all [Batch directories][files_dirs] on the node. | All tasks. | C:\user\tasks |
| AZ_BATCH_NODE_SHARED_DIR        | The full path of the [shared directory][files_dirs] on the node. All tasks that execute on a node have read/write access to this directory. Tasks that execute on other nodes do not have remote access to this directory (it is not a "shared" network directory). | All tasks. | C:\user\tasks\shared |
| AZ_BATCH_NODE_STARTUP_DIR       | The full path of the [start task directory][files_dirs] on the node. | All tasks. | C:\user\tasks\startup |
| AZ_BATCH_POOL_ID                | The ID of the pool that the task is running on. | All tasks. | batchpool001 |
| AZ_BATCH_TASK_DIR               | The full path of the [task directory][files_dirs] on the node. This directory contains the `stdout.txt` and `stderr.txt` for the task, and the AZ_BATCH_TASK_WORKING_DIR. | All tasks. | C:\user\tasks\workitems\batchjob001\job-1\task001 |
| AZ_BATCH_TASK_ID                | The ID of the current task. | All tasks except start task. | task001 |
| AZ_BATCH_TASK_SHARED_DIR | A directory path that is identical for the primary task and every subtask of a [multi-instance task][multi_instance]. The path exists on every node on which the multi-instance task runs, and is read/write accessible to the task commands running on that node (both the [coordination command][coord_cmd] and the [application command][app_cmd]). Subtasks or a primary task that execute on other nodes do not have remote access to this directory (it is not a “shared” network directory). | Multi-instance primary and subtasks. | C:\user\tasks\workitems\multiinstancesamplejob\job-1\multiinstancesampletask |
| AZ_BATCH_TASK_WORKING_DIR       | The full path of the [task working directory][files_dirs] on the node. The currently running task has read/write access to this directory. | All tasks. | C:\user\tasks\workitems\batchjob001\job-1\task001\wd |
| CCP_NODES                       | The list of nodes and number of cores per node that are allocated to a [multi-instance task][multi_instance]. Nodes and cores are listed in the format `numNodes<space>node1IP<space>node1Cores<space>`<br/>`node2IP<space>node2Cores<space> ...`, where the number of nodes is followed by one or more node IP addresses and the number of cores for each. |  Multi-instance primary and subtasks. |`2 10.0.0.4 1 10.0.0.5 1` |

[files_dirs]: https://azure.microsoft.com/documentation/articles/batch-api-basics/#files-and-directories
[multi_instance]: https://azure.microsoft.com/documentation/articles/batch-mpi/
[coord_cmd]: https://azure.microsoft.com/documentation/articles/batch-mpi/#coordination-command
[app_cmd]: https://azure.microsoft.com/documentation/articles/batch-mpi/#application-command<|MERGE_RESOLUTION|>--- conflicted
+++ resolved
@@ -11,11 +11,7 @@
 ms.topic: article
 ms.tgt_pltfrm: vm-windows
 ms.workload: big-compute
-<<<<<<< HEAD
-ms.date: 02/07/2019
-=======
 ms.date: 04/23/2019
->>>>>>> 6a383dfd
 ms.author: lahugh
 ---
 
