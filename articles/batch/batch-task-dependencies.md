--- conflicted
+++ resolved
@@ -197,15 +197,11 @@
 ```
 
 ## Code sample
-<<<<<<< HEAD
-The [TaskDependencies][github_taskdependencies] sample project is one of the [Azure Batch code samples][github_samples] on GitHub. This Visual Studio solution demonstrates how to enable task dependency on a job, create tasks that depend on other tasks, and execute those tasks on a pool of compute nodes.
-=======
 The [TaskDependencies][github_taskdependencies] sample project is one of the [Azure Batch code samples][github_samples] on GitHub. This Visual Studio solution demonstrates:
 
 - How to enable task dependency on a job
 - How to create tasks that depend on other tasks
 - How to execute those tasks on a pool of compute nodes.
->>>>>>> 5149069b
 
 ## Next steps
 ### Application deployment
