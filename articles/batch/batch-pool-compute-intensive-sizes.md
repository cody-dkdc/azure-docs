---
title: Use compute-intensive Azure VMs with Batch | Microsoft Docs
description: How to take advantage of RDMA-capable or GPU-enabled VM sizes in Azure Batch pools
services: batch
documentationcenter: ''
author: dlepow
manager: jeconnoc
editor: ''

ms.assetid: 
ms.service: batch
ms.workload: big-compute
ms.tgt_pltfrm: na
ms.devlang: na
ms.topic: article
<<<<<<< HEAD
ms.date: 02/12/2018
=======
ms.date: 02/21/2018
>>>>>>> 28815dc2
ms.author: danlep


---
# Use RDMA-capable or GPU-enabled instances in Batch pools

To run certain Batch jobs, you might want to take advantage of Azure VM sizes designed for large-scale computation. For example, to run multi-instance [MPI workloads](batch-mpi.md), you can choose A8, A9, or H-series sizes that have a network interface for Remote Direct Memory Access (RDMA). These sizes connect to an InfiniBand network for inter-node communication, which can accelerate MPI applications. Or for CUDA applications, you can choose N-series sizes that include NVIDIA Tesla graphics processing unit (GPU) cards.

This article provides guidance and examples to use some of Azure's specialized sizes in Batch pools. For specs and background, see:

* High performance compute VM sizes ([Linux](../virtual-machines/linux/sizes-hpc.md), [Windows](../virtual-machines/windows/sizes-hpc.md)) 

* GPU-enabled VM sizes ([Linux](../virtual-machines/linux/sizes-gpu.md), [Windows](../virtual-machines/windows/sizes-gpu.md)) 


## Subscription and account limits

<<<<<<< HEAD
* **Quotas** - The [dedicated cores quota per Batch account](batch-quota-limit.md#resource-quotas) may limit the number or type of nodes you can add to a Batch pool. You are more likely to reach a quota when you choose RDMA-capable, GPU-enabled, or other multicore VM sizes. By default, this quota is 20 cores. A separate quota applies to [low-priority VMs](batch-low-pri-vms.md), if you use them. Additionally, you must contact customer support to use certain VM families in your Batch account that might have limited capacity: NCv2 and ND.  

If you need to request a quota increase or to use a restricted VM size, open an [online customer support request](../azure-supportability/how-to-create-azure-support-request.md) at no charge.
=======
* **Quotas and limits** - The [dedicated cores quota per Batch account](batch-quota-limit.md#resource-quotas) may limit the number or type of nodes you can add to a Batch pool. You are more likely to reach a quota when you choose RDMA-capable, GPU-enabled, or other multicore VM sizes. A separate quota applies to [low-priority VMs](batch-low-pri-vms.md), if you use them. 

  Additionally, use of certain VM families in your Batch account, such as NCv2 and ND, is restricted because of limited capacity. Use of these families is only available by requesting a quota increase from the default of 0 cores.  

  If you need to request a quota increase, open an [online customer support request](../azure-supportability/how-to-create-azure-support-request.md) at no charge.
>>>>>>> 28815dc2

* **Region availability** - Compute-intensive VMs might not be available in the regions where you create your Batch accounts. To check that a size is available, see [Products available by region](https://azure.microsoft.com/regions/services/).


## Dependencies

The RDMA and GPU capabilities of compute-intensive sizes are supported only in certain operating systems. Depending on your operating system, you might need to install or configure additional driver or other software. The following tables summarize these dependencies. See linked articles for details. For options to configure Batch pools, see later in this article.


### Linux pools - Virtual machine configuration

| Size | Capability | Operating systems | Required software | Pool settings |
| -------- | -------- | ----- |  -------- | ----- |
| [H16r, H16mr, A8, A9](../virtual-machines/linux/sizes-hpc.md#rdma-capable-instances) | RDMA | Ubuntu 16.04 LTS,<br/>SUSE Linux Enterprise Server 12 HPC, or<br/>CentOS-based HPC<br/>(Azure Marketplace) | Intel MPI 5 | Enable inter-node communication, disable concurrent task execution |
| [NC, NCv2, ND series*](../virtual-machines/linux/n-series-driver-setup.md#install-cuda-drivers-for-nc-ncv2-and-nd-vms) | NVIDIA Tesla GPU (varies by series) | Ubuntu 16.04 LTS,<br/>Red Hat Enterprise Linux 7.3 or 7.4, or<br/>CentOS 7.3 or 7.4<br/>(Azure Marketplace) | NVIDIA CUDA Toolkit drivers | N/A | 
| [NV series](../virtual-machines/linux/n-series-driver-setup.md#install-grid-drivers-for-nv-vms) | NVIDIA Tesla M60 GPU | Ubuntu 16.04 LTS,<br/>Red Hat Enterprise Linux 7.3, or<br/>CentOS 7.3<br/>(Azure Marketplace) | NVIDIA GRID drivers | N/A |

*RDMA connectivity on NC24r, NC24rs_v2, and ND24r VMs is supported on Ubuntu 16.04 LTS (from Azure Marketplace) with Intel MPI.



### Windows pools - Virtual machine configuration

| Size | Capability | Operating systems | Required software | Pool settings |
| -------- | ------ | -------- | -------- | ----- |
| [H16r, H16mr, A8, A9](../virtual-machines/windows/sizes-hpc.md#rdma-capable-instances) | RDMA | Windows Server 2016, 2012 R2, or<br/>2012 (Azure Marketplace) | Microsoft MPI 2012 R2 or later, or<br/> Intel MPI 5<br/><br/>HpcVMDrivers Azure VM extension | Enable inter-node communication, disable concurrent task execution |
| [NC, NCv2, ND series*](../virtual-machines/windows/n-series-driver-setup.md) | NVIDIA Tesla GPU (varies by series) | Windows Server 2016 or <br/>2012 R2 (Azure Marketplace) | NVIDIA Tesla drivers or CUDA Toolkit drivers| N/A | 
| [NV series](../virtual-machines/windows/n-series-driver-setup.md) | NVIDIA Tesla M60 GPU | Windows Server 2016 or<br/>2012 R2 (Azure Marketplace) | NVIDIA GRID drivers | N/A |

*RDMA connectivity on NC24r, NC24rs_v2, and ND24rs VMs is supported on Windows Server 2016 or Windows Server 2012 R2 (from Azure Marketplace) with HpcVMDrivers extension and Microsoft MPI or Intel MPI.

### Windows pools - Cloud services configuration

> [!NOTE]
> N-series sizes are not supported in Batch pools with the cloud services configuration.
>

| Size | Capability | Operating systems | Required software | Pool settings |
| -------- | ------- | -------- | -------- | ----- |
| [H16r, H16mr, A8, A9](../virtual-machines/windows/sizes-hpc.md#rdma-capable-instances) | RDMA | Windows Server 2016, 2012 R2, 2012, or<br/>2008 R2 (Guest OS family) | Microsoft MPI 2012 R2 or later, or<br/>Intel MPI 5<br/><br/>HpcVMDrivers Azure VM extension | Enable inter-node communication,<br/> disable concurrent task execution |





## Pool configuration options

To configure a specialized VM size for your Batch pool, the Batch APIs and tools provide several options to install required software or drivers, including:

* [Start task](batch-api-basics.md#start-task) - Upload an installation package as a resource file to an Azure storage account in the same region as the Batch account. Create a start task command line to install the resource file silently when the pool starts. For more information, see the [REST API documentation](/rest/api/batchservice/add-a-pool-to-an-account#bk_starttask).

  > [!NOTE] 
  > The start task must run with elevated (admin) permissions, and it must wait for success.
  >

* [Application package](batch-application-packages.md) - Add a zipped installation package to your Batch account, and configure a package reference in the pool. This setting uploads and unzips the package on all nodes in the pool. If the package is an installer, create a start task command line to silently install the app on all pool nodes. Optionally, install the package when a task is scheduled to run on a node.

* [Custom pool image](batch-custom-images.md) - Create a custom Windows or Linux VM image that contains drivers, software, or other settings required for the VM size. 

* [Batch Shipyard](https://github.com/Azure/batch-shipyard) automatically configures the GPU and RDMA to work transparently with containerized workloads on Azure Batch. Batch Shipyard is entirely driven with configuration files. There are many sample recipe configurations available that enable GPU and RDMA workloads such as the [CNTK GPU Recipe](https://github.com/Azure/batch-shipyard/tree/master/recipes/CNTK-GPU-OpenMPI)  which preconfigures GPU drivers on N-series VMs and loads Microsoft Cognitive Toolkit software as a Docker image.


## Example: Microsoft MPI on an A8 VM pool

To run Windows MPI applications on a pool of Azure A8 nodes, you need to install a supported MPI implementation. Here are sample steps to install [Microsoft MPI](https://msdn.microsoft.com/library/bb524831(v=vs.85).aspx) on a Windows pool using a Batch application package.

1. Download the [setup package](http://go.microsoft.com/FWLink/p/?LinkID=389556) (MSMpiSetup.exe) for the latest version of Microsoft MPI.
2. Create a zip file of the package.
3. Upload the package to your Batch account. For steps, see the [application packages](batch-application-packages.md) guidance. Specify an application id such as *MSMPI*, and a version such as *8.1*. 
4. Using the Batch APIs or Azure portal, create a pool in the cloud services configuration with the desired number of nodes and scale. The following table shows sample settings to set up MPI in unattended mode using a start task:

| Setting | Value |
| ---- | ----- | 
| **Image Type** | Cloud Services |
| **OS family** | Windows Server 2012 R2 (OS family 4) |
| **Node size** | A8 Standard |
| **Internode communication enabled** | True |
| **Max tasks per node** | 1 |
| **Application package references** | MSMPI |
| **Start task enabled** | True<br>**Command line** - `"cmd /c %AZ_BATCH_APP_PACKAGE_MSMPI#8.1%\\MSMpiSetup.exe -unattend -force"`<br/>**User identity** - Pool autouser, admin<br/>**Wait for success** - True

## Example: NVIDIA Tesla drivers on NC VM pool

To run CUDA applications on a pool of Linux NC nodes, you need to install CUDA Toolkit 9.0 on the nodes. The Toolkit installs the necessary NVIDIA Tesla GPU drivers. Here are sample steps to deploy a custom Ubuntu 16.04 LTS image with the GPU drivers:

1. Deploy an Azure NC6 VM running Ubuntu 16.04 LTS. For example, create the VM in the US South Central region. Make sure that you create the VM with a managed disk.
2. Follow the steps to connect to the VM and [install CUDA drivers](../virtual-machines/linux/n-series-driver-setup.md#install-cuda-drivers-for-nc-ncv2-and-nd-vms).
3. Deprovision the Linux agent, and then [capture the Linux VM image](../virtual-machines/linux/capture-image.md).
4. Create a Batch account in a region that supports NC VMs.
5. Using the Batch APIs or Azure portal, create a pool [using the custom image](batch-custom-images.md) and with the desired number of nodes and scale. The following table shows sample pool settings for the image:

| Setting | Value |
| ---- | ---- |
| **Image Type** | Custom Image |
| **Custom Image** | Name of the image |
| **Node agent SKU** | batch.node.ubuntu 16.04 |
| **Node size** | NC6 Standard |



## Next steps

* To run MPI jobs on an Azure Batch pool, see the [Windows](batch-mpi.md) or [Linux](https://blogs.technet.microsoft.com/windowshpc/2016/07/20/introducing-mpi-support-for-linux-on-azure-batch/) examples.

* For examples of GPU workloads on Batch, see the [Batch Shipyard](https://github.com/Azure/batch-shipyard/) recipes.<|MERGE_RESOLUTION|>--- conflicted
+++ resolved
@@ -13,11 +13,7 @@
 ms.tgt_pltfrm: na
 ms.devlang: na
 ms.topic: article
-<<<<<<< HEAD
-ms.date: 02/12/2018
-=======
 ms.date: 02/21/2018
->>>>>>> 28815dc2
 ms.author: danlep
 
 
@@ -35,17 +31,11 @@
 
 ## Subscription and account limits
 
-<<<<<<< HEAD
-* **Quotas** - The [dedicated cores quota per Batch account](batch-quota-limit.md#resource-quotas) may limit the number or type of nodes you can add to a Batch pool. You are more likely to reach a quota when you choose RDMA-capable, GPU-enabled, or other multicore VM sizes. By default, this quota is 20 cores. A separate quota applies to [low-priority VMs](batch-low-pri-vms.md), if you use them. Additionally, you must contact customer support to use certain VM families in your Batch account that might have limited capacity: NCv2 and ND.  
-
-If you need to request a quota increase or to use a restricted VM size, open an [online customer support request](../azure-supportability/how-to-create-azure-support-request.md) at no charge.
-=======
 * **Quotas and limits** - The [dedicated cores quota per Batch account](batch-quota-limit.md#resource-quotas) may limit the number or type of nodes you can add to a Batch pool. You are more likely to reach a quota when you choose RDMA-capable, GPU-enabled, or other multicore VM sizes. A separate quota applies to [low-priority VMs](batch-low-pri-vms.md), if you use them. 
 
   Additionally, use of certain VM families in your Batch account, such as NCv2 and ND, is restricted because of limited capacity. Use of these families is only available by requesting a quota increase from the default of 0 cores.  
 
   If you need to request a quota increase, open an [online customer support request](../azure-supportability/how-to-create-azure-support-request.md) at no charge.
->>>>>>> 28815dc2
 
 * **Region availability** - Compute-intensive VMs might not be available in the regions where you create your Batch accounts. To check that a size is available, see [Products available by region](https://azure.microsoft.com/regions/services/).
 
