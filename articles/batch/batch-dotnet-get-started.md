--- conflicted
+++ resolved
@@ -1,975 +1,496 @@
-<<<<<<< HEAD
-<properties
-	pageTitle="Tutorial - Get started with the Azure Batch .NET Library | Microsoft Azure"
-	description="Learn basic concepts about Azure Batch and how to develop for the Batch service with a simple scenario"
-	services="batch"
-	documentationCenter=".net"
-	authors="yidingzhou"
-	manager="timlt"
-	editor=""/>
-
-<tags
-	ms.service="batch"
-	ms.devlang="dotnet"
-	ms.topic="hero-article"
-	ms.tgt_pltfrm="na"
-	ms.workload="big-compute"
-	ms.date="09/23/2015"
-	ms.author="yidingz"/>
-
-# Get started with the Azure Batch Library for .NET  
-
-Start working with the Azure Batch .NET Library by creating a console application that sets up support files and a program that runs on several compute nodes in an Azure Batch pool. The tasks that are created in this tutorial evaluate text in files uploaded to Azure Storage and return the words that most commonly appear in those files. The samples are written in C# and use the [Azure Batch .NET Library](https://msdn.microsoft.com/library/azure/mt348682.aspx).
-
-## Prerequisites
-
-- The accounts:
-
-	- **Azure account** - You can create a free trial account in just a couple of minutes. For details, see [Azure Free Trial](http://azure.microsoft.com/pricing/free-trial/).
-
-	- **Batch account** - See the **Batch Account** section of [Azure Batch technical overview](batch-technical-overview.md).
-
-	- **Storage account** - See the **Create a storage account** section of [About Azure storage accounts](../storage-create-storage-account.md). In this tutorial, you create a container in this account named **testcon1**.
-
-- A Visual Studio console application project:
-
-	1.  Open Visual Studio, on the **File** menu, click **New**, and then click **Project**.
-
-	2.	From **Windows**, under **Visual C#**, click **Console Application**, name the project **GettingStarted**, name the solution **AzureBatch**, and then click **OK**.
-
-- The NuGet assemblies:
-
-	1. After you create your project in Visual Studio, right-click the project in **Solution Explorer** and choose **Manage NuGet Packages**. Search online for **Azure.Batch** and then click **Install** to install the Microsoft Azure Batch package and dependencies.
-
-	2. Search online for **WindowsAzure.Storage** and then click **Install** to install the Azure Storage package and dependencies.
-
-> [AZURE.TIP] This tutorial makes use of some of the core Batch concepts discussed in [API basics for Azure Batch](batch-api-basics.md), highly recommended reading for those new to Batch.
-
-## Step 1: Create and upload the support files
-
-To support the application, a container is created in Azure Storage, the text files are created, and then the text files and support files are uploaded to the container.
-
-### Set up the storage connection string
-
-1. Open the App.config file for the GettingStarted project, and then add the *&lt;appSettings&gt;* element to *&lt;configuration&gt;*.
-
-		<?xml version="1.0" encoding="utf-8" ?>
-		<configuration>
-			<appSettings>
-				<add key="StorageConnectionString" value="DefaultEndpointsProtocol=https;AccountName=[account-name];AccountKey=[account-key]"/>
-			</appSettings>
-		</configuration>
-
-	Replace these values:
-
-	- **[account-name]** - The name of the storage account that you previously created.
-
-	- **[account-key]** - The primary key of the storage account. You can find the primary key on the Storage page in the Azure portal.
-
-2. Save the App.config file.
-
-To learn more about Azure Storage connection strings, see [Configure Azure Storage Connection Strings](../storage/storage-configure-connection-string.md).
-
-### Create the storage container
-
-1. Add these using directives to the top of Program.cs in the GettingStarted project:
-
-		using System.Configuration;
-		using System.IO;
-		using Microsoft.WindowsAzure.Storage;
-		using Microsoft.WindowsAzure.Storage.Blob;
-
-2. Add *System.Configuration* to **References** in **Solution Explorer** for the GettingStarted project
-
-3. Add this method to the Program class that gets the storage connection string, creates the container, and sets permissions:
-
-		static void CreateStorage()
-		{
-			// Get the storage connection string
-			CloudStorageAccount storageAccount = CloudStorageAccount.Parse(
-				ConfigurationManager.AppSettings["StorageConnectionString"]);
-
-			// Create the container
-			CloudBlobClient blobClient = storageAccount.CreateCloudBlobClient();
-			CloudBlobContainer container = blobClient.GetContainerReference("testcon1");
-			container.CreateIfNotExists();
-
-			// Set permissions on the container
-			BlobContainerPermissions containerPermissions = new BlobContainerPermissions();
-			containerPermissions.PublicAccess = BlobContainerPublicAccessType.Blob;
-			container.SetPermissions(containerPermissions);
-			Console.WriteLine("Created the container. Press Enter to continue.");
-			Console.ReadLine();
-		}
-
-4. Add this code to Main that calls the method that you just added:
-
-		CreateStorage();
-
-5. Save the Program.cs file.
-
-	> [AZURE.NOTE] In a production environment, it is recommended that you use a [shared access signature](https://msdn.microsoft.com/library/azure/ee395415.aspx).
-
-To learn more about Blob storage, see [How to use Blob storage from .NET](../storage/storage-dotnet-how-to-use-blobs.md)
-
-### Create the processing program
-
-1. In **Solution Explorer**, create a new console application project named **ProcessTaskData**.
-
-2. After you create the project in Visual Studio, right-click the project in **Solution Explorer** and choose **Manage NuGet Packages**. Search online for **WindowsAzure.Storage** and then click **Install** to install the Azure Storage package and dependencies.
-
-3. Add the following using directive to the top of Program.cs:
-
-		using Microsoft.WindowsAzure.Storage.Blob;
-
-4. Add this code to Main that processes the text from the files:
-
-		string blobName = args[0];
-		Uri blobUri = new Uri(blobName);
-		int numTopN = int.Parse(args[1]);
-
-		CloudBlockBlob blob = new CloudBlockBlob(blobUri);
-		string content = blob.DownloadText();
-		string[] words = content.Split(' ');
-		var topNWords =
-		  words.
-			Where(word => word.Length > 0).
-			GroupBy(word => word, (key, group) => new KeyValuePair<String, long>(key, group.LongCount())).
-			OrderByDescending(x => x.Value).
-			Take(numTopN).
-			ToList();
-
-		foreach (var pair in topNWords)
-		{
-			Console.WriteLine("{0} {1}", pair.Key, pair.Value);
-		}
-
-5. Save and build the ProcessTaskData project.
-
-### Create the data files
-
-1. In the GettingStarted project, create a new text file named **taskdata1.txt**, copy the following text to it, and then save the file.
-
-	You can use Azure Virtual Machines to provision on-demand, scalable compute infrastructure when you need flexible resources for your business needs. From the gallery, you can create virtual machines that run Windows, Linux, and enterprise applications such as SharePoint and SQL Server. Or, you can capture and use your own images to create customized virtual machines.
-
-2. Create a new text file named **taskdata2.txt**, copy the following text to it, and then save the file.
-
-	Quickly deploy and manage powerful applications and services with Azure Cloud Services. Simply upload your application and Azure handles the deployment details - from provisioning and load balancing to health monitoring for continuous availability. Your application is backed by an industry leading 99.95% monthly SLA. You just focus on the application and not the infrastructure.
-
-3. Create a new text file named **taskdata3.txt**, copy the following text to it, and then save the file.
-
-	Azure Web Sites provide a scalable, reliable, and easy-to-use environment for hosting web applications. Select from a range of frameworks and templates to create a web site in seconds. Use any tool or OS to develop your site with .NET, PHP, Node.js or Python. Choose from a variety of source control options including TFS, GitHub, and BitBucket to set up continuous integration and develop as a team. Expand your site functionality over time by leveraging additional Azure managed services like storage, CDN, and SQL Database.
-
-### Upload the files to the Storage container
-
-1. Open the Program.cs file of the **GettingStarted** project, and then add this method that uploads the files:
-
-		static void CreateFiles()
-		{
-			CloudStorageAccount storageAccount = CloudStorageAccount.Parse(
-				ConfigurationManager.AppSettings["StorageConnectionString"]);
-			CloudBlobClient blobClient = storageAccount.CreateCloudBlobClient();
-			CloudBlobContainer container = blobClient.GetContainerReference("testcon1");
-
-			CloudBlockBlob taskData1 = container.GetBlockBlobReference("taskdata1");
-			CloudBlockBlob taskData2 = container.GetBlockBlobReference("taskdata2");
-			CloudBlockBlob taskData3 = container.GetBlockBlobReference("taskdata3");
-			taskData1.UploadFromFile("..\\..\\taskdata1.txt", FileMode.Open);
-			taskData2.UploadFromFile("..\\..\\taskdata2.txt", FileMode.Open);
-			taskData3.UploadFromFile("..\\..\\taskdata3.txt", FileMode.Open);
-
-			CloudBlockBlob storageassembly = container.GetBlockBlobReference("Microsoft.WindowsAzure.Storage.dll");
-			storageassembly.UploadFromFile("Microsoft.WindowsAzure.Storage.dll", FileMode.Open);
-
-			CloudBlockBlob dataprocessor = container.GetBlockBlobReference("ProcessTaskData.exe");
-			dataprocessor.UploadFromFile("..\\..\\..\\ProcessTaskData\\bin\\debug\\ProcessTaskData.exe", FileMode.Open);
-
-			Console.WriteLine("Uploaded the files. Press Enter to continue.");
-			Console.ReadLine();
-		}
-
-2. Add this code to Main that calls the method you just added:
-
-		CreateFiles();
-
-3. Save the Program.cs file.
-
-## Step 2. Add a pool to your Batch account
-
-A pool of compute nodes is the first set of resources that you must create when you want to run tasks.
-
-1.	Add these using directives to the top of Program.cs in the GettingStarted project:
-
-			using Microsoft.Azure.Batch;
-			using Microsoft.Azure.Batch.Auth;
-			using Microsoft.Azure.Batch.Common;
-
-2. Add this code to Main that sets up the credentials for making calls to the Azure Batch service:
-
-			BatchSharedKeyCredentials cred = new BatchSharedKeyCredentials("[account-url]", "[account-name]", "[account-key]");
-			BatchClient client = BatchClient.Open(cred);
-
-	Replace the bracketed values with those associated with your Batch account, each of which can be found in the [Azure Preview portal](https://portal.azure.com). To locate these values, log in to the [Azure Preview portal](https://portal.azure.com) and:
-
-	- **[account-name]** - Click **Batch Accounts**, select the Batch account you created earlier
-	- **[account-url]** - Within the Batch account blade, click **Properties** > **URL**
-	- **[account-key]** - Within the Batch account blade, Click **Properties** > **Keys** > **Primary Access Key**
-
-3.	Add this method to the Program class that creates the pool:
-
-			static void CreatePool(BatchClient client)
-			{
-			  CloudPool newPool = client.PoolOperations.CreatePool(
-			    "testpool1",
-			    "3",
-			    "small",
-			    3);
-			  newPool.Commit();
-			  Console.WriteLine("Created the pool. Press Enter to continue.");
-			  Console.ReadLine();
-		  	}
-
-4. Add this code to Main that calls the method you just added:
-
-		CreatePool(client);
-
-5. Add this method to the Program class that lists the pools in the account. This helps you verify that your pool was created:
-
-			static void ListPools(BatchClient client)
-			{
-				IPagedEnumerable<CloudPool> pools = client.PoolOperations.ListPools();
-				foreach (CloudPool pool in pools)
-				{
-					Console.WriteLine("Pool name: " + pool.Id);
-					Console.WriteLine("   Pool status: " + pool.State);
-				}
-				Console.WriteLine("Press enter to continue.");
-				Console.ReadLine();
-			}
-
-6. Add this code to Main that calls the method you just added:
-
-		ListPools(client);
-
-7. Save the Program.cs file.
-
-## Step 3: Add a job to the account
-
-Create a job that is used to manage tasks that run in the pool. All tasks must be associated with a job.
-
-1. Add this method to the Program class that creates the job:
-
-		static CloudJob CreateJob (BatchClient client)
-		{
-			CloudJob newJob = client.JobOperations.CreateJob();
-			newJob.Id = "testjob1";
-			newJob.PoolInformation = new PoolInformation() { PoolId = "testpool1" };
-			newJob.Commit();
-			Console.WriteLine("Created the job. Press Enter to continue.");
-			Console.ReadLine();
-
-			return newJob;
-		}
-
-2. Add this code to Main that calls the method you just added:
-
-		CreateJob(client);
-
-3. Add this method to the Program class that lists the jobs in the account. This helps you verify that your job was created:
-
-		static void ListJobs (BatchClient client)
-		{
-			IPagedEnumerable<CloudJob> jobs = client.JobOperations.ListJobs();
-			foreach (CloudJob job in jobs)
-			{
-				Console.WriteLine("Job id: " + job.Id);
-				Console.WriteLine("   Job status: " + job.State);
-			}
-			Console.WriteLine("Press Enter to continue.");
-			Console.ReadLine();
-		}
-
-4. Add this code to Main that calls the method that you just added:
-
-		ListJobs(client);
-
-5. Save the Program.cs file.
-
-## Step 4: Add tasks to the job
-
-After the job is created, tasks can be added to it. Each task runs on a compute node and processes a text file. For this tutorial, you add three tasks to the job.
-
-1. Add this method to the Program class that adds the three tasks to the job:
-
-		static void AddTasks(BatchClient client)
-		{
-			CloudJob job = client.JobOperations.GetJob("testjob1");
-			ResourceFile programFile = new ResourceFile(
-				"https://[account-name].blob.core.windows.net/testcon1/ProcessTaskData.exe",
-				"ProcessTaskData.exe");
-      	  ResourceFile assemblyFile = new ResourceFile(
-				"https://[account-name].blob.core.windows.net/testcon1/Microsoft.WindowsAzure.Storage.dll",
-				"Microsoft.WindowsAzure.Storage.dll");
-			for (int i = 1; i < 4; ++i)
-			{
-				string blobName = "taskdata" + i;
-				string taskName = "mytask" + i;
-				ResourceFile taskData = new ResourceFile("https://[account-name].blob.core.windows.net/testcon1/" +
-				  blobName, blobName);
-				CloudTask task = new CloudTask(taskName, "ProcessTaskData.exe https://[account-name].blob.core.windows.net/testcon1/" +
-				  blobName + " 3");
-				List<ResourceFile> taskFiles = new List<ResourceFile>();
-				taskFiles.Add(taskData);
-				taskFiles.Add(programFile);
-				taskFiles.Add(assemblyFile);
-				task.ResourceFiles = taskFiles;
-				job.AddTask(task);
-				job.Commit();
-				job.Refresh();
-			}
-
-			client.Utilities.CreateTaskStateMonitor().WaitAll(job.ListTasks(),
-        TaskState.Completed, new TimeSpan(0, 30, 0));
-			Console.WriteLine("The tasks completed successfully.");
-			foreach (CloudTask task in job.ListTasks())
-			{
-				Console.WriteLine("Task " + task.Id + " says:\n" + task.GetNodeFile(Constants.StandardOutFileName).ReadAsString());
-			}
-			Console.WriteLine("Press Enter to continue.");
-			Console.ReadLine();
-		}
-
-
-	**[account-name]** needs to be replaced with the name of the storage account that you previously created. In previous example, update all four instances of **[account-name]**.
-
-
-2. Add this code to Main that calls the method you just added:
-
-			AddTasks(client);
-
-3. Add this method to the Program class that lists the tasks that are associated with the job:
-
-		static void ListTasks(BatchClient client)
-		{
-			IPagedEnumerable<CloudTask> tasks = client.JobOperations.ListTasks("testjob1");
-			foreach (CloudTask task in tasks)
-			{
-				Console.WriteLine("Task id: " + task.Id);
-				Console.WriteLine("   Task status: " + task.State);
-			  Console.WriteLine("   Task start: " + task.ExecutionInformation.StartTime);
-			}
-			Console.ReadLine();
-		}
-
-4. Add this code to Main to call the method that you just added:
-
-		ListTasks(client);
-
-5. Save the Program.cs file.
-
-## Step 5: Delete the resources
-
-Because you are charged for resources in Azure, it's always a good idea to delete resources if you no longer need them.
-
-### Delete the tasks
-
-1.	Add this method to the Program class that deletes the tasks:
-
-			static void DeleteTasks(BatchClient client)
-			{
-				CloudJob job = client.JobOperations.GetJob("testjob1");
-				foreach (CloudTask task in job.ListTasks())
-				{
-					task.Delete();
-				}
-				Console.WriteLine("All tasks deleted.");
-				Console.ReadLine();
-			}
-
-2. Add this code to Main that calls the method that you just added:
-
-		DeleteTasks(client);
-
-3. Save the Program.cs file.
-
-### Delete the job
-
-1.	Add this method to the Program class that deletes the job:
-
-			static void DeleteJob(BatchClient client)
-			{
-				client.JobOperations.DeleteJob("testjob1");
-				Console.WriteLine("Job was deleted.");
-				Console.ReadLine();
-			}
-
-2. Add this code to Main that calls the method that you just added:
-
-		DeleteJob(client);
-
-3. Save the Program.cs file.
-
-### Delete the pool
-
-1. Add this method to the Program class that deletes the pool:
-
-		static void DeletePool (BatchClient client)
-		{
-			client.PoolOperations.DeletePool("testpool1");
-			Console.WriteLine("Pool was deleted.");
-			Console.ReadLine();
-		}
-
-2. Add this code to Main that calls the method that you just added:
-
-		DeletePool(client);
-
-3. Save the Program.cs file.
-
-## Step 6: Run the application
-
-1. Start the GettingStarted project, and you should see this in the console window after the container is created:
-
-		Created the container. Press Enter to continue.
-
-2. Press Enter and the files are created and uploaded, you should now see a new line in the window:
-
-		Uploaded the files. Press Enter to continue.
-
-3. Press Enter and the pool is created:
-
-		Created the pool. Press Enter to continue.
-
-4. Press Enter and you should see this listing of the new pool:
-
-		Pool name: testpool1
-			Pool status: Active
-		Press Enter to continue.
-
-5. Press Enter and the job is created:
-
-		Created the job. Press Enter to continue.
-
-6. Press Enter and you should see this listing of the new job:
-
-		Job id: testjob1
-			Job status: Active
-		Press Enter to continue.
-
-7. Press Enter and the tasks are added to the job. When the tasks are added, they automatically run:
-
-		The tasks completed successfully.
-		Task mytask1 says:
-		can 3
-		you 3
-		and 3
-
-		Task mytask2 says:
-		and 5
-		application 3
-		the 3
-
-		Task mytask3 says:
-		a 5
-		and 5
-		to 3
-
-		Press Enter to continue.
-
-7. Press Enter and you should see the list of tasks and their status:
-
-		Task id: mytask1
-			Task status: Completed
-			Task start: 7/17/2015 8:31:58 PM
-		Task id: mytask2
-			Task status: Completed
-			Task start: 7/17/2015 8:31:57 PM
-		Task id: mytask3
-			Task status: Completed
-			Task start: 7/17/2015 8:31:57 PM
-
-8. At this point you can go into the Azure portal to look at the resources that were created. To delete the resources, press Enter until the program finishes.
-
-## Next steps
-
-1. Now that you've learned the basics of running tasks, you can learn about how to automatically scale compute nodes when the demand for your application changes. To do this, see [Automatically scale Compute Nodes in an Azure Batch Pool](batch-automatic-scaling.md)
-
-2. Some applications produce large amounts of data that can be difficult to process. One way to solve this is through [efficient list querying](batch-efficient-list-queries.md).
-=======
-<properties
-	pageTitle="Tutorial - Get Started with the Azure Batch .NET Library"
-	description="Learn basic concepts about Azure Batch and how to develop for the Batch service with a simple scenario"
-	services="batch"
-	documentationCenter=".net"
-	authors="yidingzhou"
-	manager="timlt"
-	editor=""/>
-
-<tags
-	ms.service="batch"
-	ms.devlang="dotnet"
-	ms.topic="hero-article"
-	ms.tgt_pltfrm="na"
-	ms.workload="big-compute"
-	ms.date="07/21/2015"
-	ms.author="yidingz"/>
-
-# Get Started with the Azure Batch Library for .NET  
-
-This tutorial shows you how to create a console application that sets up a program and support files that run on several compute nodes in a Azure Batch pool. The tasks that are created in this tutorial evaluate text from files in Azure storage and return the words that are most commonly used. The samples are written in C# code and use the Azure Batch .NET Library.
-
-## Prerequisites
-
-- The accounts:
-
-	- **Azure account** - You can create a free trial account in just a couple of minutes. For details, see [Azure Free Trial](http://azure.microsoft.com/pricing/free-trial/).
-
-	- **Batch account** - See the **Batch Account** section of [Azure Batch technical overview](batch-technical-overview.md).
-
-	- **Storage account** - See the **Create a storage account** section of [About Azure Storage Accounts](../storage-create-storage-account.md). In this tutorial, you create a container in this account named **testcon1**.
-
-- A Visual Studio console application project:
-
-	1.  Open Visual Studio, on the **File** menu, click **New**, and then click **Project**.
-
-	2.	From **Windows**, under **Visual C#**, click **Console Application**, name the project **GettingStarted**, name the solution **AzureBatch**, and then click **OK**.
-
-- The NuGet assemblies:
-
-	1. After you create your project in Visual Studio, right-click the project in **Solution Explorer** and choose **Manage NuGet Packages**. Search online for **Azure.Batch** and then click **Install** to install the Microsoft Azure Batch package and dependencies.
-
-	2. Search online for **WindowsAzure.Storage** and then click **Install** to install the Azure Storage package and dependencies.
-
-## Step 1: Create and upload the support files
-
-To support the application, a container is created in Azure Storage, the text files are created, and then the text files and support files are uploaded to the container.
-
-### Set up the storage connection string
-
-1. Open the App.config file for the GettingStarted project, and then add the &lt;appSettings&gt; element to &lt;configuration&gt;.
-
-		<?xml version="1.0" encoding="utf-8" ?>
-		<configuration>
-			<appSettings>
-				<add key="StorageConnectionString" value="DefaultEndpointsProtocol=https;AccountName=[account-name];AccountKey=[account-key]"/>
-			</appSettings>
-		</configuration>
-
-	Replace these values:
-
-	- **[account-name]** - The name of the storage account that you previously created.
-
-	- **[account-key]** - The primary key of the storage account. You can find the primary key from the Storage page in the Management Portal
-
-2. Save the App.config file.
-
-To learn more, see [Configuring Connection Strings](http://msdn.microsoft.com/library/windowsazure/ee758697.aspx).
-
-### Create the storage container
-
-1. Add these namespace declarations to the top of Program.cs in the GettingStarted project:
-
-		using System.Configuration;
-		using Microsoft.WindowsAzure.Storage;
-		using Microsoft.WindowsAzure.Storage.Blob;
-
-2. Add this method to the Program class that gets the storage connection string, creates the container, and sets permissions:
-
-		static void CreateStorage()
-		{
-			// Get the storage connection string
-			CloudStorageAccount storageAccount = CloudStorageAccount.Parse(
-				ConfigurationManager.AppSettings["StorageConnectionString"]);
-
-			// Create the container
-			CloudBlobClient blobClient = storageAccount.CreateCloudBlobClient();
-			CloudBlobContainer container = blobClient.GetContainerReference("testcon1");
-			container.CreateIfNotExists();
-
-			// Set permissions on the container
-			BlobContainerPermissions containerPermissions = new BlobContainerPermissions();
-			containerPermissions.PublicAccess = BlobContainerPublicAccessType.Blob;
-			container.SetPermissions(containerPermissions);
-			Console.WriteLine("Created the container. Press Enter to continue.");
-			Console.ReadLine();
-		}
-
-3. Add this code to Main that calls the method that you just added:
-
-		CreateStorage();
-
-4. Save the Program.cs file.
-
-	> [AZURE.NOTE] In a production environment, it is recommended that you use a shared access signature.
-
-To learn more, see [How to use Blob storage from .NET](../storage-dotnet-how-to-use-blobs.md)
-
-### Create the processing program
-
-1. In Solution Explorer, create a new console application project named **ProcessTaskData**.
-
-2. Add this code to Main that processes the text from the files:
-
-		string blobName = args[0];
-		Uri blobUri = new Uri(blobName);
-		int numTopN = int.Parse(args[1]);
-
-		CloudBlockBlob blob = new CloudBlockBlob(blobUri);
-		string content = blob.DownloadText();
-		string[] words = content.Split(' ');
-		var topNWords =
-		  words.
-			Where(word => word.Length > 0).
-			GroupBy(word => word, (key, group) => new KeyValuePair<String, long>(key, group.LongCount())).
-			OrderByDescending(x => x.Value).
-			Take(numTopN).
-			ToList();
-
-		foreach (var pair in topNWords)
-		{
-			Console.WriteLine("{0} {1}", pair.Key, pair.Value);
-		}
-
-3. Save and build the ProcessTaskData project.
-
-### Create the data files
-
-1. In the GettingStarted project, create a new text file named **taskdata1**, copy the following text to it, and then save the file.
-
-	You can use Azure Virtual Machines to provision on-demand, scalable compute infrastructure when you need flexible resources for your business needs. From the gallery, you can create virtual machines that run Windows, Linux, and enterprise applications such as SharePoint and SQL Server. Or, you can capture and use your own images to create customized virtual machines.
-
-2. Create a new text file named **taskdata2**, copy the following text to it, and then save the file.
-
-	Quickly deploy and manage powerful applications and services with Azure Cloud Services. Simply upload your application and Azure handles the deployment details - from provisioning and load balancing to health monitoring for continuous availability. Your application is backed by an industry leading 99.95% monthly SLA. You just focus on the application and not the infrastructure.
-
-3. Create a new text file named **taskdata3**, copy the following text to it, and then save the file.
-
-	Azure Web Sites provide a scalable, reliable, and easy-to-use environment for hosting web applications. Select from a range of frameworks and templates to create a web site in seconds. Use any tool or OS to develop your site with .NET, PHP, Node.js or Python. Choose from a variety of source control options including TFS, GitHub, and BitBucket to set up continuous integration and develop as a team. Expand your site functionality over time by leveraging additional Azure managed services like storage, CDN, and SQL Database.
-
-### Upload the files to the container
-
-1. Open the Program.cs file of the GettingStarted project, and then add this method that uploads the files:
-
-		static void CreateFiles()
-		{
-		  CloudStorageAccount storageAccount = CloudStorageAccount.Parse(
-			ConfigurationManager.AppSettings["StorageConnectionString"]);
-		  CloudBlobClient blobClient = storageAccount.CreateCloudBlobClient();
-		  CloudBlobContainer container = blobClient.GetContainerReference("testcon1");
-		  CloudBlockBlob taskData1 = container.GetBlockBlobReference("taskdata1");
-		  CloudBlockBlob taskData2 = container.GetBlockBlobReference("taskdata2");
-		  CloudBlockBlob taskData3 = container.GetBlockBlobReference("taskdata3");
-	  	CloudBlockBlob dataprocessor = container.GetBlockBlobReference("ProcessTaskData.exe");
-	  	CloudBlockBlob storageassembly =
-			container.GetBlockBlobReference("Microsoft.WindowsAzure.Storage.dll");
-		  taskData1.UploadFromFile("..\\..\\taskdata1.txt", FileMode.Open);
-		  taskData2.UploadFromFile("..\\..\\taskdata2.txt", FileMode.Open);
-	  	taskData3.UploadFromFile("..\\..\\taskdata3.txt", FileMode.Open);
-		  dataprocessor.UploadFromFile("..\\..\\..\\ProcessTaskData\\bin\\debug\\ProcessTaskData.exe", FileMode.Open);
-		  storageassembly.UploadFromFile("Microsoft.WindowsAzure.Storage.dll", FileMode.Open);
-		  Console.WriteLine("Uploaded the files. Press Enter to continue.");
-		  Console.ReadLine();
-		}
-
-2. Save the Program.cs file.
-
-## Step 2. Add a pool to your account
-
-A pool of compute nodes is the first set of resources that you must create when you want to run tasks.  
-
-1.	Add these namespace declarations to the top of Program.cs in the GettingStarted project:
-
-			using Microsoft.Azure.Batch;
-			using Microsoft.Azure.Batch.Auth;
-			using Microsoft.Azure.Batch.Common;
-
-2. Add this code to Main that sets up the credentials for making calls to the Azure Batch service:
-
-			BatchSharedKeyCredentials cred = new BatchSharedKeyCredentials("https://[account-name].[region].batch.azure.com", "[account-name]", "[account-key]");
-			BatchClient client = BatchClient.Open(cred);
-
-	Replace these values:
-
-	- **[account-name]** with the name of the Batch account that you previously created.
-	- **[region]** with the region where your account is located. See [Azure Regions](http://azure.microsoft.com/regions/) to discover the available regions.
-	- **[account-key]** with the primary key of the Batch account.
-
-3.	Add this method to the Program class that creates the pool:
-
-			static void CreatePool(BatchClient client)
-			{
-			  CloudPool newPool = client.PoolOperations.CreatePool(
-			    "testpool1",
-			    "3",
-			    "small",
-			    3);
-			  newPool.Commit();
-			  Console.WriteLine("Created the pool. Press Enter to continue.");
-			  Console.ReadLine();
-		  	}
-
-4. Add this code to Main that calls the method you just added:
-
-		CreatePool(client);
-
-5. Add this method to the Program class that lists the pools in the account. This helps you verify that your pool was created:
-
-			static void ListPools(BatchClient client)
-			{
-				IPagedEnumerable<CloudPool> pools = client.PoolOperations.ListPools();
-				foreach (CloudPool pool in pools)
-				{
-					Console.WriteLine("Pool name: " + pool.Id);
-					Console.WriteLine("   Pool status: " + pool.State);
-				}
-				Console.WriteLine("Press enter to continue.");
-				Console.ReadLine();
-			}
-
-6. Add this code to Main that calls the method you just added:
-
-		ListPools(client);
-
-7. Save the Program.cs file.
-
-## Step 2: Add a job to an account
-
-Create a job that is used to manage tasks that run in the pool. All tasks must be associated with a job.
-
-1. Add this method to the Program class that creates the job:
-
-		static CloudJob CreateJob (BatchClient client)
-		{
-			CloudJob newJob = client.JobOperations.CreateJob();
-			newJob.Id = "testjob1";
-			newJob.PoolInformation = new PoolInformation() { PoolId = "testpool1" };
-			newJob.Commit();
-			Console.WriteLine("Created the job. Press Enter to continue.");
-			Console.ReadLine();
-
-			return newJob;
-		}
-
-2. Add this code to Main that calls the method you just added:
-
-		CreateJob(client);
-
-3. Add this method to the Program class that lists the jobs in the account. This helps you verify that your job was created:
-
-		static void ListJobs (BatchClient client)
-		{
-			IPagedEnumerable<CloudJob> jobs = client.JobOperations.ListJobs();
-			foreach (CloudJob job in jobs)
-			{
-				Console.WriteLine("Job id: " + job.Id);
-				Console.WriteLine("   Job status: " + job.State);
-			}
-			Console.WriteLine("Press Enter to continue.");
-			Console.ReadLine();
-		}
-
-4. Add this code to Main that calls the method that you just added:
-
-		ListJobs(client);
-
-5. Save the Program.cs file.
-
-## Step 3: Add tasks to the job
-
-After the job is created, tasks can be added to it. Each task runs on a compute node and processes a text file. For this tutorial, you add three tasks to the job.
-
-1. Add this method to the Program class that adds the three tasks to the job:
-
-		static void AddTasks(BatchClient client)
-		{
-			CloudJob job = client.JobOperations.GetJob("testjob1");
-			ResourceFile programFile = new ResourceFile(
-				"https://[account-name].blob.azure.com/[]/ProcessTaskData.exe",
-				"ProcessTaskData.exe");
-      	  ResourceFile assemblyFile = new ResourceFile(
-				"https://[account-name].blob.core.windows.net/testcon1/Microsoft.WindowsAzure.Storage.dll",
-				"Microsoft.WindowsAzure.Storage.dll");
-			for (int i = 1; i < 4; ++i)
-			{
-				string blobName = "taskdata" + i;
-				string taskName = "mytask" + i;
-				ResourceFile taskData = new ResourceFile("https://[account-name].blob.core.windows.net/testcon1/" +
-				  blobName, blobName);
-				CloudTask task = new CloudTask(taskName, "ProcessTaskData.exe https://[account-name].blob.core.windows.net/testcon1/" +
-				  blobName + " 3");
-				List<ResourceFile> taskFiles = new List<ResourceFile>();
-				taskFiles.Add(taskData);
-				taskFiles.Add(programFile);
-				taskFiles.Add(assemblyFile);
-				task.ResourceFiles = taskFiles;
-				job.AddTask(task);
-				job.Commit();
-				job.Refresh();
-			}
-
-			client.Utilities.CreateTaskStateMonitor().WaitAll(job.ListTasks(),
-        TaskState.Completed, new TimeSpan(0, 30, 0));
-			Console.WriteLine("The tasks completed successfully.");
-			foreach (CloudTask task in job.ListTasks())
-			{
-				Console.WriteLine("Task " + task.Id + " says:\n" + task.GetNodeFile(Constants.StandardOutFileName).ReadAsString());
-			}
-			Console.WriteLine("Press Enter to continue.");
-			Console.ReadLine();
-		}
-
-	**[account-name]** needs to be replaced with the name of the storage account that you previously created. Make sure you get all four places.
-
-2. Add this code to Main that calls the method you just added:
-
-			AddTasks(client);
-
-3. Add this method to the Program class that lists the tasks that are associated with the job:
-
-		static void ListTasks(BatchClient client)
-		{
-			IPagedEnumerable<CloudTask> tasks = client.JobOperations.ListTasks("testjob1");
-			foreach (CloudTask task in tasks)
-			{
-				Console.WriteLine("Task id: " + task.Id);
-				Console.WriteLine("   Task status: " + task.State);
-			  Console.WriteLine("   Task start: " + task.ExecutionInformation.StartTime);
-			}
-			Console.ReadLine();
-		}
-
-4. Add this code to Main to call the method that you just added:
-
-		ListTasks(client);
-
-5. Save the Program.cs file.
-
-## Step 4: Delete the resources
-
-Because you are charged for resources in Azure, it is always a good idea to delete resources if you no longer need them.
-
-### Delete the tasks
-
-1.	Add this method to the Program class that deletes the tasks:
-
-			static void DeleteTasks(BatchClient client)
-			{
-				CloudJob job = client.JobOperations.GetJob("testjob1");
-				foreach (CloudTask task in job.ListTasks())
-				{
-					task.Delete();
-				}
-				Console.WriteLine("All tasks deleted.");
-				Console.ReadLine();
-			}
-
-2. Add this code to Main that call the method that you just added:
-
-		DeleteTasks(client);
-
-3. Save the Program.cs file.
-
-### Delete the job
-
-1.	Add this method to the Program class that deletes the job:
-
-			static void DeleteJob(BatchClient client)
-			{
-				client.JobOperations.DeleteJob("testjob1");
-				Console.WriteLine("Job was deleted.");
-				Console.ReadLine();
-			}
-
-2. Add this code to Main that runs the method that you just added:
-
-		DeleteJob(client);
-
-3. Save the Program.cs file.
-
-### Delete the pool
-
-1. Add this method to the Program class that delete the pool:
-
-		static void DeletePool (BatchClient client)
-		{
-			client.PoolOperations.DeletePool("testpool1");
-			Console.WriteLine("Pool was deleted.");
-			Console.ReadLine();
-		}
-
-2. Add this code to Main that runs the method that you just added:
-
-		DeletePool(client);
-
-3. Save the Program.cs file.
-
-## Step 5: Run the application
-
-1. Start the GettingStarted project, and you should see this in the console window after the container is created:
-
-		Created the container. Press Enter to continue.
-
-2. Press Enter and the files are created and uploaded, you should now see a new line in the window:
-
-		Uploaded the files. Press Enter to continue.
-
-3. Press Enter and the pool is created:
-
-		Created the pool. Press Enter to continue.
-
-4. Press Enter and you should see this listing of the new pool:
-
-		Pool name: testpool1
-			Pool status: Active
-		Press Enter to continue.
-
-5. Press Enter and the job is created:
-
-		Created the job. Press Enter to continue.
-
-6. Press Enter and you should see this listing of the new job:
-
-		Job id: testjob1
-			Job status: Active
-		Press Enter to continue.
-
-7. Press Enter and the tasks are added to the job. When the tasks are added, they automatically run:
-
-		The tasks completed successfully.
-		Task mytask1 says:
-		can 3
-		you 3
-		and 3
-
-		Task mytask2 says:
-		and 5
-		application 3
-		the 3
-
-		Task mytask3 says:
-		a 5
-		and 5
-		to 3
-
-		Press Enter to continue.
-
-7. Press Enter and you should see the list of tasks and their status:
-
-		Task id: mytask1
-			Task status: Completed
-			Task start: 7/17/2015 8:31:58 PM
-		Task id: mytask2
-			Task status: Completed
-			Task start: 7/17/2015 8:31:57 PM
-		Task id: mytask3
-			Task status: Completed
-			Task start: 7/17/2015 8:31:57 PM
-
-8. At this point you can go into the Azure Portal to look at the resources that were created. To delete the resources, press Enter until the program finishes.
-
-## Next Steps
-
-1. Now that you learned the basics of running tasks, you can learn about how to automatically scale compute nodes when the demand for your application changes. To do this, see [Automatically Scale Compute Nodes in an Azure Batch Pool](batch-automatic-scaling.md)
-
-2. Some applications produce large amounts of data that can be difficult to process. One way to solve this is through [efficient list querying](batch-efficient-list-queries.md).
->>>>>>> 236241cb
+<properties
+	pageTitle="Tutorial - Get started with the Azure Batch .NET Library | Microsoft Azure"
+	description="Learn basic concepts about Azure Batch and how to develop for the Batch service with a simple scenario"
+	services="batch"
+	documentationCenter=".net"
+	authors="yidingzhou"
+	manager="timlt"
+	editor=""/>
+
+<tags
+	ms.service="batch"
+	ms.devlang="dotnet"
+	ms.topic="hero-article"
+	ms.tgt_pltfrm="na"
+	ms.workload="big-compute"
+	ms.date="09/23/2015"
+	ms.author="yidingz"/>
+
+# Get started with the Azure Batch Library for .NET  
+
+Start working with the Azure Batch .NET Library by creating a console application that sets up support files and a program that runs on several compute nodes in an Azure Batch pool. The tasks that are created in this tutorial evaluate text in files uploaded to Azure Storage and return the words that most commonly appear in those files. The samples are written in C# and use the [Azure Batch .NET Library](https://msdn.microsoft.com/library/azure/mt348682.aspx).
+
+## Prerequisites
+
+- The accounts:
+
+	- **Azure account** - You can create a free trial account in just a couple of minutes. For details, see [Azure Free Trial](http://azure.microsoft.com/pricing/free-trial/).
+
+	- **Batch account** - See the **Batch Account** section of [Azure Batch technical overview](batch-technical-overview.md).
+
+	- **Storage account** - See the **Create a storage account** section of [About Azure storage accounts](../storage-create-storage-account.md). In this tutorial, you create a container in this account named **testcon1**.
+
+- A Visual Studio console application project:
+
+	1.  Open Visual Studio, on the **File** menu, click **New**, and then click **Project**.
+
+	2.	From **Windows**, under **Visual C#**, click **Console Application**, name the project **GettingStarted**, name the solution **AzureBatch**, and then click **OK**.
+
+- The NuGet assemblies:
+
+	1. After you create your project in Visual Studio, right-click the project in **Solution Explorer** and choose **Manage NuGet Packages**. Search online for **Azure.Batch** and then click **Install** to install the Microsoft Azure Batch package and dependencies.
+
+	2. Search online for **WindowsAzure.Storage** and then click **Install** to install the Azure Storage package and dependencies.
+
+> [AZURE.TIP] This tutorial makes use of some of the core Batch concepts discussed in [API basics for Azure Batch](batch-api-basics.md), highly recommended reading for those new to Batch.
+
+## Step 1: Create and upload the support files
+
+To support the application, a container is created in Azure Storage, the text files are created, and then the text files and support files are uploaded to the container.
+
+### Set up the storage connection string
+
+1. Open the App.config file for the GettingStarted project, and then add the *&lt;appSettings&gt;* element to *&lt;configuration&gt;*.
+
+		<?xml version="1.0" encoding="utf-8" ?>
+		<configuration>
+			<appSettings>
+				<add key="StorageConnectionString" value="DefaultEndpointsProtocol=https;AccountName=[account-name];AccountKey=[account-key]"/>
+			</appSettings>
+		</configuration>
+
+	Replace these values:
+
+	- **[account-name]** - The name of the storage account that you previously created.
+
+	- **[account-key]** - The primary key of the storage account. You can find the primary key on the Storage page in the Azure portal.
+
+2. Save the App.config file.
+
+To learn more about Azure Storage connection strings, see [Configure Azure Storage Connection Strings](../storage/storage-configure-connection-string.md).
+
+### Create the storage container
+
+1. Add these using directives to the top of Program.cs in the GettingStarted project:
+
+		using System.Configuration;
+		using System.IO;
+		using Microsoft.WindowsAzure.Storage;
+		using Microsoft.WindowsAzure.Storage.Blob;
+
+2. Add *System.Configuration* to **References** in **Solution Explorer** for the GettingStarted project
+
+3. Add this method to the Program class that gets the storage connection string, creates the container, and sets permissions:
+
+		static void CreateStorage()
+		{
+			// Get the storage connection string
+			CloudStorageAccount storageAccount = CloudStorageAccount.Parse(
+				ConfigurationManager.AppSettings["StorageConnectionString"]);
+
+			// Create the container
+			CloudBlobClient blobClient = storageAccount.CreateCloudBlobClient();
+			CloudBlobContainer container = blobClient.GetContainerReference("testcon1");
+			container.CreateIfNotExists();
+
+			// Set permissions on the container
+			BlobContainerPermissions containerPermissions = new BlobContainerPermissions();
+			containerPermissions.PublicAccess = BlobContainerPublicAccessType.Blob;
+			container.SetPermissions(containerPermissions);
+			Console.WriteLine("Created the container. Press Enter to continue.");
+			Console.ReadLine();
+		}
+
+4. Add this code to Main that calls the method that you just added:
+
+		CreateStorage();
+
+5. Save the Program.cs file.
+
+	> [AZURE.NOTE] In a production environment, it is recommended that you use a [shared access signature](https://msdn.microsoft.com/library/azure/ee395415.aspx).
+
+To learn more about Blob storage, see [How to use Blob storage from .NET](../storage/storage-dotnet-how-to-use-blobs.md)
+
+### Create the processing program
+
+1. In **Solution Explorer**, create a new console application project named **ProcessTaskData**.
+
+2. After you create the project in Visual Studio, right-click the project in **Solution Explorer** and choose **Manage NuGet Packages**. Search online for **WindowsAzure.Storage** and then click **Install** to install the Azure Storage package and dependencies.
+
+3. Add the following using directive to the top of Program.cs:
+
+		using Microsoft.WindowsAzure.Storage.Blob;
+
+4. Add this code to Main that processes the text from the files:
+
+		string blobName = args[0];
+		Uri blobUri = new Uri(blobName);
+		int numTopN = int.Parse(args[1]);
+
+		CloudBlockBlob blob = new CloudBlockBlob(blobUri);
+		string content = blob.DownloadText();
+		string[] words = content.Split(' ');
+		var topNWords =
+		  words.
+			Where(word => word.Length > 0).
+			GroupBy(word => word, (key, group) => new KeyValuePair<String, long>(key, group.LongCount())).
+			OrderByDescending(x => x.Value).
+			Take(numTopN).
+			ToList();
+
+		foreach (var pair in topNWords)
+		{
+			Console.WriteLine("{0} {1}", pair.Key, pair.Value);
+		}
+
+5. Save and build the ProcessTaskData project.
+
+### Create the data files
+
+1. In the GettingStarted project, create a new text file named **taskdata1.txt**, copy the following text to it, and then save the file.
+
+	You can use Azure Virtual Machines to provision on-demand, scalable compute infrastructure when you need flexible resources for your business needs. From the gallery, you can create virtual machines that run Windows, Linux, and enterprise applications such as SharePoint and SQL Server. Or, you can capture and use your own images to create customized virtual machines.
+
+2. Create a new text file named **taskdata2.txt**, copy the following text to it, and then save the file.
+
+	Quickly deploy and manage powerful applications and services with Azure Cloud Services. Simply upload your application and Azure handles the deployment details - from provisioning and load balancing to health monitoring for continuous availability. Your application is backed by an industry leading 99.95% monthly SLA. You just focus on the application and not the infrastructure.
+
+3. Create a new text file named **taskdata3.txt**, copy the following text to it, and then save the file.
+
+	Azure Web Sites provide a scalable, reliable, and easy-to-use environment for hosting web applications. Select from a range of frameworks and templates to create a web site in seconds. Use any tool or OS to develop your site with .NET, PHP, Node.js or Python. Choose from a variety of source control options including TFS, GitHub, and BitBucket to set up continuous integration and develop as a team. Expand your site functionality over time by leveraging additional Azure managed services like storage, CDN, and SQL Database.
+
+### Upload the files to the Storage container
+
+1. Open the Program.cs file of the **GettingStarted** project, and then add this method that uploads the files:
+
+		static void CreateFiles()
+		{
+		  CloudStorageAccount storageAccount = CloudStorageAccount.Parse(
+			ConfigurationManager.AppSettings["StorageConnectionString"]);
+		  CloudBlobClient blobClient = storageAccount.CreateCloudBlobClient();
+		  CloudBlobContainer container = blobClient.GetContainerReference("testcon1");
+
+		  CloudBlockBlob taskData1 = container.GetBlockBlobReference("taskdata1");
+		  CloudBlockBlob taskData2 = container.GetBlockBlobReference("taskdata2");
+		  CloudBlockBlob taskData3 = container.GetBlockBlobReference("taskdata3");
+		  taskData1.UploadFromFile("..\\..\\taskdata1.txt", FileMode.Open);
+		  taskData2.UploadFromFile("..\\..\\taskdata2.txt", FileMode.Open);
+	  	taskData3.UploadFromFile("..\\..\\taskdata3.txt", FileMode.Open);
+
+			CloudBlockBlob storageassembly = container.GetBlockBlobReference("Microsoft.WindowsAzure.Storage.dll");
+			storageassembly.UploadFromFile("Microsoft.WindowsAzure.Storage.dll", FileMode.Open);
+
+			CloudBlockBlob dataprocessor = container.GetBlockBlobReference("ProcessTaskData.exe");
+		  dataprocessor.UploadFromFile("..\\..\\..\\ProcessTaskData\\bin\\debug\\ProcessTaskData.exe", FileMode.Open);
+
+		  Console.WriteLine("Uploaded the files. Press Enter to continue.");
+		  Console.ReadLine();
+		}
+
+2. Add this code to Main that calls the method you just added:
+
+		CreateFiles();
+
+3. Save the Program.cs file.
+
+## Step 2. Add a pool to your Batch account
+
+A pool of compute nodes is the first set of resources that you must create when you want to run tasks.  
+
+1.	Add these using directives to the top of Program.cs in the GettingStarted project:
+
+			using Microsoft.Azure.Batch;
+			using Microsoft.Azure.Batch.Auth;
+			using Microsoft.Azure.Batch.Common;
+
+2. Add this code to Main that sets up the credentials for making calls to the Azure Batch service:
+
+			BatchSharedKeyCredentials cred = new BatchSharedKeyCredentials("[account-url]", "[account-name]", "[account-key]");
+			BatchClient client = BatchClient.Open(cred);
+
+	Replace the bracketed values with those associated with your Batch account, each of which can be found in the [Azure Preview portal](https://portal.azure.com). To locate these values, log in to the [Azure Preview portal](https://portal.azure.com) and:
+
+	- **[account-name]** - Click **Batch Accounts**, select the Batch account you created earlier
+	- **[account-url]** - Within the Batch account blade, click **Properties** > **URL**
+	- **[account-key]** - Within the Batch account blade, Click **Properties** > **Keys** > **Primary Access Key**
+
+3.	Add this method to the Program class that creates the pool:
+
+			static void CreatePool(BatchClient client)
+			{
+			  CloudPool newPool = client.PoolOperations.CreatePool(
+			    "testpool1",
+			    "3",
+			    "small",
+			    3);
+			  newPool.Commit();
+			  Console.WriteLine("Created the pool. Press Enter to continue.");
+			  Console.ReadLine();
+		  	}
+
+4. Add this code to Main that calls the method you just added:
+
+		CreatePool(client);
+
+5. Add this method to the Program class that lists the pools in the account. This helps you verify that your pool was created:
+
+			static void ListPools(BatchClient client)
+			{
+				IPagedEnumerable<CloudPool> pools = client.PoolOperations.ListPools();
+				foreach (CloudPool pool in pools)
+				{
+					Console.WriteLine("Pool name: " + pool.Id);
+					Console.WriteLine("   Pool status: " + pool.State);
+				}
+				Console.WriteLine("Press enter to continue.");
+				Console.ReadLine();
+			}
+
+6. Add this code to Main that calls the method you just added:
+
+		ListPools(client);
+
+7. Save the Program.cs file.
+
+## Step 3: Add a job to the account
+
+Create a job that is used to manage tasks that run in the pool. All tasks must be associated with a job.
+
+1. Add this method to the Program class that creates the job:
+
+		static CloudJob CreateJob (BatchClient client)
+		{
+			CloudJob newJob = client.JobOperations.CreateJob();
+			newJob.Id = "testjob1";
+			newJob.PoolInformation = new PoolInformation() { PoolId = "testpool1" };
+			newJob.Commit();
+			Console.WriteLine("Created the job. Press Enter to continue.");
+			Console.ReadLine();
+
+			return newJob;
+		}
+
+2. Add this code to Main that calls the method you just added:
+
+		CreateJob(client);
+
+3. Add this method to the Program class that lists the jobs in the account. This helps you verify that your job was created:
+
+		static void ListJobs (BatchClient client)
+		{
+			IPagedEnumerable<CloudJob> jobs = client.JobOperations.ListJobs();
+			foreach (CloudJob job in jobs)
+			{
+				Console.WriteLine("Job id: " + job.Id);
+				Console.WriteLine("   Job status: " + job.State);
+			}
+			Console.WriteLine("Press Enter to continue.");
+			Console.ReadLine();
+		}
+
+4. Add this code to Main that calls the method that you just added:
+
+		ListJobs(client);
+
+5. Save the Program.cs file.
+
+## Step 4: Add tasks to the job
+
+After the job is created, tasks can be added to it. Each task runs on a compute node and processes a text file. For this tutorial, you add three tasks to the job.
+
+1. Add this method to the Program class that adds the three tasks to the job:
+
+		static void AddTasks(BatchClient client)
+		{
+			CloudJob job = client.JobOperations.GetJob("testjob1");
+			ResourceFile programFile = new ResourceFile(
+				"https://[account-name].blob.core.windows.net/testcon1/ProcessTaskData.exe",
+				"ProcessTaskData.exe");
+      	  ResourceFile assemblyFile = new ResourceFile(
+				"https://[account-name].blob.core.windows.net/testcon1/Microsoft.WindowsAzure.Storage.dll",
+				"Microsoft.WindowsAzure.Storage.dll");
+			for (int i = 1; i < 4; ++i)
+			{
+				string blobName = "taskdata" + i;
+				string taskName = "mytask" + i;
+				ResourceFile taskData = new ResourceFile("https://[account-name].blob.core.windows.net/testcon1/" +
+				  blobName, blobName);
+				CloudTask task = new CloudTask(taskName, "ProcessTaskData.exe https://[account-name].blob.core.windows.net/testcon1/" +
+				  blobName + " 3");
+				List<ResourceFile> taskFiles = new List<ResourceFile>();
+				taskFiles.Add(taskData);
+				taskFiles.Add(programFile);
+				taskFiles.Add(assemblyFile);
+				task.ResourceFiles = taskFiles;
+				job.AddTask(task);
+				job.Commit();
+				job.Refresh();
+			}
+
+			client.Utilities.CreateTaskStateMonitor().WaitAll(job.ListTasks(),
+        TaskState.Completed, new TimeSpan(0, 30, 0));
+			Console.WriteLine("The tasks completed successfully.");
+			foreach (CloudTask task in job.ListTasks())
+			{
+				Console.WriteLine("Task " + task.Id + " says:\n" + task.GetNodeFile(Constants.StandardOutFileName).ReadAsString());
+			}
+			Console.WriteLine("Press Enter to continue.");
+			Console.ReadLine();
+		}
+
+
+	**[account-name]** needs to be replaced with the name of the storage account that you previously created. In previous example, update all four instances of **[account-name]**.
+
+
+2. Add this code to Main that calls the method you just added:
+
+			AddTasks(client);
+
+3. Add this method to the Program class that lists the tasks that are associated with the job:
+
+		static void ListTasks(BatchClient client)
+		{
+			IPagedEnumerable<CloudTask> tasks = client.JobOperations.ListTasks("testjob1");
+			foreach (CloudTask task in tasks)
+			{
+				Console.WriteLine("Task id: " + task.Id);
+				Console.WriteLine("   Task status: " + task.State);
+			  Console.WriteLine("   Task start: " + task.ExecutionInformation.StartTime);
+			}
+			Console.ReadLine();
+		}
+
+4. Add this code to Main to call the method that you just added:
+
+		ListTasks(client);
+
+5. Save the Program.cs file.
+
+## Step 5: Delete the resources
+
+Because you are charged for resources in Azure, it's always a good idea to delete resources if you no longer need them.
+
+### Delete the tasks
+
+1.	Add this method to the Program class that deletes the tasks:
+
+			static void DeleteTasks(BatchClient client)
+			{
+				CloudJob job = client.JobOperations.GetJob("testjob1");
+				foreach (CloudTask task in job.ListTasks())
+				{
+					task.Delete();
+				}
+				Console.WriteLine("All tasks deleted.");
+				Console.ReadLine();
+			}
+
+2. Add this code to Main that calls the method that you just added:
+
+		DeleteTasks(client);
+
+3. Save the Program.cs file.
+
+### Delete the job
+
+1.	Add this method to the Program class that deletes the job:
+
+			static void DeleteJob(BatchClient client)
+			{
+				client.JobOperations.DeleteJob("testjob1");
+				Console.WriteLine("Job was deleted.");
+				Console.ReadLine();
+			}
+
+2. Add this code to Main that calls the method that you just added:
+
+		DeleteJob(client);
+
+3. Save the Program.cs file.
+
+### Delete the pool
+
+1. Add this method to the Program class that deletes the pool:
+
+		static void DeletePool (BatchClient client)
+		{
+			client.PoolOperations.DeletePool("testpool1");
+			Console.WriteLine("Pool was deleted.");
+			Console.ReadLine();
+		}
+
+2. Add this code to Main that calls the method that you just added:
+
+		DeletePool(client);
+
+3. Save the Program.cs file.
+
+## Step 6: Run the application
+
+1. Start the GettingStarted project, and you should see this in the console window after the container is created:
+
+		Created the container. Press Enter to continue.
+
+2. Press Enter and the files are created and uploaded, you should now see a new line in the window:
+
+		Uploaded the files. Press Enter to continue.
+
+3. Press Enter and the pool is created:
+
+		Created the pool. Press Enter to continue.
+
+4. Press Enter and you should see this listing of the new pool:
+
+		Pool name: testpool1
+			Pool status: Active
+		Press Enter to continue.
+
+5. Press Enter and the job is created:
+
+		Created the job. Press Enter to continue.
+
+6. Press Enter and you should see this listing of the new job:
+
+		Job id: testjob1
+			Job status: Active
+		Press Enter to continue.
+
+7. Press Enter and the tasks are added to the job. When the tasks are added, they automatically run:
+
+		The tasks completed successfully.
+		Task mytask1 says:
+		can 3
+		you 3
+		and 3
+
+		Task mytask2 says:
+		and 5
+		application 3
+		the 3
+
+		Task mytask3 says:
+		a 5
+		and 5
+		to 3
+
+		Press Enter to continue.
+
+7. Press Enter and you should see the list of tasks and their status:
+
+		Task id: mytask1
+			Task status: Completed
+			Task start: 7/17/2015 8:31:58 PM
+		Task id: mytask2
+			Task status: Completed
+			Task start: 7/17/2015 8:31:57 PM
+		Task id: mytask3
+			Task status: Completed
+			Task start: 7/17/2015 8:31:57 PM
+
+8. At this point you can go into the Azure portal to look at the resources that were created. To delete the resources, press Enter until the program finishes.
+
+## Next steps
+
+1. Now that you've learned the basics of running tasks, you can learn about how to automatically scale compute nodes when the demand for your application changes. To do this, see [Automatically scale Compute Nodes in an Azure Batch Pool](batch-automatic-scaling.md)
+
+2. Some applications produce large amounts of data that can be difficult to process. One way to solve this is through [efficient list querying](batch-efficient-list-queries.md).