---
title: Container workloads on Azure Batch | Microsoft Docs
description: Learn how to run applications from container images on Azure Batch.
services: batch
author: dlepow
manager: jeconnoc

ms.service: batch
ms.devlang: multiple
ms.topic: article
ms.workload: na
<<<<<<< HEAD
ms.date: 11/13/2017
ms.author: v-dotren
=======
ms.date: 05/07/2018
ms.author: danlep
>>>>>>> 07936387

---

# Run container applications on Azure Batch

Azure Batch lets you run and scale large numbers of batch computing jobs on Azure. Until now, Batch tasks have run directly on virtual machines (VMs) in a Batch pool, but now you can set up a Batch pool to run tasks in Docker containers. This article shows you how to use the Batch .NET SDK to create a pool of compute nodes that support running container tasks, and how to run container tasks on the pool.

Using containers provides an easy way to run Batch tasks without having to manage an environment and dependencies to run applications. Containers deploy applications as lightweight, portable, self-sufficient units that can run in a variety of environments. For example, you can build and test a container locally, then upload the container image to a registry in Azure or elsewhere. The container deployment model ensures that the runtime environment of your application is always correctly installed and configured, regardless of where you host the application. Container-based tasks in Batch can also take advantage of features of non-container tasks, including application packages and management of resource files and output files. 

This article assumes familiarity with Docker container concepts and how to create a Batch pool and job using the .NET SDK. The code snippets are meant to be used in a client application similar to the [DotNetTutorial sample](batch-dotnet-get-started.md), and are examples of code you would need to support container applications in Batch.


## Prerequisites

* **SDK versions**: The Batch SDKs support container images as of the following versions:
    * Batch REST API version 2017-09-01.6.0
    * Batch .NET SDK version 8.0.0
    * Batch Python SDK version 4.0
    * Batch Java SDK version 3.0
    * Batch Node.js SDK version 3.0

* **Accounts**: In your Azure subscription, you need to create a Batch account and optionally an Azure Storage account.

* **A supported VM image**: Containers are only supported in pools created with the Virtual Machine Configuration, from images detailed in the following section, "Supported virtual machine images." If you provide a custom image, your application must use Azure Active Directory [(Azure AD) authentication](batch-aad-auth.md) in order to run container-based workloads. 


## Supported virtual machine images

You need to use a supported Windows or Linux image to create a pool of VM compute nodes for container workloads.

### Windows images

For Windows container workloads, Batch currently supports custom images that you create from VMs running Docker on Windows, or you can use the Windows Server 2016 Datacenter with Containers image from the Azure Marketplace. This image is compatible with the `batch.node.windows amd64` node agent SKU ID. The type of container supported is currently limited to Docker.

### Linux images

For Linux container workloads, Batch currently supports only custom images that you create from VMs running Docker on the following Linux distributions: Ubuntu 16.04 LTS or CentOS 7.3. If you choose to provide your own custom Linux image, see the instructions in [Use a managed custom image to create a pool of virtual machines](batch-custom-images.md).

For Docker support, install [Docker Community Edition (CE)](https://www.docker.com/community-edition) or [Docker Enterprise Edition (EE)](https://www.docker.com/enterprise-edition).

If you want to take advantage of the GPU performance of Azure NC or NV VM sizes, you need to install NVIDIA drivers on the image. Also, you need to install and run the Docker Engine Utility for NVIDIA GPUs, [NVIDIA Docker](https://github.com/NVIDIA/nvidia-docker).

To access the Azure RDMA network, use RDMA-capable VM sizes, such as A8, A9, H16r, H16mr, or NC24r. Necessary RDMA drivers are installed in the CentOS 7.3 HPC and Ubuntu 16.04 LTS images from the Azure Marketplace. Additional configuration may be needed to run MPI workloads. See [Use RDMA-capable or GPU-enabled instances in Batch pool](batch-pool-compute-intensive-sizes.md).


## Limitations

<<<<<<< HEAD
* Batch provides RDMA and MPI support only for containers running on Linux pools.

=======
* Batch provides RDMA support only for containers running on Linux pools.
>>>>>>> 07936387


## Authenticate using Azure Active Directory

If you use a custom VM image to create the Batch pool, your client application must authenticate using Azure AD integrated authentication (shared key authentication does not work). Before running the application, make sure you register it in Azure AD to establish an identity for it and to specify its permissions to other applications.

Also, when you use a custom VM image, you need to grant IAM access control to the application to access the VM image. In the Azure portal, click **All resources**, select the container image, and from the **Access control (IAM)** section of the image page, click **Add**. In the **Add permissions** page, specify a **Role**, in **Assign access to**, select **Azure AD user, group, or application**, then in **Select** enter the application name.

In your application, pass an Azure AD authentication token when you create the Batch client. If you are developing using the Batch .NET SDK, use [BatchClient.Open](/dotnet/api/microsoft.azure.batch.batchclient.open#Microsoft_Azure_Batch_BatchClient_Open_Microsoft_Azure_Batch_Auth_BatchTokenCredentials_), as described in [Authenticate Batch service solutions with Active Directory](batch-aad-auth.md).


## Reference a VM image for pool creation

In your application code, provide a reference to the VM image to use in creating the compute nodes of the pool. You do this by creating an [ImageReference](/dotnet/api/microsoft.azure.batch.imagereference) object. You can specify the image to use in one of the following ways:

* If you are using a custom image, provide an Azure Resource Manager resource identifier for the virtual machine image. The image identifier has a path format as shown in the following example:

  ```csharp
  // Provide a reference to a custom image using an image ID
  ImageReference imageReference = new ImageReference("/subscriptions/<subscription-ID>/resourceGroups/<resource-group>/providers/Microsoft.Compute/images/<imageName>");
  ```

    To obtain this image ID from the Azure portal, open **All resources**, select the custom image, and from the **Overview** section of the image page, copy the path in **Resource ID**.

* If you are using an [Azure Marketplace](https://azuremarketplace.microsoft.com/marketplace/apps/category/compute?page=1&subcategories=windows-based) image, provide a group of parameters describing the image: the publisher, the offer type, SKU, and version of the image, as listed in [List of virtual machine images](batch-linux-nodes.md#list-of-virtual-machine-images):

  ```csharp
  // Provide a reference to an Azure Marketplace image for
  // "Windows Server 2016 Datacenter with Containers"
  ImageReference imageReference = new ImageReference(
    publisher: "MicrosoftWindowsServer",
    offer: "WindowsServer",
    sku: "2016-Datacenter-with-Containers",
    version: "latest");
  ```


## Container configuration for Batch pool

To enable a Batch pool to run container workloads, you must specify [ContainerConfiguration](/dotnet/api/microsoft.azure.batch.containerconfiguration) settings in the pool's [VirtualMachineConfiguration](/dotnet/api/microsoft.azure.batch.virtualmachineconfiguration) object.

<<<<<<< HEAD
The pull (or prefetch) process lets you pre-load container images either from Docker Hub or another container registry on the Internet. The advantage of prefetching container images is that when tasks first start running they don't have to wait for the container image to download. The container configuration pulls container images to the VMs when the pool is created. Tasks that run on the pool can then reference the list of container images and container run options.
=======
You can create a container-enabled pool with or without prefetched container images, as shown in the following examples. The pull (or prefetch) process lets you pre-load container images either from Docker Hub or another container registry on the Internet. The advantage of prefetching container images is that when tasks first start running they don't have to wait for the container image to download. The container configuration pulls container images to the VMs when the pool is created. Tasks that run on the pool can then reference the list of container images and container run options.
>>>>>>> 07936387



### Pool without prefetched container images

<<<<<<< HEAD
To configure the pool without prefetched container images, use a `ContainerConfiguration` as shown in the following example. This and the following examples assume that you are using a custom Ubuntu 16.04 LTS image with Docker Engine installed. To support GPU container workloads in these examples, the custom image should have the NVIDIA drivers and NVIDIA Docker installed, and the pool uses an NC-series VM size.
=======
To configure a container-enabled pool without prefetched container images, define `ContainerConfiguration` and `VirtualMachineConfiguration` objects as shown in the following example. This and the following examples assume that you are using a custom Ubuntu 16.04 LTS image with Docker Engine installed.
>>>>>>> 07936387

```csharp
// Specify container configuration. This is required even though there are no prefetched images.
ContainerConfiguration containerConfig = new ContainerConfiguration();

// VM configuration
VirtualMachineConfiguration virtualMachineConfiguration = new VirtualMachineConfiguration(
    imageReference: imageReference,
    containerConfiguration: containerConfig,
    nodeAgentSkuId: "batch.node.ubuntu 16.04");

// Create pool
CloudPool pool = batchClient.PoolOperations.CreatePool(
    poolId: poolId,
    targetDedicatedComputeNodes: 4,
    virtualMachineSize: "Standard_NC6",
    virtualMachineConfiguration: virtualMachineConfiguration);

// Commit pool creation
pool.Commit();
```


### Prefetch images for container configuration

<<<<<<< HEAD
To prefetch container images on the pool, add the list of container images (`containerImageNames`) to the container configuration, and give the image list a name. The following example assumes that you are using a custom Ubuntu 16.04 LTS image, prefetch a TensorFlow image from [Docker Hub](https://hub.docker.com), and start TensorFlow in a start task.
=======
To prefetch container images on the pool, add the list of container images (`containerImageNames`) to the `ContainerConfiguration`, and give the image list a name. The following example assumes that you are using a custom Ubuntu 16.04 LTS image, and prefetch a TensorFlow image from [Docker Hub](https://hub.docker.com). This example includes a start task that runs in the VM host on the pool nodes. You might run a start task in the host, for example, to mount a file server that can be accessed from the containers.
>>>>>>> 07936387

```csharp
// Specify container configuration, prefetching Docker images
ContainerConfiguration containerConfig = new ContainerConfiguration(
<<<<<<< HEAD
    type: "Docker",
=======
>>>>>>> 07936387
    containerImageNames: new List<string> { "tensorflow/tensorflow:latest-gpu" } );

// VM configuration
VirtualMachineConfiguration virtualMachineConfiguration = new VirtualMachineConfiguration(
    imageReference: imageReference,
    containerConfiguration: containerConfig,
    nodeAgentSkuId: "batch.node.ubuntu 16.04");

// Set a native host command line start task
StartTask startTaskNative = new StartTask( CommandLine: "<native-host-command-line>" );

<<<<<<< HEAD
// Define container settings
TaskContainerSettings startTaskContainerSettings = new TaskContainerSettings (
    imageName: "tensorflow/tensorflow:latest-gpu");
StartTask startTaskContainer = new StartTask(
    CommandLine: "<docker-image-command-line>",
    TaskContainerSettings: startTaskContainerSettings);

=======
>>>>>>> 07936387
// Create pool
CloudPool pool = batchClient.PoolOperations.CreatePool(
    poolId: poolId,
    targetDedicatedComputeNodes: 4,
    virtualMachineSize: "Standard_NC6",
    virtualMachineConfiguration: virtualMachineConfiguration, startTaskContainer);

// Commit pool creation
pool.Commit();
```

<<<<<<< HEAD
### Prefetch images from a private container registry

You can also prefetch container images by authenticating to a private container registry server. The following example assumes that you are using a custom Ubuntu 16.04 LTS image and are prefetching a private TensorFlow image from a private Azure container registry. 
=======

### Prefetch images from a private container registry

You can also prefetch container images by authenticating to a private container registry server. In the following example, the `ContainerConfiguration` and `VirtualMachineConfiguration` objects use a custom Ubuntu 16.04 LTS image and prefetch a private TensorFlow image from a private Azure container registry.
>>>>>>> 07936387

```csharp
// Specify a container registry
ContainerRegistry containerRegistry = new ContainerRegistry (
	registryServer: "myContainerRegistry.azurecr.io",
<<<<<<< HEAD
    username: "myUserName", password: "myPassword");
=======
    username: "myUserName",
    password: "myPassword");
>>>>>>> 07936387

// Create container configuration, prefetching Docker images from the container registry
ContainerConfiguration containerConfig = new ContainerConfiguration(
    containerImageNames: new List<string> {
        "myContainerRegistry.azurecr.io/tensorflow/tensorflow:latest-gpu" },
    containerRegistries: new List<ContainerRegistry> { containerRegistry } );

// VM configuration
VirtualMachineConfiguration virtualMachineConfiguration = new VirtualMachineConfiguration(
    imageReference: imageReference,
    containerConfiguration: containerConfig,
    nodeAgentSkuId: "batch.node.ubuntu 16.04");

// Create pool
CloudPool pool = batchClient.PoolOperations.CreatePool(
<<<<<<< HEAD
    poolId: poolId, 
    targetDedicatedComputeNodes: 4, 
=======
    poolId: poolId,
    targetDedicatedComputeNodes: 4,
>>>>>>> 07936387
    virtualMachineSize: "Standard_NC6",
    virtualMachineConfiguration: virtualMachineConfiguration);

// Commit pool creation
pool.Commit();
```


## Container settings for the task

To run container tasks on the compute nodes, you must specify container-specific settings such as task run options, images to use, and registry.

Use the `ContainerSettings` property of the task classes to configure container-specific settings. These settings are defined by the [TaskContainerSettings](/dotnet/api/microsoft.azure.batch.taskcontainersettings) class.

<<<<<<< HEAD
If you run tasks on container images, the [cloud task](/dotnet/api/microsoft.azure.batch.cloudtask) and [job manager task](/dotnet/api/microsoft.azure.batch.cloudjob.jobmanagertask) require container settings. However, the [start task](https:///dotnet/api/microsoft.azure.batch.starttask), [job preparation task](/dotnet/api/microsoft.azure.batch.cloudjob.jobpreparationtask), and [job release task](/dotnet/api/microsoft.azure.batch.cloudjob.jobreleasetask) do not require container settings (that is, they can run within a container context or directly on the node).

When you configure the container settings, all directories recursively below the `AZ_BATCH_NODE_ROOT_DIR` (the root of Azure Batch directories on the node) are mapped into the container, all task environment variables are mapped into the container, and the task command line is executed in the container.

The code example in [Prefetch images for container configuration](#prefetch-images-for-container-configuration) shows how you specify a container configuration for a start task. The following code example shows how you specify a container configuration for a cloud task:
=======
If you run tasks on container images, the [cloud task](/dotnet/api/microsoft.azure.batch.cloudtask) and [job manager task](/dotnet/api/microsoft.azure.batch.cloudjob.jobmanagertask) require container settings. However, the [start task](/dotnet/api/microsoft.azure.batch.starttask), [job preparation task](/dotnet/api/microsoft.azure.batch.cloudjob.jobpreparationtask), and [job release task](/dotnet/api/microsoft.azure.batch.cloudjob.jobreleasetask) do not require container settings (that is, they can run within a container context or directly on the node).

When you configure the container settings, all directories recursively below the `AZ_BATCH_NODE_ROOT_DIR` (the root of Azure Batch directories on the node) are mapped into the container, all task environment variables are mapped into the container, and the task command line is executed in the container.

The code example in [Prefetch images for container configuration](#prefetch-images-for-container-configuration) showed how you specify a container configuration for a start task. The following code example shows how you specify container configuration for a cloud task:
>>>>>>> 07936387

```csharp
// Simple container task command

string cmdLine = "<my-command-line>";

TaskContainerSettings cmdContainerSettings = new TaskContainerSettings (
    imageName: "tensorflow/tensorflow:latest-gpu",
<<<<<<< HEAD
    containerRunOptions: "-rm -read-only"
=======
    containerRunOptions: "--rm --read-only"
>>>>>>> 07936387
    );

CloudTask containerTask = new CloudTask (
    id: "Task1",
    containerSettings: cmdContainerSettings,
    commandLine: cmdLine); 
```


## Next steps

* Also see the [Batch Shipyard](https://github.com/Azure/batch-shipyard) toolkit for easy deployment of container workloads on Azure Batch through [Shipyard recipes](https://github.com/Azure/batch-shipyard/tree/master/recipes).

* For more information on installing and using Docker CE on Linux, see the [Docker](https://docs.docker.com/engine/installation/) documentation.

* For more information on using custom images, see [Use a managed custom image to create a pool of virtual machines ](batch-custom-images.md).<|MERGE_RESOLUTION|>--- conflicted
+++ resolved
@@ -9,13 +9,8 @@
 ms.devlang: multiple
 ms.topic: article
 ms.workload: na
-<<<<<<< HEAD
-ms.date: 11/13/2017
-ms.author: v-dotren
-=======
 ms.date: 05/07/2018
 ms.author: danlep
->>>>>>> 07936387
 
 ---
 
@@ -63,12 +58,7 @@
 
 ## Limitations
 
-<<<<<<< HEAD
-* Batch provides RDMA and MPI support only for containers running on Linux pools.
-
-=======
 * Batch provides RDMA support only for containers running on Linux pools.
->>>>>>> 07936387
 
 
 ## Authenticate using Azure Active Directory
@@ -110,21 +100,13 @@
 
 To enable a Batch pool to run container workloads, you must specify [ContainerConfiguration](/dotnet/api/microsoft.azure.batch.containerconfiguration) settings in the pool's [VirtualMachineConfiguration](/dotnet/api/microsoft.azure.batch.virtualmachineconfiguration) object.
 
-<<<<<<< HEAD
-The pull (or prefetch) process lets you pre-load container images either from Docker Hub or another container registry on the Internet. The advantage of prefetching container images is that when tasks first start running they don't have to wait for the container image to download. The container configuration pulls container images to the VMs when the pool is created. Tasks that run on the pool can then reference the list of container images and container run options.
-=======
 You can create a container-enabled pool with or without prefetched container images, as shown in the following examples. The pull (or prefetch) process lets you pre-load container images either from Docker Hub or another container registry on the Internet. The advantage of prefetching container images is that when tasks first start running they don't have to wait for the container image to download. The container configuration pulls container images to the VMs when the pool is created. Tasks that run on the pool can then reference the list of container images and container run options.
->>>>>>> 07936387
 
 
 
 ### Pool without prefetched container images
 
-<<<<<<< HEAD
-To configure the pool without prefetched container images, use a `ContainerConfiguration` as shown in the following example. This and the following examples assume that you are using a custom Ubuntu 16.04 LTS image with Docker Engine installed. To support GPU container workloads in these examples, the custom image should have the NVIDIA drivers and NVIDIA Docker installed, and the pool uses an NC-series VM size.
-=======
 To configure a container-enabled pool without prefetched container images, define `ContainerConfiguration` and `VirtualMachineConfiguration` objects as shown in the following example. This and the following examples assume that you are using a custom Ubuntu 16.04 LTS image with Docker Engine installed.
->>>>>>> 07936387
 
 ```csharp
 // Specify container configuration. This is required even though there are no prefetched images.
@@ -150,19 +132,11 @@
 
 ### Prefetch images for container configuration
 
-<<<<<<< HEAD
-To prefetch container images on the pool, add the list of container images (`containerImageNames`) to the container configuration, and give the image list a name. The following example assumes that you are using a custom Ubuntu 16.04 LTS image, prefetch a TensorFlow image from [Docker Hub](https://hub.docker.com), and start TensorFlow in a start task.
-=======
 To prefetch container images on the pool, add the list of container images (`containerImageNames`) to the `ContainerConfiguration`, and give the image list a name. The following example assumes that you are using a custom Ubuntu 16.04 LTS image, and prefetch a TensorFlow image from [Docker Hub](https://hub.docker.com). This example includes a start task that runs in the VM host on the pool nodes. You might run a start task in the host, for example, to mount a file server that can be accessed from the containers.
->>>>>>> 07936387
 
 ```csharp
 // Specify container configuration, prefetching Docker images
 ContainerConfiguration containerConfig = new ContainerConfiguration(
-<<<<<<< HEAD
-    type: "Docker",
-=======
->>>>>>> 07936387
     containerImageNames: new List<string> { "tensorflow/tensorflow:latest-gpu" } );
 
 // VM configuration
@@ -174,16 +148,6 @@
 // Set a native host command line start task
 StartTask startTaskNative = new StartTask( CommandLine: "<native-host-command-line>" );
 
-<<<<<<< HEAD
-// Define container settings
-TaskContainerSettings startTaskContainerSettings = new TaskContainerSettings (
-    imageName: "tensorflow/tensorflow:latest-gpu");
-StartTask startTaskContainer = new StartTask(
-    CommandLine: "<docker-image-command-line>",
-    TaskContainerSettings: startTaskContainerSettings);
-
-=======
->>>>>>> 07936387
 // Create pool
 CloudPool pool = batchClient.PoolOperations.CreatePool(
     poolId: poolId,
@@ -195,27 +159,17 @@
 pool.Commit();
 ```
 
-<<<<<<< HEAD
+
 ### Prefetch images from a private container registry
 
-You can also prefetch container images by authenticating to a private container registry server. The following example assumes that you are using a custom Ubuntu 16.04 LTS image and are prefetching a private TensorFlow image from a private Azure container registry. 
-=======
-
-### Prefetch images from a private container registry
-
 You can also prefetch container images by authenticating to a private container registry server. In the following example, the `ContainerConfiguration` and `VirtualMachineConfiguration` objects use a custom Ubuntu 16.04 LTS image and prefetch a private TensorFlow image from a private Azure container registry.
->>>>>>> 07936387
 
 ```csharp
 // Specify a container registry
 ContainerRegistry containerRegistry = new ContainerRegistry (
 	registryServer: "myContainerRegistry.azurecr.io",
-<<<<<<< HEAD
-    username: "myUserName", password: "myPassword");
-=======
     username: "myUserName",
     password: "myPassword");
->>>>>>> 07936387
 
 // Create container configuration, prefetching Docker images from the container registry
 ContainerConfiguration containerConfig = new ContainerConfiguration(
@@ -231,13 +185,8 @@
 
 // Create pool
 CloudPool pool = batchClient.PoolOperations.CreatePool(
-<<<<<<< HEAD
-    poolId: poolId, 
-    targetDedicatedComputeNodes: 4, 
-=======
     poolId: poolId,
     targetDedicatedComputeNodes: 4,
->>>>>>> 07936387
     virtualMachineSize: "Standard_NC6",
     virtualMachineConfiguration: virtualMachineConfiguration);
 
@@ -252,19 +201,11 @@
 
 Use the `ContainerSettings` property of the task classes to configure container-specific settings. These settings are defined by the [TaskContainerSettings](/dotnet/api/microsoft.azure.batch.taskcontainersettings) class.
 
-<<<<<<< HEAD
-If you run tasks on container images, the [cloud task](/dotnet/api/microsoft.azure.batch.cloudtask) and [job manager task](/dotnet/api/microsoft.azure.batch.cloudjob.jobmanagertask) require container settings. However, the [start task](https:///dotnet/api/microsoft.azure.batch.starttask), [job preparation task](/dotnet/api/microsoft.azure.batch.cloudjob.jobpreparationtask), and [job release task](/dotnet/api/microsoft.azure.batch.cloudjob.jobreleasetask) do not require container settings (that is, they can run within a container context or directly on the node).
+If you run tasks on container images, the [cloud task](/dotnet/api/microsoft.azure.batch.cloudtask) and [job manager task](/dotnet/api/microsoft.azure.batch.cloudjob.jobmanagertask) require container settings. However, the [start task](/dotnet/api/microsoft.azure.batch.starttask), [job preparation task](/dotnet/api/microsoft.azure.batch.cloudjob.jobpreparationtask), and [job release task](/dotnet/api/microsoft.azure.batch.cloudjob.jobreleasetask) do not require container settings (that is, they can run within a container context or directly on the node).
 
 When you configure the container settings, all directories recursively below the `AZ_BATCH_NODE_ROOT_DIR` (the root of Azure Batch directories on the node) are mapped into the container, all task environment variables are mapped into the container, and the task command line is executed in the container.
 
-The code example in [Prefetch images for container configuration](#prefetch-images-for-container-configuration) shows how you specify a container configuration for a start task. The following code example shows how you specify a container configuration for a cloud task:
-=======
-If you run tasks on container images, the [cloud task](/dotnet/api/microsoft.azure.batch.cloudtask) and [job manager task](/dotnet/api/microsoft.azure.batch.cloudjob.jobmanagertask) require container settings. However, the [start task](/dotnet/api/microsoft.azure.batch.starttask), [job preparation task](/dotnet/api/microsoft.azure.batch.cloudjob.jobpreparationtask), and [job release task](/dotnet/api/microsoft.azure.batch.cloudjob.jobreleasetask) do not require container settings (that is, they can run within a container context or directly on the node).
-
-When you configure the container settings, all directories recursively below the `AZ_BATCH_NODE_ROOT_DIR` (the root of Azure Batch directories on the node) are mapped into the container, all task environment variables are mapped into the container, and the task command line is executed in the container.
-
 The code example in [Prefetch images for container configuration](#prefetch-images-for-container-configuration) showed how you specify a container configuration for a start task. The following code example shows how you specify container configuration for a cloud task:
->>>>>>> 07936387
 
 ```csharp
 // Simple container task command
@@ -273,11 +214,7 @@
 
 TaskContainerSettings cmdContainerSettings = new TaskContainerSettings (
     imageName: "tensorflow/tensorflow:latest-gpu",
-<<<<<<< HEAD
-    containerRunOptions: "-rm -read-only"
-=======
     containerRunOptions: "--rm --read-only"
->>>>>>> 07936387
     );
 
 CloudTask containerTask = new CloudTask (
