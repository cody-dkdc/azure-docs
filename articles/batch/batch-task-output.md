---
title: Persist output from jobs and tasks - Azure Batch | Microsoft Docs
description: Learn how to use Azure Storage as a durable store for your Batch task and job output, and enable viewing this persisted output in the Azure portal.
services: batch
documentationcenter: .net
author: tamram
manager: timlt
editor: ''

ms.assetid: 16e12d0e-958c-46c2-a6b8-7843835d830e
ms.service: batch
ms.devlang: multiple
ms.topic: article
ms.tgt_pltfrm: vm-windows
ms.workload: big-compute
<<<<<<< HEAD
ms.date: 01/05/2017
=======
ms.date: 01/23/2017
>>>>>>> e8cfaf0d
ms.author: tamram

---
# Persist Azure Batch job and task output
The tasks you run in Batch typically produce output that must be stored and then later retrieved by other tasks in the job, the client application that executed the job, or both. This output might be files created by processing input data or log files associated with task execution. This article introduces a .NET class library that uses a conventions-based technique to persist such task output to Azure Blob storage, making it available even after you delete your pools, jobs, and compute nodes.

By using the technique in this article, you can also view your task output in **Saved output files** and **Saved logs** in the [Azure portal][portal].

![Saved output files and Saved logs selectors in portal][1]

> [!NOTE]
> The [Azure Batch File Conventions][nuget_package] .NET class library discussed in this article is currently in preview. Some of the features described here may change prior to general availability.
> 
> 

## Task output considerations
When you design your Batch solution, you must consider several factors related to job and task outputs.

* **Compute node lifetime**: Compute nodes are often transient, especially in autoscale-enabled pools. The outputs of the tasks that run on a node are available only while the node exists, and only within the file retention time you've set for the task. To ensure that the task output is preserved, your tasks must therefore upload their output files to a durable store, for example, Azure Storage.
* **Output storage**: To persist task output data to durable storage, you can use the [Azure Storage SDK](../storage/storage-dotnet-how-to-use-blobs.md) in your task code to upload the task output to a Blob storage container. If you implement a container and file naming convention, your client application or other tasks in the job can then locate and download this output based on the convention.
* **Output retrieval**: You can retrieve task output directly from the compute nodes in your pool, or from Azure Storage if your tasks persist their output. To retrieve a task's output directly from a compute node, you need the file name and its output location on the node. If you persist output to Azure Storage, downstream tasks or your client application must have the full path to the file in Azure Storage to download it by using the Azure Storage SDK.
* **Viewing output**: When you navigate to a Batch task in the Azure portal and select **Files on node**, you are presented with all files associated with the task, not just the output files you're interested in. Again, files on compute nodes are available only while the node exists and only within the file retention time you've set for the task. To view task output that you've persisted to Azure Storage in the portal or an application like the [Azure Storage Explorer][storage_explorer], you must know its location and navigate to the file directly.

## Help for persisted output
To help you more easily persist job and task output, the Batch team has defined and implemented a set of naming conventions as well as a .NET class library, the [Azure Batch File Conventions][nuget_package] library, that you can use in your Batch applications. In addition, the Azure portal is aware of these naming conventions so that you can easily find the files you've stored by using the library.

## Using the file conventions library
[Azure Batch File Conventions][nuget_package] is a .NET class library that your Batch .NET applications can use to easily store and retrieve task outputs to and from Azure Storage. It is intended for use in both task and client code--in task code for persisting files, and in client code to list and retrieve them. Your tasks can also use the library for retrieving the outputs of upstream tasks, such as in a [task dependencies](batch-task-dependencies.md) scenario.

The conventions library takes care of ensuring that storage containers and task output files are named according to the convention, and are uploaded to the right place when persisted to Azure Storage. When you retrieve outputs, you can easily locate the outputs for a given job or task by listing or retrieving the outputs by ID and purpose, instead of having to know filenames or where it exists in Storage.

For example, you can use the library to "list all intermediate files for task 7," or "get me the thumbnail preview for job *mymovie*," without needing to know the file names or location within your Storage account.

### Get the library
You can obtain the library, which contains new classes and extends the [CloudJob][net_cloudjob] and [CloudTask][net_cloudtask] classes with new methods, from [NuGet][nuget_package]. You can add it to your Visual Studio project using the [NuGet Library Package Manager][nuget_manager].

> [!TIP]
> You can find the [source code][github_file_conventions] for the Azure Batch File Conventions library on GitHub in the Microsoft Azure SDK for .NET repository.
> 
> 

## Requirement: linked storage account
To store outputs to durable storage using the file conventions library and view them in the Azure portal, you must [link an Azure Storage account](batch-application-packages.md#link-a-storage-account) to your Batch account. If you haven't already, link a Storage account to your Batch account by using the Azure portal:

**Batch account** blade > **Settings** > **Storage Account** > **Storage Account** (None) > Select a Storage account in your subscription

For a more detailed walk-through on linking a Storage account, see [Application deployment with Azure Batch application packages](batch-application-packages.md).

## Persist output
There are two primary actions to perform when saving job and task output with the file conventions library: create the storage container and save output to the container.

> [!WARNING]
> Because all job and task outputs are stored in the same container, [storage throttling limits](../storage/storage-performance-checklist.md#blobs) may be enforced if a large number of tasks try to persist files at the same time.
> 
> 

### Create storage container
Before your tasks begin persisting output to storage, you must create a blob storage container to which they'll upload their output. Do this by calling [CloudJob][net_cloudjob].[PrepareOutputStorageAsync][net_prepareoutputasync]. This extension method takes a [CloudStorageAccount][net_cloudstorageaccount] object as a parameter, and creates a container named in such a way that its contents are discoverable by the Azure portal and the retrieval methods discussed later in the article.

You typically place this code in your client application--the application that creates your pools, jobs, and tasks.

```csharp
CloudJob job = batchClient.JobOperations.CreateJob(
    "myJob",
    new PoolInformation { PoolId = "myPool" });

// Create reference to the linked Azure Storage account
CloudStorageAccount linkedStorageAccount =
    new CloudStorageAccount(myCredentials, true);

// Create the blob storage container for the outputs
await job.PrepareOutputStorageAsync(linkedStorageAccount);
```

### Store task outputs
Now that you've prepared a container in blob storage, tasks can save output to the container by using the [TaskOutputStorage][net_taskoutputstorage] class found in the file conventions library.

In your task code, first create a [TaskOutputStorage][net_taskoutputstorage] object, then when the task has completed its work, call the [TaskOutputStorage][net_taskoutputstorage].[SaveAsync][net_saveasync] method to save its output to Azure Storage.

```csharp
CloudStorageAccount linkedStorageAccount = new CloudStorageAccount(myCredentials);
string jobId = Environment.GetEnvironmentVariable("AZ_BATCH_JOB_ID");
string taskId = Environment.GetEnvironmentVariable("AZ_BATCH_TASK_ID");

TaskOutputStorage taskOutputStorage = new TaskOutputStorage(
    linkedStorageAccount, jobId, taskId);

/* Code to process data and produce output file(s) */

await taskOutputStorage.SaveAsync(TaskOutputKind.TaskOutput, "frame_full_res.jpg");
await taskOutputStorage.SaveAsync(TaskOutputKind.TaskPreview, "frame_low_res.jpg");
```

The "output kind" parameter categorizes the persisted files. There are four predefined [TaskOutputKind][net_taskoutputkind] types: "TaskOutput", "TaskPreview", "TaskLog", and "TaskIntermediate." You can also define custom kinds if they would be useful in your workflow.

These output types allow you to specify which type of outputs to list when you later query Batch for the persisted outputs of a given task. In other words, when you list the outputs for a task, you can filter the list on one of the output types. For example, "Give me the *preview* output for task *109*." More on listing and retrieving outputs appears in [Retrieve output](#retrieve-output) later in the article.

> [!TIP]
> The output kind also designates where in the Azure portal a particular file appears: *TaskOutput*-categorized files appear in "Task output files", and *TaskLog* files appear in "Task logs."
> 
> 

### Store job outputs
In addition to storing task outputs, you can store the outputs associated with an entire job. For example, in the merge task of a movie rendering job, you could persist the fully rendered movie as a job output. When your job is completed, your client application can simply list and retrieve the outputs for the job, and does not need to query the individual tasks.

Store job output by calling the [JobOutputStorage][net_joboutputstorage].[SaveAsync][net_joboutputstorage_saveasync] method, and specify the [JobOutputKind][net_joboutputkind] and filename:

```
CloudJob job = await batchClient.JobOperations.GetJobAsync(jobId);
JobOutputStorage jobOutputStorage = job.OutputStorage(linkedStorageAccount);

await jobOutputStorage.SaveAsync(JobOutputKind.JobOutput, "mymovie.mp4");
await jobOutputStorage.SaveAsync(JobOutputKind.JobPreview, "mymovie_preview.mp4");
```

As with TaskOutputKind for task outputs, you use the [JobOutputKind][net_joboutputkind] parameter to categorize a job's persisted files. This parameter allows you to later query for (list) a specific type of output. The JobOutputKind includes both output and preview types, and supports creating custom types.

### Store task logs
In addition to persisting a file to durable storage when a task or job completes, you might find it necessary to persist files that are updated during the execution of a task--log files or `stdout.txt` and `stderr.txt`, for example. For this purpose, the Azure Batch File Conventions library provides the [TaskOutputStorage][net_taskoutputstorage].[SaveTrackedAsync][net_savetrackedasync] method. With [SaveTrackedAsync][net_savetrackedasync], you can track updates to a file on the node (at an interval that you specify) and persist those updates to Azure Storage.

In the following code snippet, we use [SaveTrackedAsync][net_savetrackedasync] to update `stdout.txt` in Azure Storage every 15 seconds during the execution of the task:

```csharp
TimeSpan stdoutFlushDelay = TimeSpan.FromSeconds(3);
string logFilePath = Path.Combine(
    Environment.GetEnvironmentVariable("AZ_BATCH_TASK_DIR"), "stdout.txt");

// The primary task logic is wrapped in a using statement that sends updates to
// the stdout.txt blob in Storage every 15 seconds while the task code runs.
using (ITrackedSaveOperation stdout =
        await taskStorage.SaveTrackedAsync(
        TaskOutputKind.TaskLog,
        logFilePath,
        "stdout.txt",
        TimeSpan.FromSeconds(15)))
{
    /* Code to process data and produce output file(s) */

    // We are tracking the disk file to save our standard output, but the
    // node agent may take up to 3 seconds to flush the stdout stream to
    // disk. So give the file a moment to catch up.
     await Task.Delay(stdoutFlushDelay);
}
```

`Code to process data and produce output file(s)` is simply a placeholder for the code that your task would normally perform. For example, you might have code that downloads data from Azure Storage and performs transformation or calculation on it. The important part of this snippet is demonstrating how you can wrap such code in a `using` block to periodically update a file with [SaveTrackedAsync][net_savetrackedasync].

The `Task.Delay` is required at the end of this `using` block to ensure that the node agent has time to flush the contents of standard out to the stdout.txt file on the node (the node agent is a program that runs on each node in the pool and provides the command-and-control interface between the node and the Batch service). Without this delay, it is possible to miss the last few seconds of output. This delay may not be required for all files.

> [!NOTE]
> When you enable file tracking with SaveTrackedAsync, only *appends* to the tracked file are persisted to Azure Storage. Use this method only for tracking non-rotating log files or other files that are appended to, that is, data is only added to the end of the file when it's updated.
> 
> 

## Retrieve output
When you retrieve your persisted output using the Azure Batch File Conventions library, you do so in a task- and job-centric manner. You can request the output for given task or job without needing to know its path in blob Storage, or even its file name. You can simply say, "Give me the output files for task *109*."

The following code snippet iterates through all of a job's tasks, prints some information about the output files for the task, and then downloads its files from Storage.

```csharp
foreach (CloudTask task in myJob.ListTasks())
{
    foreach (TaskOutputStorage output in
        task.OutputStorage(storageAccount).ListOutputs(
            TaskOutputKind.TaskOutput))
    {
        Console.WriteLine($"output file: {output.FilePath}");

        output.DownloadToFileAsync(
            $"{jobId}-{output.FilePath}",
            System.IO.FileMode.Create).Wait();
    }
}
```

## Task outputs and the Azure portal
The Azure portal displays task outputs and logs that are persisted to a linked Azure Storage account using the naming conventions found in the [Azure Batch File Conventions README][github_file_conventions_readme]. You can implement these conventions yourself in a language of your choosing, or you can use the file conventions library in your .NET applications.

### Enable portal display
To enable the display of your outputs in the portal, you must satisfy the following requirements:

1. [Link an Azure Storage account](#requirement-linked-storage-account) to your Batch account.
2. Adhere to the predefined naming conventions for Storage containers and files when persisting outputs. You can find the definition of these conventions in the file conventions library [README][github_file_conventions_readme]. If you use the [Azure Batch File Conventions][nuget_package] library to persist your output, this requirement is satisfied.

### View outputs in the portal
To view task outputs and logs in the Azure portal, navigate to the task whose output you are interested in, then click either **Saved output files** or **Saved logs**. This image shows the **Saved output files** for the task with ID "007":

![Task outputs blade in the Azure portal][2]

## Code sample
The [PersistOutputs][github_persistoutputs] sample project is one of the [Azure Batch code samples][github_samples] on GitHub. This Visual Studio 2015 solution demonstrates how to use the Azure Batch File Conventions library to persist task output to durable storage. To run the sample, follow these steps:

1. Open the project in **Visual Studio 2015**.
2. Add your Batch and Storage **account credentials** to **AccountSettings.settings** in the Microsoft.Azure.Batch.Samples.Common project.
3. **Build** (but do not run) the solution. Restore any NuGet packages if prompted.
4. Use the Azure portal to upload an [application package](batch-application-packages.md) for **PersistOutputsTask**. Include the `PersistOutputsTask.exe` and its dependent assemblies in the .zip package, set the application ID to "PersistOutputsTask", and the application package version to "1.0".
5. **Start** (run) the **PersistOutputs** project.

## Next steps
### Application deployment
The [application packages](batch-application-packages.md) feature of Batch provides an easy way to both deploy and version the applications that your tasks execute on compute nodes.

### Installing applications and staging data
Check out the [Installing applications and staging data on Batch compute nodes][forum_post] post in the Azure Batch forum for an overview of the various methods of preparing your nodes for running tasks. Written by one of the Azure Batch team members, this post is a good primer on the different ways to get files (including both applications and task input data) onto your compute nodes, and some special considerations for each method.

[forum_post]: https://social.msdn.microsoft.com/Forums/en-US/87b19671-1bdf-427a-972c-2af7e5ba82d9/installing-applications-and-staging-data-on-batch-compute-nodes?forum=azurebatch
[github_file_conventions]: https://github.com/Azure/azure-sdk-for-net/tree/AutoRest/src/Batch/FileConventions
[github_file_conventions_readme]: https://github.com/Azure/azure-sdk-for-net/blob/AutoRest/src/Batch/FileConventions/README.md
[github_persistoutputs]: https://github.com/Azure/azure-batch-samples/tree/master/CSharp/ArticleProjects/PersistOutputs
[github_samples]: https://github.com/Azure/azure-batch-samples
[net_batchclient]: https://msdn.microsoft.com/library/azure/microsoft.azure.batch.batchclient.aspx
[net_cloudjob]: https://msdn.microsoft.com/library/azure/microsoft.azure.batch.cloudjob.aspx
[net_cloudstorageaccount]: https://msdn.microsoft.com/library/azure/microsoft.windowsazure.storage.cloudstorageaccount.aspx
[net_cloudtask]: https://msdn.microsoft.com/library/azure/microsoft.azure.batch.cloudtask.aspx
[net_fileconventions_readme]: https://github.com/Azure/azure-sdk-for-net/blob/AutoRest/src/Batch/FileConventions/README.md
[net_joboutputkind]: https://msdn.microsoft.com/library/azure/microsoft.azure.batch.conventions.files.joboutputkind.aspx
[net_joboutputstorage]: https://msdn.microsoft.com/library/azure/microsoft.azure.batch.conventions.files.joboutputstorage.aspx
[net_joboutputstorage_saveasync]: https://msdn.microsoft.com/library/azure/microsoft.azure.batch.conventions.files.joboutputstorage.saveasync.aspx
[net_msdn]: https://msdn.microsoft.com/library/azure/mt348682.aspx
[net_prepareoutputasync]: https://msdn.microsoft.com/library/azure/microsoft.azure.batch.conventions.files.cloudjobextensions.prepareoutputstorageasync.aspx
[net_saveasync]: https://msdn.microsoft.com/library/azure/microsoft.azure.batch.conventions.files.taskoutputstorage.saveasync.aspx
[net_savetrackedasync]: https://msdn.microsoft.com/library/azure/microsoft.azure.batch.conventions.files.taskoutputstorage.savetrackedasync.aspx
[net_taskoutputkind]: https://msdn.microsoft.com/library/azure/microsoft.azure.batch.conventions.files.taskoutputkind.aspx
[net_taskoutputstorage]: https://msdn.microsoft.com/library/azure/microsoft.azure.batch.conventions.files.taskoutputstorage.aspx
[nuget_manager]: https://docs.nuget.org/consume/installing-nuget
[nuget_package]: https://www.nuget.org/packages/Microsoft.Azure.Batch.Conventions.Files
[portal]: https://portal.azure.com
[storage_explorer]: http://storageexplorer.com/

[1]: ./media/batch-task-output/task-output-01.png "Saved output files and Saved logs selectors in portal"
[2]: ./media/batch-task-output/task-output-02.png "Task outputs blade in the Azure portal"<|MERGE_RESOLUTION|>--- conflicted
+++ resolved
@@ -13,11 +13,7 @@
 ms.topic: article
 ms.tgt_pltfrm: vm-windows
 ms.workload: big-compute
-<<<<<<< HEAD
-ms.date: 01/05/2017
-=======
 ms.date: 01/23/2017
->>>>>>> e8cfaf0d
 ms.author: tamram
 
 ---
