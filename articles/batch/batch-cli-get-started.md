---
title: Get started with Azure CLI for Batch | Microsoft Docs
description: Get a quick introduction to the Batch commands in Azure CLI for managing Azure Batch service resources
services: batch
documentationcenter: ''
author: dlepow
manager: jeconnoc
editor: ''

ms.assetid: fcd76587-1827-4bc8-a84d-bba1cd980d85
ms.service: batch
ms.devlang: na
ms.topic: get-started-article
ms.tgt_pltfrm: multiple
ms.workload: big-compute
<<<<<<< HEAD
ms.date: 06/18/2018
=======
ms.date: 07/24/2018
>>>>>>> 12debbae
ms.author: danlep
ms.custom: H1Hack27Feb2017

---
# Manage Batch resources with Azure CLI

<<<<<<< HEAD
The [Azure CLI](https://docs.microsoft.com/cli/azure) is Azure's command-line experience for managing and administering Azure resources. It can be used on macOS, Linux, and Windows. Use the Azure CLI to manage your Azure Batch accounts and to manage resources such as pools, jobs, and tasks. With the Azure CLI, you can script many of the same tasks you carry out with the Batch APIs, Azure portal, and Batch PowerShell cmdlets.

See [Get started with the Azure CLI](/cli/azure/get-started-with-azure-cli) for an overview of using the CLI with Azure.

## Set up the Azure CLI

To install the Azure CLI, follow the steps outlined in [Install the Azure CLI](/cli/azure/install-azure-cli).
=======
The Azure CLI 2.0 is Azure's command-line experience for managing Azure resources. It can be used on macOS, Linux, and Windows. Azure CLI 2.0 is optimized for managing and administering Azure resources from the command line. You can use the Azure CLI to manage your Azure Batch accounts and to manage resources such as pools, jobs, and tasks. With the Azure CLI, you can script many of the same tasks you carry out with the Batch APIs, Azure portal, and Batch PowerShell cmdlets.

This article provides an overview of using [Azure CLI version 2.0](https://docs.microsoft.com/cli/azure) with Batch. See [Get started with Azure CLI 2.0](https://docs.microsoft.com/cli/azure/get-started-with-azure-cli) for an overview of using the CLI with Azure.

## Set up the Azure CLI

You can run the latest Azure CLI in [Azure Cloud Shell](../cloud-shell/overview.md). To install the Azure CLI locally, follow the steps outlined in [Install the Azure CLI](https://docs.microsoft.com/cli/azure/install-azure-cli).
>>>>>>> 12debbae

> [!TIP]
> We recommend that you update your Azure CLI installation frequently to take advantage of service updates and enhancements.
> 
> 

## Command help

You can display help text for every command in the Azure CLI by appending `-h` to the command. Omit any other options. For example:

* To get help for the `az` command, enter: `az -h`
* To get a list of all Batch commands in the CLI, use: `az batch -h`
* To get help on creating a Batch account, enter: `az batch account create -h`

When in doubt, use the `-h` command-line option to get help on any Azure CLI command.



Additionally, refer to the Azure CLI reference documentation for details about [Azure CLI commands for Batch](/cli/azure/batch). 

## Log in and authenticate

To use the Azure CLI with Batch, you need to log in and authenticate. There are two simple steps to follow:

1. **Log into Azure.** Logging into Azure gives you access to Azure Resource Manager commands, including [Batch Management service](batch-management-dotnet.md) commands.  
2. **Log into your Batch account.** Logging into your Batch account gives you access to Batch service commands.   

### Log in to Azure

There are a few different ways to log into Azure, described in detail in [Log in with Azure CLI](/cli/azure/authenticate-azure-cli):

<<<<<<< HEAD
1. [Log in interactively](/cli/azure/authenticate-azure-cli#interactive_log_in). Log in interactively when you are running Azure CLI commands yourself from the command line.
2. [Log in with a service principal](/cli/azure/authenticate-azure-cli#log_in_with_a_service_principal). Log in with a service principal when you are running Azure CLI commands from a script or an application.
=======
1. [Log in interactively](https://docs.microsoft.com/cli/azure/authenticate-azure-cli#az-authenticate-azure-cli-interactive-log-in). Log in interactively when you are running Azure CLI commands yourself from the command line.
2. [Log in with a service principal](https://docs.microsoft.com/cli/azure/authenticate-azure-cli#az-authenticate-azure-cli-logging-in-with-a-service-principal). Log in with a service principal when you are running Azure CLI commands from a script or an application.
>>>>>>> 12debbae

For the purposes of this article, we show how to log into Azure interactively. Type [az login](https://docs.microsoft.com/cli/azure/reference-index#az-login) on the command line:

```azurecli
# Log in to Azure and authenticate interactively.
az login
```

The `az login` command returns a token that you can use to authenticate, as shown here. Follow the instructions provided to open a web page and submit the token to Azure:

![Log in to Azure](./media/batch-cli-get-started/az-login.png)

The examples listed in the [Sample shell scripts](#sample-shell-scripts) section also show how to start your Azure CLI session by logging into Azure interactively. Once you have logged in, you can call commands to work with Batch Management resources, including Batch accounts, keys, application packages, and quotas.  

### Log in to your Batch account

To use the Azure CLI to manage Batch resources, such as pools, jobs, and tasks, you need to log into your Batch account and authenticate. To log in to the Batch service, use the [az batch account login](https://docs.microsoft.com/cli/azure/batch/account#az-batch-account-login) command. 

You have two options for authenticating against your Batch account:

- **By using Azure Active Directory (Azure AD) authentication** 

    Authenticating with Azure AD is the default when you use the Azure CLI with Batch, and recommended for most scenarios. 
    
    When you log in to Azure interactively, as described in the previous section, your credentials are cached, so the Azure CLI can log you in to your Batch account using those same credentials. If you log in to Azure using a service principal, those credentials are also used to log in to your Batch account.

    An advantage of Azure AD is that it offers role-based access control (RBAC). With RBAC, a user's access depends on their assigned role, rather than whether or not they possess the account keys. Instead of managing account keys, you can manage RBAC roles, and let Azure AD handle access and authentication.  

<<<<<<< HEAD
     To log in to your Batch account using Azure AD, call the [az batch account login](/cli/azure/batch/account#az_batch_account_login) command: 
=======
     To log in to your Batch account using Azure AD, call the [az batch account login](https://docs.microsoft.com/cli/azure/batch/account#az-batch-account-login) command: 
>>>>>>> 12debbae

    ```azurecli
    az batch account login -g myresource group -n mybatchaccount
    ```

- **By using Shared Key authentication**

    [Shared Key authentication](/rest/api/batchservice/authenticate-requests-to-the-azure-batch-service#authentication-via-shared-key) uses your account access keys to authenticate Azure CLI commands for the Batch service.

    If you are creating Azure CLI scripts to automate calling Batch commands, you can use either Shared Key authentication, or an Azure AD service principal. In some scenarios, using Shared Key authentication may be simpler than creating a service principal.  

    To log in using Shared Key authentication, include the `--shared-key-auth` option on the command line:

    ```azurecli
    az batch account login -g myresourcegroup -n mybatchaccount --shared-key-auth
    ```

The examples listed in the [Sample shell scripts](#sample-shell-scripts) section show how to log into your Batch account with the Azure CLI using both Azure AD and Shared Key.

## Use Azure Batch CLI extension commands

By installing the Azure Batch CLI extension, you can use the Azure CLI to run Batch jobs end-to-end without writing code. Batch commands supported by the extension allow you to use JSON templates to create pools, jobs, and tasks with the Azure CLI. You can also use the extension CLI commands to upload job input files to the Azure Storage account associated with the Batch account, and download job output files from it. For more information, see [Use Azure Batch CLI templates and file transfer](batch-cli-templates.md).

## Script examples

See the [CLI script examples](cli-samples.md) for Batch to accomplish common tasks. These examples cover many of the commands available in the Azure CLI for Batch to create and manage accounts, pools, jobs, and tasks. 

## JSON files for resource creation

When you create Batch resources like pools and jobs, you can specify a JSON file containing the new resource's configuration instead of passing its parameters as command-line options. For example:

```azurecli
az batch pool create my_batch_pool.json
```

While you can create most Batch resources using only command-line options, some features require that you specify a JSON-formatted file containing the resource details. For example, you must use a JSON file if you want to specify resource files for a start task.

To see the JSON syntax required to create a resource, refer to the [Batch REST API reference][rest_api] documentation. Each "Add *resource type*" topic in the REST API reference contains sample JSON scripts for creating that resource. You can use those sample JSON scripts as templates for JSON files to use with the Azure CLI. For example, to see the JSON syntax for pool creation, refer to [Add a pool to an account][rest_add_pool].

For a sample script that specifies a JSON file, see [Run a job and tasks with Batch](./scripts/batch-cli-sample-run-job.md).

> [!NOTE]
> If you specify a JSON file when you create a resource, any other parameters that you specify on the command line for that resource are ignored.
> 
> 

## Efficient queries for Batch resources

Each Batch resource type supports a `list` command that queries your Batch account and lists resources of that type. For example, you can list the pools in your account and the tasks in a job:

```azurecli
az batch pool list
az batch task list --job-id job001
```

When you query the Batch service with a `list` operation, you can specify an OData clause to limit the amount of data returned. Because all filtering occurs server-side, only the data you request crosses the wire. Use these clauses to save bandwidth (and therefore time) when you perform list operations.

The following table describes the OData clauses supported by the Batch service:

| Clause | Description |
|---|---|
| `--select-clause [select-clause]` | Returns a subset of properties for each entity. |
| `--filter-clause [filter-clause]` | Returns only entities that match the specified OData expression. |
| `--expand-clause [expand-clause]` | Obtains the entity information in a single underlying REST call. The expand clause currently supports only the `stats` property. |

For a sample script that shows how to use an OData clause, see [Run a job and tasks with Batch](./scripts/batch-cli-sample-run-job.md).

For more information on performing efficient list queries with OData clauses, see [Query the Azure Batch service efficiently](batch-efficient-list-queries.md).

## Troubleshooting tips

The following tips may help when you are troubleshooting Azure CLI issues:

* Use `-h` to get **help text** for any CLI command
* Use `-v` and `-vv` to display **verbose** command output. When the `-vv` flag is included, the Azure CLI displays the actual REST requests and responses. These switches are handy for displaying full error output.
* You can view **command output as JSON** with the `--json` option. For example, `az batch pool show pool001 --json` displays pool001's properties in JSON format. You can then copy and modify this output to use in a `--json-file` (see [JSON files](#json-files) earlier in this article).
<!---Loc Comment: Please, check link [JSON files] since it's not redirecting to any location.--->

## Next steps

* For more information about the Azure CLI, see the [Azure CLI documentation](https://docs.microsoft.com/cli/azure).
* For more information about Batch resources, see [Overview of Azure Batch for developers](batch-api-basics.md).
* For more information about using Batch templates to create pools, jobs, and tasks without writing code, see [Use Azure Batch CLI templates and file transfer](batch-cli-templates.md).

[github_readme]: https://github.com/Azure/azure-xplat-cli/blob/dev/README.md
[rest_api]: https://msdn.microsoft.com/library/azure/dn820158.aspx
[rest_add_pool]: https://msdn.microsoft.com/library/azure/dn820174.aspx<|MERGE_RESOLUTION|>--- conflicted
+++ resolved
@@ -13,34 +13,20 @@
 ms.topic: get-started-article
 ms.tgt_pltfrm: multiple
 ms.workload: big-compute
-<<<<<<< HEAD
-ms.date: 06/18/2018
-=======
 ms.date: 07/24/2018
->>>>>>> 12debbae
 ms.author: danlep
 ms.custom: H1Hack27Feb2017
 
 ---
 # Manage Batch resources with Azure CLI
 
-<<<<<<< HEAD
-The [Azure CLI](https://docs.microsoft.com/cli/azure) is Azure's command-line experience for managing and administering Azure resources. It can be used on macOS, Linux, and Windows. Use the Azure CLI to manage your Azure Batch accounts and to manage resources such as pools, jobs, and tasks. With the Azure CLI, you can script many of the same tasks you carry out with the Batch APIs, Azure portal, and Batch PowerShell cmdlets.
+The Azure CLI is Azure's command-line experience for managing Azure resources. It can be used on macOS, Linux, and Windows. The Azure CLI is optimized for managing and administering Azure resources from the command line. You can use the Azure CLI to manage your Azure Batch accounts and to manage resources such as pools, jobs, and tasks. With the Azure CLI, you can script many of the same tasks you carry out with the Batch APIs, Azure portal, and Batch PowerShell cmdlets.
 
-See [Get started with the Azure CLI](/cli/azure/get-started-with-azure-cli) for an overview of using the CLI with Azure.
-
-## Set up the Azure CLI
-
-To install the Azure CLI, follow the steps outlined in [Install the Azure CLI](/cli/azure/install-azure-cli).
-=======
-The Azure CLI 2.0 is Azure's command-line experience for managing Azure resources. It can be used on macOS, Linux, and Windows. Azure CLI 2.0 is optimized for managing and administering Azure resources from the command line. You can use the Azure CLI to manage your Azure Batch accounts and to manage resources such as pools, jobs, and tasks. With the Azure CLI, you can script many of the same tasks you carry out with the Batch APIs, Azure portal, and Batch PowerShell cmdlets.
-
-This article provides an overview of using [Azure CLI version 2.0](https://docs.microsoft.com/cli/azure) with Batch. See [Get started with Azure CLI 2.0](https://docs.microsoft.com/cli/azure/get-started-with-azure-cli) for an overview of using the CLI with Azure.
+This article provides an overview of using [Azure CLI version 2.0](https://docs.microsoft.com/cli/azure) with Batch. See [Get started with the Azure CLI](https://docs.microsoft.com/cli/azure/get-started-with-azure-cli) for an overview of using the CLI with Azure.
 
 ## Set up the Azure CLI
 
 You can run the latest Azure CLI in [Azure Cloud Shell](../cloud-shell/overview.md). To install the Azure CLI locally, follow the steps outlined in [Install the Azure CLI](https://docs.microsoft.com/cli/azure/install-azure-cli).
->>>>>>> 12debbae
 
 > [!TIP]
 > We recommend that you update your Azure CLI installation frequently to take advantage of service updates and enhancements.
@@ -72,13 +58,8 @@
 
 There are a few different ways to log into Azure, described in detail in [Log in with Azure CLI](/cli/azure/authenticate-azure-cli):
 
-<<<<<<< HEAD
-1. [Log in interactively](/cli/azure/authenticate-azure-cli#interactive_log_in). Log in interactively when you are running Azure CLI commands yourself from the command line.
-2. [Log in with a service principal](/cli/azure/authenticate-azure-cli#log_in_with_a_service_principal). Log in with a service principal when you are running Azure CLI commands from a script or an application.
-=======
 1. [Log in interactively](https://docs.microsoft.com/cli/azure/authenticate-azure-cli#az-authenticate-azure-cli-interactive-log-in). Log in interactively when you are running Azure CLI commands yourself from the command line.
 2. [Log in with a service principal](https://docs.microsoft.com/cli/azure/authenticate-azure-cli#az-authenticate-azure-cli-logging-in-with-a-service-principal). Log in with a service principal when you are running Azure CLI commands from a script or an application.
->>>>>>> 12debbae
 
 For the purposes of this article, we show how to log into Azure interactively. Type [az login](https://docs.microsoft.com/cli/azure/reference-index#az-login) on the command line:
 
@@ -107,11 +88,7 @@
 
     An advantage of Azure AD is that it offers role-based access control (RBAC). With RBAC, a user's access depends on their assigned role, rather than whether or not they possess the account keys. Instead of managing account keys, you can manage RBAC roles, and let Azure AD handle access and authentication.  
 
-<<<<<<< HEAD
-     To log in to your Batch account using Azure AD, call the [az batch account login](/cli/azure/batch/account#az_batch_account_login) command: 
-=======
      To log in to your Batch account using Azure AD, call the [az batch account login](https://docs.microsoft.com/cli/azure/batch/account#az-batch-account-login) command: 
->>>>>>> 12debbae
 
     ```azurecli
     az batch account login -g myresource group -n mybatchaccount
