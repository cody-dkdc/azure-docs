- name: Batch Documentation
  href: index.yml
- name: Overview
  items:
  - name: What is Azure Batch?
    href: batch-technical-overview.md
- name: Quickstarts
  expanded: true
  items:
  - name: Run a Batch job - CLI
    href: quick-create-cli.md
  - name: Run a Batch job - Portal
    href: quick-create-portal.md
  - name: Run a Batch job - .NET
    href: quick-run-dotnet.md
  - name: Run a Batch job - Python
    href: quick-run-python.md
- name: Tutorials
  items:
  - name: Parallel file processing - .NET
    href: tutorial-parallel-dotnet.md
  - name: Parallel file processing - Python
    href: tutorial-parallel-python.md
  - name: Scene rendering with Arnold
    href: tutorial-rendering-cli.md
  - name: Rendering using Batch Explorer
    href: tutorial-rendering-batchexplorer-blender.md
  - name: Parallel R simulation
    href: tutorial-r-doazureparallel.md
- name: Samples
  items:
  - name: Code samples
    items:
    - name: Azure code samples
      href: https://azure.microsoft.com/resources/samples/?service=batch
    - name: Batch samples repo
      href: https://github.com/Azure/azure-batch-samples
  - name: Azure CLI
    href: cli-samples.md
- name: Concepts
  items:
  - name: Developer features
    href: batch-api-basics.md
  - name: APIs and tools
    href: batch-apis-tools.md
  - name: Quotas and limits
    href: batch-quota-limit.md
  - name: Supported VM sizes
    href: batch-pool-vm-sizes.md
  - name: High availability and disaster recovery
    href: high-availability-disaster-recovery.md
<<<<<<< HEAD
=======
  - name: Task runtime environment variables
    href: batch-compute-node-environment-variables.md
>>>>>>> 6a383dfd
- name: How-to guides
  items:
  - name: Manage Batch accounts
    items:
    - name: Manage Batch accounts with the portal
      href: batch-account-create-portal.md
    - name: Manage Batch accounts with Batch Management .NET
      href: batch-management-dotnet.md
  - name: Authenticate with Azure AD
    items:
    - name: Azure AD with Batch service
      href: batch-aad-auth.md
    - name: Azure AD with Batch Management
      href: batch-aad-auth-management.md
  - name: Create application packages
    href: batch-application-packages.md
  - name: Create and manage pools
    items:
    - name: Autoscale compute nodes
      href: batch-automatic-scaling.md
    - name: Choose a VM size for compute nodes
      href: batch-pool-vm-sizes.md
    - name: Configure access to compute nodes
      href: pool-endpoint-configuration.md
    - name: Create a pool with a custom image
      href: batch-custom-images.md
    - name: Create a pool in a virtual network
      href: batch-virtual-network.md
    - name: Mount an Azure file share
      href: pool-file-shares.md
    - name: Use RDMA or GPU instances
      href: batch-pool-compute-intensive-sizes.md
    - name: Use Linux compute nodes
      href: batch-linux-nodes.md
    - name: Use low-priority VMs
      href: batch-low-pri-vms.md
    - name: Checking for pool and node errors
      href: batch-pool-node-error-checking.md
  - name: Create a CI/CD pipeline for Batch
    href: batch-ci-cd.md
  - name: Manage jobs and tasks
    items:
    - name: Job preparation and completion tasks
      href: batch-job-prep-release.md
    - name: Concurrent node tasks
      href: batch-parallel-node-tasks.md
    - name: Task dependencies
      href: batch-task-dependencies.md
    - name: User accounts for running tasks
      href: batch-user-accounts.md
    - name: Submit a large number of tasks
      href: large-number-tasks.md
  - name: Create resource files
    href: resource-files.md
  - name: Persist job and task output
    href: batch-task-output.md
    items:
    - name: Persist output with Batch API
      href: batch-task-output-files.md
    - name: Persist output with File Conventions library
      href: batch-task-output-file-conventions.md
  - name: Monitor Batch solutions
    href: monitoring-overview.md
    items:
    - name: Use metrics and diagnostic logs
      href: batch-diagnostics.md
    - name: Monitor with Application Insights
      href: monitor-application-insights.md
    - name: Count resources by state
      href: batch-get-resource-counts.md
    - name: Query resources efficiently
      href: batch-efficient-list-queries.md
  - name: Use scripting tools
    items:
    - name: Use Azure PowerShell
      href: batch-powershell-cmdlets-get-started.md
    - name: Use Azure CLI
      href: batch-cli-get-started.md
      items:
      - name: Use Batch CLI templates 
        href: batch-cli-templates.md
  - name: Use Batch Node.js SDK
    href: batch-nodejs-get-started.md
- name: Run workloads
  items:
  - name: MPI jobs
    href: batch-mpi.md
  - name: Container workloads
    href: batch-docker-container-workloads.md
  - name: Rendering
    items:
    - name: Rendering using Azure
      href: batch-rendering-service.md
    - name: Rendering VM images
      href: batch-rendering-applications.md
    - name: Batch rendering capabilities
      href: batch-rendering-functionality.md
    - name: Using Batch rendering
      href: batch-rendering-using.md
    - name: Using render managers
      href: batch-rendering-render-managers.md
    - name: Rendering application reference
      href: batch-rendering-application-reference.md
    - name: Storage and data movement
      href: batch-rendering-storage-data-movement.md
    - name: Rendering architectures
      href: batch-rendering-architectures.md 
  - name: Data processing with Batch and Data Factory
    href: ../data-factory/transform-data-using-dotnet-custom-activity.md?toc=%2fazure%2fbatch%2ftoc.json
- name: Reference
  items:
  - name: Azure CLI
    href: /cli/azure/batch
  - name: Azure PowerShell
    href: /powershell/module/az.batch
  - name: .NET
    href: /dotnet/api/overview/azure/batch
  - name: Java
    href: /java/api/overview/azure/batch
  - name: Node.js
    href: /javascript/api/overview/azure/batch
  - name: Python
    href: /python/api/overview/azure/batch
  - name: REST
    items:
    - name: Batch Service
      href: /rest/api/batchservice
    - name: Batch Management
      href: /rest/api/batchmanagement/
  - name: Resource Manager template
    href: /azure/templates/microsoft.batch/allversions
  - name: Batch Analytics
    href: batch-analytics.md
    items:
    - name: Pool create event
      href: batch-pool-create-event.md
    - name: Pool delete start event
      href: batch-pool-delete-start-event.md
    - name: Pool delete complete event
      href: batch-pool-delete-complete-event.md
    - name: Pool resize start event
      href: batch-pool-resize-start-event.md
    - name: Pool resize complete event
      href: batch-pool-resize-complete-event.md
    - name: Task start event
      href: batch-task-start-event.md
    - name: Task complete event
      href: batch-task-complete-event.md
    - name: Task fail event
      href: batch-task-fail-event.md
- name: Resources
  items:
  - name: Azure Roadmap
    href: https://azure.microsoft.com/roadmap/
  - name: Batch Community
    href: https://github.com/Azure/Batch
  - name: Batch Shipyard
    href: https://github.com/Azure/batch-shipyard
  - name: Blog
    href: https://blogs.technet.microsoft.com/windowshpc/
  - name: HPC on Azure
    href: https://docs.microsoft.com/azure/architecture/topics/high-performance-computing/
  - name: Pricing
    href: https://azure.microsoft.com/pricing/details/batch/
  - name: Pricing calculator
    href: https://azure.microsoft.com/pricing/calculator/
  - name: Resource Manager template
    href: /azure/templates/microsoft.batch/batchaccounts
  - name: Service updates
    href: https://azure.microsoft.com/updates/?product=batch&updatetype=&platform=
  - name: Stack Overflow
    href: https://stackoverflow.com/questions/tagged/azure-batch
  - name: Videos
    href: https://azure.microsoft.com/documentation/videos/index/?services=batch<|MERGE_RESOLUTION|>--- conflicted
+++ resolved
@@ -49,11 +49,8 @@
     href: batch-pool-vm-sizes.md
   - name: High availability and disaster recovery
     href: high-availability-disaster-recovery.md
-<<<<<<< HEAD
-=======
   - name: Task runtime environment variables
     href: batch-compute-node-environment-variables.md
->>>>>>> 6a383dfd
 - name: How-to guides
   items:
   - name: Manage Batch accounts
