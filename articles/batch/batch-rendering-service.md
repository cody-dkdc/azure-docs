--- conflicted
+++ resolved
@@ -2,213 +2,6 @@
 title: Azure Batch rendering overview
 description: Introduction of using Azure for rendering and an overview of Azure Batch rendering capabilities
 services: batch
-<<<<<<< HEAD
-author: dlepow
-manager: jeconnoc
-
-ms.service: batch
-ms.topic: hero-article
-ms.date: 07/16/2018
-ms.author: danlep
----
-
-# Get started with Batch Rendering 
-
-Azure Batch Rendering offers cloud-scale rendering capabilities on a pay-per-use basis. Batch Rendering handles job scheduling and queueing, managing failures and retries, and auto-scaling for your render jobs. Batch Rendering supports rendering apps including [Autodesk Maya](https://www.autodesk.com/products/maya/overview), [3ds Max](https://www.autodesk.com/products/3ds-max/overview), [Arnold](https://www.autodesk.com/products/arnold/overview), and [V-Ray](https://www.chaosgroup.com/vray/maya). The Batch plug-in for Maya 2017 makes it easy to start a rendering job on Azure right from your desktop.
-
-With Maya and 3ds Max, you can run jobs using the [BatchLabs](https://github.com/Azure/BatchLabs) desktop application or the [Batch Templates CLI](batch-cli-templates.md). Using the Azure Batch CLI, you can run Batch jobs without writing code. Instead, you can use template files to create Batch pools, jobs, and tasks. For more information, see [Use Azure Batch CLI Templates and File Transfer](batch-cli-templates.md).
-
-
-## Supported applications
-
-Batch Rendering currently supports the following applications:
-
-On CentOS 7 rendering nodes:
-- Autodesk Maya I/O 2017 Update 5 (cut 201708032230)
-- Autodesk Maya I/O 2018 Update 2 cut 201711281015
-- Autodesk Arnold for Maya 2017 (Arnold version 5.0.1.1) MtoA-2.0.1.1-2017
-- Autodesk Arnold for Maya 2018 (Arnold version 5.0.1.4) MtoA-2.1.0.3-2018
-- Chaos Group V-Ray for Maya 2017 (version 3.60.04) 
-- Chaos Group V-Ray for Maya 2018 (version 3.60.04) 
-- Blender (2.68)
-
-On Windows Server 2016 rendering nodes:
-- Autodesk Maya I/O 2017 Update 5 (version 17.4.5459) 
-- Autodesk Maya I/O 2018 Update 2 (version 18.2.0.6476) 
-- Autodesk 3ds Max I/O 2018 Update 4 (version 20.4.0.4254) 
-- Autodesk Arnold for Maya (Arnold version 5.0.1.1) MtoA-2.0.1.1-2017
-- Autodesk Arnold for Maya (Arnold version 5.0.1.4) MtoA-2.0.2.3-2018
-- Autodesk Arnold for 3ds Max (Arnold version 5.0.2.4 )(version 1.2.926) 
-- Chaos Group V-Ray for Maya (version 3.52.03) 
-- Chaos Group V-Ray for 3ds Max (version 3.60.02)
-- Blender (2.79)
-
-
-## Prerequisites
-
-To use Batch Rendering, you need:
-
-- [Azure account](https://azure.microsoft.com/free/).
-- **Azure Batch account.** For guidance on creating a Batch account in the Azure portal, see [Create a Batch account with the Azure portal](batch-account-create-portal.md).
-- **Azure Storage account.** The assets used for your rendering job are typically stored in Azure Storage. You can create a storage account automatically when you set up your Batch account. You can also use an existing storage account. For storage account options in Batch, see the [Batch feature overview](batch-api-basics.md#azure-storage-account). A storage account is required to use the Batch plug-in for Maya.
-- **Environment variables.** If your solution modifies environment variables, make sure that the values of `AZ_BATCH_ACCOUNT_URL` and `AZ_BATCH_SOFTWARE_ENTITLEMENT_TOKEN` are kept intact and present when any of the licensed applications above is called. Otherwise, you are likely to encounter software activation issues.
-- **BatchLabs** (optional). [BatchLabs](https://azure.github.io/BatchLabs) is a free, rich-featured, standalone client tool to help create, debug, and monitor Azure Batch applications. While not required to use the Rendering service, it is a useful option to develop and debug your Batch solutions.
-
-To use the Batch plug-in for Maya, you need:
-
-- [Autodesk Maya 2017](https://www.autodesk.com/products/maya/overview).
-- A supported renderer such as Arnold for Maya or V-Ray for Maya.
-
-## Basic Batch concepts
-
-Before you begin using Batch Rendering, it's helpful to be familiar with a few Batch concepts, including compute nodes, pools, and jobs. To learn more about Azure Batch in general, see [Run intrinsically parallel workloads with Batch](batch-technical-overview.md).
-
-### Pools
-
-Batch is a platform service for running compute-intensive work, like rendering, on a **pool** of **compute nodes**. Each compute node in a pool is an Azure virtual machine (VM) running either Linux or Windows. 
-
-For more information about Batch pools and compute nodes, see the [Pool](batch-api-basics.md#pool) and [Compute node](batch-api-basics.md#compute-node) sections in [Develop large-scale parallel compute solutions with Batch](batch-api-basics.md).
-
-### Jobs
-
-A Batch **job** is a collection of tasks that run on the compute nodes in a pool. When you submit a rendering job, Batch divides the job into tasks and distributes the tasks to run on the compute nodes in the pool.
-
-You can use the [Azure Portal](https://ms.portal.azure.com/) to monitor jobs and diagnose failed tasks by downloading application logs and by remotely connecting to individual VMs using RDP or SSH. You can also manage, monitor, and debug using the [BatchLabs tool](https://azure.github.io/BatchLabs).
-
-For more information about Batch jobs, see the [Job](batch-api-basics.md#job) section in [Develop large-scale parallel compute solutions with Batch](batch-api-basics.md).
-
-## Options for provisioning required applications
-
-Multiple applications might be required to render a job, for example, the combination of Maya and Arnold, or 3ds Max and V-Ray, as well as other third-party plugins, if required. Additionally, some customers might require specific versions of these applications. As such, there are several methods available for provisioning the required applications and software:
-
-### Pre-configured VM images
-
-Azure provides Windows and Linux images each with a single version of Maya, 3ds Max, Arnold, and V-Ray pre-installed and ready to use. You can select these images in the [Azure portal](https://portal.azure.com), the Maya plug-in, or [BatchLabs](https://azure.github.io/BatchLabs) when you create a pool.
-
-In the Azure portal and in BatchLabs, you can install one of the VM images with the pre-installed applications as follows: In the Pools section of your Batch account, select **New**, then in **Add Pool**, select **Graphics and Rendering (Linux/Windows)** from the **Image type** drop-down list:
-
-![Select image type for the Batch account](./media/batch-rendering-service/add-pool.png)
-
-Scroll down and under **Graphics and rendering licensing** click **Select software and pricing**. Choose one or more of the software licenses:
-
-![Select graphics and rendering license for the pool](./media/batch-rendering-service/graphics-licensing.png)
-
-The specific license versions provided match the versions in the "Supported Applications" section above.
-
-### Custom images
-
-Azure Batch allows you to provide your own custom image. Using this option, you can configure your VM with the exact applications and specific versions that you require. For more information see [Use a custom image to create a pool of virtual machines](https://docs.microsoft.com/azure/batch/batch-custom-images). Note that Autodesk and Chaos Group have modified Arnold and V-Ray respectively to validate against our own licensing service. You will need to ensure you have the versions of these applications with this support, otherwise the pay-per-use licensing won't work. This license validation isn't required for Maya or 3ds Max as the current published versions don't require a license server when running headless (in batch/command-line mode). Please contact Azure support if you're not sure how to proceed with this option.
-
-## Options for submitting a render job
-
-Depending on the 3D application you use, there are various options for submitting render jobs:
-
-### Maya
-
-With Maya, you can use:
-
-- [Batch plug-in for Maya](https://docs.microsoft.com/azure/batch/batch-rendering-service#use-the-batch-plug-in-for-maya-to-submit-a-render-job)
-- [BatchLabs](https://azure.github.io/BatchLabs) desktop application
-- [Batch Templates CLI](batch-cli-templates.md)
-
-### 3ds Max
-
-With 3ds Max, you can use:
-
-- [BatchLabs](https://azure.github.io/BatchLabs) desktop application (see [BatchLabs-data](https://github.com/Azure/BatchLabs-data/tree/master/ncj/3dsmax) for guidance on using 3ds Max BatchLabs templates)
-- [Batch Templates CLI](batch-cli-templates.md)
-
-The 3ds Max Batch Labs templates allow you to render VRay and Arnold scenes using the Batch Rendering. There are two variations of the template for VRay and Arnold, one for standard scenes and one for more complex scenes that require a 3ds Max path file to assets and textures (.mxp file). For more information on the 3ds Max Batch Labs templates, see the [BatchLabs-data](https://github.com/Azure/BatchLabs-data/tree/master/ncj/3dsmax) repo on GitHub.
-
-Additionally, you can use the [Batch Python SDK](https://docs.microsoft.com/azure/batch/batch-python-tutorial) to integrate rendering with your existing pipeline.
-
-
-## Use the Batch plug-in for Maya to submit a render job
-
-With the Batch plug-in for Maya, you can submit a job to Batch Rendering right from Maya. The following sections describe how to configure the job from the plug-in and then submit it. 
-
-### Load the Batch plug-in for Maya
-
-The Batch plug-in is available on [GitHub](https://github.com/Azure/azure-batch-maya/releases). Unzip the archive to a directory of your choice. You can load the plug-in directly from the *azure_batch_maya* directory.
-
-To load the plug-in in Maya:
-
-1. Run Maya.
-2. Open **Window** > **Settings/Preferences** > **Plug-in Manager**.
-3. Click **Browse**.
-4. Navigate to and select *azure_batch_maya/plug-in/AzureBatch.py*.
-
-### Authenticate access to your Batch and Storage accounts
-
-To use the plug-in, authenticate using Azure Active Directory. You need to know your Azure Active Directory domain name. To find the name, sign in to the [Azure portal](https://portal.azure.com) and hover over your account name in the upper right-hand side. The domain name is shown, similar to *contoso.onmicrosoft.com*.
-
-To authenticate access:
-
-1. Display the plug-in in Maya, and select the **Config** tab.
-2. Select **AzureActiveDirectory Authentication**
-3. Enter the name of your **AAD Domain**, and follow the on-screen instructions to authenticate. After you successfully authenticate, the **Authenticated** message appears.
-4. Under **Batch Account Settings**, select a **Subscription** and then select a **Batch Account**.
-
-After you complete the steps, the **Batch Account Configured** message appears. 
-
-
-### Configure a pool for a render job
-
-After you have authenticated your Batch and Storage accounts, set up a pool for your rendering job. The plug-in saves your selections between sessions. Once you've set up your preferred configuration, you won't need to modify it unless it changes.
-
-The following sections walk you through the available options, available on the **Submit** tab:
-
-#### Specify a new or existing pool
-
-To specify a pool on which to run the render job, select the **Submit** tab. This tab offers options for creating a pool or selecting an existing pool:
-
-- You can **auto provision a pool for this job** (the default option). When you choose this option, Batch creates the pool exclusively for the current job, and automatically deletes the pool when the render job is complete. This option is best when you have a single render job to complete.
-- You can **reuse an existing persistent pool**. If you have an existing pool that is idle, you can specify that pool for running the render job by selecting it from the dropdown. Reusing an existing persistent pool saves the time required to provision the pool.  
-- You can **create a new persistent pool**. Choosing this option creates a new pool for running the job. It does not delete the pool when the job is complete, so that you can reuse it for future jobs. Select this option when you have a continuous need to run render jobs. On subsequent jobs, you can select **reuse an existing persistent pool** to use the persistent pool that you created for the first job.
-
-![Specify pool, OS image, VM size, and license](./media/batch-rendering-service/submit.png)
-
-For more information on how charges accrue for Azure VMs, see the [Linux Pricing FAQ](https://azure.microsoft.com/pricing/details/virtual-machines/linux/#faq) and [Windows Pricing FAQ](https://azure.microsoft.com/pricing/details/virtual-machines/windows/#faq).
-
-#### Specify the OS image to provision
-
-You can specify the type of OS image to use to provision compute nodes in the pool on the **Env** (Environment) tab. Batch currently supports image options for rendering jobs including:
-
-|Operating System  |Image  |
-|---------|---------|
-|Linux     |Batch CentOS |
-|Windows     |Batch Windows |
-
-#### Choose a VM size
-
-You can specify the VM size on the **Env** tab. For more information about available VM sizes, see [Linux VM sizes in Azure](../virtual-machines/linux/sizes.md) and [Windows VM sizes in Azure](../virtual-machines/windows/sizes.md). 
-
-![Specify the VM OS image and size on the Env tab](./media/batch-rendering-service/environment.png)
-
-#### Specify licensing options
-
-You can specify the licenses you wish to use on the **Env** tab. Options include:
-
-- **Maya**, which is enabled by default.
-- **Arnold**, which is enabled if Arnold is detected as the active render engine in Maya.
-
- If you wish to render using your own license, you can configure your license end point by adding the appropriate environment variables to the table. Be sure to deselect the default licensing options if you do so.
-
-> [!IMPORTANT]
-> You are billed for use of the licenses while VMs are running in the pool, even if the VMs are not currently being used for rendering. To avoid extra charges, navigate to the **Pools** tab and resize the pool to 0 nodes until you are ready to run another render job. 
->
->
-
-#### Manage persistent pools
-
-You can manage an existing persistent pool on the **Pools** tab. Selecting a pool from the list displays the current state of the pool.
-
-From the **Pools** tab, you can also delete the pool and resize the number of VMs in the pool. You can resize a pool to 0 nodes to avoid incurring costs in between workloads.
-
-![View, resize, and delete pools](./media/batch-rendering-service/pools.png)
-
-### Configure a render job for submission
-=======
 author: mscurrell
 ms.author: markscu
 ms.date: 08/02/2018
@@ -216,7 +9,6 @@
 ---
 
 # Rendering using Azure
->>>>>>> 6d75ccad
 
 Rendering is the process of taking 3D models and converting them into 2D images. 3D scene files are authored in applications such as Autodesk 3ds Max, Autodesk Maya, and Blender.  Rendering applications such as Autodesk Maya, Autodesk Arnold, Chaos Group V-Ray, and Blender Cycles produce 2D images.  Sometimes single images are created from the scene files. However, it's common to model and render multiple images, and then combine them in an animation.
 
