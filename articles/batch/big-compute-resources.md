<properties
   pageTitle="Resources for batch and HPC workloads in the cloud | Microsoft Azure"
   description="Lists technical resources to help you run your large-scale parallel, batch, and high performance computing (HPC) workloads in Azure."
   services="batch, cloud-services, virtual-machines"
   documentationCenter=""
   authors="dlepow"
   manager="timlt"
   editor=""/>

<tags
   ms.service="multiple"
   ms.devlang="multiple"
   ms.topic="get-started-article"
   ms.tgt_pltfrm="NA"
   ms.workload="big-compute"
   ms.date="01/26/2016"
   ms.author="danlep"/>

# Big Compute in Azure: Technical resources for batch and high performance computing (HPC)
This is a guide to technical resources to help you run your large-scale parallel, batch, and HPC workloads in Azure. Extend your existing batch or HPC workloads to the Azure cloud, or build new Big Compute solutions in Azure using a range of Azure services.

## Solutions options

Learn about Big Compute options in Azure, and choose the right approach for your workload and business need.

* [Batch and HPC solutions](batch-hpc-solutions.md)

* [Video: Big Compute in the cloud with Azure and HPC](https://azure.microsoft.com/documentation/videos/teched-europe-2014-big-compute-in-the-cloud-with-high-performance-computing-on-azure/)


## Azure Batch

[Batch](https://azure.microsoft.com/services/batch/) is a platform service that makes it easy to cloud-enable your applications and run jobs without setting up and managing a cluster and job scheduler. Use the SDK to integrate client applications with Azure Batch through a variety of languages, stage data to Azure, and build job execution pipelines.

* [Documentation](https://azure.microsoft.com/documentation/services/batch/)

* [.NET](https://msdn.microsoft.com/library/azure/mt348682.aspx) and [REST](https://msdn.microsoft.com/library/azure/dn820158.aspx) API reference

* [Tutorial: Getting started with Azure Batch library for .NET](batch-dotnet-get-started.md)

* [Batch forum](https://social.msdn.microsoft.com/Forums/en-US/home?forum=azurebatch)

* [Batch videos](https://azure.microsoft.com/documentation/videos/index/?services=batch)

## HPC cluster solutions

Deploy or extend your existing Windows or Linux HPC cluster to Azure to run your compute intensive workloads.  

### Microsoft HPC Pack

HPC Pack is Microsoft's free HPC solution built on Microsoft Azure and Windows Server technologies, capable of running Windows and Linux HPC workloads.  

* [Download HPC Pack 2012 R2 Update 3](https://www.microsoft.com/download/details.aspx?id=49922)

* [Documentation](https://technet.microsoft.com/library/jj899572.aspx)


* [HPC cluster options with Microsoft HPC Pack in Azure](../virtual-machines/virtual-machines-hpcpack-cluster-options.md)

* [Burst to Azure worker instances with HPC Pack](https://technet.microsoft.com/library/gg481749.aspx)

* [Burst to Azure  Batch with HPC Pack](https://technet.microsoft.com/library/mt612877.aspx)


* [Windows HPC forums](https://social.microsoft.com/Forums/home?category=windowshpc)

### Linux and OSS cluster solutions

Use these Azure templates to deploy Linux HPC clusters.

* [Spin up a SLURM cluster](https://azure.microsoft.com/documentation/templates/slurm/)
 and [blog post](http://blogs.technet.com/b/windowshpc/archive/2015/06/06/deploy-a-slurm-cluster-on-azure.aspx)

* [Spin up a Torque cluster](https://azure.microsoft.com/documentation/templates/torque-cluster/)

* [Intel Cloud Edition for Lustre Software - Eval](https://azure.microsoft.com/marketplace/partners/intel/lustre-cloud-edition-evaleval-lustre-2-7/)

## Microsoft MPI

[Microsoft MPI](https://msdn.microsoft.com/library/bb524831.aspx) (MS-MPI) is a Microsoft implementation of the Message Passing Interface standard for developing and running parallel applications on the Windows platform.


* [Download MS-MPI](http://go.microsoft.com/FWLink/p/?LinkID=389556)

* [MS-MPI reference](https://msdn.microsoft.com/library/dn473458.aspx)

* [MPI forum](https://social.microsoft.com/Forums/en-us/home?forum=windowshpcmpi)

## Compute intensive instances

Azure offers a [range of sizes](../virtual-machines/virtual-machines-size-specs.md), including compute intensive [A8 and A9](../virtual-machines/virtual-machines-a8-a9-a10-a11-specs.md) instances capable of connecting to a back-end RDMA network, to run your Linux and Windows HPC workloads.

* [Set up a Linux RDMA cluster to run MPI applications](../virtual-machines/virtual-machines-linux-cluster-rdma.md)

* [Set up a Windows RDMA cluster with Microsoft HPC Pack to run MPI applications](../virtual-machines/virtual-machines-windows-hpcpack-cluster-rdma.md)

## Architecture blueprints

* [HPC and data orchestration using Azure Batch and Azure Data Factory](http://go.microsoft.com/fwlink/?linkid=717686) (PDF) and [article](../data-factory/data-factory-data-processing-using-batch.md)

## Samples and demos

* [Azure Batch code samples](https://github.com/Azure/azure-batch-samples)

## Related Azure services

* [Data Factory](https://azure.microsoft.com/documentation/services/data-factory/)

* [Machine Learning](https://azure.microsoft.com/documentation/services/machine-learning/)

* [HDInsight](https://azure.microsoft.com/documentation/services/hdinsight/)

* [Virtual Machines](https://azure.microsoft.com/documentation/services/virtual-machines/)

* [Cloud Services](https://azure.microsoft.com/documentation/services/cloud-services/)

* [Media Services](https://azure.microsoft.com/documentation/services/media-services/)

<<<<<<< HEAD
=======
## Customer stories

* [Towers Watson](https://customers.microsoft.com/Pages/CustomerStory.aspx?recid=18222)

* [Milliman](https://customers.microsoft.com/Pages/CustomerStory.aspx?recid=14967)

* [ANEO](https://customers.microsoft.com/Pages/CustomerStory.aspx?recid=4168) 

* [d3View](https://customers.microsoft.com/Pages/CustomerStory.aspx?recid=22088)

* [Schlumberger](http://azure.microsoft.com/blog/big-compute-for-large-engineering-simulations)

* [Ludwig Institute of Cancer Research](https://customers.microsoft.com/Pages/CustomerStory.aspx?recid=5830)

* [Microsoft Research](https://customers.microsoft.com/Pages/CustomerStory.aspx?recid=15634)

>>>>>>> 299a9470
## Next steps

* For the latest announcements, see the [Microsoft HPC and Batch team blog](http://blogs.technet.com/b/windowshpc/) and the [Azure blog](https://azure.microsoft.com/blog/tag/hpc/).
* Also see [what's new in Batch](https://azure.microsoft.com/updates/?service=batch) or subscribe to the [RSS feed](https://azure.microsoft.com/updates/feed/?service=batch).
<|MERGE_RESOLUTION|>--- conflicted
+++ resolved
@@ -1,141 +1,138 @@
-<properties
-   pageTitle="Resources for batch and HPC workloads in the cloud | Microsoft Azure"
-   description="Lists technical resources to help you run your large-scale parallel, batch, and high performance computing (HPC) workloads in Azure."
-   services="batch, cloud-services, virtual-machines"
-   documentationCenter=""
-   authors="dlepow"
-   manager="timlt"
-   editor=""/>
-
-<tags
-   ms.service="multiple"
-   ms.devlang="multiple"
-   ms.topic="get-started-article"
-   ms.tgt_pltfrm="NA"
-   ms.workload="big-compute"
-   ms.date="01/26/2016"
-   ms.author="danlep"/>
-
-# Big Compute in Azure: Technical resources for batch and high performance computing (HPC)
-This is a guide to technical resources to help you run your large-scale parallel, batch, and HPC workloads in Azure. Extend your existing batch or HPC workloads to the Azure cloud, or build new Big Compute solutions in Azure using a range of Azure services.
-
-## Solutions options
-
-Learn about Big Compute options in Azure, and choose the right approach for your workload and business need.
-
-* [Batch and HPC solutions](batch-hpc-solutions.md)
-
-* [Video: Big Compute in the cloud with Azure and HPC](https://azure.microsoft.com/documentation/videos/teched-europe-2014-big-compute-in-the-cloud-with-high-performance-computing-on-azure/)
-
-
-## Azure Batch
-
-[Batch](https://azure.microsoft.com/services/batch/) is a platform service that makes it easy to cloud-enable your applications and run jobs without setting up and managing a cluster and job scheduler. Use the SDK to integrate client applications with Azure Batch through a variety of languages, stage data to Azure, and build job execution pipelines.
-
-* [Documentation](https://azure.microsoft.com/documentation/services/batch/)
-
-* [.NET](https://msdn.microsoft.com/library/azure/mt348682.aspx) and [REST](https://msdn.microsoft.com/library/azure/dn820158.aspx) API reference
-
-* [Tutorial: Getting started with Azure Batch library for .NET](batch-dotnet-get-started.md)
-
-* [Batch forum](https://social.msdn.microsoft.com/Forums/en-US/home?forum=azurebatch)
-
-* [Batch videos](https://azure.microsoft.com/documentation/videos/index/?services=batch)
-
-## HPC cluster solutions
-
-Deploy or extend your existing Windows or Linux HPC cluster to Azure to run your compute intensive workloads.  
-
-### Microsoft HPC Pack
-
-HPC Pack is Microsoft's free HPC solution built on Microsoft Azure and Windows Server technologies, capable of running Windows and Linux HPC workloads.  
-
-* [Download HPC Pack 2012 R2 Update 3](https://www.microsoft.com/download/details.aspx?id=49922)
-
-* [Documentation](https://technet.microsoft.com/library/jj899572.aspx)
-
-
-* [HPC cluster options with Microsoft HPC Pack in Azure](../virtual-machines/virtual-machines-hpcpack-cluster-options.md)
-
-* [Burst to Azure worker instances with HPC Pack](https://technet.microsoft.com/library/gg481749.aspx)
-
-* [Burst to Azure  Batch with HPC Pack](https://technet.microsoft.com/library/mt612877.aspx)
-
-
-* [Windows HPC forums](https://social.microsoft.com/Forums/home?category=windowshpc)
-
-### Linux and OSS cluster solutions
-
-Use these Azure templates to deploy Linux HPC clusters.
-
-* [Spin up a SLURM cluster](https://azure.microsoft.com/documentation/templates/slurm/)
- and [blog post](http://blogs.technet.com/b/windowshpc/archive/2015/06/06/deploy-a-slurm-cluster-on-azure.aspx)
-
-* [Spin up a Torque cluster](https://azure.microsoft.com/documentation/templates/torque-cluster/)
-
-* [Intel Cloud Edition for Lustre Software - Eval](https://azure.microsoft.com/marketplace/partners/intel/lustre-cloud-edition-evaleval-lustre-2-7/)
-
-## Microsoft MPI
-
-[Microsoft MPI](https://msdn.microsoft.com/library/bb524831.aspx) (MS-MPI) is a Microsoft implementation of the Message Passing Interface standard for developing and running parallel applications on the Windows platform.
-
-
-* [Download MS-MPI](http://go.microsoft.com/FWLink/p/?LinkID=389556)
-
-* [MS-MPI reference](https://msdn.microsoft.com/library/dn473458.aspx)
-
-* [MPI forum](https://social.microsoft.com/Forums/en-us/home?forum=windowshpcmpi)
-
-## Compute intensive instances
-
-Azure offers a [range of sizes](../virtual-machines/virtual-machines-size-specs.md), including compute intensive [A8 and A9](../virtual-machines/virtual-machines-a8-a9-a10-a11-specs.md) instances capable of connecting to a back-end RDMA network, to run your Linux and Windows HPC workloads.
-
-* [Set up a Linux RDMA cluster to run MPI applications](../virtual-machines/virtual-machines-linux-cluster-rdma.md)
-
-* [Set up a Windows RDMA cluster with Microsoft HPC Pack to run MPI applications](../virtual-machines/virtual-machines-windows-hpcpack-cluster-rdma.md)
-
-## Architecture blueprints
-
-* [HPC and data orchestration using Azure Batch and Azure Data Factory](http://go.microsoft.com/fwlink/?linkid=717686) (PDF) and [article](../data-factory/data-factory-data-processing-using-batch.md)
-
-## Samples and demos
-
-* [Azure Batch code samples](https://github.com/Azure/azure-batch-samples)
-
-## Related Azure services
-
-* [Data Factory](https://azure.microsoft.com/documentation/services/data-factory/)
-
-* [Machine Learning](https://azure.microsoft.com/documentation/services/machine-learning/)
-
-* [HDInsight](https://azure.microsoft.com/documentation/services/hdinsight/)
-
-* [Virtual Machines](https://azure.microsoft.com/documentation/services/virtual-machines/)
-
-* [Cloud Services](https://azure.microsoft.com/documentation/services/cloud-services/)
-
-* [Media Services](https://azure.microsoft.com/documentation/services/media-services/)
-
-<<<<<<< HEAD
-=======
-## Customer stories
-
-* [Towers Watson](https://customers.microsoft.com/Pages/CustomerStory.aspx?recid=18222)
-
-* [Milliman](https://customers.microsoft.com/Pages/CustomerStory.aspx?recid=14967)
-
-* [ANEO](https://customers.microsoft.com/Pages/CustomerStory.aspx?recid=4168) 
-
-* [d3View](https://customers.microsoft.com/Pages/CustomerStory.aspx?recid=22088)
-
-* [Schlumberger](http://azure.microsoft.com/blog/big-compute-for-large-engineering-simulations)
-
-* [Ludwig Institute of Cancer Research](https://customers.microsoft.com/Pages/CustomerStory.aspx?recid=5830)
-
-* [Microsoft Research](https://customers.microsoft.com/Pages/CustomerStory.aspx?recid=15634)
-
->>>>>>> 299a9470
-## Next steps
-
-* For the latest announcements, see the [Microsoft HPC and Batch team blog](http://blogs.technet.com/b/windowshpc/) and the [Azure blog](https://azure.microsoft.com/blog/tag/hpc/).
-* Also see [what's new in Batch](https://azure.microsoft.com/updates/?service=batch) or subscribe to the [RSS feed](https://azure.microsoft.com/updates/feed/?service=batch).
+<properties
+   pageTitle="Resources for batch and HPC workloads in the cloud | Microsoft Azure"
+   description="Lists technical resources to help you run your large-scale parallel, batch, and high performance computing (HPC) workloads in Azure."
+   services="batch, cloud-services, virtual-machines"
+   documentationCenter=""
+   authors="dlepow"
+   manager="timlt"
+   editor=""/>
+
+<tags
+   ms.service="multiple"
+   ms.devlang="multiple"
+   ms.topic="get-started-article"
+   ms.tgt_pltfrm="NA"
+   ms.workload="big-compute"
+   ms.date="01/26/2016"
+   ms.author="danlep"/>
+
+# Big Compute in Azure: Technical resources for batch and high performance computing (HPC)
+This is a guide to technical resources to help you run your large-scale parallel, batch, and HPC workloads in Azure. Extend your existing batch or HPC workloads to the Azure cloud, or build new Big Compute solutions in Azure using a range of Azure services.
+
+## Solutions options
+
+Learn about Big Compute options in Azure, and choose the right approach for your workload and business need.
+
+* [Batch and HPC solutions](batch-hpc-solutions.md)
+
+* [Video: Big Compute in the cloud with Azure and HPC](https://azure.microsoft.com/documentation/videos/teched-europe-2014-big-compute-in-the-cloud-with-high-performance-computing-on-azure/)
+
+
+## Azure Batch
+
+[Batch](https://azure.microsoft.com/services/batch/) is a platform service that makes it easy to cloud-enable your applications and run jobs without setting up and managing a cluster and job scheduler. Use the SDK to integrate client applications with Azure Batch through a variety of languages, stage data to Azure, and build job execution pipelines.
+
+* [Documentation](https://azure.microsoft.com/documentation/services/batch/)
+
+* [.NET](https://msdn.microsoft.com/library/azure/mt348682.aspx) and [REST](https://msdn.microsoft.com/library/azure/dn820158.aspx) API reference
+
+* [Tutorial: Getting started with Azure Batch library for .NET](batch-dotnet-get-started.md)
+
+* [Batch forum](https://social.msdn.microsoft.com/Forums/en-US/home?forum=azurebatch)
+
+* [Batch videos](https://azure.microsoft.com/documentation/videos/index/?services=batch)
+
+## HPC cluster solutions
+
+Deploy or extend your existing Windows or Linux HPC cluster to Azure to run your compute intensive workloads.  
+
+### Microsoft HPC Pack
+
+HPC Pack is Microsoft's free HPC solution built on Microsoft Azure and Windows Server technologies, capable of running Windows and Linux HPC workloads.  
+
+* [Download HPC Pack 2012 R2 Update 3](https://www.microsoft.com/download/details.aspx?id=49922)
+
+* [Documentation](https://technet.microsoft.com/library/jj899572.aspx)
+
+
+* [HPC cluster options with Microsoft HPC Pack in Azure](../virtual-machines/virtual-machines-hpcpack-cluster-options.md)
+
+* [Burst to Azure worker instances with HPC Pack](https://technet.microsoft.com/library/gg481749.aspx)
+
+* [Burst to Azure  Batch with HPC Pack](https://technet.microsoft.com/library/mt612877.aspx)
+
+
+* [Windows HPC forums](https://social.microsoft.com/Forums/home?category=windowshpc)
+
+### Linux and OSS cluster solutions
+
+Use these Azure templates to deploy Linux HPC clusters.
+
+* [Spin up a SLURM cluster](https://azure.microsoft.com/documentation/templates/slurm/)
+ and [blog post](http://blogs.technet.com/b/windowshpc/archive/2015/06/06/deploy-a-slurm-cluster-on-azure.aspx)
+
+* [Spin up a Torque cluster](https://azure.microsoft.com/documentation/templates/torque-cluster/)
+
+* [Intel Cloud Edition for Lustre Software - Eval](https://azure.microsoft.com/marketplace/partners/intel/lustre-cloud-edition-evaleval-lustre-2-7/)
+
+## Microsoft MPI
+
+[Microsoft MPI](https://msdn.microsoft.com/library/bb524831.aspx) (MS-MPI) is a Microsoft implementation of the Message Passing Interface standard for developing and running parallel applications on the Windows platform.
+
+
+* [Download MS-MPI](http://go.microsoft.com/FWLink/p/?LinkID=389556)
+
+* [MS-MPI reference](https://msdn.microsoft.com/library/dn473458.aspx)
+
+* [MPI forum](https://social.microsoft.com/Forums/en-us/home?forum=windowshpcmpi)
+
+## Compute intensive instances
+
+Azure offers a [range of sizes](../virtual-machines/virtual-machines-size-specs.md), including compute intensive [A8 and A9](../virtual-machines/virtual-machines-a8-a9-a10-a11-specs.md) instances capable of connecting to a back-end RDMA network, to run your Linux and Windows HPC workloads.
+
+* [Set up a Linux RDMA cluster to run MPI applications](../virtual-machines/virtual-machines-linux-cluster-rdma.md)
+
+* [Set up a Windows RDMA cluster with Microsoft HPC Pack to run MPI applications](../virtual-machines/virtual-machines-windows-hpcpack-cluster-rdma.md)
+
+## Architecture blueprints
+
+* [HPC and data orchestration using Azure Batch and Azure Data Factory](http://go.microsoft.com/fwlink/?linkid=717686) (PDF) and [article](../data-factory/data-factory-data-processing-using-batch.md)
+
+## Samples and demos
+
+* [Azure Batch code samples](https://github.com/Azure/azure-batch-samples)
+
+## Related Azure services
+
+* [Data Factory](https://azure.microsoft.com/documentation/services/data-factory/)
+
+* [Machine Learning](https://azure.microsoft.com/documentation/services/machine-learning/)
+
+* [HDInsight](https://azure.microsoft.com/documentation/services/hdinsight/)
+
+* [Virtual Machines](https://azure.microsoft.com/documentation/services/virtual-machines/)
+
+* [Cloud Services](https://azure.microsoft.com/documentation/services/cloud-services/)
+
+* [Media Services](https://azure.microsoft.com/documentation/services/media-services/)
+
+## Customer stories
+
+* [Towers Watson](https://customers.microsoft.com/Pages/CustomerStory.aspx?recid=18222)
+
+* [Milliman](https://customers.microsoft.com/Pages/CustomerStory.aspx?recid=14967)
+
+* [ANEO](https://customers.microsoft.com/Pages/CustomerStory.aspx?recid=4168) 
+
+* [d3View](https://customers.microsoft.com/Pages/CustomerStory.aspx?recid=22088)
+
+* [Schlumberger](http://azure.microsoft.com/blog/big-compute-for-large-engineering-simulations)
+
+* [Ludwig Institute of Cancer Research](https://customers.microsoft.com/Pages/CustomerStory.aspx?recid=5830)
+
+* [Microsoft Research](https://customers.microsoft.com/Pages/CustomerStory.aspx?recid=15634)
+
+## Next steps
+
+* For the latest announcements, see the [Microsoft HPC and Batch team blog](http://blogs.technet.com/b/windowshpc/) and the [Azure blog](https://azure.microsoft.com/blog/tag/hpc/).
+* Also see [what's new in Batch](https://azure.microsoft.com/updates/?service=batch) or subscribe to the [RSS feed](https://azure.microsoft.com/updates/feed/?service=batch).