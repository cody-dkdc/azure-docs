--- conflicted
+++ resolved
@@ -8,11 +8,7 @@
 ms.service: batch
 ms.devlang: azurecli
 ms.topic: quickstart
-<<<<<<< HEAD
-ms.date: 06/18/2018
-=======
 ms.date: 07/03/2018
->>>>>>> c6e2fc53
 ms.author: danlep
 ms.custom: mvc
 ---
