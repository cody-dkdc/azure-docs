---
title: Azure Quickstart - Run Batch job - Python
description: Quickly run a Batch job and tasks using the Batch Python client library.
services: batch
author: laurenhughes
manager: jeconnoc 

ms.service: batch
ms.devlang: python
ms.topic: quickstart
<<<<<<< HEAD
ms.date: 11/19/2018
=======
ms.date: 11/26/2018
>>>>>>> 68922e7c
ms.author: lahugh
ms.custom: mvc
---

# Quickstart: Run your first Batch job with the Python API

This quickstart runs an Azure Batch job from an application built on the Azure Batch Python API. The app uploads several input data files to Azure storage and then creates a *pool* of Batch compute nodes (virtual machines). Then, it creates a sample *job* that runs *tasks* to process each input file on the pool using a basic command. After completing this quickstart, you will understand the key concepts of the Batch service and be ready to try Batch with more realistic workloads at larger scale.
 
![Quickstart app workflow](./media/quick-run-python/sampleapp.png)

[!INCLUDE [quickstarts-free-trial-note.md](../../includes/quickstarts-free-trial-note.md)]

## Prerequisites

* [Python version 2.7 or 3.3 or later](https://www.python.org/downloads/)

* [pip](https://pip.pypa.io/en/stable/installing/) package manager

* An Azure Batch account and a linked Azure Storage account. To create these accounts, see the Batch quickstarts using the [Azure portal](quick-create-portal.md) or [Azure CLI](quick-create-cli.md). 

## Sign in to Azure

Sign in to the Azure portal at [https://portal.azure.com](https://portal.azure.com).

[!INCLUDE [batch-common-credentials](../../includes/batch-common-credentials.md)]

## Download the sample

[Download or clone the sample app](https://github.com/Azure-Samples/batch-python-quickstart) from GitHub. To clone the sample app repo with a Git client, use the following command:

```
git clone https://github.com/Azure-Samples/batch-python-quickstart.git
```

Navigate to the directory that contains the Python script `python_quickstart_client.py`.

In your Python development environment, install the required packages using `pip`.

```bash
pip install -r requirements.txt
```

<<<<<<< HEAD
Open the file `python_quickstart_client.py`. Update the Batch and storage account credential strings with the values you obtained for your accounts. For example:
=======
Open the file `config.py`. Update the Batch and storage account credential strings with the values you obtained for your accounts. For example:
>>>>>>> 68922e7c

```Python
_BATCH_ACCOUNT_NAME = 'mybatchaccount'
_BATCH_ACCOUNT_KEY = 'xxxxxxxxxxxxxxxxE+yXrRvJAqT9BlXwwo1CwF+SwAYOxxxxxxxxxxxxxxxx43pXi/gdiATkvbpLRl3x14pcEQ=='
_BATCH_ACCOUNT_URL = 'https://mybatchaccount.mybatchregion.batch.azure.com'
_STORAGE_ACCOUNT_NAME = 'mystorageaccount'
_STORAGE_ACCOUNT_KEY = 'xxxxxxxxxxxxxxxxy4/xxxxxxxxxxxxxxxxfwpbIC5aAWA8wDu+AFXZB827Mt9lybZB1nUcQbQiUrkPtilK5BQ=='
```

[!INCLUDE [batch-credentials-include](../../includes/batch-credentials-include.md)]

## Run the app

To see the Batch workflow in action, run the script:

```
python python_quickstart_client.py
```

After running the script, review the code to learn what each part of the application does. 

When you run the sample application, the console output is similar to the following. During execution, you experience a pause at `Monitoring all tasks for 'Completed' state, timeout in 00:30:00...` while the pool's compute nodes are started. Tasks are queued to run as soon as the first compute node is running. Go to your Batch account in the [Azure portal](https://portal.azure.com) to monitor the pool, compute nodes, job, and tasks in your Batch account.

```
<<<<<<< HEAD
Sample start: 11/19/2018 4:02:54 PM
=======
Sample start: 11/26/2018 4:02:54 PM
>>>>>>> 68922e7c

Container [input] created.
Uploading file taskdata0.txt to container [input]...
Uploading file taskdata1.txt to container [input]...
Uploading file taskdata2.txt to container [input]...
Creating pool [PythonQuickstartPool]...
Creating job [PythonQuickstartJob]...
Adding 3 tasks to job [PythonQuickstartJob]...
Monitoring all tasks for 'Completed' state, timeout in 00:30:00...
```

After tasks complete, you see output similar to the following for each task:

```
Printing task output...
Task: Task0
Node: tvm-2850684224_3-20171205t000401z
Standard out:
Batch processing began with mainframe computers and punch cards. Today it still plays a central role in business, engineering, science, and other pursuits that require running lots of automated tasks....
...
```

Typical execution time is approximately 3 minutes when you run the application in its default configuration. Initial pool setup takes the most time.

## Review the code

The Python app in this quickstart does the following:

* Uploads three small text files to a blob container in your Azure storage account. These files are inputs for processing by Batch tasks.
* Creates a pool of two compute nodes running Ubuntu 16.04 LTS.
* Creates a job and three tasks to run on the nodes. Each task processes one of the input files using a Bash shell command line.
* Displays files returned by the tasks.

See the file `python_quickstart_client.py` and the following sections for details.

### Preliminaries

To interact with a storage account, the app uses the [azure-storage-blob](https://pypi.python.org/pypi/azure-storage-blob) package to create a [BlockBlobService](/python/api/azure.storage.blob.blockblobservice.blockblobservice) object.

```python
blob_client = azureblob.BlockBlobService(
    account_name=config._STORAGE_ACCOUNT_NAME,
    account_key=config._STORAGE_ACCOUNT_KEY)
```

The app uses the `blob_client` reference to create a container in the storage account and to upload data files to the container. The files in storage are defined as Batch [ResourceFile](/python/api/azure.batch.models.resourcefile) objects that Batch can later download to compute nodes.

```python
input_file_paths =  [os.path.join(sys.path[0], 'taskdata0.txt'),
                     os.path.join(sys.path[0], 'taskdata1.txt'),
                     os.path.join(sys.path[0], 'taskdata2.txt')]

input_files = [
    upload_file_to_container(blob_client, input_container_name, file_path)
    for file_path in input_file_paths]
```

The app creates a [BatchServiceClient](/python/api/azure.batch.batchserviceclient) object to create and manage pools, jobs, and tasks in the Batch service. The Batch client in the sample uses shared key authentication. Batch also supports Azure Active Directory authentication.

```python
credentials = batch_auth.SharedKeyCredentials(config._BATCH_ACCOUNT_NAME,
    config._BATCH_ACCOUNT_KEY)

batch_client = batch.BatchServiceClient(
    credentials,
    base_url=config._BATCH_ACCOUNT_URL)
```

### Create a pool of compute nodes

To create a Batch pool, the app uses the [PoolAddParameter](/python/api/azure.batch.models.pooladdparameter) class to set the number of nodes, VM size, and a pool configuration. Here, a [VirtualMachineConfiguration](/python/api/azure.batch.models.virtualmachineconfiguration) object specifies an [ImageReference](/python/api/azure.batch.models.imagereference) to an Ubuntu Server 16.04 LTS image published in the Azure Marketplace. Batch supports a wide range of Linux and Windows Server images in the Azure Marketplace, as well as custom VM images.

The number of nodes (`_POOL_NODE_COUNT`) and VM size (`_POOL_VM_SIZE`) are defined constants. The sample by default creates a pool of 2 size *Standard_A1_v2* nodes. The size suggested offers a good balance of performance versus cost for this quick example.

The [pool.add](/python/api/azure.batch.operations.pooloperations#azure_batch_operations_PoolOperations_add) method submits the pool to the Batch service.

```python
new_pool = batch.models.PoolAddParameter(
    id=pool_id,
    virtual_machine_configuration=batchmodels.VirtualMachineConfiguration(
        image_reference=batchmodels.ImageReference(
            publisher="Canonical",
            offer="UbuntuServer",
            sku="16.04-LTS",
            version="latest"
            ),
        node_agent_sku_id="batch.node.ubuntu 16.04"),
    vm_size=config._POOL_VM_SIZE,
    target_dedicated_nodes=config._POOL_NODE_COUNT
)
batch_service_client.pool.add(new_pool)
```

### Create a Batch job

A Batch job is a logical grouping of one or more tasks. A job includes settings common to the tasks, such as priority and the pool to run tasks on. The app uses the [JobAddParameter](/python/api/azure.batch.models.jobaddparameter) class to create a job on your pool. The [job.add](/python/api/azure.batch.operations.joboperations#azure_batch_operations_JobOperations_add) method submits the pool to the Batch service. Initially the job has no tasks.

```python
job = batch.models.JobAddParameter(
    id=job_id,
    pool_info=batch.models.PoolInformation(pool_id=pool_id))
batch_service_client.job.add(job)
```

### Create tasks

The app creates a list of task objects using the [TaskAddParameter](/python/api/azure.batch.models.taskaddparameter) class. Each task processes an input `resource_files` object using a `command_line` parameter. In the sample, the command line runs the Bash shell `cat` command to display the text file. This command is a simple example for demonstration purposes. When you use Batch, the command line is where you specify your app or script. Batch provides a number of ways to deploy apps and scripts to compute nodes.

Then, the app adds tasks to the job with the [task.add_collection](/python/api/azure.batch.operations.taskoperations#azure_batch_operations_TaskOperations_add_collection) method, which queues them to run on the compute nodes. 

```python
tasks = list()

for idx, input_file in enumerate(input_files): 
    command = "/bin/bash -c \"cat {}\"".format(input_file.file_path)
    tasks.append(batch.models.TaskAddParameter(
        id='Task{}'.format(idx),
        command_line=command,
        resource_files=[input_file]
    )
)
batch_service_client.task.add_collection(job_id, tasks)
```

### View task output

The app monitors task state to make sure the tasks complete. Then, the app displays the `stdout.txt` file generated by each completed task. When the task runs successfully, the output of the task command is written to `stdout.txt`:

```python
tasks = batch_service_client.task.list(job_id)

for task in tasks:
    
    node_id = batch_service_client.task.get(job_id, task.id).node_info.node_id
    print("Task: {}".format(task.id))
    print("Node: {}".format(node_id))

    stream = batch_service_client.file.get_from_task(job_id, task.id, config._STANDARD_OUT_FILE_NAME)

    file_text = _read_stream_as_string(
        stream,
        encoding)
    print("Standard output:")
    print(file_text)
```

## Clean up resources

The app automatically deletes the storage container it creates, and gives you the option to delete the Batch pool and job. You are charged for the pool while the nodes are running, even if no jobs are scheduled. When you no longer need the pool, delete it. When you delete the pool, all task output on the nodes is deleted. 

When no longer needed, delete the resource group, Batch account, and storage account. To do so in the Azure portal, select the resource group for the Batch account and click **Delete resource group**.

## Next steps

In this quickstart, you ran a small app built using the Batch Python API to create a Batch pool and a Batch job. The job ran sample tasks, and downloaded output created on the nodes. Now that you understand the key concepts of the Batch service, you are ready to try Batch with more realistic workloads at larger scale. To learn more about Azure Batch, and walk through a parallel workload with a real-world application, continue to the Batch Python tutorial.

> [!div class="nextstepaction"]
> [Process a parallel workload with Python](tutorial-parallel-python.md)<|MERGE_RESOLUTION|>--- conflicted
+++ resolved
@@ -8,11 +8,7 @@
 ms.service: batch
 ms.devlang: python
 ms.topic: quickstart
-<<<<<<< HEAD
-ms.date: 11/19/2018
-=======
 ms.date: 11/26/2018
->>>>>>> 68922e7c
 ms.author: lahugh
 ms.custom: mvc
 ---
@@ -55,11 +51,7 @@
 pip install -r requirements.txt
 ```
 
-<<<<<<< HEAD
-Open the file `python_quickstart_client.py`. Update the Batch and storage account credential strings with the values you obtained for your accounts. For example:
-=======
 Open the file `config.py`. Update the Batch and storage account credential strings with the values you obtained for your accounts. For example:
->>>>>>> 68922e7c
 
 ```Python
 _BATCH_ACCOUNT_NAME = 'mybatchaccount'
@@ -84,11 +76,7 @@
 When you run the sample application, the console output is similar to the following. During execution, you experience a pause at `Monitoring all tasks for 'Completed' state, timeout in 00:30:00...` while the pool's compute nodes are started. Tasks are queued to run as soon as the first compute node is running. Go to your Batch account in the [Azure portal](https://portal.azure.com) to monitor the pool, compute nodes, job, and tasks in your Batch account.
 
 ```
-<<<<<<< HEAD
-Sample start: 11/19/2018 4:02:54 PM
-=======
 Sample start: 11/26/2018 4:02:54 PM
->>>>>>> 68922e7c
 
 Container [input] created.
 Uploading file taskdata0.txt to container [input]...
