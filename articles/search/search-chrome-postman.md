<properties
	pageTitle="Use Chrome Postman with Azure Search | Microsoft Azure | Hosted cloud search service"
	description="Use Chrome Postman with Azure Search, a hosted cloud search service. Install and configure Postman. Create an Azure Search index. Post documents to and query the index with Postman."
	services="search"
	documentationCenter=""
	authors="HeidiSteen"
	manager="mblythe"
	editor=""
    tags="azure-portal"/>

<tags
	ms.service="search"
	ms.devlang="rest-api"
	ms.workload="search"
	ms.topic="get-started-article"
	ms.tgt_pltfrm="na"
<<<<<<< HEAD
	ms.date="09/08/2015"
=======
	ms.date="11/10/2015"
>>>>>>> 08be3281
	ms.author="heidist"/>

# How to use Chrome Postman with Azure Search #
> [AZURE.SELECTOR]
- [Overview](search-query-overview.md)
- [Fiddler](search-fiddler.md)
- [Postman](search-chrome-postman.md)
- [.NET](search-query-dotnet.md)
- [REST](search-query-rest-api.md)

[Postman](https://chrome.google.com/webstore/detail/postman-rest-client/fdmmgilgnpjigdojojpjoooidkmcomcm "Chrome Postman") is a tool provided as part of Google Chrome that allows developers to work efficiently with REST-based API services such as Azure Search. You can use Postman to quickly create and query your search indexes by sending API calls through Postman, without having to write any code. This approach is an efficient way to learn the API and try out new features.

![][1]

## Requirements ##

You must have an Azure Search service. As with any custom application that uses Azure Search, you will need the URL to your service, plus an admin `api-key` so that you can create the index. For instructions on how to get the values for your search service, see [Create a service in the portal](search-create-service-portal.md).

## To install Postman ##
To download Postman, visit the [Google Chrome Store](https://chrome.google.com/webstore/detail/postman-rest-client/fdmmgilgnpjigdojojpjoooidkmcomcm). The link from this page allows you to download and install the REST client for Postman. After it is installed, you can launch Postman from the Chrome App Launcher.

![][2]

## To configure Postman to query Azure Search ##
To configure Postman, follow these steps:

1. Enter your Azure Search service URL where it says "Enter request URL here".  
2. Append to the URL: `?api-version=2015-02-28`. You could also specify a different API version. See [Azure Search service versioning](https://msdn.microsoft.com/library/azure/dn864560.aspx) for details.
3. Ensure that `GET` is chosen.
4. Click the **Headers** button.
5. Enter values for:
	- `api-key`:  [Admin Key]
	- `Content-Type`: `application/json; charset=utf-8`
6. Click **Send** to issue the REST call to Azure Search and display the JSON response.

![][3]

## To create an Azure Search index with Postman ##

Next, we will expand on what we completed in the last step by issuing a REST call to create a new Azure Search index. Unlike the previous call, the index creation requires an HTTP PUT and a JSON document with the definition of the index schema. For this sample, we are going to create an index that will store a list of hiking trails. To do this:

1. Change the URL to: `https://[SEARCH SERVICE].search.windows.net/indexes/trails?api-version=2015-02-28` using your search service name.
2. Change the request type from `GET` to `PUT`.
3. In the RAW body content, enter the following JSON:

	    {
	    "name": "trails",
	    "fields": [
	    {"name": "id", "type": "Edm.String", "key": true, "searchable": false},
	    {"name": "name", "type": "Edm.String"},
	    {"name": "county", "type": "Edm.String"},
	    {"name": "elevation", "type": "Edm.Int32"},
	    {"name": "location", "type": "Edm.GeographyPoint"} ]
	    }

4. Click **Send**.

![][4]

## To post documents to an Azure Search index with Postman ##
Now that the index is created, we can load documents into it. To do this, we'll post a group of documents in a batch, using data for five trails from the United States Geological Survey (USGS) dataset:

1. Change the URL to: `https://[SEARCH SERVICE].windows.net/indexes/trails/docs/index?api-version=2015-02-28` using your search service name. Notice that the URL includes a path to the index you just created.
2. Change the HTTP type to `POST`.
3. In the RAW body content, enter the following JSON:

	    {
	      "value": [
		    {"@search.action": "upload", "id": "233358", "name": "Pacific Crest National Scenic Trail", "county": "San Diego", "elevation":1294, "location": { "type": "Point", "coordinates": [-120.802102,49.00021] }},
		    {"@search.action": "upload", "id": "801970", "name": "Lewis and Clark National Historic Trail", "county": "Richland", "elevation":584, "location": { "type": "Point", "coordinates": [-104.8546903,48.1264084] }},
		    {"@search.action": "upload", "id": "1144102", "name": "Intake Trail", "county": "Umatilla", "elevation":1076, "location": { "type": "Point", "coordinates": [-118.0468873,45.9981939] }},
		    {"@search.action": "upload", "id": "1509897", "name": "Burke Gilman Trail", "county": "King", "elevation":10, "location": { "type": "Point", "coordinates": [-122.2754036,47.7059315] }},
		    {"@search.action": "upload", "id": "1517508", "name": "Cavanaugh-Oso Truck Trail", "county": "Skagit", "elevation":339, "location": { "type": "Point", "coordinates": [-121.9470829,48.2981608] }}
	      ]
	    }

4. Click **Send**.

![][5]

## To query the index with Postman ##
The final step is to query the index and issue a simple full-text search request for the word *trail*.

1. Enter the following in the URL: `https://[SEARCH SERVICE].search.windows.net/indexes/trails/docs?api-version=2015-02-28&search=trail` using your search service name. Notice that the URL includes the `search` query parameter and a search term of *trail*.
2. Change the HTTP request type to `GET`.
3. Click **Send**.

In the response, you should see the JSON search results returned from Azure Search.

![][6]

## Next steps ##
Now that we have walked through all the basics of using Azure Search with Postman, there are few things to help you with the next steps:

1. Postman supports `Collections`, which are a convenient way to save commonly issued requests. You can share collections with other people, to be issued in their own copy of Postman.
2. In the Azure Search documentation, make sure to make note of the HTTP request type (`GET`, `PUT`, and so forth) associated with each call and change as appropriate in Postman.

Documentation for the REST API can be found on [MSDN](https://msdn.microsoft.com/library/azure/dn798935.aspx).

You can also visit the [Video and tutorial list](search-video-demo-tutorial-list.md) for more examples.

<!-- Image References -->
[1]: ./media/search-chrome-postman/full_postman_client.png
[2]: ./media/search-chrome-postman/postman.png
[3]: ./media/search-chrome-postman/configure.png
[4]: ./media/search-chrome-postman/create_index.png
[5]: ./media/search-chrome-postman/upload_documents.png
[6]: ./media/search-chrome-postman/query.png<|MERGE_RESOLUTION|>--- conflicted
+++ resolved
@@ -14,11 +14,7 @@
 	ms.workload="search"
 	ms.topic="get-started-article"
 	ms.tgt_pltfrm="na"
-<<<<<<< HEAD
-	ms.date="09/08/2015"
-=======
 	ms.date="11/10/2015"
->>>>>>> 08be3281
 	ms.author="heidist"/>
 
 # How to use Chrome Postman with Azure Search #
