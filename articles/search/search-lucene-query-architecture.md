---
title: Full text search engine (Lucene) architecture - Azure Search
description: Explanation of Lucene query processing and document retrieval concepts for full text search, as related to Azure Search.
manager: jlembicz
author: yahnoosh
services: search
ms.service: search
ms.devlang: NA
ms.topic: conceptual
ms.date: 05/02/2019
ms.author: jlembicz
ms.custom: seodec2018
---

# How full text search works in Azure Search

This article is for developers who need a deeper understanding of how Lucene full text search works in Azure Search. For text queries, Azure Search will seamlessly deliver expected results in most scenarios, but occasionally you might get a result that seems "off" somehow. In these situations, having a background in the four stages of Lucene query execution (query parsing, lexical analysis, document matching, scoring) can help you identify specific changes to query parameters or index configuration that will deliver the desired outcome. 

> [!Note] 
> Azure Search uses Lucene for full text search, but Lucene integration is not exhaustive. We selectively expose and extend Lucene functionality to enable the scenarios important to Azure Search. 

## Architecture overview and diagram

Processing a full text search query starts with parsing the query text to extract search terms. The search engine uses an index to retrieve documents with matching terms. Individual query terms are sometimes broken down and reconstituted into new forms to cast a broader net over what could be considered as a potential match. A result set is then sorted by a relevance score assigned to each individual matching document. Those at the top of the ranked list are returned to the calling application.

Restated, query execution has four stages: 

1. Query parsing 
2. Lexical analysis 
3. Document retrieval 
4. Scoring 

The diagram below illustrates the components used to process a search request. 

 ![Lucene query architecture diagram in Azure Search][1]


| Key components | Functional description | 
|----------------|------------------------|
|**Query parsers** | Separate query terms from query operators and create the query structure (a query tree) to be sent to the search engine. |
|**Analyzers** | Perform lexical analysis on query terms. This process can involve transforming, removing, or expanding of query terms. |
|**Index** | An efficient data structure used to store and organize searchable terms extracted from indexed documents. |
|**Search engine** | Retrieves and scores matching documents based on the contents of the inverted index. |

## Anatomy of a search request

A search request is a complete specification of what should be returned in a result set. In simplest form, it is an empty query with no criteria of any kind. A more realistic example includes parameters, several query terms, perhaps scoped to certain fields, with possibly a filter expression and ordering rules.  

The following example is a search request you might send to Azure Search using the [REST API](https://docs.microsoft.com/rest/api/searchservice/search-documents).  

~~~~
<<<<<<< HEAD
POST /indexes/hotels/docs/search?api-version=2017-11-11 
=======
POST /indexes/hotels/docs/search?api-version=2019-05-06
>>>>>>> 6a383dfd
{
    "search": "Spacious, air-condition* +\"Ocean view\"",
    "searchFields": "description, title",
    "searchMode": "any",
    "filter": "price ge 60 and price lt 300",
    "orderby": "geo.distance(location, geography'POINT(-159.476235 22.227659)')", 
    "queryType": "full" 
}
~~~~

For this request, the search engine does the following:

1. Filters out documents where the price is at least $60 and less than $300.
2. Executes the query. In this example, the search query consists of phrases and terms: `"Spacious, air-condition* +\"Ocean view\""` (users typically don't enter punctuation, but including it in the example allows us to explain how analyzers handle it). For this query, the search engine scans the description and title fields specified in `searchFields` for documents that contain "Ocean view", and additionally on the term "spacious", or on terms that start with the prefix "air-condition". The `searchMode` parameter is used to match on any term (default) or all of them, for cases where a term is not explicitly required (`+`).
3. Orders the resulting set of hotels by proximity to a given geography location, and then returned to the calling application. 

The majority of this article is about processing of the *search query*: `"Spacious, air-condition* +\"Ocean view\""`. Filtering and ordering are out of scope. For more information, see the [Search API reference documentation](https://docs.microsoft.com/rest/api/searchservice/search-documents).

<a name="stage1"></a>
## Stage 1: Query parsing 

As noted, the query string is the first line of the request: 

~~~~
 "search": "Spacious, air-condition* +\"Ocean view\"", 
~~~~

The query parser separates operators (such as `*` and `+` in the example) from search terms, and deconstructs the search query into *subqueries* of a supported type: 

+ *term query* for standalone terms (like spacious)
+ *phrase query* for quoted terms (like ocean view)
+ *prefix query* for terms followed by a prefix operator `*` (like air-condition)

For a full list of supported query types see [Lucene query syntax](https://docs.microsoft.com/rest/api/searchservice/lucene-query-syntax-in-azure-search)

Operators associated with a subquery determine whether the query "must be" or "should be" satisfied in order for a document to be considered a match. For example, `+"Ocean view"` is "must" due to the `+` operator. 

The query parser restructures the subqueries into a *query tree* (an internal structure representing the query) it passes on to the search engine. In the first stage of query parsing, the query tree looks like this.  

 ![Boolean query searchmode any][2]

### Supported parsers: Simple and Full Lucene 

 Azure Search exposes two different query languages, `simple` (default) and `full`. By setting the `queryType` parameter with your search request, you tell the query parser which query language you choose so that it knows how to interpret the operators and syntax. The [Simple query language](https://docs.microsoft.com/rest/api/searchservice/simple-query-syntax-in-azure-search) is intuitive and robust, often suitable to interpret user input as-is without client-side processing. It supports query operators familiar from web search engines. The [Full Lucene query language](https://docs.microsoft.com/rest/api/searchservice/lucene-query-syntax-in-azure-search), which you get by setting `queryType=full`, extends the default Simple query language by adding support for more operators and query types like wildcard, fuzzy, regex, and field-scoped queries. For example, a regular expression sent in Simple query syntax would be interpreted as a query string and not an expression. The example request in this article uses the Full Lucene query language.

### Impact of searchMode on the parser 

Another search request parameter that affects parsing is the `searchMode` parameter. It controls the default operator for Boolean queries: any (default) or all.  

When `searchMode=any`, which is the default, the space delimiter between spacious and air-condition is OR (`||`), making the sample query text equivalent to: 

~~~~
Spacious,||air-condition*+"Ocean view" 
~~~~

Explicit operators, such as `+` in `+"Ocean view"`, are unambiguous in boolean query construction (the term *must* match). Less obvious is how to interpret the remaining terms: spacious and air-condition. Should the search engine find matches on ocean view *and* spacious *and* air-condition? Or should it find ocean view plus *either one* of the remaining terms? 

By default (`searchMode=any`), the search engine assumes the broader interpretation. Either field *should* be matched, reflecting "or" semantics. The initial query tree illustrated previously, with the two "should" operations, shows the default.  

Suppose that we now set `searchMode=all`. In this case, the space is interpreted as an "and" operation. Each of the remaining terms must both be present in the document to qualify as a match. The resulting sample query would be interpreted as follows: 

~~~~
+Spacious,+air-condition*+"Ocean view"
~~~~

A modified query tree for this query would be as follows, where a matching document is the intersection of all three subqueries: 

 ![Boolean query searchmode all][3]

> [!Note] 
> Choosing `searchMode=any` over `searchMode=all` is a decision best arrived at by running representative queries. Users who are likely to include operators (common when searching document stores) might find results more intuitive if `searchMode=all` informs boolean query constructs. For more about the interplay between `searchMode` and operators, see [Simple query syntax](https://docs.microsoft.com/rest/api/searchservice/simple-query-syntax-in-azure-search).

<a name="stage2"></a>
## Stage 2: Lexical analysis 

Lexical analyzers process *term queries* and *phrase queries* after the query tree is structured. An analyzer accepts the text inputs given to it by the parser, processes the text, and then sends back tokenized terms to be incorporated into the query tree. 

The most common form of lexical analysis is *linguistic analysis* which transforms query terms based on rules specific to a given language: 

* Reducing a query term to the root form of a word 
* Removing non-essential words (stopwords, such as "the" or "and" in English) 
* Breaking a composite word into component parts 
* Lower casing an upper case word 

All of these operations tend to erase differences between the text input provided by the user and the terms stored in the index. Such operations go beyond text processing and require in-depth knowledge of the language itself. To add this layer of linguistic awareness, Azure Search supports a long list of [language analyzers](https://docs.microsoft.com/rest/api/searchservice/language-support) from both Lucene and Microsoft.

> [!Note]
> Analysis requirements can range from minimal to elaborate depending on your scenario. You can control complexity of lexical analysis by the selecting one of the predefined analyzers or by creating your own [custom analyzer](https://docs.microsoft.com/rest/api/searchservice/Custom-analyzers-in-Azure-Search). Analyzers are scoped to searchable fields and are specified as part of a field definition. This allows you to vary lexical analysis on a per-field basis. Unspecified, the *standard* Lucene analyzer is used.

In our example, prior to analysis, the initial query tree has the term "Spacious," with an uppercase "S" and a comma that the query parser interprets as a part of the query term (a comma is not considered a query language operator).  

When the default analyzer processes the term, it will lowercase "ocean view" and "spacious", and remove the comma character. The modified query tree will look as follows: 

 ![Boolean query with analyzed terms][4]

### Testing analyzer behaviors 

The behavior of an analyzer can be tested using the [Analyze API](https://docs.microsoft.com/rest/api/searchservice/test-analyzer). Provide the text you want to analyze to see what terms given analyzer will generate. For example, to see how the standard analyzer would process the text "air-condition", you can issue the following request:

~~~~
{
    "text": "air-condition",
    "analyzer": "standard"
}
~~~~

The standard analyzer breaks the input text into the following two tokens, annotating them with attributes like start and end offsets (used for hit highlighting) as well as their position (used for phrase matching):

~~~~
{
  "tokens": [
    {
      "token": "air",
      "startOffset": 0,
      "endOffset": 3,
      "position": 0
    },
    {
      "token": "condition",
      "startOffset": 4,
      "endOffset": 13,
      "position": 1
    }
  ]
}
~~~~

<a name="exceptions"></a>

### Exceptions to lexical analysis 

Lexical analysis applies only to query types that require complete terms – either a term query or a phrase query. It doesn’t apply to query types with incomplete terms – prefix query, wildcard query, regex query – or to a fuzzy query. Those query types, including the prefix query with term `air-condition*` in our example, are added directly to the query tree, bypassing the analysis stage. The only transformation performed on query terms of those types is lowercasing.

<a name="stage3"></a>

## Stage 3: Document retrieval 

Document retrieval refers to finding documents with matching terms in the index. This stage is understood best through an example. Let's start with a hotels index having the following simple schema: 

~~~~
{
    "name": "hotels",
    "fields": [
        { "name": "id", "type": "Edm.String", "key": true, "searchable": false },
        { "name": "title", "type": "Edm.String", "searchable": true },
        { "name": "description", "type": "Edm.String", "searchable": true }
    ] 
} 
~~~~

Further assume that this index contains the following four documents: 

~~~~
{
    "value": [
        {
            "id": "1",
            "title": "Hotel Atman",
            "description": "Spacious rooms, ocean view, walking distance to the beach."
        },
        {
            "id": "2",
            "title": "Beach Resort",
            "description": "Located on the north shore of the island of Kauaʻi. Ocean view."
        },
        {
            "id": "3",
            "title": "Playa Hotel",
            "description": "Comfortable, air-conditioned rooms with ocean view."
        },
        {
            "id": "4",
            "title": "Ocean Retreat",
            "description": "Quiet and secluded"
        }
    ]
}
~~~~

**How terms are indexed**

To understand retrieval, it helps to know a few basics about indexing. The unit of storage is an inverted index, one for each searchable field. Within an inverted index is a sorted list of all terms from all documents. Each term maps to the list of documents in which it occurs, as evident in the example below.

To produce the terms in an inverted index, the search engine performs lexical analysis over the content of documents, similar to what happens during query processing:

1. *Text inputs* are passed to an analyzer, lower-cased, stripped of punctuation, and so forth, depending on the analyzer configuration. 
2. *Tokens* are the output of text analysis.
3. *Terms* are added to the index.

It's common, but not required, to use the same analyzers for search and indexing operations so that query terms look more like terms inside the index.

> [!Note]
> Azure Search lets you specify different analyzers for indexing and search via additional `indexAnalyzer` and `searchAnalyzer` field parameters. If unspecified, the analyzer set with the `analyzer` property is used for both indexing and searching.  

**Inverted index for example documents**

Returning to our example, for the **title** field, the inverted index looks like this:

| Term | Document list |
|------|---------------|
| atman | 1 |
| beach | 2 |
| hotel | 1, 3 |
| ocean | 4  |
| playa | 3 |
| resort | 3 |
| retreat | 4 |

In the title field, only *hotel* shows up in two documents: 1, 3.

For the **description** field, the index is as follows:

| Term | Document list |
|------|---------------|
| air |	3
| and |	4
| beach | 1
| conditioned |	3
| comfortable |	3
| distance | 1
| island | 2
| kauaʻi | 2
| located |	2
| north | 2
| ocean | 1, 2, 3
| of | 2
| on |2
| quiet | 4
| rooms	 | 1, 3
| secluded | 4
| shore	| 2
| spacious | 1
| the | 1, 2
| to | 1
| view | 1, 2, 3
| walking |	1
| with | 3


**Matching query terms against indexed terms**

Given the inverted indices above, let’s return to the sample query and see how matching documents are found for our example query. Recall that the final query tree looks like this: 

 ![Boolean query with analyzed terms][4]

During query execution, individual queries are executed against the searchable fields independently. 

+ The TermQuery, "spacious", matches document 1 (Hotel Atman). 

+ The PrefixQuery, "air-condition*", doesn't match any documents. 

  This is a behavior that sometimes confuses developers. Although the term air-conditioned exists in the document, it is split into two terms by the default analyzer. Recall that prefix queries, which contain partial terms, are not analyzed. Therefore terms with prefix "air-condition" are looked up in the inverted index and not found.

+ The PhraseQuery, "ocean view", looks up the terms "ocean" and "view" and checks the proximity of terms in the original document. Documents 1, 2 and 3 match this query in the description field. Notice document 4 has the term ocean in the title but isn’t considered a match, as we're looking for the "ocean view" phrase rather than individual words. 

> [!Note]
> A search query is executed independently against all searchable fields in the Azure Search index unless you limit the fields set with the `searchFields` parameter, as illustrated in the example search request. Documents that match in any of the selected fields are returned. 

On the whole, for the query in question, the documents that match are 1, 2, 3. 

## Stage 4: Scoring  

Every document in a search result set is assigned a relevance score. The function of the relevance score is to rank higher those documents that best answer a user question as expressed by the search query. The score is computed based on statistical properties of terms that matched. At the core of the scoring formula is [TF/IDF (term frequency-inverse document frequency)](https://en.wikipedia.org/wiki/Tf%E2%80%93idf). In queries containing rare and common terms, TF/IDF promotes results containing the rare term. For example, in a hypothetical index with all Wikipedia articles, from documents that matched the query *the president*, documents matching on *president* are considered more relevant than documents matching on *the*.


### Scoring example

Recall the three documents that matched our example query:
~~~~
search=Spacious, air-condition* +"Ocean view"  
~~~~
~~~~
{
  "value": [
    {
      "@search.score": 0.25610128,
      "id": "1",
      "title": "Hotel Atman",
      "description": "Spacious rooms, ocean view, walking distance to the beach."
    },
    {
      "@search.score": 0.08951007,
      "id": "3",
      "title": "Playa Hotel",
      "description": "Comfortable, air-conditioned rooms with ocean view."
    },
    {
      "@search.score": 0.05967338,
      "id": "2",
      "title": "Ocean Resort",
      "description": "Located on a cliff on the north shore of the island of Kauai. Ocean view."
    }
  ]
}
~~~~

Document 1 matched the query best because both the term *spacious* and the required phrase *ocean view* occur in the description field. The next two documents match only the phrase *ocean view*. It might be surprising that the relevance score for document 2 and 3 is different even though they matched the query in the same way. It's because the scoring formula has more components than just TF/IDF. In this case, document 3 was assigned a slightly higher score because its description is shorter. Learn about [Lucene's Practical Scoring Formula](https://lucene.apache.org/core/4_0_0/core/org/apache/lucene/search/similarities/TFIDFSimilarity.html) to understand how field length and other factors can influence the relevance score.

Some query types (wildcard, prefix, regex) always contribute a constant score to the overall document score. This allows matches found through query expansion to be included in the results, but without affecting the ranking. 

An example illustrates why this matters. Wildcard searches, including prefix searches, are ambiguous by definition because the input is a partial string with potential matches on a very large number of disparate terms (consider an input of "tour*", with matches found on “tours”, “tourettes”, and “tourmaline”). Given the nature of these results, there is no way to reasonably infer which terms are more valuable than others. For this reason, we ignore term frequencies when scoring results in queries of types wildcard, prefix and regex. In a multi-part search request that includes partial and complete terms, results from the partial input are incorporated with a constant score to avoid bias towards potentially unexpected matches.

### Score tuning

There are two ways to tune relevance scores in Azure Search:

1. **Scoring profiles** promote documents in the ranked list of results based on a set of rules. In our example, we could consider documents that matched in the title field more relevant than documents that matched in the description field. Additionally, if our index had a price field for each hotel, we could promote documents with lower price. Learn more how to [add Scoring Profiles to a search index.](https://docs.microsoft.com/rest/api/searchservice/add-scoring-profiles-to-a-search-index)
2. **Term boosting** (available only in the Full Lucene query syntax) provides a boosting operator `^` that can be applied to any part of the query tree. In our example, instead of searching on the prefix *air-condition*\*, one could search for either the exact term *air-condition* or the prefix, but documents that match on the exact term are ranked higher by applying boost to the term query: *air-condition^2||air-condition**. Learn more about [term boosting](https://docs.microsoft.com/rest/api/searchservice/lucene-query-syntax-in-azure-search#bkmk_termboost).


### Scoring in a distributed index

All indexes in Azure Search are automatically split into multiple shards, allowing us to quickly distribute the index among multiple nodes during service scale up or scale down. When a search request is issued, it’s issued against each shard independently. The results from each shard are then merged and ordered by score (if no other ordering is defined). It is important to know that the scoring function weights query term frequency against its inverse document frequency in all documents within the shard, not across all shards!

This means a relevance score *could* be different for identical documents if they reside on different shards. Fortunately, such differences tend to disappear as the number of documents in the index grows due to more even term distribution. It’s not possible to assume on which shard any given document will be placed. However, assuming a document key doesn't change, it will always be assigned to the same shard.

In general, document score is not the best attribute for ordering documents if order stability is important. For example, given two documents with an identical score, there is no guarantee which one appears first in subsequent runs of the same query. Document score should only give a general sense of document relevance relative to other documents in the results set.

## Conclusion

The success of internet search engines has raised expectations for full text search over private data. For almost any kind of search experience, we now expect the engine to understand our intent, even when terms are misspelled or incomplete. We might even expect matches based on near equivalent terms or synonyms that we never actually specified.

From a technical standpoint, full text search is highly complex, requiring sophisticated linguistic analysis and a systematic approach to processing in ways that distill, expand, and transform query terms to deliver a relevant result. Given the inherent complexities, there are a lot of factors that can affect the outcome of a query. For this reason, investing the time to understand the mechanics of full text search offers tangible benefits when trying to work through unexpected results.  

This article explored full text search in the context of Azure Search. We hope it gives you sufficient background to recognize potential causes and resolutions for addressing common query problems. 

## Next steps

+ Build the sample index, try out different queries and review results. For instructions, see [Build and query an index in the portal](search-get-started-portal.md#query-index).

+ Try additional query syntax from the [Search Documents](https://docs.microsoft.com/rest/api/searchservice/search-documents#bkmk_examples) example section or from [Simple query syntax](https://docs.microsoft.com/rest/api/searchservice/simple-query-syntax-in-azure-search) in Search explorer in the portal.

+ Review [scoring profiles](https://docs.microsoft.com/rest/api/searchservice/add-scoring-profiles-to-a-search-index) if you want to tune ranking in your search application.

+ Learn how to apply [language-specific lexical analyzers](https://docs.microsoft.com/rest/api/searchservice/language-support).

+ [Configure custom analyzers](https://docs.microsoft.com/rest/api/searchservice/custom-analyzers-in-azure-search) for either minimal processing or specialized processing on specific fields.

## See also

[Search Documents REST API](https://docs.microsoft.com/rest/api/searchservice/search-documents) 

[Simple query syntax](https://docs.microsoft.com/rest/api/searchservice/simple-query-syntax-in-azure-search) 

[Full Lucene query syntax](https://docs.microsoft.com/rest/api/searchservice/lucene-query-syntax-in-azure-search) 

[Handle search results](https://docs.microsoft.com/azure/search/search-pagination-page-layout)

<!--Image references-->
[1]: ./media/search-lucene-query-architecture/architecture-diagram2.png
[2]: ./media/search-lucene-query-architecture/azSearch-queryparsing-should2.png
[3]: ./media/search-lucene-query-architecture/azSearch-queryparsing-must2.png
[4]: ./media/search-lucene-query-architecture/azSearch-queryparsing-spacious2.png<|MERGE_RESOLUTION|>--- conflicted
+++ resolved
@@ -49,11 +49,7 @@
 The following example is a search request you might send to Azure Search using the [REST API](https://docs.microsoft.com/rest/api/searchservice/search-documents).  
 
 ~~~~
-<<<<<<< HEAD
-POST /indexes/hotels/docs/search?api-version=2017-11-11 
-=======
 POST /indexes/hotels/docs/search?api-version=2019-05-06
->>>>>>> 6a383dfd
 {
     "search": "Spacious, air-condition* +\"Ocean view\"",
     "searchFields": "description, title",
