--- conflicted
+++ resolved
@@ -9,15 +9,6 @@
     tags=""/>
 
 <tags
-<<<<<<< HEAD
-	ms.service="search"
-	ms.devlang="rest-api"
-	ms.workload="search"
-	ms.topic="get-started-article"
-	ms.tgt_pltfrm="na"
-	ms.date="02/17/2016"
-	ms.author="heidist"/>
-=======
     ms.service="search"
     ms.devlang="rest-api"
     ms.workload="search"
@@ -25,7 +16,6 @@
     ms.tgt_pltfrm="na"
     ms.date="02/29/2016"
     ms.author="ashmaka"/>
->>>>>>> 62d764ee
 
 # Import data to Azure Search using the REST API
 > [AZURE.SELECTOR]
