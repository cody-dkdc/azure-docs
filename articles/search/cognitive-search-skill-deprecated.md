--- conflicted
+++ resolved
@@ -9,20 +9,12 @@
 ms.devlang: NA
 ms.workload: search
 ms.topic: conceptual
-<<<<<<< HEAD
-ms.date: 02/25/2019
-=======
 ms.date: 05/02/2019
->>>>>>> 6a383dfd
 ms.author: luisca
 ms.custom: seodec2018
 ---
 
-<<<<<<< HEAD
-# Deprecated Cognitive Search Skills
-=======
 # Deprecated cognitive search skills
->>>>>>> 6a383dfd
 
 This document describes cognitive skills that are considered deprecated. Use the following guide for the contents:
 
