---
title: Named Entity Recognition cognitive search skill - Azure Search
description: Extract named entities for person, location and organization from text in an Azure Search cognitive search pipeline.
services: search
manager: pablocas
author: luiscabrer

ms.service: search
ms.devlang: NA
ms.workload: search
ms.topic: conceptual
<<<<<<< HEAD
ms.date: 02/22/2019
=======
ms.date: 05/02/2019
>>>>>>> 6a383dfd
ms.author: luisca
ms.custom: seodec2018
---

#	 Named Entity Recognition cognitive skill

The **Named Entity Recognition** skill extracts named entities from text. Available entities include the types `person`, `location` and `organization`.

> [!IMPORTANT]
<<<<<<< HEAD
> Named entity recognition skill is deprecated, replaced by [Microsoft.Skills.Text.EntityRecognitionSkill](cognitive-search-skill-entity-recognition.md). Support stops on Feburary 15, 2019. Follow the recommendations in [Deprecated Cognitive Search Skills](cognitive-search-skill-deprecated.md) to migrate to a supported skill.

> [!NOTE]
> Starting December 21, 2018, you can [attach a Cognitive Services resource](cognitive-search-attach-cognitive-services.md) with an Azure Search skillset. This allows us to start charging for skillset execution. On this date, we also began charging for image extraction as part of the document-cracking stage. Text extraction from documents continues to be offered at no additional cost.
>
> [Built-in cognitive skill](cognitive-search-predefined-skills.md) execution is charged at the [Cognitive Services pay-as-you go price](https://azure.microsoft.com/pricing/details/cognitive-services), at the same rate as if you had performed the task directly. Image extraction is an Azure Search charge, currently offered at preview pricing. For details, see the [Azure Search pricing page](https://go.microsoft.com/fwlink/?linkid=2042400) or [How billing works](search-sku-tier.md#how-billing-works).
=======
> Named entity recognition skill is now discontinued replaced by [Microsoft.Skills.Text.EntityRecognitionSkill](cognitive-search-skill-entity-recognition.md). Support stopped on February 15, 2019 and the API was removed from the product on May 2, 2019. Follow the recommendations in [Deprecated cognitive search skills](cognitive-search-skill-deprecated.md) to migrate to a supported skill.

> [!NOTE]
> As you expand scope by increasing the frequency of processing, adding more documents, or adding more AI algorithms, you will need to [attach a billable Cognitive Services resource](cognitive-search-attach-cognitive-services.md). Charges accrue when calling APIs in Cognitive Services, and for image extraction as part of the document-cracking stage in Azure Search. There are no charges for text extraction from documents.
>
> Execution of built-in skills is charged at the existing [Cognitive Services pay-as-you go price](https://azure.microsoft.com/pricing/details/cognitive-services/). Image extraction pricing is described on the [Azure Search pricing page](https://go.microsoft.com/fwlink/?linkid=2042400).

>>>>>>> 6a383dfd

## @odata.type  
Microsoft.Skills.Text.NamedEntityRecognitionSkill

## Data limits
The maximum size of a record should be 50,000 characters as measured by `String.Length`. If you need to break up your data before sending it to the key phrase extractor, consider using the [Text Split skill](cognitive-search-skill-textsplit.md).

## Skill parameters

Parameters are case-sensitive.

| Parameter name	 | Description |
|--------------------|-------------|
| categories	| Array of categories that should be extracted.  Possible category types: `"Person"`, `"Location"`, `"Organization"`. If no category is provided, all types are returned.|
|defaultLanguageCode |	Language code of the input text. The following languages are supported: `de, en, es, fr, it`|
| minimumPrecision	| A number between 0 and 1. If the precision is lower than this value, the entity is not returned. The default is 0.|

## Skill inputs

| Input name	  | Description                   |
|---------------|-------------------------------|
| languageCode	| Optional. Default is `"en"`.  |
| text          | The text to analyze.          |

## Skill outputs

| Output name	  | Description                   |
|---------------|-------------------------------|
| persons	   | An array of strings where each string represents the name of a person. |
| locations  | An array of strings where each string represents a location. |
| organizations  | An array of strings where each string represents an organization. |
| entities | An array of complex types. Each complex type includes the following fields: <ul><li>category (`"person"`, `"organization"`, or `"location"`)</li> <li>value (the actual entity name)</li><li>offset (The location where it was found in the text)</li><li>confidence (A value between 0 and 1 that represents that confidence that the value is an actual entity)</li></ul> |

##	Sample definition

```json
  {
    "@odata.type": "#Microsoft.Skills.Text.NamedEntityRecognitionSkill",
    "categories": [ "Person", "Location", "Organization"],
    "defaultLanguageCode": "en",
    "inputs": [
      {
        "name": "text",
        "source": "/document/content"
      }
    ],
    "outputs": [
      {
        "name": "persons",
        "targetName": "people"
      }
    ]
  }
```
##	Sample input

```json
{
    "values": [
      {
        "recordId": "1",
        "data":
           {
             "text": "This is the loan application for Joe Romero, a Microsoft employee who was born in Chile and who then moved to Australia… Ana Smith is provided as a reference.",
             "languageCode": "en"
           }
      }
    ]
}
```

##	Sample output

```json
{
  "values": [
    {
      "recordId": "1",
      "data" : 
      {
        "persons": [ "Joe Romero", "Ana Smith"],
        "locations": ["Chile", "Australia"],
        "organizations":["Microsoft"],
        "entities":  
        [
          {
            "category":"person",
            "value": "Joe Romero",
            "offset": 33,
            "confidence": 0.87
          },
          {
            "category":"person",
            "value": "Ana Smith",
            "offset": 124,
            "confidence": 0.87
          },
          {
            "category":"location",
            "value": "Chile",
            "offset": 88,
            "confidence": 0.99
          },
          {
            "category":"location",
            "value": "Australia",
            "offset": 112,
            "confidence": 0.99
          },
          {
            "category":"organization",
            "value": "Microsoft",
            "offset": 54,
            "confidence": 0.99
          }
        ]
      }
    }
  ]
}
```


## Error cases
If the language code for the document is unsupported, an error is returned and no entities are extracted.

## See also

+ [Predefined skills](cognitive-search-predefined-skills.md)
+ [How to define a skillset](cognitive-search-defining-skillset.md)
+ [Entity Recognition Skill](cognitive-search-skill-entity-recognition.md)<|MERGE_RESOLUTION|>--- conflicted
+++ resolved
@@ -9,11 +9,7 @@
 ms.devlang: NA
 ms.workload: search
 ms.topic: conceptual
-<<<<<<< HEAD
-ms.date: 02/22/2019
-=======
 ms.date: 05/02/2019
->>>>>>> 6a383dfd
 ms.author: luisca
 ms.custom: seodec2018
 ---
@@ -23,14 +19,6 @@
 The **Named Entity Recognition** skill extracts named entities from text. Available entities include the types `person`, `location` and `organization`.
 
 > [!IMPORTANT]
-<<<<<<< HEAD
-> Named entity recognition skill is deprecated, replaced by [Microsoft.Skills.Text.EntityRecognitionSkill](cognitive-search-skill-entity-recognition.md). Support stops on Feburary 15, 2019. Follow the recommendations in [Deprecated Cognitive Search Skills](cognitive-search-skill-deprecated.md) to migrate to a supported skill.
-
-> [!NOTE]
-> Starting December 21, 2018, you can [attach a Cognitive Services resource](cognitive-search-attach-cognitive-services.md) with an Azure Search skillset. This allows us to start charging for skillset execution. On this date, we also began charging for image extraction as part of the document-cracking stage. Text extraction from documents continues to be offered at no additional cost.
->
-> [Built-in cognitive skill](cognitive-search-predefined-skills.md) execution is charged at the [Cognitive Services pay-as-you go price](https://azure.microsoft.com/pricing/details/cognitive-services), at the same rate as if you had performed the task directly. Image extraction is an Azure Search charge, currently offered at preview pricing. For details, see the [Azure Search pricing page](https://go.microsoft.com/fwlink/?linkid=2042400) or [How billing works](search-sku-tier.md#how-billing-works).
-=======
 > Named entity recognition skill is now discontinued replaced by [Microsoft.Skills.Text.EntityRecognitionSkill](cognitive-search-skill-entity-recognition.md). Support stopped on February 15, 2019 and the API was removed from the product on May 2, 2019. Follow the recommendations in [Deprecated cognitive search skills](cognitive-search-skill-deprecated.md) to migrate to a supported skill.
 
 > [!NOTE]
@@ -38,7 +26,6 @@
 >
 > Execution of built-in skills is charged at the existing [Cognitive Services pay-as-you go price](https://azure.microsoft.com/pricing/details/cognitive-services/). Image extraction pricing is described on the [Azure Search pricing page](https://go.microsoft.com/fwlink/?linkid=2042400).
 
->>>>>>> 6a383dfd
 
 ## @odata.type  
 Microsoft.Skills.Text.NamedEntityRecognitionSkill
