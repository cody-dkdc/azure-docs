---
title: Search Traffic Analytics for Azure Search | Microsoft Docs
description: Enable Search traffic analytics for Azure Search, a cloud hosted search service on Microsoft Azure, to unlock insights about your users and your data.
services: search
documentationcenter: ''
author: bernitorres
manager: pablocas
editor: ''

ms.assetid: b31d79cf-5924-4522-9276-a1bb5d527b13
ms.service: search
ms.devlang: multiple
ms.workload: na
ms.topic: article
ms.tgt_pltfrm: na
ms.date: 10/27/2016
ms.author: betorres
---

# Enabling and using Search Traffic Analytics
Search traffic analytics is an Azure Search feature that lets you gain visibility into your search service and unlock insights about your users and their behavior. When you enable this feature, your search service data is copied to a storage account of your choosing. This data includes your search service logs and aggregated operational metrics that, you can process and manipulate for further analysis.

## How to enable Search Traffic Analytics
You need a Storage account in the same region and subscription as your search service.

> [!IMPORTANT]
> Standard charges apply for this storage account
>
>

You can enable search traffic analytics on the portal or via PowerShell. Once enabled, the data starts flowing into your storage account within 5-10 minutes into these two blob containers:

    insights-logs-operationlogs: search traffic logs
    insights-metrics-pt1m: aggregated metrics


### A. Using the portal
Open your Azure Search service in the [Azure portal](http://portal.azure.com). Under Settings, find the Search traffic analytics option.

![][1]

Change the Status to **On**, select the Azure Storage account to use, and choose the data you want to copy: Logs, Metrics or both. We recommend copying logs and metrics.
You can set the retention policy for your data from 1 to 365 days. If you don't want to retain the data indefinitely, set retention (days) to 0.

![][2]

### B. Using PowerShell
First, make sure you have the latest [Azure PowerShell cmdlets](https://github.com/Azure/azure-powershell/releases) installed.

Then, get the Resource Ids for your Search Service and your Storage account. You can find them in the portal navigating to Settings -> Properties -> ResourceId.

![][3]

```PowerShell
Login-AzureRmAccount
$SearchServiceResourceId = "Your Search service resource id"
$StorageAccountResourceId = "Your Storage account resource id"
Set-AzureRmDiagnosticSetting -ResourceId $SearchServiceResourceId StorageAccountId $StorageAccountResourceId -Enabled $true
```

## Understanding the data
The data is stored in Azure Storage blobs formatted as JSON.

There is one blob, per hour, per container.

Example path: `resourceId=/subscriptions/<subscriptionID>/resourcegroups/<resourceGroupName>/providers/microsoft.search/searchservices/<searchServiceName>/y=2015/m=12/d=25/h=01/m=00/name=PT1H.json`

### Logs
The logs blobs contain your search service traffic logs.
Each blob has one root object called **records** that contains an array of log objects.
Each blob has records on all the operation that took place during the same hour.

#### Log schema
| Name | Type | Example | Notes |
| --- | --- | --- | --- |
| time |datetime |"2015-12-07T00:00:43.6872559Z" |Timestamp of the operation |
| resourceId |string |"/SUBSCRIPTIONS/11111111-1111-1111-1111-111111111111/<br/>RESOURCEGROUPS/DEFAULT/PROVIDERS/<br/> MICROSOFT.SEARCH/SEARCHSERVICES/SEARCHSERVICE" |Your ResourceId |
| operationName |string |"Query.Search" |The name of the operation |
| operationVersion |string |"2016-09-01" |The api-version used |
| category |string |"OperationLogs" |constant |
| resultType |string |"Success" |Possible values: Success or Failure |
| resultSignature |int |200 |HTTP result code |
| durationMS |int |50 |Duration of the operation in milliseconds |
| properties |object |see the following table |Object containing operation-specific data |

#### Properties schema
| Name | Type | Example | Notes |
| --- | --- | --- | --- |
| Description |string |"GET /indexes('content')/docs" |The operation's endpoint |
| Query |string |"?search=AzureSearch&$count=true&api-version=2016-09-01" |The query parameters |
| Documents |int |42 |Number of documents processed |
| IndexName |string |"testindex" |Name of the index associated with the operation |

### Metrics
The metrics blobs contain aggregated values for your search service.
Each file has one root object called **records** that contains an array of metric objects. This root object contains metrics for every minute for which data was available.

Available metrics:

* SearchLatency: Time the search service needed to process search queries, aggregated per minute.
* SearchQueriesPerSecond: Number of search queries received per second, aggregated per minute.
* ThrottledSearchQueriesPercentage: Percentage of search queries that were throttled, aggregated per minute.

> [!IMPORTANT]
> Throttling occurs when too many queries are sent, exhausting the service's provisioned resource capacity. Consider adding more replicas to your service.
>
>

#### Metrics schema
| Name | Type | Example | Notes |
| --- | --- | --- | --- |
| resourceId |string |"/SUBSCRIPTIONS/11111111-1111-1111-1111-111111111111/<br/>RESOURCEGROUPS/DEFAULT/PROVIDERS/<br/>MICROSOFT.SEARCH/SEARCHSERVICES/SEARCHSERVICE" |your resource id |
| metricName |string |"Latency" |the name of the metric |
| time |datetime |"2015-12-07T00:00:43.6872559Z" |the operation's timestamp |
| average |int |64 |The average value of the raw samples in the metric time interval |
| minimum |int |37 |The minimum value of the raw samples in the metric time interval |
| maximum |int |78 |The maximum value of the raw samples in the metric time interval |
| total |int |258 |The total value of the raw samples in the metric time interval |
| count |int |4 |The number of raw samples used to generate the metric |
| timegrain |string |"PT1M" |The time grain of the metric in ISO 8601 |

All metrics are reported in one-minute intervals. Every metric exposes minimum, maximum and average values per minute.

For the SearchQueriesPerSecond metric, minimum is the lowest value for search queries per second that was registered during that minute. The same applies to the maximum value. Average, is the aggregate across the entire minute.
Think about this scenario during one minute: one second of high load that is the maximum for SearchQueriesPerSecond, followed by 58 seconds of average load, and finally one second with only one query, which is the minimum.

For ThrottledSearchQueriesPercentage, minimum, maximum, average and total, all have the same value: the percentage of search queries that were throttled, from the total number of search queries during one minute.

## Analyzing your data
The data is in your own storage account and we encourage you to explore this data in the manner that works best for your case.

As a starting point, we recommend using [Power BI](https://powerbi.microsoft.com) to explore and visualize your data. You can easily connect to your Azure Storage Account and quickly start analyzing your data.

#### Power BI Online
[Power BI Content Pack](https://app.powerbi.com/getdata/services/azure-search): Create a Power BI dashboard and a set of Power BI reports that automatically show your data and provide visual insights about your search service. See the [content pack help page](https://powerbi.microsoft.com/en-us/documentation/powerbi-content-pack-azure-search/).

![][4]

#### Power BI Desktop
[Power BI Desktop](https://powerbi.microsoft.com/en-us/desktop): Explore your data and create your own visualizations for your data. See the starter query in the following section:

1. Open a new PowerBI Desktop report
2. Select Get Data -> More...

    ![][5]
3. Select Microsoft Azure Blob Storage and Connect

    ![][6]
4. Enter the Name and Account Key of your storage account
5. Select "insight-logs-operationlogs" and "insights-metrics-pt1m", then click Edit
6. When the Query Editor opens, make sure "insight-logs-operationlogs" is selected on the left. Now open the Advanced Editor by selecting View -> Advanced Editor

    ![][7]
7. Keep the first two lines and replace the rest with the following query:
<<<<<<< HEAD

   > # "insights-logs-operationlogs" = Source{[Name="insights-logs-operationlogs"]}[Data],
   > # "Sorted Rows" = Table.Sort(#"insights-logs-operationlogs",{{"Date modified", Order.Descending}}),
   > # "Kept First Rows" = Table.FirstN(#"Sorted Rows",744),
   > # "Removed Columns" = Table.RemoveColumns(#"Kept First Rows",{"Name", "Extension", "Date accessed", "Date modified", "Date created", "Attributes", "Folder Path"}),
   > # "Parsed JSON" = Table.TransformColumns(#"Removed Columns",{},Json.Document),
   > # "Expanded Content" = Table.ExpandRecordColumn(#"Parsed JSON", "Content", {"records"}, {"records"}),
   > # "Expanded records" = Table.ExpandListColumn(#"Expanded Content", "records"),
   > # "Expanded records1" = Table.ExpandRecordColumn(#"Expanded records", "records", {"time", "resourceId", "operationName", "operationVersion", "category", "resultType", "resultSignature", "durationMS", "properties"}, {"time", "resourceId", "operationName", "operationVersion", "category", "resultType", "resultSignature", "durationMS", "properties"}),
   > # "Expanded properties" = Table.ExpandRecordColumn(#"Expanded records1", "properties", {"Description", "Query", "IndexName", "Documents"}, {"Description", "Query", "IndexName", "Documents"}),
   > # "Renamed Columns" = Table.RenameColumns(#"Expanded properties",{{"time", "Datetime"}, {"resourceId", "ResourceId"}, {"operationName", "OperationName"}, {"operationVersion", "OperationVersion"}, {"category", "Category"}, {"resultType", "ResultType"}, {"resultSignature", "ResultSignature"}, {"durationMS", "Duration"}}),
   > # "Added Custom2" = Table.AddColumn(#"Renamed Columns", "QueryParameters", each Uri.Parts("http://tmp" & [Query])),
   > # "Expanded QueryParameters" = Table.ExpandRecordColumn(#"Added Custom2", "QueryParameters", {"Query"}, {"Query.1"}),
   > # "Expanded Query.1" = Table.ExpandRecordColumn(#"Expanded QueryParameters", "Query.1", {"search", "$skip", "$top", "$count", "api-version", "searchMode", "$filter"}, {"search", "$skip", "$top", "$count", "api-version", "searchMode", "$filter"}),
   > # "Removed Columns1" = Table.RemoveColumns(#"Expanded Query.1",{"OperationVersion"}),
   > # "Changed Type" = Table.TransformColumnTypes(#"Removed Columns1",{{"Datetime", type datetimezone}, {"ResourceId", type text}, {"OperationName", type text}, {"Category", type text}, {"ResultType", type text}, {"ResultSignature", type text}, {"Duration", Int64.Type}, {"Description", type text}, {"Query", type text}, {"IndexName", type text}, {"Documents", Int64.Type}, {"search", type text}, {"$skip", Int64.Type}, {"$top", Int64.Type}, {"$count", type logical}, {"api-version", type text}, {"searchMode", type text}, {"$filter", type text}}),
   > # "Inserted Date" = Table.AddColumn(#"Changed Type", "Date", each DateTime.Date([Datetime]), type date),
   > # "Duplicated Column" = Table.DuplicateColumn(#"Inserted Date", "ResourceId", "Copy of ResourceId"),
   > # "Split Column by Delimiter" = Table.SplitColumn(#"Duplicated Column","Copy of ResourceId",Splitter.SplitTextByEachDelimiter({"/"}, null, true),{"Copy of ResourceId.1", "Copy of ResourceId.2"}),
   > # "Changed Type1" = Table.TransformColumnTypes(#"Split Column by Delimiter",{{"Copy of ResourceId.1", type text}, {"Copy of ResourceId.2", type text}}),
   > # "Removed Columns2" = Table.RemoveColumns(#"Changed Type1",{"Copy of ResourceId.1"}),
   > # "Renamed Columns1" = Table.RenameColumns(#"Removed Columns2",{{"Copy of ResourceId.2", "ServiceName"}}),
   > # "Lowercased Text" = Table.TransformColumns(#"Renamed Columns1",{{"ServiceName", Text.Lower}}),
   > # "Added Custom" = Table.AddColumn(#"Lowercased Text", "DaysFromToday", each Duration.Days(DateTimeZone.UtcNow() - [Datetime])),
   > # "Changed Type2" = Table.TransformColumnTypes(#"Added Custom",{{"DaysFromToday", Int64.Type}})
   > in
   >
   > # "Changed Type2"
   >
8. Click Done
9. Select now "insights-metrics-pt1m" from the lest of queries on the left, and open the Advanced editor again. Keep the first two lines and replace the rest with the following query:

   > # "insights-metrics-pt1m1" = Source{[Name="insights-metrics-pt1m"]}[Data],
   > # "Sorted Rows" = Table.Sort(#"insights-metrics-pt1m1",{{"Date modified", Order.Descending}}),
   > # "Kept First Rows" = Table.FirstN(#"Sorted Rows",744),
   > # "Removed Columns" = Table.RemoveColumns(#"Kept First Rows",{"Name", "Extension", "Date accessed", "Date modified", "Date created", "Attributes", "Folder Path"}),
   > # "Parsed JSON" = Table.TransformColumns(#"Removed Columns",{},Json.Document),
   > # "Expanded Content" = Table.ExpandRecordColumn(#"Parsed JSON", "Content", {"records"}, {"records"}),
   > # "Expanded records" = Table.ExpandListColumn(#"Expanded Content", "records"),
   > # "Expanded records1" = Table.ExpandRecordColumn(#"Expanded records", "records", {"resourceId", "metricName", "time", "average", "minimum", "maximum", "total", "count", "timeGrain"}, {"resourceId", "metricName", "time", "average", "minimum", "maximum", "total", "count", "timeGrain"}),
   > # "Filtered Rows" = Table.SelectRows(#"Expanded records1", each ([metricName] = "Latency")),
   > # "Removed Columns1" = Table.RemoveColumns(#"Filtered Rows",{"timeGrain"}),
   > # "Renamed Columns" = Table.RenameColumns(#"Removed Columns1",{{"time", "Datetime"}, {"resourceId", "ResourceId"}, {"metricName", "MetricName"}, {"average", "Average"}, {"minimum", "Minimum"}, {"maximum", "Maximum"}, {"total", "Total"}, {"count", "Count"}}),
   > # "Changed Type" = Table.TransformColumnTypes(#"Renamed Columns",{{"ResourceId", type text}, {"MetricName", type text}, {"Datetime", type datetimezone}, {"Average", type number}, {"Minimum", Int64.Type}, {"Maximum", Int64.Type}, {"Total", Int64.Type}, {"Count", Int64.Type}}),
   > Rounding = Table.TransformColumns(#"Changed Type",{{"Average", each Number.Round(_, 2)}}),
   >
   > # "Changed Type1" = Table.TransformColumnTypes(Rounding,{{"Average", type number}}),
   > # "Inserted Date" = Table.AddColumn(#"Changed Type1", "Date", each DateTime.Date([Datetime]), type date)
   > in
   >
   > # "Inserted Date"
   >
=======
   
   >     #"insights-logs-operationlogs" = Source{[Name="insights-logs-operationlogs"]}[Data],
   >     #"Sorted Rows" = Table.Sort(#"insights-logs-operationlogs",{{"Date modified", Order.Descending}}),
   >     #"Kept First Rows" = Table.FirstN(#"Sorted Rows",744),
   >     #"Removed Columns" = Table.RemoveColumns(#"Kept First Rows",{"Name", "Extension", "Date accessed", "Date modified", "Date created", "Attributes", "Folder Path"}),
   >     #"Parsed JSON" = Table.TransformColumns(#"Removed Columns",{},Json.Document),
   >     #"Expanded Content" = Table.ExpandRecordColumn(#"Parsed JSON", "Content", {"records"}, {"records"}),
   >     #"Expanded records" = Table.ExpandListColumn(#"Expanded Content", "records"),
   >     #"Expanded records1" = Table.ExpandRecordColumn(#"Expanded records", "records", {"time", "resourceId", "operationName", "operationVersion", "category", "resultType", "resultSignature", "durationMS", "properties"}, {"time", "resourceId", "operationName", "operationVersion", "category", "resultType", "resultSignature", "durationMS", "properties"}),
   >     #"Expanded properties" = Table.ExpandRecordColumn(#"Expanded records1", "properties", {"Description", "Query", "IndexName", "Documents"}, {"Description", "Query", "IndexName", "Documents"}),
   >     #"Renamed Columns" = Table.RenameColumns(#"Expanded properties",{{"time", "Datetime"}, {"resourceId", "ResourceId"}, {"operationName", "OperationName"}, {"operationVersion", "OperationVersion"}, {"category", "Category"}, {"resultType", "ResultType"}, {"resultSignature", "ResultSignature"}, {"durationMS", "Duration"}}),
   >     #"Added Custom2" = Table.AddColumn(#"Renamed Columns", "QueryParameters", each Uri.Parts("http://tmp" & [Query])),
   >     #"Expanded QueryParameters" = Table.ExpandRecordColumn(#"Added Custom2", "QueryParameters", {"Query"}, {"Query.1"}),
   >     #"Expanded Query.1" = Table.ExpandRecordColumn(#"Expanded QueryParameters", "Query.1", {"search", "$skip", "$top", "$count", "api-version", "searchMode", "$filter"}, {"search", "$skip", "$top", "$count", "api-version", "searchMode", "$filter"}),
   >     #"Removed Columns1" = Table.RemoveColumns(#"Expanded Query.1",{"OperationVersion"}),
   >     #"Changed Type" = Table.TransformColumnTypes(#"Removed Columns1",{{"Datetime", type datetimezone}, {"ResourceId", type text}, {"OperationName", type text}, {"Category", type text}, {"ResultType", type text}, {"ResultSignature", type text}, {"Duration", Int64.Type}, {"Description", type text}, {"Query", type text}, {"IndexName", type text}, {"Documents", Int64.Type}, {"search", type text}, {"$skip", Int64.Type}, {"$top", Int64.Type}, {"$count", type logical}, {"api-version", type text}, {"searchMode", type text}, {"$filter", type text}}),
   >     #"Inserted Date" = Table.AddColumn(#"Changed Type", "Date", each DateTime.Date([Datetime]), type date),
   >     #"Duplicated Column" = Table.DuplicateColumn(#"Inserted Date", "ResourceId", "Copy of ResourceId"),
   >     #"Split Column by Delimiter" = Table.SplitColumn(#"Duplicated Column","Copy of ResourceId",Splitter.SplitTextByEachDelimiter({"/"}, null, true),{"Copy of ResourceId.1", "Copy of ResourceId.2"}),
   >     #"Changed Type1" = Table.TransformColumnTypes(#"Split Column by Delimiter",{{"Copy of ResourceId.1", type text}, {"Copy of ResourceId.2", type text}}),
   >     #"Removed Columns2" = Table.RemoveColumns(#"Changed Type1",{"Copy of ResourceId.1"}),
   >     #"Renamed Columns1" = Table.RenameColumns(#"Removed Columns2",{{"Copy of ResourceId.2", "ServiceName"}}),
   >     #"Lowercased Text" = Table.TransformColumns(#"Renamed Columns1",{{"ServiceName", Text.Lower}}),
   >     #"Added Custom" = Table.AddColumn(#"Lowercased Text", "DaysFromToday", each Duration.Days(DateTimeZone.UtcNow() - [Datetime])),
   >     #"Changed Type2" = Table.TransformColumnTypes(#"Added Custom",{{"DaysFromToday", Int64.Type}})
   >     in
   >     #"Changed Type2"

8. Click Done

9. Select now "insights-metrics-pt1m" from the lest of queries on the left, and open the Advanced editor again. Keep the first two lines and replace the rest with the following query: 
   
   >     #"insights-metrics-pt1m1" = Source{[Name="insights-metrics-pt1m"]}[Data],
   >     #"Sorted Rows" = Table.Sort(#"insights-metrics-pt1m1",{{"Date modified", Order.Descending}}),
   >     #"Kept First Rows" = Table.FirstN(#"Sorted Rows",744),
   >     #"Removed Columns" = Table.RemoveColumns(#"Kept First Rows",{"Name", "Extension", "Date accessed", "Date modified", "Date created", "Attributes", "Folder Path"}),
   >     #"Parsed JSON" = Table.TransformColumns(#"Removed Columns",{},Json.Document),
   >     #"Expanded Content" = Table.ExpandRecordColumn(#"Parsed JSON", "Content", {"records"}, {"records"}),
   >     #"Expanded records" = Table.ExpandListColumn(#"Expanded Content", "records"),
   >     #"Expanded records1" = Table.ExpandRecordColumn(#"Expanded records", "records", {"resourceId", "metricName", "time", "average", "minimum", "maximum", "total", "count", "timeGrain"}, {"resourceId", "metricName", "time", "average", "minimum", "maximum", "total", "count", "timeGrain"}),
   >     #"Filtered Rows" = Table.SelectRows(#"Expanded records1", each ([metricName] = "Latency")),
   >     #"Removed Columns1" = Table.RemoveColumns(#"Filtered Rows",{"timeGrain"}),
   >     #"Renamed Columns" = Table.RenameColumns(#"Removed Columns1",{{"time", "Datetime"}, {"resourceId", "ResourceId"}, {"metricName", "MetricName"}, {"average", "Average"}, {"minimum", "Minimum"}, {"maximum", "Maximum"}, {"total", "Total"}, {"count", "Count"}}),
   >     #"Changed Type" = Table.TransformColumnTypes(#"Renamed Columns",{{"ResourceId", type text}, {"MetricName", type text}, {"Datetime", type datetimezone}, {"Average", type number}, {"Minimum", Int64.Type}, {"Maximum", Int64.Type}, {"Total", Int64.Type}, {"Count", Int64.Type}}),
   >         Rounding = Table.TransformColumns(#"Changed Type",{{"Average", each Number.Round(_, 2)}}),
   >     #"Changed Type1" = Table.TransformColumnTypes(Rounding,{{"Average", type number}}),
   >     #"Inserted Date" = Table.AddColumn(#"Changed Type1", "Date", each DateTime.Date([Datetime]), type date)
   >     in
   >     #"Inserted Date"
 
>>>>>>> 301dd653
10. Click Done and then select Close&Apply in the Home tab.

11. Your data for the last 30 days is now ready to be consumed. Go ahead and create some [visualizations](https://powerbi.microsoft.com/en-us/documentation/powerbi-desktop-report-view/).

## Next Steps
Learn more about search syntax and query parameters. See [Search Documents (Azure Search REST API)](https://msdn.microsoft.com/library/azure/dn798927.aspx) for details.

Learn more about creating amazing reports. See [Getting started with Power BI Desktop](https://powerbi.microsoft.com/en-us/documentation/powerbi-desktop-getting-started/) for details

<!--Image references-->

[1]: ./media/search-traffic-analytics/SettingsBlade.png
[2]: ./media/search-traffic-analytics/DiagnosticsBlade.png
[3]: ./media/search-traffic-analytics/ResourceId.png
[4]: ./media/search-traffic-analytics/Dashboard.png
[5]: ./media/search-traffic-analytics/GetData.png
[6]: ./media/search-traffic-analytics/BlobStorage.png
[7]: ./media/search-traffic-analytics/QueryEditor.png<|MERGE_RESOLUTION|>--- conflicted
+++ resolved
@@ -152,7 +152,6 @@
 
     ![][7]
 7. Keep the first two lines and replace the rest with the following query:
-<<<<<<< HEAD
 
    > # "insights-logs-operationlogs" = Source{[Name="insights-logs-operationlogs"]}[Data],
    > # "Sorted Rows" = Table.Sort(#"insights-logs-operationlogs",{{"Date modified", Order.Descending}}),
@@ -205,58 +204,6 @@
    >
    > # "Inserted Date"
    >
-=======
-   
-   >     #"insights-logs-operationlogs" = Source{[Name="insights-logs-operationlogs"]}[Data],
-   >     #"Sorted Rows" = Table.Sort(#"insights-logs-operationlogs",{{"Date modified", Order.Descending}}),
-   >     #"Kept First Rows" = Table.FirstN(#"Sorted Rows",744),
-   >     #"Removed Columns" = Table.RemoveColumns(#"Kept First Rows",{"Name", "Extension", "Date accessed", "Date modified", "Date created", "Attributes", "Folder Path"}),
-   >     #"Parsed JSON" = Table.TransformColumns(#"Removed Columns",{},Json.Document),
-   >     #"Expanded Content" = Table.ExpandRecordColumn(#"Parsed JSON", "Content", {"records"}, {"records"}),
-   >     #"Expanded records" = Table.ExpandListColumn(#"Expanded Content", "records"),
-   >     #"Expanded records1" = Table.ExpandRecordColumn(#"Expanded records", "records", {"time", "resourceId", "operationName", "operationVersion", "category", "resultType", "resultSignature", "durationMS", "properties"}, {"time", "resourceId", "operationName", "operationVersion", "category", "resultType", "resultSignature", "durationMS", "properties"}),
-   >     #"Expanded properties" = Table.ExpandRecordColumn(#"Expanded records1", "properties", {"Description", "Query", "IndexName", "Documents"}, {"Description", "Query", "IndexName", "Documents"}),
-   >     #"Renamed Columns" = Table.RenameColumns(#"Expanded properties",{{"time", "Datetime"}, {"resourceId", "ResourceId"}, {"operationName", "OperationName"}, {"operationVersion", "OperationVersion"}, {"category", "Category"}, {"resultType", "ResultType"}, {"resultSignature", "ResultSignature"}, {"durationMS", "Duration"}}),
-   >     #"Added Custom2" = Table.AddColumn(#"Renamed Columns", "QueryParameters", each Uri.Parts("http://tmp" & [Query])),
-   >     #"Expanded QueryParameters" = Table.ExpandRecordColumn(#"Added Custom2", "QueryParameters", {"Query"}, {"Query.1"}),
-   >     #"Expanded Query.1" = Table.ExpandRecordColumn(#"Expanded QueryParameters", "Query.1", {"search", "$skip", "$top", "$count", "api-version", "searchMode", "$filter"}, {"search", "$skip", "$top", "$count", "api-version", "searchMode", "$filter"}),
-   >     #"Removed Columns1" = Table.RemoveColumns(#"Expanded Query.1",{"OperationVersion"}),
-   >     #"Changed Type" = Table.TransformColumnTypes(#"Removed Columns1",{{"Datetime", type datetimezone}, {"ResourceId", type text}, {"OperationName", type text}, {"Category", type text}, {"ResultType", type text}, {"ResultSignature", type text}, {"Duration", Int64.Type}, {"Description", type text}, {"Query", type text}, {"IndexName", type text}, {"Documents", Int64.Type}, {"search", type text}, {"$skip", Int64.Type}, {"$top", Int64.Type}, {"$count", type logical}, {"api-version", type text}, {"searchMode", type text}, {"$filter", type text}}),
-   >     #"Inserted Date" = Table.AddColumn(#"Changed Type", "Date", each DateTime.Date([Datetime]), type date),
-   >     #"Duplicated Column" = Table.DuplicateColumn(#"Inserted Date", "ResourceId", "Copy of ResourceId"),
-   >     #"Split Column by Delimiter" = Table.SplitColumn(#"Duplicated Column","Copy of ResourceId",Splitter.SplitTextByEachDelimiter({"/"}, null, true),{"Copy of ResourceId.1", "Copy of ResourceId.2"}),
-   >     #"Changed Type1" = Table.TransformColumnTypes(#"Split Column by Delimiter",{{"Copy of ResourceId.1", type text}, {"Copy of ResourceId.2", type text}}),
-   >     #"Removed Columns2" = Table.RemoveColumns(#"Changed Type1",{"Copy of ResourceId.1"}),
-   >     #"Renamed Columns1" = Table.RenameColumns(#"Removed Columns2",{{"Copy of ResourceId.2", "ServiceName"}}),
-   >     #"Lowercased Text" = Table.TransformColumns(#"Renamed Columns1",{{"ServiceName", Text.Lower}}),
-   >     #"Added Custom" = Table.AddColumn(#"Lowercased Text", "DaysFromToday", each Duration.Days(DateTimeZone.UtcNow() - [Datetime])),
-   >     #"Changed Type2" = Table.TransformColumnTypes(#"Added Custom",{{"DaysFromToday", Int64.Type}})
-   >     in
-   >     #"Changed Type2"
-
-8. Click Done
-
-9. Select now "insights-metrics-pt1m" from the lest of queries on the left, and open the Advanced editor again. Keep the first two lines and replace the rest with the following query: 
-   
-   >     #"insights-metrics-pt1m1" = Source{[Name="insights-metrics-pt1m"]}[Data],
-   >     #"Sorted Rows" = Table.Sort(#"insights-metrics-pt1m1",{{"Date modified", Order.Descending}}),
-   >     #"Kept First Rows" = Table.FirstN(#"Sorted Rows",744),
-   >     #"Removed Columns" = Table.RemoveColumns(#"Kept First Rows",{"Name", "Extension", "Date accessed", "Date modified", "Date created", "Attributes", "Folder Path"}),
-   >     #"Parsed JSON" = Table.TransformColumns(#"Removed Columns",{},Json.Document),
-   >     #"Expanded Content" = Table.ExpandRecordColumn(#"Parsed JSON", "Content", {"records"}, {"records"}),
-   >     #"Expanded records" = Table.ExpandListColumn(#"Expanded Content", "records"),
-   >     #"Expanded records1" = Table.ExpandRecordColumn(#"Expanded records", "records", {"resourceId", "metricName", "time", "average", "minimum", "maximum", "total", "count", "timeGrain"}, {"resourceId", "metricName", "time", "average", "minimum", "maximum", "total", "count", "timeGrain"}),
-   >     #"Filtered Rows" = Table.SelectRows(#"Expanded records1", each ([metricName] = "Latency")),
-   >     #"Removed Columns1" = Table.RemoveColumns(#"Filtered Rows",{"timeGrain"}),
-   >     #"Renamed Columns" = Table.RenameColumns(#"Removed Columns1",{{"time", "Datetime"}, {"resourceId", "ResourceId"}, {"metricName", "MetricName"}, {"average", "Average"}, {"minimum", "Minimum"}, {"maximum", "Maximum"}, {"total", "Total"}, {"count", "Count"}}),
-   >     #"Changed Type" = Table.TransformColumnTypes(#"Renamed Columns",{{"ResourceId", type text}, {"MetricName", type text}, {"Datetime", type datetimezone}, {"Average", type number}, {"Minimum", Int64.Type}, {"Maximum", Int64.Type}, {"Total", Int64.Type}, {"Count", Int64.Type}}),
-   >         Rounding = Table.TransformColumns(#"Changed Type",{{"Average", each Number.Round(_, 2)}}),
-   >     #"Changed Type1" = Table.TransformColumnTypes(Rounding,{{"Average", type number}}),
-   >     #"Inserted Date" = Table.AddColumn(#"Changed Type1", "Date", each DateTime.Date([Datetime]), type date)
-   >     in
-   >     #"Inserted Date"
- 
->>>>>>> 301dd653
 10. Click Done and then select Close&Apply in the Home tab.
 
 11. Your data for the last 30 days is now ready to be consumed. Go ahead and create some [visualizations](https://powerbi.microsoft.com/en-us/documentation/powerbi-desktop-report-view/).
