---
title: Image Analysis cognitive search skill - Azure Search
description: Extract semantic text through image analysis using the ImageAnalysis cognitive skill in an Azure Search enrichment pipeline.
services: search
manager: pablocas
author: luiscabrer

ms.service: search
ms.devlang: NA
ms.workload: search
ms.topic: conceptual
<<<<<<< HEAD
ms.date: 02/22/2019
=======
ms.date: 05/02/2019
>>>>>>> 6a383dfd
ms.author: luisca
ms.custom: seodec2018
---
#	Image Analysis cognitive skill

The **Image Analysis** skill extracts a rich set of visual features based on the image content. For example, you can generate a caption from an image, generate tags, or identify celebrities and landmarks. This skill uses the machine learning models provided by [Computer Vision](https://docs.microsoft.com/azure/cognitive-services/computer-vision/home) in Cognitive Services. 

> [!NOTE]
<<<<<<< HEAD
> Starting December 21, 2018, you can [attach a Cognitive Services resource](cognitive-search-attach-cognitive-services.md) with an Azure Search skillset. This allows us to start charging for skillset execution. On this date, we also began charging for image extraction as part of the document-cracking stage. Text extraction from documents continues to be offered at no additional cost.
>
> [Built-in cognitive skill](cognitive-search-predefined-skills.md) execution is charged at the [Cognitive Services pay-as-you go price](https://azure.microsoft.com/pricing/details/cognitive-services), at the same rate as if you had performed the task directly. Image extraction is an Azure Search charge, currently offered at preview pricing. For details, see the [Azure Search pricing page](https://go.microsoft.com/fwlink/?linkid=2042400) or [How billing works](search-sku-tier.md#how-billing-works).
=======
> As you expand scope by increasing the frequency of processing, adding more documents, or adding more AI algorithms, you will need to [attach a billable Cognitive Services resource](cognitive-search-attach-cognitive-services.md). Charges accrue when calling APIs in Cognitive Services, and for image extraction as part of the document-cracking stage in Azure Search. There are no charges for text extraction from documents.
>
> Execution of built-in skills is charged at the existing [Cognitive Services pay-as-you go price](https://azure.microsoft.com/pricing/details/cognitive-services/). Image extraction pricing is described on the [Azure Search pricing page](https://go.microsoft.com/fwlink/?linkid=2042400).

>>>>>>> 6a383dfd

## @odata.type  
Microsoft.Skills.Vision.ImageAnalysisSkill 

## Skill parameters

Parameters are case-sensitive.

| Parameter name	 | Description |
|--------------------|-------------|
| defaultLanguageCode	|  A string indicating the language to return. The service returns recognition results in a specified language. If this parameter is not specified, the default value is "en". <br/><br/>Supported languages are: <br/>*en* - English (default) <br/> *zh* - Simplified Chinese|
|visualFeatures |	An array of strings indicating the visual feature types to return. Valid visual feature types include:  <ul><li> *categories* - categorizes image content according to a taxonomy defined in the Cognitive Services [documentation](https://docs.microsoft.com/azure/cognitive-services/computer-vision/category-taxonomy).</li><li> *tags* - tags the image with a detailed list of words related to the image content.</li><li>*description* - describes the image content with a complete English sentence.</li><li>*faces* - detects if faces are present. If present, generates coordinates, gender, and age.</li><li>	*imageType* - detects if image is clip art or a line drawing.</li><li>	*color* - determines the accent color, dominant color, and whether an image is black&white.</li><li>*adult* - detects if the image is pornographic in nature (depicts nudity or a sex act). Sexually suggestive content is also detected.</li></ul> Names of visual features are case-sensitive.|
| details	| An array of strings indicating which domain-specific details to return. Valid visual feature types include: <ul><li>*celebrities* - identifies celebrities if detected in the image.</li><li>*landmarks* - identifies landmarks if detected in the image.</li></ul>
 |

## Skill inputs

| Input name	  | Description                                          |
|---------------|------------------------------------------------------|
| image         | Complex Type. Currently only works with "/document/normalized_images" field, produced by the Azure Blob indexer when ```imageAction``` is set to a value other than ```none```. See the [sample](#sample-output) for more information.|



##	Sample definition
```json
{
    "@odata.type": "#Microsoft.Skills.Vision.ImageAnalysisSkill",
    "context": "/document/normalized_images/*",
    "visualFeatures": [
        "Tags",
        "Faces",
        "Categories",
        "Adult",
        "Description",
        "ImageType",
        "Color"
    ],
    "defaultLanguageCode": "en",
    "inputs": [
        {
            "name": "image",
            "source": "/document/normalized_images/*"
        }
    ],
    "outputs": [
        {
            "name": "categories",
            "targetName": "myCategories"
        },
        {
            "name": "tags",
            "targetName": "myTags"
        },
        {
            "name": "description",
            "targetName": "myDescription"
        },
        {
            "name": "faces",
            "targetName": "myFaces"
        },
        {
            "name": "imageType",
            "targetName": "myImageType"
        },
        {
            "name": "color",
            "targetName": "myColor"
        },
        {
            "name": "adult",
            "targetName": "myAdultCategory"
        }
    ]
}
```

##	Sample input

```json
{
    "values": [
        {
            "recordId": "1",
            "data": {
                "image": {
                    "data": "BASE64 ENCODED STRING OF A JPEG IMAGE",
                    "width": 500,
                    "height": 300,
                    "originalWidth": 5000,
                    "originalHeight": 3000,
                    "rotationFromOriginal": 90,
                    "contentOffset": 500
                }
            }
        }
    ]
}
```


##	Sample output

```json
{
    "values": [
        {
            "recordId": "1",
            "data": {
                "categories": [
                    {
                        "name": "abstract_",
                        "score": 0.00390625
                    },
                    {
                        "name": "people_",
                        "score": 0.83984375,
                        "detail": {
                            "celebrities": [
                                {
                                    "name": "Satya Nadella",
                                    "faceBoundingBox": {
                                        "left": 597,
                                        "top": 162,
                                        "width": 248,
                                        "height": 248
                                    },
                                    "confidence": 0.999028444
                                }
                            ],
                            "landmarks": [
                                {
                                    "name": "Forbidden City",
                                    "confidence": 0.9978346
                                }
                            ]
                        }
                    }
                ],
                "adult": {
                    "isAdultContent": false,
                    "isRacyContent": false,
                    "adultScore": 0.0934349000453949,
                    "racyScore": 0.068613491952419281
                },
                "tags": [
                    {
                        "name": "person",
                        "confidence": 0.98979085683822632
                    },
                    {
                        "name": "man",
                        "confidence": 0.94493889808654785
                    },
                    {
                        "name": "outdoor",
                        "confidence": 0.938492476940155
                    },
                    {
                        "name": "window",
                        "confidence": 0.89513939619064331
                    }
                ],
                "description": {
                    "tags": [
                        "person",
                        "man",
                        "outdoor",
                        "window",
                        "glasses"
                    ],
                    "captions": [
                        {
                            "text": "Satya Nadella sitting on a bench",
                            "confidence": 0.48293603002174407
                        }
                    ]
                },
                "requestId": "0dbec5ad-a3d3-4f7e-96b4-dfd57efe967d",
                "metadata": {
                    "width": 1500,
                    "height": 1000,
                    "format": "Jpeg"
                },
                "faces": [
                    {
                        "age": 44,
                        "gender": "Male",
                        "faceBoundingBox": {
                            "left": 593,
                            "top": 160,
                            "width": 250,
                            "height": 250
                        }
                    }
                ],
                "color": {
                    "dominantColorForeground": "Brown",
                    "dominantColorBackground": "Brown",
                    "dominantColors": [
                        "Brown",
                        "Black"
                    ],
                    "accentColor": "873B59",
                    "isBwImg": false
                    },
                "imageType": {
                    "clipArtType": 0,
                    "lineDrawingType": 0
                }
            }
        }
    ]
}
```


## Error cases
In the following error cases, no elements are extracted.

| Error Code | Description |
|------------|-------------|
| NotSupportedLanguage | The language provided is not supported. |
| InvalidImageUrl | Image URL is badly formatted or not accessible.|
| InvalidImageFormat | Input data is not a valid image. |
| InvalidImageSize | Input image is too large. |
| NotSupportedVisualFeature  | Specified feature type is not valid. |
| NotSupportedImage | Unsupported image, for example, child pornography. |
| InvalidDetails | Unsupported domain-specific model. |

## See also

+ [Predefined skills](cognitive-search-predefined-skills.md)
+ [How to define a skillset](cognitive-search-defining-skillset.md)
+ [Create Indexer (REST)](https://docs.microsoft.com/rest/api/searchservice/create-indexer)<|MERGE_RESOLUTION|>--- conflicted
+++ resolved
@@ -9,11 +9,7 @@
 ms.devlang: NA
 ms.workload: search
 ms.topic: conceptual
-<<<<<<< HEAD
-ms.date: 02/22/2019
-=======
 ms.date: 05/02/2019
->>>>>>> 6a383dfd
 ms.author: luisca
 ms.custom: seodec2018
 ---
@@ -22,16 +18,10 @@
 The **Image Analysis** skill extracts a rich set of visual features based on the image content. For example, you can generate a caption from an image, generate tags, or identify celebrities and landmarks. This skill uses the machine learning models provided by [Computer Vision](https://docs.microsoft.com/azure/cognitive-services/computer-vision/home) in Cognitive Services. 
 
 > [!NOTE]
-<<<<<<< HEAD
-> Starting December 21, 2018, you can [attach a Cognitive Services resource](cognitive-search-attach-cognitive-services.md) with an Azure Search skillset. This allows us to start charging for skillset execution. On this date, we also began charging for image extraction as part of the document-cracking stage. Text extraction from documents continues to be offered at no additional cost.
->
-> [Built-in cognitive skill](cognitive-search-predefined-skills.md) execution is charged at the [Cognitive Services pay-as-you go price](https://azure.microsoft.com/pricing/details/cognitive-services), at the same rate as if you had performed the task directly. Image extraction is an Azure Search charge, currently offered at preview pricing. For details, see the [Azure Search pricing page](https://go.microsoft.com/fwlink/?linkid=2042400) or [How billing works](search-sku-tier.md#how-billing-works).
-=======
 > As you expand scope by increasing the frequency of processing, adding more documents, or adding more AI algorithms, you will need to [attach a billable Cognitive Services resource](cognitive-search-attach-cognitive-services.md). Charges accrue when calling APIs in Cognitive Services, and for image extraction as part of the document-cracking stage in Azure Search. There are no charges for text extraction from documents.
 >
 > Execution of built-in skills is charged at the existing [Cognitive Services pay-as-you go price](https://azure.microsoft.com/pricing/details/cognitive-services/). Image extraction pricing is described on the [Azure Search pricing page](https://go.microsoft.com/fwlink/?linkid=2042400).
 
->>>>>>> 6a383dfd
 
 ## @odata.type  
 Microsoft.Skills.Vision.ImageAnalysisSkill 
