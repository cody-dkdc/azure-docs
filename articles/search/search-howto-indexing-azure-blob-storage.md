---
title: Index Azure Blob storage content for full text search - Azure Search
description: Learn how to index Azure Blob Storage and extract text from documents with Azure Search.

<<<<<<< HEAD
ms.date: 03/01/2019
=======
ms.date: 05/02/2019
>>>>>>> 6a383dfd
author: mgottein 
manager: cgronlun
ms.author: magottei

services: search
ms.service: search
ms.devlang: rest-api
ms.topic: conceptual
ms.custom: seodec2018
---

# Indexing Documents in Azure Blob Storage with Azure Search
This article shows how to use Azure Search to index documents (such as PDFs, Microsoft Office documents, and several other common formats) stored in Azure Blob storage. First, it explains the basics of setting up and configuring a blob indexer. Then, it offers a deeper exploration of behaviors and scenarios you are likely to encounter.

## Supported document formats
The blob indexer can extract text from the following document formats:

[!INCLUDE [search-blob-data-sources](../../includes/search-blob-data-sources.md)]

## Setting up blob indexing
You can set up an Azure Blob Storage indexer using:

* [Azure portal](https://ms.portal.azure.com)
* Azure Search [REST API](https://docs.microsoft.com/rest/api/searchservice/Indexer-operations)
* Azure Search [.NET SDK](https://aka.ms/search-sdk)

> [!NOTE]
> Some features (for example, field mappings) are not yet available in the portal, and have to be used programmatically.
>

Here, we demonstrate the flow using the REST API.

### Step 1: Create a data source
A data source specifies which data to index, credentials needed to access the data, and policies to efficiently identify changes in the data (new, modified, or deleted rows). A data source can be used by multiple indexers in the same search service.

For blob indexing, the data source must have the following required properties:

* **name** is the unique name of the data source within your search service.
* **type** must be `azureblob`.
* **credentials** provides the storage account connection string as the `credentials.connectionString` parameter. See [How to specify credentials](#Credentials) below for details.
* **container** specifies a container in your storage account. By default, all blobs within the container are retrievable. If you only want to index blobs in a particular virtual directory, you can specify that directory using the optional **query** parameter.

To create a data source:

    POST https://[service name].search.windows.net/datasources?api-version=2019-05-06
    Content-Type: application/json
    api-key: [admin key]

    {
        "name" : "blob-datasource",
        "type" : "azureblob",
        "credentials" : { "connectionString" : "DefaultEndpointsProtocol=https;AccountName=<account name>;AccountKey=<account key>;" },
        "container" : { "name" : "my-container", "query" : "<optional-virtual-directory-name>" }
    }   

For more on the Create Datasource API, see [Create Datasource](https://docs.microsoft.com/rest/api/searchservice/create-data-source).

<a name="Credentials"></a>
#### How to specify credentials ####

You can provide the credentials for the blob container in one of these ways:

- **Full access storage account connection string**: `DefaultEndpointsProtocol=https;AccountName=<your storage account>;AccountKey=<your account key>`
 You can get the connection string from the Azure portal by navigating to the storage account blade > Settings > Keys (for Classic storage accounts) or Settings > Access keys (for Azure Resource Manager storage accounts).
- **Storage account shared access signature** (SAS) connection string: `BlobEndpoint=https://<your account>.blob.core.windows.net/;SharedAccessSignature=?sv=2016-05-31&sig=<the signature>&spr=https&se=<the validity end time>&srt=co&ss=b&sp=rl`
 The SAS should have the list and read permissions on containers and objects (blobs in this case).
-  **Container shared access signature**: `ContainerSharedAccessUri=https://<your storage account>.blob.core.windows.net/<container name>?sv=2016-05-31&sr=c&sig=<the signature>&se=<the validity end time>&sp=rl`
 The SAS should have the list and read permissions on the container.

For more info on storage shared access signatures, see [Using Shared Access Signatures](../storage/common/storage-dotnet-shared-access-signature-part-1.md).

> [!NOTE]
> If you use SAS credentials, you will need to update the data source credentials periodically with renewed signatures to prevent their expiration. If SAS credentials expire, the indexer will fail with an error message similar to `Credentials provided in the connection string are invalid or have expired.`.  

### Step 2: Create an index
The index specifies the fields in a document, attributes, and other constructs that shape the search experience.

Here's how to create an index with a searchable `content` field to store the text extracted from blobs:   

    POST https://[service name].search.windows.net/indexes?api-version=2019-05-06
    Content-Type: application/json
    api-key: [admin key]

    {
          "name" : "my-target-index",
          "fields": [
            { "name": "id", "type": "Edm.String", "key": true, "searchable": false },
            { "name": "content", "type": "Edm.String", "searchable": true, "filterable": false, "sortable": false, "facetable": false }
          ]
    }

For more on creating indexes, see [Create Index](https://docs.microsoft.com/rest/api/searchservice/create-index)

### Step 3: Create an indexer
An indexer connects a data source with a target search index, and provides a schedule to automate the data refresh.

Once the index and data source have been created, you're ready to create the indexer:

    POST https://[service name].search.windows.net/indexers?api-version=2019-05-06
    Content-Type: application/json
    api-key: [admin key]

    {
      "name" : "blob-indexer",
      "dataSourceName" : "blob-datasource",
      "targetIndexName" : "my-target-index",
      "schedule" : { "interval" : "PT2H" }
    }

This indexer will run every two hours (schedule interval is set to "PT2H"). To run an indexer every 30 minutes, set the interval to "PT30M". The shortest supported interval is 5 minutes. The schedule is optional - if omitted, an indexer runs only once when it's created. However, you can run an indexer on-demand at any time.   

For more details on the Create Indexer API, check out [Create Indexer](https://docs.microsoft.com/rest/api/searchservice/create-indexer).

## How Azure Search indexes blobs

Depending on the [indexer configuration](#PartsOfBlobToIndex), the blob indexer can index storage metadata only (useful when you only care about the metadata and don't need to index the content of blobs), storage and content metadata, or both metadata and textual content. By default, the indexer extracts both metadata and content.

> [!NOTE]
> By default, blobs with structured content such as JSON or CSV are indexed as a single chunk of text. If you want to index JSON and CSV blobs in a structured way, see [Indexing JSON blobs](search-howto-index-json-blobs.md) and [Indexing CSV blobs](search-howto-index-csv-blobs.md) for more information.
>
> A compound or embedded document (such as a ZIP archive or a Word document with embedded Outlook email containing attachments) is also indexed as a single document.

* The textual content of the document is extracted into a string field named `content`.

> [!NOTE]
> Azure Search limits how much text it extracts depending on the pricing tier: 32,000 characters for Free tier, 64,000 for Basic, and 4 million for Standard, Standard S2 and Standard S3 tiers. A warning is included in the indexer status response for truncated documents.  

* User-specified metadata properties present on the blob, if any, are extracted verbatim.
* Standard blob metadata properties are extracted into the following fields:

  * **metadata\_storage\_name** (Edm.String) - the file name of the blob. For example, if you have a blob /my-container/my-folder/subfolder/resume.pdf, the value of this field is `resume.pdf`.
  * **metadata\_storage\_path** (Edm.String) - the full URI of the blob, including the storage account. For example, `https://myaccount.blob.core.windows.net/my-container/my-folder/subfolder/resume.pdf`
  * **metadata\_storage\_content\_type** (Edm.String) - content type as specified by the code you used to upload the blob. For example, `application/octet-stream`.
  * **metadata\_storage\_last\_modified** (Edm.DateTimeOffset) - last modified timestamp for the blob. Azure Search uses this timestamp to identify changed blobs, to avoid reindexing everything after the initial indexing.
  * **metadata\_storage\_size** (Edm.Int64) - blob size in bytes.
  * **metadata\_storage\_content\_md5** (Edm.String) - MD5 hash of the blob content, if available.
* Metadata properties specific to each document format are extracted into the fields listed [here](#ContentSpecificMetadata).

You don't need to define fields for all of the above properties in your search index - just capture the properties you need for your application.

> [!NOTE]
> Often, the field names in your existing index will be different from the field names generated during document extraction. You can use **field mappings** to map the property names provided by Azure Search to the field names in your search index. You will see an example of field mappings use below.
>
>

<a name="DocumentKeys"></a>
### Defining document keys and field mappings
In Azure Search, the document key uniquely identifies a document. Every search index must have exactly one key field of type Edm.String. The key field is required for each document that is being added to the index (it is actually the only required field).  

You should carefully consider which extracted field should map to the key field for your index. The candidates are:

* **metadata\_storage\_name** - this might be a convenient candidate, but note that 1) the names might not be unique, as you may have blobs with the same name in different folders, and 2) the name may contain characters that are invalid in document keys, such as dashes. You can deal with invalid characters by using the `base64Encode` [field mapping function](search-indexer-field-mappings.md#base64EncodeFunction) - if you do this, remember to encode document keys when passing them in API calls such as Lookup. (For example, in .NET you can use the [UrlTokenEncode method](https://msdn.microsoft.com/library/system.web.httpserverutility.urltokenencode.aspx) for that purpose).
* **metadata\_storage\_path** - using the full path ensures uniqueness, but the path definitely contains `/` characters that are [invalid in a document key](https://docs.microsoft.com/rest/api/searchservice/naming-rules).  As above, you have the option of encoding the keys using the `base64Encode` [function](search-indexer-field-mappings.md#base64EncodeFunction).
* If none of the options above work for you, you can add a custom metadata property to the blobs. This option does, however, require your blob upload process to add that metadata property to all blobs. Since the key is a required property, all blobs that don't have that property will fail to be indexed.

> [!IMPORTANT]
> If there is no explicit mapping for the key field in the index, Azure Search automatically uses `metadata_storage_path` as the key and base-64 encodes key values (the second option above).
>
>

For this example, let's pick the `metadata_storage_name` field as the document key. Let's also assume your index has a key field named `key` and a field `fileSize` for storing the document size. To wire things up as desired, specify the following field mappings when creating or updating your indexer:

    "fieldMappings" : [
      { "sourceFieldName" : "metadata_storage_name", "targetFieldName" : "key", "mappingFunction" : { "name" : "base64Encode" } },
      { "sourceFieldName" : "metadata_storage_size", "targetFieldName" : "fileSize" }
    ]

To bring this all together, here's how you can add field mappings and enable base-64 encoding of keys for an existing indexer:

    PUT https://[service name].search.windows.net/indexers/blob-indexer?api-version=2019-05-06
    Content-Type: application/json
    api-key: [admin key]

    {
      "dataSourceName" : " blob-datasource ",
      "targetIndexName" : "my-target-index",
      "schedule" : { "interval" : "PT2H" },
      "fieldMappings" : [
        { "sourceFieldName" : "metadata_storage_name", "targetFieldName" : "key", "mappingFunction" : { "name" : "base64Encode" } },
        { "sourceFieldName" : "metadata_storage_size", "targetFieldName" : "fileSize" }
      ]
    }

> [!NOTE]
> To learn more about field mappings, see [this article](search-indexer-field-mappings.md).
>
>

<a name="WhichBlobsAreIndexed"></a>
## Controlling which blobs are indexed
You can control which blobs are indexed, and which are skipped.

### Index only the blobs with specific file extensions
You can index only the blobs with the file name extensions you specify by using the `indexedFileNameExtensions` indexer configuration parameter. The value is a string containing a comma-separated list of file extensions (with a leading dot). For example, to index only the .PDF and .DOCX blobs, do this:

    PUT https://[service name].search.windows.net/indexers/[indexer name]?api-version=2019-05-06
    Content-Type: application/json
    api-key: [admin key]

    {
      ... other parts of indexer definition
      "parameters" : { "configuration" : { "indexedFileNameExtensions" : ".pdf,.docx" } }
    }

### Exclude blobs with specific file extensions
You can exclude blobs with specific file name extensions from indexing by using the `excludedFileNameExtensions` configuration parameter. The value is a string containing a comma-separated list of file extensions (with a leading dot). For example, to index all blobs except those with the .PNG and .JPEG extensions, do this:

    PUT https://[service name].search.windows.net/indexers/[indexer name]?api-version=2019-05-06
    Content-Type: application/json
    api-key: [admin key]

    {
      ... other parts of indexer definition
      "parameters" : { "configuration" : { "excludedFileNameExtensions" : ".png,.jpeg" } }
    }

If both `indexedFileNameExtensions` and `excludedFileNameExtensions` parameters are present, Azure Search first looks at `indexedFileNameExtensions`, then at `excludedFileNameExtensions`. This means that if the same file extension is present in both lists, it will be excluded from indexing.

<a name="PartsOfBlobToIndex"></a>
## Controlling which parts of the blob are indexed

You can control which parts of the blobs are indexed using the `dataToExtract` configuration parameter. It can take the following values:

* `storageMetadata` - specifies that only the [standard blob properties and user-specified metadata](../storage/blobs/storage-properties-metadata.md) are indexed.
* `allMetadata` - specifies that storage metadata and the [content-type specific metadata](#ContentSpecificMetadata) extracted from the blob content are indexed.
* `contentAndMetadata` - specifies that all metadata and textual content extracted from the blob are indexed. This is the default value.

For example, to index only the storage metadata, use:

    PUT https://[service name].search.windows.net/indexers/[indexer name]?api-version=2019-05-06
    Content-Type: application/json
    api-key: [admin key]

    {
      ... other parts of indexer definition
      "parameters" : { "configuration" : { "dataToExtract" : "storageMetadata" } }
    }

### Using blob metadata to control how blobs are indexed

The configuration parameters described above apply to all blobs. Sometimes, you may want to control how *individual blobs* are indexed. You can do this by adding the following blob metadata properties and values:

| Property name | Property value | Explanation |
| --- | --- | --- |
| AzureSearch_Skip |"true" |Instructs the blob indexer to completely skip the blob. Neither metadata nor content extraction is attempted. This is useful when a particular blob fails repeatedly and interrupts the indexing process. |
| AzureSearch_SkipContent |"true" |This is equivalent of `"dataToExtract" : "allMetadata"` setting described [above](#PartsOfBlobToIndex) scoped to a particular blob. |

<a name="DealingWithErrors"></a>
## Dealing with errors

By default, the blob indexer stops as soon as it encounters a blob with an unsupported content type (for example, an image). You can of course use the `excludedFileNameExtensions` parameter to skip certain content types. However, you may need to index blobs without knowing all the possible content types in advance. To continue indexing when an unsupported content type is encountered, set the `failOnUnsupportedContentType` configuration parameter to `false`:

	PUT https://[service name].search.windows.net/indexers/[indexer name]?api-version=2019-05-06
    Content-Type: application/json
    api-key: [admin key]

    {
      ... other parts of indexer definition
      "parameters" : { "configuration" : { "failOnUnsupportedContentType" : false } }
    }

For some blobs, Azure Search is unable to determine the content type, or unable to process a document of otherwise supported content type. To ignore this failure mode, set the `failOnUnprocessableDocument` configuration parameter to false:

      "parameters" : { "configuration" : { "failOnUnprocessableDocument" : false } }

Azure Search limits the size of blobs that are indexed. These limits are documented in [Service Limits in Azure Search](https://docs.microsoft.com/azure/search/search-limits-quotas-capacity). Oversized blobs are treated as errors by default. However, you can still index storage metadata of oversized blobs if you set `indexStorageMetadataOnlyForOversizedDocuments` configuration parameter to true: 

	"parameters" : { "configuration" : { "indexStorageMetadataOnlyForOversizedDocuments" : true } }

You can also continue indexing if errors happen at any point of processing, either while parsing blobs or while adding documents to an index. To ignore a specific number of errors, set the `maxFailedItems` and `maxFailedItemsPerBatch` configuration parameters to the desired values. For example:

	{
	  ... other parts of indexer definition
	  "parameters" : { "maxFailedItems" : 10, "maxFailedItemsPerBatch" : 10 }
	}

## Incremental indexing and deletion detection
When you set up a blob indexer to run on a schedule, it reindexes only the changed blobs, as determined by the blob's `LastModified` timestamp.

> [!NOTE]
> You don't have to specify a change detection policy – incremental indexing is enabled for you automatically.

To support deleting documents, use a "soft delete" approach. If you delete the blobs outright, corresponding documents will not be removed from the search index. Instead, use the following steps:  

1. Add a custom metadata property to the blob to indicate to Azure Search that it is logically deleted
2. Configure a soft deletion detection policy on the data source
3. Once the indexer has processed the blob (as shown by the indexer status API), you can physically delete the blob

For example, the following policy considers a blob to be deleted if it has a metadata property `IsDeleted` with the value `true`:

    PUT https://[service name].search.windows.net/datasources/blob-datasource?api-version=2019-05-06
    Content-Type: application/json
    api-key: [admin key]

    {
        "name" : "blob-datasource",
        "type" : "azureblob",
        "credentials" : { "connectionString" : "<your storage connection string>" },
        "container" : { "name" : "my-container", "query" : "my-folder" },
        "dataDeletionDetectionPolicy" : {
            "@odata.type" :"#Microsoft.Azure.Search.SoftDeleteColumnDeletionDetectionPolicy",     
            "softDeleteColumnName" : "IsDeleted",
            "softDeleteMarkerValue" : "true"
        }
    }   

## Indexing large datasets

Indexing blobs can be a time-consuming process. In cases where you have millions of blobs to index, you can speed up indexing by partitioning your data and using multiple indexers to process the data in parallel. Here's how you can set this up:

- Partition your data into multiple blob containers or virtual folders
- Set up several Azure Search data sources, one per container or folder. To point to a blob folder, use the `query` parameter:

	```
	{
	    "name" : "blob-datasource",
	    "type" : "azureblob",
	    "credentials" : { "connectionString" : "<your storage connection string>" },
		"container" : { "name" : "my-container", "query" : "my-folder" }
	}
	```

- Create a corresponding indexer for each data source. All the indexers can point to the same target search index.  

- One search unit in your service can run one indexer at any given time. Creating multiple indexers as described above is only useful if they actually run in parallel. To run multiple indexers in parallel, scale out your search service by creating an appropriate number of partitions and replicas. For example, if your search service has 6 search units (for example, 2 partitions x 3 replicas), then 6 indexers can run simultaneously, resulting in a six-fold increase in the indexing throughput. To learn more about scaling and capacity planning, see [Scale resource levels for query and indexing workloads in Azure Search](search-capacity-planning.md).

## Indexing documents along with related data

You may want to "assemble" documents from multiple sources in your index. For example, you may want to merge text from blobs with other metadata stored in Cosmos DB. You can even use the push indexing API together with various indexers to  build up search documents from multiple parts. 

For this to work, all indexers and other components need to agree on the document key. For a detailed walk-through, see this external article: [Combine documents with other data in Azure Search](https://blog.lytzen.name/2017/01/combine-documents-with-other-data-in.html).

<a name="IndexingPlainText"></a>
## Indexing plain text 

If all your blobs contain plain text in the same encoding, you can significantly improve indexing performance by using **text parsing mode**. To use text parsing mode, set the `parsingMode` configuration property to `text`:

    PUT https://[service name].search.windows.net/indexers/[indexer name]?api-version=2019-05-06
    Content-Type: application/json
    api-key: [admin key]

    {
      ... other parts of indexer definition
      "parameters" : { "configuration" : { "parsingMode" : "text" } }
    }

By default, the `UTF-8` encoding is assumed. To specify a different encoding, use the `encoding` configuration property: 

	{
      ... other parts of indexer definition
      "parameters" : { "configuration" : { "parsingMode" : "text", "encoding" : "windows-1252" } }
    }


<a name="ContentSpecificMetadata"></a>
## Content type-specific metadata properties
The following table summarizes processing done for each document format, and describes the metadata properties extracted by Azure Search.

| Document format / content type | Content-type specific metadata properties | Processing details |
| --- | --- | --- |
| HTML (`text/html`) |`metadata_content_encoding`<br/>`metadata_content_type`<br/>`metadata_language`<br/>`metadata_description`<br/>`metadata_keywords`<br/>`metadata_title` |Strip HTML markup and extract text |
| PDF (`application/pdf`) |`metadata_content_type`<br/>`metadata_language`<br/>`metadata_author`<br/>`metadata_title` |Extract text, including embedded documents (excluding images) |
| DOCX (application/vnd.openxmlformats-officedocument.wordprocessingml.document) |`metadata_content_type`<br/>`metadata_author`<br/>`metadata_character_count`<br/>`metadata_creation_date`<br/>`metadata_last_modified`<br/>`metadata_page_count`<br/>`metadata_word_count` |Extract text, including embedded documents |
| DOC (application/msword) |`metadata_content_type`<br/>`metadata_author`<br/>`metadata_character_count`<br/>`metadata_creation_date`<br/>`metadata_last_modified`<br/>`metadata_page_count`<br/>`metadata_word_count` |Extract text, including embedded documents |
| XLSX (application/vnd.openxmlformats-officedocument.spreadsheetml.sheet) |`metadata_content_type`<br/>`metadata_author`<br/>`metadata_creation_date`<br/>`metadata_last_modified` |Extract text, including embedded documents |
| XLS (application/vnd.ms-excel) |`metadata_content_type`<br/>`metadata_author`<br/>`metadata_creation_date`<br/>`metadata_last_modified` |Extract text, including embedded documents |
| PPTX (application/vnd.openxmlformats-officedocument.presentationml.presentation) |`metadata_content_type`<br/>`metadata_author`<br/>`metadata_creation_date`<br/>`metadata_last_modified`<br/>`metadata_slide_count`<br/>`metadata_title` |Extract text, including embedded documents |
| PPT (application/vnd.ms-powerpoint) |`metadata_content_type`<br/>`metadata_author`<br/>`metadata_creation_date`<br/>`metadata_last_modified`<br/>`metadata_slide_count`<br/>`metadata_title` |Extract text, including embedded documents |
| MSG (application/vnd.ms-outlook) |`metadata_content_type`<br/>`metadata_message_from`<br/>`metadata_message_to`<br/>`metadata_message_cc`<br/>`metadata_message_bcc`<br/>`metadata_creation_date`<br/>`metadata_last_modified`<br/>`metadata_subject` |Extract text, including attachments |
| ZIP (application/zip) |`metadata_content_type` |Extract text from all documents in the archive |
| XML (application/xml) |`metadata_content_type`</br>`metadata_content_encoding`</br> |Strip XML markup and extract text |
| JSON (application/json) |`metadata_content_type`</br>`metadata_content_encoding` |Extract text<br/>NOTE: If you need to extract multiple document fields from a JSON blob, see [Indexing JSON blobs](search-howto-index-json-blobs.md) for details |
| EML (message/rfc822) |`metadata_content_type`<br/>`metadata_message_from`<br/>`metadata_message_to`<br/>`metadata_message_cc`<br/>`metadata_creation_date`<br/>`metadata_subject` |Extract text, including attachments |
| RTF (application/rtf) |`metadata_content_type`</br>`metadata_author`</br>`metadata_character_count`</br>`metadata_creation_date`</br>`metadata_page_count`</br>`metadata_word_count`</br> | Extract text|
| Plain text (text/plain) |`metadata_content_type`</br>`metadata_content_encoding`</br> | Extract text|


## Help us make Azure Search better
If you have feature requests or ideas for improvements, let us know on our [UserVoice site](https://feedback.azure.com/forums/263029-azure-search/).<|MERGE_RESOLUTION|>--- conflicted
+++ resolved
@@ -2,11 +2,7 @@
 title: Index Azure Blob storage content for full text search - Azure Search
 description: Learn how to index Azure Blob Storage and extract text from documents with Azure Search.
 
-<<<<<<< HEAD
-ms.date: 03/01/2019
-=======
 ms.date: 05/02/2019
->>>>>>> 6a383dfd
 author: mgottein 
 manager: cgronlun
 ms.author: magottei
