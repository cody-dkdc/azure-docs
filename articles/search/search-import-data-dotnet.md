--- conflicted
+++ resolved
@@ -1,255 +1,126 @@
-<<<<<<< HEAD
-<properties
-	pageTitle="Import data to Azure Search using .NET | Microsoft Azure | Hosted cloud search service"
-	description="How to upload data to an index in Azure Search using the .NET SDK or .NET library"
-	services="search"
-	documentationCenter=""
-	authors="HeidiSteen"
-	manager="mblythe"
-	editor=""
-    tags=""/>
-
-<tags
-	ms.service="search"
-	ms.devlang="dotnet"
-	ms.workload="search"
-	ms.topic="get-started-article"
-	ms.tgt_pltfrm="na"
-	ms.date="02/09/2016"
-	ms.author="heidist"/>
-
-# Import data to Azure Search using .NET
-> [AZURE.SELECTOR]
-- [Overview](search-what-is-data-import.md)
-- [Portal](search-import-data-portal.md)
-- [.NET](search-import-data-dotnet.md)
-- [REST](search-import-data-rest-api.md)
-- [Indexers](search-howto-connecting-azure-sql-database-to-azure-search-using-indexers-2015-02-28.md)
-
-This article shows you how to populate an index using the [Azure Search .NET SDK](https://msdn.microsoft.com/library/azure/dn951165.aspx). The content below is a subset of the [How to use Azure Search from a .NET Application](search-howto-dotnet-sdk.md). Refer to the parent article for end-to-end steps.
-
-Prerequisites to importing data to an index include having a previously created index. 
-
-Assuming an index named 'hotels', you can construct a method for importing data as follows.
-
-The next step in `Main` is to populate the newly-created index. This is done in the following method:
-
-    private static void UploadDocuments(SearchIndexClient indexClient)
-    {
-        var documents =
-            new Hotel[]
-            {
-                new Hotel()
-                { 
-                    HotelId = "1058-441", 
-                    HotelName = "Fancy Stay", 
-                    BaseRate = 199.0, 
-                    Category = "Luxury", 
-                    Tags = new[] { "pool", "view", "concierge" }, 
-                    ParkingIncluded = false, 
-                    LastRenovationDate = new DateTimeOffset(2010, 6, 27, 0, 0, 0, TimeSpan.Zero), 
-                    Rating = 5, 
-                    Location = GeographyPoint.Create(47.678581, -122.131577)
-                },
-                new Hotel()
-                { 
-                    HotelId = "666-437", 
-                    HotelName = "Roach Motel",
-                    BaseRate = 79.99,
-                    Category = "Budget",
-                    Tags = new[] { "motel", "budget" },
-                    ParkingIncluded = true,
-                    LastRenovationDate = new DateTimeOffset(1982, 4, 28, 0, 0, 0, TimeSpan.Zero),
-                    Rating = 1,
-                    Location = GeographyPoint.Create(49.678581, -122.131577)
-                },
-                new Hotel() 
-                { 
-                    HotelId = "970-501", 
-                    HotelName = "Econo-Stay",
-                    BaseRate = 129.99,
-                    Category = "Budget",
-                    Tags = new[] { "pool", "budget" },
-                    ParkingIncluded = true,
-                    LastRenovationDate = new DateTimeOffset(1995, 7, 1, 0, 0, 0, TimeSpan.Zero),
-                    Rating = 4,
-                    Location = GeographyPoint.Create(46.678581, -122.131577)
-                },
-                new Hotel()
-                { 
-                    HotelId = "956-532", 
-                    HotelName = "Express Rooms",
-                    BaseRate = 129.99,
-                    Category = "Budget",
-                    Tags = new[] { "wifi", "budget" },
-                    ParkingIncluded = true,
-                    LastRenovationDate = new DateTimeOffset(1995, 7, 1, 0, 0, 0, TimeSpan.Zero),
-                    Rating = 4,
-                    Location = GeographyPoint.Create(48.678581, -122.131577)
-                },
-                new Hotel() 
-                { 
-                    HotelId = "566-518", 
-                    HotelName = "Surprisingly Expensive Suites",
-                    BaseRate = 279.99,
-                    Category = "Luxury",
-                    ParkingIncluded = false
-                }
-            };
-
-        try
-        {
-            var batch = IndexBatch.Upload(sitecoreItems);
-            indexClient.Documents.Index(batch);
-        }
-        catch (IndexBatchException e)
-        {
-            // Sometimes when your Search service is under load, indexing will fail for some of the documents in
-            // the batch. Depending on your application, you can take compensating actions like delaying and
-            // retrying. For this simple demo, we just log the failed document keys and continue.
-            Console.WriteLine(
-                "Failed to index some of the documents: {0}",
-                String.Join(", ", e.IndexingResults.Where(r => !r.Succeeded).Select(r => r.Key)));
-        }
-
-        // Wait a while for indexing to complete.
-        Thread.Sleep(2000);
-    }
-
-This method has four parts. The first creates an array of `Hotel` objects that will serve as our input data to upload to the index. This data is hard-coded for simplicity. In your own application, your data will likely come from an external data source such as a SQL database.
-
-The second part creates an `IndexAction` for each `Hotel`, then groups those together in a new `IndexBatch`. The batch is then uploaded to the Azure Search index by the `Documents.Index` method.
-
-> [AZURE.NOTE] In this example, we are just uploading documents. If you wanted to merge changes into an existing document or delete a document, you could use corresponding `Merge`, `MergeOrUpload` or `Delete` methods accordingly.
-
-The third part of this method is a catch block that handles an important error case for indexing. If your Azure Search service fails to index some of the documents in the batch, an `IndexBatchException` is thrown by `Documents.Index`. This can happen if you are indexing documents while your service is under heavy load. **We strongly recommend explicitly handling this case in your code.** You can delay and then retry indexing the documents that failed, or you can log and continue like the sample does, or you can do something else depending on your application's data consistency requirements.
-
-Finally, the method delays for two seconds. Indexing happens asynchronously in your Azure Search service, so the sample application needs to wait a short time to ensure that the documents are available for searching. Delays like this are typically only necessary in demos, tests, and sample applications.
-=======
-<properties
-	pageTitle="Import data to Azure Search using .NET | Microsoft Azure | Hosted cloud search service"
-	description="How to upload data to an index in Azure Search using the .NET SDK or .NET library"
-	services="search"
-	documentationCenter=""
-	authors="HeidiSteen"
-	manager="mblythe"
-	editor=""
-    tags=""/>
-
-<tags
-	ms.service="search"
-	ms.devlang="dotnet"
-	ms.workload="search"
-	ms.topic="get-started-article"
-	ms.tgt_pltfrm="na"
-	ms.date="02/09/2016"
-	ms.author="heidist"/>
-
-# Import data to Azure Search using .NET
-> [AZURE.SELECTOR]
-- [Overview](search-what-is-data-import.md)
-- [Portal](search-import-data-portal.md)
-- [.NET](search-import-data-dotnet.md)
-- [REST](search-import-data-rest-api.md)
-- [Indexers](search-howto-connecting-azure-sql-database-to-azure-search-using-indexers-2015-02-28.md)
-
-This article shows you how to populate an index using the [Azure Search .NET SDK](https://msdn.microsoft.com/library/azure/dn951165.aspx). The content below is a subset of the [How to use Azure Search from a .NET Application](search-howto-dotnet-sdk.md). Refer to the parent article for end-to-end steps.
-
-Prerequisites to importing data to an index include having a previously created index. 
-
-Assuming an index named 'hotels', you can construct a method for importing data as follows.
-
-The next step in `Main` is to populate the newly-created index. This is done in the following method:
-
-    private static void UploadDocuments(SearchIndexClient indexClient)
-    {
-        var documents =
-            new Hotel[]
-            {
-                new Hotel()
-                { 
-                    HotelId = "1058-441", 
-                    HotelName = "Fancy Stay", 
-                    BaseRate = 199.0, 
-                    Category = "Luxury", 
-                    Tags = new[] { "pool", "view", "concierge" }, 
-                    ParkingIncluded = false, 
-                    LastRenovationDate = new DateTimeOffset(2010, 6, 27, 0, 0, 0, TimeSpan.Zero), 
-                    Rating = 5, 
-                    Location = GeographyPoint.Create(47.678581, -122.131577)
-                },
-                new Hotel()
-                { 
-                    HotelId = "666-437", 
-                    HotelName = "Roach Motel",
-                    BaseRate = 79.99,
-                    Category = "Budget",
-                    Tags = new[] { "motel", "budget" },
-                    ParkingIncluded = true,
-                    LastRenovationDate = new DateTimeOffset(1982, 4, 28, 0, 0, 0, TimeSpan.Zero),
-                    Rating = 1,
-                    Location = GeographyPoint.Create(49.678581, -122.131577)
-                },
-                new Hotel() 
-                { 
-                    HotelId = "970-501", 
-                    HotelName = "Econo-Stay",
-                    BaseRate = 129.99,
-                    Category = "Budget",
-                    Tags = new[] { "pool", "budget" },
-                    ParkingIncluded = true,
-                    LastRenovationDate = new DateTimeOffset(1995, 7, 1, 0, 0, 0, TimeSpan.Zero),
-                    Rating = 4,
-                    Location = GeographyPoint.Create(46.678581, -122.131577)
-                },
-                new Hotel()
-                { 
-                    HotelId = "956-532", 
-                    HotelName = "Express Rooms",
-                    BaseRate = 129.99,
-                    Category = "Budget",
-                    Tags = new[] { "wifi", "budget" },
-                    ParkingIncluded = true,
-                    LastRenovationDate = new DateTimeOffset(1995, 7, 1, 0, 0, 0, TimeSpan.Zero),
-                    Rating = 4,
-                    Location = GeographyPoint.Create(48.678581, -122.131577)
-                },
-                new Hotel() 
-                { 
-                    HotelId = "566-518", 
-                    HotelName = "Surprisingly Expensive Suites",
-                    BaseRate = 279.99,
-                    Category = "Luxury",
-                    ParkingIncluded = false
-                }
-            };
-
-        try
-        {
-            var batch = IndexBatch.Upload(documents);
-            indexClient.Documents.Index(batch);
-        }
-        catch (IndexBatchException e)
-        {
-            // Sometimes when your Search service is under load, indexing will fail for some of the documents in
-            // the batch. Depending on your application, you can take compensating actions like delaying and
-            // retrying. For this simple demo, we just log the failed document keys and continue.
-            Console.WriteLine(
-                "Failed to index some of the documents: {0}",
-                String.Join(", ", e.IndexingResults.Where(r => !r.Succeeded).Select(r => r.Key)));
-        }
-
-        // Wait a while for indexing to complete.
-        Thread.Sleep(2000);
-    }
-
-This method has four parts. The first creates an array of `Hotel` objects that will serve as our input data to upload to the index. This data is hard-coded for simplicity. In your own application, your data will likely come from an external data source such as a SQL database.
-
-The second part creates an `IndexAction` for each `Hotel`, then groups those together in a new `IndexBatch`. The batch is then uploaded to the Azure Search index by the `Documents.Index` method.
-
-> [AZURE.NOTE] In this example, we are just uploading documents. If you wanted to merge changes into an existing document or delete a document, you could use corresponding `Merge`, `MergeOrUpload` or `Delete` methods accordingly.
-
-The third part of this method is a catch block that handles an important error case for indexing. If your Azure Search service fails to index some of the documents in the batch, an `IndexBatchException` is thrown by `Documents.Index`. This can happen if you are indexing documents while your service is under heavy load. **We strongly recommend explicitly handling this case in your code.** You can delay and then retry indexing the documents that failed, or you can log and continue like the sample does, or you can do something else depending on your application's data consistency requirements.
-
-Finally, the method delays for two seconds. Indexing happens asynchronously in your Azure Search service, so the sample application needs to wait a short time to ensure that the documents are available for searching. Delays like this are typically only necessary in demos, tests, and sample applications.
->>>>>>> 62d764ee
+<properties
+	pageTitle="Import data to Azure Search using .NET | Microsoft Azure | Hosted cloud search service"
+	description="How to upload data to an index in Azure Search using the .NET SDK or .NET library"
+	services="search"
+	documentationCenter=""
+	authors="HeidiSteen"
+	manager="mblythe"
+	editor=""
+    tags=""/>
+
+<tags
+	ms.service="search"
+	ms.devlang="dotnet"
+	ms.workload="search"
+	ms.topic="get-started-article"
+	ms.tgt_pltfrm="na"
+	ms.date="02/09/2016"
+	ms.author="heidist"/>
+
+# Import data to Azure Search using .NET
+> [AZURE.SELECTOR]
+- [Overview](search-what-is-data-import.md)
+- [Portal](search-import-data-portal.md)
+- [.NET](search-import-data-dotnet.md)
+- [REST](search-import-data-rest-api.md)
+- [Indexers](search-howto-connecting-azure-sql-database-to-azure-search-using-indexers-2015-02-28.md)
+
+This article shows you how to populate an index using the [Azure Search .NET SDK](https://msdn.microsoft.com/library/azure/dn951165.aspx). The content below is a subset of the [How to use Azure Search from a .NET Application](search-howto-dotnet-sdk.md). Refer to the parent article for end-to-end steps.
+
+Prerequisites to importing data to an index include having a previously created index. 
+
+Assuming an index named 'hotels', you can construct a method for importing data as follows.
+
+The next step in `Main` is to populate the newly-created index. This is done in the following method:
+
+    private static void UploadDocuments(SearchIndexClient indexClient)
+    {
+        var documents =
+            new Hotel[]
+            {
+                new Hotel()
+                { 
+                    HotelId = "1058-441", 
+                    HotelName = "Fancy Stay", 
+                    BaseRate = 199.0, 
+                    Category = "Luxury", 
+                    Tags = new[] { "pool", "view", "concierge" }, 
+                    ParkingIncluded = false, 
+                    LastRenovationDate = new DateTimeOffset(2010, 6, 27, 0, 0, 0, TimeSpan.Zero), 
+                    Rating = 5, 
+                    Location = GeographyPoint.Create(47.678581, -122.131577)
+                },
+                new Hotel()
+                { 
+                    HotelId = "666-437", 
+                    HotelName = "Roach Motel",
+                    BaseRate = 79.99,
+                    Category = "Budget",
+                    Tags = new[] { "motel", "budget" },
+                    ParkingIncluded = true,
+                    LastRenovationDate = new DateTimeOffset(1982, 4, 28, 0, 0, 0, TimeSpan.Zero),
+                    Rating = 1,
+                    Location = GeographyPoint.Create(49.678581, -122.131577)
+                },
+                new Hotel() 
+                { 
+                    HotelId = "970-501", 
+                    HotelName = "Econo-Stay",
+                    BaseRate = 129.99,
+                    Category = "Budget",
+                    Tags = new[] { "pool", "budget" },
+                    ParkingIncluded = true,
+                    LastRenovationDate = new DateTimeOffset(1995, 7, 1, 0, 0, 0, TimeSpan.Zero),
+                    Rating = 4,
+                    Location = GeographyPoint.Create(46.678581, -122.131577)
+                },
+                new Hotel()
+                { 
+                    HotelId = "956-532", 
+                    HotelName = "Express Rooms",
+                    BaseRate = 129.99,
+                    Category = "Budget",
+                    Tags = new[] { "wifi", "budget" },
+                    ParkingIncluded = true,
+                    LastRenovationDate = new DateTimeOffset(1995, 7, 1, 0, 0, 0, TimeSpan.Zero),
+                    Rating = 4,
+                    Location = GeographyPoint.Create(48.678581, -122.131577)
+                },
+                new Hotel() 
+                { 
+                    HotelId = "566-518", 
+                    HotelName = "Surprisingly Expensive Suites",
+                    BaseRate = 279.99,
+                    Category = "Luxury",
+                    ParkingIncluded = false
+                }
+            };
+
+        try
+        {
+            var batch = IndexBatch.Upload(documents);
+            indexClient.Documents.Index(batch);
+        }
+        catch (IndexBatchException e)
+        {
+            // Sometimes when your Search service is under load, indexing will fail for some of the documents in
+            // the batch. Depending on your application, you can take compensating actions like delaying and
+            // retrying. For this simple demo, we just log the failed document keys and continue.
+            Console.WriteLine(
+                "Failed to index some of the documents: {0}",
+                String.Join(", ", e.IndexingResults.Where(r => !r.Succeeded).Select(r => r.Key)));
+        }
+
+        // Wait a while for indexing to complete.
+        Thread.Sleep(2000);
+    }
+
+This method has four parts. The first creates an array of `Hotel` objects that will serve as our input data to upload to the index. This data is hard-coded for simplicity. In your own application, your data will likely come from an external data source such as a SQL database.
+
+The second part creates an `IndexAction` for each `Hotel`, then groups those together in a new `IndexBatch`. The batch is then uploaded to the Azure Search index by the `Documents.Index` method.
+
+> [AZURE.NOTE] In this example, we are just uploading documents. If you wanted to merge changes into an existing document or delete a document, you could use corresponding `Merge`, `MergeOrUpload` or `Delete` methods accordingly.
+
+The third part of this method is a catch block that handles an important error case for indexing. If your Azure Search service fails to index some of the documents in the batch, an `IndexBatchException` is thrown by `Documents.Index`. This can happen if you are indexing documents while your service is under heavy load. **We strongly recommend explicitly handling this case in your code.** You can delay and then retry indexing the documents that failed, or you can log and continue like the sample does, or you can do something else depending on your application's data consistency requirements.
+
+Finally, the method delays for two seconds. Indexing happens asynchronously in your Azure Search service, so the sample application needs to wait a short time to ensure that the documents are available for searching. Delays like this are typically only necessary in demos, tests, and sample applications.