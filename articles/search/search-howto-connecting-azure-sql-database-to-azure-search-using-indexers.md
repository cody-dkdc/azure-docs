---
title: Connect and index Azure SQL Database content using indexers - Azure Search
description: Learn how to crawl data in Azure SQL Database using indexers for full text search in Azure Search. This article covers connections, indexer configuration, and data ingestion.

<<<<<<< HEAD
ms.date: 03/01/2019
=======
ms.date: 05/02/2019
>>>>>>> 6a383dfd
author: mgottein 
manager: cgronlun
ms.author: magottei
services: search
ms.service: search
ms.devlang: rest-api
ms.topic: conceptual
ms.custom: seodec2018
---

# Connect to and index Azure SQL Database content using Azure Search indexers

Before you can query an [Azure Search index](search-what-is-an-index.md), you must populate it with your data. If the data lives in an Azure SQL database, an **Azure Search indexer for Azure SQL Database** (or **Azure SQL indexer** for short) can automate the indexing process, which means less code to write and less infrastructure to care about.

This article covers the mechanics of using [indexers](search-indexer-overview.md), but also describes features only available with Azure SQL databases (for example, integrated change tracking). 

In addition to Azure SQL databases, Azure Search provides indexers for [Azure Cosmos DB](search-howto-index-cosmosdb.md), [Azure Blob storage](search-howto-indexing-azure-blob-storage.md), and [Azure table storage](search-howto-indexing-azure-tables.md). To request support for other data sources, provide your feedback on the [Azure Search feedback forum](https://feedback.azure.com/forums/263029-azure-search/).

## Indexers and data sources

A **data source** specifies which data to index, credentials for data access, and policies that efficiently identify changes in the data (new, modified, or deleted rows). It's defined as an independent resource so that it can be used by multiple indexers.

An **indexer** is a resource that connects a single data source with a targeted search index. An indexer is used in the following ways:

* Perform a one-time copy of the data to populate an index.
* Update an index with changes in the data source on a schedule.
* Run on-demand to update an index as needed.

A single indexer can only consume one table or view, but you can create multiple indexers if you want to populate multiple search indexes. For more information on concepts, see [Indexer Operations: Typical workflow](https://docs.microsoft.com/rest/api/searchservice/Indexer-operations#typical-workflow).

You can set up and configure an Azure SQL indexer using:

* Import Data wizard in the [Azure portal](https://portal.azure.com)
* Azure Search [.NET SDK](https://docs.microsoft.com/dotnet/api/microsoft.azure.search.models.indexer?view=azure-dotnet)
* Azure Search [REST API](https://docs.microsoft.com/rest/api/searchservice/indexer-operations)

In this article, we'll use the REST API to create **indexers** and **data sources**.

## When to use Azure SQL Indexer
Depending on several factors relating to your data, the use of Azure SQL indexer may or may not be appropriate. If your data fits the following requirements, you can use Azure SQL indexer.

| Criteria | Details |
|----------|---------|
| Data originates from a single table or view | If the data is scattered across multiple tables, you can create a single view of the data. However, if you use a view, you won’t be able to use SQL Server integrated change detection to refresh an index with incremental changes. For more information, see [Capturing Changed and Deleted Rows](#CaptureChangedRows) below. |
| Data types are compatible | Most but not all the SQL types are supported in an Azure Search index. For a list, see [Mapping data types](#TypeMapping). |
| Real-time data synchronization is not required | An indexer can reindex your table at most every five minutes. If your data changes frequently, and the changes need to be reflected in the index within seconds or single minutes, we recommend using the [REST API](https://docs.microsoft.com/rest/api/searchservice/AddUpdate-or-Delete-Documents) or [.NET SDK](search-import-data-dotnet.md) to push updated rows directly. |
| Incremental indexing is possible | If you have a large data set and plan to run the indexer on a schedule, Azure Search must be able to efficiently identify new, changed, or deleted rows. Non-incremental indexing is only allowed if you're indexing on demand (not on schedule), or indexing fewer than 100,000 rows. For more information, see [Capturing Changed and Deleted Rows](#CaptureChangedRows) below. |

> [!NOTE] 
> Azure Search supports SQL Server authentication only. If you require support for Azure Active Directory Password authentication, please vote for this [UserVoice suggestion](https://feedback.azure.com/forums/263029-azure-search/suggestions/33595465-support-azure-active-directory-password-authentica).

## Create an Azure SQL Indexer

1. Create the data source:

   ```
    POST https://myservice.search.windows.net/datasources?api-version=2019-05-06
    Content-Type: application/json
    api-key: admin-key

    {
        "name" : "myazuresqldatasource",
        "type" : "azuresql",
        "credentials" : { "connectionString" : "Server=tcp:<your server>.database.windows.net,1433;Database=<your database>;User ID=<your user name>;Password=<your password>;Trusted_Connection=False;Encrypt=True;Connection Timeout=30;" },
        "container" : { "name" : "name of the table or view that you want to index" }
    }
   ```

   You can get the connection string from the [Azure portal](https://portal.azure.com); use the `ADO.NET connection string` option.

2. Create the target Azure Search index if you don’t have one already. You can create an index using the [portal](https://portal.azure.com) or the [Create Index API](https://docs.microsoft.com/rest/api/searchservice/Create-Index). Ensure that the schema of your target index is compatible with the schema of the source table - see [mapping between SQL and Azure search data types](#TypeMapping).

3. Create the indexer by giving it a name and referencing the data source and target index:

    ```
    POST https://myservice.search.windows.net/indexers?api-version=2019-05-06
    Content-Type: application/json
    api-key: admin-key

    {
        "name" : "myindexer",
        "dataSourceName" : "myazuresqldatasource",
        "targetIndexName" : "target index name"
    }
    ```

An indexer created in this way doesn’t have a schedule. It automatically runs once when it’s created. You can run it again at any time using a **run indexer** request:

    POST https://myservice.search.windows.net/indexers/myindexer/run?api-version=2019-05-06
    api-key: admin-key

You can customize several aspects of indexer behavior, such as batch size and how many documents can be skipped before an indexer execution fails. For more information, see [Create Indexer API](https://docs.microsoft.com/rest/api/searchservice/Create-Indexer).

You may need to allow Azure services to connect to your database. See [Connecting From Azure](https://docs.microsoft.com/azure/sql-database/sql-database-firewall-configure) for instructions on how to do that.

To monitor the indexer status and execution history (number of items indexed, failures, etc.), use an **indexer status** request:

    GET https://myservice.search.windows.net/indexers/myindexer/status?api-version=2019-05-06
    api-key: admin-key

The response should look similar to the following:

    {
        "\@odata.context":"https://myservice.search.windows.net/$metadata#Microsoft.Azure.Search.V2015_02_28.IndexerExecutionInfo",
        "status":"running",
        "lastResult": {
            "status":"success",
            "errorMessage":null,
            "startTime":"2015-02-21T00:23:24.957Z",
            "endTime":"2015-02-21T00:36:47.752Z",
            "errors":[],
            "itemsProcessed":1599501,
            "itemsFailed":0,
            "initialTrackingState":null,
            "finalTrackingState":null
        },
        "executionHistory":
        [
            {
                "status":"success",
                "errorMessage":null,
                "startTime":"2015-02-21T00:23:24.957Z",
                "endTime":"2015-02-21T00:36:47.752Z",
                "errors":[],
                "itemsProcessed":1599501,
                "itemsFailed":0,
                "initialTrackingState":null,
                "finalTrackingState":null
            },
            ... earlier history items
        ]
    }

Execution history contains up to 50 of the most recently completed executions, which are sorted in the reverse chronological order (so that the latest execution comes first in the response).
Additional information about the response can be found in [Get Indexer Status](https://go.microsoft.com/fwlink/p/?LinkId=528198)

## Run indexers on a schedule
You can also arrange the indexer to run periodically on a schedule. To do this, add the **schedule** property when creating or updating the indexer. The example below shows a PUT request to update the indexer:

    PUT https://myservice.search.windows.net/indexers/myindexer?api-version=2019-05-06
    Content-Type: application/json
    api-key: admin-key

    {
        "dataSourceName" : "myazuresqldatasource",
        "targetIndexName" : "target index name",
        "schedule" : { "interval" : "PT10M", "startTime" : "2015-01-01T00:00:00Z" }
    }

The **interval** parameter is required. The interval refers to the time between the start of two consecutive indexer executions. The smallest allowed interval is 5 minutes; the longest is one day. It must be formatted as an XSD "dayTimeDuration" value (a restricted subset of an [ISO 8601 duration](https://www.w3.org/TR/xmlschema11-2/#dayTimeDuration) value). The pattern for this is: `P(nD)(T(nH)(nM))`. Examples: `PT15M` for every 15 minutes, `PT2H` for every 2 hours.

The optional **startTime** indicates when the scheduled executions should commence. If it is omitted, the current UTC time is used. This time can be in the past – in which case the first execution is scheduled as if the indexer has been running continuously since the startTime.  

Only one execution of an indexer can run at a time. If an indexer is running when its execution is scheduled, the execution is postponed until the next scheduled time.

Let’s consider an example to make this more concrete. Suppose we the following hourly schedule configured:

    "schedule" : { "interval" : "PT1H", "startTime" : "2015-03-01T00:00:00Z" }

Here’s what happens:

1. The first indexer execution starts at or around March 1, 2015 12:00 a.m. UTC.
2. Assume this execution takes 20 minutes (or any time less than 1 hour).
3. The second execution starts at or around March 1, 2015 1:00 a.m.
4. Now suppose that this execution takes more than an hour – for example, 70 minutes – so that it completes around 2:10 a.m.
5. It’s now 2:00 a.m., time for the third execution to start. However, because the second execution from 1 a.m. is still running, the third execution is skipped. The third execution starts at 3 a.m.

You can add, change, or delete a schedule for an existing indexer by using a **PUT indexer** request.

<a name="CaptureChangedRows"></a>

## Capture new, changed, and deleted rows

Azure Search uses **incremental indexing** to avoid having to reindex the entire table or view every time an indexer runs. Azure Search provides two change detection policies to support incremental indexing. 

### SQL Integrated Change Tracking Policy
If your SQL database supports [change tracking](https://docs.microsoft.com/sql/relational-databases/track-changes/about-change-tracking-sql-server), we recommend using **SQL Integrated Change Tracking Policy**. This is the most efficient policy. In addition, it allows Azure Search to identify deleted rows without you having to add an explicit "soft delete" column to your table.

#### Requirements 

+ Database version requirements:
  * SQL Server 2012 SP3 and later, if you're using SQL Server on Azure VMs.
  * Azure SQL Database V12, if you're using Azure SQL Database.
+ Tables only (no views). 
+ On the database, [enable change tracking](https://docs.microsoft.com/sql/relational-databases/track-changes/enable-and-disable-change-tracking-sql-server) for the table. 
+ No composite primary key (a primary key containing more than one column) on the table.  

#### Usage

To use this policy, create or update your data source like this:

    {
        "name" : "myazuresqldatasource",
        "type" : "azuresql",
        "credentials" : { "connectionString" : "connection string" },
        "container" : { "name" : "table or view name" },
        "dataChangeDetectionPolicy" : {
           "@odata.type" : "#Microsoft.Azure.Search.SqlIntegratedChangeTrackingPolicy"
      }
    }

When using SQL integrated change tracking policy, do not specify a separate data deletion detection policy - this policy has built-in support for identifying deleted rows. However, for the deletes to be detected "automagically", the document key in your search index must be the same as the primary key in the SQL table. 

> [!NOTE]  
> When using [TRUNCATE TABLE](https://docs.microsoft.com/sql/t-sql/statements/truncate-table-transact-sql) to remove a large number of rows from a SQL table, the indexer needs to be [reset](https://docs.microsoft.com/rest/api/searchservice/reset-indexer) to reset the change tracking state to pick up row deletions.

<a name="HighWaterMarkPolicy"></a>

### High Water Mark Change Detection policy

This change detection policy relies on a "high water mark" column capturing the version or time when a row was last updated. If you're using a view, you must use a high water mark policy. The high water mark column must meet the following requirements.

#### Requirements 

* All inserts specify a value for the column.
* All updates to an item also change the value of the column.
* The value of this column increases with each insert or update.
* Queries with the following WHERE and ORDER BY clauses can be executed efficiently: `WHERE [High Water Mark Column] > [Current High Water Mark Value] ORDER BY [High Water Mark Column]`

> [!IMPORTANT] 
> We strongly recommend using the [rowversion](https://docs.microsoft.com/sql/t-sql/data-types/rowversion-transact-sql) data type for the high water mark column. If any other data type is used, change tracking is not guaranteed to capture all changes in the presence of transactions executing concurrently with an indexer query. When using **rowversion** in a configuration with read-only replicas, you must point the indexer at the primary replica. Only a primary replica can be used for data sync scenarios.

#### Usage

To use a high water mark policy, create or update your data source like this:

    {
        "name" : "myazuresqldatasource",
        "type" : "azuresql",
        "credentials" : { "connectionString" : "connection string" },
        "container" : { "name" : "table or view name" },
        "dataChangeDetectionPolicy" : {
           "@odata.type" : "#Microsoft.Azure.Search.HighWaterMarkChangeDetectionPolicy",
           "highWaterMarkColumnName" : "[a rowversion or last_updated column name]"
      }
    }

> [!WARNING]
> If the source table does not have an index on the high water mark column, queries used by the SQL indexer may time out. In particular, the `ORDER BY [High Water Mark Column]` clause requires an index to run efficiently when the table contains many rows.
>
>

If you encounter timeout errors, you can use the `queryTimeout` indexer configuration setting to set the query timeout to a value higher than the default 5-minute timeout. For example, to set the timeout to 10 minutes, create or update the indexer with the following configuration:

    {
      ... other indexer definition properties
     "parameters" : {
            "configuration" : { "queryTimeout" : "00:10:00" } }
    }

You can also disable the `ORDER BY [High Water Mark Column]` clause. However, this is not recommended because if the indexer execution is interrupted by an error, the indexer has to re-process all rows if it runs later - even if the indexer has already processed almost all the rows by the time it was interrupted. To disable the `ORDER BY` clause, use the `disableOrderByHighWaterMarkColumn` setting in the indexer definition:  

    {
     ... other indexer definition properties
     "parameters" : {
            "configuration" : { "disableOrderByHighWaterMarkColumn" : true } }
    }

### Soft Delete Column Deletion Detection policy
When rows are deleted from the source table, you probably want to delete those rows from the search index as well. If you use the SQL integrated change tracking policy, this is taken care of for you. However, the high water mark change tracking policy doesn’t help you with deleted rows. What to do?

If the rows are physically removed from the table, Azure Search has no way to infer the presence of records that no longer exist.  However, you can use the “soft-delete” technique to logically delete rows without removing them from the table. Add a column to your table or view and mark rows as deleted using that column.

When using the soft-delete technique, you can specify the soft delete policy as follows when creating or updating the data source:

    {
        …,
        "dataDeletionDetectionPolicy" : {
           "@odata.type" : "#Microsoft.Azure.Search.SoftDeleteColumnDeletionDetectionPolicy",
           "softDeleteColumnName" : "[a column name]",
           "softDeleteMarkerValue" : "[the value that indicates that a row is deleted]"
        }
    }

The **softDeleteMarkerValue** must be a string – use the string representation of your actual value. For example, if you have an integer column where deleted rows are marked with the value 1, use `"1"`. If you have a BIT column where deleted rows are marked with the Boolean true value, use the string literal `True` or `true`, the case doesn't matter.

<a name="TypeMapping"></a>

## Mapping between SQL and Azure Search data types
| SQL data type | Allowed target index field types | Notes |
| --- | --- | --- |
| bit |Edm.Boolean, Edm.String | |
| int, smallint, tinyint |Edm.Int32, Edm.Int64, Edm.String | |
| bigint |Edm.Int64, Edm.String | |
| real, float |Edm.Double, Edm.String | |
| smallmoney, money decimal numeric |Edm.String |Azure Search does not support converting decimal types into Edm.Double because this would lose precision |
| char, nchar, varchar, nvarchar |Edm.String<br/>Collection(Edm.String) |A SQL string can be used to populate a Collection(Edm.String) field if the string represents a JSON array of strings: `["red", "white", "blue"]` |
| smalldatetime, datetime, datetime2, date, datetimeoffset |Edm.DateTimeOffset, Edm.String | |
| uniqueidentifer |Edm.String | |
| geography |Edm.GeographyPoint |Only geography instances of type POINT with SRID 4326 (which is the default) are supported |
| rowversion |N/A |Row-version columns cannot be stored in the search index, but they can be used for change tracking |
| time, timespan, binary, varbinary, image, xml, geometry, CLR types |N/A |Not supported |

## Configuration Settings
SQL indexer exposes several configuration settings:

| Setting | Data type | Purpose | Default value |
| --- | --- | --- | --- |
| queryTimeout |string |Sets the timeout for SQL query execution |5 minutes ("00:05:00") |
| disableOrderByHighWaterMarkColumn |bool |Causes the SQL query used by the high water mark policy to omit the ORDER BY clause. See [High Water Mark policy](#HighWaterMarkPolicy) |false |

These settings are used in the `parameters.configuration` object in the indexer definition. For example, to set the query timeout to 10 minutes, create or update the indexer with the following configuration:

    {
      ... other indexer definition properties
     "parameters" : {
            "configuration" : { "queryTimeout" : "00:10:00" } }
    }

## FAQ

**Q: Can I use Azure SQL indexer with SQL databases running on IaaS VMs in Azure?**

Yes. However, you need to allow your search service to connect to your database. For more information, see [Configure a connection from an Azure Search indexer to SQL Server on an Azure VM](search-howto-connecting-azure-sql-iaas-to-azure-search-using-indexers.md).

**Q: Can I use Azure SQL indexer with SQL databases running on-premises?**

Not directly. We do not recommend or support a direct connection, as doing so would require you to open your databases to Internet traffic. Customers have succeeded with this scenario using bridge technologies like Azure Data Factory. For more information, see [Push data to an Azure Search index using Azure Data Factory](https://docs.microsoft.com/azure/data-factory/data-factory-azure-search-connector).

**Q: Can I use Azure SQL indexer with databases other than SQL Server running in IaaS on Azure?**

No. We don’t support this scenario, because we haven’t tested the indexer with any databases other than SQL Server.  

**Q: Can I create multiple indexers running on a schedule?**

Yes. However, only one indexer can be running on one node at one time. If you need multiple indexers running concurrently, consider scaling up your search service to more than one search unit.

**Q: Does running an indexer affect my query workload?**

Yes. Indexer runs on one of the nodes in your search service, and that node’s resources are shared between indexing and serving query traffic and other API requests. If you run intensive indexing and query workloads and encounter a high rate of 503 errors or increasing response times, consider [scaling up your search service](search-capacity-planning.md).

**Q: Can I use a secondary replica in a [failover cluster](https://docs.microsoft.com/azure/sql-database/sql-database-geo-replication-overview) as a data source?**

It depends. For full indexing of a table or view, you can use a secondary replica. 

For incremental indexing, Azure Search supports two change detection policies: SQL integrated change tracking and High Water Mark.

On read-only replicas, SQL database does not support integrated change tracking. Therefore, you must use High Water Mark policy. 

Our standard recommendation is to use the rowversion data type for the high water mark column. However, using rowversion relies on SQL Database's `MIN_ACTIVE_ROWVERSION` function, which is not supported on read-only replicas. Therefore, you must point the indexer to a primary replica if you are using rowversion.

If you attempt to use rowversion on a read-only replica, you will see the following error: 

    "Using a rowversion column for change tracking is not supported on secondary (read-only) availability replicas. Please update the datasource and specify a connection to the primary availability replica.Current database 'Updateability' property is 'READ_ONLY'".

**Q: Can I use an alternative, non-rowversion column for high water mark change tracking?**

It's not recommended. Only **rowversion** allows for reliable data synchronization. However, depending on your application logic, it may be safe if:

+ You can ensure that when the indexer runs, there are no outstanding transactions on the table that’s being indexed (for example, all table updates happen as a batch on a schedule, and the Azure Search indexer schedule is set to avoid overlapping with the table update schedule).  

+ You periodically do a full reindex to pick up any missed rows. <|MERGE_RESOLUTION|>--- conflicted
+++ resolved
@@ -2,11 +2,7 @@
 title: Connect and index Azure SQL Database content using indexers - Azure Search
 description: Learn how to crawl data in Azure SQL Database using indexers for full text search in Azure Search. This article covers connections, indexer configuration, and data ingestion.
 
-<<<<<<< HEAD
-ms.date: 03/01/2019
-=======
 ms.date: 05/02/2019
->>>>>>> 6a383dfd
 author: mgottein 
 manager: cgronlun
 ms.author: magottei
