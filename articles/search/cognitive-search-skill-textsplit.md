---
title: Text split cognitive search skill (Azure Search) | Microsoft Docs
description: Break text into chunks or pages of text based on length in an Azure Search enrichment pipeline. 
services: search
manager: pablocas
author: luiscabrer

ms.service: search
ms.devlang: NA
ms.workload: search
ms.topic: conceptual
ms.date: 05/01/2018
ms.author: luisca
---
#	Text split cognitive skill

The **Text Split** skill breaks text into chunks of text. You can specify whether you want to break the text into sentences or into pages of a particular length. This skill is especially useful if there are maximum text length requirements in other skills downstream. 

## @odata.type  
Microsoft.Skills.Text.SplitSkill 

## Skill Parameters

Parameters are case-sensitive.

| Parameter name	 | Description |
|--------------------|-------------|
| textSplitMode      | Either "pages" or "sentences" | 
<<<<<<< HEAD
| maximumPageLength	| If textSplitMode is set to "pages", this refers to the maximum page length as measured by `String.Length`. The minimum value is 100. | 
| defaultLanguageCode	| (optional) One of the following language codes: `da, de, en, es, fi, fr, it, ko, pt`. Default is English (en). <ul><li>If you pass a languagecode-countrycode format, only the languagecode part of the format will be used.</li><li>If the language is not in the previous list, the split skill will break text at character boundaries.</li><li>Providing a language code is useful to avoid cutting a word in half for non-space languages such as Chinese, Japanese, and Korean.</li></ul>  |
=======
| maximumPageLength	| If textSplitMode is set to "pages", this refers to the maximum page length as measured by String.Length. The minimum value is 100. | 
| defaultLanguageCode	| (optional) One of the following language codes: da, de, en, es, fi, fr, it, ko, pt.  <br/> If you pass a languagecode-countrycode format, only the languagecode part of the format will be used. <br/><br/> If the language is not in the previous list, the split skill will break text at character boundaries. <br/><br/>  Default is English (en). <br/><br/>  Providing a language code is useful to avoid cutting a word in half for non-space languages such as Chinese, Japanese, and Korean.  |
>>>>>>> 3f8ed049


## Skill Inputs

| Parameter name	   | Description      |
|----------------------|------------------|
| text	| The text to split into substring. |
| languageCode	| (Optional) Language code for the document.  |

## Skill Outputs 

| Parameter name	 | Description |
|--------------------|-------------|
| textItems	| An array of substrings that were extracted. |


##	Sample definition

```json
{
    "@odata.type": "#Microsoft.Skills.Text.SplitSkill",
    "textSplitMode" : "pages", 
    "maximumPageLength": 1000,
    "defaultLanguageCode": "en",
    "inputs": [
        {
            "name": "text",
            "source": "/document/content"
        },
        {
            "name": "languageCode",
            "source": "/document/language"
        }
    ],
    "outputs": [
        {
            "name": "textItems",
            "targetName": "mypages"
        }
    ]
}
```

##	Sample Input

```json
{
    "values": [
        {
            "recordId": "1",
            "data": {
                "text": "This is a the loan application for Joe Romero, he is a Microsoft employee who was born in Chile and then moved to Australia…",
                "languageCode": "en"
            }
        },
        {
            "recordId": "2",
            "data": {
                "text": "This is the second document, which will be broken into several pages...",
                "languageCode": "en"
            }
        }
    ]
}
```

##	Sample Output

```json
{
    "values": [
        {
            "recordId": "1",
            "data": {
                "textItems": [
                    "This is the loan…",
                    "On the second page we…"
                ]
            }
        },
        {
            "recordId": "2",
            "data": {
                "textItems": [
                    "This is the second document...",
                    "On the second page of the second doc…"
                ]
            }
        }
    ]
}
```

## Error cases
If a language is not supported, a warning is generated and the text is split at character boundaries.

## See also

+ [Predefined skills](cognitive-search-predefined-skills.md)
+ [How to define a skillset](cognitive-search-defining-skillset.md)<|MERGE_RESOLUTION|>--- conflicted
+++ resolved
@@ -26,13 +26,8 @@
 | Parameter name	 | Description |
 |--------------------|-------------|
 | textSplitMode      | Either "pages" or "sentences" | 
-<<<<<<< HEAD
 | maximumPageLength	| If textSplitMode is set to "pages", this refers to the maximum page length as measured by `String.Length`. The minimum value is 100. | 
-| defaultLanguageCode	| (optional) One of the following language codes: `da, de, en, es, fi, fr, it, ko, pt`. Default is English (en). <ul><li>If you pass a languagecode-countrycode format, only the languagecode part of the format will be used.</li><li>If the language is not in the previous list, the split skill will break text at character boundaries.</li><li>Providing a language code is useful to avoid cutting a word in half for non-space languages such as Chinese, Japanese, and Korean.</li></ul>  |
-=======
-| maximumPageLength	| If textSplitMode is set to "pages", this refers to the maximum page length as measured by String.Length. The minimum value is 100. | 
-| defaultLanguageCode	| (optional) One of the following language codes: da, de, en, es, fi, fr, it, ko, pt.  <br/> If you pass a languagecode-countrycode format, only the languagecode part of the format will be used. <br/><br/> If the language is not in the previous list, the split skill will break text at character boundaries. <br/><br/>  Default is English (en). <br/><br/>  Providing a language code is useful to avoid cutting a word in half for non-space languages such as Chinese, Japanese, and Korean.  |
->>>>>>> 3f8ed049
+| defaultLanguageCode	| (optional) One of the following language codes: `da, de, en, es, fi, fr, it, ko, pt`. Default is English (en). <ul><li>If you pass a languagecode-countrycode format, only the languagecode part of the format is used.</li><li>If the language is not in the previous list, the split skill breaks the text at character boundaries.</li><li>Providing a language code is useful to avoid cutting a word in half for non-space languages such as Chinese, Japanese, and Korean.</li></ul>  |
 
 
 ## Skill Inputs
