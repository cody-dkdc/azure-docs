---
title: Language detection cognitive search skill - Azure Search
description: Evaluates unstructured text, and for each record, returns a language identifier with a score indicating the strength of the analysis in an Azure Search enrichment pipeline.
services: search
manager: pablocas
author: luiscabrer

ms.service: search
ms.devlang: NA
ms.workload: search
ms.topic: conceptual
<<<<<<< HEAD
ms.date: 02/25/2019
=======
ms.date: 05/02/2019
>>>>>>> 6a383dfd
ms.author: luisca
ms.custom: seodec2018
---
#	Language detection cognitive skill

The **Language Detection** skill detects the language of input text and reports a single language code for every document submitted on the request. The language code is paired with a score indicating the strength of the analysis. This skill uses the machine learning models provided by [Text Analytics](https://docs.microsoft.com/azure/cognitive-services/text-analytics/overview) in Cognitive Services.

This capability is especially useful when you need to provide the language of the text as input to other skills (for example, the [Sentiment Analysis skill](cognitive-search-skill-sentiment.md) or [Text Split skill](cognitive-search-skill-textsplit.md)).

Language detection leverages Bing's natural language processing libraries, which exceeds the number of [supported languages and regions](https://docs.microsoft.com/azure/cognitive-services/text-analytics/language-support) listed for Text Analytics. The exact list of languages is not published, but includes all widely-spoken languages, plus variants, dialects, and some regional and cultural languages. If you have content expressed in a less frequently used language, you can [try the Language Detection API](https://westus.dev.cognitive.microsoft.com/docs/services/TextAnalytics.V2.0/operations/56f30ceeeda5650db055a3c7) to see if it returns a code. The response for languages that cannot be detected is `unknown`.

> [!NOTE]
<<<<<<< HEAD
> Starting December 21, 2018, you can [attach a Cognitive Services resource](cognitive-search-attach-cognitive-services.md) with an Azure Search skillset. This allows us to start charging for skillset execution. On this date, we also began charging for image extraction as part of the document-cracking stage. Text extraction from documents continues to be offered at no additional cost.
>
> [Built-in cognitive skill](cognitive-search-predefined-skills.md) execution is charged at the [Cognitive Services pay-as-you go price](https://azure.microsoft.com/pricing/details/cognitive-services), at the same rate as if you had performed the task directly. Image extraction is an Azure Search charge, currently offered at preview pricing. For details, see the [Azure Search pricing page](https://go.microsoft.com/fwlink/?linkid=2042400) or [How billing works](search-sku-tier.md#how-billing-works).
=======
> As you expand scope by increasing the frequency of processing, adding more documents, or adding more AI algorithms, you will need to [attach a billable Cognitive Services resource](cognitive-search-attach-cognitive-services.md). Charges accrue when calling APIs in Cognitive Services, and for image extraction as part of the document-cracking stage in Azure Search. There are no charges for text extraction from documents.
>
> Execution of built-in skills is charged at the existing [Cognitive Services pay-as-you go price](https://azure.microsoft.com/pricing/details/cognitive-services/). Image extraction pricing is described on the [Azure Search pricing page](https://go.microsoft.com/fwlink/?linkid=2042400).

>>>>>>> 6a383dfd

## @odata.type  
Microsoft.Skills.Text.LanguageDetectionSkill

## Data limits
The maximum size of a record should be 50,000 characters as measured by `String.Length`. If you need to break up your data before sending it to the sentiment analyzer, you may use the [Text Split skill](cognitive-search-skill-textsplit.md).

## Skill inputs

Parameters are case-sensitive.

| Inputs	 | Description |
|--------------------|-------------|
| text | The text to be analyzed.|

## Skill outputs

| Output Name	 | Description |
|--------------------|-------------|
| languageCode | The ISO 6391 language code for the language identified. For example, "en". |
| languageName | The name of language. For example "English". |
| score | A value between 0 and 1. The likelihood that language is correctly identified. The score may be lower than 1 if the sentence has mixed languages.  |

##	Sample definition

```json
 {
    "@odata.type": "#Microsoft.Skills.Text.LanguageDetectionSkill",
    "inputs": [
      {
        "name": "text",
        "source": "/document/text"
      }
    ],
    "outputs": [
      {
        "name": "languageCode",
        "targetName": "myLanguageCode"
      },
      {
        "name": "languageName",
        "targetName": "myLanguageName"
      },
      {
        "name": "score",
        "targetName": "myLanguageScore"
      }

    ]
  }
```

##	Sample input

```json
{
    "values": [
      {
        "recordId": "1",
        "data":
           {
             "text": "Glaciers are huge rivers of ice that ooze their way over land, powered by gravity and their own sheer weight. "
           }
      },
      {
        "recordId": "2",
        "data":
           {
             "text": "Estamos muy felices de estar con ustedes."
           }
      }
    ]
```


##	Sample output

```json
{
    "values": [
      {
        "recordId": "1",
        "data":
            {
              "languageCode": "en",
              "languageName": "English",
              "score": 1,
            }
      },
      {
        "recordId": "2",
        "data":
            {
              "languageCode": "es",
              "languageName": "Spanish",
              "score": 1,
            }
      }
    ]
}
```


## Error cases
If text is expressed in an unsupported language, an error is generated and no language identifier is returned.

## See also

+ [Predefined skills](cognitive-search-predefined-skills.md)
+ [How to define a skillset](cognitive-search-defining-skillset.md)<|MERGE_RESOLUTION|>--- conflicted
+++ resolved
@@ -9,11 +9,7 @@
 ms.devlang: NA
 ms.workload: search
 ms.topic: conceptual
-<<<<<<< HEAD
-ms.date: 02/25/2019
-=======
 ms.date: 05/02/2019
->>>>>>> 6a383dfd
 ms.author: luisca
 ms.custom: seodec2018
 ---
@@ -26,16 +22,10 @@
 Language detection leverages Bing's natural language processing libraries, which exceeds the number of [supported languages and regions](https://docs.microsoft.com/azure/cognitive-services/text-analytics/language-support) listed for Text Analytics. The exact list of languages is not published, but includes all widely-spoken languages, plus variants, dialects, and some regional and cultural languages. If you have content expressed in a less frequently used language, you can [try the Language Detection API](https://westus.dev.cognitive.microsoft.com/docs/services/TextAnalytics.V2.0/operations/56f30ceeeda5650db055a3c7) to see if it returns a code. The response for languages that cannot be detected is `unknown`.
 
 > [!NOTE]
-<<<<<<< HEAD
-> Starting December 21, 2018, you can [attach a Cognitive Services resource](cognitive-search-attach-cognitive-services.md) with an Azure Search skillset. This allows us to start charging for skillset execution. On this date, we also began charging for image extraction as part of the document-cracking stage. Text extraction from documents continues to be offered at no additional cost.
->
-> [Built-in cognitive skill](cognitive-search-predefined-skills.md) execution is charged at the [Cognitive Services pay-as-you go price](https://azure.microsoft.com/pricing/details/cognitive-services), at the same rate as if you had performed the task directly. Image extraction is an Azure Search charge, currently offered at preview pricing. For details, see the [Azure Search pricing page](https://go.microsoft.com/fwlink/?linkid=2042400) or [How billing works](search-sku-tier.md#how-billing-works).
-=======
 > As you expand scope by increasing the frequency of processing, adding more documents, or adding more AI algorithms, you will need to [attach a billable Cognitive Services resource](cognitive-search-attach-cognitive-services.md). Charges accrue when calling APIs in Cognitive Services, and for image extraction as part of the document-cracking stage in Azure Search. There are no charges for text extraction from documents.
 >
 > Execution of built-in skills is charged at the existing [Cognitive Services pay-as-you go price](https://azure.microsoft.com/pricing/details/cognitive-services/). Image extraction pricing is described on the [Azure Search pricing page](https://go.microsoft.com/fwlink/?linkid=2042400).
 
->>>>>>> 6a383dfd
 
 ## @odata.type  
 Microsoft.Skills.Text.LanguageDetectionSkill
