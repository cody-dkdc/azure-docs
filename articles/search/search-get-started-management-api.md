---
<<<<<<< HEAD
title: Get started with Azure Search Management REST API | Microsoft Docs
description: Administer your hosted cloud Azure Search service using a Management REST API
services: search
documentationcenter: ''
author: HeidiSteen
manager: jhubbard
editor: ''

ms.assetid: cd4c41d8-81bd-4609-9a37-e112ddf1f21f
ms.service: search
ms.devlang: rest-api
ms.workload: search
ms.topic: article
ms.tgt_pltfrm: na
ms.date: 10/17/2016
ms.author: heidist

---
# Get started with Azure Search Management REST API
> [!div class="op_single_selector"]
> * [Portal](search-manage.md)
> * [PowerShell](search-manage-powershell.md)
> * [REST API](search-get-started-management-api.md)
>
>

The Azure Search REST management API is a programmatic alternative to performing administrative tasks in the portal. Service management operations include creating or deleting the service, scaling the service, and managing keys. This tutorial comes with a sample client application that demonstrates the service management API. It also includes configuration steps required to run the sample in your local development environment.

To complete this tutorial, you will need:

* Visual Studio 2012 or 2013
* the sample  client application download

In the course of completing the tutorial, two services will be provisioned: Azure Search and Azure Active Directory (AD). Additionally, you will create an AD application that establishes trust between your client application and the resource manager endpoint in Azure.

You will need an Azure account to complete this tutorial.

## Download the sample application
This tutorial is based on a Windows console application written in C#, which you can edit and run in either Visual Studio 2012 or 2013

You can find the client application on GitHub at [Azure Search .NET Management API Demo](https://github.com/Azure-Samples/search-dotnet-management-api/).

## Configure the application
Before you can run the sample application, you must enable authentication so that requests sent from the client application to the resource manager endpoint can be accepted. The authentication requirement originates with the [Azure Resource Manager](https://msdn.microsoft.com/library/azure/dn790568.aspx), which is the basis for all portal-related operations requested via an API, including those related to Search service management. The service management API for Azure Search is simply an extension of the Azure Resource Manager, and thus inherits its dependencies.  

Azure Resource Manager requires Azure Active Directory service as its identity provider.

To obtain an access token that will allow requests to reach the resource manager, the client application includes a code segment that calls Active Directory. The code segment, plus the prerequisite steps to using the code segment, were borrowed from this article: [Authenticating Azure Resource Manager requests](http://msdn.microsoft.com/library/azure/dn790557.aspx).

You can follow the instructions in the above link, or use the steps in this document if you prefer to go through the tutorial step by step.

In this section, you will perform the following tasks:

1. Create an AD service
2. Create an AD application
3. Configure the AD application by registering details about the sample client application you downloaded
4. Load the sample client application with values it will use to gain authorization for its requests

> [!NOTE]
> These links provide background on using Azure Active Directory for authenticating client requests to the resource manager: [Azure Resource Manager](http://msdn.microsoft.com/library/azure/dn790568.aspx), [Authenticating Azure Resource Manager requests](http://msdn.microsoft.com/library/azure/dn790557.aspx), and [Azure Active Directory](http://msdn.microsoft.com/library/azure/jj673460.aspx).
>
>

### Create an Active Directory Service
1. Sign in to the [Azure Portal](https://manage.windowsazure.com).
2. Scroll down the left navigation pane and click **Active Directory**.
3. Click **NEW** to open **App Services** | **Active Directory**. In this step, you are creating a new Active Directory service. This service will host the AD application that you'll define a few steps from now. Creating a new service helps isolate the tutorial from other applications you might already be hosting in Azure.
4. Click **Directory** | **Custom Create**.
5. Enter a service name, domain, and  geo-location. The domain must be unique. Click the check mark to create the service.

### Create a new AD application for this service
1. Select the "SearchTutorial" Active Directory service you just created.
2. On the top menu, click **Applications**.
3. Click **Add an Application**. An AD application stores information about the client applications that will be using it as an identity provider.  
4. Choose **Add an application my organization is developing**. This option provides registration settings for applications that are not published to the application gallery. Since the client application is not part of the application gallery, this is the right choice for this tutorial.
5. Enter a name, such as "Azure-Search-Manager".
6. Choose **Native client application** for application type. This is correct for the sample application; it happens to be a Windows client (console) application, not a web application.
7. In Redirect URI, enter "http://localhost/Azure-Search-Manager-App". This a URI to which Azure Active Directory will redirect the user-agent in response to an OAuth 2.0 authorization request. The value does not need to be a physical endpoint, but must be a valid URI.

    For the purposes of this tutorial, the value can be anything, but whatever you enter becomes a required input for the administrative connection in the sample application.
8. Click the check mark to create the Active Directory application. You should see "Azure-Search-Manager-App" in the left navigation pane.

### Configure the AD application
1. Click the AD application, "Azure-Search-Manager-App", that you just created. You should see it listed in the left navigation pane.
2. Click **Configure** in the top menu.
3. Scroll down to Permissions and select **Azure Management API**. In this step, you specify the API (in this case, the Azure Resource Manager API) that the client application needs access to, along with the level of access it needs.
4. In Delegated Permissions, click the drop down list and select **Access Azure Service Management (Preview**).
5. Save the changes.

Keep the application configuration page open. In the next step, you will copy values from this page and enter them into the sample application.

### Load the sample application program with registration and subscription values
In this section, you'll edit the solution in Visual Studio, substituting valid values obtained from the portal.
The values that you will be adding appear near the top of Program.cs:

        private const string TenantId = "<your tenant id>";
        private const string ClientId = "<your client id>";
        private const string SubscriptionId = "<your subscription id>";
        private static readonly Uri RedirectUrl = new Uri("<your redirect url>");

If you have not yet [downloaded the sample application from GitHub](https://github.com/Azure-Samples/search-dotnet-management-api/), you will need it for this step.

1. Open the **ManagementAPI.sln** in Visual Studio.
2. Open Program.cs.
3. Provide `ClientId`. From the AD application configuration page left open from the previous step, copy the Client ID from the AD application configuration page in the portal and paste it into Program.cs.
4. Provide `RedirectUrl`. Copy Redirect URI from the same portal page, and paste it into Program.cs.
5. Provide `TenantID.`

   * Go back to Active Directory | SearchTutorial (service).
   * Click **Applications** from the top bar.
   * Click **View Endpoints** at the bottom of the page.
   * Copy the OAUTH 2.0 Authorization Endpoint at the bottom of the list.
   * Paste the endpoint into TenantID, trimming the value of all URI parameters except the tenant ID.

     Given "https://login.windows.net/55e324c7-1656-4afe-8dc3-43efcd4ffa50/oauth2/authorize?api-version=1.0", delete everything except "55e324c7-1656-4afe-8dc3-43efcd4ffa50".

6. Provide `SubscriptionID`.

   * Go to the main portal page.
   * Click **Settings** at the bottom of the left navigation pane.
   * From the Subscriptions tab, copy the subscription ID and paste it into Program.cs.
7. Save and then build the solution.

## Explore the application
Add a breakpoint at the first method call so that you can step through the program. Press **F5** to run the application, and then press **F11** to step through the code.

The sample application creates a free Azure Search service for an existing Azure subscription. If a free service already exists for your subscription, the sample application will fail. Only one free Search service per subscription is allowed.

1. Open Program.cs from the Solution Explorer and go to the Main(string[] void) function.
2. Notice that **ExecuteArmRequest** is used to execute requests against the Azure Resource Manager endpoint, `https://management.azure.com/subscriptions` for a specified `subscriptionID`. This method is used throughout the program to perform operations using the Azure Resource Manager API or Search management API.
3. Requests to Azure Resource Manager must be authenticated and authorized. This is accomplished using the **GetAuthorizationHeader** method, called by the **ExecuteArmRequest**  method, borrowed from [Authenticating Azure Resource Manager requests](http://msdn.microsoft.com/library/azure/dn790557.aspx). Notice that **GetAuthorizationHeader** calls `https://management.core.windows.net` to get an access token.
4. You are prompted to sign in with a user name and password that is valid for your subscription.
5. Next, a new Azure Search service is registered with the Azure Resource Manager provider. Again, this is the **ExecuteArmRequest** method, used this time to create the Search service on Azure for your subscription via `providers/Microsoft.Search/register`.
6. The remainder of the program uses the [Azure Search Management REST API](http://msdn.microsoft.com/library/dn832684.aspx). Notice that the `api-version` for this API is different from the Azure Resource Manager api-version. For example, `/listAdminKeys?api-version=2014-07-31-Preview` shows the `api-version` of the Azure Search Management REST API.

    The next series of operations retrieve the service definition you just created, the admin api-keys, regenerates and retrieves keys, changes the replica and partition, and finally deletes the service.

    When changing the service replica or partition count, it is expected that this action will fail if you are using the free edition. Only the standard edition can make use of additional partitions and replicas.

    Deleting the service is the last operation.

## Next steps
After having completed this tutorial, you might want to learn more about service management or authentication with Active Directory service:

* Learn more about integrating a client application with Active Directory. See [Integrating Applications in Azure Active Directory](http://msdn.microsoft.com/library/azure/dn151122.aspx).
* Learn about other service management operations in Azure. See [Managing Your Services](http://msdn.microsoft.com/library/azure/dn578292.aspx).

<!--Anchors-->
[Download the sample application]: #Download
[Configure the application]: #config
[Explore the application]: #explore
[Next Steps]: #next-steps

<!--Image references-->

<!--Link references-->
[Manage your search solution in Microsoft Azure]: search-manage.md
[Azure Search development workflow]: search-workflow.md
[Create your first azure search solution]: search-create-first-solution.md
[Create a geospatial search app using Azure Search]: search-create-geospatial.md
=======
redirect_url: https://docs.microsoft.com/rest/api/searchmanagement/
redirect_document_id: TRUE
---
>>>>>>> a42dbad0
<|MERGE_RESOLUTION|>--- conflicted
+++ resolved
@@ -1,167 +1,4 @@
 ---
-<<<<<<< HEAD
-title: Get started with Azure Search Management REST API | Microsoft Docs
-description: Administer your hosted cloud Azure Search service using a Management REST API
-services: search
-documentationcenter: ''
-author: HeidiSteen
-manager: jhubbard
-editor: ''
-
-ms.assetid: cd4c41d8-81bd-4609-9a37-e112ddf1f21f
-ms.service: search
-ms.devlang: rest-api
-ms.workload: search
-ms.topic: article
-ms.tgt_pltfrm: na
-ms.date: 10/17/2016
-ms.author: heidist
-
----
-# Get started with Azure Search Management REST API
-> [!div class="op_single_selector"]
-> * [Portal](search-manage.md)
-> * [PowerShell](search-manage-powershell.md)
-> * [REST API](search-get-started-management-api.md)
->
->
-
-The Azure Search REST management API is a programmatic alternative to performing administrative tasks in the portal. Service management operations include creating or deleting the service, scaling the service, and managing keys. This tutorial comes with a sample client application that demonstrates the service management API. It also includes configuration steps required to run the sample in your local development environment.
-
-To complete this tutorial, you will need:
-
-* Visual Studio 2012 or 2013
-* the sample  client application download
-
-In the course of completing the tutorial, two services will be provisioned: Azure Search and Azure Active Directory (AD). Additionally, you will create an AD application that establishes trust between your client application and the resource manager endpoint in Azure.
-
-You will need an Azure account to complete this tutorial.
-
-## Download the sample application
-This tutorial is based on a Windows console application written in C#, which you can edit and run in either Visual Studio 2012 or 2013
-
-You can find the client application on GitHub at [Azure Search .NET Management API Demo](https://github.com/Azure-Samples/search-dotnet-management-api/).
-
-## Configure the application
-Before you can run the sample application, you must enable authentication so that requests sent from the client application to the resource manager endpoint can be accepted. The authentication requirement originates with the [Azure Resource Manager](https://msdn.microsoft.com/library/azure/dn790568.aspx), which is the basis for all portal-related operations requested via an API, including those related to Search service management. The service management API for Azure Search is simply an extension of the Azure Resource Manager, and thus inherits its dependencies.  
-
-Azure Resource Manager requires Azure Active Directory service as its identity provider.
-
-To obtain an access token that will allow requests to reach the resource manager, the client application includes a code segment that calls Active Directory. The code segment, plus the prerequisite steps to using the code segment, were borrowed from this article: [Authenticating Azure Resource Manager requests](http://msdn.microsoft.com/library/azure/dn790557.aspx).
-
-You can follow the instructions in the above link, or use the steps in this document if you prefer to go through the tutorial step by step.
-
-In this section, you will perform the following tasks:
-
-1. Create an AD service
-2. Create an AD application
-3. Configure the AD application by registering details about the sample client application you downloaded
-4. Load the sample client application with values it will use to gain authorization for its requests
-
-> [!NOTE]
-> These links provide background on using Azure Active Directory for authenticating client requests to the resource manager: [Azure Resource Manager](http://msdn.microsoft.com/library/azure/dn790568.aspx), [Authenticating Azure Resource Manager requests](http://msdn.microsoft.com/library/azure/dn790557.aspx), and [Azure Active Directory](http://msdn.microsoft.com/library/azure/jj673460.aspx).
->
->
-
-### Create an Active Directory Service
-1. Sign in to the [Azure Portal](https://manage.windowsazure.com).
-2. Scroll down the left navigation pane and click **Active Directory**.
-3. Click **NEW** to open **App Services** | **Active Directory**. In this step, you are creating a new Active Directory service. This service will host the AD application that you'll define a few steps from now. Creating a new service helps isolate the tutorial from other applications you might already be hosting in Azure.
-4. Click **Directory** | **Custom Create**.
-5. Enter a service name, domain, and  geo-location. The domain must be unique. Click the check mark to create the service.
-
-### Create a new AD application for this service
-1. Select the "SearchTutorial" Active Directory service you just created.
-2. On the top menu, click **Applications**.
-3. Click **Add an Application**. An AD application stores information about the client applications that will be using it as an identity provider.  
-4. Choose **Add an application my organization is developing**. This option provides registration settings for applications that are not published to the application gallery. Since the client application is not part of the application gallery, this is the right choice for this tutorial.
-5. Enter a name, such as "Azure-Search-Manager".
-6. Choose **Native client application** for application type. This is correct for the sample application; it happens to be a Windows client (console) application, not a web application.
-7. In Redirect URI, enter "http://localhost/Azure-Search-Manager-App". This a URI to which Azure Active Directory will redirect the user-agent in response to an OAuth 2.0 authorization request. The value does not need to be a physical endpoint, but must be a valid URI.
-
-    For the purposes of this tutorial, the value can be anything, but whatever you enter becomes a required input for the administrative connection in the sample application.
-8. Click the check mark to create the Active Directory application. You should see "Azure-Search-Manager-App" in the left navigation pane.
-
-### Configure the AD application
-1. Click the AD application, "Azure-Search-Manager-App", that you just created. You should see it listed in the left navigation pane.
-2. Click **Configure** in the top menu.
-3. Scroll down to Permissions and select **Azure Management API**. In this step, you specify the API (in this case, the Azure Resource Manager API) that the client application needs access to, along with the level of access it needs.
-4. In Delegated Permissions, click the drop down list and select **Access Azure Service Management (Preview**).
-5. Save the changes.
-
-Keep the application configuration page open. In the next step, you will copy values from this page and enter them into the sample application.
-
-### Load the sample application program with registration and subscription values
-In this section, you'll edit the solution in Visual Studio, substituting valid values obtained from the portal.
-The values that you will be adding appear near the top of Program.cs:
-
-        private const string TenantId = "<your tenant id>";
-        private const string ClientId = "<your client id>";
-        private const string SubscriptionId = "<your subscription id>";
-        private static readonly Uri RedirectUrl = new Uri("<your redirect url>");
-
-If you have not yet [downloaded the sample application from GitHub](https://github.com/Azure-Samples/search-dotnet-management-api/), you will need it for this step.
-
-1. Open the **ManagementAPI.sln** in Visual Studio.
-2. Open Program.cs.
-3. Provide `ClientId`. From the AD application configuration page left open from the previous step, copy the Client ID from the AD application configuration page in the portal and paste it into Program.cs.
-4. Provide `RedirectUrl`. Copy Redirect URI from the same portal page, and paste it into Program.cs.
-5. Provide `TenantID.`
-
-   * Go back to Active Directory | SearchTutorial (service).
-   * Click **Applications** from the top bar.
-   * Click **View Endpoints** at the bottom of the page.
-   * Copy the OAUTH 2.0 Authorization Endpoint at the bottom of the list.
-   * Paste the endpoint into TenantID, trimming the value of all URI parameters except the tenant ID.
-
-     Given "https://login.windows.net/55e324c7-1656-4afe-8dc3-43efcd4ffa50/oauth2/authorize?api-version=1.0", delete everything except "55e324c7-1656-4afe-8dc3-43efcd4ffa50".
-
-6. Provide `SubscriptionID`.
-
-   * Go to the main portal page.
-   * Click **Settings** at the bottom of the left navigation pane.
-   * From the Subscriptions tab, copy the subscription ID and paste it into Program.cs.
-7. Save and then build the solution.
-
-## Explore the application
-Add a breakpoint at the first method call so that you can step through the program. Press **F5** to run the application, and then press **F11** to step through the code.
-
-The sample application creates a free Azure Search service for an existing Azure subscription. If a free service already exists for your subscription, the sample application will fail. Only one free Search service per subscription is allowed.
-
-1. Open Program.cs from the Solution Explorer and go to the Main(string[] void) function.
-2. Notice that **ExecuteArmRequest** is used to execute requests against the Azure Resource Manager endpoint, `https://management.azure.com/subscriptions` for a specified `subscriptionID`. This method is used throughout the program to perform operations using the Azure Resource Manager API or Search management API.
-3. Requests to Azure Resource Manager must be authenticated and authorized. This is accomplished using the **GetAuthorizationHeader** method, called by the **ExecuteArmRequest**  method, borrowed from [Authenticating Azure Resource Manager requests](http://msdn.microsoft.com/library/azure/dn790557.aspx). Notice that **GetAuthorizationHeader** calls `https://management.core.windows.net` to get an access token.
-4. You are prompted to sign in with a user name and password that is valid for your subscription.
-5. Next, a new Azure Search service is registered with the Azure Resource Manager provider. Again, this is the **ExecuteArmRequest** method, used this time to create the Search service on Azure for your subscription via `providers/Microsoft.Search/register`.
-6. The remainder of the program uses the [Azure Search Management REST API](http://msdn.microsoft.com/library/dn832684.aspx). Notice that the `api-version` for this API is different from the Azure Resource Manager api-version. For example, `/listAdminKeys?api-version=2014-07-31-Preview` shows the `api-version` of the Azure Search Management REST API.
-
-    The next series of operations retrieve the service definition you just created, the admin api-keys, regenerates and retrieves keys, changes the replica and partition, and finally deletes the service.
-
-    When changing the service replica or partition count, it is expected that this action will fail if you are using the free edition. Only the standard edition can make use of additional partitions and replicas.
-
-    Deleting the service is the last operation.
-
-## Next steps
-After having completed this tutorial, you might want to learn more about service management or authentication with Active Directory service:
-
-* Learn more about integrating a client application with Active Directory. See [Integrating Applications in Azure Active Directory](http://msdn.microsoft.com/library/azure/dn151122.aspx).
-* Learn about other service management operations in Azure. See [Managing Your Services](http://msdn.microsoft.com/library/azure/dn578292.aspx).
-
-<!--Anchors-->
-[Download the sample application]: #Download
-[Configure the application]: #config
-[Explore the application]: #explore
-[Next Steps]: #next-steps
-
-<!--Image references-->
-
-<!--Link references-->
-[Manage your search solution in Microsoft Azure]: search-manage.md
-[Azure Search development workflow]: search-workflow.md
-[Create your first azure search solution]: search-create-first-solution.md
-[Create a geospatial search app using Azure Search]: search-create-geospatial.md
-=======
 redirect_url: https://docs.microsoft.com/rest/api/searchmanagement/
 redirect_document_id: TRUE
----
->>>>>>> a42dbad0
+---