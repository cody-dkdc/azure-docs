--- conflicted
+++ resolved
@@ -24,11 +24,7 @@
 
 ## New in 2019-05-06-Preview
 
-<<<<<<< HEAD
-[**autocomplete**](search-autocomplete-tutorial.md) joins the existing [Suggestions API](https://docs.microsoft.com/rest/api/searchservice/suggestions) to add complementary type-ahead experiences to the search bar. autocomplete returns candidate query terms a user can choose as the query string for a subsequent search. Suggestions returns actual documents in response to partial inputs: search results are immediate and change dynamically as the search term input grows in length and specificity.
-=======
 [**Knowledge store**](knowledge-store-concept-intro.md) is a new destination of an AI-based enrichment pipeline. In addition to an index, you can now persist populated data structures created during indexing in Azure storage. You control the physical structures of your data through elements in a Skillset, including how data is shaped, whether data is stored in Table storage or Blob storage, and whether there are multiple views.
->>>>>>> 6a383dfd
 
 [**Customer-managed encryption keys**](search-security-manage-encryption-keys.md) for service-side encryption-at-rest is also a new preview feature. In addition to the built-in encryption-at-rest managed by Microsoft, you can apply an additional layer of encryption where you are the sole owner of the keys.
 
