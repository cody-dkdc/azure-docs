---
title: 'Tutorial: Call Cognitive Services REST APIs in an indexing pipeline - Azure Search'
description: Step through an example of data extraction, natural language, and image AI processing in Azure Search indexing for data extraction and transformation over JSON blobs using Postman and the REST API. 
manager: pablocas
author: luiscabrer
services: search
ms.service: search
ms.devlang: NA
ms.topic: tutorial
<<<<<<< HEAD
ms.date: 04/08/2019
=======
ms.date: 05/02/2019
>>>>>>> 6a383dfd
ms.author: luisca
ms.custom: seodec2018
#Customer intent: As a developer, I want an introduction to the core APIs.
---

<<<<<<< HEAD
# REST Tutorial: Call Cognitive Services APIs in an Azure Search indexing pipeline (Preview)

In this tutorial, you learn the mechanics of programming data enrichment in Azure Search using *cognitive skills*. Skills are backed by natural language processing (NLP) and image analysis capabilities in Cognitive Services. Through skillset composition and configuration, you can extract text and text representations of an image or scanned document file. You can also detect language, entities, key phrases, and more. The end result is rich additional content in an Azure Search index, created by an AI-powered indexing pipeline. 
=======
# REST Tutorial: Call Cognitive Services APIs in an Azure Search indexing pipeline

In this tutorial, you learn the mechanics of programming data enrichment in Azure Search using *cognitive skills*. Skills are backed by natural language processing (NLP) and image analysis capabilities in Cognitive Services. Through skillset composition and configuration, you can extract text and text representations of an image or scanned document file. You can also detect language, entities, key phrases, and more. The end result is rich additional content in an Azure Search index, created with AI enrichments in an indexing pipeline. 
>>>>>>> 6a383dfd

In this tutorial, you make REST API calls to perform following tasks:

> [!div class="checklist"]
> * Create an indexing pipeline that enriches sample data in route to an index
> * Apply built-in skills: entity recognition, language detection, text manipulation, key phrase extraction
> * Learn how to chain skills together by mapping inputs to outputs in a skillset
> * Execute requests and review results
> * Reset the index and indexers for further development

Output is a full text searchable index on Azure Search. You can enhance the index with other standard capabilities, such as [synonyms](search-synonyms.md), [scoring profiles](https://docs.microsoft.com/rest/api/searchservice/add-scoring-profiles-to-a-search-index), [analyzers](search-analyzers.md), and [filters](search-filters.md).

This tutorial runs on the Free service, but the number of free transactions is limited to 20 documents per day. If you want to run this tutorial more than once in the same day, use a smaller file set so that you can fit in more runs.

> [!NOTE]
<<<<<<< HEAD
> As you expand scope by increasing the frequency of processing, adding more documents, or adding more AI algorithms, you will need to attach a billable Cognitive Services resource. Charges accrue when calling APIs in Cognitive Services, and for image extraction as part of the document-cracking stage in Azure Search. There are no charges for text extraction from documents.
>
> Execution of built-in skills is charged at the existing [Cognitive Services pay-as-you go price](https://azure.microsoft.com/pricing/details/cognitive-services/)
. Image extraction pricing is charged at preview pricing, as described on the [Azure Search pricing page](https://go.microsoft.com/fwlink/?linkid=2042400). Learn [more](cognitive-search-attach-cognitive-services.md).
=======
> As you expand scope by increasing the frequency of processing, adding more documents, or adding more AI algorithms, you will need to [attach a billable Cognitive Services resource](cognitive-search-attach-cognitive-services.md). Charges accrue when calling APIs in Cognitive Services, and for image extraction as part of the document-cracking stage in Azure Search. There are no charges for text extraction from documents.
>
> Execution of built-in skills is charged at the existing [Cognitive Services pay-as-you go price](https://azure.microsoft.com/pricing/details/cognitive-services/). Image extraction pricing is described on the [Azure Search pricing page](https://go.microsoft.com/fwlink/?linkid=2042400).
>>>>>>> 6a383dfd

If you don't have an Azure subscription, create a [free account](https://azure.microsoft.com/free/?WT.mc_id=A261C142F) before you begin.

## Prerequisites

The following services, tools, and data are used in this tutorial. 

[Create an Azure Search service](search-create-service-portal.md) or [find an existing service](https://ms.portal.azure.com/#blade/HubsExtension/BrowseResourceBlade/resourceType/Microsoft.Search%2FsearchServices) under your current subscription. You can use a free service for this tutorial.

[Create an Azure storage account](https://docs.microsoft.com/azure/storage/common/storage-quickstart-create-account) for storing the sample data.

[Postman desktop app](https://www.getpostman.com/) is used for making REST calls to Azure Search.

[Sample data](https://1drv.ms/f/s!As7Oy81M_gVPa-LCb5lC_3hbS-4) consists of a small file set of different types. 

## Get a key and URL

REST calls require the service URL and an access key on every request. A search service is created with both, so if you added Azure Search to your subscription, follow these steps to get the necessary information:

1. [Sign in to the Azure portal](https://portal.azure.com/), and in your search service **Overview** page, get the URL. An example endpoint might look like `https://mydemo.search.windows.net`.

1. In **Settings** > **Keys**, get an admin key for full rights on the service. There are two interchangeable admin keys, provided for business continuity in case you need to roll one over. You can use either the primary or secondary key on requests for adding, modifying, and deleting objects.

![Get an HTTP endpoint and access key](media/search-fiddler/get-url-key.png "Get an HTTP endpoint and access key")

All requests require an api-key on every request sent to your service. Having a valid key establishes trust, on a per request basis, between the application sending the request and the service that handles it.

## Prepare sample data

The enrichment pipeline pulls from Azure data sources. Source data must originate from a supported data source type of an [Azure Search indexer](search-indexer-overview.md). Azure Table Storage is not supported for cognitive search. For this exercise, we use blob storage to showcase multiple content types.

1. [Sign in to the Azure portal](https://portal.azure.com), navigate to your Azure storage account, click **Blobs**, and then click **+ Container**.

1. [Create a Blob container](https://docs.microsoft.com/azure/storage/blobs/storage-quickstart-blobs-portal) to contain sample data. You can set the Public Access Level to any of its valid values.

1. After the container is created, open it and select **Upload** on the command bar to upload the sample files you downloaded in a previous step.

   ![Source files in Azure blob storage](./media/cognitive-search-quickstart-blob/sample-data.png)

1. After sample files are loaded, get the container name and a connection string for your Blob storage. You could do that by navigating to your storage account in the Azure portal. On **Access keys**, and then copy the **Connection String**  field.

   The connection string should be a URL similar to the following example:

      ```http
      DefaultEndpointsProtocol=https;AccountName=cogsrchdemostorage;AccountKey=<your account key>;EndpointSuffix=core.windows.net
      ```

There are other ways to specify the connection string, such as providing a shared access signature. To learn more about data source credentials, see [Indexing Azure Blob Storage](search-howto-indexing-azure-blob-storage.md#Credentials).

## Set up Postman

Start Postman and set up an HTTP request. If you are unfamiliar with this tool, see [Explore Azure Search REST APIs using Postman](search-fiddler.md).

The request methods used in this tutorial are **POST**, **PUT**, and **GET**. The header keys are "Content-type" set to "application/json" and an "api-key" set to an admin key of your Azure Search service. The body is where you place the actual contents of your call. 

  ![Semi-structured search](media/search-semi-structured-data/postmanoverview.png)

We are using Postman to make four API calls to your search service in order to create a data source, a skillset, an index, and an indexer. The data source includes a pointer to your storage account and your JSON data. Your search service makes the connection when loading the data.


## Create a data source

Now that your services and source files are prepared, start assembling the components of your indexing pipeline. Begin with a [data source object](https://docs.microsoft.com/rest/api/searchservice/create-data-source) that tells Azure Search how to retrieve external source data.

In the request header, provide the service name you used while creating the Azure Search service, and the api-key generated for your search service. In the request body, specify the blob container name and connection string.

### Sample Request
```http
<<<<<<< HEAD
POST https://[service name].search.windows.net/datasources?api-version=2017-11-11-Preview
=======
POST https://[service name].search.windows.net/datasources?api-version=2019-05-06
>>>>>>> 6a383dfd
Content-Type: application/json
api-key: [admin key]
```
#### Request Body Syntax
```json
{
  "name" : "demodata",
  "description" : "Demo files to demonstrate cognitive search capabilities.",
  "type" : "azureblob",
  "credentials" :
  { "connectionString" :
    "DefaultEndpointsProtocol=https;AccountName=<your account name>;AccountKey=<your account key>;"
  },
  "container" : { "name" : "<your blob container name>" }
}
```
Send the request. The web test tool should return a status code of 201 confirming success. 

Since this is your first request, check the Azure portal to confirm the data source was created in Azure Search. On the search service dashboard page, verify the Data Sources list has a new item. You might need to wait a few minutes for the portal page to refresh. 

  ![Data sources tile in the portal](./media/cognitive-search-tutorial-blob/data-source-tile.png "Data sources tile in the portal")

<<<<<<< HEAD
If you got a 403 or 404 error, check the request construction: `api-version=2017-11-11-Preview` should be on the endpoint, `api-key` should be in the Header after `Content-Type`, and its value must be valid for a search service. You can reuse the header for the remaining steps in this tutorial.
=======
If you got a 403 or 404 error, check the request construction: `api-version=2019-05-06` should be on the endpoint, `api-key` should be in the Header after `Content-Type`, and its value must be valid for a search service. You can reuse the header for the remaining steps in this tutorial.
>>>>>>> 6a383dfd

## Create a skillset

In this step, you define a set of enrichment steps that you want to apply to your data. You call each enrichment step a *skill*, and the set of enrichment steps a *skillset*. This tutorial uses [built-in cognitive skills](cognitive-search-predefined-skills.md) for the skillset:

+ [Language Detection](cognitive-search-skill-language-detection.md) to identify the content's language.

+ [Text Split](cognitive-search-skill-textsplit.md) to break large content into smaller chunks before calling the key phrase extraction skill. Key phrase extraction accepts inputs of 50,000 characters or less. A few of the sample files need splitting up to fit within this limit.

+ [Entity Recognition](cognitive-search-skill-entity-recognition.md) for extracting the names of organizations from content in the blob container.

+ [Key Phrase Extraction](cognitive-search-skill-keyphrases.md) to pull out the top key phrases. 

### Sample Request
Before you make this REST call, remember to replace the service name and the admin key in the request below if your tool does not preserve the request header between calls. 

This request creates a skillset. Reference the skillset name ```demoskillset``` for the rest of this tutorial.

```http
PUT https://[servicename].search.windows.net/skillsets/demoskillset?api-version=2019-05-06
api-key: [admin key]
Content-Type: application/json
```
#### Request Body Syntax
```json
{
  "description":
  "Extract entities, detect language and extract key-phrases",
  "skills":
  [
    {
      "@odata.type": "#Microsoft.Skills.Text.EntityRecognitionSkill",
      "categories": [ "Organization" ],
      "defaultLanguageCode": "en",
      "inputs": [
        {
          "name": "text", "source": "/document/content"
        }
      ],
      "outputs": [
        {
          "name": "organizations", "targetName": "organizations"
        }
      ]
    },
    {
      "@odata.type": "#Microsoft.Skills.Text.LanguageDetectionSkill",
      "inputs": [
        {
          "name": "text", "source": "/document/content"
        }
      ],
      "outputs": [
        {
          "name": "languageCode",
          "targetName": "languageCode"
        }
      ]
    },
    {
      "@odata.type": "#Microsoft.Skills.Text.SplitSkill",
      "textSplitMode" : "pages",
      "maximumPageLength": 4000,
      "inputs": [
        {
          "name": "text",
          "source": "/document/content"
        },
        {
          "name": "languageCode",
          "source": "/document/languageCode"
        }
      ],
      "outputs": [
        {
          "name": "textItems",
          "targetName": "pages"
        }
      ]
    },
    {
      "@odata.type": "#Microsoft.Skills.Text.KeyPhraseExtractionSkill",
      "context": "/document/pages/*",
      "inputs": [
        {
          "name": "text", "source": "/document/pages/*"
        },
        {
          "name":"languageCode", "source": "/document/languageCode"
        }
      ],
      "outputs": [
        {
          "name": "keyPhrases",
          "targetName": "keyPhrases"
        }
      ]
    }
  ]
}
```

Send the request. The web test tool should return a status code of 201 confirming success. 

#### Explore the request body

Notice how the key phrase extraction skill is applied for each page. By setting the context to ```"document/pages/*"``` you run this enricher for each member of the document/pages array (for each page in the document).

Each skill executes on the content of the document. During processing, Azure Search cracks each document to read content from different file formats. Found text originating in the source file is placed into a generated ```content``` field, one for each document. As such, set the input as ```"/document/content"```.

A graphical representation of the skillset is shown below. 

![Understand a skillset](media/cognitive-search-tutorial-blob/skillset.png "Understand a skillset")

Outputs can be mapped to an index, used as input to a downstream skill, or both as is the case with language code. In the index, a language code is useful for filtering. As an input, language code is used by text analysis skills to inform the linguistic rules around word breaking.

For more information about skillset fundamentals, see [How to define a skillset](cognitive-search-defining-skillset.md).

## Create an index

In this section, you define the index schema by specifying which fields to include in the searchable index, and the search attributes for each field. Fields have a type and can take attributes that determine how the field is used (searchable, sortable, and so forth). Field names in an index are not required to identically match the field names in the source. In a later step, you add field mappings in an indexer to connect source-destination fields. For this step, define the index using field naming conventions pertinent to your search application.

This exercise uses the following fields and field types:

| field-names: | `id`       | content   | languageCode | keyPhrases         | organizations     |
|--------------|----------|-------|----------|--------------------|-------------------|
| field-types: | Edm.String|Edm.String| Edm.String| List<Edm.String>  | List<Edm.String>  |


### Sample Request
Before you make this REST call, remember to replace the service name and the admin key in the request below if your tool does not preserve the request header between calls. 

This request creates an index. Use the index name ```demoindex``` for the rest of this tutorial.

```http
PUT https://[servicename].search.windows.net/indexes/demoindex?api-version=2019-05-06
api-key: [api-key]
Content-Type: application/json
```
#### Request Body Syntax

```json
{
  "fields": [
    {
      "name": "id",
      "type": "Edm.String",
      "key": true,
      "searchable": true,
      "filterable": false,
      "facetable": false,
      "sortable": true
    },
    {
      "name": "content",
      "type": "Edm.String",
      "sortable": false,
      "searchable": true,
      "filterable": false,
      "facetable": false
    },
    {
      "name": "languageCode",
      "type": "Edm.String",
      "searchable": true,
      "filterable": false,
      "facetable": false
    },
    {
      "name": "keyPhrases",
      "type": "Collection(Edm.String)",
      "searchable": true,
      "filterable": false,
      "facetable": false
    },
    {
      "name": "organizations",
      "type": "Collection(Edm.String)",
      "searchable": true,
      "sortable": false,
      "filterable": false,
      "facetable": false
    }
  ]
}
```
Send the request. The web test tool should return a status code of 201 confirming success. 

To learn more about defining an index, see [Create Index (Azure Search REST API)](https://docs.microsoft.com/rest/api/searchservice/create-index).


## Create an indexer, map fields, and execute transformations

So far you have created a data source, a skillset, and an index. These three components become part of an [indexer](search-indexer-overview.md) that pulls each piece together into a single multi-phased operation. To tie these together in an indexer, you must define field mappings. 

+ The fieldMappings are processed before the skillset, mapping source fields from the data source to target fields in an index. If field names and types are the same at both ends, no mapping is required.

+ The outputFieldMappings are processed after the skillset, referencing sourceFieldNames that don't exist until document cracking or enrichment creates them. The targetFieldName is a field in an index.

Besides hooking up inputs to outputs, you can also use field mappings to flatten data structures. For more information, see [How to map enriched fields to a searchable index](cognitive-search-output-field-mapping.md).

### Sample Request

Before you make this REST call, remember to replace the service name and the admin key in the request below if your tool does not preserve the request header between calls. 

Also, provide the name of your indexer. You can reference it as ```demoindexer``` for the rest of this tutorial.

```http
PUT https://[servicename].search.windows.net/indexers/demoindexer?api-version=2019-05-06
api-key: [api-key]
Content-Type: application/json
```
#### Request Body Syntax

```json
{
  "name":"demoindexer",	
  "dataSourceName" : "demodata",
  "targetIndexName" : "demoindex",
  "skillsetName" : "demoskillset",
  "fieldMappings" : [
    {
      "sourceFieldName" : "metadata_storage_path",
      "targetFieldName" : "id",
      "mappingFunction" :
        { "name" : "base64Encode" }
    },
    {
      "sourceFieldName" : "content",
      "targetFieldName" : "content"
    }
  ],
  "outputFieldMappings" :
  [
    {
      "sourceFieldName" : "/document/organizations",
      "targetFieldName" : "organizations"
    },
    {
      "sourceFieldName" : "/document/pages/*/keyPhrases/*",
      "targetFieldName" : "keyPhrases"
    },
    {
      "sourceFieldName": "/document/languageCode",
      "targetFieldName": "languageCode"
    }
  ],
  "parameters":
  {
    "maxFailedItems":-1,
    "maxFailedItemsPerBatch":-1,
    "configuration":
    {
      "dataToExtract": "contentAndMetadata",
      "imageAction": "generateNormalizedImages"
    }
  }
}
```

Send the request. The web test tool should return a status code of 201 confirming successful processing. 

Expect this step to take several minutes to complete. Even though the data set is small, analytical skills are computation-intensive. Some skills, such as image analysis, are long-running.

> [!TIP]
> Creating an indexer invokes the pipeline. If there are problems reaching the data, mapping inputs and outputs, or order of operations, they appear at this stage. To re-run the pipeline with code or script changes, you might need to drop objects first. For more information, see [Reset and re-run](#reset).

#### Explore the request body

The script sets ```"maxFailedItems"```  to -1, which instructs the indexing engine to ignore errors during data import. This is useful because there are so few documents in the demo data source. For a larger data source, you would set the value to greater than 0.

Also notice the ```"dataToExtract":"contentAndMetadata"``` statement in the configuration parameters. This statement tells the indexer to automatically extract the content from different file formats as well as metadata related to each file. 

When content is extracted, you can set ```imageAction``` to extract text from images found in the data source. The ```"imageAction":"generateNormalizedImages"``` configuration, combined with the OCR Skill and Text Merge Skill, tells the indexer to extract text from the images (for example, the word "stop" from a traffic Stop sign), and embed it as part of the content field. This behavior applies to both the images embedded in the documents (think of an image inside a PDF), as well as images found in the data source, for instance a JPG file.

## Check indexer status

Once the indexer is defined, it runs automatically when you submit the request. Depending on which cognitive skills you defined, indexing can take longer than you expect. To find out whether the indexer is still running, send the following request to check the indexer status.

```http
GET https://[servicename].search.windows.net/indexers/demoindexer/status?api-version=2019-05-06
api-key: [api-key]
Content-Type: application/json
```

The response tells you whether the indexer is running. After indexing is finished, use another HTTP GET to the STATUS endpoint (as above) to see reports of any errors and warnings that occurred during enrichment.  

Warnings are common with some source file and skill combinations and do not always indicate a problem. In this tutorial, the warnings are benign (for example, no text inputs from the JPEG files). You can review the status response for verbose information about warnings emitted during indexing.
 
## Verify content

After indexing is finished, run queries that return the contents of individual fields. By default, Azure Search returns the top 50 results. The sample data is small so the default works fine. However, when working with larger data sets, you might need to include parameters in the query string to return more results. For instructions, see [How to page results in Azure Search](search-pagination-page-layout.md).

As a verification step, query the index for all of the fields.

```http
GET https://[servicename].search.windows.net/indexes/demoindex?api-version=2019-05-06
api-key: [api-key]
Content-Type: application/json
```

The output is the index schema, with the name, type, and attributes of each field.

Submit a second query for `"*"` to return all contents of a single field, such as `organizations`.

```http
GET https://[servicename].search.windows.net/indexes/demoindex/docs?search=*&$select=organizations&api-version=2019-05-06
api-key: [api-key]
Content-Type: application/json
```

Repeat for additional fields: content, languageCode, keyPhrases, and organizations in this exercise. You can return multiple fields via `$select` using a comma-delimited list.

You can use GET or POST, depending on query string complexity and length. For more information, see [Query using the REST API](https://docs.microsoft.com/rest/api/searchservice/search-documents).

<a name="access-enriched-document"></a>

## Accessing the enriched document

Cognitive search allows you to see the structure of the enriched document. Enriched documents are temporary structures created during enrichment, and then deleted when the process is complete.

To capture a snapshot of the enriched document created during indexing, add a field called ```enriched``` to your index. The indexer automatically dumps into the field a string representation of all the enrichments for that document.

The ```enriched``` field will contain a string that is a logical representation of the in-memory enriched document in JSON.  The field value is a valid JSON document, however. Quotes are escaped so you'll need to replace `\"` with `"` in order to view the document as formatted JSON.  

The ```enriched``` field is intended for debugging purposes, only to help you understand the logical shape of the content that expressions are being evaluated against. It can be a useful tool to understand and debug your skillset.

Repeat the previous exercise, including an `enriched` field to capture the contents of an enriched document:

### Request Body Syntax
```json
{
  "fields": [
    {
      "name": "id",
      "type": "Edm.String",
      "key": true,
      "searchable": true,
      "filterable": false,
      "facetable": false,
      "sortable": true
    },
    {
      "name": "content",
      "type": "Edm.String",
      "sortable": false,
      "searchable": true,
      "filterable": false,
      "facetable": false
    },
    {
      "name": "languageCode",
      "type": "Edm.String",
      "searchable": true,
      "filterable": false,
      "facetable": false
    },
    {
      "name": "keyPhrases",
      "type": "Collection(Edm.String)",
      "searchable": true,
      "filterable": false,
      "facetable": false
    },
    {
      "name": "organizations",
      "type": "Collection(Edm.String)",
      "searchable": true,
      "sortable": false,
      "filterable": false,
      "facetable": false
    },
    {
      "name": "enriched",
      "type": "Edm.String",
      "searchable": false,
      "sortable": false,
      "filterable": false,
      "facetable": false
    }
  ]
}
```
<a name="reset"></a>

## Reset and rerun

In the early experimental stages of pipeline development, the most practical approach for design iterations is to delete the objects from Azure Search and allow your code to rebuild them. Resource names are unique. Deleting an object lets you recreate it using the same name.

To reindex your documents with the new definitions:

1. Delete the index to remove persisted data. Delete the indexer to recreate it on your service.
2. Modify a skillset and index definition.
3. Recreate an index and indexer on the service to run the pipeline. 

You can use the portal to delete indexes, indexers, and Skillsets.

```http
DELETE https://[servicename].search.windows.net/skillsets/demoskillset?api-version=2019-05-06
api-key: [api-key]
Content-Type: application/json
```

Status code 204 is returned on successful deletion.

As your code matures, you might want to refine a rebuild strategy. For more information, see [How to rebuild an index](search-howto-reindex.md).

## Takeaways

This tutorial demonstrates the basic steps for building an enriched indexing pipeline through the creation of component parts: a data source, skillset, index, and indexer.

[Predefined skills](cognitive-search-predefined-skills.md) were introduced, along with skillset definition and the mechanics of chaining skills together through inputs and outputs. You also learned that `outputFieldMappings` in the indexer definition is required for routing enriched values from the pipeline into a searchable index on an Azure Search service.

Finally, you learned how to test results and reset the system for further iterations. You learned that issuing queries against the index returns the output created by the enriched indexing pipeline. In this release, there is a mechanism for viewing internal constructs (enriched documents created by the system). You also learned how to check indexer status, and which objects to delete before rerunning a pipeline.

## Clean up resources

The fastest way to clean up after a tutorial is by deleting the resource group containing the Azure Search service and Azure Blob service. Assuming you put both services in the same group, delete the resource group now to permanently delete everything in it, including the services and any stored content that you created for this tutorial. In the portal, the resource group name is on the Overview page of each service.

## Next steps

Customize or extend the pipeline with custom skills. Creating a custom skill and adding it to a skillset allows you to onboard text or image analysis that you write yourself. 

> [!div class="nextstepaction"]
> [Example: create a custom skill](cognitive-search-create-custom-skill-example.md)<|MERGE_RESOLUTION|>--- conflicted
+++ resolved
@@ -7,25 +7,15 @@
 ms.service: search
 ms.devlang: NA
 ms.topic: tutorial
-<<<<<<< HEAD
-ms.date: 04/08/2019
-=======
 ms.date: 05/02/2019
->>>>>>> 6a383dfd
 ms.author: luisca
 ms.custom: seodec2018
 #Customer intent: As a developer, I want an introduction to the core APIs.
 ---
 
-<<<<<<< HEAD
-# REST Tutorial: Call Cognitive Services APIs in an Azure Search indexing pipeline (Preview)
-
-In this tutorial, you learn the mechanics of programming data enrichment in Azure Search using *cognitive skills*. Skills are backed by natural language processing (NLP) and image analysis capabilities in Cognitive Services. Through skillset composition and configuration, you can extract text and text representations of an image or scanned document file. You can also detect language, entities, key phrases, and more. The end result is rich additional content in an Azure Search index, created by an AI-powered indexing pipeline. 
-=======
 # REST Tutorial: Call Cognitive Services APIs in an Azure Search indexing pipeline
 
 In this tutorial, you learn the mechanics of programming data enrichment in Azure Search using *cognitive skills*. Skills are backed by natural language processing (NLP) and image analysis capabilities in Cognitive Services. Through skillset composition and configuration, you can extract text and text representations of an image or scanned document file. You can also detect language, entities, key phrases, and more. The end result is rich additional content in an Azure Search index, created with AI enrichments in an indexing pipeline. 
->>>>>>> 6a383dfd
 
 In this tutorial, you make REST API calls to perform following tasks:
 
@@ -41,16 +31,9 @@
 This tutorial runs on the Free service, but the number of free transactions is limited to 20 documents per day. If you want to run this tutorial more than once in the same day, use a smaller file set so that you can fit in more runs.
 
 > [!NOTE]
-<<<<<<< HEAD
-> As you expand scope by increasing the frequency of processing, adding more documents, or adding more AI algorithms, you will need to attach a billable Cognitive Services resource. Charges accrue when calling APIs in Cognitive Services, and for image extraction as part of the document-cracking stage in Azure Search. There are no charges for text extraction from documents.
->
-> Execution of built-in skills is charged at the existing [Cognitive Services pay-as-you go price](https://azure.microsoft.com/pricing/details/cognitive-services/)
-. Image extraction pricing is charged at preview pricing, as described on the [Azure Search pricing page](https://go.microsoft.com/fwlink/?linkid=2042400). Learn [more](cognitive-search-attach-cognitive-services.md).
-=======
 > As you expand scope by increasing the frequency of processing, adding more documents, or adding more AI algorithms, you will need to [attach a billable Cognitive Services resource](cognitive-search-attach-cognitive-services.md). Charges accrue when calling APIs in Cognitive Services, and for image extraction as part of the document-cracking stage in Azure Search. There are no charges for text extraction from documents.
 >
 > Execution of built-in skills is charged at the existing [Cognitive Services pay-as-you go price](https://azure.microsoft.com/pricing/details/cognitive-services/). Image extraction pricing is described on the [Azure Search pricing page](https://go.microsoft.com/fwlink/?linkid=2042400).
->>>>>>> 6a383dfd
 
 If you don't have an Azure subscription, create a [free account](https://azure.microsoft.com/free/?WT.mc_id=A261C142F) before you begin.
 
@@ -119,11 +102,7 @@
 
 ### Sample Request
 ```http
-<<<<<<< HEAD
-POST https://[service name].search.windows.net/datasources?api-version=2017-11-11-Preview
-=======
 POST https://[service name].search.windows.net/datasources?api-version=2019-05-06
->>>>>>> 6a383dfd
 Content-Type: application/json
 api-key: [admin key]
 ```
@@ -146,11 +125,7 @@
 
   ![Data sources tile in the portal](./media/cognitive-search-tutorial-blob/data-source-tile.png "Data sources tile in the portal")
 
-<<<<<<< HEAD
-If you got a 403 or 404 error, check the request construction: `api-version=2017-11-11-Preview` should be on the endpoint, `api-key` should be in the Header after `Content-Type`, and its value must be valid for a search service. You can reuse the header for the remaining steps in this tutorial.
-=======
 If you got a 403 or 404 error, check the request construction: `api-version=2019-05-06` should be on the endpoint, `api-key` should be in the Header after `Content-Type`, and its value must be valid for a search service. You can reuse the header for the remaining steps in this tutorial.
->>>>>>> 6a383dfd
 
 ## Create a skillset
 
