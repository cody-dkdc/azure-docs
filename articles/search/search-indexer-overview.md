--- conflicted
+++ resolved
@@ -7,11 +7,7 @@
 ms.service: search
 ms.devlang: na
 ms.topic: conceptual
-<<<<<<< HEAD
-ms.date: 03/02/2019
-=======
 ms.date: 05/02/2019
->>>>>>> 6a383dfd
 ms.author: heidist
 ms.custom: seodec2018
 ---
@@ -78,11 +74,7 @@
 
 While it's common to schedule indexing, an indexer can also be invoked on demand using the [Run command](https://docs.microsoft.com/rest/api/searchservice/run-indexer):
 
-<<<<<<< HEAD
-    POST https://[service name].search.windows.net/indexers/[indexer name]/run?api-version=2017-11-11
-=======
     POST https://[service name].search.windows.net/indexers/[indexer name]/run?api-version=2019-05-06
->>>>>>> 6a383dfd
     api-key: [Search service admin key]
 
 > [!NOTE]
@@ -97,11 +89,7 @@
 You can retrieve the status and execution history of an indexer through the [Get Indexer Status command](https://docs.microsoft.com/rest/api/searchservice/get-indexer-status):
 
 
-<<<<<<< HEAD
-    GET https://[service name].search.windows.net/indexers/[indexer name]/status?api-version=2017-11-11
-=======
     GET https://[service name].search.windows.net/indexers/[indexer name]/status?api-version=2019-05-06
->>>>>>> 6a383dfd
     api-key: [Search service admin key]
 
 The response contains overall indexer status, the last (or in-progress) indexer invocation, and the history of recent indexer invocations.
