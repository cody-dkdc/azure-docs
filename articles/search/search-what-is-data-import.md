---
title: Data upload in Azure Search | Microsoft Docs
description: Learn how to upload data to an index in Azure Search.
services: search
documentationcenter: ''
author: ashmaka
manager: jhubbard
editor: ''
tags: ''

ms.assetid: aa8d47c1-4ae6-4209-a8ce-48d5a9474707
ms.service: search
ms.devlang: NA
ms.workload: search
ms.topic: get-started-article
ms.tgt_pltfrm: na
ms.date: 01/11/2017
ms.author: ashmaka

---
# Upload data to Azure Search
> [!div class="op_single_selector"]
> * [Overview](search-what-is-data-import.md)
> * [.NET](search-import-data-dotnet.md)
> * [REST](search-import-data-rest-api.md)
> 
> 

<<<<<<< HEAD
There are two ways to populate an index with your data. The first option is manually pushing your data into the index using the Azure Search [REST API](search-import-data-rest-api.md) or [.NET SDK](search-import-data-dotnet.md). The second option is to [point a supported data source](search-indexer-overview.md) to your index and let Azure Search automatically pull in the data.
=======
## Data upload models in Azure search
There are two ways to populate your Azure Search index with your data. The first option is manually pushing your data into the index using the Azure Search [REST API](search-import-data-rest-api.md) or [.NET SDK](search-import-data-dotnet.md). The second option is to [point a supported data source](search-indexer-overview.md) to your Azure Search index and let Azure Search automatically pull your data into the search service.
>>>>>>> e08b937d

## Push data to an index
This approach refers to programmatically sending your data to Azure Search to make it available for searching. For applications having very low latency requirements (for example, if you need search operations to be in sync with dynamic inventory databases), the push model is your only option.

You can use the [REST API](https://docs.microsoft.com/rest/api/searchservice/AddUpdate-or-Delete-Documents) or [.NET SDK](search-import-data-dotnet.md) to push data to an index. There is currently no tool support for pushing data via the portal.

This approach is more flexible than the pull model because you can upload documents individually or in batches (up to 1000 per batch or 16 MB, whichever limit comes first). The push model also allows you to upload documents to Azure Search regardless of where your data is.

<<<<<<< HEAD
The data format understood by Azure Search is JSON, and all documents in the dataset must have fields that conform to the field collection defined for your index schema. 

## Pull data into an index
The pull model crawls a supported data source and automatically uploads the data into your index. In Azure Search, this capability is implemented through *indexers*, currently available for [Blob storage](search-howto-indexing-azure-blob-storage.md), [Table storage](search-howto-indexing-azure-tables.md), [DocumentDB](http://aka.ms/documentdb-search-indexer), [Azure SQL database, and SQL Server on Azure VMs](search-howto-connecting-azure-sql-database-to-azure-search-using-indexers.md). 

Indexers connect an index to a data source (usually a table, view, or equivalent structure), and map source fields to equivalent fields in the index. During execution, the rowset is automatically transformed to JSON and loaded into the specified index. All indexers support scheduling so that you can specify how frequently the data is to be refreshed. Most indexers provide change tracking if the data source supports it. By tracking changes and deletes to existing documents in addition to recognizing new documents, indexers remove the need to actively manage the data in your index. 

Indexer functionality is exposed in the [Azure portal](search-import-data-portal.md), the [REST API](https://docs.microsoft.com/rest/api/searchservice/Indexer-operations), and the [.NET SDK](https://docs.microsoft.com/otnet/api/microsoft.azure.search.iindexersoperations?redirectedfrom=MSDN#microsoft_azure_search_iindexersoperations). 

An advantage to using the portal is that Azure Search can usually generate a default index schema for you by reading the metadata of the source dataset. You can modify the generated index until the index is processed, after which the only schema edits allowed are those that do not require reindexing. If the changes you want to make impact the schema directly, you would need to rebuild the index. 

After the index is populated, you can use **Search Explorer** in the portal command bar as a verification step.
=======
The data format understood by Azure Search is JSON, and all documents in the dataset must have fields that conform to the field collection defined for you index schema. 

## Pull data into an index
The pull model crawls a supported data source and automatically uploads the data into you Azure Search index for you. In Azure Search, this capability is implemented through *indexers*, currently available for [Blob storage](search-howto-indexing-azure-blob-storage.md), [Table storage](search-howto-indexing-azure-tables.md),[DocumentDB](http://aka.ms/documentdb-search-indexer), [Azure SQL database, and SQL Server on Azure VMs](search-howto-connecting-azure-sql-database-to-azure-search-using-indexers.md). 

Indexers connect an index to a data source (usually a table, view, or equivalent structure), and maps source fields to equivalent fields in the index. During execution, the rowset is automatically transformed to JSON and loaded into the specified index. All indexers support scheduling so that you can specify how frequently the data is to be refreshed. Most indexers provide change tracking if the data source supports it. By tracking changes and deletes to existing documents in addition to recognizing new documents, indexers remove the need to actively manage the data in your index. 

Indexer functionality is exposed in the [Azure portal](search-import-data-portal.md), the [REST API](https://docs.microsoft.com/rest/api/searchservice/Indexer-operations), and the [.NET SDK](https://docs.microsoft.com/otnet/api/microsoft.azure.search.iindexersoperations?redirectedfrom=MSDN#microsoft_azure_search_iindexersoperations). 

An advantage to using the portal is that Azure Search can usually generate a default index schema for you by reading the metadata of the source dataset. You can make any modifications you want to the generated index until the index is processed, after which the only schema edits allowed are those that do not require reindexing. After the index is populated, you can use **Search Explorer** in the portal command bar to query the index.
>>>>>>> e08b937d

## Query an index using Search Explorer

A quick way to perform a preliminary check on the document upload is to use **Search Explorer** in the portal. The explorer lets you query an index without having to write any code. The search experience is based on default settings, such as the [simple syntax](https://docs.microsoft.com/rest/api/searchservice/simple-query-syntax-in-azure-search) and default [searchMode query parameter](https://docs.microsoft.com/rest/api/searchservice/search-documents). Results are returned in JSON so that you can inspect the entire document.

> [!TIP]
> Numerous [Azure Search code samples](https://github.com/Azure-Samples/?utf8=%E2%9C%93&query=search) include embedded or readily available datasets, offering an easy way to get started. The portal also provides a sample indexer and data source consisting of a small real estate dataset (named "realestate-us-sample"). When you run the preconfigured indexer on the sample data source, an index is created and loaded with documents that can then be queried in Search Explorer or by code that you write.<|MERGE_RESOLUTION|>--- conflicted
+++ resolved
@@ -26,12 +26,8 @@
 > 
 > 
 
-<<<<<<< HEAD
 There are two ways to populate an index with your data. The first option is manually pushing your data into the index using the Azure Search [REST API](search-import-data-rest-api.md) or [.NET SDK](search-import-data-dotnet.md). The second option is to [point a supported data source](search-indexer-overview.md) to your index and let Azure Search automatically pull in the data.
-=======
-## Data upload models in Azure search
-There are two ways to populate your Azure Search index with your data. The first option is manually pushing your data into the index using the Azure Search [REST API](search-import-data-rest-api.md) or [.NET SDK](search-import-data-dotnet.md). The second option is to [point a supported data source](search-indexer-overview.md) to your Azure Search index and let Azure Search automatically pull your data into the search service.
->>>>>>> e08b937d
+
 
 ## Push data to an index
 This approach refers to programmatically sending your data to Azure Search to make it available for searching. For applications having very low latency requirements (for example, if you need search operations to be in sync with dynamic inventory databases), the push model is your only option.
@@ -40,7 +36,6 @@
 
 This approach is more flexible than the pull model because you can upload documents individually or in batches (up to 1000 per batch or 16 MB, whichever limit comes first). The push model also allows you to upload documents to Azure Search regardless of where your data is.
 
-<<<<<<< HEAD
 The data format understood by Azure Search is JSON, and all documents in the dataset must have fields that conform to the field collection defined for your index schema. 
 
 ## Pull data into an index
@@ -53,18 +48,7 @@
 An advantage to using the portal is that Azure Search can usually generate a default index schema for you by reading the metadata of the source dataset. You can modify the generated index until the index is processed, after which the only schema edits allowed are those that do not require reindexing. If the changes you want to make impact the schema directly, you would need to rebuild the index. 
 
 After the index is populated, you can use **Search Explorer** in the portal command bar as a verification step.
-=======
-The data format understood by Azure Search is JSON, and all documents in the dataset must have fields that conform to the field collection defined for you index schema. 
 
-## Pull data into an index
-The pull model crawls a supported data source and automatically uploads the data into you Azure Search index for you. In Azure Search, this capability is implemented through *indexers*, currently available for [Blob storage](search-howto-indexing-azure-blob-storage.md), [Table storage](search-howto-indexing-azure-tables.md),[DocumentDB](http://aka.ms/documentdb-search-indexer), [Azure SQL database, and SQL Server on Azure VMs](search-howto-connecting-azure-sql-database-to-azure-search-using-indexers.md). 
-
-Indexers connect an index to a data source (usually a table, view, or equivalent structure), and maps source fields to equivalent fields in the index. During execution, the rowset is automatically transformed to JSON and loaded into the specified index. All indexers support scheduling so that you can specify how frequently the data is to be refreshed. Most indexers provide change tracking if the data source supports it. By tracking changes and deletes to existing documents in addition to recognizing new documents, indexers remove the need to actively manage the data in your index. 
-
-Indexer functionality is exposed in the [Azure portal](search-import-data-portal.md), the [REST API](https://docs.microsoft.com/rest/api/searchservice/Indexer-operations), and the [.NET SDK](https://docs.microsoft.com/otnet/api/microsoft.azure.search.iindexersoperations?redirectedfrom=MSDN#microsoft_azure_search_iindexersoperations). 
-
-An advantage to using the portal is that Azure Search can usually generate a default index schema for you by reading the metadata of the source dataset. You can make any modifications you want to the generated index until the index is processed, after which the only schema edits allowed are those that do not require reindexing. After the index is populated, you can use **Search Explorer** in the portal command bar to query the index.
->>>>>>> e08b937d
 
 ## Query an index using Search Explorer
 
