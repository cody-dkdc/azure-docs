--- conflicted
+++ resolved
@@ -75,11 +75,7 @@
 
 ### Use indexers for updating content on multiple services
 
-<<<<<<< HEAD
-If you are already using indexer on one service, you can configure a second indexer on a second service to use the same data source object, pulling data from the same location. Each service in each region has its own indexer and a target index (your search corpus is not shared, which means data is duplicated), but each indexer references the same data source.
-=======
 If you are already using indexer on one service, you can configure a second indexer on a second service to use the same data source object, pulling data from the same location. Each service in each region has its own indexer and a target index (your search index is not shared, which means data is duplicated), but each indexer references the same data source.
->>>>>>> 6a383dfd
 
 Here is a high-level visual of what that architecture would look like.
 
