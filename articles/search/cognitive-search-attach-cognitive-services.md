--- conflicted
+++ resolved
@@ -44,7 +44,7 @@
 
 ## Use billable resources
 
-For workloads numbering more than 20 enrichments per day, you need to attach a billable Cognitive Services resource.
+For workloads that create more than 20 enrichments per day, you need to attach a billable Cognitive Services resource.
 
 You're charged only for skills that call the Cognitive Services APIs. You're not billed for [custom skills](cognitive-search-create-custom-skill-example.md),  or skills like [text merger](cognitive-search-skill-textmerger.md), [text splitter](cognitive-search-skill-textsplit.md), and [shaper](cognitive-search-skill-shaper.md), which aren't API-based.
 
@@ -54,11 +54,7 @@
 
    ![Create a Cognitive Services resource](./media/cognitive-search-attach-cognitive-services/cog-services-create.png "Create a Cognitive Services resource")
 
-<<<<<<< HEAD
-1. In the **Location** list, select the region where your Azure Search service is located to avoid outbound bandwidth charges across regions.
-=======
-1. In Location, choose the same region as Azure Search. This is required for performance reasons, but it also voids outbound bandwidth charges across regions.
->>>>>>> a437b430
+1. In the **Location** list, select the region where your Azure Search service is located. You need to use this region for performance reasons. Using this region also voids outbound bandwidth charges across regions.
 
 1. In the **Pricing tier** list, select **S0** to get the all-in-one collection of Cognitive Services features, including the Vision and Language features that back the predefined skills used by Azure Search.
 
@@ -141,7 +137,7 @@
 
 Assume a pipeline that consists of document cracking of each PDF, image and text extraction, optical character recognition (OCR) of images, and entity recognition of organizations.
 
-In this exercise, we're using the most expensive price per transaction. Actual costs could be lower because of graduated pricing. See [Cognitive Services pricing](https://azure.microsoft.com/pricing/details/cognitive-services).
+The prices shown in this article are hypothetical. They're used to illustrate the estimation process. Your costs could be lower. For the actual prices of transactions, see See [Cognitive Services pricing](https://azure.microsoft.com/pricing/details/cognitive-services).
 
 1. For document cracking with text and image content, text extraction is currently free. For 6,000 images, assume $1 for every 1,000 images extracted. That's a cost of $6.00 for this step.
 
