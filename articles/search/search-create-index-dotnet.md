--- conflicted
+++ resolved
@@ -9,11 +9,7 @@
 ms.service: search
 ms.devlang: dotnet
 ms.topic: quickstart
-<<<<<<< HEAD
-ms.date: 04/08/2019
-=======
 ms.date: 05/16/2019
->>>>>>> 6a383dfd
 
 ---
 # Quickstart: 1 - Create an Azure Search index in C#
@@ -21,10 +17,7 @@
 > * [C#](search-create-index-dotnet.md)
 > * [Portal](search-get-started-portal.md)
 > * [PowerShell](search-howto-dotnet-sdk.md)
-<<<<<<< HEAD
-=======
 > * [Python](search-get-started-python.md)
->>>>>>> 6a383dfd
 > * [Postman](search-fiddler.md)
 >*
 
@@ -39,19 +32,11 @@
 
 The following services, tools, and data are used in this quickstart. 
 
-<<<<<<< HEAD
-[Create an Azure Search service](search-create-service-portal.md) or [find an existing service](https://ms.portal.azure.com/#blade/HubsExtension/BrowseResourceBlade/resourceType/Microsoft.Search%2FsearchServices) under your current subscription. You can use a free service for this quickstart.
-
-[Visual Studio 2017](https://visualstudio.microsoft.com/downloads/), any edition. Sample code and instructions were tested on the free Community edition.
-
-[DotNetHowTo](https://github.com/Azure-Samples/search-dotnet-getting-started/tree/master/DotNetHowTo) provides the sample solution, a .NET Core console application written in C#, located in the Azure samples GitHub repository. Download and extract the solution. By default, solutions are read-only. Right-click the solution and clear the read-only attribute so that you can modify files. Data is included in the solution.
-=======
 + [Create an Azure Search service](search-create-service-portal.md) or [find an existing service](https://ms.portal.azure.com/#blade/HubsExtension/BrowseResourceBlade/resourceType/Microsoft.Search%2FsearchServices) under your current subscription. You can use a free service for this quickstart.
 
 + [Visual Studio 2017](https://visualstudio.microsoft.com/downloads/), any edition. Sample code and instructions were tested on the free Community edition.
 
 + [DotNetHowTo](https://github.com/Azure-Samples/search-dotnet-getting-started/tree/master/DotNetHowTo) provides the sample solution, a .NET Core console application written in C#, located in the Azure samples GitHub repository. Download and extract the solution. By default, solutions are read-only. Right-click the solution and clear the read-only attribute so that you can modify files. Data is included in the solution.
->>>>>>> 6a383dfd
 
 ## Get a key and URL
 
