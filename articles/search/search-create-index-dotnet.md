---
title: Create an Azure Search index using the .NET SDK | Microsoft Docs
description: Create an index in code using the Azure Search .NET SDK.
services: search
documentationcenter: ''
author: brjohnstmsft
manager: jhubbard
editor: ''
tags: azure-portal

ms.assetid: 3a851647-fc7b-4fb6-8506-6aaa519e77cd
ms.service: search
ms.devlang: dotnet
ms.workload: search
ms.topic: get-started-article
ms.tgt_pltfrm: na
<<<<<<< HEAD
ms.date: 12/08/2016
=======
ms.date: 01/13/2017
>>>>>>> e8cfaf0d
ms.author: brjohnst

---
# Create an Azure Search index using the .NET SDK
> [!div class="op_single_selector"]
> * [Overview](search-what-is-an-index.md)
> * [Portal](search-create-index-portal.md)
> * [.NET](search-create-index-dotnet.md)
> * [REST](search-create-index-rest-api.md)
> 
> 

This article will walk you through the process of creating an Azure Search [index](https://docs.microsoft.com/rest/api/searchservice/Create-Index) using the [Azure Search .NET SDK](https://aka.ms/search-sdk).

Before following this guide and creating an index, you should have already [created an Azure Search service](search-create-service-portal.md).

Note that all sample code in this article is written in C#. You can find the full source code [on GitHub](http://aka.ms/search-dotnet-howto).

## Identify your Azure Search service's admin api-key
Now that you have provisioned an Azure Search service, you are almost ready to issue requests against your service endpoint using the .NET SDK. First, you will need to obtain one of the admin api-keys that was generated for the search service you provisioned. The .NET SDK will send this api-key on every request to your service. Having a valid key establishes trust, on a per request basis, between the application sending the request and the service that handles it.

<<<<<<< HEAD
1. To find your service's api-keys you must log into the [Azure portal](https://portal.azure.com/)
=======
1. To find your service's api-keys, sign in to the [Azure portal](https://portal.azure.com/)
>>>>>>> e8cfaf0d
2. Go to your Azure Search service's blade
3. Click on the "Keys" icon

Your service will have *admin keys* and *query keys*.

* Your primary and secondary *admin keys* grant full rights to all operations, including the ability to manage the service, create and delete indexes, indexers, and data sources. There are two keys so that you can continue to use the secondary key if you decide to regenerate the primary key, and vice-versa.
* Your *query keys* grant read-only access to indexes and documents, and are typically distributed to client applications that issue search requests.

For the purposes of creating an index, you can use either your primary or secondary admin key.

<a name="CreateSearchServiceClient"></a>

## Create an instance of the SearchServiceClient class
To start using the Azure Search .NET SDK, you will need to create an instance of the `SearchServiceClient` class. This class has several constructors. The one you want takes your search service name and a `SearchCredentials` object as parameters. `SearchCredentials` wraps your api-key.

The code below creates a new `SearchServiceClient` using values for the search service name and api-key that are stored in the application's config file (`app.config` or `web.config`):

```csharp
string searchServiceName = ConfigurationManager.AppSettings["SearchServiceName"];
string adminApiKey = ConfigurationManager.AppSettings["SearchServiceAdminApiKey"];

SearchServiceClient serviceClient = new SearchServiceClient(searchServiceName, new SearchCredentials(adminApiKey));
```

`SearchServiceClient` has an `Indexes` property. This property provides all the methods you need to create, list, update, or delete Azure Search indexes.

> [!NOTE]
> The `SearchServiceClient` class manages connections to your search service. In order to avoid opening too many connections, you should try to share a single instance of `SearchServiceClient` in your application if possible. Its methods are thread-safe to enable such sharing.
> 
> 

<a name="DefineIndex"></a>

<<<<<<< HEAD
## III. Define your Azure Search index
=======
## Define your Azure Search index
>>>>>>> e8cfaf0d
A single call to the `Indexes.Create` method will create your index. This method takes as a parameter an `Index` object that defines your Azure Search index. You need to create an `Index` object and initialize it as follows:

1. Set the `Name` property of the `Index` object to the name of your index.
2. Set the `Fields` property of the `Index` object to an array of `Field` objects. The easiest way to create the `Field` objects is by calling the `FieldBuilder.BuildForType` method, passing a model class for the type parameter. A model class has properties that map to the fields of your index. This allows you to bind documents from your search index to instances of your model class.

> [!NOTE]
> If you don't plan to use a model class, you can still define your index by creating `Field` objects directly. You can provide the name of the field to the constructor, along with the data type (or analyzer for string fields). You can also set other properties like `IsSearchable`, `IsFilterable`, etc.
>
>

It is important that you keep your search user experience and business needs in mind when designing your index as each field must be assigned the [appropriate properties](https://docs.microsoft.com/rest/api/searchservice/Create-Index). These properties control which search features (filtering, faceting, sorting full-text search, etc.) apply to which fields. For any property you do not explicitly set, the `Field` class defaults to disabling the corresponding search feature unless you specifically enable it.

For our example, we've named our index "hotels" and defined our fields using a model class. Each property of the model class has attributes which determine the search-related behaviors of the corresponding index field. The model class is defined as follows:

```csharp
[SerializePropertyNamesAsCamelCase]
public partial class Hotel
{
    [Key]
    [IsFilterable]
    public string HotelId { get; set; }

    [IsFilterable, IsSortable, IsFacetable]
    public double? BaseRate { get; set; }

    [IsSearchable]
    public string Description { get; set; }

    [IsSearchable]
    [Analyzer(AnalyzerName.AsString.FrLucene)]
    [JsonProperty("description_fr")]
    public string DescriptionFr { get; set; }

    [IsSearchable, IsFilterable, IsSortable]
    public string HotelName { get; set; }

    [IsSearchable, IsFilterable, IsSortable, IsFacetable]
    public string Category { get; set; }

    [IsSearchable, IsFilterable, IsFacetable]
    public string[] Tags { get; set; }

    [IsFilterable, IsFacetable]
    public bool? ParkingIncluded { get; set; }

    [IsFilterable, IsFacetable]
    public bool? SmokingAllowed { get; set; }

    [IsFilterable, IsSortable, IsFacetable]
    public DateTimeOffset? LastRenovationDate { get; set; }

    [IsFilterable, IsSortable, IsFacetable]
    public int? Rating { get; set; }

    [IsFilterable, IsSortable]
    public GeographyPoint Location { get; set; }

    // ToString() method omitted for brevity...
}
```

We have carefully chosen the attributes for each property based on how we think they will be used in an application. For example, it is likely that people searching for hotels will be interested in keyword matches on the `description` field, so we enable full-text search for that field by adding the `IsSearchable` attribute to the `Description` property.

Please note that exactly one field in your index of type `string` must be the designated as the *key* field by adding the `Key` attribute (see `HotelId` in the above example).

The index definition above uses a language analyzer for the `description_fr` field because it is intended to store French text. See [the Language support topic](https://docs.microsoft.com/rest/api/searchservice/Language-support) as well as the corresponding [blog post](https://azure.microsoft.com/blog/language-support-in-azure-search/) for more information about language analyzers.

> [!NOTE]
> By default, the name of each property in your model class is used as the name of the corresponding field in the index. If you want to map all property names to camel-case field names, mark the class with the `SerializePropertyNamesAsCamelCase` attribute. If you want to map to a different name, you can use the `JsonProperty` attribute like the `DescriptionFr` property above. The `JsonProperty` attribute takes precedence over the `SerializePropertyNamesAsCamelCase` attribute.
> 
> 

Now that we've defined a model class, we can create an index definition very easily:

```csharp
var definition = new Index()
{
    Name = "hotels",
    Fields = FieldBuilder.BuildForType<Hotel>()
};
```

<<<<<<< HEAD
## IV. Create the index
=======
## Create the index
>>>>>>> e8cfaf0d
Now that you have an initialized `Index` object, you can create the index simply by calling `Indexes.Create` on your `SearchServiceClient` object:

```csharp
serviceClient.Indexes.Create(definition);
```

For a successful request, the method will return normally. If there is a problem with the request such as an invalid parameter, the method will throw `CloudException`.

When you're done with an index and want to delete it, just call the `Indexes.Delete` method on your `SearchServiceClient`. For example, this is how we would delete the "hotels" index:

```csharp
serviceClient.Indexes.Delete("hotels");
```

> [!NOTE]
> The example code in this article uses the synchronous methods of the Azure Search .NET SDK for simplicity. We recommend that you use the asynchronous methods in your own applications to keep them scalable and responsive. For example, in the examples above you could use `CreateAsync` and `DeleteAsync` instead of `Create` and `Delete`.
> 
> 

## Next steps
After creating an Azure Search index, you will be ready to [upload your content into the index](search-what-is-data-import.md) so you can start searching your data.
<|MERGE_RESOLUTION|>--- conflicted
+++ resolved
@@ -14,11 +14,7 @@
 ms.workload: search
 ms.topic: get-started-article
 ms.tgt_pltfrm: na
-<<<<<<< HEAD
-ms.date: 12/08/2016
-=======
 ms.date: 01/13/2017
->>>>>>> e8cfaf0d
 ms.author: brjohnst
 
 ---
@@ -40,11 +36,7 @@
 ## Identify your Azure Search service's admin api-key
 Now that you have provisioned an Azure Search service, you are almost ready to issue requests against your service endpoint using the .NET SDK. First, you will need to obtain one of the admin api-keys that was generated for the search service you provisioned. The .NET SDK will send this api-key on every request to your service. Having a valid key establishes trust, on a per request basis, between the application sending the request and the service that handles it.
 
-<<<<<<< HEAD
-1. To find your service's api-keys you must log into the [Azure portal](https://portal.azure.com/)
-=======
 1. To find your service's api-keys, sign in to the [Azure portal](https://portal.azure.com/)
->>>>>>> e8cfaf0d
 2. Go to your Azure Search service's blade
 3. Click on the "Keys" icon
 
@@ -78,11 +70,7 @@
 
 <a name="DefineIndex"></a>
 
-<<<<<<< HEAD
-## III. Define your Azure Search index
-=======
 ## Define your Azure Search index
->>>>>>> e8cfaf0d
 A single call to the `Indexes.Create` method will create your index. This method takes as a parameter an `Index` object that defines your Azure Search index. You need to create an `Index` object and initialize it as follows:
 
 1. Set the `Name` property of the `Index` object to the name of your index.
@@ -165,11 +153,7 @@
 };
 ```
 
-<<<<<<< HEAD
-## IV. Create the index
-=======
 ## Create the index
->>>>>>> e8cfaf0d
 Now that you have an initialized `Index` object, you can create the index simply by calling `Indexes.Create` on your `SearchServiceClient` object:
 
 ```csharp
