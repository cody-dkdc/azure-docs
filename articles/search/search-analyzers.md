--- conflicted
+++ resolved
@@ -67,15 +67,9 @@
 *"Index update not allowed because it would cause downtime. In order to add new analyzers, tokenizers, token filters, or character filters to an existing index, set the 'allowIndexDowntime' query parameter to 'true' in the index update request. Note that this operation will put your index offline for at least a few seconds, causing your indexing and query requests to fail. Performance and write availability of the index can be impaired for several minutes after the index is updated, or longer for very large indexes."*
 
 The same holds true when assigning an analyzer to a field. An analyzer is an integral part of the field's definition, so you can only add it when the field is created. If you want to add analyzers to existing fields, you'll have to [drop and rebuild](search-howto-reindex.md) the index, or add a new field with the analyzer you want.
-<<<<<<< HEAD
 
 As noted, an exception is the **searchAnalyzer** variant. Of the three ways to specify analyzers (**analyzer**, **indexAnalyzer**, **searchAnalyzer**), only the **searchAnalyzer** attribute can be changed on an existing field.
 
-=======
-
-As noted, an exception is the **searchAnalyzer** variant. Of the three ways to specify analyzers (**analyzer**, **indexAnalyzer**, **searchAnalyzer**), only the **searchAnalyzer** attribute can be changed on an existing field.
-
->>>>>>> 6a383dfd
 ## Recommendations for working with analyzers
 
 This section offers advice on how to work with analyzers.
@@ -96,13 +90,6 @@
 
 <a name="examples"></a>
 
-<<<<<<< HEAD
-The [Search Analyzer Demo](https://alice.unearth.ai/) is a third-party demo app showing a side-by-side comparison of the standard Lucene analyzer, Lucene's English language analyzer, and Microsoft's English natural language processor. The index is fixed; it contains text from a popular story. For each search input you provide, results from each analyzer are displayed in adjacent panes, giving you a sense of how each analyzer processes the same string. 
-
-<a name="examples"></a>
-
-=======
->>>>>>> 6a383dfd
 ## REST examples
 
 The examples below show analyzer definitions for a few key scenarios.
@@ -220,15 +207,9 @@
 ~~~~
 
 <a name="Mixing-analyzers-for-indexing-and-search-operations"></a>
-<<<<<<< HEAD
 
 ### Mixing analyzers for indexing and search operations
 
-=======
-
-### Mixing analyzers for indexing and search operations
-
->>>>>>> 6a383dfd
 The APIs include additional index attributes for specifying different analyzers for indexing and search. The **searchAnalyzer** and **indexAnalyzer** attributes must be specified as a pair, replacing the single **analyzer** attribute.
 
 
@@ -354,15 +335,8 @@
 + Review our comprehensive explanation of [how full text search works in Azure Search](search-lucene-query-architecture.md). This article uses examples to explain behaviors that might seem counter-intuitive on the surface.
 
 + Try additional query syntax from the [Search Documents](https://docs.microsoft.com/rest/api/searchservice/search-documents#bkmk_examples) example section or from [Simple query syntax](query-simple-syntax.md) in Search explorer in the portal.
-<<<<<<< HEAD
 
 + Learn how to apply [language-specific lexical analyzers](index-add-language-analyzers.md).
-
-+ [Configure custom analyzers](index-add-custom-analyzers.md) for either minimal processing or specialized processing on individual fields.
-=======
-
-+ Learn how to apply [language-specific lexical analyzers](index-add-language-analyzers.md).
->>>>>>> 6a383dfd
 
 + [Configure custom analyzers](index-add-custom-analyzers.md) for either minimal processing or specialized processing on individual fields.
 
