---
title: API versions of Azure Search | Microsoft Docs
description: Version policy for Azure Search REST APIs and the client library in the .NET SDK.
author: brjohnstmsft
manager: jlembicz
services: search
ms.service: search
ms.devlang: dotnet
<<<<<<< HEAD
ms.workload: search
ms.topic: conceptual
ms.tgt_pltfrm: na
ms.date: 03/15/2018
=======
ms.topic: conceptual
ms.date: 04/20/2018
>>>>>>> f7e9579d
ms.author: brjohnst
---

# API versions in Azure Search
Azure Search rolls out feature updates regularly. Sometimes, but not always, these updates require us to publish a new version of our API to preserve backward compatibility. Publishing a new version allows you to control when and how you integrate search service updates in your code.

As a rule, we try to publish new versions only when necessary, since it can involve some effort to upgrade your code to use a new API version. We will only publish a new version if we need to change some aspect of the API in a way that breaks backward compatibility. This can happen because of fixes to existing features, or because of new features that change existing API surface area.

We follow the same rule for SDK updates. The Azure Search SDK follows the [semantic versioning](http://semver.org/) rules, which means that its version has three parts: major, minor, and build number (for example, 1.1.0). We will release a new major version of the SDK only in case of changes that break backward compatibility. For non-breaking feature updates, we will increment the minor version, and for bug fixes we will only increase the build version.

> [!NOTE]
> Your Azure Search service instance supports several REST API versions, including the latest one. You can continue to use a version when it is no longer the latest one, but we recommend that you migrate your code to use the newest version. When using the REST API, you must specify the API version in every request via the api-version parameter. When using the .NET SDK, the version of the SDK you’re using determines the corresponding version of the REST API. If you are using an older SDK, you can continue to run that code with no changes even if the service is upgraded to support a newer API version.

## Snapshot of current versions
Below is a snapshot of the current versions of all programming interfaces to Azure Search.

| Interfaces | Most recent major version | Status |
| --- | --- | --- |
| [.NET SDK](https://aka.ms/search-sdk) |5.0 |Generally Available, released April 2018 |
| [.NET SDK Preview](https://aka.ms/search-sdk-preview) |4.0.1-preview |Preview, released May 2017 |
| [Service REST API](https://docs.microsoft.com/rest/api/searchservice/) |2016-09-01 |Generally Available |
| [Service REST API 2016-09-01-Preview](search-api-2016-09-01-preview.md) |2016-09-01-Preview |Preview |
| [Service REST API 2017-11-11-Preview](search-api-2017-11-11-preview.md) |2017-11-11-Preview |Preview |
| [.NET Management SDK](https://aka.ms/search-mgmt-sdk) |2.0 |Generally Available |
| [Management REST API](https://docs.microsoft.com/rest/api/searchmanagement/) |2015-08-19 |Generally Available |

For the REST APIs, including the `api-version` on each call is required. This makes it easy to target a specific version, such as a preview API. The following example illustrates how the `api-version` parameter is specified:

    GET https://adventure-works.search.windows.net/indexes/bikes?api-version=2017-11-11

> [!NOTE]
> Although each request has an `api-version`, we recommend that you use the same version for all API requests. This is especially true when new API versions introduce attributes or operations that are not recognized by previous versions. Mixing API versions can have unintended consequences and should be avoided.
>
> The Service REST API and Management REST API are versioned independently of each other. Any similarity in version numbers is coincidental.

Generally available (or GA) APIs can be used in production and are subject to Azure service level agreements. Preview versions have experimental features that are not always migrated to a GA version. **We strongly advise against using preview APIs in production applications.**

## About Preview and Generally Available versions
Azure Search always pre-releases experimental features through the REST API first, then through prerelease versions of the .NET SDK.

Preview features are not guaranteed to be migrated to a GA release. Whereas features in a GA version are considered stable and unlikely to change with the exception of small backward-compatible fixes and enhancements, preview features are available for testing and experimentation, with the goal of gathering feedback on feature design and implementation.

However, because preview features are subject to change, we recommend against writing production code that takes a dependency on preview versions. If you are using an older preview version, we recommend migrating to the generally available (GA) version.

For the .NET SDK: Guidance for code migration can be found at [Upgrade the .NET SDK](search-dotnet-sdk-migration.md).

General availability means that Azure Search is now under the service level agreement (SLA). The SLA can be found at [Azure Search Service Level Agreements](https://azure.microsoft.com/support/legal/sla/search/v1_0/).<|MERGE_RESOLUTION|>--- conflicted
+++ resolved
@@ -6,15 +6,8 @@
 services: search
 ms.service: search
 ms.devlang: dotnet
-<<<<<<< HEAD
-ms.workload: search
-ms.topic: conceptual
-ms.tgt_pltfrm: na
-ms.date: 03/15/2018
-=======
 ms.topic: conceptual
 ms.date: 04/20/2018
->>>>>>> f7e9579d
 ms.author: brjohnst
 ---
 
