<properties
	pageTitle="Videos, samples, and tutorials in Azure Search"
	description="Find all videos, samples, demos and tutorials created for Azure Search in one central list."
	services="search"
	documentationCenter=""
	authors="HeidiSteen"
	manager="mblythe"
	editor=""
    tags="azure-portal"/>

<tags
	ms.service="search"
	ms.devlang="NA"
	ms.workload="search"
	ms.topic="article" 
	ms.tgt_pltfrm="na"
<<<<<<< HEAD
	ms.date="09/16/2015"
=======
	ms.date="09/29/2015"
>>>>>>> a3835ed1
	ms.author="heidist"/>

#Azure Search: tutorials, video demos, and samples

Get up to speed faster with the following videos, demos, tutorials, and sample apps.

##Demo sites

[**New York City (NYC) Jobs portal demo for Azure Search**](http://aka.ms/azjobsdemo) is a live ASP.NET web site that demonstrates Azure Search capabilities using data from the NYC Open Data Initiative.

[**Try App Service + Azure Search**](search-tryappservice.md) is a free one-hour session with Azure Search that includes data, a functional web application, and source code that you can modify online to test drive various search features.

##Videos

Link|Description
----|-----------
[AzureCon 2015 Best Practices for Azure Search](https://azure.microsoft.com/en-us/documentation/videos/azurecon-2015-azure-search-best-practices-for-web-and-mobile-applications/)|Practical advice on how to achieve scale, optimum performance, and coding efficiency when building apps for Web or mobile scenarios. 
[Microsoft Virtual Academy: Adding Azure Search to your Websites and Apps](http://channel9.msdn.com/Series/Adding-Microsoft-Azure-Search-to-Your-Websites-and-Apps)|7-part series on how to add Azure Search to an application, presented by Liam Cavanagh, Janusz Lembicz, and Bernardita Torres Garayar.
[Build 2015: Modern Data](http://channel9.msdn.com/Events/Build/2015/2-663)|At 29 minutes into the session, learn how Azure Search fits in the modern data revolution, presented by Shawn Bice and Pablo Castro.
[Build 2015: Using Azure Search to Build Great Search Experiences in Mobile and WebApps](http://channel9.msdn.com/Events/Build/2015/2-745)|Pablo Castro presents at Microsoft Build 2015.
[Ignite 2015: Adding Search Capabilities to Your Business Applications Using Microsoft Azure Search](http://channel9.msdn.com/Events/Ignite/2015/BRK2565)|Liam Cavanagh presents at Microsoft Ignite 2015.
[Powering real-time search at Microsoft](https://www.elastic.co/elasticon/2015/sf/powering-real-time-search-at-microsoft)|Presentation at Elastic{ON} 2015 by Pablo Castro, 16 minutes, explaining how Azure Search and other groups at Microsoft use ElasticSearch.
[Azure Search General Availability and What's New](http://channel9.msdn.com/Shows/Data-Exposed/Azure-Search-General-Availability-and-Whats-New)|Video recording introducing new features in the generally available release of Azure Search, presented by Liam Cavanagh, 12 minutes.
[Deep Dive](http://channel9.msdn.com/events/TechEd/Europe/2014/DBI-B410)|Presentation from TechEd Europe, delivered by Pablo Castro, 1 hour 15 minutes.
[An 8 minute overview](http://channel9.msdn.com/events/Visual-Studio/Connect-event-2014/421)|A short presentation from the Connect Visual Studio event, delivered by Liam Cavanagh, 8 minutes 58 seconds.
[Introduction to Azure Search](http://go.microsoft.com/fwlink/?LinkId=511340)|Video recording that explains the architecture and capabilities of Azure Search, presented by Liam Cavanagh, 22 minutes.
[Cloud Cover: Episode 152 on Channel 9](http://channel9.msdn.com/Shows/Cloud%20Cover/Cloud-Cover-152-Azure-Search-with-Liam-Cavanagh)|Video recording of a deeper discussion of features, issuing regular and geospatial queries via Fiddler, and understanding the results that come back, presented by Liam Cavanagh, 25 minutes.
[Data Exposed: Azure Search Suggestions](https://channel9.msdn.com/Shows/Data-Exposed/DataExposedAzureSearchSuggestions)|Video recording of suggestions (also known as type-ahead or autocomplete queries that appear as potential search terms as a user is typing a term), presented by Liam Cavanagh, 15 minutes. In Azure Search, fuzzy matching is implemented through suggestions.
[Data Exposed: GeoSpatial Data and Azure Search](http://channel9.msdn.com/Shows/Data-Exposed/Azure-Search-and-Geospatial-Data)|Video recording on geospatial search scenarios, presented by Liam Cavanagh, 18 minutes.
[Data Exposed: SQL Server To Azure Search Synchronization](http://channel9.msdn.com/Shows/Data-Exposed/SQL-Server-to-Azure-Search-Synchronization)|Video recording on how to sync database transactions with Azure Search, presented by Liam Cavanagh, 16 minutes.

##Tutorials

Walkthrough|Description
-----------|-----------
[How to use Azure Search with D3.js to Build Interactive Data Visualizations](https://azure.microsoft.com/blog/2015/07/14/how-to-use-azure-search-with-d3-js-to-build-interactive-data-visualizations/)|Blog post and sample code that demonstrates how to add visual search capabilities to your custom app.
[Get started with Azure Search in .NET](search-get-started-dotnet.md)|Learn how to work with Azure Search in managed code.
[Get started with Azure Search in NodeJS](search-get-started-nodejs.md)|Learn how to work with Azure Search in NodeJS.
[Get started with Azure Search in Java](search-get-started-java.md)|Tutorial for Java programmers using Eclipse and Apache Tomcat server to build and run a sample application that uses Azure Search.
[Azure Search scenarios and capabilities](http://azure.microsoft.com/blog/2014/08/28/azure-search-scenarios-and-capabilities/)|Blog post covering the primary scenarios enabled by the current functionality.
[How to use Azure Search in .NET](search-howto-dotnet-sdk.md)|Configure and run a sample Visual Studio web application that integrates with Azure Search.
[How to Add Suggestions to your Search Applications](http://azure.microsoft.com/blog/2015/01/20/azure-search-how-to-add-suggestions-auto-complete-to-your-search-applications/)|Learn how to implement suggestions, commonly called auto complete. This demo walks through a number of topics including creating an MVC4 applications that leverages Azure Search suggestions, use of the Twitter typeahead.js library to build out an effective autosuggest component in JavaScript, and using fuzzy suggestions to allow you to bring back suggestions even if the user misspells the word.
[TechNet Virtual Lab: Building a Microsoft Azure Search Application](http://go.microsoft.com/?linkid=9874663)|Virtual lab that provides a development environment, tools, documentation, and data. You will need an Azure account, either a trial subscription or your personal Azure subscription, to complete the lab.
[Geospatial search app development using Azure Search](search-create-geospatial.md)|Use Bing maps and coordinates to support geospatial searches.
[Synchronize SQL Server Data with Azure Search](http://azure.microsoft.com/blog/2014/11/10/how-to-sync-sql-server-data-with-azure-search/)|Blog post that explains how to load data from SQL Server relational databases to an Azure Search index.
[Scoring profiles tutorial](search-get-started-scoring-profiles.md)|Test-drive scoring profiles using a console app.
[Azure Search Management REST API tutorial](search-get-started-management-api.md)|How to use the Management REST API to provision the service and manage admin or query api-keys.

##Code samples

[**https://github.com/liamca/AzureSearchDemos**](https://github.com/liamca/AzureSearchDemos) is a GitHub repository containing code samples created by Liam Cavanagh. The following samples can be found in this repository:

- [AdventureWorksWP8]() is a Windows phone app.
- [AzSearchAutoScaleWeb](https://github.com/liamca/AzureSearchDemos/tree/master/AzSearchAutoScaleWeb) 
- [BabyNameJS](https://github.com/liamca/AzureSearchDemos/tree/master/BabyNamesJS) is an index.html file that provides data in a tutorial.
- [DotNetSample](https://github.com/liamca/AzureSearchDemos/tree/master/DotNetSample) is an ASP.NET MVC application for Azure Search.
- [NYCJobs.NET](https://github.com/liamca/AzureSearchDemos/tree/master/NYCJobs.NET) provides source code for the NYCJobs live demo site.
- [Recommendations](https://github.com/liamca/AzureSearchDemos/tree/master/Recommendations) uses Active Data Factory, SQL Database, Blob storage, and HDInsight to implement product recommendations based on how frequently products are purchased together.

[**https://github.com/AzureSearch**](https://github.com/AzureSearch) is another GitHub repository for Azure Search containing code samples created by the Azure Search development team. You can browse the repository to see what it contains, or click links below to go directly to specific samples. 

- [**JavaIndexerDemo**](https://github.com/AzureSearch/AzureSearchJavaIndexerDemo)
- [**NodeJSIndexerDemo**](https://github.com/AzureSearch/AzureSearchNodeJSIndexerDemo)
- [**.NET-2015-02-28-Sample**](https://github.com/AzureSearch/.NET-2015-02-28-Sample) is an ASP.NET MVC 5 application that uses the .NET client library for search operations.

A separate GitHub repo is used for [**AzureSearch-Microsoft Virtual Academy Training Materials**](https://github.com/MicrosoftLearning/AzureSearch-MVA). It includes several samples used in the 7-part course.

On CodePlex, you can find several samples published during the public preview that are still relevant in the current version.

- [**Management REST API Demo**](https://azuresearchmgmtapi.codeplex.com/) is a Windows console application that uses the Management REST API.
- [**AdventureWorks Demo**](https://azuresearchadventureworksdemo.codeplex.com/) is an ASP.NET MVC 4 application.
- [**Suggestions Demo**](https://azsearchsuggestions.codeplex.com/SourceControl/latest) is an ASP.NET MVC 4 application.
- [**GeoSearch sample**](https://azuresearchgeospatial.codeplex.com/) is an ASP.NET MVC 4  application.
- [**SQL Server to Azure Search Sync Sample**](http://sqlserver2azuresearch.codeplex.com/) is a Windows console application that loads a SQL Server rowset from an embedded local database.
- [**Scoring Profiles Demo**](https://azuresearchscoringprofiles.codeplex.com/) is a Windows console application that defines, executes, and updates a scoring profile for tuning search results.
<|MERGE_RESOLUTION|>--- conflicted
+++ resolved
@@ -14,11 +14,7 @@
 	ms.workload="search"
 	ms.topic="article" 
 	ms.tgt_pltfrm="na"
-<<<<<<< HEAD
-	ms.date="09/16/2015"
-=======
 	ms.date="09/29/2015"
->>>>>>> a3835ed1
 	ms.author="heidist"/>
 
 #Azure Search: tutorials, video demos, and samples
