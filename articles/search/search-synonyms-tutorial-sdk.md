---
title: Synonyms C# example - Azure Search
description: In this C# example, learn how to add the synonyms feature to an index in Azure Search. A synonyms map is a list of equivalent terms. Fields with synonym support expand queries to include the user-provided term and all related synonyms.
manager: cgronlun
author: HeidiSteen
services: search
ms.service: search
ms.topic: conceptual
<<<<<<< HEAD
ms.date: 03/18/2019
=======
ms.date: 05/02/2019
>>>>>>> 6a383dfd
ms.author: heidist
ms.custom: seodec2018
#Customer intent: As a developer, I want to understand synonym implementation, benefits, and tradeoffs.
---
# Example: Add synonyms for Azure Search in C#

Synonyms expand a query by matching on terms considered semantically equivalent to the input term. For example, you might want "car" to match documents containing the terms "automobile" or "vehicle". 

In Azure Search, synonyms are defined in a *synonym map*, through *mapping rules* that associate equivalent terms. This example covers essential steps for adding and using synonyms with an existing index. You learn how to:

> [!div class="checklist"]
> * Create a synonym map using the  [SynonymMap](https://docs.microsoft.com/dotnet/api/microsoft.azure.search.models.synonymmap?view=azure-dotnet) class. 
> * Set the [SynonymMaps](https://docs.microsoft.com/dotnet/api/microsoft.azure.search.models.field.synonymmaps?view=azure-dotnet) property on fields that should support query expansion via synonyms.

You can query a synonym-enabled field as you would normally. There is no additional query syntax required to access synonyms.

You can create multiple synonym maps, post them as a service-wide resource available to any index, and then reference which one to use at the field level. At query time, in addition to searching an index, Azure Search does a lookup in a synonym map, if one is specified on fields used in the query.

> [!NOTE]
> Synonyms can be created programmatically, but not in the portal. If Azure portal support for synonyms would be useful to you, please provide your feedback on the [UserVoice](https://feedback.azure.com/forums/263029-azure-search)

## Prerequisites

Tutorial requirements include the following:

* [Visual Studio](https://www.visualstudio.com/downloads/)
* [Azure Search service](search-create-service-portal.md)
* [Microsoft.Azure.Search .NET library](https://aka.ms/search-sdk)
* [How to use Azure Search from a .NET Application](https://docs.microsoft.com/azure/search/search-howto-dotnet-sdk)

## Overview

Before-and-after queries demonstrate the value of synonyms. In this example, use a sample application that executes queries and returns results on a sample index. The sample application creates a small index named "hotels" populated with two documents. The application executes search queries using terms and phrases that do not appear in the index, enables the synonyms feature, then issues the same searches again. The code below demonstrates the overall flow.

```csharp
  static void Main(string[] args)
  {
      SearchServiceClient serviceClient = CreateSearchServiceClient();

      Console.WriteLine("{0}", "Cleaning up resources...\n");
      CleanupResources(serviceClient);

      Console.WriteLine("{0}", "Creating index...\n");
      CreateHotelsIndex(serviceClient);

      ISearchIndexClient indexClient = serviceClient.Indexes.GetClient("hotels");

      Console.WriteLine("{0}", "Uploading documents...\n");
      UploadDocuments(indexClient);

      ISearchIndexClient indexClientForQueries = CreateSearchIndexClient();

      RunQueriesWithNonExistentTermsInIndex(indexClientForQueries);

      Console.WriteLine("{0}", "Adding synonyms...\n");
      UploadSynonyms(serviceClient);
      EnableSynonymsInHotelsIndex(serviceClient);
      Thread.Sleep(10000); // Wait for the changes to propagate

      RunQueriesWithNonExistentTermsInIndex(indexClientForQueries);

      Console.WriteLine("{0}", "Complete.  Press any key to end application...\n");

      Console.ReadKey();
  }
```
The steps to create and populate the sample index are explained in [How to use Azure Search from a .NET Application](https://docs.microsoft.com/azure/search/search-howto-dotnet-sdk).

## "Before" queries

In `RunQueriesWithNonExistentTermsInIndex`, issue search queries with "five star", "internet", and "economy AND hotel".
```csharp
Console.WriteLine("Search the entire index for the phrase \"five star\":\n");
results = indexClient.Documents.Search<Hotel>("\"five star\"", parameters);
WriteDocuments(results);

Console.WriteLine("Search the entire index for the term 'internet':\n");
results = indexClient.Documents.Search<Hotel>("internet", parameters);
WriteDocuments(results);

Console.WriteLine("Search the entire index for the terms 'economy' AND 'hotel':\n");
results = indexClient.Documents.Search<Hotel>("economy AND hotel", parameters);
WriteDocuments(results);
```
Neither of the two indexed documents contain the terms, so we get the following output from the first `RunQueriesWithNonExistentTermsInIndex`.
~~~
Search the entire index for the phrase "five star":

no document matched

Search the entire index for the term 'internet':

no document matched

Search the entire index for the terms 'economy' AND 'hotel':

no document matched
~~~

## Enable synonyms

Enabling synonyms is a two-step process. We first define and upload synonym rules and then configure fields to use them. The process is outlined in `UploadSynonyms` and `EnableSynonymsInHotelsIndex`.

1. Add a synonym map to your search service. In `UploadSynonyms`, we define four rules in our synonym map 'desc-synonymmap' and upload to the service.
   ```csharp
    var synonymMap = new SynonymMap()
    {
        Name = "desc-synonymmap",
        Format = "solr",
        Synonyms = "hotel, motel\n
                    internet,wifi\n
                    five star=>luxury\n
                    economy,inexpensive=>budget"
    };

    serviceClient.SynonymMaps.CreateOrUpdate(synonymMap);
   ```
   A synonym map must conform to the open source standard `solr` format. The format is explained in [Synonyms in Azure Search](search-synonyms.md) under the section `Apache Solr synonym format`.

2. Configure searchable fields to use the synonym map in the index definition. In `EnableSynonymsInHotelsIndex`, we enable synonyms on two fields `category` and `tags` by setting the `synonymMaps` property to the name of the newly uploaded synonym map.
   ```csharp
   Index index = serviceClient.Indexes.Get("hotels");
   index.Fields.First(f => f.Name == "category").SynonymMaps = new[] { "desc-synonymmap" };
   index.Fields.First(f => f.Name == "tags").SynonymMaps = new[] { "desc-synonymmap" };

   serviceClient.Indexes.CreateOrUpdate(index);
   ```
   When you add a synonym map, index rebuilds are not required. You can add a synonym map to your service, and then amend existing field definitions in any index to use the new synonym map. The addition of new attributes has no impact on index availability. The same applies in disabling synonyms for a field. You can simply set the `synonymMaps` property to an empty list.
   ```csharp
   index.Fields.First(f => f.Name == "category").SynonymMaps = new List<string>();
   ```

## "After" queries

After the synonym map is uploaded and the index is updated to use the synonym map, the second `RunQueriesWithNonExistentTermsInIndex` call outputs the following:

~~~
Search the entire index for the phrase "five star":

Name: Fancy Stay        Category: Luxury        Tags: [pool, view, wifi, concierge]

Search the entire index for the term 'internet':

Name: Fancy Stay        Category: Luxury        Tags: [pool, view, wifi, concierge]

Search the entire index for the terms 'economy' AND 'hotel':

Name: Roach Motel       Category: Budget        Tags: [motel, budget]
~~~
The first query finds the document from the rule `five star=>luxury`. The second query expands the search using `internet,wifi` and the third using both `hotel, motel` and `economy,inexpensive=>budget` in finding the documents they matched.

Adding synonyms completely changes the search experience. In this example, the original queries failed to return meaningful results even though the documents in our index were relevant. By enabling synonyms, we can expand an index to include terms in common use, with no changes to underlying data in the index.

## Sample application source code
You can find the full source code of the sample application used in this walk through on [GitHub](https://github.com/Azure-Samples/search-dotnet-getting-started/tree/master/DotNetHowToSynonyms).

## Clean up resources

The fastest way to clean up after an example is by deleting the resource group containing the Azure Search service. You can delete the resource group now to permanently delete everything in it. In the portal, the resource group name is on the Overview page of Azure Search service.

## Next steps

<<<<<<< HEAD
This example demonstrated the [Synonyms REST API](https://aka.ms/rgm6rq) in C# code to create and post mapping rules and then call the synonym map on a query. Additional information can be found in the [.NET SDK](https://docs.microsoft.com/dotnet/api/microsoft.azure.search) and [REST API](https://docs.microsoft.com/rest/api/searchservice/) reference documentation.
=======
This example demonstrated the synonyms feature in C# code to create and post mapping rules and then call the synonym map on a query. Additional information can be found in the [.NET SDK](https://docs.microsoft.com/dotnet/api/microsoft.azure.search) and [REST API](https://docs.microsoft.com/rest/api/searchservice/) reference documentation.
>>>>>>> 6a383dfd

> [!div class="nextstepaction"]
> [How to use synonyms in Azure Search](search-synonyms.md)<|MERGE_RESOLUTION|>--- conflicted
+++ resolved
@@ -6,11 +6,7 @@
 services: search
 ms.service: search
 ms.topic: conceptual
-<<<<<<< HEAD
-ms.date: 03/18/2019
-=======
 ms.date: 05/02/2019
->>>>>>> 6a383dfd
 ms.author: heidist
 ms.custom: seodec2018
 #Customer intent: As a developer, I want to understand synonym implementation, benefits, and tradeoffs.
@@ -173,11 +169,7 @@
 
 ## Next steps
 
-<<<<<<< HEAD
-This example demonstrated the [Synonyms REST API](https://aka.ms/rgm6rq) in C# code to create and post mapping rules and then call the synonym map on a query. Additional information can be found in the [.NET SDK](https://docs.microsoft.com/dotnet/api/microsoft.azure.search) and [REST API](https://docs.microsoft.com/rest/api/searchservice/) reference documentation.
-=======
 This example demonstrated the synonyms feature in C# code to create and post mapping rules and then call the synonym map on a query. Additional information can be found in the [.NET SDK](https://docs.microsoft.com/dotnet/api/microsoft.azure.search) and [REST API](https://docs.microsoft.com/rest/api/searchservice/) reference documentation.
->>>>>>> 6a383dfd
 
 > [!div class="nextstepaction"]
 > [How to use synonyms in Azure Search](search-synonyms.md)