--- conflicted
+++ resolved
@@ -2,11 +2,7 @@
 title: Index content from Azure Table storage for full text search - Azure Search
 description: Learn how to index data stored in Azure Table storage with an Azure Search indexer.
 
-<<<<<<< HEAD
-ms.date: 03/01/2019
-=======
 ms.date: 05/02/2019
->>>>>>> 6a383dfd
 author: mgottein 
 manager: cgronlun
 ms.author: magottei
