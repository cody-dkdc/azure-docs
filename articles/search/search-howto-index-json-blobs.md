--- conflicted
+++ resolved
@@ -248,13 +248,9 @@
 
 As noted, field mappings are not required. Given an index with "text", "datePublished, and "tags" fields, the blob indexer can infer the correct mapping without a field mapping present in the request.
 
-<<<<<<< HEAD
 <a name="parsing-arrays"></a>
 
-### How to parse JSON arrays
-=======
 ### How to parse JSON arrays in a well-formed JSON document
->>>>>>> 0f6e442c
 
 Alternatively, you can opt for the JSON array feature. This capability is useful when blobs contain an *array of JSON objects*, and you want each element to become a separate Azure Search document. For example, given the following JSON blob, you can populate your Azure Search index with three separate documents, each with "id" and "text" fields.  
 
