---
title: Index JSON blobs from Azure Blob indexer for full text search - Azure Search
description: Crawl Azure JSON blobs for text content using the Azure Search Blob indexer. Indexers automate data ingestion for selected data sources like Azure Blob storage.

<<<<<<< HEAD
ms.date: 04/11/2019
=======
ms.date: 05/02/2019
>>>>>>> 6a383dfd
author: HeidiSteen
manager: cgronlun
ms.author: heidist

services: search
ms.service: search
ms.devlang: rest-api
ms.topic: conceptual
ms.custom: seodec2018
---

# How to index JSON blobs using Azure Search Blob indexer
This article shows you how to configure an Azure Search blob [indexer](search-indexer-overview.md) to extract structured content from JSON documents in Azure Blob storage and make it searchable in Azure Search. This workflow creates an Azure Search index and loads it with existing text extracted from JSON blobs. 

You can use the [portal](#json-indexer-portal), [REST APIs](#json-indexer-rest), or [.NET SDK](#json-indexer-dotnet) to index JSON content. Common to all approaches is that JSON documents are located in a blob container in an Azure Storage account. For guidance on pushing JSON documents from other non-Azure platforms, see [Data import in Azure Search](search-what-is-data-import.md).

JSON blobs in Azure Blob storage are typically either a single JSON document or a collection of JSON entities. For JSON collections, the blob could have an **array** of well-formed JSON elements. Blobs could also be composed of multiple individual JSON entities separated by a newline. The blob indexer in Azure Search can parse any such construction, depending on how you set the **parsingMode** parameter on the request.

<<<<<<< HEAD
> [!IMPORTANT]
> `json` and `jsonArray` parsing modes are generally available, but `jsonLines` parsing mode is in public preview and should not be used in production environments. For more information, see [REST api-version=2017-11-11-Preview](search-api-2017-11-11-preview.md). 
=======
All JSON parsing modes (`json`, `jsonArray`, `jsonLines`) are now generally available. 
>>>>>>> 6a383dfd

> [!NOTE]
> Follow the indexer configuration recommendations in [One-to-many indexing](search-howto-index-one-to-many-blobs.md) to output multiple search documents from one Azure blob.

<a name="json-indexer-portal"></a>

## Use the portal

The easiest method for indexing JSON documents is to use a wizard in the [Azure portal](https://portal.azure.com/). By parsing metadata in the Azure blob container, the [**Import data**](search-import-data-portal.md) wizard can create a default index, map source fields to target index fields, and load the index in a single operation. Depending on the size and complexity of source data, you could have an operational full text search index in minutes.

We recommend using the same Azure subscription for both Azure Search and Azure storage, preferably in the same region.

### 1 - Prepare source data

1. [Sign in to the Azure portal](https://portal.azure.com/).

1. [Create a Blob container](https://docs.microsoft.com/azure/storage/blobs/storage-quickstart-blobs-portal) to contain your data. The Public Access Level can be set to any of its valid values.

You will need the storage account name, container name, and an access key to retrieve your data in the **Import data** wizard.

### 2 - Start Import data wizard

In the Overview page of your Azure Search service, you can [start the wizard](search-import-data-portal.md) from the command bar, or by clicking **Add Azure Search** in the **Blob service** section of your storage account's left navigation pane.

   ![Import data command in portal](./media/search-import-data-portal/import-data-cmd2.png "Start the Import data wizard")

### 3 - Set the data source

In the **data source** page, the source must be **Azure Blob Storage**, with the following specifications:

+ **Data to extract** should be *Content and metadata*. Choosing this option allows the wizard to infer an index schema and map the fields for import.
   
+ **Parsing mode** should be set to *JSON*, *JSON array* or *JSON lines*. 

  *JSON* articulates each blob as a single search document, showing up as an independent item in search results. 

  *JSON array* is for blobs that contain well-formed JSON data - the well-formed JSON corresponds to an array of objects, or has a property which is an array of objects and you want each element to be articulated as a standalone, independent search document. If blobs are complex, and you don't choose *JSON array* the entire blob is ingested as a single document.

  *JSON lines* is for blobs composed of multiple JSON entities separated by a new-line, where you want each entity to be articulated as a standalone independent search document. If blobs are complex, and you don't choose *JSON lines* parsing mode, then the entire blob is ingested as a single document.
   
+ **Storage container** must specify your storage account and container, or a connection string that resolves to the container. You can get connection strings on the Blob service portal page.

   ![Blob data source definition](media/search-howto-index-json/import-wizard-json-data-source.png)

### 4 - Skip the "Add cognitive search" page in the wizard

Adding cognitive skills is not necessary for JSON document import. Unless you have a specific need to [include Cognitive Services APIs and transformations](cognitive-search-concept-intro.md) to your indexing pipeline, you should skip this step.

To skip the step, first go to the next page.

   ![Next page button for cognitive search](media/search-get-started-portal/next-button-add-cog-search.png)

From that page you can skip ahead to index customization.

   ![Skip cognitive skill step](media/search-get-started-portal/skip-cog-skill-step.png)

### 5 - Set index attributes

In the **Index** page, you should see a list of fields with a data type and a series of checkboxes for setting index attributes. The wizard can generate a fields list based on metadata and by sampling the source data. 

You can bulk-select attributes by clicking the checkbox at the top of an attribute column. Choose **Retrievable** and **Searchable** for every field that should be returned to a client app and subject to full text search processing. You'll notice that integers are not full text or fuzzy searchable (numbers are evaluated verbatim and are often useful in filters).

Review the description of [index attributes](https://docs.microsoft.com/rest/api/searchservice/create-index#bkmk_indexAttrib) and [language analyzers](https://docs.microsoft.com/rest/api/searchservice/language-support) for more information. 

Take a moment to review your selections. Once you run the wizard, physical data structures are created and you won't be able to edit these fields without dropping and recreating all objects.

   ![Blob index definition](media/search-howto-index-json/import-wizard-json-index.png)

### 6 - Create indexer

Fully specified, the wizard creates three distinct objects in your search service. A data source object and index object are saved as named resources in your Azure Search service. The last step creates an indexer object. Naming the indexer allows it to exist as a standalone resource, which you can schedule and manage independently of the index and data source object, created in the same wizard sequence.

If you are not familiar with indexers, an *indexer* is a resource in Azure Search that crawls an external data source for searchable content. The output of the **Import data** wizard is an indexer that crawls your JSON data source, extracts searchable content, and imports it into an index on Azure Search.

   ![Blob indexer definition](media/search-howto-index-json/import-wizard-json-indexer.png)

Click **OK** to run the wizard and create all objects. Indexing commences immediately.

You can monitor data import in the portal pages. Progress notifications indicate indexing status and how many documents are uploaded. 

When indexing is complete, you can use [Search explorer](search-explorer.md) to query your index.

> [!NOTE]
> If you don't see the data you expect, you might need to set more attributes on more fields. Delete the index and indexer you just created, and step through the wizard again, modifying your selections for index attributes in step 5. 

<a name="json-indexer-rest"></a>

## Use REST APIs

You can use the REST API to index JSON blobs, following a three-part workflow common to all indexers in Azure Search: create a data source, create an index, create an indexer. Data extraction from blob storage occurs when you submit the Create Indexer request. After this request is finished, you will have a queryable index. 
<<<<<<< HEAD

You can review [REST example code](#rest-example) at the end of this section that shows how to create all three objects. This section also contains details about [JSON parsing modes](#parsing-modes), [single blobs](#parsing-single-blobs), [JSON arrays](#parsing-arrays), and [nested arrays](#nested-json-arrays).

For code-based JSON indexing, use [Postman](search-fiddler.md) and the REST API to create these objects:

=======

You can review [REST example code](#rest-example) at the end of this section that shows how to create all three objects. This section also contains details about [JSON parsing modes](#parsing-modes), [single blobs](#parsing-single-blobs), [JSON arrays](#parsing-arrays), and [nested arrays](#nested-json-arrays).

For code-based JSON indexing, use [Postman](search-fiddler.md) and the REST API to create these objects:

>>>>>>> 6a383dfd
+ [index](https://docs.microsoft.com/rest/api/searchservice/create-index)
+ [data source](https://docs.microsoft.com/rest/api/searchservice/create-data-source)
+ [indexer](https://docs.microsoft.com/rest/api/searchservice/create-indexer)

Order of operations requires that you create and call objects in this order. In contrast with the portal workflow, a code approach requires an available index to accept the JSON documents sent through the **Create Indexer** request.

JSON blobs in Azure Blob storage are typically either a single JSON document or a JSON "array". The blob indexer in Azure Search can parse either construction, depending on how you set the **parsingMode** parameter on the request.

| JSON document | parsingMode | Description | Availability |
|--------------|-------------|--------------|--------------|
| One per blob | `json` | Parses JSON blobs as a single chunk of text. Each JSON blob becomes a single Azure Search document. | Generally available in both [REST](https://docs.microsoft.com/rest/api/searchservice/indexer-operations) API and [.NET](https://docs.microsoft.com/dotnet/api/microsoft.azure.search.models.indexer) SDK. |
<<<<<<< HEAD
| Multiple per blob | `jsonArray` | Parses a JSON array in the blob, where each element of the array becomes a separate Azure Search document.  | Available in preview in both [REST](https://docs.microsoft.com/rest/api/searchservice/indexer-operations) API and [.NET](https://docs.microsoft.com/dotnet/api/microsoft.azure.search.models.indexer) SDK. |
| Multiple per blob | `jsonLines` | Parses a blob which contains multiple JSON entities (an "array") separated by a newline, where each entity becomes a separate Azure Search document. | Available in preview in both [REST](https://docs.microsoft.com/rest/api/searchservice/indexer-operations) API and [.NET](https://docs.microsoft.com/dotnet/api/microsoft.azure.search.models.indexer) SDK. |
=======
| Multiple per blob | `jsonArray` | Parses a JSON array in the blob, where each element of the array becomes a separate Azure Search document.  | Generally available in both [REST](https://docs.microsoft.com/rest/api/searchservice/indexer-operations) API and [.NET](https://docs.microsoft.com/dotnet/api/microsoft.azure.search.models.indexer) SDK. |
| Multiple per blob | `jsonLines` | Parses a blob which contains multiple JSON entities (an "array") separated by a newline, where each entity becomes a separate Azure Search document. | Generally available in both [REST](https://docs.microsoft.com/rest/api/searchservice/indexer-operations) API and [.NET](https://docs.microsoft.com/dotnet/api/microsoft.azure.search.models.indexer) SDK. |
>>>>>>> 6a383dfd

### 1 - Assemble inputs for the request

For each request, you must provide the service name and admin key for Azure Search (in the POST header), and the storage account name and key for blob storage. You can use [Postman](search-fiddler.md) to send HTTP requests to Azure Search.

Copy the following four values into Notepad so that you can paste them into a request:

+ Azure Search service name
+ Azure Search admin key
+ Azure storage account name
+ Azure storage account key

You can find these values in the portal:
<<<<<<< HEAD

1. In the portal pages for Azure Search, copy the search service URL from the Overview page.

2. In the left navigation pane, click **Keys** and then copy either the primary or secondary key (they are equivalent).

3. Switch to the portal pages for your storage account. In the left navigation pane, under **Settings**, click **Access Keys**. This page provides both the account name and key. Copy the storage account name and one of the keys to Notepad.

### 2 - Create a data source

This step provides data source connection information used by the indexer. The data source is a named object in Azure Search that persists the connection information. The data source type, `azureblob`, determines which data extraction behaviors are invoked by the indexer. 

Substitute valid values for service name, admin key, storage account, and account key placeholders.
=======
>>>>>>> 6a383dfd

1. In the portal pages for Azure Search, copy the search service URL from the Overview page.

2. In the left navigation pane, click **Keys** and then copy either the primary or secondary key (they are equivalent).

3. Switch to the portal pages for your storage account. In the left navigation pane, under **Settings**, click **Access Keys**. This page provides both the account name and key. Copy the storage account name and one of the keys to Notepad.

### 2 - Create a data source

This step provides data source connection information used by the indexer. The data source is a named object in Azure Search that persists the connection information. The data source type, `azureblob`, determines which data extraction behaviors are invoked by the indexer. 

Substitute valid values for service name, admin key, storage account, and account key placeholders.

    POST https://[service name].search.windows.net/datasources?api-version=2019-05-06
    Content-Type: application/json
    api-key: [admin key for Azure Search]

    {
        "name" : "my-blob-datasource",
        "type" : "azureblob",
        "credentials" : { "connectionString" : "DefaultEndpointsProtocol=https;AccountName=<account name>;AccountKey=<account key>;" },
        "container" : { "name" : "my-container", "query" : "optional, my-folder" }
    }   

### 3 - Create a target search index 

Indexers are paired with an index schema. If you are using the API (rather than the portal), prepare an index in advance so that you can specify it on the indexer operation.

The index stores searchable content in Azure Search. To create an index, provide a schema that specifies the fields in a document, attributes, and other constructs that shape the search experience. If you create an index that has the same field names and data types as the source, the indexer will match the source and destination fields, saving you the work of having to explicitly map the fields.

The following example shows a [Create Index](https://docs.microsoft.com/rest/api/searchservice/create-index) request. The index will have a searchable `content` field to store the text extracted from blobs:   

    POST https://[service name].search.windows.net/indexes?api-version=2019-05-06
    Content-Type: application/json
    api-key: [admin key for Azure Search]

    {
          "name" : "my-target-index",
          "fields": [
            { "name": "id", "type": "Edm.String", "key": true, "searchable": false },
            { "name": "content", "type": "Edm.String", "searchable": true, "filterable": false, "sortable": false, "facetable": false }
          ]
    }


### 4 - Configure and run the indexer

As with an index and a data source, and indexer is also a named object that you create and reuse on an Azure Search service. A fully specified request to create an indexer might look as follows:
<<<<<<< HEAD

    POST https://[service name].search.windows.net/indexers?api-version=2017-11-11
    Content-Type: application/json
    api-key: [admin key for Azure Search]

    {
      "name" : "my-json-indexer",
      "dataSourceName" : "my-blob-datasource",
      "targetIndexName" : "my-target-index",
      "schedule" : { "interval" : "PT2H" },
      "parameters" : { "configuration" : { "parsingMode" : "json" } }
    }

Indexer configuration is in the body of the request. It requires a data source and an empty target index that already exists in Azure Search. 

Schedule and parameters are optional. If you omit them, the indexer runs immediately, using `json` as the parsing mode.

This particular indexer does not include field mappings. Within the indexer definition, you can leave out **field mappings** if the properties of the source JSON document match the fields of your target search index. 
=======

    POST https://[service name].search.windows.net/indexers?api-version=2019-05-06
    Content-Type: application/json
    api-key: [admin key for Azure Search]

    {
      "name" : "my-json-indexer",
      "dataSourceName" : "my-blob-datasource",
      "targetIndexName" : "my-target-index",
      "schedule" : { "interval" : "PT2H" },
      "parameters" : { "configuration" : { "parsingMode" : "json" } }
    }

Indexer configuration is in the body of the request. It requires a data source and an empty target index that already exists in Azure Search. 

Schedule and parameters are optional. If you omit them, the indexer runs immediately, using `json` as the parsing mode.
>>>>>>> 6a383dfd

This particular indexer does not include field mappings. Within the indexer definition, you can leave out **field mappings** if the properties of the source JSON document match the fields of your target search index. 

<<<<<<< HEAD
### REST Example

=======

### REST Example

>>>>>>> 6a383dfd
This section is a recap of all the requests used for creating objects. For a discussion of component parts, see the previous sections in this article.

### Data source request

All indexers require a data source object that provides connection information to existing data. 

<<<<<<< HEAD
    POST https://[service name].search.windows.net/datasources?api-version=2017-11-11
=======
    POST https://[service name].search.windows.net/datasources?api-version=2019-05-06
>>>>>>> 6a383dfd
    Content-Type: application/json
    api-key: [admin key for Azure Search]

    {
        "name" : "my-blob-datasource",
        "type" : "azureblob",
        "credentials" : { "connectionString" : "DefaultEndpointsProtocol=https;AccountName=<account name>;AccountKey=<account key>;" },
        "container" : { "name" : "my-container", "query" : "optional, my-folder" }
    }  


### Index request

All indexers require a target index that receives the data. The body of the request defines the index schema, consisting of fields, attributed to support the desired behaviors in a searchable index. This index should be empty when you run the indexer. 

<<<<<<< HEAD
    POST https://[service name].search.windows.net/indexes?api-version=2017-11-11
=======
    POST https://[service name].search.windows.net/indexes?api-version=2019-05-06
>>>>>>> 6a383dfd
    Content-Type: application/json
    api-key: [admin key for Azure Search]

    {
          "name" : "my-target-index",
          "fields": [
            { "name": "id", "type": "Edm.String", "key": true, "searchable": false },
            { "name": "content", "type": "Edm.String", "searchable": true, "filterable": false, "sortable": false, "facetable": false }
          ]
    }


### Indexer request
<<<<<<< HEAD

This request shows a fully-specified indexer. It includes field mappings, which were omitted in previous examples. Recall that "schedule", "parameters", and "fieldMappings" are optional as long as there is an available default. Omitting "schedule" causes the indexer to run immediately. Omitting "parsingMode" causes the index to use the "json" default.

=======

This request shows a fully-specified indexer. It includes field mappings, which were omitted in previous examples. Recall that "schedule", "parameters", and "fieldMappings" are optional as long as there is an available default. Omitting "schedule" causes the indexer to run immediately. Omitting "parsingMode" causes the index to use the "json" default.

>>>>>>> 6a383dfd
Creating the indexer on Azure Search triggers data import. It runs immediately, and thereafter on a schedule if you've provided one.

    POST https://[service name].search.windows.net/indexers?api-version=2019-05-06
    Content-Type: application/json
    api-key: [admin key for Azure Search]

    {
      "name" : "my-json-indexer",
      "dataSourceName" : "my-blob-datasource",
      "targetIndexName" : "my-target-index",
      "schedule" : { "interval" : "PT2H" },
      "parameters" : { "configuration" : { "parsingMode" : "json" } },
      "fieldMappings" : [
        { "sourceFieldName" : "/article/text", "targetFieldName" : "text" },
        { "sourceFieldName" : "/article/datePublished", "targetFieldName" : "date" },
        { "sourceFieldName" : "/article/tags", "targetFieldName" : "tags" }
        ]
    }


<a name="json-indexer-dotnet"></a>

## Use .NET SDK

<<<<<<< HEAD
The .NET SDK has fully parity with the REST API. We recommend that you review the previous REST API section to learn concepts, workflow, and requirements. You can then refer to following .NET API reference documentation to implement a JSON indexer in managed code.
=======
The .NET SDK has full parity with the REST API. We recommend that you review the previous REST API section to learn concepts, workflow, and requirements. You can then refer to following .NET API reference documentation to implement a JSON indexer in managed code.
>>>>>>> 6a383dfd

+ [microsoft.azure.search.models.datasource](https://docs.microsoft.com/dotnet/api/microsoft.azure.search.models.datasource?view=azure-dotnet)
+ [microsoft.azure.search.models.datasourcetype](https://docs.microsoft.com/dotnet/api/microsoft.azure.search.models.datasourcetype?view=azure-dotnet) 
+ [microsoft.azure.search.models.index](https://docs.microsoft.com/dotnet/api/microsoft.azure.search.models.index?view=azure-dotnet) 
+ [microsoft.azure.search.models.indexer](https://docs.microsoft.com/dotnet/api/microsoft.azure.search.models.indexer?view=azure-dotnet)

<a name="parsing-modes"></a>

## Parsing modes

JSON blobs can assume multiple forms. The **parsingMode** parameter on the JSON indexer determines how JSON blob content is parsed and structured in an Azure Search index:

| parsingMode | Description |
|-------------|-------------|
| `json`  | Index each blob as a single document. This is the default. |
| `jsonArray` | Choose this mode if your blobs consist of JSON arrays, and you need each element of the array to become a separate document in Azure Search. |
|`jsonLines` | Choose this mode if your blobs consist of multiple JSON entities, that are separated by a new line, and you need each entity to become a separate document in Azure Search. |

You can think of a document as a single item in search results. If you want each element in the array to show up in search results as an independent item, then use the `jsonArray` or `jsonLines` option as appropriate.

Within the indexer definition, you can optionally use [field mappings](search-indexer-field-mappings.md) to choose which properties of the source JSON document are used to populate your target search index. For `jsonArray` parsing mode, if the array exists as a lower-level property, you can set a document root indicating where the array is placed within the blob.

> [!IMPORTANT]
> When you use `json`, `jsonArray` or `jsonLines` parsing mode, Azure Search assumes that all blobs in your data source contain JSON. If you need to support a mix of JSON and non-JSON blobs in the same data source, let us know on [our UserVoice site](https://feedback.azure.com/forums/263029-azure-search).


<a name="parsing-single-blobs"></a>

## Parse single JSON blobs

By default, [Azure Search blob indexer](search-howto-indexing-azure-blob-storage.md) parses JSON blobs as a single chunk of text. Often, you want to preserve the structure of your JSON documents. For example, assume you have the following JSON document in Azure Blob storage:

    {
        "article" : {
            "text" : "A hopefully useful article explaining how to parse JSON blobs",
            "datePublished" : "2016-04-13",
            "tags" : [ "search", "storage", "howto" ]    
        }
    }

The blob indexer parses the JSON document into a single Azure Search document. The indexer loads an index by matching "text", "datePublished", and "tags" from the source against identically named and typed target index fields.

As noted, field mappings are not required. Given an index with "text", "datePublished, and "tags" fields, the blob indexer can infer the correct mapping without a field mapping present in the request.

<a name="parsing-arrays"></a>

## Parse JSON arrays

Alternatively, you can use the JSON array option. This option is useful when blobs contain an *array of well-formed JSON objects*, and you want each element to become a separate Azure Search document. For example, given the following JSON blob, you can populate your Azure Search index with three separate documents, each with "id" and "text" fields.  

    [
        { "id" : "1", "text" : "example 1" },
        { "id" : "2", "text" : "example 2" },
        { "id" : "3", "text" : "example 3" }
    ]

For a JSON array, the indexer definition should look similar to the following example. Notice that the parsingMode parameter specifies the `jsonArray` parser. Specifying the right parser and having the right data input are the only two array-specific requirements for indexing JSON blobs.

    POST https://[service name].search.windows.net/indexers?api-version=2019-05-06
    Content-Type: application/json
    api-key: [admin key]

    {
      "name" : "my-json-indexer",
      "dataSourceName" : "my-blob-datasource",
      "targetIndexName" : "my-target-index",
      "schedule" : { "interval" : "PT2H" },
      "parameters" : { "configuration" : { "parsingMode" : "jsonArray" } }
    }

Again, notice that field mappings can be omitted. Assuming an index with identically named "id" and "text" fields, the blob indexer can infer the correct mapping without an explicit field mapping list.

<a name="nested-json-arrays"></a>

## Parse nested arrays
For JSON arrays having nested elements, you can specify a `documentRoot` to indicate a multi-level structure. For example, if your blobs look like this:

    {
        "level1" : {
            "level2" : [
                { "id" : "1", "text" : "Use the documentRoot property" },
                { "id" : "2", "text" : "to pluck the array you want to index" },
                { "id" : "3", "text" : "even if it's nested inside the document" }  
            ]
        }
    }

Use this configuration to index the array contained in the `level2` property:

    {
        "name" : "my-json-array-indexer",
        ... other indexer properties
        "parameters" : { "configuration" : { "parsingMode" : "jsonArray", "documentRoot" : "/level1/level2" } }
    }

## Parse blobs separated by newlines

If your blob contains multiple JSON entities separated by a newline, and you want each element to become a separate Azure Search document, you can opt for the JSON lines option. For example, given the following blob (where there are three different JSON entities), you can populate your Azure Search index with three separate documents, each with "id" and "text" fields.

    { "id" : "1", "text" : "example 1" }
    { "id" : "2", "text" : "example 2" }
    { "id" : "3", "text" : "example 3" }

For JSON lines, the indexer definition should look similar to the following example. Notice that the parsingMode parameter specifies the `jsonLines` parser. 

<<<<<<< HEAD
    POST https://[service name].search.windows.net/indexers?api-version=2017-11-11
=======
    POST https://[service name].search.windows.net/indexers?api-version=2019-05-06
>>>>>>> 6a383dfd
    Content-Type: application/json
    api-key: [admin key]

    {
      "name" : "my-json-indexer",
      "dataSourceName" : "my-blob-datasource",
      "targetIndexName" : "my-target-index",
      "schedule" : { "interval" : "PT2H" },
      "parameters" : { "configuration" : { "parsingMode" : "jsonLines" } }
    }

Again, notice that field mappings can be omitted, similar to the `jsonArray` parsing mode.

## Add field mappings

When source and target fields are not perfectly aligned, you can define a field mapping section in the request body for explicit field-to-field associations.

Currently, Azure Search cannot index arbitrary JSON documents directly because it supports only primitive data types, string arrays, and GeoJSON points. However, you can use **field mappings** to pick parts of your JSON document and "lift" them into top-level fields of the search document. To learn about field mappings basics, see [Field mappings in Azure Search indexers](search-indexer-field-mappings.md).

Revisiting our example JSON document:

    {
        "article" : {
            "text" : "A hopefully useful article explaining how to parse JSON blobs",
            "datePublished" : "2016-04-13"
            "tags" : [ "search", "storage", "howto" ]    
        }
    }

Assume a search index with the following fields: `text` of type `Edm.String`, `date` of type `Edm.DateTimeOffset`, and `tags` of type `Collection(Edm.String)`. Notice the discrepancy between "datePublished" in the source and `date` field in the index. To map your JSON into the desired shape, use the following field mappings:

    "fieldMappings" : [
        { "sourceFieldName" : "/article/text", "targetFieldName" : "text" },
        { "sourceFieldName" : "/article/datePublished", "targetFieldName" : "date" },
        { "sourceFieldName" : "/article/tags", "targetFieldName" : "tags" }
      ]

The source field names in the mappings are specified using the [JSON Pointer](https://tools.ietf.org/html/rfc6901) notation. You start with a forward slash to refer to the root of your JSON document, then pick the desired property (at arbitrary level of nesting) by using forward slash-separated path.

You can also refer to individual array elements by using a zero-based index. For example, to pick the first element of the "tags" array from the above example, use a field mapping like this:

    { "sourceFieldName" : "/article/tags/0", "targetFieldName" : "firstTag" }

> [!NOTE]
> If a source field name in a field mapping path refers to a property that doesn't exist in JSON, that mapping is skipped without an error. This is done so that we can support documents with a different schema (which is a common use case). Because there is no validation, you need to take care to avoid typos in your field mapping specification.
>
>

## See also

+ [Indexers in Azure Search](search-indexer-overview.md)
+ [Indexing Azure Blob Storage with Azure Search](search-howto-index-json-blobs.md)
+ [Indexing CSV blobs with Azure Search blob indexer](search-howto-index-csv-blobs.md)
+ [Tutorial: Search semi-structured data from Azure Blob storage](search-semi-structured-data.md)<|MERGE_RESOLUTION|>--- conflicted
+++ resolved
@@ -2,11 +2,7 @@
 title: Index JSON blobs from Azure Blob indexer for full text search - Azure Search
 description: Crawl Azure JSON blobs for text content using the Azure Search Blob indexer. Indexers automate data ingestion for selected data sources like Azure Blob storage.
 
-<<<<<<< HEAD
-ms.date: 04/11/2019
-=======
 ms.date: 05/02/2019
->>>>>>> 6a383dfd
 author: HeidiSteen
 manager: cgronlun
 ms.author: heidist
@@ -25,12 +21,7 @@
 
 JSON blobs in Azure Blob storage are typically either a single JSON document or a collection of JSON entities. For JSON collections, the blob could have an **array** of well-formed JSON elements. Blobs could also be composed of multiple individual JSON entities separated by a newline. The blob indexer in Azure Search can parse any such construction, depending on how you set the **parsingMode** parameter on the request.
 
-<<<<<<< HEAD
-> [!IMPORTANT]
-> `json` and `jsonArray` parsing modes are generally available, but `jsonLines` parsing mode is in public preview and should not be used in production environments. For more information, see [REST api-version=2017-11-11-Preview](search-api-2017-11-11-preview.md). 
-=======
 All JSON parsing modes (`json`, `jsonArray`, `jsonLines`) are now generally available. 
->>>>>>> 6a383dfd
 
 > [!NOTE]
 > Follow the indexer configuration recommendations in [One-to-many indexing](search-howto-index-one-to-many-blobs.md) to output multiple search documents from one Azure blob.
@@ -121,19 +112,11 @@
 ## Use REST APIs
 
 You can use the REST API to index JSON blobs, following a three-part workflow common to all indexers in Azure Search: create a data source, create an index, create an indexer. Data extraction from blob storage occurs when you submit the Create Indexer request. After this request is finished, you will have a queryable index. 
-<<<<<<< HEAD
 
 You can review [REST example code](#rest-example) at the end of this section that shows how to create all three objects. This section also contains details about [JSON parsing modes](#parsing-modes), [single blobs](#parsing-single-blobs), [JSON arrays](#parsing-arrays), and [nested arrays](#nested-json-arrays).
 
 For code-based JSON indexing, use [Postman](search-fiddler.md) and the REST API to create these objects:
 
-=======
-
-You can review [REST example code](#rest-example) at the end of this section that shows how to create all three objects. This section also contains details about [JSON parsing modes](#parsing-modes), [single blobs](#parsing-single-blobs), [JSON arrays](#parsing-arrays), and [nested arrays](#nested-json-arrays).
-
-For code-based JSON indexing, use [Postman](search-fiddler.md) and the REST API to create these objects:
-
->>>>>>> 6a383dfd
 + [index](https://docs.microsoft.com/rest/api/searchservice/create-index)
 + [data source](https://docs.microsoft.com/rest/api/searchservice/create-data-source)
 + [indexer](https://docs.microsoft.com/rest/api/searchservice/create-indexer)
@@ -145,13 +128,8 @@
 | JSON document | parsingMode | Description | Availability |
 |--------------|-------------|--------------|--------------|
 | One per blob | `json` | Parses JSON blobs as a single chunk of text. Each JSON blob becomes a single Azure Search document. | Generally available in both [REST](https://docs.microsoft.com/rest/api/searchservice/indexer-operations) API and [.NET](https://docs.microsoft.com/dotnet/api/microsoft.azure.search.models.indexer) SDK. |
-<<<<<<< HEAD
-| Multiple per blob | `jsonArray` | Parses a JSON array in the blob, where each element of the array becomes a separate Azure Search document.  | Available in preview in both [REST](https://docs.microsoft.com/rest/api/searchservice/indexer-operations) API and [.NET](https://docs.microsoft.com/dotnet/api/microsoft.azure.search.models.indexer) SDK. |
-| Multiple per blob | `jsonLines` | Parses a blob which contains multiple JSON entities (an "array") separated by a newline, where each entity becomes a separate Azure Search document. | Available in preview in both [REST](https://docs.microsoft.com/rest/api/searchservice/indexer-operations) API and [.NET](https://docs.microsoft.com/dotnet/api/microsoft.azure.search.models.indexer) SDK. |
-=======
 | Multiple per blob | `jsonArray` | Parses a JSON array in the blob, where each element of the array becomes a separate Azure Search document.  | Generally available in both [REST](https://docs.microsoft.com/rest/api/searchservice/indexer-operations) API and [.NET](https://docs.microsoft.com/dotnet/api/microsoft.azure.search.models.indexer) SDK. |
 | Multiple per blob | `jsonLines` | Parses a blob which contains multiple JSON entities (an "array") separated by a newline, where each entity becomes a separate Azure Search document. | Generally available in both [REST](https://docs.microsoft.com/rest/api/searchservice/indexer-operations) API and [.NET](https://docs.microsoft.com/dotnet/api/microsoft.azure.search.models.indexer) SDK. |
->>>>>>> 6a383dfd
 
 ### 1 - Assemble inputs for the request
 
@@ -165,21 +143,6 @@
 + Azure storage account key
 
 You can find these values in the portal:
-<<<<<<< HEAD
-
-1. In the portal pages for Azure Search, copy the search service URL from the Overview page.
-
-2. In the left navigation pane, click **Keys** and then copy either the primary or secondary key (they are equivalent).
-
-3. Switch to the portal pages for your storage account. In the left navigation pane, under **Settings**, click **Access Keys**. This page provides both the account name and key. Copy the storage account name and one of the keys to Notepad.
-
-### 2 - Create a data source
-
-This step provides data source connection information used by the indexer. The data source is a named object in Azure Search that persists the connection information. The data source type, `azureblob`, determines which data extraction behaviors are invoked by the indexer. 
-
-Substitute valid values for service name, admin key, storage account, and account key placeholders.
-=======
->>>>>>> 6a383dfd
 
 1. In the portal pages for Azure Search, copy the search service URL from the Overview page.
 
@@ -228,9 +191,8 @@
 ### 4 - Configure and run the indexer
 
 As with an index and a data source, and indexer is also a named object that you create and reuse on an Azure Search service. A fully specified request to create an indexer might look as follows:
-<<<<<<< HEAD
-
-    POST https://[service name].search.windows.net/indexers?api-version=2017-11-11
+
+    POST https://[service name].search.windows.net/indexers?api-version=2019-05-06
     Content-Type: application/json
     api-key: [admin key for Azure Search]
 
@@ -247,46 +209,17 @@
 Schedule and parameters are optional. If you omit them, the indexer runs immediately, using `json` as the parsing mode.
 
 This particular indexer does not include field mappings. Within the indexer definition, you can leave out **field mappings** if the properties of the source JSON document match the fields of your target search index. 
-=======
-
-    POST https://[service name].search.windows.net/indexers?api-version=2019-05-06
-    Content-Type: application/json
-    api-key: [admin key for Azure Search]
-
-    {
-      "name" : "my-json-indexer",
-      "dataSourceName" : "my-blob-datasource",
-      "targetIndexName" : "my-target-index",
-      "schedule" : { "interval" : "PT2H" },
-      "parameters" : { "configuration" : { "parsingMode" : "json" } }
-    }
-
-Indexer configuration is in the body of the request. It requires a data source and an empty target index that already exists in Azure Search. 
-
-Schedule and parameters are optional. If you omit them, the indexer runs immediately, using `json` as the parsing mode.
->>>>>>> 6a383dfd
-
-This particular indexer does not include field mappings. Within the indexer definition, you can leave out **field mappings** if the properties of the source JSON document match the fields of your target search index. 
-
-<<<<<<< HEAD
+
+
 ### REST Example
 
-=======
-
-### REST Example
-
->>>>>>> 6a383dfd
 This section is a recap of all the requests used for creating objects. For a discussion of component parts, see the previous sections in this article.
 
 ### Data source request
 
 All indexers require a data source object that provides connection information to existing data. 
 
-<<<<<<< HEAD
-    POST https://[service name].search.windows.net/datasources?api-version=2017-11-11
-=======
     POST https://[service name].search.windows.net/datasources?api-version=2019-05-06
->>>>>>> 6a383dfd
     Content-Type: application/json
     api-key: [admin key for Azure Search]
 
@@ -302,11 +235,7 @@
 
 All indexers require a target index that receives the data. The body of the request defines the index schema, consisting of fields, attributed to support the desired behaviors in a searchable index. This index should be empty when you run the indexer. 
 
-<<<<<<< HEAD
-    POST https://[service name].search.windows.net/indexes?api-version=2017-11-11
-=======
     POST https://[service name].search.windows.net/indexes?api-version=2019-05-06
->>>>>>> 6a383dfd
     Content-Type: application/json
     api-key: [admin key for Azure Search]
 
@@ -320,15 +249,9 @@
 
 
 ### Indexer request
-<<<<<<< HEAD
 
 This request shows a fully-specified indexer. It includes field mappings, which were omitted in previous examples. Recall that "schedule", "parameters", and "fieldMappings" are optional as long as there is an available default. Omitting "schedule" causes the indexer to run immediately. Omitting "parsingMode" causes the index to use the "json" default.
 
-=======
-
-This request shows a fully-specified indexer. It includes field mappings, which were omitted in previous examples. Recall that "schedule", "parameters", and "fieldMappings" are optional as long as there is an available default. Omitting "schedule" causes the indexer to run immediately. Omitting "parsingMode" causes the index to use the "json" default.
-
->>>>>>> 6a383dfd
 Creating the indexer on Azure Search triggers data import. It runs immediately, and thereafter on a schedule if you've provided one.
 
     POST https://[service name].search.windows.net/indexers?api-version=2019-05-06
@@ -353,11 +276,7 @@
 
 ## Use .NET SDK
 
-<<<<<<< HEAD
-The .NET SDK has fully parity with the REST API. We recommend that you review the previous REST API section to learn concepts, workflow, and requirements. You can then refer to following .NET API reference documentation to implement a JSON indexer in managed code.
-=======
 The .NET SDK has full parity with the REST API. We recommend that you review the previous REST API section to learn concepts, workflow, and requirements. You can then refer to following .NET API reference documentation to implement a JSON indexer in managed code.
->>>>>>> 6a383dfd
 
 + [microsoft.azure.search.models.datasource](https://docs.microsoft.com/dotnet/api/microsoft.azure.search.models.datasource?view=azure-dotnet)
 + [microsoft.azure.search.models.datasourcetype](https://docs.microsoft.com/dotnet/api/microsoft.azure.search.models.datasourcetype?view=azure-dotnet) 
@@ -463,11 +382,7 @@
 
 For JSON lines, the indexer definition should look similar to the following example. Notice that the parsingMode parameter specifies the `jsonLines` parser. 
 
-<<<<<<< HEAD
-    POST https://[service name].search.windows.net/indexers?api-version=2017-11-11
-=======
     POST https://[service name].search.windows.net/indexers?api-version=2019-05-06
->>>>>>> 6a383dfd
     Content-Type: application/json
     api-key: [admin key]
 
