--- conflicted
+++ resolved
@@ -18,11 +18,7 @@
 
 # Get started with your first Azure Search application in .NET
 
-<<<<<<< HEAD
-Learn how to build a custom .NET search application in Visual Studio 2013 or later that uses Azure Search for its search experience. The tutorial utilizes the [Azure Search .NET client library](https://msdn.microsoft.com/library/azure/dn951165.aspx) to build classes for the objects and operations used in this exercise, as well as the Azure Search service REST API.
-=======
 Learn how to build a custom .NET search application in Visual Studio 2013 or later that uses Azure Search for its search experience. This tutorial uses the [Azure Search .NET SDK](https://msdn.microsoft.com/library/azure/dn951165.aspx) to build classes for the objects and operations used in this exercise, as well as the Azure Search service REST API.
->>>>>>> 9628e362
 
 To run this sample, you need an Azure Search service, which you can sign up for in the [Azure portal](https://portal.azure.com).
 
