---
title: Query types and composition - Azure Search
description: Basics for building a search query in Azure Search, using parameters to filter, select, and sort results.
author: HeidiSteen
manager: cgronlun
ms.author: heidist
services: search
ms.service: search
ms.topic: conceptual
<<<<<<< HEAD
ms.date: 03/25/2019
=======
ms.date: 05/13/2019
>>>>>>> 6a383dfd
ms.custom: seodec2018
---
# How to compose a query in Azure Search

In Azure Search, a query is a full specification of a round-trip operation. Parameters on the request provide match criteria for finding documents in an index, execution instructions for the engine, and directives for shaping the response. 

A query request is a rich construct, specifying which fields are in-scope, how to search, which fields to return, whether to sort or filter, and so forth. Unspecified, a query runs against all searchable fields as a full text search operation, returning an unscored result set in arbitrary order.

## APIs and tools for testing

The following table lists the APIs and tool-based approaches for submitting queries.

| Methodology | Description |
|-------------|-------------|
| [Search explorer (portal)](search-explorer.md) | Provides a search bar and options for index and api-version selections. Results are returned as JSON documents. <br/>[Learn more.](search-get-started-portal.md#query-index) | 
| [Postman or Fiddler](search-fiddler.md) | Web testing tools are an excellent choice for formulating REST calls. The REST API supports every possible operation in Azure Search. In this article, learn how to set up an HTTP request header and body for sending requests to Azure Search.  |
| [SearchIndexClient (.NET)](https://docs.microsoft.com/dotnet/api/microsoft.azure.search.searchindexclient?view=azure-dotnet) | Client that can be used to query an Azure Search index.  <br/>[Learn more.](search-howto-dotnet-sdk.md#core-scenarios)  |
| [Search Documents (REST API)](https://docs.microsoft.com/rest/api/searchservice/search-documents) | GET or POST methods on an index, using query parameters for additional input.  |

## A first look at query requests

Examples are useful for introducing new concepts. As a representative query constructed in the [REST API](https://docs.microsoft.com/rest/api/searchservice/search-documents), this example targets the [real estate demo index](search-get-started-portal.md) and includes common parameters.

```
{
    "queryType": "simple" 
    "search": "seattle townhouse* +\"lake\"",
    "searchFields": "description, city",
    "count": "true",
    "select": "listingId, street, status, daysOnMarket, description",
    "top": "10",
    "orderby": "daysOnMarket"
}
```

+ **`queryType`** sets the parser, which in Azure Search can be the [default simple query parser](search-query-simple-examples.md) (optimal for full text search), or the [full Lucene query parser](search-query-lucene-examples.md) used for advanced query constructs like regular expressions, proximity search, fuzzy and wildcard search, to name a few.

+ **`search`** provides the match criteria, usually text but often accompanied by boolean operators. Single standalone terms are *term* queries. Quote-enclosed multi-part queries are *key phrase* queries. Search can be undefined, as in **`search=*`**, but more likely consists of terms, phrases, and operators similar to what appears in the example.

+ **`searchFields`** is optional, used to constrain query execution to specific fields.

Responses are also shaped by the parameters you include in the query. In the example, the result set consists of fields listed in the **`select`** statement. Only the top 10 hits are returned in this query, but **`count`** tells you how many documents match overall. In this query, rows are sorted by daysOnMarket.

In Azure Search, query execution is always against one index, authenticated using an api-key provided in the request. In REST, both are provided in request headers.

### How to run this query

To execute this query, use [Search explorer and the real estate demo index](search-get-started-portal.md). 

You can paste this query string into the explorer's search bar: `search=seattle townhouse +lake&searchFields=description, city&$count=true&$select=listingId, street, status, daysOnMarket, description&$top=10&$orderby=daysOnMarket`

## How query operations are enabled by the index

Index design and query design are tightly coupled in Azure Search. An essential fact to know up front is that the *index schema*, with attributes on each field, determines the kind of query you can build. 

Index attributes on a field set the allowed operations - whether a field is *searchable* in the index, *retrievable* in results, *sortable*, *filterable*, and so forth. In the example query string, `"$orderby": "daysOnMarket"` only works because the daysOnMarket field is marked as *sortable* in the index schema. 

![Index definition for the real estate sample](./media/search-query-overview/realestate-sample-index-definition.png "Index definition for the real estate sample")

The above screenshot is a partial list of index attributes for the real estate sample. You can view the entire index schema in the portal. For more information about index attributes, see [Create Index REST API](https://docs.microsoft.com/rest/api/searchservice/create-index).

> [!Note]
> Some query functionality is enabled index-wide rather than on a per-field basis. These capabilities include: [synonym maps](search-synonyms.md), [custom analyzers](index-add-custom-analyzers.md), [suggester constructs (for autocomplete and suggested queries)](index-add-suggesters.md), [scoring logic for ranking results](index-add-scoring-profiles.md).

## Elements of a query request

Queries are always directed at a single index. You cannot join indexes or create custom or temporary data structures as a query target. 

Required elements on a query request include the following components:

+ Service endpoint and index documents collection, expressed as a URL containing fixed and user-defined components: **`https://<your-service-name>.search.windows.net/indexes/<your-index-name>/docs`**
+ **`api-version`** (REST only) is necessary because more than one version of the API is available at all times. 
+ **`api-key`**, either a query or admin api-key, authenticates the request to your service.
+ **`queryType`**, either simple or full, which can be omitted if you are using the built-in default simple syntax.
+ **`search`** or **`filter`** provides the match criteria, which can be unspecified if you want to perform an empty search. Both query types are discussed in terms of the simple parser, but even advanced queries require the search parameter for passing complex query expressions.

All other search parameters are optional. For the full list of attributes, see [Create Index (REST)](https://docs.microsoft.com/rest/api/searchservice/create-index). For a closer look at how parameters are used during processing, see [How full-text search works in Azure Search](search-lucene-query-architecture.md).

## Choose a parser: simple | full

Azure Search sits on top of Apache Lucene and gives you a choice between two query parsers for handling typical and specialized queries. Requests using the simple parser are formulated using the [simple query syntax](query-simple-syntax.md), selected as the default for its speed and effectiveness in free form text queries. This syntax supports a number of common search operators including the AND, OR, NOT, phrase, suffix, and precedence operators.

The [full Lucene query syntax](query-Lucene-syntax.md#bkmk_syntax), enabled when you add `queryType=full` to the request, exposes the widely adopted and expressive query language developed as part of [Apache Lucene](https://lucene.apache.org/core/4_10_2/queryparser/org/apache/lucene/queryparser/classic/package-summary.html). Full syntax extends the simple syntax. Any query you write for the simple syntax runs under the full Lucene parser. 

The following examples illustrate the point: same query, but with different queryType settings, yield different results. In the first query, the `^3` is treated as part of the search term.

```
queryType=simple&search=mountain beach garden ranch^3&searchFields=description&$count=true&$select=listingId, street, status, daysOnMarket, description&$top=10&$orderby=daysOnMarket
```

The same query using the full Lucene parser interprets the in-field boost on "ranch", which boosts the search rank of results containing that specific term.

```
queryType=full&search=mountain beach garden ranch^3&searchFields=description&$count=true&$select=listingId, street, status, daysOnMarket, description&$top=10&$orderby=daysOnMarket
```

<a name="types-of-queries"></a>

## Types of queries

Azure Search supports a broad range of query types. 

| Query type | Usage | Examples and more information |
|------------|--------|-------------------------------|
| Free form text search | Search parameter and either parser| Full text search scans for one or more terms in all *searchable* fields in your index, and works the way you would expect a search engine like Google or Bing to work. The example in the introduction is full text search.<br/><br/>Full text search undergoes text analysis using the standard Lucene analyzer (by default) to lower-case all terms, remove stop words like "the". You can override the default with [non-English analyzers](index-add-language-analyzers.md#language-analyzer-list) or [specialized language-agnostic analyzers](index-add-custom-analyzers.md#AnalyzerTable) that modify text analysis. An example is [keyword](https://lucene.apache.org/core/4_10_3/analyzers-common/org/apache/lucene/analysis/core/KeywordAnalyzer.html) that treats the entire contents of a field as a single token. This is useful for data like zip codes, IDs, and some product names. | 
| Filtered search | [OData filter expression](query-odata-filter-orderby-syntax.md) and either parser | Filter queries evaluate a boolean expression over all *filterable* fields in an index. Unlike search, a filter query matches the exact contents of a field, including case-sensitivity on string fields. Another difference is that filter queries are expressed in OData syntax. <br/>[Filter expression example](search-query-simple-examples.md#example-3-filter-queries) |
| Geo-search | [Edm.GeographyPoint type](https://docs.microsoft.com/rest/api/searchservice/supported-data-types) on the field, filter expression, and either parser | Coordinates stored in a field having an Edm.GeographyPoint are used for "find near me" or map-based search controls. <br/>[Geo-search example](search-query-simple-examples.md#example-5-geo-search)|
| Range search | filter expression and simple parser | In Azure Search, range queries are built using the filter parameter. <br/>[Range filter example](search-query-simple-examples.md#example-4-range-filters) | 
<<<<<<< HEAD
| [Intra-field filtering](query-lucene-syntax.md#bkmk_fields) | Search parameter and Full parser | Build a composite query expression targeting a single field. <br/>[Intra-field filtering example](search-query-lucene-examples.md#example-2-intra-field-filtering) |
=======
| [Fielded search](query-lucene-syntax.md#bkmk_fields) | Search parameter and Full parser | Build a composite query expression targeting a single field. <br/>[Fielded search example](search-query-lucene-examples.md#example-2-fielded-search) |
>>>>>>> 6a383dfd
| [fuzzy search](query-lucene-syntax.md#bkmk_fuzzy) | Search parameter and Full parser | Matches on terms having a similar construction or spelling. <br/>[Fuzzy search example](search-query-lucene-examples.md#example-3-fuzzy-search) |
| [proximity search](query-lucene-syntax.md#bkmk_proximity) | Search parameter and Full parser | Finds terms that are near each other in a document. <br/>[Proximity search example](search-query-lucene-examples.md#example-4-proximity-search) |
| [term boosting](query-lucene-syntax.md#bkmk_termboost) | Search parameter and Full parser | Ranks a document higher if it contains the boosted term, relative to others that don't. <br/>[Term boosting example](search-query-lucene-examples.md#example-5-term-boosting) |
| [regular expression search](query-lucene-syntax.md#bkmk_regex) | Search parameter and Full parser | Matches based on the contents of a regular expression. <br/>[Regular expression example](search-query-lucene-examples.md#example-6-regex) |
|  [wildcard or prefix search](query-lucene-syntax.md#bkmk_wildcard) | Search parameter and Full parser | Matches based on a prefix and tilde (`~`) or single character (`?`). <br/>[Wildcard search example](search-query-lucene-examples.md#example-7-wildcard-search) |

## Manage search results 

Query results are streamed as JSON documents in the REST API, although if you use .NET APIs, serialization is built in. You can shape results by setting parameters on the query, selecting specific fields for the response.

Parameters on the query can be used to structure the result set in the following ways:

+ Limiting or batching the number of documents in the results (50 by default)
+ Selecting fields to include in the results
+ Setting a sort order
+ Adding hit highlights to draw attention to matching terms in the body of the search results

### Tips for unexpected results

Occasionally, the substance and not the structure of results are unexpected. When query outcomes are not what you expect to see, you can try these query modifications to see if results improve:

+ Change **`searchMode=any`** (default) to **`searchMode=all`** to require matches on all criteria instead of any of the criteria. This is especially true when boolean operators are included the query.

+ Change the query technique if text or lexical analysis is necessary, but the query type precludes linguistic processing. In full text search, text or lexical analysis autocorrects for spelling errors, singular-plural word forms, and even irregular verbs or nouns. For some queries such as fuzzy or wildcard search, text analysis is not part of the query parsing pipeline. For some scenarios, regular expressions have been used as a workaround. 

### Paging results
Azure Search makes it easy to implement paging of search results. By using the **`top`** and **`skip`** parameters, you can smoothly issue search requests that allow you to receive the total set of search results in manageable, ordered subsets that easily enable good search UI practices. When receiving these smaller subsets of results, you can also receive the count of documents in the total set of search results.

You can learn more about paging search results in the article [How to page search results in Azure Search](search-pagination-page-layout.md).

### Ordering results
When receiving results for a search query, you can request that Azure Search serves the results ordered by values in a specific field. By default, Azure Search orders the search results based on the rank of each document's search score, which is derived from [TF-IDF](https://en.wikipedia.org/wiki/Tf%E2%80%93idf).

If you want Azure Search to return your results ordered by a value other than the search score, you can use the **`orderby`** search parameter. You can specify the value of the **`orderby`** parameter to include field names and calls to the [**`geo.distance()` function**](query-odata-filter-orderby-syntax.md) for geospatial values. Each expression can be followed by `asc` to indicate that results are requested in ascending order, and **`desc`** to indicate that results are requested in descending order. The default ranking ascending order.


### Hit highlighting
In Azure Search, emphasizing the exact portion of search results that match the search query is made easy by using the **`highlight`**, **`highlightPreTag`**, and **`highlightPostTag`** parameters. You can specify which *searchable* fields should have their matched text emphasized as well as specifying the exact string tags to append to the start and end of the matched text that Azure Search returns.

## See also

+ [How full text search works in Azure Search (query parsing architecture)](search-lucene-query-architecture.md)
+ [Search explorer](search-explorer.md)
+ [How to query in .NET](search-query-dotnet.md)
+ [How to query in REST](search-create-index-rest-api.md)<|MERGE_RESOLUTION|>--- conflicted
+++ resolved
@@ -7,11 +7,7 @@
 services: search
 ms.service: search
 ms.topic: conceptual
-<<<<<<< HEAD
-ms.date: 03/25/2019
-=======
 ms.date: 05/13/2019
->>>>>>> 6a383dfd
 ms.custom: seodec2018
 ---
 # How to compose a query in Azure Search
@@ -120,11 +116,7 @@
 | Filtered search | [OData filter expression](query-odata-filter-orderby-syntax.md) and either parser | Filter queries evaluate a boolean expression over all *filterable* fields in an index. Unlike search, a filter query matches the exact contents of a field, including case-sensitivity on string fields. Another difference is that filter queries are expressed in OData syntax. <br/>[Filter expression example](search-query-simple-examples.md#example-3-filter-queries) |
 | Geo-search | [Edm.GeographyPoint type](https://docs.microsoft.com/rest/api/searchservice/supported-data-types) on the field, filter expression, and either parser | Coordinates stored in a field having an Edm.GeographyPoint are used for "find near me" or map-based search controls. <br/>[Geo-search example](search-query-simple-examples.md#example-5-geo-search)|
 | Range search | filter expression and simple parser | In Azure Search, range queries are built using the filter parameter. <br/>[Range filter example](search-query-simple-examples.md#example-4-range-filters) | 
-<<<<<<< HEAD
-| [Intra-field filtering](query-lucene-syntax.md#bkmk_fields) | Search parameter and Full parser | Build a composite query expression targeting a single field. <br/>[Intra-field filtering example](search-query-lucene-examples.md#example-2-intra-field-filtering) |
-=======
 | [Fielded search](query-lucene-syntax.md#bkmk_fields) | Search parameter and Full parser | Build a composite query expression targeting a single field. <br/>[Fielded search example](search-query-lucene-examples.md#example-2-fielded-search) |
->>>>>>> 6a383dfd
 | [fuzzy search](query-lucene-syntax.md#bkmk_fuzzy) | Search parameter and Full parser | Matches on terms having a similar construction or spelling. <br/>[Fuzzy search example](search-query-lucene-examples.md#example-3-fuzzy-search) |
 | [proximity search](query-lucene-syntax.md#bkmk_proximity) | Search parameter and Full parser | Finds terms that are near each other in a document. <br/>[Proximity search example](search-query-lucene-examples.md#example-4-proximity-search) |
 | [term boosting](query-lucene-syntax.md#bkmk_termboost) | Search parameter and Full parser | Ranks a document higher if it contains the boosted term, relative to others that don't. <br/>[Term boosting example](search-query-lucene-examples.md#example-5-term-boosting) |
