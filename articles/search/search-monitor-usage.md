--- conflicted
+++ resolved
@@ -8,11 +8,7 @@
 ms.service: search
 ms.devlang: na
 ms.topic: conceptual
-<<<<<<< HEAD
-ms.date: 04/04/2019
-=======
 ms.date: 05/16/2019
->>>>>>> 6a383dfd
 ms.author: heidist
 ms.custom: seodec2018
 ---
@@ -75,54 +71,33 @@
 
 1. [Create a storage account](https://docs.microsoft.com/azure/storage/common/storage-quickstart-create-account) if you don't already have one. You can place it in the same resource group as Azure Search to simplify clean up later if you want to delete all resources used in this exercise.
 
-<<<<<<< HEAD
-=======
    Your storage account must exist in the same region as Azure Search.
 
->>>>>>> 6a383dfd
 2. Open your search service Overview page. In the left-navigation pane, scroll down to **Monitoring** and click **Enable Monitoring**.
 
    ![Enable monitoring](./media/search-monitor-usage/enable-monitoring.png "Enable monitoring")
 
 3. Choose the data you want to export: Logs, Metrics or both. You can copy it to a storage account, send it to an event hub or export it to Azure Monitor logs.
 
-<<<<<<< HEAD
-   For archival to Blob storage, only the storage account must exist. Containers and blobs will be created when log data is exported.
-=======
    For archival to Blob storage, only the storage account must exist. Containers and blobs will be created as-needed when log data is exported.
->>>>>>> 6a383dfd
 
    ![Configure blob storage archive](./media/search-monitor-usage/configure-blob-storage-archive.png "Configure blob storage archive")
 
 4. Save the profile.
-<<<<<<< HEAD
 
 5. Test logging by creating or deleting objects (creates log events) and by submitting queries (generates metrics). 
 
-=======
-
-5. Test logging by creating or deleting objects (creates log events) and by submitting queries (generates metrics). 
-
->>>>>>> 6a383dfd
 Logging is enabled once you save the profile. Containers are only created when there is an activity to log or measure. When the data is copied to a storage account, the data is formatted as JSON and placed in two containers:
 
 * insights-logs-operationlogs: for search traffic logs
 * insights-metrics-pt1m: for metrics
 
 **It takes one hour before the containers will appear in Blob storage. There is one blob, per hour, per container.**
-<<<<<<< HEAD
 
 You can use [Visual Studio Code](#download-and-open-in-visual-studio-code) or another JSON editor to view the files. 
 
 ### Example path
 
-=======
-
-You can use [Visual Studio Code](#download-and-open-in-visual-studio-code) or another JSON editor to view the files. 
-
-### Example path
-
->>>>>>> 6a383dfd
 ```
 resourceId=/subscriptions/<subscriptionID>/resourcegroups/<resourceGroupName>/providers/microsoft.search/searchservices/<searchServiceName>/y=2018/m=12/d=25/h=01/m=00/name=PT1H.json
 ```
@@ -135,11 +110,7 @@
 | time |datetime |"2018-12-07T00:00:43.6872559Z" |Timestamp of the operation |
 | resourceId |string |"/SUBSCRIPTIONS/11111111-1111-1111-1111-111111111111/<br/>RESOURCEGROUPS/DEFAULT/PROVIDERS/<br/> MICROSOFT.SEARCH/SEARCHSERVICES/SEARCHSERVICE" |Your ResourceId |
 | operationName |string |"Query.Search" |The name of the operation |
-<<<<<<< HEAD
-| operationVersion |string |"2017-11-11" |The api-version used |
-=======
 | operationVersion |string |"2019-05-06" |The api-version used |
->>>>>>> 6a383dfd
 | category |string |"OperationLogs" |constant |
 | resultType |string |"Success" |Possible values: Success or Failure |
 | resultSignature |int |200 |HTTP result code |
@@ -151,11 +122,7 @@
 | Name | Type | Example | Notes |
 | --- | --- | --- | --- |
 | Description |string |"GET /indexes('content')/docs" |The operation's endpoint |
-<<<<<<< HEAD
-| Query |string |"?search=AzureSearch&$count=true&api-version=2017-11-11" |The query parameters |
-=======
 | Query |string |"?search=AzureSearch&$count=true&api-version=2019-05-06" |The query parameters |
->>>>>>> 6a383dfd
 | Documents |int |42 |Number of documents processed |
 | IndexName |string |"testindex" |Name of the index associated with the operation |
 
@@ -193,7 +160,6 @@
 3. Click down the folder hierarchy until you reach the .json file.  Use the context-menu to download the file.
 
 Once the file is downloaded, open it in a JSON editor to view the contents.
-<<<<<<< HEAD
 
 ## Use system APIs
 Both the Azure Search REST API and the .NET SDK provide programmatic access to service metrics, index and indexer information, and document counts.
@@ -203,17 +169,6 @@
 * [Count Documents](/rest/api/searchservice/count-documents)
 * [Get Indexer Status](/rest/api/searchservice/get-indexer-status)
 
-=======
-
-## Use system APIs
-Both the Azure Search REST API and the .NET SDK provide programmatic access to service metrics, index and indexer information, and document counts.
-
-* [Get Services Statistics](/rest/api/searchservice/get-service-statistics)
-* [Get Index Statistics](/rest/api/searchservice/get-index-statistics)
-* [Count Documents](/rest/api/searchservice/count-documents)
-* [Get Indexer Status](/rest/api/searchservice/get-indexer-status)
-
->>>>>>> 6a383dfd
 To enable using PowerShell or the Azure CLI, see the documentation [here](https://docs.microsoft.com/azure/monitoring-and-diagnostics/monitoring-overview-of-diagnostic-logs#how-to-enable-collection-of-diagnostic-logs).
 
 ## Next steps
