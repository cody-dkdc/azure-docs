﻿### YamlMime:YamlDocument
documentType: LandingData
title: Azure Search Documentation
metadata:
  document_id:  
  title: Azure Search Documentation – Tutorials, quickstarts, API references
<<<<<<< HEAD
  meta.description: Learn how to create an enterprise search solution over private, heterogenous content using Azure Search. Tutorials, API references, and other docs show you how to consolidate searchable content into a single fast index, queryable using simple-to-advanced syntax for a broad range of scenarios.
  services: search
=======
  meta.description: Learn how to create an enterprise search solution over private, heterogenous content using Azure Search. Tutorials, API references, and other docs show you how to  consolidate searchable content into a single fast index, queryable using simple-to-advanced syntax for a broad range of scenarios. 

>>>>>>> f8ce3d46
  author: HeidiSteen
  manager: cgronlun
  ms.service: search
  ms.devlang: na
  ms.topic: landing-page
  ms.date: 05/01/2018
  ms.author: heidist
abstract:
  description: Learn how to create an enterprise search solution over private, heterogenous content using Azure Search. Tutorials, API references, and other docs show you how to consolidate searchable content into a single fast index, queryable using simple-to-advanced syntax for a broad range of scenarios. <p/><b>New cognitive skills preview in Azure Search.</b> Use a preview REST API to bind an augmented indexing pipeline that transforms raw, unstructured content into semantically enriched, searchable content in an Azure Search index. <p/>Get started with <a href="/azure/search/cognitive-search-get-start-preview">resources and sample data</a> or learn more in <a href="/azure/search/cognitive-search-concept-intro">Concepts</a>.
  aside:
    image:
      alt: 
      height: 110
      src: https://docs.microsoft.com/azure/search/media/index/search-page-callouts3.png
      width: 250  
    title: Learn about Azure Search (9:32)
    href: https://channel9.msdn.com/Events/Connect/2016/138/player
    width: 250
sections:
- title: 5-Minute Quickstarts
  items:
  - type: paragraph
    text: 'Start with a Search service in the portal, then define, load, and query indexes in C# or REST.'
  - type: list
    style: icon48
    items: 
    - image: 
        src: /azure/search/media/index/portal.svg
      text: Azure portal
      href: https://docs.microsoft.com/azure/search/search-create-service-portal
    - image: 
        src: /azure/search/media/index/logo_Csharp.svg
      text: .NET
      href: https://docs.microsoft.com/azure/search/search-create-index-dotnet
    - image: 
        src: /azure/search/media/index/rest.svg
      text: REST
      href: https://docs.microsoft.com/azure/search/search-fiddler
- title: Step-by-Step Tutorials
  items:
  - type: paragraph
    text: Code in .NET or REST, or try the portal for quick concept testing.
  - type: list
    style: ordered
    items:
    - html: <a href="/azure/search/cognitive-search-get-start-preview">Try cognitive search (preview) transformations</a> 
    - html: <a href="/azure/search/search-howto-dotnet-sdk">How to use Azure Search with .NET</a> 
    - html: <a href="/azure/search/search-indexer-tutorial">Index Azure SQL Database content with .NET</a>
    - html: <a href="/azure/search/search-semi-structured-data">Index semi-structured data in Azure Blob storage with REST</a>
    - html: <a href="/azure/search/search-synonyms-tutorial-sdk">Add synonyms to return results for equivalent terms</a>
    - html: <a href="/azure/search/search-get-started-portal">Use the portal for indexing and query testing</a> 
- title: Reference
  items:
  - type: list
    style: cards
    className: cardsD
    items:
    - title: Languages
      html: <p><a href="/dotnet/api/?term=microsoft.azure.search">.NET</a></p><p><a href="/dotnet/api/?term=microsoft.azure.management.search">.NET (Management)</a></p><p><a href="http://azure-sdk-for-python.readthedocs.io/en/latest/ref/azure.mgmt.search.html">Python (Management)</a></p>
    - title: REST
      html: <p><a href="/rest/api/searchservice">Service API Reference</a></p><p><a href="/rest/api/searchmanagement">Management API Reference</a></p><|MERGE_RESOLUTION|>--- conflicted
+++ resolved
@@ -4,13 +4,8 @@
 metadata:
   document_id:  
   title: Azure Search Documentation – Tutorials, quickstarts, API references
-<<<<<<< HEAD
   meta.description: Learn how to create an enterprise search solution over private, heterogenous content using Azure Search. Tutorials, API references, and other docs show you how to consolidate searchable content into a single fast index, queryable using simple-to-advanced syntax for a broad range of scenarios.
   services: search
-=======
-  meta.description: Learn how to create an enterprise search solution over private, heterogenous content using Azure Search. Tutorials, API references, and other docs show you how to  consolidate searchable content into a single fast index, queryable using simple-to-advanced syntax for a broad range of scenarios. 
-
->>>>>>> f8ce3d46
   author: HeidiSteen
   manager: cgronlun
   ms.service: search
