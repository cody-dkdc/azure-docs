﻿### YamlMime:YamlDocument
documentType: LandingData
title: Azure Search Documentation
metadata:
  document_id:  
  title: Azure Search Documentation – Tutorials, quickstarts, API references
  description: Learn how to create an enterprise search solution over private, heterogenous content using Azure Search. Tutorials, API references, and other docs show you how to consolidate searchable content into a single fast index, queryable using simple-to-advanced syntax for a broad range of scenarios.
  services: search
  author: HeidiSteen
  manager: cgronlun
  ms.service: search
  ms.devlang: na
  ms.topic: landing-page
<<<<<<< HEAD
  ms.date: 01/18/2019
  ms.author: heidist
abstract:
  description: Learn how to create an enterprise search solution over private, heterogenous content using Azure Search. Tutorials, API references, and other docs show you how to consolidate searchable content into a single fast index, queryable using simple-to-advanced syntax for a broad range of scenarios. <p/><a href="/azure/search/cognitive-search-concept-intro"><b>New cognitive search preview.</b></a> Use a pre-release REST API to bind AI-powered algorithms to the indexing pipeline. Extract data, and invoke natural language and image processing to transform raw unstructured content into searchable content in an Azure Search index. <p/>Explore cognitive search using <a href="/azure/search/cognitive-search-quickstart-blob">resources and sample data</a> or learn more in <a href="/azure/search/cognitive-search-concept-intro">Concepts</a>.
=======
  ms.date: 05/02/2019
  ms.author: heidist
abstract:
  description: Learn how to create an enterprise search solution over private, heterogenous content using Azure Search. Tutorials, API references, and other docs show you how to consolidate searchable content into a single fast index, queryable using simple-to-advanced syntax for a broad range of scenarios. <p/><a href="/azure/search/cognitive-search-concept-intro"><b>Cognitive search</b></a> is now generally available, with AI enrichments supported for production scenarios.<p/><a href="/azure/search/knowledge-store-concept-intro"><b>Knowledge store (Preview)</b></a> extends cognitive search. Save AI enrichments to storage where you can view, reshape, and consume enrichments in other apps besides Azure Search. <a href="/azure/search/knowledge-store-howto"><b>Get started</b></a> today.
>>>>>>> 6a383dfd
  aside:
    image:
      alt: 
      height: 110
      src: https://docs.microsoft.com/azure/search/media/index/search-page-callouts3.png
      width: 250  
    title: What is Azure Search (1:27)
    href: https://channel9.msdn.com/Blogs/Azure/What-is-Azure-Search/player
    width: 250
sections:
- title: 5-Minute Quickstarts
  items:
  - type: paragraph
    text: 'Start with a Search service in the portal, then define, load, and query indexes in C# or REST.'
  - type: list
    style: icon48
    items: 
    - image: 
        src: /azure/search/media/index/portal.svg
      text: Azure portal
      href: https://docs.microsoft.com/azure/search/search-create-service-portal
    - image: 
        src: /azure/search/media/index/logo_Csharp.svg
      text: .NET
      href: https://docs.microsoft.com/azure/search/search-create-index-dotnet
    - image: 
        src: /azure/search/media/index/rest.svg
      text: REST
      href: https://docs.microsoft.com/azure/search/search-fiddler
- title: Step-by-Step Tutorials
  items:
  - type: paragraph
    text: Code in .NET or REST, or try the portal for quick concept testing.
  - type: list
    style: ordered
    items:
<<<<<<< HEAD
    - html: <a href="/azure/search/cognitive-search-tutorial-blob">Index with AI (Cognitive Services)</a> 
    - html: <a href="/azure/search/search-howto-dotnet-sdk">How to use Azure Search with .NET</a> 
    - html: <a href="/azure/search/search-indexer-tutorial">Index Azure SQL Database content with .NET</a>
    - html: <a href="/azure/search/search-semi-structured-data">Index semi-structured data in Azure Blob storage with REST</a>
    - html: <a href="/azure/search/search-get-started-portal">Use the portal for indexing and query testing</a> 
=======
    - html: <a href="/azure/search/search-get-started-portal">Use the portal for indexing and query testing</a> 
    - html: <a href="/azure/search/search-howto-dotnet-sdk">Use .NET to write your first search solution</a> 
    - html: <a href="/azure/search/cognitive-search-tutorial-blob">Enrich with AI (Cognitive Services)</a> 
    - html: <a href="/azure/search/search-indexer-tutorial">Index Azure SQL Database content with .NET</a>
    - html: <a href="/azure/search/search-semi-structured-data">Index semi-structured data in Azure Blob storage with REST</a>
>>>>>>> 6a383dfd
- title: Reference
  items:
  - type: list
    style: cards
    className: cardsD
    items:
    - title: Languages
      html: <p><a href="/dotnet/api/?term=microsoft.azure.search">.NET</a></p><p><a href="/dotnet/api/?term=microsoft.azure.management.search">.NET (Management)</a></p><p><a href="https://docs.microsoft.com/python/api/?view=azure-python&term=search">Python (Management)</a></p>
    - title: REST
      html: <p><a href="/rest/api/searchservice">Service API Reference</a></p><p><a href="/rest/api/searchmanagement">Management API Reference</a></p><|MERGE_RESOLUTION|>--- conflicted
+++ resolved
@@ -11,17 +11,10 @@
   ms.service: search
   ms.devlang: na
   ms.topic: landing-page
-<<<<<<< HEAD
-  ms.date: 01/18/2019
-  ms.author: heidist
-abstract:
-  description: Learn how to create an enterprise search solution over private, heterogenous content using Azure Search. Tutorials, API references, and other docs show you how to consolidate searchable content into a single fast index, queryable using simple-to-advanced syntax for a broad range of scenarios. <p/><a href="/azure/search/cognitive-search-concept-intro"><b>New cognitive search preview.</b></a> Use a pre-release REST API to bind AI-powered algorithms to the indexing pipeline. Extract data, and invoke natural language and image processing to transform raw unstructured content into searchable content in an Azure Search index. <p/>Explore cognitive search using <a href="/azure/search/cognitive-search-quickstart-blob">resources and sample data</a> or learn more in <a href="/azure/search/cognitive-search-concept-intro">Concepts</a>.
-=======
   ms.date: 05/02/2019
   ms.author: heidist
 abstract:
   description: Learn how to create an enterprise search solution over private, heterogenous content using Azure Search. Tutorials, API references, and other docs show you how to consolidate searchable content into a single fast index, queryable using simple-to-advanced syntax for a broad range of scenarios. <p/><a href="/azure/search/cognitive-search-concept-intro"><b>Cognitive search</b></a> is now generally available, with AI enrichments supported for production scenarios.<p/><a href="/azure/search/knowledge-store-concept-intro"><b>Knowledge store (Preview)</b></a> extends cognitive search. Save AI enrichments to storage where you can view, reshape, and consume enrichments in other apps besides Azure Search. <a href="/azure/search/knowledge-store-howto"><b>Get started</b></a> today.
->>>>>>> 6a383dfd
   aside:
     image:
       alt: 
@@ -58,19 +51,11 @@
   - type: list
     style: ordered
     items:
-<<<<<<< HEAD
-    - html: <a href="/azure/search/cognitive-search-tutorial-blob">Index with AI (Cognitive Services)</a> 
-    - html: <a href="/azure/search/search-howto-dotnet-sdk">How to use Azure Search with .NET</a> 
-    - html: <a href="/azure/search/search-indexer-tutorial">Index Azure SQL Database content with .NET</a>
-    - html: <a href="/azure/search/search-semi-structured-data">Index semi-structured data in Azure Blob storage with REST</a>
-    - html: <a href="/azure/search/search-get-started-portal">Use the portal for indexing and query testing</a> 
-=======
     - html: <a href="/azure/search/search-get-started-portal">Use the portal for indexing and query testing</a> 
     - html: <a href="/azure/search/search-howto-dotnet-sdk">Use .NET to write your first search solution</a> 
     - html: <a href="/azure/search/cognitive-search-tutorial-blob">Enrich with AI (Cognitive Services)</a> 
     - html: <a href="/azure/search/search-indexer-tutorial">Index Azure SQL Database content with .NET</a>
     - html: <a href="/azure/search/search-semi-structured-data">Index semi-structured data in Azure Blob storage with REST</a>
->>>>>>> 6a383dfd
 - title: Reference
   items:
   - type: list
