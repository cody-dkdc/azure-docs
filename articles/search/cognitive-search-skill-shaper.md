---
title: Shaper cognitive search skill - Azure Search
description: Extract metadata and structured information from unstructured data and shape it as a complex type in an Azure Search enrichment pipeline.
services: search
manager: pablocas
author: luiscabrer

ms.service: search
ms.devlang: NA
ms.workload: search
ms.topic: conceptual
<<<<<<< HEAD
ms.date: 02/22/2019
=======
ms.date: 05/02/2019
>>>>>>> 6a383dfd
ms.author: luisca
ms.custom: seodec2018
---

#	Shaper cognitive skill

<<<<<<< HEAD
The **Shaper** skill consolidates several inputs into a complex type that can be referenced later in the enrichment pipeline. The **Shaper** skill allows you to essentially create a structure, define the name of the members of that structure, and assign values to each member. Examples of consolidated fields useful in search scenarios include combining a first and last name into a single structure, city and state into a single structure, or name and birthdate into a single structure to establish unique identity.

By default, this technique supports objects that are one level deep. For more complex objects, you can chain several **Shaper** steps.

In the response, the output name is always "output". Internally, the pipeline can map a different name, such as "analyzedText" in the examples below to "output", but the **Shaper** skill itself returns "output" in the response. This might be important if you are debugging enriched documents and notice the naming discrepancy, or if you build a custom skill and are structuring the response yourself.

> [!NOTE]
> This skill is not bound to a Cognitive Services API and you are not charged for using it. You should still [attach a Cognitive Services resource](cognitive-search-attach-cognitive-services.md), however, to override the **Free** resource option that limits you to a small number of daily enrichments per day.
=======
The **Shaper** skill consolidates several inputs into a [complex type](search-howto-complex-data-types.md) that can be referenced later in the enrichment pipeline. The **Shaper** skill allows you to essentially create a structure, define the name of the members of that structure, and assign values to each member. Examples of consolidated fields useful in search scenarios include combining a first and last name into a single structure, city and state into a single structure, or name and birthdate into a single structure to establish unique identity.

The API version determines the depth of shaping you can achieve. 

| API version | Shaping behaviors | 
|-------------|-------------------|
| 2019-05-06-Preview version of the REST API (.NET SDK is not supported) | Complex objects, multiple levels deep, in one **Shaper** skill definition. |
| 2019-05-06** (generally available), 2017-11-11-Preview| Complex objects, one level deep. A multi-level shape requires chaining several shaper steps together.|

As provided by `api-version=2019-05-06-Preview`, the **Shaper** skill illustrated in [scenario 3](#nested-complex-types) adds a new optional *sourceContext* property to the input. The *source* and *sourceContext* properties are mutually exclusive. If the input is at the context of the skill, simply use *source*. If the input is at a *different* context than the skill context, use the *sourceContext*. The *sourceContext* requires you to define a nested input with the specific element being addressed as the source. 

In the response, for all API versions, the output name is always "output". Internally, the pipeline can map a different name, such as "analyzedText" as shown in the examples below, but the **Shaper** skill itself returns "output" in the response. This might be important if you are debugging enriched documents and notice the naming discrepancy, or if you build a custom skill and are structuring the response yourself.

> [!NOTE]
> The **Shaper** skill is not bound to a Cognitive Services API and you are not charged for using it. You should still [attach a Cognitive Services resource](cognitive-search-attach-cognitive-services.md), however, to override the **Free** resource option that limits you to a small number of daily enrichments per day.
>>>>>>> 6a383dfd

## @odata.type  
Microsoft.Skills.Util.ShaperSkill

## Scenario 1: complex types

<<<<<<< HEAD
Consider a scenario where you want to create a structure called *analyzedText* that has two members: *text* and *sentiment*, respectively. In Azure Search, a multi-part searchable field is called a *complex type*, and it's not yet supported out of the box. In this preview, a **Shaper** skill can be used to generate fields of a complex type in your index. 
=======
Consider a scenario where you want to create a structure called *analyzedText* that has two members: *text* and *sentiment*, respectively. In an Azure Search index, a multi-part searchable field is called a *complex type* and it's often created when source data has a corresponding complex structure that maps to it.
>>>>>>> 6a383dfd

However, another approach for creating complex types is through the **Shaper** skill. By including this skill in a skillset, the in-memory operations during skillset processing can output data shapes with nested structures, which can then be mapped to a complex type in your index. 

The following example skill definition provides the member names as the input. 


```json
{
  "@odata.type": "#Microsoft.Skills.Util.ShaperSkill",
  "context": "/document/content/phrases/*",
  "inputs": [
    {
      "name": "text",
      "source": "/document/content/phrases/*"
    },
    {
      "name": "sentiment",
      "source": "/document/content/phrases/*/sentiment"
    }
  ],
  "outputs": [
    {
      "name": "output",
      "targetName": "analyzedText"
    }
  ]
}
```

<<<<<<< HEAD
###	Sample input
A JSON document providing usable input for this **Shaper** skill could be:
=======
###	Sample index

A skillset is invoked by an indexer, and an indexer requires an index. A complex field representation in your index might look like the following example. 

```json

	"name": "my-index",
	"fields": [
		{	"name": "myId", "type": "Edm.String", "key": true, "filterable": true 	},
		{	"name": "analyzedText", "type": "Edm.ComplexType",
			"fields": [{
					"name": "text",
					"type": "Edm.String",
					"filterable": false,
					"sortable": false,
					"facetable": false,
					"searchable": true 	},
          {
					"name": "sentiment",
					"type": "Edm.Double",
					"searchable": true,
					"filterable": true,
					"sortable": true,
					"facetable": true
				},
```

###	Skill input

An incoming JSON document providing usable input for this **Shaper** skill could be:
>>>>>>> 6a383dfd

```json
{
    "values": [
        {
            "recordId": "1",
            "data": {
                "text": "this movie is awesome",
                "sentiment": 0.9
            }
        }
    ]
}
```


<<<<<<< HEAD
###	Sample output
The **Shaper** skill generates a new element called *analyzedText* with the combined elements of *text* and *sentiment*. 
=======
###	Skill output

The **Shaper** skill generates a new element called *analyzedText* with the combined elements of *text* and *sentiment*. This output conforms to the index schema. It will be imported and indexed in an Azure Search index.
>>>>>>> 6a383dfd

```json
{
    "values": [
      {
        "recordId": "1",
        "data":
           {
            "analyzedText": 
              {
                "text": "this movie is awesome" ,
                "sentiment": 0.9
              }
           }
      }
    ]
}
```

## Scenario 2: input consolidation

In another example, imagine that at different stages of pipeline processing, you have extracted the title of a book, and chapter titles on different pages of the book. You could now create a single structure composed of these various inputs.

The **Shaper** skill definition for this scenario might look like the following example:

```json
{
    "@odata.type": "#Microsoft.Skills.Util.ShaperSkill",
    "context": "/document",
    "inputs": [
        {
            "name": "title",
            "source": "/document/content/title"
        },
        {
            "name": "chapterTitles",
            "source": "/document/content/pages/*/chapterTitles/*/title"
        }
    ],
    "outputs": [
        {
            "name": "output",
            "targetName": "titlesAndChapters"
        }
    ]
}
```

###	Skill output
In this case, the **Shaper** flattens all chapter titles to create a single array. 

```json
{
    "values": [
        {
            "recordId": "1",
            "data": {
                "titlesAndChapters": {
                    "title": "How to be happy",
                    "chapterTitles": [
                        "Start young",
                        "Laugh often",
                        "Eat, sleep and exercise"
                    ]
                }
            }
        }
    ]
}
```

<a name="nested-complex-types"></a>

## Scenario 3: input consolidation from nested contexts

> [!NOTE]
> Nested structures supported in the [REST API version 2019-05-06-Preview](search-api-preview.md) can be used in a [knowledge store](knowledge-store-concept-intro.md) or in an Azure Search index.

Imagine you have the title, chapters, and contents of a book and have run entity recognition and key phrases on the contents and now need to aggregate results from the different skills into a single shape with the chapter name, entities, and key phrases.

The **Shaper** skill definition for this scenario might look like the following example:

```json
{
    "@odata.type": "#Microsoft.Skills.Util.ShaperSkill",
    "context": "/document",
    "inputs": [
        {
            "name": "title",
            "source": "/document/content/title"
        },
        {
            "name": "chapterTitles",
            "sourceContext": "/document/content/pages/*/chapterTitles/*",
            "inputs": [
              {
                  "name": "title",
                  "source": "/document/content/pages/*/chapterTitles/*/title"
              },
              {
                  "name": "number",
                  "source": "/document/content/pages/*/chapterTitles/*/number"
              }
            ]
        }

    ],
    "outputs": [
        {
            "name": "output",
            "targetName": "titlesAndChapters"
        }
    ]
}
```

###	Skill output
In this case, the **Shaper** creates a complex type. This structure exists in-memory. If you want to save it to a knowledge store, you should create a projection in your skillset that defines storage characteristics.

```json
{
    "values": [
        {
            "recordId": "1",
            "data": {
                "titlesAndChapters": {
                    "title": "How to be happy",
                    "chapterTitles": [
                      { "title": "Start young", "number": 1},
                      { "title": "Laugh often", "number": 2},
                      { "title": "Eat, sleep and exercise", "number: 3}
                    ]
                }
            }
        }
    ]
}
```

## See also

+ [Predefined skills](cognitive-search-predefined-skills.md)
+ [How to define a skillset](cognitive-search-defining-skillset.md)
+ [How to use complex types](search-howto-complex-data-types.md)
+ [Knowledge store overview](knowledge-store-concept-intro.md)
+ [How to get started with knowledge store](knowledge-store-howto.md)<|MERGE_RESOLUTION|>--- conflicted
+++ resolved
@@ -9,27 +9,13 @@
 ms.devlang: NA
 ms.workload: search
 ms.topic: conceptual
-<<<<<<< HEAD
-ms.date: 02/22/2019
-=======
 ms.date: 05/02/2019
->>>>>>> 6a383dfd
 ms.author: luisca
 ms.custom: seodec2018
 ---
 
 #	Shaper cognitive skill
 
-<<<<<<< HEAD
-The **Shaper** skill consolidates several inputs into a complex type that can be referenced later in the enrichment pipeline. The **Shaper** skill allows you to essentially create a structure, define the name of the members of that structure, and assign values to each member. Examples of consolidated fields useful in search scenarios include combining a first and last name into a single structure, city and state into a single structure, or name and birthdate into a single structure to establish unique identity.
-
-By default, this technique supports objects that are one level deep. For more complex objects, you can chain several **Shaper** steps.
-
-In the response, the output name is always "output". Internally, the pipeline can map a different name, such as "analyzedText" in the examples below to "output", but the **Shaper** skill itself returns "output" in the response. This might be important if you are debugging enriched documents and notice the naming discrepancy, or if you build a custom skill and are structuring the response yourself.
-
-> [!NOTE]
-> This skill is not bound to a Cognitive Services API and you are not charged for using it. You should still [attach a Cognitive Services resource](cognitive-search-attach-cognitive-services.md), however, to override the **Free** resource option that limits you to a small number of daily enrichments per day.
-=======
 The **Shaper** skill consolidates several inputs into a [complex type](search-howto-complex-data-types.md) that can be referenced later in the enrichment pipeline. The **Shaper** skill allows you to essentially create a structure, define the name of the members of that structure, and assign values to each member. Examples of consolidated fields useful in search scenarios include combining a first and last name into a single structure, city and state into a single structure, or name and birthdate into a single structure to establish unique identity.
 
 The API version determines the depth of shaping you can achieve. 
@@ -45,18 +31,13 @@
 
 > [!NOTE]
 > The **Shaper** skill is not bound to a Cognitive Services API and you are not charged for using it. You should still [attach a Cognitive Services resource](cognitive-search-attach-cognitive-services.md), however, to override the **Free** resource option that limits you to a small number of daily enrichments per day.
->>>>>>> 6a383dfd
 
 ## @odata.type  
 Microsoft.Skills.Util.ShaperSkill
 
 ## Scenario 1: complex types
 
-<<<<<<< HEAD
-Consider a scenario where you want to create a structure called *analyzedText* that has two members: *text* and *sentiment*, respectively. In Azure Search, a multi-part searchable field is called a *complex type*, and it's not yet supported out of the box. In this preview, a **Shaper** skill can be used to generate fields of a complex type in your index. 
-=======
 Consider a scenario where you want to create a structure called *analyzedText* that has two members: *text* and *sentiment*, respectively. In an Azure Search index, a multi-part searchable field is called a *complex type* and it's often created when source data has a corresponding complex structure that maps to it.
->>>>>>> 6a383dfd
 
 However, another approach for creating complex types is through the **Shaper** skill. By including this skill in a skillset, the in-memory operations during skillset processing can output data shapes with nested structures, which can then be mapped to a complex type in your index. 
 
@@ -86,10 +67,6 @@
 }
 ```
 
-<<<<<<< HEAD
-###	Sample input
-A JSON document providing usable input for this **Shaper** skill could be:
-=======
 ###	Sample index
 
 A skillset is invoked by an indexer, and an indexer requires an index. A complex field representation in your index might look like the following example. 
@@ -120,7 +97,6 @@
 ###	Skill input
 
 An incoming JSON document providing usable input for this **Shaper** skill could be:
->>>>>>> 6a383dfd
 
 ```json
 {
@@ -137,14 +113,9 @@
 ```
 
 
-<<<<<<< HEAD
-###	Sample output
-The **Shaper** skill generates a new element called *analyzedText* with the combined elements of *text* and *sentiment*. 
-=======
 ###	Skill output
 
 The **Shaper** skill generates a new element called *analyzedText* with the combined elements of *text* and *sentiment*. This output conforms to the index schema. It will be imported and indexed in an Azure Search index.
->>>>>>> 6a383dfd
 
 ```json
 {
