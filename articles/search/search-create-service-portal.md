--- conflicted
+++ resolved
@@ -6,11 +6,7 @@
 services: search
 ms.service: search
 ms.topic: quickstart
-<<<<<<< HEAD
-ms.date: 04/05/2019
-=======
 ms.date: 05/08/2019
->>>>>>> 6a383dfd
 ms.author: heidist
 ms.custom: seodec2018
 ---
@@ -64,14 +60,6 @@
 
 > [!TIP]
 > Deleting a resource group also deletes the services within it. For prototype projects utilizing multiple services, putting all of them in the same resource group makes cleanup easier after the project is over.
-<<<<<<< HEAD
-
-## Select a hosting location
-
-As an Azure service, Azure Search can be hosted in datacenters around the world. [Prices can differ](https://azure.microsoft.com/pricing/details/search/) by geography.
-
-If you are indexing content located in an Azure service (Azure storage, Azure Cosmos DB, Azure SQL Database), create your Azure Search service in the same region as your data to avoid bandwidth charges. There are no charges for outbound data when services are in the same region.
-=======
 
 ## Select a location
 
@@ -80,7 +68,6 @@
 If you are indexing data provided by another Azure service (Azure storage, Azure Cosmos DB, Azure SQL Database), create your Azure Search service in the same region to avoid bandwidth charges. There are no charges for outbound data when services are in the same region.
 
 If you are using cognitive search AI enrichments, create your service in the same region as your Cognitive Services resource. Co-location of services is a requirement for AI enrichment.
->>>>>>> 6a383dfd
 
 ## Select a pricing tier (SKU)
 
