<properties 
   pageTitle="Create a Trading Partner Agreement" 
   description="This topic covers creation of Trading Partner Agreements" 
   services="app-service-logic" 
   documentationCenter=".net,nodejs,java" 
   authors="harishkragarwal" 
   manager="dwrede" 
   editor=""/>

<tags
   ms.service="app-service-logic"
   ms.devlang="multiple"
   ms.topic="article"
   ms.tgt_pltfrm="na"
   ms.workload="integration" 
   ms.date="02/27/2015"
   ms.author="hariag"/>
<<<<<<< HEAD

##Creating a Trading Partner Agreement   

Trading partners are the entities involved in B2B (Business-to-Business) communications. When two partners partake in establishing a relationship, this is referred to as an *Agreement*. The agreement defined is based on the communication the two partners wish to achieve and hence is protocol or transport specific. The various B2B protocols and transports supported by Azure App Services are:

- AS2 (Applicability Statement 2)
- EDIFACT (United Nations/Electronic Data Interchange For Administration, Commerce and Transport (UN/EDIFACT))
- X12 (ASC X12)

###BizTalk API apps to support B2B

The following API Apps enable the above capabilities via rich and intuitive experience in Azure Portal:

**BizTalk Trading Partner Management i.e. TPM**

- Create and management of Partners, Profiles & Identities
- Storage and management of EDI Schemas
- Storage and management of certificates (used in AS2 protocol)
- Create and management of AS2 Agreements
- Create and management of EDIFACT Agreements (includes batching on the send side)
- Create and management of X12 Agreements (includes batching on the send side)

**AS2 Connector**

- Executes AS2 Agreements as defined in the related TPM API App instance
- Surfaces AS2 processing/tracking information for troubleshooting

**BizTalk EDIFACT**
- Executes EDIFACT Agreements as defined in the related TPM API App instance
- Surfaces EDIFACT processing/tracking information for troubleshooting
- Provides state management of batches (start and stop) as defined in EDIFACT Agreement(s) in the related TPM API App instance

**BizTalk X12**
- Executes X12 Agreements as defined in the related TPM API App instance 
- Surfaces X12 processing/tracking information for troubleshooting
- Provides state management of batches (start and stop) as defined in X12 Agreement(s) in the related TPM API App instance
=======
   
#Create a Trading Partner Agreement
Trading partners are the entities involved in B2B (Business-to-Business) communications. When two trading partners (also simply referred to as partners here) partake in establishing a relationship between them then it is referred to as an Agreement. The agreement defined is based on the communication the two partners wish to achieve and hence is protocol or transport specific. The various B2B protocols and transports supported by Azure App Services currently are:

1. AS2 (Applicability Statement 2)
2. EDIFACT (United Nations/Electronic Data Interchange For Administration, Commerce and Transport (UN/EDIFACT))
3. X12 (ASC X12)

----------

The following API Apps enable the above capabilities  via rich and intuitive experience in Azure Portal:

1. BizTalk Trading Partner Management i.e. TPM
	1. Create and management of Partners, Profiles & Identities
	2. Storage and management of EDI Schemas
	3. Storage and management of certificates (used in AS2 protocol)
	4. Create and management of AS2 Agreements
	5. Create and management of EDIFACT Agreements (includes batching on the send side)
	6. Create and management of X12 Agreements (includes batching on the send side)
2. AS2 Connector
	1. Executes AS2 Agreements as defined in the related TPM API App instance
	2. Surfaces AS2 processing/tracking information for troubleshooting
3. BizTalk EDIFACT
	1. Executes EDIFACT Agreements as defined in the related TPM API App instance
	2. Surfaces EDIFACT processing/tracking information for troubleshooting
	3. Provides state management of batches (start and stop) as defined in EDIFACT Agreement(s) in the related TPM API App instance
4. BizTalk X12
	1. Executes X12 Agreements as defined in the related TPM API App instance 
	2. Surfaces X12 processing/tracking information for troubleshooting
	3. Provides state management of batches (start and stop) as defined in X12 Agreement(s) in the related TPM API App instance
>>>>>>> 1cee4160

As stated above: AS2, X12 and EDIFACT API Apps require a TPM API App to function as expected.

### Getting Started

To create trading partner agreements:

1. Create an instance of 'BizTalk Trading Partner Management' connector. This requires a blank SQL Database to function and hence make sure that this is ready before you start creating this
2. Upload schemas and certificates as required by the agreements. This is to be done by browsing the TPM instance created and stepping into the ‘Schemas’ and/or ‘Certificates’ part
3. Browse to the TPM instance created and step into the ‘Partners’ part
4. Create partners as desired. Also edit the profile(s) as appropriate and add the required identities
5. Now use the ‘Agreements’ part to create agreements. During agreement creation one of the initial steps is to choose the protocol. Based on the protocol chosen the rest of the agreement configuration takes place.<|MERGE_RESOLUTION|>--- conflicted
+++ resolved
@@ -15,7 +15,6 @@
    ms.workload="integration" 
    ms.date="02/27/2015"
    ms.author="hariag"/>
-<<<<<<< HEAD
 
 ##Creating a Trading Partner Agreement   
 
@@ -25,23 +24,23 @@
 - EDIFACT (United Nations/Electronic Data Interchange For Administration, Commerce and Transport (UN/EDIFACT))
 - X12 (ASC X12)
 
-###BizTalk API apps to support B2B
+###BizTalk API apps that support B2B scenarios
 
 The following API Apps enable the above capabilities via rich and intuitive experience in Azure Portal:
 
 **BizTalk Trading Partner Management i.e. TPM**
 
-- Create and management of Partners, Profiles & Identities
+- Create and management of Partners, Profiles & Identities
 - Storage and management of EDI Schemas
 - Storage and management of certificates (used in AS2 protocol)
 - Create and management of AS2 Agreements
 - Create and management of EDIFACT Agreements (includes batching on the send side)
-- Create and management of X12 Agreements (includes batching on the send side)
+- Create and management of X12 Agreements (includes batching on the send side)
 
 **AS2 Connector**
 
 - Executes AS2 Agreements as defined in the related TPM API App instance
-- Surfaces AS2 processing/tracking information for troubleshooting
+- Surfaces AS2 processing/tracking information for troubleshooting
 
 **BizTalk EDIFACT**
 - Executes EDIFACT Agreements as defined in the related TPM API App instance
@@ -52,38 +51,6 @@
 - Executes X12 Agreements as defined in the related TPM API App instance 
 - Surfaces X12 processing/tracking information for troubleshooting
 - Provides state management of batches (start and stop) as defined in X12 Agreement(s) in the related TPM API App instance
-=======
-   
-#Create a Trading Partner Agreement
-Trading partners are the entities involved in B2B (Business-to-Business) communications. When two trading partners (also simply referred to as partners here) partake in establishing a relationship between them then it is referred to as an Agreement. The agreement defined is based on the communication the two partners wish to achieve and hence is protocol or transport specific. The various B2B protocols and transports supported by Azure App Services currently are:
-
-1. AS2 (Applicability Statement 2)
-2. EDIFACT (United Nations/Electronic Data Interchange For Administration, Commerce and Transport (UN/EDIFACT))
-3. X12 (ASC X12)
-
-----------
-
-The following API Apps enable the above capabilities  via rich and intuitive experience in Azure Portal:
-
-1. BizTalk Trading Partner Management i.e. TPM
-	1. Create and management of Partners, Profiles & Identities
-	2. Storage and management of EDI Schemas
-	3. Storage and management of certificates (used in AS2 protocol)
-	4. Create and management of AS2 Agreements
-	5. Create and management of EDIFACT Agreements (includes batching on the send side)
-	6. Create and management of X12 Agreements (includes batching on the send side)
-2. AS2 Connector
-	1. Executes AS2 Agreements as defined in the related TPM API App instance
-	2. Surfaces AS2 processing/tracking information for troubleshooting
-3. BizTalk EDIFACT
-	1. Executes EDIFACT Agreements as defined in the related TPM API App instance
-	2. Surfaces EDIFACT processing/tracking information for troubleshooting
-	3. Provides state management of batches (start and stop) as defined in EDIFACT Agreement(s) in the related TPM API App instance
-4. BizTalk X12
-	1. Executes X12 Agreements as defined in the related TPM API App instance 
-	2. Surfaces X12 processing/tracking information for troubleshooting
-	3. Provides state management of batches (start and stop) as defined in X12 Agreement(s) in the related TPM API App instance
->>>>>>> 1cee4160
 
 As stated above: AS2, X12 and EDIFACT API Apps require a TPM API App to function as expected.
 
