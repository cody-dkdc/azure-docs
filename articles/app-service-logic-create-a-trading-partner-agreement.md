<properties 
   pageTitle="Create a Trading Partner Agreement in Microsoft Azure App Service" 
   description="Create Trading Partner Agreements" 
   services="app-service\logic" 
   documentationCenter=".net,nodejs,java" 
   authors="harishkragarwal" 
   manager="dwrede" 
   editor=""/>

<tags
   ms.service="app-service-logic"
   ms.devlang="multiple"
   ms.topic="article"
   ms.tgt_pltfrm="na"
   ms.workload="integration" 
   ms.date="03/22/2015"
   ms.author="hariag"/>


<<<<<<< HEAD
#Create a Trading Partner Agreement   

Trading partners are the entities involved in B2B (Business-to-Business) communications. When two partners establish a B2B communication relationship, this is referred to as a *Trading Partner Agreement*. The agreement defined is based on the communication the two partners wish to achieve and is protocol or transport specific. The various B2B protocols and transports supported by Azure App Services are:
=======
# Creating a Trading Partner Agreement   

Trading partners are the entities involved in B2B (Business-to-Business) communications. When two partners establish a relationship, this is referred to as an *Agreement*. The agreement defined is based on the communication the two partners wish to achieve and is protocol or transport specific. The various B2B protocols and transports supported  Azure App Service include:
>>>>>>> ef878445

- AS2 (Applicability Statement 2)
- EDIFACT (United Nations/Electronic Data Interchange For Administration, Commerce and Transport (UN/EDIFACT))
- X12 (ASC X12)

<<<<<<< HEAD
##BizTalk API Apps that support B2B scenarios

The following BizTalk API Apps enable the above capabilities via a rich and intuitive experience in Azure Portal:

##BizTalk Trading Partner Management (TPM)

- Creation and management of Partners, Profiles & Identities
=======

### BizTalk API Apps that support B2B scenarios
The following API Apps enable these capabilities using a rich and intuitive experience in the Azure Portal:


## BizTalk Trading Partner Management (TPM)
- Create and management of Partners, Profiles & Identities
>>>>>>> ef878445
- Storage and management of EDI Schemas
- Storage and management of certificates (used in AS2 protocol)
- Creation and management of AS2 Agreements
- Creation and management of EDIFACT Agreements (includes batching on the send side)
- Creation and management of X12 Agreements (includes batching on the send side)

![][1]


## AS2 Connector
- Executes AS2 Agreements as defined in the related TPM API App instance
- Surfaces AS2 processing/tracking information for troubleshooting


## BizTalk EDIFACT
- Executes EDIFACT Agreements as defined in the related TPM API App instance
- Surfaces EDIFACT processing/tracking information for troubleshooting
- Provides state management of batches (start and stop) as defined in EDIFACT Agreement(s) in the related TPM API App instance


## BizTalk X12
- Executes X12 Agreements as defined in the related TPM API App instance 
- Surfaces X12 processing/tracking information for troubleshooting
- Provides state management of batches (start and stop) as defined in X12 Agreement(s) in the related TPM API App instance

As previously stated, the AS2, X12, and EDIFACT API Apps require a TPM API App to function as expected.


## Getting Started
To create trading partner agreements:

1. Create an instance of the **BizTalk Trading Partner Management** connector. This requires a blank SQL Database to function. Before starting be sure to have a blank database available and ready for use.
2. Upload schemas and certificates as required by the agreements. This is to be done by browsing the TPM instance created and stepping into the ‘Schemas’ and/or ‘Certificates’ part
3. Browse to the TPM instance created and step into the **Partners** part
4. Create partners as desired. Also edit the profile(s) as appropriate and add the required identities
5. Now use the **Agreements** part to create agreements. During agreement creation one of the initial steps is to choose the protocol. Based on the protocol chosen the rest of the agreement configuration takes place.

![][2]

![][3]

<!--Image references-->
[1]: ./media/app-service-logic-create-a-trading-partner-agreement/TPMResourceView.jpg
[2]: ./media/app-service-logic-create-a-trading-partner-agreement/ProtocolSelection.jpg
[3]: ./media/app-service-logic-create-a-trading-partner-agreement/X12AgreementCreation.jpg<|MERGE_RESOLUTION|>--- conflicted
+++ resolved
@@ -1,95 +1,78 @@
-<properties 
-   pageTitle="Create a Trading Partner Agreement in Microsoft Azure App Service" 
-   description="Create Trading Partner Agreements" 
-   services="app-service\logic" 
-   documentationCenter=".net,nodejs,java" 
-   authors="harishkragarwal" 
-   manager="dwrede" 
-   editor=""/>
+<properties 
+   pageTitle="Create a Trading Partner Agreement in Microsoft Azure App Service" 
+   description="Create Trading Partner Agreements" 
+   services="app-service\logic" 
+   documentationCenter=".net,nodejs,java" 
+   authors="harishkragarwal" 
+   manager="dwrede" 
+   editor=""/>
+
+<tags
+   ms.service="app-service-logic"
+   ms.devlang="multiple"
+   ms.topic="article"
+   ms.tgt_pltfrm="na"
+   ms.workload="integration" 
+   ms.date="03/22/2015"
+   ms.author="hariag"/>
+
+
+# Creating a Trading Partner Agreement   
+
+Trading partners are the entities involved in B2B (Business-to-Business) communications. When two partners establish a relationship, this is referred to as an *Agreement*. The agreement defined is based on the communication the two partners wish to achieve and is protocol or transport specific. The various B2B protocols and transports supported  Azure App Service include:
+
+- AS2 (Applicability Statement 2)
+- EDIFACT (United Nations/Electronic Data Interchange For Administration, Commerce and Transport (UN/EDIFACT))
+- X12 (ASC X12)
 
-<tags
-   ms.service="app-service-logic"
-   ms.devlang="multiple"
-   ms.topic="article"
-   ms.tgt_pltfrm="na"
-   ms.workload="integration" 
-   ms.date="03/22/2015"
-   ms.author="hariag"/>
-
-
-<<<<<<< HEAD
-#Create a Trading Partner Agreement   
-
-Trading partners are the entities involved in B2B (Business-to-Business) communications. When two partners establish a B2B communication relationship, this is referred to as a *Trading Partner Agreement*. The agreement defined is based on the communication the two partners wish to achieve and is protocol or transport specific. The various B2B protocols and transports supported by Azure App Services are:
-=======
-# Creating a Trading Partner Agreement   
-
-Trading partners are the entities involved in B2B (Business-to-Business) communications. When two partners establish a relationship, this is referred to as an *Agreement*. The agreement defined is based on the communication the two partners wish to achieve and is protocol or transport specific. The various B2B protocols and transports supported  Azure App Service include:
->>>>>>> ef878445
-
-- AS2 (Applicability Statement 2)
-- EDIFACT (United Nations/Electronic Data Interchange For Administration, Commerce and Transport (UN/EDIFACT))
-- X12 (ASC X12)
-
-<<<<<<< HEAD
-##BizTalk API Apps that support B2B scenarios
-
-The following BizTalk API Apps enable the above capabilities via a rich and intuitive experience in Azure Portal:
-
-##BizTalk Trading Partner Management (TPM)
-
-- Creation and management of Partners, Profiles & Identities
-=======
-
-### BizTalk API Apps that support B2B scenarios
-The following API Apps enable these capabilities using a rich and intuitive experience in the Azure Portal:
-
-
-## BizTalk Trading Partner Management (TPM)
+### BizTalk API Apps that support B2B scenarios
+The following API Apps enable these capabilities using a rich and intuitive experience in the Azure Portal:
+
+
+## BizTalk Trading Partner Management (TPM)
 - Create and management of Partners, Profiles & Identities
->>>>>>> ef878445
-- Storage and management of EDI Schemas
-- Storage and management of certificates (used in AS2 protocol)
-- Creation and management of AS2 Agreements
-- Creation and management of EDIFACT Agreements (includes batching on the send side)
-- Creation and management of X12 Agreements (includes batching on the send side)
-
-![][1]
-
-
-## AS2 Connector
-- Executes AS2 Agreements as defined in the related TPM API App instance
-- Surfaces AS2 processing/tracking information for troubleshooting
-
-
-## BizTalk EDIFACT
-- Executes EDIFACT Agreements as defined in the related TPM API App instance
-- Surfaces EDIFACT processing/tracking information for troubleshooting
-- Provides state management of batches (start and stop) as defined in EDIFACT Agreement(s) in the related TPM API App instance
-
-
-## BizTalk X12
-- Executes X12 Agreements as defined in the related TPM API App instance 
-- Surfaces X12 processing/tracking information for troubleshooting
-- Provides state management of batches (start and stop) as defined in X12 Agreement(s) in the related TPM API App instance
-
-As previously stated, the AS2, X12, and EDIFACT API Apps require a TPM API App to function as expected.
-
-
-## Getting Started
-To create trading partner agreements:
-
-1. Create an instance of the **BizTalk Trading Partner Management** connector. This requires a blank SQL Database to function. Before starting be sure to have a blank database available and ready for use.
-2. Upload schemas and certificates as required by the agreements. This is to be done by browsing the TPM instance created and stepping into the ‘Schemas’ and/or ‘Certificates’ part
-3. Browse to the TPM instance created and step into the **Partners** part
-4. Create partners as desired. Also edit the profile(s) as appropriate and add the required identities
-5. Now use the **Agreements** part to create agreements. During agreement creation one of the initial steps is to choose the protocol. Based on the protocol chosen the rest of the agreement configuration takes place.
-
-![][2]
-
-![][3]
-
-<!--Image references-->
-[1]: ./media/app-service-logic-create-a-trading-partner-agreement/TPMResourceView.jpg
-[2]: ./media/app-service-logic-create-a-trading-partner-agreement/ProtocolSelection.jpg
+- Storage and management of EDI Schemas
+- Storage and management of certificates (used in AS2 protocol)
+- Creation and management of AS2 Agreements
+- Creation and management of EDIFACT Agreements (includes batching on the send side)
+- Creation and management of X12 Agreements (includes batching on the send side)
+
+![][1]
+
+
+## AS2 Connector
+- Executes AS2 Agreements as defined in the related TPM API App instance
+- Surfaces AS2 processing/tracking information for troubleshooting
+
+
+## BizTalk EDIFACT
+- Executes EDIFACT Agreements as defined in the related TPM API App instance
+- Surfaces EDIFACT processing/tracking information for troubleshooting
+- Provides state management of batches (start and stop) as defined in EDIFACT Agreement(s) in the related TPM API App instance
+
+
+## BizTalk X12
+- Executes X12 Agreements as defined in the related TPM API App instance 
+- Surfaces X12 processing/tracking information for troubleshooting
+- Provides state management of batches (start and stop) as defined in X12 Agreement(s) in the related TPM API App instance
+
+As previously stated, the AS2, X12, and EDIFACT API Apps require a TPM API App to function as expected.
+
+
+## Getting Started
+To create trading partner agreements:
+
+1. Create an instance of the **BizTalk Trading Partner Management** connector. This requires a blank SQL Database to function. Before starting be sure to have a blank database available and ready for use.
+2. Upload schemas and certificates as required by the agreements. This is to be done by browsing the TPM instance created and stepping into the ‘Schemas’ and/or ‘Certificates’ part
+3. Browse to the TPM instance created and step into the **Partners** part
+4. Create partners as desired. Also edit the profile(s) as appropriate and add the required identities
+5. Now use the **Agreements** part to create agreements. During agreement creation one of the initial steps is to choose the protocol. Based on the protocol chosen the rest of the agreement configuration takes place.
+
+![][2]
+
+![][3]
+
+<!--Image references-->
+[1]: ./media/app-service-logic-create-a-trading-partner-agreement/TPMResourceView.jpg
+[2]: ./media/app-service-logic-create-a-trading-partner-agreement/ProtocolSelection.jpg
 [3]: ./media/app-service-logic-create-a-trading-partner-agreement/X12AgreementCreation.jpg