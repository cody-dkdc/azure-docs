<<<<<<< HEAD
<properties 
	pageTitle="Using tags to organize your Azure resources" 
	description="Shows how to apply tags to organize resources for billing and managing." 
	services="azure-resource-manager" 
	documentationCenter="" 
	authors="tfitzmac"
	manager="wpickett" 
	editor=""/>

<tags 
	ms.service="azure-resource-manager" 
	ms.workload="multiple" 
	ms.tgt_pltfrm="AzurePortal" 
	ms.devlang="na" 
	ms.topic="article" 
	ms.date="09/04/2015" 
	ms.author="tomfitz"/>


# Using tags to organize your Azure resources

Resource Manager enables you to logically organize resources by applying tags. The tags consist of key/value pairs that identify resources with properties that you define. To mark resources as belonging to the same category, apply the same tag to those resources. 

When you view resources with a particular tag, you see resources from all of your resource groups. You are not limited to only resources in the same resource group which enables you to organize your resources in a way that is independent of the deployment relationships. Tags can be particularly helpful when you need to organize resources for billing or management. 

Each tag you add to a resource or resource group is automatically added to the subscription-wide taxonomy. You can also prepopulate the taxonomy for your subscription with tag names and values you'd like to use as resources are tagged in the future.

> [AZURE.NOTE] You can only apply tags to resources that support Resource Manager operations. If you created a Virtual Machine, Virtual Network, or Storage through the classic deployment model (such as through the Azure portal or [Service Management API](https://msdn.microsoft.com/library/azure/dn948465.aspx)), you cannot apply a tag to that resource. You must re-deploy these resources through Resource Manager to support tagging. All other resources support tagging.


## Tags in the preview portal

Tagging resources and resource groups in the preview portal is easy. Use the Browse hub to navigate to the resource or resource group you’d like to tag and click the Tags part in the Overview section at the top of the blade. 

![Tags part on resource and resource group blades](./media/resource-group-using-tags/tag-icon.png)

This will open a blade with the list of tags that have already been applied. If this is your first tag, the list will be empty. To add a tag, simply specify a name and value and press Enter. After you've added a few tags, you'll notice autocomplete options based on pre-existing tag names and values to better ensure a consistent taxonomy across your resources and to avoid common mistakes, like misspellings.

![Tag resources with name/value pairs](./media/resource-group-using-tags/tag-resources.png)

To view your taxonomy of tags in the portal, use the Browse hub to view Everything and then select Tags.

![Find tags via the Browse hub](./media/resource-group-using-tags/browse-tags.png)

Pin the most important tags to your Startboard for quick access and you're ready to go. Have fun!

![Pin tags to the Startboard](./media/resource-group-using-tags/pin-tags.png)

## Tagging with PowerShell

If you have not previously used Azure PowerShell with Resource Manager, see [Using Azure PowerShell with Azure Resource Manager](../powershell-azure-resource-manager.md).
For the purposes of this article, we'll assume you've already added an account and selected a subscription with the resources you want to tag.

Tagging is only available for resources and resource groups available from [Resource Manager](http://msdn.microsoft.com/library/azure/dn790568.aspx), so the next thing we need to do is switch to use Resource Manager.

    Switch-AzureMode AzureResourceManager

Tags exist directly on resources and resource groups, so to see what tags are already applied, we can simply get a resource or resource group with `Get-AzureResource` or `Get-AzureResourceGroup`, respectively. Let's start with a resource group.

    PS C:\> Get-AzureResourceGroup tag-demo

    ResourceGroupName : tag-demo
    Location          : southcentralus
    ProvisioningState : Succeeded
    Tags              :
    Permissions       :
                    Actions  NotActions
                    =======  ==========
                    *

    Resources         :
                    Name                             Type                                  Location
                    ===============================  ====================================  ==============
                    CPUHigh ExamplePlan              microsoft.insights/alertrules         eastus
                    ForbiddenRequests tag-demo-site  microsoft.insights/alertrules         eastus
                    LongHttpQueue ExamplePlan        microsoft.insights/alertrules         eastus
                    ServerErrors tag-demo-site       microsoft.insights/alertrules         eastus
                    ExamplePlan-tag-demo             microsoft.insights/autoscalesettings  eastus
                    tag-demo-site                    microsoft.insights/components         centralus
                    ExamplePlan                      Microsoft.Web/serverFarms             southcentralus
                    tag-demo-site                    Microsoft.Web/sites                   southcentralus


This cmdlet returns several bits of metadata on the resource group including what tags have been applied, if any. To tag a resource group, simply use the `Set-AzureResourceGroup` command and specify a tag name and value.

    PS C:\> Set-AzureResourceGroup tag-demo -Tag @( @{ Name="project"; Value="tags" }, @{ Name="env"; Value="demo"} )

    ResourceGroupName : tag-demo
    Location          : southcentralus
    ProvisioningState : Succeeded
    Tags              :
                    Name     Value
                    =======  =====
                    project  tags
                    env      demo

Tags are updated as a whole, so if you are adding one tag to a resource that's already been tagged, you'll need to use an array with all the tags you want to keep. To do this, you can first select the existing tags and add a new one.

    PS C:\> $tags = (Get-AzureResourceGroup -Name tag-demo).Tags
    PS C:\> $tags += @{Name="status";Value="approved"}
    PS C:\> Set-AzureResourceGroup tag-demo -Tag $tags

    ResourceGroupName : tag-demo
    Location          : southcentralus
    ProvisioningState : Succeeded
    Tags              :
                    Name     Value
                    =======  ========
                    project  tags
                    env      demo
                    status   approved


To remove one or more tags, simply save the array without the ones you want to remove. 

The process is the same for resources, except you'll use the `Get-AzureResource` and `Set-AzureResource` cmdlets. To get resources or resource groups with a specific tag, use `Get-AzureResource` or `Get-AzureResourceGroup` cmdlet with the `-Tag` parameter.

    PS C:\> Get-AzureResourceGroup -Tag @{ Name="env"; Value="demo" } | %{ $_.ResourceGroupName }
    rbacdemo-group
    tag-demo
    PS C:\> Get-AzureResource -Tag @{ Name="env"; Value="demo" } | %{ $_.Name }
    rbacdemo-web
    rbacdemo-docdb
    ...

To get a list of all tags within a subscription using PowerShell, use the `Get-AzureTag` cmdlet.

    PS C:/> Get-AzureTag
    Name                      Count
    ----                      ------
    env                       8
    project                   1

You may see tags that start with "hidden-" and "link:". These are internal tags, which you should ignore and avoid changing. 

Use the `New-AzureTag` cmdlet to add new tags to the taxonomy. These tags will be included in the autocomplete even though they haven't been applied to any resources or resource groups, yet. To remove a tag name/value, first remove the tag from any resources it may be used with and then use the `Remove-AzureTag` cmdlet to remove it from the taxonomy.

## Tagging with REST API

The portal and PowerShell both use the [Resource Manager REST API](http://msdn.microsoft.com/library/azure/dn790568.aspx) behind the scenes. If you need to integrate tagging into another environment, you can get tags with a GET on the resource id and update the set of tags with a PATCH call.


## Tagging and billing

For supported services, you can use tags to group your billing data. For example, [Virtual Machines integrated with Azure Resource Manager](/virtual-machines/virtual-machines-azurerm-versus-azuresm.md) enable 
you to define and apply tags to organize the billing usage for virtual machines. If you are running multiple VMs for different organizations, you can use the tags to group usage by cost center.  
You can also use tags to categorize costs by runtime environment; such as, the billing usage for VMs running in production environment.

You can retrieve information about tags through the [Azure Resource Usage and RateCard APIs](billing-usage-rate-card-overview.md) or the usage comma-separated values (CSV) file that you can download from 
the [Azure accounts portal](https://account.windowsazure.com/) or [EA portal](https://ea.azure.com). For more information about programmatic access to billing information, see [Gain insights into your Microsoft Azure resource consumption](billing-usage-rate-card-overview.md). For REST API operations, see [Azure Billing REST API Reference](https://msdn.microsoft.com/library/azure/1ea5b323-54bb-423d-916f-190de96c6a3c). 

When you download the usage CSV for services that support tags with billing, the tags will appear in the **Tags** column. For more details, see [Understand your bill for Microsoft Azure](billing-understand-your-bill.md).

![See tags in billing](./media/resource-group-using-tags/billing_csv.png)

## Next Steps

- For an introduction to using Azure PowerShell when deploying resources, see [Using Azure PowerShell with Azure Resource Manager](./powershell-azure-resource-manager.md).
- For an introduction to using Azure CLI when deploying resources, see [Using the Azure CLI for Mac, Linux, and Windows with Azure Resource Management](./xplat-cli-azure-resource-manager.md).
- For an introduction to using the preview portal, see [Using the Azure preview portal to manage your Azure resources](./resource-group-portal.md)  
  

  

=======
<properties
	pageTitle="Using tags to organize your Azure resources"
	description="Shows how to apply tags to organize resources for billing and managing."
	services="azure-resource-manager"
	documentationCenter=""
	authors="tfitzmac"
	manager="wpickett"
	editor=""/>

<tags
	ms.service="azure-resource-manager"
	ms.workload="multiple"
	ms.tgt_pltfrm="AzurePortal"
	ms.devlang="na"
	ms.topic="article"
	ms.date="09/04/2015"
	ms.author="tomfitz"/>


# Using tags to organize your Azure resources

Resource Manager enables you to logically organize resources by applying tags. The tags consist of key/value pairs that identify resources with properties that you define. To mark resources as belonging to the same category, apply the same tag to those resources.

When you view resources with a particular tag, you see resources from all of your resource groups. You are not limited to only resources in the same resource group which enables you to organize your resources in a way that is independent of the deployment relationships. Tags can be particularly helpful when you need to organize resources for billing or management.

Each tag you add to a resource or resource group is automatically added to the subscription-wide taxonomy. You can also prepopulate the taxonomy for your subscription with tag names and values you'd like to use as resources are tagged in the future.

> [AZURE.NOTE] You can only apply tags to resources that support Resource Manager operations. If you created a Virtual Machine, Virtual Network, or Storage through the classic deployment model (such as through the Azure portal or [Service Management API](../services/api-management/)), you cannot apply a tag to that resource. You must re-deploy these resources through Resource Manager to support tagging. All other resources support tagging.


## Tags in the preview portal

Tagging resources and resource groups in the preview portal is easy. Use the Browse hub to navigate to the resource or resource group you’d like to tag and click the Tags part in the Overview section at the top of the blade.

![Tags part on resource and resource group blades](./media/resource-group-using-tags/tag-icon.png)

This will open a blade with the list of tags that have already been applied. If this is your first tag, the list will be empty. To add a tag, simply specify a name and value and press Enter. After you've added a few tags, you'll notice autocomplete options based on pre-existing tag names and values to better ensure a consistent taxonomy across your resources and to avoid common mistakes, like misspellings.

![Tag resources with name/value pairs](./media/resource-group-using-tags/tag-resources.png)

To view your taxonomy of tags in the portal, use the Browse hub to view Everything and then select Tags.

![Find tags via the Browse hub](./media/resource-group-using-tags/browse-tags.png)

Pin the most important tags to your Startboard for quick access and you're ready to go. Have fun!

![Pin tags to the Startboard](./media/resource-group-using-tags/pin-tags.png)

## Tagging with PowerShell

If you have not previously used Azure PowerShell with Resource Manager, see [Using Azure PowerShell with Azure Resource Manager](../powershell-azure-resource-manager.md).
For the purposes of this article, we'll assume you've already added an account and selected a subscription with the resources you want to tag.

Tagging is only available for resources and resource groups available from [Resource Manager](http://msdn.microsoft.com/library/azure/dn790568.aspx), so the next thing we need to do is switch to use Resource Manager.

    Switch-AzureMode AzureResourceManager

Tags exist directly on resources and resource groups, so to see what tags are already applied, we can simply get a resource or resource group with `Get-AzureResource` or `Get-AzureResourceGroup`, respectively. Let's start with a resource group.

    PS C:\> Get-AzureResourceGroup tag-demo

    ResourceGroupName : tag-demo
    Location          : southcentralus
    ProvisioningState : Succeeded
    Tags              :
    Permissions       :
                    Actions  NotActions
                    =======  ==========
                    *

    Resources         :
                    Name                             Type                                  Location
                    ===============================  ====================================  ==============
                    CPUHigh ExamplePlan              microsoft.insights/alertrules         eastus
                    ForbiddenRequests tag-demo-site  microsoft.insights/alertrules         eastus
                    LongHttpQueue ExamplePlan        microsoft.insights/alertrules         eastus
                    ServerErrors tag-demo-site       microsoft.insights/alertrules         eastus
                    ExamplePlan-tag-demo             microsoft.insights/autoscalesettings  eastus
                    tag-demo-site                    microsoft.insights/components         centralus
                    ExamplePlan                      Microsoft.Web/serverFarms             southcentralus
                    tag-demo-site                    Microsoft.Web/sites                   southcentralus


This cmdlet returns several bits of metadata on the resource group including what tags have been applied, if any. To tag a resource group, simply use the `Set-AzureResourceGroup` command and specify a tag name and value.

    PS C:\> Set-AzureResourceGroup tag-demo -Tag @( @{ Name="project"; Value="tags" }, @{ Name="env"; Value="demo"} )

    ResourceGroupName : tag-demo
    Location          : southcentralus
    ProvisioningState : Succeeded
    Tags              :
                    Name     Value
                    =======  =====
                    project  tags
                    env      demo

Tags are updated as a whole, so if you are adding one tag to a resource that's already been tagged, you'll need to use an array with all the tags you want to keep. To do this, you can first select the existing tags and add a new one.

    PS C:\> $tags = (Get-AzureResourceGroup -Name tag-demo).Tags
    PS C:\> $tags += @{Name="status";Value="approved"}
    PS C:\> Set-AzureResourceGroup tag-demo -Tag $tags

    ResourceGroupName : tag-demo
    Location          : southcentralus
    ProvisioningState : Succeeded
    Tags              :
                    Name     Value
                    =======  ========
                    project  tags
                    env      demo
                    status   approved


To remove one or more tags, simply save the array without the ones you want to remove.

The process is the same for resources, except you'll use the `Get-AzureResource` and `Set-AzureResource` cmdlets. To get resources or resource groups with a specific tag, use `Get-AzureResource` or `Get-AzureResourceGroup` cmdlet with the `-Tag` parameter.

    PS C:\> Get-AzureResourceGroup -Tag @{ Name="env"; Value="demo" } | %{ $_.ResourceGroupName }
    rbacdemo-group
    tag-demo
    PS C:\> Get-AzureResource -Tag @{ Name="env"; Value="demo" } | %{ $_.Name }
    rbacdemo-web
    rbacdemo-docdb
    ...

To get a list of all tags within a subscription using PowerShell, use the `Get-AzureTag` cmdlet.

    PS C:/> Get-AzureTag
    Name                      Count
    ----                      ------
    env                       8
    project                   1

You may see tags that start with "hidden-" and "link:". These are internal tags, which you should ignore and avoid changing.

Use the `New-AzureTag` cmdlet to add new tags to the taxonomy. These tags will be included in the autocomplete even though they haven't been applied to any resources or resource groups, yet. To remove a tag name/value, first remove the tag from any resources it may be used with and then use the `Remove-AzureTag` cmdlet to remove it from the taxonomy.

## Tagging with REST API

The portal and PowerShell both use the [Resource Manager REST API](http://msdn.microsoft.com/library/azure/dn790568.aspx) behind the scenes. If you need to integrate tagging into another environment, you can get tags with a GET on the resource id and update the set of tags with a PATCH call.


## Tagging and billing

For supported services, you can use tags to group your billing data. For example, [Virtual Machines integrated with Azure Resource Manager](/virtual-machines/virtual-machines-azurerm-versus-azuresm.md) enable
you to define and apply tags to organize the billing usage for virtual machines. If you are running multiple VMs for different organizations, you can use the tags to group usage by cost center.  
You can also use tags to categorize costs by runtime environment; such as, the billing usage for VMs running in production environment.

You can retrieve information about tags through the [Azure Resource Usage and RateCard APIs](billing-usage-rate-card-overview.md) or the usage comma-separated values (CSV) file that you can download from
the [Azure accounts portal](https://account.windowsazure.com/) or [EA portal](https://ea.azure.com). For more information about programmatic access to billing information, see [Gain insights into your Microsoft Azure resource consumption](billing-usage-rate-card-overview.md). For REST API operations, see [Azure Billing REST API Reference](https://msdn.microsoft.com/library/azure/1ea5b323-54bb-423d-916f-190de96c6a3c).

When you download the usage CSV for services that support tags with billing, the tags will appear in the **Tags** column. For more details, see [Understand your bill for Microsoft Azure](billing-understand-your-bill.md).

![See tags in billing](./media/resource-group-using-tags/billing_csv.png)

## Next Steps

- For an introduction to using Azure PowerShell when deploying resources, see [Using Azure PowerShell with Azure Resource Manager](./powershell-azure-resource-manager.md).
- For an introduction to using Azure CLI when deploying resources, see [Using the Azure CLI for Mac, Linux, and Windows with Azure Resource Management](./xplat-cli-azure-resource-manager.md).
- For an introduction to using the preview portal, see [Using the Azure preview portal to manage your Azure resources](./resource-group-portal.md)  
>>>>>>> a3835ed1
<|MERGE_RESOLUTION|>--- conflicted
+++ resolved
@@ -1,327 +1,160 @@
-<<<<<<< HEAD
-<properties 
-	pageTitle="Using tags to organize your Azure resources" 
-	description="Shows how to apply tags to organize resources for billing and managing." 
-	services="azure-resource-manager" 
-	documentationCenter="" 
-	authors="tfitzmac"
-	manager="wpickett" 
-	editor=""/>
-
-<tags 
-	ms.service="azure-resource-manager" 
-	ms.workload="multiple" 
-	ms.tgt_pltfrm="AzurePortal" 
-	ms.devlang="na" 
-	ms.topic="article" 
-	ms.date="09/04/2015" 
-	ms.author="tomfitz"/>
-
-
-# Using tags to organize your Azure resources
-
-Resource Manager enables you to logically organize resources by applying tags. The tags consist of key/value pairs that identify resources with properties that you define. To mark resources as belonging to the same category, apply the same tag to those resources. 
-
-When you view resources with a particular tag, you see resources from all of your resource groups. You are not limited to only resources in the same resource group which enables you to organize your resources in a way that is independent of the deployment relationships. Tags can be particularly helpful when you need to organize resources for billing or management. 
-
-Each tag you add to a resource or resource group is automatically added to the subscription-wide taxonomy. You can also prepopulate the taxonomy for your subscription with tag names and values you'd like to use as resources are tagged in the future.
-
-> [AZURE.NOTE] You can only apply tags to resources that support Resource Manager operations. If you created a Virtual Machine, Virtual Network, or Storage through the classic deployment model (such as through the Azure portal or [Service Management API](https://msdn.microsoft.com/library/azure/dn948465.aspx)), you cannot apply a tag to that resource. You must re-deploy these resources through Resource Manager to support tagging. All other resources support tagging.
-
-
-## Tags in the preview portal
-
-Tagging resources and resource groups in the preview portal is easy. Use the Browse hub to navigate to the resource or resource group you’d like to tag and click the Tags part in the Overview section at the top of the blade. 
-
-![Tags part on resource and resource group blades](./media/resource-group-using-tags/tag-icon.png)
-
-This will open a blade with the list of tags that have already been applied. If this is your first tag, the list will be empty. To add a tag, simply specify a name and value and press Enter. After you've added a few tags, you'll notice autocomplete options based on pre-existing tag names and values to better ensure a consistent taxonomy across your resources and to avoid common mistakes, like misspellings.
-
-![Tag resources with name/value pairs](./media/resource-group-using-tags/tag-resources.png)
-
-To view your taxonomy of tags in the portal, use the Browse hub to view Everything and then select Tags.
-
-![Find tags via the Browse hub](./media/resource-group-using-tags/browse-tags.png)
-
-Pin the most important tags to your Startboard for quick access and you're ready to go. Have fun!
-
-![Pin tags to the Startboard](./media/resource-group-using-tags/pin-tags.png)
-
-## Tagging with PowerShell
-
-If you have not previously used Azure PowerShell with Resource Manager, see [Using Azure PowerShell with Azure Resource Manager](../powershell-azure-resource-manager.md).
-For the purposes of this article, we'll assume you've already added an account and selected a subscription with the resources you want to tag.
-
-Tagging is only available for resources and resource groups available from [Resource Manager](http://msdn.microsoft.com/library/azure/dn790568.aspx), so the next thing we need to do is switch to use Resource Manager.
-
-    Switch-AzureMode AzureResourceManager
-
-Tags exist directly on resources and resource groups, so to see what tags are already applied, we can simply get a resource or resource group with `Get-AzureResource` or `Get-AzureResourceGroup`, respectively. Let's start with a resource group.
-
-    PS C:\> Get-AzureResourceGroup tag-demo
-
-    ResourceGroupName : tag-demo
-    Location          : southcentralus
-    ProvisioningState : Succeeded
-    Tags              :
-    Permissions       :
-                    Actions  NotActions
-                    =======  ==========
-                    *
-
-    Resources         :
-                    Name                             Type                                  Location
-                    ===============================  ====================================  ==============
-                    CPUHigh ExamplePlan              microsoft.insights/alertrules         eastus
-                    ForbiddenRequests tag-demo-site  microsoft.insights/alertrules         eastus
-                    LongHttpQueue ExamplePlan        microsoft.insights/alertrules         eastus
-                    ServerErrors tag-demo-site       microsoft.insights/alertrules         eastus
-                    ExamplePlan-tag-demo             microsoft.insights/autoscalesettings  eastus
-                    tag-demo-site                    microsoft.insights/components         centralus
-                    ExamplePlan                      Microsoft.Web/serverFarms             southcentralus
-                    tag-demo-site                    Microsoft.Web/sites                   southcentralus
-
-
-This cmdlet returns several bits of metadata on the resource group including what tags have been applied, if any. To tag a resource group, simply use the `Set-AzureResourceGroup` command and specify a tag name and value.
-
-    PS C:\> Set-AzureResourceGroup tag-demo -Tag @( @{ Name="project"; Value="tags" }, @{ Name="env"; Value="demo"} )
-
-    ResourceGroupName : tag-demo
-    Location          : southcentralus
-    ProvisioningState : Succeeded
-    Tags              :
-                    Name     Value
-                    =======  =====
-                    project  tags
-                    env      demo
-
-Tags are updated as a whole, so if you are adding one tag to a resource that's already been tagged, you'll need to use an array with all the tags you want to keep. To do this, you can first select the existing tags and add a new one.
-
-    PS C:\> $tags = (Get-AzureResourceGroup -Name tag-demo).Tags
-    PS C:\> $tags += @{Name="status";Value="approved"}
-    PS C:\> Set-AzureResourceGroup tag-demo -Tag $tags
-
-    ResourceGroupName : tag-demo
-    Location          : southcentralus
-    ProvisioningState : Succeeded
-    Tags              :
-                    Name     Value
-                    =======  ========
-                    project  tags
-                    env      demo
-                    status   approved
-
-
-To remove one or more tags, simply save the array without the ones you want to remove. 
-
-The process is the same for resources, except you'll use the `Get-AzureResource` and `Set-AzureResource` cmdlets. To get resources or resource groups with a specific tag, use `Get-AzureResource` or `Get-AzureResourceGroup` cmdlet with the `-Tag` parameter.
-
-    PS C:\> Get-AzureResourceGroup -Tag @{ Name="env"; Value="demo" } | %{ $_.ResourceGroupName }
-    rbacdemo-group
-    tag-demo
-    PS C:\> Get-AzureResource -Tag @{ Name="env"; Value="demo" } | %{ $_.Name }
-    rbacdemo-web
-    rbacdemo-docdb
-    ...
-
-To get a list of all tags within a subscription using PowerShell, use the `Get-AzureTag` cmdlet.
-
-    PS C:/> Get-AzureTag
-    Name                      Count
-    ----                      ------
-    env                       8
-    project                   1
-
-You may see tags that start with "hidden-" and "link:". These are internal tags, which you should ignore and avoid changing. 
-
-Use the `New-AzureTag` cmdlet to add new tags to the taxonomy. These tags will be included in the autocomplete even though they haven't been applied to any resources or resource groups, yet. To remove a tag name/value, first remove the tag from any resources it may be used with and then use the `Remove-AzureTag` cmdlet to remove it from the taxonomy.
-
-## Tagging with REST API
-
-The portal and PowerShell both use the [Resource Manager REST API](http://msdn.microsoft.com/library/azure/dn790568.aspx) behind the scenes. If you need to integrate tagging into another environment, you can get tags with a GET on the resource id and update the set of tags with a PATCH call.
-
-
-## Tagging and billing
-
-For supported services, you can use tags to group your billing data. For example, [Virtual Machines integrated with Azure Resource Manager](/virtual-machines/virtual-machines-azurerm-versus-azuresm.md) enable 
-you to define and apply tags to organize the billing usage for virtual machines. If you are running multiple VMs for different organizations, you can use the tags to group usage by cost center.  
-You can also use tags to categorize costs by runtime environment; such as, the billing usage for VMs running in production environment.
-
-You can retrieve information about tags through the [Azure Resource Usage and RateCard APIs](billing-usage-rate-card-overview.md) or the usage comma-separated values (CSV) file that you can download from 
-the [Azure accounts portal](https://account.windowsazure.com/) or [EA portal](https://ea.azure.com). For more information about programmatic access to billing information, see [Gain insights into your Microsoft Azure resource consumption](billing-usage-rate-card-overview.md). For REST API operations, see [Azure Billing REST API Reference](https://msdn.microsoft.com/library/azure/1ea5b323-54bb-423d-916f-190de96c6a3c). 
-
-When you download the usage CSV for services that support tags with billing, the tags will appear in the **Tags** column. For more details, see [Understand your bill for Microsoft Azure](billing-understand-your-bill.md).
-
-![See tags in billing](./media/resource-group-using-tags/billing_csv.png)
-
-## Next Steps
-
-- For an introduction to using Azure PowerShell when deploying resources, see [Using Azure PowerShell with Azure Resource Manager](./powershell-azure-resource-manager.md).
-- For an introduction to using Azure CLI when deploying resources, see [Using the Azure CLI for Mac, Linux, and Windows with Azure Resource Management](./xplat-cli-azure-resource-manager.md).
-- For an introduction to using the preview portal, see [Using the Azure preview portal to manage your Azure resources](./resource-group-portal.md)  
-  
-
-  
-
-=======
-<properties
-	pageTitle="Using tags to organize your Azure resources"
-	description="Shows how to apply tags to organize resources for billing and managing."
-	services="azure-resource-manager"
-	documentationCenter=""
-	authors="tfitzmac"
-	manager="wpickett"
-	editor=""/>
-
-<tags
-	ms.service="azure-resource-manager"
-	ms.workload="multiple"
-	ms.tgt_pltfrm="AzurePortal"
-	ms.devlang="na"
-	ms.topic="article"
-	ms.date="09/04/2015"
-	ms.author="tomfitz"/>
-
-
-# Using tags to organize your Azure resources
-
-Resource Manager enables you to logically organize resources by applying tags. The tags consist of key/value pairs that identify resources with properties that you define. To mark resources as belonging to the same category, apply the same tag to those resources.
-
-When you view resources with a particular tag, you see resources from all of your resource groups. You are not limited to only resources in the same resource group which enables you to organize your resources in a way that is independent of the deployment relationships. Tags can be particularly helpful when you need to organize resources for billing or management.
-
-Each tag you add to a resource or resource group is automatically added to the subscription-wide taxonomy. You can also prepopulate the taxonomy for your subscription with tag names and values you'd like to use as resources are tagged in the future.
-
-> [AZURE.NOTE] You can only apply tags to resources that support Resource Manager operations. If you created a Virtual Machine, Virtual Network, or Storage through the classic deployment model (such as through the Azure portal or [Service Management API](../services/api-management/)), you cannot apply a tag to that resource. You must re-deploy these resources through Resource Manager to support tagging. All other resources support tagging.
-
-
-## Tags in the preview portal
-
-Tagging resources and resource groups in the preview portal is easy. Use the Browse hub to navigate to the resource or resource group you’d like to tag and click the Tags part in the Overview section at the top of the blade.
-
-![Tags part on resource and resource group blades](./media/resource-group-using-tags/tag-icon.png)
-
-This will open a blade with the list of tags that have already been applied. If this is your first tag, the list will be empty. To add a tag, simply specify a name and value and press Enter. After you've added a few tags, you'll notice autocomplete options based on pre-existing tag names and values to better ensure a consistent taxonomy across your resources and to avoid common mistakes, like misspellings.
-
-![Tag resources with name/value pairs](./media/resource-group-using-tags/tag-resources.png)
-
-To view your taxonomy of tags in the portal, use the Browse hub to view Everything and then select Tags.
-
-![Find tags via the Browse hub](./media/resource-group-using-tags/browse-tags.png)
-
-Pin the most important tags to your Startboard for quick access and you're ready to go. Have fun!
-
-![Pin tags to the Startboard](./media/resource-group-using-tags/pin-tags.png)
-
-## Tagging with PowerShell
-
-If you have not previously used Azure PowerShell with Resource Manager, see [Using Azure PowerShell with Azure Resource Manager](../powershell-azure-resource-manager.md).
-For the purposes of this article, we'll assume you've already added an account and selected a subscription with the resources you want to tag.
-
-Tagging is only available for resources and resource groups available from [Resource Manager](http://msdn.microsoft.com/library/azure/dn790568.aspx), so the next thing we need to do is switch to use Resource Manager.
-
-    Switch-AzureMode AzureResourceManager
-
-Tags exist directly on resources and resource groups, so to see what tags are already applied, we can simply get a resource or resource group with `Get-AzureResource` or `Get-AzureResourceGroup`, respectively. Let's start with a resource group.
-
-    PS C:\> Get-AzureResourceGroup tag-demo
-
-    ResourceGroupName : tag-demo
-    Location          : southcentralus
-    ProvisioningState : Succeeded
-    Tags              :
-    Permissions       :
-                    Actions  NotActions
-                    =======  ==========
-                    *
-
-    Resources         :
-                    Name                             Type                                  Location
-                    ===============================  ====================================  ==============
-                    CPUHigh ExamplePlan              microsoft.insights/alertrules         eastus
-                    ForbiddenRequests tag-demo-site  microsoft.insights/alertrules         eastus
-                    LongHttpQueue ExamplePlan        microsoft.insights/alertrules         eastus
-                    ServerErrors tag-demo-site       microsoft.insights/alertrules         eastus
-                    ExamplePlan-tag-demo             microsoft.insights/autoscalesettings  eastus
-                    tag-demo-site                    microsoft.insights/components         centralus
-                    ExamplePlan                      Microsoft.Web/serverFarms             southcentralus
-                    tag-demo-site                    Microsoft.Web/sites                   southcentralus
-
-
-This cmdlet returns several bits of metadata on the resource group including what tags have been applied, if any. To tag a resource group, simply use the `Set-AzureResourceGroup` command and specify a tag name and value.
-
-    PS C:\> Set-AzureResourceGroup tag-demo -Tag @( @{ Name="project"; Value="tags" }, @{ Name="env"; Value="demo"} )
-
-    ResourceGroupName : tag-demo
-    Location          : southcentralus
-    ProvisioningState : Succeeded
-    Tags              :
-                    Name     Value
-                    =======  =====
-                    project  tags
-                    env      demo
-
-Tags are updated as a whole, so if you are adding one tag to a resource that's already been tagged, you'll need to use an array with all the tags you want to keep. To do this, you can first select the existing tags and add a new one.
-
-    PS C:\> $tags = (Get-AzureResourceGroup -Name tag-demo).Tags
-    PS C:\> $tags += @{Name="status";Value="approved"}
-    PS C:\> Set-AzureResourceGroup tag-demo -Tag $tags
-
-    ResourceGroupName : tag-demo
-    Location          : southcentralus
-    ProvisioningState : Succeeded
-    Tags              :
-                    Name     Value
-                    =======  ========
-                    project  tags
-                    env      demo
-                    status   approved
-
-
-To remove one or more tags, simply save the array without the ones you want to remove.
-
-The process is the same for resources, except you'll use the `Get-AzureResource` and `Set-AzureResource` cmdlets. To get resources or resource groups with a specific tag, use `Get-AzureResource` or `Get-AzureResourceGroup` cmdlet with the `-Tag` parameter.
-
-    PS C:\> Get-AzureResourceGroup -Tag @{ Name="env"; Value="demo" } | %{ $_.ResourceGroupName }
-    rbacdemo-group
-    tag-demo
-    PS C:\> Get-AzureResource -Tag @{ Name="env"; Value="demo" } | %{ $_.Name }
-    rbacdemo-web
-    rbacdemo-docdb
-    ...
-
-To get a list of all tags within a subscription using PowerShell, use the `Get-AzureTag` cmdlet.
-
-    PS C:/> Get-AzureTag
-    Name                      Count
-    ----                      ------
-    env                       8
-    project                   1
-
-You may see tags that start with "hidden-" and "link:". These are internal tags, which you should ignore and avoid changing.
-
-Use the `New-AzureTag` cmdlet to add new tags to the taxonomy. These tags will be included in the autocomplete even though they haven't been applied to any resources or resource groups, yet. To remove a tag name/value, first remove the tag from any resources it may be used with and then use the `Remove-AzureTag` cmdlet to remove it from the taxonomy.
-
-## Tagging with REST API
-
-The portal and PowerShell both use the [Resource Manager REST API](http://msdn.microsoft.com/library/azure/dn790568.aspx) behind the scenes. If you need to integrate tagging into another environment, you can get tags with a GET on the resource id and update the set of tags with a PATCH call.
-
-
-## Tagging and billing
-
-For supported services, you can use tags to group your billing data. For example, [Virtual Machines integrated with Azure Resource Manager](/virtual-machines/virtual-machines-azurerm-versus-azuresm.md) enable
-you to define and apply tags to organize the billing usage for virtual machines. If you are running multiple VMs for different organizations, you can use the tags to group usage by cost center.  
-You can also use tags to categorize costs by runtime environment; such as, the billing usage for VMs running in production environment.
-
-You can retrieve information about tags through the [Azure Resource Usage and RateCard APIs](billing-usage-rate-card-overview.md) or the usage comma-separated values (CSV) file that you can download from
-the [Azure accounts portal](https://account.windowsazure.com/) or [EA portal](https://ea.azure.com). For more information about programmatic access to billing information, see [Gain insights into your Microsoft Azure resource consumption](billing-usage-rate-card-overview.md). For REST API operations, see [Azure Billing REST API Reference](https://msdn.microsoft.com/library/azure/1ea5b323-54bb-423d-916f-190de96c6a3c).
-
-When you download the usage CSV for services that support tags with billing, the tags will appear in the **Tags** column. For more details, see [Understand your bill for Microsoft Azure](billing-understand-your-bill.md).
-
-![See tags in billing](./media/resource-group-using-tags/billing_csv.png)
-
-## Next Steps
-
-- For an introduction to using Azure PowerShell when deploying resources, see [Using Azure PowerShell with Azure Resource Manager](./powershell-azure-resource-manager.md).
-- For an introduction to using Azure CLI when deploying resources, see [Using the Azure CLI for Mac, Linux, and Windows with Azure Resource Management](./xplat-cli-azure-resource-manager.md).
-- For an introduction to using the preview portal, see [Using the Azure preview portal to manage your Azure resources](./resource-group-portal.md)  
->>>>>>> a3835ed1
+<properties
+	pageTitle="Using tags to organize your Azure resources"
+	description="Shows how to apply tags to organize resources for billing and managing."
+	services="azure-resource-manager"
+	documentationCenter=""
+	authors="tfitzmac"
+	manager="wpickett"
+	editor=""/>
+
+<tags
+	ms.service="azure-resource-manager"
+	ms.workload="multiple"
+	ms.tgt_pltfrm="AzurePortal"
+	ms.devlang="na"
+	ms.topic="article"
+	ms.date="09/04/2015"
+	ms.author="tomfitz"/>
+
+
+# Using tags to organize your Azure resources
+
+Resource Manager enables you to logically organize resources by applying tags. The tags consist of key/value pairs that identify resources with properties that you define. To mark resources as belonging to the same category, apply the same tag to those resources.
+
+When you view resources with a particular tag, you see resources from all of your resource groups. You are not limited to only resources in the same resource group which enables you to organize your resources in a way that is independent of the deployment relationships. Tags can be particularly helpful when you need to organize resources for billing or management.
+
+Each tag you add to a resource or resource group is automatically added to the subscription-wide taxonomy. You can also prepopulate the taxonomy for your subscription with tag names and values you'd like to use as resources are tagged in the future.
+
+> [AZURE.NOTE] You can only apply tags to resources that support Resource Manager operations. If you created a Virtual Machine, Virtual Network, or Storage through the classic deployment model (such as through the Azure portal or [Service Management API](../services/api-management/)), you cannot apply a tag to that resource. You must re-deploy these resources through Resource Manager to support tagging. All other resources support tagging.
+
+
+## Tags in the preview portal
+
+Tagging resources and resource groups in the preview portal is easy. Use the Browse hub to navigate to the resource or resource group you’d like to tag and click the Tags part in the Overview section at the top of the blade.
+
+![Tags part on resource and resource group blades](./media/resource-group-using-tags/tag-icon.png)
+
+This will open a blade with the list of tags that have already been applied. If this is your first tag, the list will be empty. To add a tag, simply specify a name and value and press Enter. After you've added a few tags, you'll notice autocomplete options based on pre-existing tag names and values to better ensure a consistent taxonomy across your resources and to avoid common mistakes, like misspellings.
+
+![Tag resources with name/value pairs](./media/resource-group-using-tags/tag-resources.png)
+
+To view your taxonomy of tags in the portal, use the Browse hub to view Everything and then select Tags.
+
+![Find tags via the Browse hub](./media/resource-group-using-tags/browse-tags.png)
+
+Pin the most important tags to your Startboard for quick access and you're ready to go. Have fun!
+
+![Pin tags to the Startboard](./media/resource-group-using-tags/pin-tags.png)
+
+## Tagging with PowerShell
+
+If you have not previously used Azure PowerShell with Resource Manager, see [Using Azure PowerShell with Azure Resource Manager](../powershell-azure-resource-manager.md).
+For the purposes of this article, we'll assume you've already added an account and selected a subscription with the resources you want to tag.
+
+Tagging is only available for resources and resource groups available from [Resource Manager](http://msdn.microsoft.com/library/azure/dn790568.aspx), so the next thing we need to do is switch to use Resource Manager.
+
+    Switch-AzureMode AzureResourceManager
+
+Tags exist directly on resources and resource groups, so to see what tags are already applied, we can simply get a resource or resource group with `Get-AzureResource` or `Get-AzureResourceGroup`, respectively. Let's start with a resource group.
+
+    PS C:\> Get-AzureResourceGroup tag-demo
+
+    ResourceGroupName : tag-demo
+    Location          : southcentralus
+    ProvisioningState : Succeeded
+    Tags              :
+    Permissions       :
+                    Actions  NotActions
+                    =======  ==========
+                    *
+
+    Resources         :
+                    Name                             Type                                  Location
+                    ===============================  ====================================  ==============
+                    CPUHigh ExamplePlan              microsoft.insights/alertrules         eastus
+                    ForbiddenRequests tag-demo-site  microsoft.insights/alertrules         eastus
+                    LongHttpQueue ExamplePlan        microsoft.insights/alertrules         eastus
+                    ServerErrors tag-demo-site       microsoft.insights/alertrules         eastus
+                    ExamplePlan-tag-demo             microsoft.insights/autoscalesettings  eastus
+                    tag-demo-site                    microsoft.insights/components         centralus
+                    ExamplePlan                      Microsoft.Web/serverFarms             southcentralus
+                    tag-demo-site                    Microsoft.Web/sites                   southcentralus
+
+
+This cmdlet returns several bits of metadata on the resource group including what tags have been applied, if any. To tag a resource group, simply use the `Set-AzureResourceGroup` command and specify a tag name and value.
+
+    PS C:\> Set-AzureResourceGroup tag-demo -Tag @( @{ Name="project"; Value="tags" }, @{ Name="env"; Value="demo"} )
+
+    ResourceGroupName : tag-demo
+    Location          : southcentralus
+    ProvisioningState : Succeeded
+    Tags              :
+                    Name     Value
+                    =======  =====
+                    project  tags
+                    env      demo
+
+Tags are updated as a whole, so if you are adding one tag to a resource that's already been tagged, you'll need to use an array with all the tags you want to keep. To do this, you can first select the existing tags and add a new one.
+
+    PS C:\> $tags = (Get-AzureResourceGroup -Name tag-demo).Tags
+    PS C:\> $tags += @{Name="status";Value="approved"}
+    PS C:\> Set-AzureResourceGroup tag-demo -Tag $tags
+
+    ResourceGroupName : tag-demo
+    Location          : southcentralus
+    ProvisioningState : Succeeded
+    Tags              :
+                    Name     Value
+                    =======  ========
+                    project  tags
+                    env      demo
+                    status   approved
+
+
+To remove one or more tags, simply save the array without the ones you want to remove.
+
+The process is the same for resources, except you'll use the `Get-AzureResource` and `Set-AzureResource` cmdlets. To get resources or resource groups with a specific tag, use `Get-AzureResource` or `Get-AzureResourceGroup` cmdlet with the `-Tag` parameter.
+
+    PS C:\> Get-AzureResourceGroup -Tag @{ Name="env"; Value="demo" } | %{ $_.ResourceGroupName }
+    rbacdemo-group
+    tag-demo
+    PS C:\> Get-AzureResource -Tag @{ Name="env"; Value="demo" } | %{ $_.Name }
+    rbacdemo-web
+    rbacdemo-docdb
+    ...
+
+To get a list of all tags within a subscription using PowerShell, use the `Get-AzureTag` cmdlet.
+
+    PS C:/> Get-AzureTag
+    Name                      Count
+    ----                      ------
+    env                       8
+    project                   1
+
+You may see tags that start with "hidden-" and "link:". These are internal tags, which you should ignore and avoid changing.
+
+Use the `New-AzureTag` cmdlet to add new tags to the taxonomy. These tags will be included in the autocomplete even though they haven't been applied to any resources or resource groups, yet. To remove a tag name/value, first remove the tag from any resources it may be used with and then use the `Remove-AzureTag` cmdlet to remove it from the taxonomy.
+
+## Tagging with REST API
+
+The portal and PowerShell both use the [Resource Manager REST API](http://msdn.microsoft.com/library/azure/dn790568.aspx) behind the scenes. If you need to integrate tagging into another environment, you can get tags with a GET on the resource id and update the set of tags with a PATCH call.
+
+
+## Tagging and billing
+
+For supported services, you can use tags to group your billing data. For example, [Virtual Machines integrated with Azure Resource Manager](/virtual-machines/virtual-machines-azurerm-versus-azuresm.md) enable
+you to define and apply tags to organize the billing usage for virtual machines. If you are running multiple VMs for different organizations, you can use the tags to group usage by cost center.  
+You can also use tags to categorize costs by runtime environment; such as, the billing usage for VMs running in production environment.
+
+You can retrieve information about tags through the [Azure Resource Usage and RateCard APIs](billing-usage-rate-card-overview.md) or the usage comma-separated values (CSV) file that you can download from
+the [Azure accounts portal](https://account.windowsazure.com/) or [EA portal](https://ea.azure.com). For more information about programmatic access to billing information, see [Gain insights into your Microsoft Azure resource consumption](billing-usage-rate-card-overview.md). For REST API operations, see [Azure Billing REST API Reference](https://msdn.microsoft.com/library/azure/1ea5b323-54bb-423d-916f-190de96c6a3c).
+
+When you download the usage CSV for services that support tags with billing, the tags will appear in the **Tags** column. For more details, see [Understand your bill for Microsoft Azure](billing-understand-your-bill.md).
+
+![See tags in billing](./media/resource-group-using-tags/billing_csv.png)
+
+## Next Steps
+
+- For an introduction to using Azure PowerShell when deploying resources, see [Using Azure PowerShell with Azure Resource Manager](./powershell-azure-resource-manager.md).
+- For an introduction to using Azure CLI when deploying resources, see [Using the Azure CLI for Mac, Linux, and Windows with Azure Resource Management](./xplat-cli-azure-resource-manager.md).
+- For an introduction to using the preview portal, see [Using the Azure preview portal to manage your Azure resources](./resource-group-portal.md)  