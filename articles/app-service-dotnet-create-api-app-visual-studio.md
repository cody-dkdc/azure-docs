--- conflicted
+++ resolved
@@ -71,153 +71,8 @@
 
 [AZURE.INCLUDE [app-service-api-define-api-app](../includes/app-service-api-define-api-app.md)]
 
-<<<<<<< HEAD
-Your Web API project is now ready to be deployed as an API app in Azure App Service. The following sections of this tutorial provide information about the metadata that you can change to customize your API app. 
-
-## Review apiapp.json
-
-The settings in the *apiapp.json* file determine how the API App is identified and how it is presented in the Azure Marketplace. In this preview release Visual Studio does not include the ability to publish API apps to the Marketplace, so many of these settings do not have an effect.
-
-![apiapp.json in Solution Explorer](./media/app-service-dotnet-create-api-app-visual-studio/apiappjsoninse.png)
-
-The initial contents of the file that is created when you choose the **Azure API App SDK** menu entry look like the following example:
-
-		{
-		  "$schema": "http://json-schema.org/schemas/2014-11-01/apiapp.json#",
-		  "id": "ContactsList",
-		  "namespace": "",
-		  "gateway": "2015-01-14",
-		  "version": "1.0.0",
-		  "title": "ContactsList",
-		  "summary": "",
-		  "author": "",
-		  "endpoints": {
-		    "apiDefinition": "/swagger/docs/v1",
-		    "status": null
-		  }
-		}
-
-The following table explains the format and usage of the fields included in the file and additional optional fields that you can add to it. 
-
-**Note:** As mentioned above, for this preview release many of these fields have no effect because they determine how the API app is presented in the Azure Marketplace, but Visual Studio does not yet include the ability to publish API apps to the Marketplace.
-
-| Name (bold=required) | Type | Comments |
-|:-----------|:------------|:------------|
-|**id**           |string|The ID of this package. Must be unique within a namespace and must not contain periods, /, or @ characters. When you deploy the project, Visual Studio validates that the ID is unique and gives you an opportunity to change it. 
-|**namespace**    |string|The namespace that along with the **id** property uniquely identifies the API app.  The property is required but the value may be an empty string. <br/><br/>This property enables you to specify a domain, such as contoso.com.  If the package ID that you want to use is already taken, you can add a domain so that you can use that package ID. For example, if ContactsList already exists in the API Apps Gallery without a namespace, you can add a ContactsList package with the contoso.com namespace. <br/><br/>Another reason for specifying a domain is to add a package to the API apps Gallery that only members of your organization can access. <br/><br/>The namespace will be used as the publisher name in the Marketplace, after converting periods to hyphens, and hyphens to two hyphens (--).<br/><br/>The namespace is "microsoft.com" for Microsoft-provided API apps.  
-|**version**      |string|[Semver](http://docs.nuget.org/Create/Versioning) format, e.g., 1.0.1, 1.1.0-alpha.
-|**gateway**      |string|Gateway version, expressed as a date, for example: 2015-01-14. A *gateway* is a special web app through which all requests to API apps in a resource group are routed. One of its main functions is to handle authentication. At present the only gateway version is 2015-01-14. In the future when new gateway versions are released, this property will give you the opportunity to avoid breaking changes and continue to use the previous gateway API. 
-|**title**        |string|The displayed name of the API app.
-|**summary**      |string|A short summary of the API app, max 100 characters.
-|description      |string|The full description of the API app. Can contain HTML, max 1500 characters.
-|**author**       |string|The author(s) of the API app, max 256 characters.
-|homepage         |URI|The home page of the API app.
-|endpoints        |object[]|An array of one element that can contain an API definition endpoint. 
-|>>endpoints.apiDefinition|string|Relative URI of the dynamic Swagger API definition UI (for example, "/swagger/docs/v1"), or of a static Swagger API definition file. For ASP.NET Web API, the dynamically generated Swagger UI is typically the best choice, but if that doesn't work with your API or if you aren't using ASP.NET Web API, you can provide a static definition file. To provide a static definition file you can specify the relative URI that points to it here, or you can leave this property empty and include the static APi definition file in the Metadata folder as [apiDefinition.swagger.json](#apidef). 
-|>>endpoints.status|URI|Reserved for future use.
-|categories       |string[]|Determines where the package will show in the Azure Marketplace. Valid values are: social, enterprise, integration, protocol, app-datasvc, other. Default: other.
-|license          |object|The license of the API app.
-|>>**license.type**|string|the SPDX license identifier, e.g., MIT.
-|>>license.url    |url|The absolute url pointing to the full license text.
-|>>license.requireAcceptance|bool|Whether a license needs to be approved before installing. Default: false.
-|links            |object[]|An array of links to add to the Marketplace page.
-|>>**links.text** |string|The text of the link.
-|>>**links.url**  |url|The URL of the link.
-|authentication|object[]|An array that indicates what kind of authentication this API app needs in order to make outgoing API calls.  For example, a DropBox connector needs to authenticate to DropBox, and a Salesforce connector needs to authenticate to Salesforce.
-|>>authentication.type|string|Supported values are the following (case-insensitive): Box, DropBox, Facebook, GitHub, Google, Instagram, Marketo, Office365, OneDrive, Quickbooks, Salesforce, SharePointOnline, SugarCRM, Twitter, Yammer. Based on this value, the portal knows what configuration values, such as client ID and client secret, are required. 
-|>>authentication.scopes|string[]|An array of scopes that are specific to the authentication type.
-|copyright        |string|The copyright notice of the API app.
-|brandColor       |string|An optional brand color to drive the UI experience, in any CSS-compatible format, e.g. #abc, red.
-|tags             |string[]|A list of tags related to the package.
-
-<!--todo add when ready to document dependencies
-|dependencies    |object[]|An array of package dependencies.
-|>>dependencies.id|string|The id of the dependency package.
-|>>dependencies.domain|string|The domain of the dependency package.
-|>>dependencies.version|string|The version of the dependency package.
--->
-
-<!--todo add when ready to document status URI
-A URI to a web service Get method that returns a value that indicates the API app's current status. If you provide this URI, the portal will show the API app's current operational status along with other information about the API app, for example:  running, nearing quota, SSL certificate expiring, etc. The format of the JSON the portal expects to receive is shown below, following the end of this table. If you don't provide an endpoints.status URI, the portal shows the Azure platform status as the API app's status.
-Here is an example that shows the expected format of the JSON response from the Get method that `endpoints.status` points to:
-		{
-		  "status":[{ 
-		    "name":"Nearing Quota", 
-		    "message":"One or more quotas is nearing their limit", 
-		    "level":"Warning" 
-		  }, { 
-		    "name":"Expiring Certificate", 
-		    "message":"The SSL Certificate associated with this website is about to expire", 
-		    "level":"Error"
-		  }, {
-		    "name":"Running", 
-		    "message":"The website is handling traffic", 
-		    "level":"Info"
-		  }]
-		}
-The `name` property is a short description of the status, `message` is a longer description, and `level` can be "Error", "Warning", or "Info" for normal status.
--->
-
-## Review the Metadata folder
-
-The Metadata folder can contain icons and screenshots for the API Apps Gallery, a Swagger file documenting the API, and UI configuration for the Azure portal. All of this information is optional.
-
-<!-- todo: add later
-an Azure Resource Manager template that specifies resources required, 
--->
-
-![Metadata folder in Solution Explorer](./media/app-service-dotnet-create-api-app-visual-studio/metadatafolderinse.png)
-
-**Note:** As noted above for *apiapps.json*, metadata that pertains to presentation of the API app in the Azure Marketplace has no effect for this preview release, because Visual Studio does not include the ability to publish API apps to the Marketplace.
-
-### The Metadata/icons folder
-
-You can provide icons to be displayed in the Gallery. 
-If you don't provide custom icons, generic API app icons will be used. Icon files should be in PNG format and follow these name and size conventions:
-
-<!--todo: also used in the workflow designer--> 
-
-|File Name|Size
-|:-----|:-----:
-|small.png|40X40
-|medium.png|90X90
-|large.png|115X115
-|hero.png|815X290
-|wide.png|255X115
-
-### The Metadata/screenshots folder
-
-You can provide up to 5 screenshots to display in the Gallery. The image files should be in PNG format, 533x324.
-
-### <a id="apidef"></a>The Metadata/apiDefinition.swagger.json file
-
-You can use a [Swagger 2.0](https://github.com/swagger-api/swagger-spec/blob/master/versions/2.0.md) format file to describe the API definition of the API app. This enables you to expose API definitions statically in the package. 
-
-<!--todo Explain why this is useful. Original text:
-Static API definitions are required for workflow designers to understand the API App triggers and actions before provisioning.-->
-
-<!-- todo: find out if there is something to replace this -- could be deploymentTemplates subfolder.
-### The resourceTemplate.delta.json file
-You can specify a custom Azure Resource Manager template that executes during API App deployment. The resources specified in this delta file are added to the resources that are created by default for an API app. For example, if your API app requires a SQL Database instance you can use this file to cause the database to be provisioned automatically  and the connection string to be set in configuration settings when the API App is deployed.
--->  
-
-### The Metadata/UIDefinition.json file
-
-You can provide UI information such as hints and validation, for use in the Azure Marketplace when the API app is selected.
-
-### The Metadata/deploymentTemplates folder
-
-Visual Studio creates this folder when when you choose the **Azure API App SDK** menu entry, but for this preview release it is not used.
-
-## Next steps
-
-Your Web API project is now ready to be deployed as an API app, and you can follow the [Deploy an API app](app-service-dotnet-deploy-api-app.md) tutorial to do that.
-
-For more information, see [What are API apps?](app-service-api-apps-why-best-platform.md)
-=======
 [AZURE.INCLUDE [app-service-api-direct-deploy-metadata](../includes/app-service-api-direct-deploy-metadata.md)]
 
 ## Next steps
 
-Your API app is now ready to be deployed, and you can follow the [Deploy an API app](app-service-dotnet-deploy-api-app.md) tutorial to do that.
->>>>>>> 8e917651
+Your API app is now ready to be deployed, and you can follow the [Deploy an API app](app-service-dotnet-deploy-api-app.md) tutorial to do that.