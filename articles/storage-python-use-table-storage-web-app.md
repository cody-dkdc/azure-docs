--- conflicted
+++ resolved
@@ -1,8 +1,4 @@
-<<<<<<< HEAD
-<properties linkid="develop-python-web-app-with-blob-storage" urlDisplayName="Web App with Blob Storage" pageTitle="Python web app with table storage - Windows Azure tutorial" metaKeywords="Azure table storage Python, Azure Python application, Azure Python tutorial, Azure Python example" description="A tutorial that teaches you how to create a Python web application using the Windows Azure Client Libraries. Django is used as the web framework." metaCanonical="" services="storage" documentationCenter="Python" title="Python Web Application using Table Storage" authors="" solutions="" videoId="" scriptId="" manager="" editor="mollybos" />
-=======
 <properties linkid="develop-python-web-app-with-blob-storage" urlDisplayName="Web App with Blob Storage" pageTitle="Python web app with table storage | Microsoft Azure" metaKeywords="Azure table storage Python, Azure Python application, Azure Python tutorial, Azure Python example" description="A tutorial that teaches you how to create a Python web application using the Windows Azure Client Libraries. Django is used as the web framework." metaCanonical="" services="storage" documentationCenter="Python" title="Python Web Application using Table Storage" authors="" solutions="" videoId="" scriptId="" manager="" editor="mollybos" />
->>>>>>> a39b7789
 
 
 
