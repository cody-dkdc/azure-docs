<properties linkid="develop-python-web-app-with-blob-storage" urlDisplayName="Web App with Blob Storage" pageTitle="Python web app with table storage - Windows Azure tutorial" metaKeywords="Azure table storage Python, Azure Python application, Azure Python tutorial, Azure Python example" description="A tutorial that teaches you how to create a Python web application using the Windows Azure Client Libraries. Django is used as the web framework." metaCanonical="" services="storage" documentationCenter="Python" title="Python Web Application using Table Storage" authors=""  solutions="" writer="" manager="" editor=""  />





# Python Web Application using Table Storage

In this tutorial, you will learn how to create an application that uses Table Storage with the Windows Azure Client Libraries for Python. If this is your first Python Azure app, you may wish to take a look at [Django Hello World Web Application][] first.

For this guide, you will create a web-based task-list application
that you can deploy to Windows Azure. The task list allows a user to
retrieve tasks, add new tasks, and mark tasks as completed.  We'll be using Django as the web framework.

The task items are stored in Windows Azure Storage. Windows Azure
Storage provides unstructured data storage that is fault-tolerant and
highly available. Windows Azure Storage includes several data structures
where you can store and access data, and you can leverage the storage
services from the APIs included in the Windows Azure SDK for Python or
via REST APIs. For more information, see [Storing and Accessing Data in
Windows Azure].

You will learn:

-   How to work with Windows Azure Table Storage service

A screenshot of the completed application will be similar as below (the added tasks items will be different):

![](./media/storage-python-use-table-storage-web-app/web-app-with-storage-Finaloutput-mac.png)

[WACOM.INCLUDE [create-account-note](../includes/create-account-note.md)]

## <a id="setup"> </a>Setting Up the Development Environment

**Note:** If you need to install Python or the Client Libraries, please see the [Python Installation Guide](../commontasks/how-to-install-python.md).



*Note for Windows*: if you used the Windows WebPI installer, you already have Django and the Client Libs installed.

## Create A Storage Account In Windows Azure

[WACOM.INCLUDE [create-storage-account](../includes/create-storage-account.md)]

## Create A Django Project

Here are the steps for creating the app:

-   Create a default Django Project named 'TableserviceSample' 
- 	From the command line, cd into a directory where you'd like to store your code, then run the following command: 

		django-admin.py startproject TableserviceSample

-   Add a new Python file **views.py** to the project
-   Add the following code to **views.py** to import the required Django support:
           
        from django.http import HttpResponse
        from django.template.loader import render_to_string
        from django.template import Context

-   Create a new folder named **templates** under the **TableserviceSample/TableserviceSample** folder.
-   Edit the application settings so your templates can be located. Open **settings.py** and add the following entry to INSTALLED_APPS:

        'TableserviceSample',

-   Add a new Django template file **mytasks.html** to the **templates** folder and add following code to it:
 
<pre>
	&lt;html&gt;
	&lt;head&gt;&lt;title&gt;&lt;/title&gt;&lt;/head&gt;
	&lt;body&gt;
	&lt;h2&gt;My Tasks&lt;/h2&gt; &lt;br&gt;
	&lt;table border="1"&gt; 
	&lt;tr&gt;
	&lt;td&gt;Name&lt;/td&gt;&lt;td&gt;Category&lt;/td&gt;&lt;td&gt;Date&lt;/td&gt;&lt;td&gt;Complete&lt;/td&gt;&lt;td&gt;Action&lt;/td&gt;&lt;/tr&gt;
	{% for entity in entities %}
	&lt;form action=&quot;update_task&quot; method=&quot;GET&quot;&gt;
	&lt;tr&gt;&lt;td&gt;{{entity.name}} &lt;input type=&quot;hidden&quot; name='name' value=&quot;{{entity.name}}&quot;&gt;&lt;/td&gt;
	&lt;td&gt;{{entity.category}} &lt;input type=&quot;hidden&quot; name='category' value=&quot;{{entity.category}}&quot;&gt;&lt;/td&gt;
	&lt;td&gt;{{entity.date}} &lt;input type=&quot;hidden&quot; name='date' value=&quot;{{entity.date}}&quot;&gt;&lt;/td&gt;
	&lt;td&gt;{{entity.complete}} &lt;input type=&quot;hidden&quot; name='complete' value=&quot;{{entity.complete}}&quot;&gt;&lt;/td&gt;

	&lt;td&gt;&lt;input type=&quot;submit&quot; value=&quot;Complete&quot;&gt;&lt;/td&gt;
	&lt;/tr&gt;
	&lt;/form&gt;
	{% endfor %}
	&lt;/table&gt;
	&lt;br&gt;
	&lt;hr&gt;
	&lt;table border=&quot;1&quot;&gt;
	&lt;form action=&quot;add_task&quot; method=&quot;GET&quot;&gt;
	&lt;tr&gt;&lt;td&gt;Name:&lt;/td&gt;&lt;td&gt;&lt;input type=&quot;text&quot; name=&quot;name&quot;&gt;&lt;/input&gt;&lt;/td&gt;&lt;/tr&gt;
	&lt;tr&gt;&lt;td&gt;Category:&lt;/td&gt;&lt;td&gt;&lt;input type=&quot;text&quot; name=&quot;category&quot;&gt;&lt;/input&gt;&lt;/td&gt;&lt;/tr&gt;
	&lt;tr&gt;&lt;td&gt;Item Date:&lt;/td&gt;&lt;td&gt;&lt;input type=&quot;text&quot; name=&quot;date&quot;&gt;&lt;/input&gt;&lt;/td&gt;&lt;/tr&gt;
	&lt;tr&gt;&lt;td&gt;&lt;input type=&quot;submit&quot; value=&quot;add task&quot;&gt;&lt;/input&gt;&lt;/td&gt;&lt;/tr&gt;
	&lt;/form&gt;
	&lt;/table&gt;
	&lt;/body&gt;
	&lt;/html&gt;    

</pre> 

    
## Import windowsazure storage module
Add following code on the top of **views.py** just after Django imports

	from azure.storage import TableService

## Get storage account name and account key
Add the following code to **views.py** just after the windowsazure import, and replace  'youraccount' and 'yourkey' with your real account name and key. You can get an account name and key from azure management portal. 

	account_name = 'youraccount'
	account_key = 'yourkey'

## Create TableService
<<<<<<< HEAD
Add following code after -account_name ..."
=======
Add following code after "account_name ..."
>>>>>>> b1b8fe65

	table_service = TableService(account_name=account_name, account_key=account_key)
	table_service.create_table('mytasks')

## List tasks 
Add function list_tasks to **views.py**:

	def list_tasks(request): 
		entities = table_service.query_entities('mytasks', '', 'name,category,date,complete')    
		html = render_to_string('mytasks.html', Context({'entities':entities}))
		return HttpResponse(html)

##  Add task
Add the function add_task to **views.py**:

	def add_task(request):
		name = request.GET['name']
		category = request.GET['category']
		date = request.GET['date']
		table_service.insert_entity('mytasks', {'PartitionKey':name+category, 'RowKey':date, 'name':name, 'category':category, 'date':date, 'complete':'No'}) 
		entities = table_service.query_entities('mytasks', '', 'name,category,date,complete')
		html = render_to_string('mytasks.html', Context({'entities':entities}))
		return HttpResponse(html)

## Update task status
Add the function update_task to **views.py**:

	def update_task(request):
		name = request.GET['name']
		category = request.GET['category']
		date = request.GET['date']
		partition_key = name + category
		row_key = date
		table_service.update_entity('mytasks', partition_key, row_key, {'PartitionKey':partition_key, 'RowKey':row_key, 'name': name, 'category':category, 'date':date, 'complete':'Yes'})
		entities = table_service.query_entities('mytasks', '', 'name,category,date,complete')    
		html = render_to_string('mytasks.html', Context({'entities':entities}))
		return HttpResponse(html)


## Mapping urls
Now you need to map the URLs in the Django app. Open **urls.py** and add following mappings to urlpatterns:

	url(r'^$', 'TableserviceSample.views.list_tasks'),
	url(r'^list_tasks$', 'TableserviceSample.views.list_tasks'),
	url(r'^add_task$', 'TableserviceSample.views.add_task'),
	url(r'^update_task$', 'TableserviceSample.views.update_task'),

## Run the application


-  Switch to the "TableserviceSample" directory, if you haven't already, and run the command:

	python manage.py runserver

-   Point your browser to: http://127.0.0.1:8000/. Replace 8000 with the real port #

You can now click "Add Task" to create one and then click the "Complete" button to update the task and set its status to Yes.



## Running the Application in the Compute Emulator, Publishing and Stopping/Deleting your Application

Now that you've successfully run your app on the built-in Django server, you can test it out further by deploying it to the Windows Azure emulator (Windows only) and then publishing to Windows Azure.  For general instructions on how to do this, please refer to the article **"Django Hello World Web Application"** which discusses these steps in detail.


<h2><a id="NextSteps"></a>Next Steps</h2>

Now that you've learned the basics of the Windows Azure Table storage service, follow these links to learn how to do more complex storage tasks.

- See the MSDN Reference: [Storing and Accessing Data in Windows Azure] []
- Visit the Windows Azure Storage Team Blog: <http://blogs.msdn.com/b/windowsazurestorage/>


[Storing and Accessing Data in Windows Azure]: http://msdn.microsoft.com/en-us/library/windowsazure/gg433040.aspx



[Installation Guide]: ../commontasks/how-to-install-python.md 
[Django Hello World Web Application]: ./django-helloworld.md<|MERGE_RESOLUTION|>--- conflicted
+++ resolved
@@ -113,11 +113,7 @@
 	account_key = 'yourkey'
 
 ## Create TableService
-<<<<<<< HEAD
-Add following code after -account_name ..."
-=======
 Add following code after "account_name ..."
->>>>>>> b1b8fe65
 
 	table_service = TableService(account_name=account_name, account_key=account_key)
 	table_service.create_table('mytasks')
