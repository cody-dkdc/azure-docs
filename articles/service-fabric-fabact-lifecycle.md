--- conflicted
+++ resolved
@@ -49,11 +49,6 @@
 
 Typically you do not need to change these defaults. However, if necessary, these intervals can be changed at an assembly level for all actor types in that assembly or at an actor type level using the `ActorGarbageCollection` attribute. The example below shows the change in the garbage collection intervals for HelloActor.
 
-<<<<<<< HEAD
-=======
-The example below shows the change in the garbage collection intervals for HelloActor.  
-
->>>>>>> 1aeac294
 ```csharp
 [ActorGarbageCollection(IdleTimeoutInSeconds = 10, ScanIntervalInSeconds = 2)]
 class HelloActor : Actor, IHello
@@ -64,21 +59,13 @@
     }
 }
 ```
-<<<<<<< HEAD
-=======
 
-The framework scans for actors every ScanIntervalInSeconds to see if it can be garbage collected and collects it if it's not being used for IdleTimeoutInSeconds. If Actor gets reused, then idle time for Actor is reset to 0.
+The framework scans for actors every ScanIntervalInSeconds to see if it can be garbage collected and collects it if it is not being used for IdleTimeoutInSeconds. If Actor gets reused, then idle time for Actor is reset to 0.
 
 In the example above, if an Actor was activated at time T1, framework will scan every 2 seconds to see if Actor can be garbage collected and after T1+10 it will be collected, if the actor does not get reused. Now if the Actor gets reused at T1+3 seconds, then framework will wait again for 10 seconds before collecting it, scanning every 2 seconds.
->>>>>>> 1aeac294
 
 To change default value of `ActorGarbageCollection` attribute at Assembly level, add following snippet to `AssemblyInfo.cs`.
 
-<<<<<<< HEAD
-=======
-To change default value of ActorGarbageCollection attribute at Assembly level, add following snippet to AssemblyInfo.cs
-
->>>>>>> 1aeac294
 ```csharp
 [assembly: ActorGarbageCollection(IdleTimeoutInSeconds = 10, ScanIntervalInSeconds = 2)]
 ```
