﻿---
layout: HubPage
hide_bc: true
experimental: true
experiment_id: "81ba5f65-59fb-4d"
title: Microsoft Azure Documentation
description: Learn how to build and manage powerful applications using Microsoft Azure cloud services. Get documentation, example code, tutorials, and more.
ms.topic: hub-page
featureFlags:
- clicktale
---
<div id="main" class="v2">
    <div class="container">
        <ul class="cardsY panelContent featuredContent">
            <li>
                <a href="/azure/guides/developer/azure-developer-guide">
                    <div class="cardSize">
                        <div class="cardPadding">
                            <div class="card">
                                <div class="cardImageOuter">
                                    <div class="cardImage">
                                        <img data-hoverimage="media/index/getstarted-developer.svg" src="media/index/getstarted-developer.png" alt="" />
                                    </div>
                                </div>
                                <div class="cardText">
                                    <span class="likeAnH3">Get Started Guide for Azure Developers</span>
                                </div>
                            </div>
                        </div>
                    </div>
                </a>
            </li>
            <li>
                <a href="/azure/architecture/guide/">
                    <div class="cardSize">
                        <div class="cardPadding">
                            <div class="card">
                                <div class="cardImageOuter">
                                    <div class="cardImage">
                                        <img data-hoverimage="media/index/getstarted-architecture.png" src="media/index/getstarted-architecture.png" alt="" />
                                    </div>
                                </div>
                                <div class="cardText">
                                    <span class="likeAnH3">Azure Application Architecture Guide</span>
                                </div>
                            </div>
                        </div>
                    </div>
                </a>
            </li>
            <li>
                <a href="https://azure.microsoft.com/community/training/">
                    <div class="cardSize">
                        <div class="cardPadding">
                            <div class="card">
                                <div class="cardImageOuter">
                                    <div class="cardImage">
                                        <img data-hoverimage="media/index/getstarted_pluralsight.svg" src="media/index/getstarted_pluralsight.png" alt="" />
                                    </div>
                                </div>
                                <div class="cardText">
                                    <span class="likeAnH3">Free Pluralsight Video Training for Azure</span>
                                </div>
                            </div>
                        </div>
                    </div>
                </a>
            </li>
        </ul>
    </div>
    <div class="container">
        <h1 class="screenReader">Microsoft Azure Documentation</h1>
        <ul class="pivots">
            <li>
                <a href="#get-started">Get Started</a>
                <ul id="get-started">
                    <li>
                        <a href="#get-started1"></a>
                        <ul id="get-started1" class="cardsL">
                            <li>
                                <div class="container intro">
                                    <h2 class="likeAnH1">Get started with Azure</h2>
                                    <p>Explore our most popular services with quickstarts, samples, and tutorials.</p>
                                </div>
                            </li>
                            <li>
                                <div class="cardSize">
                                    <div class="cardPadding">
                                        <div class="card">
                                            <div class="cardText">
                                                <h3>Deploy infrastructure</h3>
                                                <ul class="noBullet">
                                                    <li><a class="barLink" href="/azure/virtual-machines/linux/">Linux virtual machines</a></li>
                                                    <li><a class="barLink" href="/azure/virtual-machines/windows/">Windows virtual machines</a></li>
                                                </ul>
                                            </div>
                                        </div>
                                    </div>
                                </div>
                                <div class="cardSize">
                                    <div class="cardPadding">
                                        <div class="card">
                                            <div class="cardText">
                                                <h3>Secure and manage resources</h3>
                                                <ul class="noBullet">
                                                    <li><a class="barLink" href="/azure/security-center/">Azure Security Center</a></li>
                                                    <li><a class="barLink" href="/azure/monitoring-and-diagnostics/">Azure Monitor</a></li>
                                                    <li><a class="barLink" href="/azure/application-insights/">Azure Application Insights</a></li>
                                                    <li><a class="barLink" href="/azure/cost-management/">Azure Cost Management</a></li>
                                                    <li><a class="barLink" href="/azure/backup/">Azure Backup</a></li>
                                                    <li><a class="barLink" href="/azure/site-recovery/">Azure Site Recovery</a></li>
                                                    <li><a class="barLink" href="/azure/migrate/">Azure Migrate</a></li>
                                                    <li><a class="barLink" href="/azure/azure-policy/">Azure Policy</a></li>
                                                </ul>
                                            </div>
                                        </div>
                                    </div>
                                </div>
                                <div class="cardSize">
                                    <div class="cardPadding">
                                        <div class="card">
                                            <div class="cardText">
                                                <h3>Hybrid</h3>
                                                <ul class="noBullet">
                                                    <li><a class="barLink" href="/azure/azure-stack/">Azure Stack</a></li>
                                                </ul>
                                            </div>
                                        </div>
                                    </div>
                                </div>
                            </li>
                            <li>
                                <div class="cardSize">
                                    <div class="cardPadding">
                                        <div class="card">
                                            <div class="cardText">
                                                <h3>Develop apps</h3>
                                                <table cellpadding="0" cellspacing="0" border="0"><tr><td style="border-top-color:transparent!important;padding-left:0;">
                                                <ul class="noBullet">
                                                    <li>
                                                        <a class="barLink" href="/dotnet/azure/?view=azure-dotnet">
                                                            <img src="media/index/logo_NET.svg" alt="">
                                                            .NET</a>
                                                    </li>
                                                    <li>
                                                        <a class="barLink" href="/python/azure/">
                                                            <img src="media/index/logo_python.svg" alt="">
                                                            Python</a>
                                                    </li>
                                                    <li>
                                                        <a class="barLink" href="/java/azure/">
                                                            <img src="media/index/logo_java.svg" alt="">
                                                            Java</a>
                                                    </li></ul></td><td style="border-top-color:transparent!important;padding-left:0;"><ul class="noBullet">
                                                    <li>
                                                        <a class="barLink" href="/azure/app-service-web/app-service-web-get-started-php">
                                                            <img src="media/index/logo_PHP.svg" alt="">
                                                            PHP</a>
                                                    </li>
                                                    <li>
                                                        <a class="barLink" href="/javascript/azure/">
                                                            <img src="media/index/logo_nodejs.svg" alt="">
                                                            Node.js</a>
                                                    </li>
                                                    <li>
                                                        <a class="barLink" href="/go/azure/">
                                                            <img src="https://docs.microsoft.com/en-us/media/logos/logo_gopher.svg" alt="">
                                                            Go</a>
                                                    </li>
                                                </ul></td></tr></table>
                                               <h4>App Models</h4>
                                                <ul class="noBullet">
                                                    <li><a class="barLink" href="/azure/app-service-web/">Web Apps</a></li>
                                                    <li><a class="barLink" href="/azure/azure-functions/">Serverless Functions</a></li>
                                                    <li><a class="barLink" href="/azure/containers/">Containers</a></li>
                                                    <li><a class="barLink" href="/azure/service-fabric/">Microservices with Service Fabric</a></li>
                                                </ul>
                                            </div>
                                        </div>
                                    </div>
                                </div>
                            </li>
                            <li>
                                <div class="cardSize">
                                    <div class="cardPadding">
                                        <div class="card">
                                            <div class="cardText">
                                                <h3>Manage data and AI</h3>
                                                <h4>Relational Databases</h4>
                                                <ul class="noBullet">
                                                    <li><a class="barLink" href="/azure/sql-database/">SQL database as a service</a></li>
                                                    <li><a class="barLink" href="/azure/sql-data-warehouse/">SQL Data Warehouse as a service</a></li>
                                                    <li><a class="barLink" href="/azure/postgresql/">PostgreSQL database as a service</a></li>
                                                    <li><a class="barLink" href="/azure/mysql/">MySQL database as a service</a></li>
                                                </ul>
                                                <h4>NoSQL</h4>
                                                <ul class="noBullet">
                                                    <li><a class="barLink" href="/azure/cosmos-db/">Azure Cosmos DB</a></li>
                                                </ul>
                                                <h4>Storage</h4>
                                                <ul class="noBullet">
                                                    <li><a class="barLink" href="/azure/storage/">Blob Storage</a></li>
                                                </ul>
                                                <h4>AI and Cognitive Services</h4>
                                                <ul class="noBullet">
                                                    <li><a class="barLink" href="/azure/machine-learning/">Machine Learning </a></li>
                                                    <li><a class="barLink" href="/azure/cognitive-services/">Cognitive Services</a></li>
                                                </ul>
                                            </div>
                                        </div>
                                    </div>
                                </div>
                            </li>
                            <li>
                                <div class="cardSize">
                                    <div class="cardPadding">
                                        <div class="card">
                                            <div class="cardText">
                                                <h3>Command-line tools</h3>
                                                <ul class="noBullet">
                                                    <li>
                                                        <a class="barLink" href="/cli/azure">
                                                            <img src="media/index/azure_dev-7.svg" alt="">
                                                            Azure CLI
                                                        </a>
                                                    </li>
                                                    <li>
                                                        <a class="barLink" href="/powershell/azure/overview">
                                                            <img src="media/index/azure_dev-8.svg" alt="">
                                                            Azure PowerShell
                                                        </a>
                                                    </li>
                                                </ul>
                                            </div>
                                        </div>
                                    </div>
                                </div>
                            </li>
                            <li>
                                <div class="cardSize">
                                    <div class="cardPadding">
                                        <div class="card">
                                            <div class="cardText">
                                                <h3>DevOps</h3>
                                                <ul class="noBullet">
                                                    <li>
                                                        <a class="barLink" href="https://docs.microsoft.com/vsts/deploy-azure/">
                                                            <img src="https://docs.microsoft.com/media/logos/logo_vs-team-services.svg" alt="">
                                                            Deploy to Azure
                                                        </a>
                                                    </li>
                                                    <li>
                                                        <a class="barLink" href="/azure/jenkins">
                                                            <img src="https://docs.microsoft.com/media/logos/logo_jenkins.svg" alt="">
                                                            Jenkins
                                                        </a>
                                                    </li>
                                                    <li>
                                                        <a class="barLink" href="/azure/terraform">
                                                            <img src="https://docs.microsoft.com/media/logos/logo_terraform.svg" alt="">
                                                            Terraform
                                                        </a>
                                                    </li>
                                                </ul>
                                            </div>
                                        </div>
                                    </div>
                                </div>
                            </li>
                            <li></li>
                            <li></li>
                            <li></li>
                            <li class="bottomRightItem">
                                <a href="https://aka.ms/j3wr7y">
                                    <button style="cursor: pointer;position: relative; background: #0050C5; border:none; padding:8px 16px; padding-right:30px;color: white; font-size:14px;">View all Azure Services<svg xmlns="http://www.w3.org/2000/svg" viewBox="0 0 10 14" style="fill:white;height: 14px;position: absolute;bottom: 13px;right: 12px;width: 1em;"><path d="M7.4 7L1 .6l.6-.6 7 7-7 7-.6-.7L7.4 7z" /></svg></button>
                                </a>
                            </li>
                        </ul>
                    </li>
                </ul>
            </li>
            <li>
                <a href="#products">Products</a>
                <ul id="products">
                    <li>
                        <a href="#all">All</a>
                        <ul id="all" class="directory">
                            <li>
                                <div class="group">
                                    <h3>Compute</h3>
                                    <ul>
                                        <li>
                                            <a href="/azure/virtual-machines/linux/">
                                                <img src="media/index/VirtualMachine.svg" alt="" />
                                                <p>Linux Virtual Machines</p>
                                            </a>
                                        </li>
                                        <li>
                                            <a href="/azure/virtual-machines/windows/">
                                                <img src="media/index/VirtualMachine.svg" alt="" />
                                                <p>Windows Virtual Machines</p>
                                            </a>
                                        </li>
                                        <li>
                                            <a href="/azure/app-service/">
                                                <img src="media/index/AppService.svg" alt="" />
                                                <p>App Service</p>
                                            </a>
                                        </li>
                                        <li>
                                            <a href="/azure/azure-functions/">
                                                <img src="media/index/AzureFunctions.svg" alt="" />
                                                <p>Functions</p>
                                            </a>
                                        </li>
                                        <li>
                                            <a href="/azure/batch/">
                                                <img src="media/index/Batch.svg" alt="" />
                                                <p>Batch</p>
                                            </a>
                                        </li>
                                        <li>
                                            <a href="/azure/container-instances/">
                                                <img src="media/index/ContainerInstances.svg" alt="" />
                                                <p>Azure Container Instances</p>
                                            </a>
                                        </li>
                                        <li>
                                            <a href="/azure/batch-ai/">
                                                <img src="media/index/Azure_batch_ai.svg" alt="" />
                                                <p>Azure Batch AI</p>
                                            </a>
                                        </li>
                                        <li>
                                            <a href="/azure/service-fabric/">
                                                <img src="media/index/Fabric.svg" alt="" />
                                                <p>Service Fabric</p>
                                            </a>
                                        </li>
                                        <li>
                                            <a href="/azure/virtual-machine-scale-sets/">
                                                <img src="media/index/AvailabilitySetOld.svg" alt="" />
                                                <p>Virtual Machine Scale Sets</p>
                                            </a>
                                        </li>
                                        <li>
                                            <a href="/azure/aks/">
                                                <img src="media/index/containerservice.svg" alt="" />
                                                <p>Azure Container Service (AKS)</p>
                                            </a>
                                        </li>
                                        <li>
                                            <a href="/azure/cloud-services/">
                                                <img src="media/index/CloudService.svg" alt="" />
                                                <p>Cloud Services</p>
                                            </a>
                                        </li>
                                        <li>
                                            <a href="/azure/virtual-machines/windows/sql/virtual-machines-windows-sql-server-iaas-overview?toc=%2Fazure%2Fvirtual-machines%2Fwindows%2Ftoc.json">
                                                <img src="media/index/VirtualMachine.svg" alt="" />
                                                <p>SQL Server on Virtual Machines</p>
                                            </a>
                                        </li>
                                        <li>
                                            <a href="/azure/virtual-machines/workloads/sap/hana-overview-architecture">
                                                <img src="media/index/VirtualMachine.svg" alt="" />
                                                <p>SAP HANA on Azure Large Instances</p>
                                            </a>
                                        </li>
                                    </ul>
                                    <h3>Databases</h3>
                                    <ul>
                                        <li>
                                            <a href="/azure/sql-database/">
                                                <img src="media/index/SQLDatabase.svg" alt="" />
                                                <p>Azure SQL Database</p>
                                            </a>
                                        </li>
                                        <li>
                                            <a href="/azure/cosmos-db/">
                                                <img src="media/index/cosmosdb.svg" alt="" />
                                                <p>Azure Cosmos DB</p>
                                            </a>
                                        </li>
                                        <li>
                                            <a href="/azure/sql-data-warehouse/">
                                                <img src="media/index/SQLDataWarehouse.svg" alt="" />
                                                <p>SQL Data Warehouse</p>
                                            </a>
                                        </li>
                                        <li>
                                            <a href="/azure/data-factory/">
                                                <img src="media/index/DataFactory.svg" alt="" />
                                                <p>Data Factory</p>
                                            </a>
                                        </li>
                                        <li>
                                            <a href="/azure/redis-cache/">
                                                <img src="media/index/RedisCache.svg" alt="" />
                                                <p>Redis Cache</p>
                                            </a>
                                        </li>
                                        <li>
                                            <a href="/azure/sql-server-stretch-database/">
                                                <img src="media/index/SQLDatabase.svg" alt="" />
                                                <p>SQL Server Stretch Database</p>
                                            </a>
                                        </li>
                                        <li>
                                            <a href="/azure/virtual-machines/windows/sql/virtual-machines-windows-sql-server-iaas-overview?toc=%2Fazure%2Fvirtual-machines%2Fwindows%2Ftoc.json">
                                                <img src="media/index/VirtualMachine.svg" alt="" />
                                                <p>SQL Server on Virtual Machines</p>
                                            </a>
                                        </li>
                                        <li>
                                            <a href="/azure/cosmos-db/table-storage-overview">
                                                <img src="media/index/cosmosdb.svg" alt="" />
                                                <p>Table Storage</p>
                                            </a>
                                        </li>
                                        <li>
                                            <a href="/azure/postgresql/">
                                                <img src="media/index/PostgreSQL.svg" alt="" />
                                                <p>Azure Database for PostgreSQL</p>
                                            </a>
                                        </li>
                                        <li>
                                            <a href="/azure/mysql/">
                                                <img src="media/index/MySQL.svg" alt="" />
                                                <p>Azure Database for MySQL</p>
                                            </a>
                                        </li>
                                        <li>
                                            <a href="/azure/dms/dms-overview">
                                                <img src="media/index/database-migration.svg" alt="" />
                                                <p>Azure Database Migration Service</p>
                                            </a>
                                        </li>
                                    </ul>
                                    <h3>Containers</h3>
                                    <ul>
                                        <li>
                                            <a href="/azure/app-service/">
                                                <img src="media/index/AppService.svg" alt="" />
                                                <p>App Service</p>
                                            </a>
                                        </li>
                                        <li>
                                            <a href="/azure/batch/">
                                                <img src="media/index/Batch.svg" alt="" />
                                                <p>Batch</p>
                                            </a>
                                        </li>
                                        <li>
                                            <a href="/azure/container-registry/">
                                                <img src="media/index/container-registry.svg" alt="" />
                                                <p>Container Registry</p>
                                            </a>
                                        </li>
                                        <li>
                                            <a href="/azure/container-instances/">
                                                <img src="media/index/ContainerInstances.svg" alt="" />
                                                <p>Container Instances</p>
                                            </a>
                                        </li>
                                        <li>
                                            <a href="/azure/service-fabric/">
                                                <img src="media/index/Fabric.svg" alt="" />
                                                <p>Service Fabric</p>
                                            </a>
                                        </li>
                                        <li>
                                            <a href="/azure/aks/">
                                                <img src="media/index/ContainerService.svg" alt="" />
                                                <p>Azure Container Service (AKS)</p>
                                            </a>
                                        </li>
                                        <li>
                                            <a href="/azure/app-service/containers/">
                                                <img src="media/index/AppService.svg" alt="" />
                                                <p>Web App for Containers</p>
                                            </a>
                                        </li>
                                    </ul>
                                    <h3>Integration</h3>
                                    <ul>
                                        <li>
                                            <a href="/azure/api-management/">
                                                <img src="media/index/APIManagement.svg" alt="" />
                                                <p>API Management</p>
                                            </a>
                                        </li>
                                        <li>
                                            <a href="/azure/service-bus/">
                                                <img src="media/index/ServiceBus.svg" alt="" />
                                                <p>Service Bus</p>
                                            </a>
                                        </li>
                                        <li>
                                            <a href="/azure/logic-apps/">
                                                <img src="media/index/LogicApp.svg" alt="" />
                                                <p>Logic Apps</p>
                                            </a>
                                        </li>
                                        <li>
                                            <a href="/azure/event-grid/">
                                                <img src="media/index/azure_event_grid.svg" alt="" />
                                                <p>Event Grid</p>
                                            </a>
                                        </li>
                                        <li>
                                            <a href="/azure/biztalk-services/">
                                                <img src="media/index/BizTalkServices.svg" alt="" />
                                                <p>Biztalk Services</p>
                                            </a>
                                        </li>
                                    </ul>
                                    <h3>Media</h3>
                                    <ul>
                                        <li>
                                            <a href="/azure/media-services/">
                                                <img src="media/index/Media-Services.svg" alt="" />
                                                <p>Media Services</p>
                                            </a>
                                        </li>
                                        <li>
                                            <a href="/azure/media-services/media-services-encode-asset">
                                                <img src="media/index/Media-encoding.svg" alt="" />
                                                <p>Encoding</p>
                                            </a>
                                        </li>
                                        <li>
                                            <a href="/azure/media-services/media-services-manage-channels-overview">
                                                <img src="media/index/media-ondemand.svg" alt="" />
                                                <p>Live and On-Demand Streaming</p>
                                            </a>
                                        </li>
                                        <li>
                                            <a href="/azure/media-services/media-services-playback-content-with-existing-players">
                                                <img src="media/index/media-player.svg" alt="" />
                                                <p>Azure Media Player</p>
                                            </a>
                                        </li>
                                        <li>
                                            <a href="/azure/media-services/media-services-content-protection-overview">
                                                <img src="media/index/media-protection.svg" alt="" />
                                                <p>Content Protection</p>
                                            </a>
                                        </li>
                                        <li>
                                            <a href="/azure/media-services/media-services-analytics-overview">
                                                <img src="media/index/MediaServices.svg" alt="" />
                                                <p>Media Analytics</p>
                                            </a>
                                        </li>
                                        <li>
                                            <a href="/azure/cognitive-services/video-indexer/video-indexer-overview">
                                                <img src="media/index/API_VideoIndexer.svg" alt="" />
                                                <p>Video Indexer</p>
                                            </a>
                                        </li>
                                    </ul>
                                    <h3>Azure Stack</h3>
                                    <ul>
                                        <li>
                                            <a href="/azure/azure-stack/">
                                                <img src="media/index/azure-stack.svg" alt="" />
                                                <p>Azure Stack Operator</p>
                                            </a>
                                        </li>
                                        <li>
                                            <a href="/azure/azure-stack/user">
                                                <img src="media/index/azure-stack.svg" alt="" />
                                                <p>Azure Stack User</p>
                                            </a>
                                        </li>
                                    </ul>
                                    <h3>Sovereign Clouds</h3>
                                    <ul>
                                        <li>
                                            <a href="/azure/azure-government/">
                                                <img src="media/index/azure-government.svg" alt="" />
                                                <p>Azure US Government</p>
                                            </a>
                                        </li>
                                        <li>
                                            <a href="/azure/germany/">
                                                <img src="media/index/azure-germany.svg" alt="" />
                                                <p>Azure Germany</p>
                                            </a>
                                        </li>
                                        <li>
                                            <a href="/azure/china/">
                                                <img src="media/index/azure-germany.svg" alt="" />
                                                <p>Microsoft Azure China 21Vianet</p>
                                            </a>
                                        </li>
                                    </ul>
                                </div>
                                <div class="group">
                                    <h3>Networking</h3>
                                    <ul>
                                        <li>
                                            <a href="/azure/networking/networking-overview">
                                                <img src="media/index/networking-overview.svg" alt="" />
                                                <p>Networking Overview</p>
                                            </a>
                                        </li>
                                        <li>
                                            <a href="/azure/cdn/">
                                                <img src="media/index/ContentDeliveryNetwork.svg" alt="" />
                                                <p>Content Delivery Network</p>
                                            </a>
                                        </li>
                                        <li>
                                            <a href="/azure/expressroute/">
                                                <img src="media/index/ExpressRoute.svg" alt="" />
                                                <p>ExpressRoute</p>
                                            </a>
                                        </li>
                                        <li>
                                            <a href="/azure/dns/">
                                                <img src="media/index/DNS.svg" alt="" />
                                                <p>Azure DNS</p>
                                            </a>
                                        </li>
                                        <li>
                                            <a href="/azure/virtual-network/">
                                                <img src="media/index/VirtualNetwork.svg" alt="" />
                                                <p>Virtual Network</p>
                                            </a>
                                        </li>
                                        <li>
                                            <a href="/azure/traffic-manager/">
                                                <img src="media/index/TrafficManager.svg" alt="" />
                                                <p>Traffic Manager</p>
                                            </a>
                                        </li>
                                        <li>
                                            <a href="/azure/load-balancer/">
                                                <img src="media/index/LoadBalancer.svg" alt="" />
                                                <p>Load Balancer</p>
                                            </a>
                                        </li>
                                        <li>
                                            <a href="/azure/vpn-gateway/">
                                                <img src="media/index/VPNGateway.svg" alt="" />
                                                <p>VPN Gateway</p>
                                            </a>
                                        </li>
                                        <li>
                                            <a href="/azure/application-gateway/">
                                                <img src="media/index/ApplicationGateway.svg" alt="" />
                                                <p>Application Gateway</p>
                                            </a>
                                        </li>
                                        <li>
                                            <a href="/azure/virtual-network/ddos-protection-overview">
                                                <img src="media/index/ddos.svg" alt="" />
                                                <p>Azure DDoS protection</p>
                                            </a>
                                        </li>
                                        <li>
                                            <a href="/azure/network-watcher/">
                                                <img src="media/index/network-watcher.svg" alt="" />
                                                <p>Network Watcher</p>
                                            </a>
                                        </li>
                                    </ul>
                                    <h3>AI + Machine Learning</h3>
                                    <ul>
                                        <li>
                                            <a href="/azure/azure-databricks/">
                                                <img src="media/index/logo_databricks.svg" alt="" />
                                                <p>Azure Databricks</p>
                                            </a>
                                        </li>
                                        <li>
                                            <a href="/azure/batch-ai/">
                                                <img src="media/index/Azure_batch_ai.svg" alt="" />
                                                <p>Azure Batch AI</p>
                                            </a>
                                        </li>
                                        <li>
                                            <a href="https://docs.microsoft.com/bot-framework/bot-service-overview-introduction">
                                                <img src="media/index/bot-service.svg" alt="" />
                                                <p>Azure Bot Service</p>
                                            </a>
                                        </li>
                                        <li>
                                            <a href="/azure/genomics/">
                                                <img src="media/index/genomics.svg" alt="" />
                                                <p>Microsoft Genomics</p>
                                            </a>
                                        </li>
                                        <li>
                                            <a href="/azure/machine-learning/service">
                                                <img src="media/index/MachineLearning.svg" alt="" />
                                                <p>Machine Learning Services</p>
                                            </a>
                                        </li>
                                        <li>
                                            <a href="/azure/machine-learning/studio">
                                                <img src="media/index/MachineLearning.svg" alt="" />
                                                <p>Machine Learning Studio</p>
                                            </a>
                                        </li>
                                        <li>
                                            <a href="/azure/cognitive-services/welcome">
                                                <img src="media/index/machinelearning.svg" alt="" />
                                                <p>Cognitive Services</p>
                                            </a>
                                        </li>
                                        <li>
                                            <a href="/azure/cognitive-services/computer-vision/">
                                                <img src="media/index/API_Computer_Vision.svg" alt="" />
                                                <p>Computer Vision API</p>
                                            </a>
                                        </li>
                                        <li>
                                            <a href="/azure/cognitive-services/content-moderator/overview">
                                                <img src="media/index/API_Content_Moderator.svg" alt="" />
                                                <p>Content Moderator</p>
                                            </a>
                                        </li>
                                        <li>
                                            <a href="/azure/cognitive-services/Custom-Vision-Service/home">
                                                <img src="media/index/API_Custom_Vision.svg" alt="" />
                                                <p>Custom Vision Service</p>
                                            </a>
                                        </li>
                                        <li>
                                            <a href="/azure/cognitive-services/emotion/home">
                                                <img src="media/index/API_Emotion.svg" alt="" />
                                                <p>Emotion API</p>
                                            </a>
                                        </li>
                                        <li>
                                            <a href="/azure/cognitive-services/face/">
                                                <img src="media/index/API_Face.svg" alt="" />
                                                <p>Face API</p>
                                            </a>
                                        </li>
                                        <li>
                                            <a href="/azure/cognitive-services/video-indexer/video-indexer-overview">
                                                <img src="media/index/API_VideoIndexer.svg" alt="" />
                                                <p>Video Indexer</p>
                                            </a>
                                        </li>
                                        <li>
                                            <a href="/azure/cognitive-services/speech/home">
                                                <img src="media/index/API_Bing_Speech.svg" alt="" />
                                                <p>Bing Speech API</p>
                                            </a>
                                        </li>
                                        <li>
                                            <a href="/azure/cognitive-services/custom-speech-service/cognitive-services-custom-speech-home">
                                                <img src="media/index/API_Custom_Speech.svg" alt="" />
                                                <p>Custom Speech Service</p>
                                            </a>
                                        </li>
                                        <li>
                                            <a href="/azure/cognitive-services/speaker-recognition/home">
                                                <img src="media/index/API_Speaker_Recognition.svg" alt="" />
                                                <p>Speaker Recognition API</p>
                                            </a>
                                        </li>
                                        <li>
                                            <a href="https://docs.microsofttranslator.com/speech-translate.html">
                                                <img src="media/index/API_TranslatorSpeech.svg" alt="" />
                                                <p>Translator Speech API</p>
                                            </a>
                                        </li>
                                        <li>
                                            <a href="/azure/cognitive-services/bing-spell-check/">
                                                <img src="media/index/API_Bing_Spell_Check.svg" alt="" />
                                                <p>Bing Spell Check API</p>
                                            </a>
                                        </li>
                                        <li>
                                            <a href="/azure/cognitive-services/luis/">
                                                <img src="media/index/API_Luis.svg" alt="" />
                                                <p>Language Understanding (LUIS)</p>
                                            </a>
                                        </li>
                                        <li>
                                            <a href="/azure/cognitive-services/linguisticanalysisapi/home">
                                                <img src="media/index/API_LinguisticAnalysis.svg" alt="" />
                                                <p>Linguistic Analysis API</p>
                                            </a>
                                        </li>
                                        <li>
                                            <a href="/azure/cognitive-services/text-analytics/">
                                                <img src="media/index/API_TextAnalytics.svg" alt="" />
                                                <p>Text Analytics API</p>
                                            </a>
                                        </li>
                                        <li>
                                            <a href="/azure/cognitive-services/translator/">
                                                <img src="media/index/API_TranslatorText.svg" alt="" />
                                                <p>Translator Text API</p>
                                            </a>
                                        </li>
                                        <li>
                                            <a href="/azure/cognitive-services/web-language-model/home">
                                                <img src="media/index/API_WebLanguageModel.svg" alt="" />
                                                <p>Web Language Model API</p>
                                            </a>
                                        </li>
                                        <li>
                                            <a href="/azure/cognitive-services/custom-decision-service/custom-decision-service-overview">
                                                <img src="media/index/API_Custom_Decision_Service.svg" alt="" />
                                                <p>Custom Decision Service</p>
                                            </a>
                                        </li>
                                        <li>
                                            <a href="/azure/cognitive-services/qnamaker/home">
                                                <img src="media/index/API_QnAMaker.svg" alt="" />
                                                <p>QnA Maker API</p>
                                            </a>
                                        </li>
                                        <li>
                                            <a href="/azure/cognitive-services/recommendations/overview">
                                                <img src="media/index/API_Recommendations.svg" alt="" />
                                                <p>Recommendations API</p>
                                            </a>
                                        </li>
                                        <li>
                                            <a href="/azure/cognitive-services/kes/overview">
                                                <img src="media/index/API_KnowledgeExploration.svg" alt="" />
                                                <p>Knowledge Exploration Service (KES)</p>
                                            </a>
                                        </li>
                                        <li>
                                            <a href="/azure/cognitive-services/academic-knowledge/home">
                                                <img src="media/index/API_Know_Academic.svg" alt="" />
                                                <p>Academic Knowledge API</p>
                                            </a>
                                        </li>
                                        <li>
                                            <a href="/azure/cognitive-services/entitylinking/home">
                                                <img src="media/index/API_Entity_LinkingIntelligence.svg" alt="" />
                                                <p>Entity Linking Intelligence Service API</p>
                                            </a>
                                        </li>
                                        <li>
                                            <a href="/azure/cognitive-services/bing-news-search/">
                                                <img src="media/index/API_Bing_News_Search.svg" alt="" />
                                                <p>Bing News Search API</p>
                                            </a>
                                        </li>
                                        <li>
                                            <a href="/azure/cognitive-services/Bing-Video-Search/">
                                                <img src="media/index/API_Bing_Video_Search.svg" alt="" />
                                                <p>Bing Video Search API</p>
                                            </a>
                                        </li>
                                        <li>
                                            <a href="/azure/cognitive-services/bing-web-search/">
                                                <img src="media/index/API_Bing_Web_Search.svg" alt="" />
                                                <p>Bing Web Search API</p>
                                            </a>
                                        </li>
                                        <li>
                                            <a href="/azure/cognitive-services/Bing-Autosuggest/">
                                                <img src="media/index/API_Bing_AutoSuggest.svg" alt="" />
                                                <p>Bing Autosuggest API</p>
                                            </a>
                                        </li>
                                        <li>
                                            <a href="/azure/cognitive-services/bing-custom-search/">
                                                <img src="media/index/API_Bing_Custom_Search.svg" alt="" />
                                                <p>Bing Custom Search API</p>
                                            </a>
                                        </li>
                                        <li>
                                            <a href="/azure/cognitive-services/bing-entities-search/">
                                                <img src="media/index/API_Bing_Entity_Search.svg" alt="" />
                                                <p>Bing Entity Search API</p>
                                            </a>
                                        </li>
                                        <li>
                                            <a href="/azure/cognitive-services/bing-image-search/">
                                                <img src="media/index/API_Bing_Image_Search.svg" alt="" />
                                                <p>Bing Image Search API</p>
                                            </a>
                                        </li>
                                    </ul>
                                    <h3>Migration</h3>
                                    <ul>
                                        <li>
                                            <a href="/azure/site-recovery/">
                                                <img src="media/index/SiteRecovery.svg" alt="" />
                                                <p>Site Recovery</p>
                                            </a>
                                        </li>
                                        <li>
                                            <a href="/azure/cost-management/">
                                                <img src="media/index/billing.svg" alt="" />
                                                <p>Cost Management</p>
                                            </a>
                                        </li>
                                        <li>
                                            <a href="/azure/dms/dms-overview">
                                                <img src="media/index/database-migration.svg" alt="" />
                                                <p>Azure Database Migration Service</p>
                                            </a>
                                        </li>
                                        <li>
                                            <a href="/azure/migrate/migrate-overview">
                                                <img src="media/index/azure-migrate.svg" alt="" />
                                                <p>Azure Migrate</p>
                                            </a>
                                        </li>
                                    </ul>
                                </div>
                            </li>
                            <li>
                                <div class="group">
                                    <h3>Storage</h3>
                                    <ul>
                                        <li>
                                            <a href="/azure/storage/">
                                                <img src="media/index/Storage.svg" alt="" />
                                                <p>Storage</p>
                                            </a>
                                        </li>
                                        <li>
                                            <a href="/azure/storsimple/">
                                                <img src="media/index/StorSimple.svg" alt="" />
                                                <p>StorSimple</p>
                                            </a>
                                        </li>
                                        <li>
                                            <a href="/azure/data-lake-store/">
                                                <img src="media/index/Azure-Data-Lake-Store-COLOR.svg" alt="" />
                                                <p>Data Lake Store</p>
                                            </a>
                                        </li>
                                        <li>
                                            <a href="/azure/storage/blobs/storage-blobs-introduction">
                                                <img src="media/index/logo_azure-blob-storage.svg" alt="" />
                                                <p>Blob Storage</p>
                                            </a>
                                        </li>
                                        <li>
                                            <a href="/azure/virtual-machines/windows/about-disks-and-vhds">
                                                <img src="media/index/Disks-color.svg" alt="" />
                                                <p>Disk Storage</p>
                                            </a>
                                        </li>
                                        <li>
                                            <a href="/azure/virtual-machines/windows/managed-disks-overview">
                                                <img src="media/index/managed-disks.svg" alt="" />
                                                <p>Managed Disks</p>
                                            </a>
                                        </li>
                                        <li>
                                            <a href="/azure/storage/queues/storage-queues-introduction">
                                                <img src="media/index/logo_azure-storage-q.svg" alt="" />
                                                <p>Queue Storage</p>
                                            </a>
                                        </li>
                                        <li>
                                            <a href="/azure/storage/files/storage-files-introduction/">
                                                <img src="media/index/logo_azure-storage-file.svg" alt="" />
                                                <p>File Storage</p>
                                            </a>
                                        </li>
                                        <li>
                                            <a href="/azure/vs-azure-tools-storage-manage-with-storage-explorer?tabs=windows">
                                                <img src="media/index/storage.svg" alt="" />
                                                <p>Storage Explorer</p>
                                            </a>
                                        </li>
                                        <li>
                                            <a href="/azure/storage/blobs/storage-blob-storage-tiers">
                                                <img src="media/index/storage.svg" alt="" />
                                                <p>Archive Storage</p>
                                            </a>
                                        </li>
                                    </ul>
                                    <h3>Analytics</h3>
                                    <ul>
                                        <li>
                                            <a href="/azure/sql-data-warehouse/">
                                                <img src="media/index/sqldatawarehouse.svg" alt="" />
                                                <p>SQL Data Warehouse</p>
                                            </a>
                                        </li>
                                        <li>
                                            <a href="/azure/azure-databricks/">
                                                <img src="media/index/logo_databricks.svg" alt="" />
                                                <p>Azure Databricks</p>
                                            </a>
                                        </li>
                                        <li>
                                            <a href="/azure/hdinsight/">
                                                <img src="media/index/HDInsight.svg" alt="" />
                                                <p>HDInsight</p>
                                            </a>
                                        </li>
                                        <li>
                                            <a href="/azure/data-factory/">
                                                <img src="media/index/DataFactory.svg" alt="" />
                                                <p>Data Factory</p>
                                            </a>
                                        </li>
                                        <li>
                                            <a href="/azure/stream-analytics/">
                                                <img src="media/index/StreamAnalytics.svg" alt="" />
                                                <p>Stream Analytics</p>
                                            </a>
                                        </li>
                                        <li>
                                            <a href="/azure/data-lake-analytics/">
                                                <img src="media/index/Azure-Data-Lake-Analytics-COLOR.svg" alt="" />
                                                <p>Data Lake Analytics</p>
                                            </a>
                                        </li>
                                        <li>
                                            <a href="/azure/event-hubs/">
                                                <img src="media/index/eventhubs.svg" alt="" />
                                                <p>Event Hubs</p>
                                            </a>
                                        </li>
                                        <li>
                                            <a href="/azure/power-bi-embedded/">
                                                <img src="media/index/PowerBIEmbedded.svg" alt="" />
                                                <p>Power BI Embedded</p>
                                            </a>
                                        </li>
                                        <li>
                                            <a href="/azure/analysis-services/">
                                                <img src="media/index/AnalysisServices.svg" alt="" />
                                                <p>Azure Analysis Services</p>
                                            </a>
                                        </li>
                                        <li>
                                            <a href="/azure/hdinsight/spark/apache-spark-overview">
                                                <img src="media/index/hdinsight.svg" alt="" />
                                                <p>Apache Spark for Azure HDInsight</p>
                                            </a>
                                        </li>
                                        <li>
                                            <a href="/azure/hdinsight/storm/apache-storm-overview">
                                                <img src="media/index/hdinsight.svg" alt="" />
                                                <p>Apache Storm for  HDInsight</p>
                                            </a>
                                        </li>
                                        <li>
                                            <a href="/azure/hdinsight/r-server/r-server-overview">
                                                <img src="media/index/hdinsight.svg" alt="" />
                                                <p>R Server for HDInsight</p>
                                            </a>
                                        </li>
                                        <li>
                                            <a href="/azure/log-analytics/">
                                                <img src="media/index/OperationsManagementSuite.svg" alt="" />
                                                <p>Log Analytics</p>
                                            </a>
                                        </li>
                                        <li>
                                            <a href="/azure/data-catalog/">
                                                <img src="media/index/data-catalog.svg" alt="" />
                                                <p>Data Catalog</p>
                                            </a>
                                        </li>
                                        <li>
                                            <a href="/azure/data-lake-store/">
                                                <img src="media/index/Azure-Data-Lake-Store-COLOR.svg" alt="" />
                                                <p>Data Lake Store</p>
                                            </a>
                                        </li>
<<<<<<< HEAD
                                        <li>
                                            <a href="/azure/power-bi-embedded/">
                                                <img src="media/index/PowerBIEmbedded.svg" alt="" />
                                                <p>Power BI Embedded</p>
                                            </a>
                                        </li>
                                        <li>
                                            <a href="/azure/azure-netapp-files/">
                                                <img src="/azure/azure-netapp-files/media/index/netapp.png" alt="" />
                                                <p>Azure NetApp Files</p>
                                            </a>
                                        </li>
=======
>>>>>>> dbc5be1f
                                    </ul>
                                    <h3>DevOps</h3>
                                    <ul>
                                        <li>
                                            <a href="/vsts/">
                                                <img src="media/index/logo_vs-team-services.svg" alt="" />
                                                <p>Visual Studio Team Services</p>
                                            </a>
                                        </li>
                                        <li>
                                            <a href="/azure/application-insights/">
                                                <img src="media/index/ApplicationInsights.svg" alt="" />
                                                <p>Application Insights</p>
                                            </a>
                                        </li>
                                        <li>
                                            <a href="/azure/devtest-lab/">
                                                <img src="media/index/DevTestLabs.svg" alt="" />
                                                <p>Azure DevTest Labs</p>
                                            </a>
                                        </li>
                                        <li>
                                            <a href="/appcenter/">
                                                <img src="https://docs.microsoft.com/media/logos/logo_vs-mobile-center.svg" alt="" />
                                                <p>Visual Studio App Center</p>
                                            </a>
                                        </li>
                                        <li>
                                            <a href="/azure/integrations">
                                                <img src="https://docs.microsoft.com/media/common/i_extensions.svg" alt="" />
                                                <p>Developer Tool Integrations</p>
                                            </a>
                                        </li>
                                        <li>
                                            <a href="https://support.hockeyapp.net/kb">
                                                <img src="media/index/HockeyApp.svg" alt="" />
                                                <p>HockeyApp</p>
                                            </a>
                                        </li>
                                    </ul>
                                    <h3>Developer Tools</h3>
                                    <ul>
                                        <li>
                                            <a href="/visualstudio/products">
                                                <img src="https://docs.microsoft.com/media/logos/logo_visual-studio.svg" alt="" />
                                                <p>Visual Studio</p>
                                            </a>
                                        </li>
                                        <li>
                                            <a href="/vsts/">
                                                <img src="media/index/logo_vs-team-services.svg" alt="" />
                                                <p>Visual Studio Team Services</p>
                                            </a>
                                        </li>
                                        <li>
                                            <a href="https://code.visualstudio.com/docs">
                                                <img src="https://docs.microsoft.com/media/logos/logo_vs-code.svg" alt="" />
                                                <p>Visual Studio Code</p>
                                            </a>
                                        </li>
                                        <li>
                                            <a href="/azure/sdks">
                                                <img src="https://docs.microsoft.com/media/common/i_tools.svg" alt="" />
                                                <p>SDKs</p>
                                            </a>
                                        </li>
                                        <li>
                                            <a href="/azure/integrations">
                                                <img src="https://docs.microsoft.com/media/common/i_extensions.svg" alt="" />
                                                <p>Developer Tool Integrations</p>
                                            </a>
                                        </li>
                                        <li>
                                            <a href="/azure/cli">
                                                <img src="https://docs.microsoft.com/media/common/i_cligeneric.svg" alt="" />
                                                <p>CLI</p>
                                            </a>
                                        </li>
                                    </ul>
                                    <h3>Internet of Things</h3>
                                    <ul>
                                        <li>
                                            <a href="/azure/iot-fundamentals">
                                                <img src="media/index/IoTHub.svg" alt="" />
                                                <p>IoT Fundamentals</p>
                                            </a>
                                        </li>
                                        <li>
                                            <a href="/azure/iot-central/">
                                                <img src="media/index/IoT-central.svg" alt="" />
                                                <p>IoT Central</p>
                                            </a>
                                        </li>
                                        <li>
                                            <a href="/azure/azure-functions/">
                                                <img src="media/index/AzureFunctions.svg" alt="" />
                                                <p>Functions</p>
                                            </a>
                                        </li>
                                        <li>
                                            <a href="/azure/cosmos-db/">
                                                <img src="media/index/cosmosdb.svg" alt="" />
                                                <p>Azure Cosmos DB</p>
                                            </a>
                                        </li>
                                        <li>
                                            <a href="/azure/api-management/">
                                                <img src="media/index/APIManagement.svg" alt="" />
                                                <p>API Management</p>
                                            </a>
                                        </li>
                                        <li>
                                            <a href="/azure/iot-hub/">
                                                <img src="media/index/IoTHub.svg" alt="" />
                                                <p>IoT Hub</p>
                                            </a>
                                        </li>
                                        <li>
                                            <a href="/azure/iot-dps/">
                                                <img src="media/index/dps.svg" alt="" />
                                                <p>IoT Hub Device Provisioning Service</p>
                                            </a>
                                        </li>
                                        <li>
                                            <a href="/azure/machine-learning/">
                                                <img src="media/index/MachineLearning.svg" alt="" />
                                                <p>Machine Learning</p>
                                            </a>
                                        </li>
                                        <li>
                                            <a href="/azure/machine-learning/service">
                                                <img src="media/index/MachineLearning.svg" alt="" />
                                                <p>Machine Learning Services</p>
                                            </a>
                                        </li>
                                        <li>
                                            <a href="/azure/machine-learning/studio">
                                                <img src="media/index/MachineLearning.svg" alt="" />
                                                <p>Machine Learning Studio</p>
                                            </a>
                                        </li>
                                        <li>
                                            <a href="/azure/stream-analytics/">
                                                <img src="media/index/StreamAnalytics.svg" alt="" />
                                                <p>Stream Analytics</p>
                                            </a>
                                        </li>
                                        <li>
                                            <a href="/azure/notification-hubs/">
                                                <img src="media/index/NotificationHubs.svg" alt="" />
                                                <p>Notification Hubs</p>
                                            </a>
                                        </li>
                                        <li>
                                            <a href="/azure/logic-apps/">
                                                <img src="media/index/LogicApp.svg" alt="" />
                                                <p>Logic Apps</p>
                                            </a>
                                        </li>
                                        <li>
                                            <a href="/azure/iot-suite/">
                                                <img src="media/index/iot-suite.svg" alt="" />
                                                <p>IoT Suite</p>
                                            </a>
                                        </li>
                                        <li>
                                            <a href="/azure/time-series-insights/">
                                                <img src="media/index/time-series-insights.svg" alt="" />
                                                <p>Time Series Insights</p>
                                            </a>
                                        </li>
                                        <li>
                                            <a href="/azure/event-grid/">
                                                <img src="media/index/azure_event_grid.svg" alt="" />
                                                <p>Event Grid</p>
                                            </a>
                                        </li>
                                        <li>
                                            <a href="/azure/iot-edge/">
                                                <img src="media/index/IOT_edge_50.svg" alt="" />
                                                <p>IoT Edge</p>
                                            </a>
                                        </li>
                                        <li>
                                            <a href="https://docs.microsoft.com/azure/location-based-services/">
                                                <img src="media/index/azure-lbs-icon.svg" alt="" />
                                                <p>Azure Location Based Services</p>
                                            </a>
                                        </li>
                                    </ul>
                                </div>
                                <div class="group">
                                    <h3>Web</h3>
                                    <ul>
                                        <li>
                                            <a href="/azure/app-service-web/">
                                                <img src="media/index/app-service-web.svg" alt="" />
                                                <p>App Service - Web Apps</p>
                                            </a>
                                        </li>
                                        <li>
                                            <a href="/azure/api-management/">
                                                <img src="media/index/APIManagement.svg" alt="" />
                                                <p>API Management</p>
                                            </a>
                                        </li>
                                        <li>
                                            <a href="/azure/cdn/">
                                                <img src="media/index/ContentDeliveryNetwork.svg" alt="" />
                                                <p>Content Delivery Network</p>
                                            </a>
                                        </li>
                                        <li>
                                            <a href="/azure/notification-hubs/">
                                                <img src="media/index/NotificationHubs.svg" alt="" />
                                                <p>Notification Hubs</p>
                                            </a>
                                        </li>
                                        <li>
                                            <a href="/azure/search/">
                                                <img src="media/index/Search.svg" alt="" />
                                                <p>Azure Search</p>
                                            </a>
                                        </li>
                                        <li>
                                            <a href="/azure/app-service-api/">
                                                <img src="media/index/app-service-api.svg" alt="" />
                                                <p>API Apps</p>
                                            </a>
                                        </li>
                                    </ul>
                                    <h3>Mobile</h3>
                                    <ul>
                                        <li>
                                            <a href="/azure/app-service-mobile/">
                                                <img src="media/index/app-service-mobile.svg" alt="" />
                                                <p>App Service - Mobile Apps</p>
                                            </a>
                                        </li>
                                        <li>
                                            <a href="/azure/notification-hubs/">
                                                <img src="media/index/NotificationHubs.svg" alt="" />
                                                <p>Notification Hubs</p>
                                            </a>
                                        </li>
                                        <li>
                                            <a href="/azure/app-service-api/">
                                                <img src="media/index/app-service-api.svg" alt="" />
                                                <p>API Apps</p>
                                            </a>
                                        </li>
                                        <li>
                                            <a href="/appcenter/">
                                                <img src="https://docs.microsoft.com/media/logos/logo_vs-mobile-center.svg" alt="" />
                                                <p>Visual Studio App Center</p>
                                            </a>
                                        </li>
                                        <li>
                                            <a href="https://docs.microsoft.com/azure/location-based-services/">
                                                <img src="media/index/azure-lbs-icon.svg" alt="" />
                                                <p>Azure Location Based Services</p>
                                            </a>
                                        </li>
                                        <li>
                                            <a href="https://azure.microsoft.com/features/xamarin">
                                                <img src="media/index/logo_xamarin.svg" alt="" />
                                                <p>Xamarin</p>
                                            </a>
                                        </li>
                                    </ul>
                                    <h3>Security</h3>
                                    <ul>
                                        <li>
                                            <a href="/azure/active-directory/">
                                                <img src="media/index/ActiveDirectory.svg" alt="" />
                                                <p>Azure Active Directory</p>
                                            </a>
                                        </li>
                                        <li>
                                            <a href="/information-protection/">
                                                <img src="https://docs.microsoft.com/media/common/i_information-protection.svg" alt="" />
                                                <p>Azure Information Protection</p>
                                            </a>
                                        </li>
                                        <li>
                                            <a href="/azure/active-directory-domain-services">
                                                <img src="media/index/ActiveDirectory.svg" alt="" />
                                                <p>Azure Active Directory for Domain Services</p>
                                            </a>
                                        </li>
                                        <li>
                                            <a href="/azure/key-vault/">
                                                <img src="media/index/KeyVault.svg" alt="" />
                                                <p>Key Vault</p>
                                            </a>
                                        </li>
                                        <li>
                                            <a href="/azure/security-center">
                                                <img src="media/index/SecurityCenter.svg" alt="" />
                                                <p>Security Center</p>
                                            </a>
                                        </li>
                                        <li>
                                            <a href="/azure/vpn-gateway/">
                                                <img src="media/index/VPNGateway.svg" alt="" />
                                                <p>VPN Gateway</p>
                                            </a>
                                        </li>
                                        <li>
                                            <a href="/azure/application-gateway/">
                                                <img src="media/index/ApplicationGateway.svg" alt="" />
                                                <p>Application Gateway</p>
                                            </a>
                                        </li>
                                        <li>
                                            <a href="/azure/virtual-network/ddos-protection-overview">
                                                <img src="media/index/ddos-protection.svg" alt="" />
                                                <p>Azure DDoS protection</p>
                                            </a>
                                        </li>
                                        <li>
                                            <a href="/azure/security/azure-threat-detection">
                                                <img src="media/index/SecurityCenter.svg" alt="" />
                                                <p>Azure Advanced Threat Protection</p>
                                            </a>
                                        </li>
                                    </ul>
                                    <h3>Identity</h3>
                                    <ul>
                                        <li>
                                            <a href="/azure/active-directory/">
                                                <img src="media/index/ActiveDirectory.svg" alt="" />
                                                <p>Azure Active Directory</p>
                                            </a>
                                        </li>
                                        <li>
                                            <a href="/azure/multi-factor-authentication/">
                                                <img src="media/index/MultiFactorAuthentication.svg" alt="" />
                                                <p>Multi-Factor Authentication</p>
                                            </a>
                                        </li>
                                        <li>
                                            <a href="/information-protection/">
                                                <img src="https://docs.microsoft.com/media/common/i_information-protection.svg" alt="" />
                                                <p>Azure Information Protection</p>
                                            </a>
                                        </li>
                                        <li>
                                            <a href="/azure/active-directory-domain-services">
                                                <img src="media/index/ActiveDirectory.svg" alt="" />
                                                <p>Azure Active Directory for Domain Services</p>
                                            </a>
                                        </li>
                                        <li>
                                            <a href="/azure/active-directory-b2c">
                                                <img src="media/index/ActiveDirectory.svg" alt="" />
                                                <p>Azure Active Directory B2C</p>
                                            </a>
                                        </li>
                                        <li>
                                            <a href="/azure/security/">
                                                <img src="media/index/SecurityCenter.svg" alt="" />
                                                <p>Security Information</p>
                                            </a>
                                        </li>
                                    </ul>
                                    <h3>Management Tools</h3>
                                    <ul>
                                        <li>
                                            <a href="/azure/backup/">
                                                <img src="media/index/Backup.svg" alt="" />
                                                <p>Backup</p>
                                            </a>
                                        </li>
                                        <li>
                                            <a href="/azure/site-recovery/">
                                                <img src="media/index/SiteRecovery.svg" alt="" />
                                                <p>Site Recovery</p>
                                            </a>
                                        </li>
                                        <li>
                                            <a href="/azure/application-insights/">
                                                <img src="media/index/ApplicationInsights.svg" alt="" />
                                                <p>Application Insights</p>
                                            </a>
                                        </li>
                                        <li>
                                            <a href="/azure/advisor">
                                                <img src="media/index/advisor.svg" alt="" />
                                                <p>Azure Advisor</p>
                                            </a>
                                        </li>
                                        <li>
                                            <a href="/azure/scheduler/">
                                                <img src="media/index/scheduler.svg" alt="" />
                                                <p>Scheduler</p>
                                            </a>
                                        </li>
                                        <li>
                                            <a href="/azure/automation/">
                                                <img src="media/index/automation.svg" alt="" />
                                                <p>Automation</p>
                                            </a>
                                        </li>
                                        <li>
                                            <a href="/azure/traffic-manager/">
                                                <img src="media/index/TrafficManager.svg" alt="" />
                                                <p>Traffic Manager</p>
                                            </a>
                                        </li>
                                        <li>
                                            <a href="/azure/log-analytics/">
                                                <img src="media/index/OperationsManagementSuite.svg" alt="" />
                                                <p>Log Analytics</p>
                                            </a>
                                        </li>
                                        <li>
                                            <a href="/azure/monitoring-and-diagnostics/">
                                                <img src="media/index/AzureMonitoring.svg" alt="" />
                                                <p>Azure Monitor</p>
                                            </a>
                                        </li>
                                        <li>
                                            <a href="/azure/security/">
                                                <img src="media/index/securitycenter.svg" alt="" />
                                                <p>Security &amp; Compliance</p>
                                            </a>
                                        </li>
                                        <li>
                                            <a href="/azure/network-watcher/">
                                                <img src="media/index/network-watcher.svg" alt="" />
                                                <p>Network Watcher</p>
                                            </a>
                                        </li>
                                        <li>
                                            <a href="/azure/service-health">
                                                <img src="media/index/resource-health.svg" alt="" />
                                                <p>Azure Service Health</p>
                                            </a>
                                        </li>
                                        <li>
                                            <a href="https://azure.microsoft.com/">
                                                <img src="https://docs.microsoft.com/media/logos/logo_azure.svg" alt="" />
                                                <p>Microsoft Azure Portal</p>
                                            </a>
                                        </li>
                                        <li>
                                            <a href="/azure/azure-resource-manager/">
                                                <img src="media/index/azure-resource-manager.svg" alt="" />
                                                <p>Azure Resource Manager</p>
                                            </a>
                                        </li>
                                        <li>
                                            <a href="/azure/cloud-shell/overview">
                                                <img src="media/index/cloud-shell.svg" alt="" />
                                                <p>Cloud Shell</p>
                                            </a>
                                        </li>
                                        <li>
                                            <a href="/azure/ddd/">
                                                <img src="https://docs.microsoft.com/media/common/i_mobile-app-developement.svg" alt="" />
                                                <p>Azure mobile app</p>
                                            </a>
                                        </li>
                                        <li>
                                            <a href="/azure/azure-policy/">
                                                <img src="media/index/governance.svg" alt="" />
                                                <p>Azure Policy</p>
                                            </a>
                                        </li>
                                        <li>
                                            <a href="/azure/cost-management/">
                                                <img src="media/index/billing.svg" alt="" />
                                                <p>Cost Management</p>
                                            </a>
                                        </li>
                                        <li>
                                            <a href="/azure/managed-applications">
                                                <img src="media/index/i_managed-application.svg" alt="" />
                                                <p>Azure Managed Applications</p>
                                            </a>
                                        </li>
                                        <li>
                                            <a href="/azure/migrate/migrate-overview">
                                                <img src="media/index/azure-migrate.svg" alt="" />
                                                <p>Azure Migrate</p>
                                            </a>
                                        </li>
                                        <li>
                                            <a href="/azure/billing/">
                                                <img src="media/index/billing.svg" alt="" />
                                                <p>Billing</p>
                                            </a>
                                        </li>
                                    </ul>
                                </div>
                            </li>
                        </ul>
                    </li>
                    <li>
                        <a data-default="true" href="#Compute">Compute</a>
                        <ul id="Compute" class="cardsA">
                            <li>
                                <a href="/azure/virtual-machines/linux/">
                                    <div class="cardSize">
                                        <div class="cardPadding">
                                            <div class="card">
                                                <div class="cardImageOuter">
                                                    <div class="cardImage">
                                                        <img src="media/index/VirtualMachine.svg" alt="" />
                                                    </div>
                                                </div>
                                                <div class="cardText">
                                                    <h3>Linux Virtual Machines</h3>
                                                    <p>Provision virtual machines of Ubuntu, Red Hat, and more</p>
                                                </div>
                                            </div>
                                        </div>
                                    </div>
                                </a>
                            </li>
                            <li>
                                <a href="/azure/virtual-machines/windows/">
                                    <div class="cardSize">
                                        <div class="cardPadding">
                                            <div class="card">
                                                <div class="cardImageOuter">
                                                    <div class="cardImage">
                                                        <img src="media/index/VirtualMachine.svg" alt="" />
                                                    </div>
                                                </div>
                                                <div class="cardText">
                                                    <h3>Windows Virtual Machines</h3>
                                                    <p>Provision virtual machines for SQL Server, SharePoint, and more</p>
                                                </div>
                                            </div>
                                        </div>
                                    </div>
                                </a>
                            </li>
                            <li>
                                <a href="/azure/app-service/">
                                    <div class="cardSize">
                                        <div class="cardPadding">
                                            <div class="card">
                                                <div class="cardImageOuter">
                                                    <div class="cardImage">
                                                        <img src="media/index/AppService.svg" alt="" />
                                                    </div>
                                                </div>
                                                <div class="cardText">
                                                    <h3>App Service</h3>
                                                    <p>Quickly create powerful cloud apps for web and mobile</p>
                                                </div>
                                            </div>
                                        </div>
                                    </div>
                                </a>
                            </li>
                            <li>
                                <a href="/azure/azure-functions/">
                                    <div class="cardSize">
                                        <div class="cardPadding">
                                            <div class="card">
                                                <div class="cardImageOuter">
                                                    <div class="cardImage">
                                                        <img src="media/index/AzureFunctions.svg" alt="" />
                                                    </div>
                                                </div>
                                                <div class="cardText">
                                                    <h3>Functions</h3>
                                                    <p>Process events with serverless code</p>
                                                </div>
                                            </div>
                                        </div>
                                    </div>
                                </a>
                            </li>
                            <li>
                                <a href="/azure/batch/">
                                    <div class="cardSize">
                                        <div class="cardPadding">
                                            <div class="card">
                                                <div class="cardImageOuter">
                                                    <div class="cardImage">
                                                        <img src="media/index/Batch.svg" alt="" />
                                                    </div>
                                                </div>
                                                <div class="cardText">
                                                    <h3>Batch</h3>
                                                    <p>Cloud-scale job scheduling and compute management</p>
                                                </div>
                                            </div>
                                        </div>
                                    </div>
                                </a>
                            </li>
                            <li>
                                <a href="/azure/container-instances/">
                                    <div class="cardSize">
                                        <div class="cardPadding">
                                            <div class="card">
                                                <div class="cardImageOuter">
                                                    <div class="cardImage">
                                                        <img src="media/index/ContainerInstances.svg" alt="" />
                                                    </div>
                                                </div>
                                                <div class="cardText">
                                                    <h3>Container Instances</h3>
                                                    <p>Easily run containers with a single command</p>
                                                </div>
                                            </div>
                                        </div>
                                    </div>
                                </a>
                            </li>
                            <li>
                                <a href="/azure/batch-ai/">
                                    <div class="cardSize">
                                        <div class="cardPadding">
                                            <div class="card">
                                                <div class="cardImageOuter">
                                                    <div class="cardImage">
                                                        <img src="media/index/batch-ai.svg" alt="" />
                                                    </div>
                                                </div>
                                                <div class="cardText">
                                                    <h3>Azure Batch AI</h3>
                                                    <p>Easily experiment and train your deep learning and AI models in parallel at scale</p>
                                                </div>
                                            </div>
                                        </div>
                                    </div>
                                </a>
                            </li>
                            <li>
                                <a href="/azure/service-fabric/">
                                    <div class="cardSize">
                                        <div class="cardPadding">
                                            <div class="card">
                                                <div class="cardImageOuter">
                                                    <div class="cardImage">
                                                        <img src="media/index/Fabric.svg" alt="" />
                                                    </div>
                                                </div>
                                                <div class="cardText">
                                                    <h3>Service Fabric</h3>
                                                    <p>Develop microservices and orchestrate containers on Windows or Linux</p>
                                                </div>
                                            </div>
                                        </div>
                                    </div>
                                </a>
                            </li>
                            <li>
                                <a href="/azure/virtual-machine-scale-sets/">
                                    <div class="cardSize">
                                        <div class="cardPadding">
                                            <div class="card">
                                                <div class="cardImageOuter">
                                                    <div class="cardImage">
                                                        <img src="media/index/AvailabilitySetOld.svg" alt="" />
                                                    </div>
                                                </div>
                                                <div class="cardText">
                                                    <h3>Virtual Machine Scale Sets</h3>
                                                    <p>Manage and scale up to thousands of Linux and Windows virtual machines</p>
                                                </div>
                                            </div>
                                        </div>
                                    </div>
                                </a>
                            </li>
                            <li>
                                <a href="/azure/aks/">
                                    <div class="cardSize">
                                        <div class="cardPadding">
                                            <div class="card">
                                                <div class="cardImageOuter">
                                                    <div class="cardImage">
                                                        <img src="media/index/ContainerService.svg" alt="" />
                                                    </div>
                                                </div>
                                                <div class="cardText">
                                                    <h3>Azure Container Service (AKS)</h3>
                                                    <p>Simplify the deployment, management, and operations of Kubernetes</p>
                                                </div>
                                            </div>
                                        </div>
                                    </div>
                                </a>
                            </li>
                            <li>
                                <a href="/azure/cloud-services/">
                                    <div class="cardSize">
                                        <div class="cardPadding">
                                            <div class="card">
                                                <div class="cardImageOuter">
                                                    <div class="cardImage">
                                                        <img src="media/index/CloudService.svg" alt="" />
                                                    </div>
                                                </div>
                                                <div class="cardText">
                                                    <h3>Cloud Services</h3>
                                                    <p>Create highly-available, infinitely-scalable cloud applications and APIs</p>
                                                </div>
                                            </div>
                                        </div>
                                    </div>
                                </a>
                            </li>
                            <li>
                                <a href="/azure/virtual-machines/windows/sql/virtual-machines-windows-sql-server-iaas-overview?toc=%2Fazure%2Fvirtual-machines%2Fwindows%2Ftoc.json">
                                    <div class="cardSize">
                                        <div class="cardPadding">
                                            <div class="card">
                                                <div class="cardImageOuter">
                                                    <div class="cardImage">
                                                        <img src="media/index/VirtualMachine.svg" alt="" />
                                                    </div>
                                                </div>
                                                <div class="cardText">
                                                    <h3>SQL Server on Virtual Machines</h3>
                                                    <p>Host enterprise SQL Server apps in the cloud</p>
                                                </div>
                                            </div>
                                        </div>
                                    </div>
                                </a>
                            </li>
                            <li>
                                <a href="/azure/virtual-machines/workloads/sap/hana-overview-architecture">
                                    <div class="cardSize">
                                        <div class="cardPadding">
                                            <div class="card">
                                                <div class="cardImageOuter">
                                                    <div class="cardImage">
                                                        <img src="media/index/VirtualMachine.svg" alt="" />
                                                    </div>
                                                </div>
                                                <div class="cardText">
                                                    <h3>SAP HANA on Azure Large Instances</h3>
                                                    <p>Run the largest SAP HANA workloads of any hyperscale cloud provider</p>
                                                </div>
                                            </div>
                                        </div>
                                    </div>
                                </a>
                            </li>
                        </ul>
                    </li>
                    <li>
                        <a href="#network">Networking</a>
                        <ul id="network" class="cardsA">
                            <li>
                                <a href="/azure/networking/networking-overview">
                                    <div class="cardSize">
                                        <div class="cardPadding">
                                            <div class="card">
                                                <div class="cardImageOuter">
                                                    <div class="cardImage">
                                                        <img src="media/index/networking-overview.svg" alt="" />
                                                    </div>
                                                </div>
                                                <div class="cardText">
                                                    <h3>Networking Overview</h3>
                                                    <p>An integrated view of the networking services in Azure</p>
                                                </div>
                                            </div>
                                        </div>
                                    </div>
                                </a>
                            </li>
                            <li>
                                <a href="/azure/cdn/">
                                    <div class="cardSize">
                                        <div class="cardPadding">
                                            <div class="card">
                                                <div class="cardImageOuter">
                                                    <div class="cardImage">
                                                        <img src="media/index/ContentDeliveryNetwork.svg" alt="" />
                                                    </div>
                                                </div>
                                                <div class="cardText">
                                                    <h3>Content Delivery Network</h3>
                                                    <p>Ensure secure, reliable content delivery with broad global reach</p>
                                                </div>
                                            </div>
                                        </div>
                                    </div>
                                </a>
                            </li>
                            <li>
                                <a href="/azure/expressroute/">
                                    <div class="cardSize">
                                        <div class="cardPadding">
                                            <div class="card">
                                                <div class="cardImageOuter">
                                                    <div class="cardImage">
                                                        <img src="media/index/ExpressRoute.svg" alt="" />
                                                    </div>
                                                </div>
                                                <div class="cardText">
                                                    <h3>ExpressRoute</h3>
                                                    <p>Dedicated private network fiber connections to Azure</p>
                                                </div>
                                            </div>
                                        </div>
                                    </div>
                                </a>
                            </li>
                            <li>
                                <a href="/azure/dns/">
                                    <div class="cardSize">
                                        <div class="cardPadding">
                                            <div class="card">
                                                <div class="cardImageOuter">
                                                    <div class="cardImage">
                                                        <img src="media/index/DNS.svg" alt="" />
                                                    </div>
                                                </div>
                                                <div class="cardText">
                                                    <h3>Azure DNS</h3>
                                                    <p>Host your DNS domain in Azure</p>
                                                </div>
                                            </div>
                                        </div>
                                    </div>
                                </a>
                            </li>
                            <li>
                                <a href="/azure/virtual-network/">
                                    <div class="cardSize">
                                        <div class="cardPadding">
                                            <div class="card">
                                                <div class="cardImageOuter">
                                                    <div class="cardImage">
                                                        <img src="media/index/VirtualNetwork.svg" alt="" />
                                                    </div>
                                                </div>
                                                <div class="cardText">
                                                    <h3>Virtual Network</h3>
                                                    <p>Provision private networks, optionally connect to on-premises datacenters</p>
                                                </div>
                                            </div>
                                        </div>
                                    </div>
                                </a>
                            </li>
                            <li>
                                <a href="/azure/traffic-manager/">
                                    <div class="cardSize">
                                        <div class="cardPadding">
                                            <div class="card">
                                                <div class="cardImageOuter">
                                                    <div class="cardImage">
                                                        <img src="media/index/TrafficManager.svg" alt="" />
                                                    </div>
                                                </div>
                                                <div class="cardText">
                                                    <h3>Traffic Manager</h3>
                                                    <p>Route incoming traffic for high performance and availability</p>
                                                </div>
                                            </div>
                                        </div>
                                    </div>
                                </a>
                            </li>
                            <li>
                                <a href="/azure/load-balancer/">
                                    <div class="cardSize">
                                        <div class="cardPadding">
                                            <div class="card">
                                                <div class="cardImageOuter">
                                                    <div class="cardImage">
                                                        <img src="media/index/LoadBalancer.svg" alt="" />
                                                    </div>
                                                </div>
                                                <div class="cardText">
                                                    <h3>Load Balancer</h3>
                                                    <p>Deliver high availability and network performance to your applications</p>
                                                </div>
                                            </div>
                                        </div>
                                    </div>
                                </a>
                            </li>
                            <li>
                                <a href="/azure/vpn-gateway/">
                                    <div class="cardSize">
                                        <div class="cardPadding">
                                            <div class="card">
                                                <div class="cardImageOuter">
                                                    <div class="cardImage">
                                                        <img src="media/index/VPNGateway.svg" alt="" />
                                                    </div>
                                                </div>
                                                <div class="cardText">
                                                    <h3>VPN Gateway</h3>
                                                    <p>Establish secure, cross-premises connectivity</p>
                                                </div>
                                            </div>
                                        </div>
                                    </div>
                                </a>
                            </li>
                            <li>
                                <a href="/azure/application-gateway/">
                                    <div class="cardSize">
                                        <div class="cardPadding">
                                            <div class="card">
                                                <div class="cardImageOuter">
                                                    <div class="cardImage">
                                                        <img src="media/index/ApplicationGateway.svg" alt="" />
                                                    </div>
                                                </div>
                                                <div class="cardText">
                                                    <h3>Application Gateway</h3>
                                                    <p>Build secure, scalable, and highly available web front ends in Azure</p>
                                                </div>
                                            </div>
                                        </div>
                                    </div>
                                </a>
                            </li>
                            <li>
                                <a href="/azure/virtual-network/ddos-protection-overview">
                                    <div class="cardSize">
                                        <div class="cardPadding">
                                            <div class="card">
                                                <div class="cardImageOuter">
                                                    <div class="cardImage">
                                                        <img src="media/index/ddos.svg" alt="" />
                                                    </div>
                                                </div>
                                                <div class="cardText">
                                                    <h3>Azure DDoS Protection</h3>
                                                    <p>Protect your applications from Distributed Denial of Service (DDoS) attacks</p>
                                                </div>
                                            </div>
                                        </div>
                                    </div>
                                </a>
                            </li>
                            <li>
                                <a href="/azure/network-watcher/">
                                    <div class="cardSize">
                                        <div class="cardPadding">
                                            <div class="card">
                                                <div class="cardImageOuter">
                                                    <div class="cardImage">
                                                        <img src="media/index/network-watcher.svg" alt="" />
                                                    </div>
                                                </div>
                                                <div class="cardText">
                                                    <h3>Network Watcher</h3>
                                                    <p>Network performance monitoring and diagnostics solution</p>
                                                </div>
                                            </div>
                                        </div>
                                    </div>
                                </a>
                            </li>
                        </ul>
                    </li>
                    <li>
                        <a href="#storage">Storage</a>
                        <ul id="storage" class="cardsA">
                            <li>
                                <a href="/azure/storage/">
                                    <div class="cardSize">
                                        <div class="cardPadding">
                                            <div class="card">
                                                <div class="cardImageOuter">
                                                    <div class="cardImage">
                                                        <img src="media/index/Storage.svg" alt="" />
                                                    </div>
                                                </div>
                                                <div class="cardText">
                                                    <h3>Storage</h3>
                                                    <p>Durable, highly available, and massively scalable cloud storage</p>
                                                </div>
                                            </div>
                                        </div>
                                    </div>
                                </a>
                            </li>
                            <li>
                                <a href="/azure/storsimple/">
                                    <div class="cardSize">
                                        <div class="cardPadding">
                                            <div class="card">
                                                <div class="cardImageOuter">
                                                    <div class="cardImage">
                                                        <img src="media/index/StorSimple.svg" alt="" />
                                                    </div>
                                                </div>
                                                <div class="cardText">
                                                    <h3>StorSimple</h3>
                                                    <p>Lower costs with an enterprise hybrid cloud storage solution</p>
                                                </div>
                                            </div>
                                        </div>
                                    </div>
                                </a>
                            </li>
                            <li>
                                <a href="/azure/data-lake-store/">
                                    <div class="cardSize">
                                        <div class="cardPadding">
                                            <div class="card">
                                                <div class="cardImageOuter">
                                                    <div class="cardImage">
                                                        <img src="media/index/Azure-Data-Lake-Store-COLOR.svg" alt="" />
                                                    </div>
                                                </div>
                                                <div class="cardText">
                                                    <h3>Data Lake Store</h3>
                                                    <p>Hyperscale repository for big data analytics workloads</p>
                                                </div>
                                            </div>
                                        </div>
                                    </div>
                                </a>
                            </li>
                            <li>
                                <a href="/azure/storage/blobs/storage-blobs-introduction/">
                                    <div class="cardSize">
                                        <div class="cardPadding">
                                            <div class="card">
                                                <div class="cardImageOuter">
                                                    <div class="cardImage">
                                                        <img src="media/index/logo_azure-blob-storage.svg" alt="" />
                                                    </div>
                                                </div>
                                                <div class="cardText">
                                                    <h3>Blob Storage</h3>
                                                    <p>REST-based object storage for unstructured data</p>
                                                </div>
                                            </div>
                                        </div>
                                    </div>
                                </a>
                            </li>
                            <li>
                                <a href="/azure/virtual-machines/windows/about-disks-and-vhds">
                                    <div class="cardSize">
                                        <div class="cardPadding">
                                            <div class="card">
                                                <div class="cardImageOuter">
                                                    <div class="cardImage">
                                                        <img src="media/index/Disks-color.svg" alt="" />
                                                    </div>
                                                </div>
                                                <div class="cardText">
                                                    <h3>Disk Storage</h3>
                                                    <p>Persistent, secured disk options supporting virtual machines</p>
                                                </div>
                                            </div>
                                        </div>
                                    </div>
                                </a>
                            </li>
                            <li>
                                <a href="/azure/virtual-machines/windows/managed-disks-overview">
                                    <div class="cardSize">
                                        <div class="cardPadding">
                                            <div class="card">
                                                <div class="cardImageOuter">
                                                    <div class="cardImage">
                                                        <img src="media/index/managed-disks.svg" alt="" />
                                                    </div>
                                                </div>
                                                <div class="cardText">
                                                    <h3>Managed Disks</h3>
                                                    <p>Persistent, secured disk storage for Azure virtual machines</p>
                                                </div>
                                            </div>
                                        </div>
                                    </div>
                                </a>
                            </li>
                            <li>
                                <a href="/azure/storage/queues/storage-queues-introduction/">
                                    <div class="cardSize">
                                        <div class="cardPadding">
                                            <div class="card">
                                                <div class="cardImageOuter">
                                                    <div class="cardImage">
                                                        <img src="media/index/logo_azure-storage-q.svg" alt="" />
                                                    </div>
                                                </div>
                                                <div class="cardText">
                                                    <h3>Queue Storage</h3>
                                                    <p>Effectively scale apps according to traffic</p>
                                                </div>
                                            </div>
                                        </div>
                                    </div>
                                </a>
                            </li>
                            <li>
                                <a href="/azure/storage/files/storage-files-introduction/">
                                    <div class="cardSize">
                                        <div class="cardPadding">
                                            <div class="card">
                                                <div class="cardImageOuter">
                                                    <div class="cardImage">
                                                        <img src="media/index/logo_azure-storage-file.svg" alt="" />
                                                    </div>
                                                </div>
                                                <div class="cardText">
                                                    <h3>File Storage</h3>
                                                    <p>File shares that use the standard SMB 3.0 protocol</p>
                                                </div>
                                            </div>
                                        </div>
                                    </div>
                                </a>
                            </li>
                            <li>
                                <a href="/azure/vs-azure-tools-storage-manage-with-storage-explorer?tabs=windows">
                                    <div class="cardSize">
                                        <div class="cardPadding">
                                            <div class="card">
                                                <div class="cardImageOuter">
                                                    <div class="cardImage">
                                                        <img src="media/index/Storage.svg" alt="" />
                                                    </div>
                                                </div>
                                                <div class="cardText">
                                                    <h3>Storage Explorer</h3>
                                                    <p>Easily manage Storage anywhere from Windows, macOS, and Linux</p>
                                                </div>
                                            </div>
                                        </div>
                                    </div>
                                </a>
                            </li>
                            <li>
                                <a href="/azure/storage/blobs/storage-blob-storage-tiers">
                                    <div class="cardSize">
                                        <div class="cardPadding">
                                            <div class="card">
                                                <div class="cardImageOuter">
                                                    <div class="cardImage">
                                                        <img src="media/index/storage.svg" alt="" />
                                                    </div>
                                                </div>
                                                <div class="cardText">
                                                    <h3>Archive Storage</h3>
                                                    <p>Low cost, secure cloud storage for rarely accessed data</p>
                                                </div>
                                            </div>
                                        </div>
                                    </div>
                                </a>
                            </li>
                        </ul>
                    </li>
                    <li>
                        <a href="#web">Web</a>
                        <ul id="web" class="cardsA">
                            <li>
                                <a href="/azure/app-service-web">
                                    <div class="cardSize">
                                        <div class="cardPadding">
                                            <div class="card">
                                                <div class="cardImageOuter">
                                                    <div class="cardImage">
                                                        <img src="media/index/app-service-web.svg" alt="" />
                                                    </div>
                                                </div>
                                                <div class="cardText">
                                                    <h3>App Service - Web Apps</h3>
                                                    <p>Quickly create and deploy mission critical Web apps at scale</p>
                                                </div>
                                            </div>
                                        </div>
                                    </div>
                                </a>
                            </li>
                            <li>
                                <a href="/azure/api-management/">
                                    <div class="cardSize">
                                        <div class="cardPadding">
                                            <div class="card">
                                                <div class="cardImageOuter">
                                                    <div class="cardImage">
                                                        <img src="media/index/apimanagement.svg" alt="" />
                                                    </div>
                                                </div>
                                                <div class="cardText">
                                                    <h3>API Management</h3>
                                                    <p>Publish APIs to developers, partners, and employees securely and at scale</p>
                                                </div>
                                            </div>
                                        </div>
                                    </div>
                                </a>
                            </li>
                            <li>
                                <a href="/azure/cdn/">
                                    <div class="cardSize">
                                        <div class="cardPadding">
                                            <div class="card">
                                                <div class="cardImageOuter">
                                                    <div class="cardImage">
                                                        <img src="media/index/ContentDeliveryNetwork.svg" alt="" />
                                                    </div>
                                                </div>
                                                <div class="cardText">
                                                    <h3>Content Delivery Network</h3>
                                                    <p>Ensure secure, reliable content delivery with broad global reach</p>
                                                </div>
                                            </div>
                                        </div>
                                    </div>
                                </a>
                            </li>
                            <li>
                                <a href="/azure/notification-hubs/">
                                    <div class="cardSize">
                                        <div class="cardPadding">
                                            <div class="card">
                                                <div class="cardImageOuter">
                                                    <div class="cardImage">
                                                        <img src="media/index/NotificationHubs.svg" alt="" />
                                                    </div>
                                                </div>
                                                <div class="cardText">
                                                    <h3>Notification Hubs</h3>
                                                    <p>Send push notifications to any platform from any back end</p>
                                                </div>
                                            </div>
                                        </div>
                                    </div>
                                </a>
                            </li>
                            <li>
                                <a href="/azure/search/">
                                    <div class="cardSize">
                                        <div class="cardPadding">
                                            <div class="card">
                                                <div class="cardImageOuter">
                                                    <div class="cardImage">
                                                        <img src="media/index/Search.svg" alt="" />
                                                    </div>
                                                </div>
                                                <div class="cardText">
                                                    <h3>Azure Search</h3>
                                                    <p>Fully-managed search-as-a-service</p>
                                                </div>
                                            </div>
                                        </div>
                                    </div>
                                </a>
                            </li>
                            <li>
                                <a href="/azure/app-service-api">
                                    <div class="cardSize">
                                        <div class="cardPadding">
                                            <div class="card">
                                                <div class="cardImageOuter">
                                                    <div class="cardImage">
                                                        <img src="media/index/app-service-api.svg" alt="" />
                                                    </div>
                                                </div>
                                                <div class="cardText">
                                                    <h3>API Apps</h3>
                                                    <p>Easily build and consume Cloud APIs</p>
                                                </div>
                                            </div>
                                        </div>
                                    </div>
                                </a>
                            </li>
                        </ul>
                    </li>
                    <li>
                        <a href="#mobile">Mobile</a>
                        <ul id="mobile" class="cardsA">
                            <li>
                                <a href="/azure/app-service-mobile">
                                    <div class="cardSize">
                                        <div class="cardPadding">
                                            <div class="card">
                                                <div class="cardImageOuter">
                                                    <div class="cardImage">
                                                        <img src="media/index/app-service-mobile.svg" alt="" />
                                                    </div>
                                                </div>
                                                <div class="cardText">
                                                    <h3>App Service - Mobile Apps</h3>
                                                    <p>Build and host the backend for any mobile app</p>
                                                </div>
                                            </div>
                                        </div>
                                    </div>
                                </a>
                            </li>
                            <li>
                                <a href="/azure/notification-hubs/">
                                    <div class="cardSize">
                                        <div class="cardPadding">
                                            <div class="card">
                                                <div class="cardImageOuter">
                                                    <div class="cardImage">
                                                        <img src="media/index/NotificationHubs.svg" alt="" />
                                                    </div>
                                                </div>
                                                <div class="cardText">
                                                    <h3>Notification Hubs</h3>
                                                    <p>Send push notifications to any platform from any back end</p>
                                                </div>
                                            </div>
                                        </div>
                                    </div>
                                </a>
                            </li>
                            <li>
                                <a href="/azure/app-service-api">
                                    <div class="cardSize">
                                        <div class="cardPadding">
                                            <div class="card">
                                                <div class="cardImageOuter">
                                                    <div class="cardImage">
                                                        <img src="media/index/app-service-api.svg" alt="" />
                                                    </div>
                                                </div>
                                                <div class="cardText">
                                                    <h3>API Apps</h3>
                                                    <p>Easily build and consume Cloud APIs</p>
                                                </div>
                                            </div>
                                        </div>
                                    </div>
                                </a>
                            </li>
                            <li>
                                <a href="/appcenter">
                                    <div class="cardSize">
                                        <div class="cardPadding">
                                            <div class="card">
                                                <div class="cardImageOuter">
                                                    <div class="cardImage">
                                                        <img alt="" src="https://docs.microsoft.com/media/logos/logo_vs-mobile-center.svg">
                                                    </div>
                                                </div>
                                                <div class="cardText">
                                                    <h3>Visual Studio App Center</h3>
                                                    <p>Ship apps faster by automating application lifecycles</p>
                                                </div>
                                            </div>
                                        </div>
                                    </div>
                                </a>
                            </li>
                            <li>
                                <a href="https://docs.microsoft.com/azure/location-based-services/">
                                    <div class="cardSize">
                                        <div class="cardPadding">
                                            <div class="card">
                                                <div class="cardImageOuter">
                                                    <div class="cardImage">
                                                        <img src="media/index/azure-lbs-icon.svg" alt="" />
                                                    </div>
                                                </div>
                                                <div class="cardText">
                                                    <h3>Azure Location Based Services</h3>
                                                    <p>Simple and secure location APIs provide geospatial context to data</p>
                                                </div>
                                            </div>
                                        </div>
                                    </div>
                                </a>
                            </li>
                            <li>
                                <a href="https://azure.microsoft.com/features/xamarin">
                                    <div class="cardSize">
                                        <div class="cardPadding">
                                            <div class="card">
                                                <div class="cardImageOuter">
                                                    <div class="cardImage">
                                                        <img src="media/index/logo_xamarin.svg" alt="" />
                                                    </div>
                                                </div>
                                                <div class="cardText">
                                                    <h3>Xamarin</h3>
                                                    <p>Create amazing cloud-powered mobile apps faster</p>
                                                </div>
                                            </div>
                                        </div>
                                    </div>
                                </a>
                            </li>
                        </ul>
                    </li>
                    <li>
                        <a href="#containers">Containers</a>
                        <ul id="containers" class="cardsA">
                            <li>
                                <a href="/azure/app-service/">
                                    <div class="cardSize">
                                        <div class="cardPadding">
                                            <div class="card">
                                                <div class="cardImageOuter">
                                                    <div class="cardImage">
                                                        <img src="media/index/AppService.svg" alt="" />
                                                    </div>
                                                </div>
                                                <div class="cardText">
                                                    <h3>App Service</h3>
                                                    <p>Quickly create powerful cloud apps for web and mobile</p>
                                                </div>
                                            </div>
                                        </div>
                                    </div>
                                </a>
                            </li>
                            <li>
                                <a href="/azure/batch/">
                                    <div class="cardSize">
                                        <div class="cardPadding">
                                            <div class="card">
                                                <div class="cardImageOuter">
                                                    <div class="cardImage">
                                                        <img src="media/index/Batch.svg" alt="" />
                                                    </div>
                                                </div>
                                                <div class="cardText">
                                                    <h3>Batch</h3>
                                                    <p>Cloud-scale job scheduling and compute management</p>
                                                </div>
                                            </div>
                                        </div>
                                    </div>
                                </a>
                            </li>
                            <li>
                                <a href="/azure/container-registry/">
                                    <div class="cardSize">
                                        <div class="cardPadding">
                                            <div class="card">
                                                <div class="cardImageOuter">
                                                    <div class="cardImage">
                                                        <img src="media/index/container-registry.svg" alt="" />
                                                    </div>
                                                </div>
                                                <div class="cardText">
                                                    <h3>Azure Container Registry</h3>
                                                    <p>Store and manage container images across all types of Azure deployments</p>
                                                </div>
                                            </div>
                                        </div>
                                    </div>
                                </a>
                            </li>
                            <li>
                                <a href="/azure/container-instances/">
                                    <div class="cardSize">
                                        <div class="cardPadding">
                                            <div class="card">
                                                <div class="cardImageOuter">
                                                    <div class="cardImage">
                                                        <img src="media/index/ContainerInstances.svg" alt="" />
                                                    </div>
                                                </div>
                                                <div class="cardText">
                                                    <h3>Container Instances</h3>
                                                    <p>Easily run containers with a single command</p>
                                                </div>
                                            </div>
                                        </div>
                                    </div>
                                </a>
                            </li>
                            <li>
                                <a href="/azure/service-fabric/">
                                    <div class="cardSize">
                                        <div class="cardPadding">
                                            <div class="card">
                                                <div class="cardImageOuter">
                                                    <div class="cardImage">
                                                        <img src="media/index/Fabric.svg" alt="" />
                                                    </div>
                                                </div>
                                                <div class="cardText">
                                                    <h3>Service Fabric</h3>
                                                    <p>Develop microservices and orchestrate containers on Windows or Linux</p>
                                                </div>
                                            </div>
                                        </div>
                                    </div>
                                </a>
                            </li>
                            <li>
                                <a href="/azure/aks/">
                                    <div class="cardSize">
                                        <div class="cardPadding">
                                            <div class="card">
                                                <div class="cardImageOuter">
                                                    <div class="cardImage">
                                                        <img src="media/index/ContainerService.svg" alt="" />
                                                    </div>
                                                </div>
                                                <div class="cardText">
                                                    <h3>Azure Container Service (AKS)</h3>
                                                    <p>Simplify the deployment, management, and operations of Kubernetes</p>
                                                </div>
                                            </div>
                                        </div>
                                    </div>
                                </a>
                            </li>
                            <li>
                                <a href="/azure/app-service/containers/">
                                    <div class="cardSize">
                                        <div class="cardPadding">
                                            <div class="card">
                                                <div class="cardImageOuter">
                                                    <div class="cardImage">
                                                        <img src="media/index/AppService.svg" alt="" />
                                                    </div>
                                                </div>
                                                <div class="cardText">
                                                    <h3>Web App for Containers</h3>
                                                    <p>Easily deploy and run containerized web apps that scale with your business</p>
                                                </div>
                                            </div>
                                        </div>
                                    </div>
                                </a>
                            </li>
                        </ul>
                    </li>
                    <li>
                        <a href="#databases">Databases</a>
                        <ul id="databases" class="cardsA">
                            <li>
                                <a href="/azure/sql-database/">
                                    <div class="cardSize">
                                        <div class="cardPadding">
                                            <div class="card">
                                                <div class="cardImageOuter">
                                                    <div class="cardImage">
                                                        <img src="media/index/SQLDatabase.svg" alt="" />
                                                    </div>
                                                </div>
                                                <div class="cardText">
                                                    <h3>Azure SQL Database</h3>
                                                    <p>Managed relational SQL Database as a service</p>
                                                </div>
                                            </div>
                                        </div>
                                    </div>
                                </a>
                            </li>
                            <li>
                                <a href="/azure/cosmos-db/">
                                    <div class="cardSize">
                                        <div class="cardPadding">
                                            <div class="card">
                                                <div class="cardImageOuter">
                                                    <div class="cardImage">
                                                        <img src="media/index/CosmosDB_rgb_ui_lighttheme.svg" alt="" />
                                                    </div>
                                                </div>
                                                <div class="cardText">
                                                    <h3>Azure Cosmos DB</h3>
                                                    <p>Globally distributed, multi-model database for any scale</p>
                                                </div>
                                            </div>
                                        </div>
                                    </div>
                                </a>
                            </li>
                            <li>
                                <a href="/azure/sql-data-warehouse/">
                                    <div class="cardSize">
                                        <div class="cardPadding">
                                            <div class="card">
                                                <div class="cardImageOuter">
                                                    <div class="cardImage">
                                                        <img src="media/index/SQLDataWarehouse.svg" alt="" />
                                                    </div>
                                                </div>
                                                <div class="cardText">
                                                    <h3>SQL Data Warehouse</h3>
                                                    <p>Elastic data warehouse as a service with enterprise-class features</p>
                                                </div>
                                            </div>
                                        </div>
                                    </div>
                                </a>
                            </li>
                            <li>
                                <a href="/azure/data-factory/">
                                    <div class="cardSize">
                                        <div class="cardPadding">
                                            <div class="card">
                                                <div class="cardImageOuter">
                                                    <div class="cardImage">
                                                        <img src="media/index/DataFactory.svg" alt="" />
                                                    </div>
                                                </div>
                                                <div class="cardText">
                                                    <h3>Data Factory</h3>
                                                    <p>Orchestrate and manage data transformation and movement</p>
                                                </div>
                                            </div>
                                        </div>
                                    </div>
                                </a>
                            </li>
                            <li>
                                <a href="/azure/redis-cache/">
                                    <div class="cardSize">
                                        <div class="cardPadding">
                                            <div class="card">
                                                <div class="cardImageOuter">
                                                    <div class="cardImage">
                                                        <img src="media/index/RedisCache.svg" alt="" />
                                                    </div>
                                                </div>
                                                <div class="cardText">
                                                    <h3>Redis Cache</h3>
                                                    <p>Power applications with high-throughput, low-latency data access</p>
                                                </div>
                                            </div>
                                        </div>
                                    </div>
                                </a>
                            </li>
                            <li>
                                <a href="/azure/sql-server-stretch-database/">
                                    <div class="cardSize">
                                        <div class="cardPadding">
                                            <div class="card">
                                                <div class="cardImageOuter">
                                                    <div class="cardImage">
                                                        <img src="media/index/SQLDatabase.svg" alt="" />
                                                    </div>
                                                </div>
                                                <div class="cardText">
                                                    <h3>SQL Server Stretch Database</h3>
                                                    <p>Dynamically stretch on-premises SQL Server databases to Azure</p>
                                                </div>
                                            </div>
                                        </div>
                                    </div>
                                </a>
                            </li>
                            <li>
                                <a href="/azure/virtual-machines/windows/sql/virtual-machines-windows-sql-server-iaas-overview?toc=%2Fazure%2Fvirtual-machines%2Fwindows%2Ftoc.json">
                                    <div class="cardSize">
                                        <div class="cardPadding">
                                            <div class="card">
                                                <div class="cardImageOuter">
                                                    <div class="cardImage">
                                                        <img src="media/index/VirtualMachine.svg" alt="" />
                                                    </div>
                                                </div>
                                                <div class="cardText">
                                                    <h3>SQL Server on Virtual Machines</h3>
                                                    <p>Host enterprise SQL Server apps in the cloud</p>
                                                </div>
                                            </div>
                                        </div>
                                    </div>
                                </a>
                            </li>
                            <li>
                                <a href="/azure/cosmos-db/table-storage-overview">
                                    <div class="cardSize">
                                        <div class="cardPadding">
                                            <div class="card">
                                                <div class="cardImageOuter">
                                                    <div class="cardImage">
                                                        <img src="media/index/CosmosDB_rgb_ui_lighttheme.svg" alt="" />
                                                    </div>
                                                </div>
                                                <div class="cardText">
                                                    <h3>Table Storage</h3>
                                                    <p>NoSQL key-value store using semi-structured datasets</p>
                                                </div>
                                            </div>
                                        </div>
                                    </div>
                                </a>
                            </li>
                            <li>
                                <a href="/azure/postgresql/">
                                    <div class="cardSize">
                                        <div class="cardPadding">
                                            <div class="card">
                                                <div class="cardImageOuter">
                                                    <div class="cardImage">
                                                        <img src="media/index/PostgreSQL.svg" alt="" />
                                                    </div>
                                                </div>
                                                <div class="cardText">
                                                    <h3>Azure Database for PostgreSQL</h3>
                                                    <p>Managed PostgreSQL database service for app developers</p>
                                                </div>
                                            </div>
                                        </div>
                                    </div>
                                </a>
                            </li>
                            <li>
                                <a href="/azure/mysql/">
                                    <div class="cardSize">
                                        <div class="cardPadding">
                                            <div class="card">
                                                <div class="cardImageOuter">
                                                    <div class="cardImage">
                                                        <img src="media/index/MySQL.svg" alt="" />
                                                    </div>
                                                </div>
                                                <div class="cardText">
                                                    <h3>Azure Database for MySQL</h3>
                                                    <p>Managed MySQL database service for app developers</p>
                                                </div>
                                            </div>
                                        </div>
                                    </div>
                                </a>
                            </li>
                            <li>
                                <a href="/azure/dms/dms-overview">
                                    <div class="cardSize">
                                        <div class="cardPadding">
                                            <div class="card">
                                                <div class="cardImageOuter">
                                                    <div class="cardImage">
                                                        <img src="media/index/database-migration.svg" alt="" />
                                                    </div>
                                                </div>
                                                <div class="cardText">
                                                    <h3>Azure Database Migration Service</h3>
                                                    <p>Reduce the complexity of your cloud migration</p>
                                                </div>
                                            </div>
                                        </div>
                                    </div>
                                </a>
                            </li>
                        </ul>
                    </li>
                    <li>
                        <a href="#analytics">Analytics</a>
                        <ul id="analytics" class="cardsA">
                            <li>
                                <a href="/azure/sql-data-warehouse/">
                                    <div class="cardSize">
                                        <div class="cardPadding">
                                            <div class="card">
                                                <div class="cardImageOuter">
                                                    <div class="cardImage">
                                                        <img src="media/index/sqldatawarehouse.svg" alt="" />
                                                    </div>
                                                </div>
                                                <div class="cardText">
                                                    <h3>SQL Data Warehouse</h3>
                                                    <p>Elastic data warehouse as a service with enterprise-class features</p>
                                                </div>
                                            </div>
                                        </div>
                                    </div>
                                </a>
                            </li>
                            <li>
                                <a href="/azure/azure-databricks/">
                                    <div class="cardSize">
                                        <div class="cardPadding">
                                            <div class="card">
                                                <div class="cardImageOuter">
                                                    <div class="cardImage">
                                                        <img src="media/index/logo_databricks.svg" alt="" />
                                                    </div>
                                                </div>
                                                <div class="cardText">
                                                    <h3>Azure Databricks</h3>
                                                    <p>Create an Azure Databricks workspace with Spark clusters</p>
                                                </div>
                                            </div>
                                        </div>
                                    </div>
                                </a>
                            </li>
                            <li>
                                <a href="/azure/hdinsight/">
                                    <div class="cardSize">
                                        <div class="cardPadding">
                                            <div class="card">
                                                <div class="cardImageOuter">
                                                    <div class="cardImage">
                                                        <img src="media/index/HDInsight.svg" alt="" />
                                                    </div>
                                                </div>
                                                <div class="cardText">
                                                    <h3>HDInsight</h3>
                                                    <p>Provision cloud Hadoop, Spark, R Server, HBase, and Storm clusters</p>
                                                </div>
                                            </div>
                                        </div>
                                    </div>
                                </a>
                            </li>
                            <li>
                                <a href="/azure/data-factory/">
                                    <div class="cardSize">
                                        <div class="cardPadding">
                                            <div class="card">
                                                <div class="cardImageOuter">
                                                    <div class="cardImage">
                                                        <img src="media/index/DataFactory.svg" alt="" />
                                                    </div>
                                                </div>
                                                <div class="cardText">
                                                    <h3>Data Factory</h3>
                                                    <p>Orchestrate and manage data transformation and movement</p>
                                                </div>
                                            </div>
                                        </div>
                                    </div>
                                </a>
                            </li>
                            <li>
                                <a href="/azure/stream-analytics/">
                                    <div class="cardSize">
                                        <div class="cardPadding">
                                            <div class="card">
                                                <div class="cardImageOuter">
                                                    <div class="cardImage">
                                                        <img src="media/index/StreamAnalytics.svg" alt="" />
                                                    </div>
                                                </div>
                                                <div class="cardText">
                                                    <h3>Stream Analytics</h3>
                                                    <p>Real-time data stream processing from millions of IoT devices</p>
                                                </div>
                                            </div>
                                        </div>
                                    </div>
                                </a>
                            </li>
                            <li>
                                <a href="/azure/data-lake-analytics/">
                                    <div class="cardSize">
                                        <div class="cardPadding">
                                            <div class="card">
                                                <div class="cardImageOuter">
                                                    <div class="cardImage">
                                                        <img src="media/index/Azure-Data-Lake-Analytics-COLOR.svg" alt="" />
                                                    </div>
                                                </div>
                                                <div class="cardText">
                                                    <h3>Data Lake Analytics</h3>
                                                    <p>Distributed analytics service that makes big data easy</p>
                                                </div>
                                            </div>
                                        </div>
                                    </div>
                                </a>
                            </li>
                            <li>
                                <a href="/azure/event-hubs/">
                                    <div class="cardSize">
                                        <div class="cardPadding">
                                            <div class="card">
                                                <div class="cardImageOuter">
                                                    <div class="cardImage">
                                                        <img src="media/index/eventhubs.svg" alt="" />
                                                    </div>
                                                </div>
                                                <div class="cardText">
                                                    <h3>Event Hubs</h3>
                                                    <p>Receive telemetry from millions of devices</p>
                                                </div>
                                            </div>
                                        </div>
                                    </div>
                                </a>
                            </li>
                            <li>
                                <a href="/azure/power-bi-embedded/">
                                    <div class="cardSize">
                                        <div class="cardPadding">
                                            <div class="card">
                                                <div class="cardImageOuter">
                                                    <div class="cardImage">
                                                        <img src="media/index/PowerBIEmbedded.svg" alt="" />
                                                    </div>
                                                </div>
                                                <div class="cardText">
                                                    <h3>Power BI Embedded</h3>
                                                    <p>Embed fully interactive, stunning data visualizations in your applications</p>
                                                </div>
                                            </div>
                                        </div>
                                    </div>
                                </a>
                            </li>
                            <li>
                                <a href="/azure/analysis-services/">
                                    <div class="cardSize">
                                        <div class="cardPadding">
                                            <div class="card">
                                                <div class="cardImageOuter">
                                                    <div class="cardImage">
                                                        <img src="media/index/AnalysisServices.svg" alt="" />
                                                    </div>
                                                </div>
                                                <div class="cardText">
                                                    <h3>Azure Analysis Services</h3>
                                                    <p>Enterprise grade analytics engine as a service</p>
                                                </div>
                                            </div>
                                        </div>
                                    </div>
                                </a>
                            </li>
                            <li>
                                <a href="/azure/hdinsight/spark/apache-spark-overview">
                                    <div class="cardSize">
                                        <div class="cardPadding">
                                            <div class="card">
                                                <div class="cardImageOuter">
                                                    <div class="cardImage">
                                                        <img src="media/index/hdinsight.svg" alt="" />
                                                    </div>
                                                </div>
                                                <div class="cardText">
                                                    <h3>Apache Spark for Azure HDInsight</h3>
                                                    <p>Apache Spark in the cloud for mission critical deployments</p>
                                                </div>
                                            </div>
                                        </div>
                                    </div>
                                </a>
                            </li>
                            <li>
                                <a href="/azure/hdinsight/storm/apache-storm-overview">
                                    <div class="cardSize">
                                        <div class="cardPadding">
                                            <div class="card">
                                                <div class="cardImageOuter">
                                                    <div class="cardImage">
                                                        <img src="media/index/hdinsight.svg" alt="" />
                                                    </div>
                                                </div>
                                                <div class="cardText">
                                                    <h3>Apache Storm for Azure HDInsight</h3>
                                                    <p>Real-time stream processing made easy for big data</p>
                                                </div>
                                            </div>
                                        </div>
                                    </div>
                                </a>
                            </li>
                            <li>
                                <a href="/azure/hdinsight/r-server/r-server-overview">
                                    <div class="cardSize">
                                        <div class="cardPadding">
                                            <div class="card">
                                                <div class="cardImageOuter">
                                                    <div class="cardImage">
                                                        <img src="media/index/hdinsight.svg" alt="" />
                                                    </div>
                                                </div>
                                                <div class="cardText">
                                                    <h3>R Server for Azure HDInsight</h3>
                                                    <p>Predictive analytics, machine learning, and statistical modeling for big data</p>
                                                </div>
                                            </div>
                                        </div>
                                    </div>
                                </a>
                            </li>
                            <li>
                                <a href="/azure/log-analytics/">
                                    <div class="cardSize">
                                        <div class="cardPadding">
                                            <div class="card">
                                                <div class="cardImageOuter">
                                                    <div class="cardImage">
                                                        <img src="media/index/OperationsManagementSuite.svg" alt="" />
                                                    </div>
                                                </div>
                                                <div class="cardText">
                                                    <h3>Log Analytics</h3>
                                                    <p>Collect, search, and visualize machine data from on-premises and cloud</p>
                                                </div>
                                            </div>
                                        </div>
                                    </div>
                                </a>
                            </li>
                            <li>
                                <a href="/azure/data-catalog/">
                                    <div class="cardSize">
                                        <div class="cardPadding">
                                            <div class="card">
                                                <div class="cardImageOuter">
                                                    <div class="cardImage">
                                                        <img src="media/index/data-catalog.svg" alt="" />
                                                    </div>
                                                </div>
                                                <div class="cardText">
                                                    <h3>Data Catalog</h3>
                                                    <p>Get more value from your enterprise data assets</p>
                                                </div>
                                            </div>
                                        </div>
                                    </div>
                                </a>
                            </li>
                            <li>
                                <a href="/azure/data-lake-store/">
                                    <div class="cardSize">
                                        <div class="cardPadding">
                                            <div class="card">
                                                <div class="cardImageOuter">
                                                    <div class="cardImage">
                                                        <img src="media/index/Azure-Data-Lake-Store-COLOR.svg" alt="" />
                                                    </div>
                                                </div>
                                                <div class="cardText">
                                                    <h3>Data Lake Store</h3>
                                                    <p>Hyperscale repository for big data analytics workloads</p>
                                                </div>
                                            </div>
                                        </div>
                                    </div>
                                </a>
                            </li>
                            <li>
                                <a href="/azure/azure-netapp-files/">
                                    <div class="cardSize">
                                        <div class="cardPadding">
                                            <div class="card">
                                                <div class="cardImageOuter">
                                                    <div class="cardImage">
                                                        <img src="/azure/azure-netapp-files/media/index/netapp.png" alt="" />
                                                    </div>
                                                </div>
                                                <div class="cardText">
                                                    <h3>Azure NetApp Files</h3>
                                                    <p>Enterprise-grade NFS file service powered by NetApp</p>
                                                </div>
                                            </div>
                                        </div>
                                    </div>
                                </a>
                            </li>
                        </ul>
                    </li>
                    <li>
                        <a href="#ai">AI + Machine Learning</a>
                        <ul id="ai" class="cardsA">
                            <li class="fullSpan">
                                <h2>Artificial Intelligence</h2>
                            </li>
                            <li>
                                <a href="/azure/azure-databricks/">
                                    <div class="cardSize">
                                        <div class="cardPadding">
                                            <div class="card">
                                                <div class="cardImageOuter">
                                                    <div class="cardImage">
                                                        <img src="media/index/logo_databricks.svg" alt="" />
                                                    </div>
                                                </div>
                                                <div class="cardText">
                                                    <h3>Azure Databricks</h3>
                                                    <p>Create an Azure Databricks workspace with Spark clusters</p>
                                                </div>
                                            </div>
                                        </div>
                                    </div>
                                </a>
                            </li>
                            <li>
                                <a href="/azure/batch-ai/">
                                    <div class="cardSize">
                                        <div class="cardPadding">
                                            <div class="card">
                                                <div class="cardImageOuter">
                                                    <div class="cardImage">
                                                        <img src="media/index/Azure_batch_ai.svg" alt="" />
                                                    </div>
                                                </div>
                                                <div class="cardText">
                                                    <h3>Azure Batch AI</h3>
                                                    <p>Easily experiment and train your deep learning and AI models in parallel at scale</p>
                                                </div>
                                            </div>
                                        </div>
                                    </div>
                                </a>
                            </li>
                            <li>
                                <a href="https://docs.microsoft.com/bot-framework/bot-service-overview-introduction">
                                    <div class="cardSize">
                                        <div class="cardPadding">
                                            <div class="card">
                                                <div class="cardImageOuter">
                                                    <div class="cardImage">
                                                        <img src="media/index/bot-service.svg" alt="" />
                                                    </div>
                                                </div>
                                                <div class="cardText">
                                                    <h3>Azure Bot Service</h3>
                                                    <p>Intelligent, serverless bot service that scales on demand</p>
                                                </div>
                                            </div>
                                        </div>
                                    </div>
                                </a>
                            </li>
                            <li>
                                <a href="/azure/genomics/">
                                    <div class="cardSize">
                                        <div class="cardPadding">
                                            <div class="card">
                                                <div class="cardImageOuter">
                                                    <div class="cardImage">
                                                        <img src="media/index/genomics.svg" alt="" />
                                                    </div>
                                                </div>
                                                <div class="cardText">
                                                    <h3>Microsoft Genomics</h3>
                                                    <p>Power genome sequencing and research insights</p>
                                                </div>
                                            </div>
                                        </div>
                                    </div>
                                </a>
                            </li>
                            <li>
                                <a href="/azure/machine-learning/service">
                                    <div class="cardSize">
                                        <div class="cardPadding">
                                            <div class="card">
                                                <div class="cardImageOuter">
                                                    <div class="cardImage">
                                                        <img src="media/index/MachineLearning.svg" alt="" />
                                                    </div>
                                                </div>
                                                <div class="cardText">
                                                    <h3>Machine Learning Services</h3>
                                                    <p>Build, deploy, and manage machine learning and AI models</p>
                                                </div>
                                            </div>
                                        </div>
                                    </div>
                                </a>
                            </li>
                            <li>
                                <a href="/azure/machine-learning/studio">
                                    <div class="cardSize">
                                        <div class="cardPadding">
                                            <div class="card">
                                                <div class="cardImageOuter">
                                                    <div class="cardImage">
                                                        <img src="media/index/MachineLearning.svg" alt="" />
                                                    </div>
                                                </div>
                                                <div class="cardText">
                                                    <h3>Machine Learning Studio</h3>
                                                    <p>Easily build, deploy, and manage predictive analytics solutions</p>
                                                </div>
                                            </div>
                                        </div>
                                    </div>
                                </a>
                            </li>
                            <li>
                                <a href="/azure/cognitive-services/">
                                    <div class="cardSize">
                                        <div class="cardPadding">
                                            <div class="card">
                                                <div class="cardImageOuter">
                                                    <div class="cardImage">
                                                        <img src="media/index/i_azure-cognitive-services-color.svg" alt="" />
                                                    </div>
                                                </div>
                                                <div class="cardText">
                                                    <h3>Cognitive Services</h3>
                                                    <p>Infuse apps, websites, and bots with intelligence to see, hear, speak, and understand</p>
                                                </div>
                                            </div>
                                        </div>
                                    </div>
                                </a>
                            </li>
                            <li class="fullSpan">
                                <h2 style="margin-top:24px;margin-bottom:18px;">Cognitive Services APIs</h2>
                                <ul id="cognitive-services" class="cardsL panelContent singlePanelContent" style="display:flex!important;">
                                    <li>
                                        <div class="cardSize">
                                            <div class="cardPadding">
                                                <div class="card">
                                                    <div class="cardText">
                                                        <h3>Vision</h3>
                                                        <ul class="noBullet">
                                                            <li>
                                                                <a class="barLink" href="/azure/cognitive-services/computer-vision/"><img src="media/index/API_Computer_Vision.svg" alt="" />Computer Vision API</a>
                                                            </li>
                                                            <li>
                                                                <a class="barLink" href="/azure/cognitive-services/content-moderator/overview"><img src="media/index/API_Content_Moderator.svg" alt="" />Content Moderator</a>
                                                            </li>
                                                            <li>
                                                                <a class="barLink" href="/azure/cognitive-services/Custom-Vision-Service/home"><img src="media/index/API_Custom_Vision.svg" alt="" /><span>Custom Vision Service&nbsp;<sup style="font-size:70%">PREVIEW</sup></span></a>
                                                            </li>
                                                            <li>
                                                                <a class="barLink" href="/azure/cognitive-services/emotion/home"><img src="media/index/API_Emotion.svg" alt="" /><span>Emotion API&nbsp;<sup style="font-size:70%">PREVIEW</sup></span></a>
                                                            </li>
                                                            <li>
                                                                <a class="barLink" href="/azure/cognitive-services/face/"><img src="media/index/API_Face.svg" alt="" />Face API</a>
                                                            </li>
                                                            <li>
                                                                <a class="barLink" href="/azure/cognitive-services/video-indexer/video-indexer-overview"><img src="media/index/API_VideoIndexer.svg" alt="" /><span>Video Indexer&nbsp;<sup style="font-size:70%">PREVIEW</sup></span></a>
                                                            </li>
                                                        </ul>
                                                    </div>
                                                </div>
                                            </div>
                                        </div>
                                    </li>
                                    <li>
                                        <div class="cardSize">
                                            <div class="cardPadding">
                                                <div class="card">
                                                    <div class="cardText">
                                                        <h3>Speech</h3>
                                                        <ul class="noBullet">
                                                            <li>
                                                                <a class="barLink" href="/azure/cognitive-services/speech/home"><img src="media/index/API_Bing_Speech.svg" alt="" />Bing Speech API</a>
                                                            </li>
                                                            <li>
                                                                <a class="barLink" href="/azure/cognitive-services/custom-speech-service/cognitive-services-custom-speech-home"><img src="media/index/API_Custom_Speech.svg" alt="" /><span>Custom Speech Service&nbsp;<sup style="font-size:70%">PREVIEW</sup></span></a>
                                                            </li>
                                                            <li>
                                                                <a class="barLink" href="/azure/cognitive-services/speaker-recognition/home"><img src="media/index/API_Speaker_Recognition.svg" alt="" /><span>Speaker Recognition API&nbsp;<sup style="font-size:70%">PREVIEW</sup></span></a>
                                                            </li>
                                                            <li>
                                                                <a class="barLink" href="https://docs.microsofttranslator.com/speech-translate.html"><img src="media/index/API_TranslatorSpeech.svg" alt="" />Translator Speech API</a>
                                                            </li>
                                                        </ul>
                                                    </div>
                                                </div>
                                            </div>
                                        </div>
                                    </li>
                                    <li>
                                        <div class="cardSize">
                                            <div class="cardPadding">
                                                <div class="card">
                                                    <div class="cardText">
                                                        <h3>Language</h3>
                                                        <ul class="noBullet">
                                                            <li>
                                                                <a class="barLink" href="/azure/cognitive-services/bing-spell-check/"><img src="media/index/API_Bing_Spell_Check.svg" alt="" />Bing Spell Check API</a>
                                                            </li>
                                                            <li>
                                                                <a class="barLink" href="/azure/cognitive-services/luis/"><img src="media/index/API_Luis.svg" alt="" /><span>Language Understanding (LUIS)</span></a>
                                                            </li>
                                                            <li>
                                                                <a class="barLink" href="/azure/cognitive-services/linguisticanalysisapi/home"><img src="media/index/API_LinguisticAnalysis.svg" alt="" /><span>Linguistic Analysis API&nbsp;<sup style="font-size:70%">PREVIEW</sup></span></a>
                                                            </li>
                                                            <li>
                                                                <a class="barLink" href="/azure/cognitive-services/text-analytics/"><img src="media/index/API_TextAnalytics.svg" alt="" />Text Analytics API</a>
                                                            </li>
                                                            <li>
                                                                <a class="barLink" href="/azure/cognitive-services/translator/translator-info-overview"><img src="media/index/API_TranslatorText.svg" alt="" />Translator Text API</a>
                                                            </li>
                                                            <li>
                                                                <a class="barLink" href="/azure/cognitive-services/web-language-model/home"><img src="media/index/API_WebLanguageModel.svg" alt="" /><span>Web Language Model API&nbsp;<sup style="font-size:70%">PREVIEW</sup></span></a>
                                                            </li>
                                                        </ul>
                                                    </div>
                                                </div>
                                            </div>
                                        </div>
                                    </li>
                                    <li>
                                        <div class="cardSize">
                                            <div class="cardPadding">
                                                <div class="card">
                                                    <div class="cardText">
                                                        <h3>Knowledge</h3>
                                                        <ul class="noBullet">
                                                            <li>
                                                                <a class="barLink" href="/azure/cognitive-services/custom-decision-service/custom-decision-service-overview"><img src="media/index/API_Custom_Decision_Service.svg" alt="" /><span>Custom Decision Service&nbsp;<sup style="font-size:70%">PREVIEW</sup></span></a>
                                                            </li>
                                                            <li>
                                                                <a class="barLink" href="/azure/cognitive-services/qnamaker/home"><img src="media/index/API_QnAMaker.svg" alt="" /><span>QnA Maker API&nbsp;<sup style="font-size:70%">PREVIEW</sup></span></a>
                                                            </li>
                                                            <li>
                                                                <a class="barLink" href="/azure/cognitive-services/recommendations/overview"><img src="media/index/API_Recommendations.svg" alt="" /><span>Recommendations API&nbsp;<sup style="font-size:70%">PREVIEW</sup></span></a>
                                                            </li>
                                                            <li>
                                                                <a class="barLink" href="/azure/cognitive-services/kes/overview">
                                                                    <img src="media/index/API_KnowledgeExploration.svg" alt="" />
                                                                    <span>Knowledge Exploration Service (KES)</span>
                                                                </a>
                                                            </li>
                                                            <li>
                                                                <a class="barLink" href="/azure/cognitive-services/academic-knowledge/home">
                                                                    <img src="media/index/API_Know_Academic.svg" alt="" />
                                                                    <span>Academic Knowledge API</span>
                                                                </a>
                                                            </li>
                                                            <li>
                                                                <a class="barLink" href="/azure/cognitive-services/entitylinking/home">
                                                                    <img src="media/index/API_Entity_LinkingIntelligence.svg" alt="" />
                                                                    <span>Entity Linking Intelligence Service API</span>
                                                                </a>
                                                            </li>
                                                        </ul>
                                                    </div>
                                                </div>
                                            </div>
                                        </div>
                                    </li>
                                    <li>
                                        <div class="cardSize">
                                            <div class="cardPadding">
                                                <div class="card">
                                                    <div class="cardText">
                                                        <h3>Search</h3>
                                                        <ul class="noBullet">
                                                            <li>
                                                                <a class="barLink" href="/azure/cognitive-services/bing-news-search/search-the-web"><img src="media/index/API_Bing_News_Search.svg" alt="" />Bing News Search API</a>
                                                            </li>
                                                            <li>
                                                                <a class="barLink" href="/azure/cognitive-services/Bing-Video-Search/"><img src="media/index/API_Bing_Video_Search.svg" alt="" />Bing Video Search API</a>
                                                            </li>
                                                            <li>
                                                                <a class="barLink" href="/azure/cognitive-services/bing-web-search/"><img src="media/index/API_Bing_Web_Search.svg" alt="" />Bing Web Search API</a>
                                                            </li>
                                                            <li>
                                                                <a class="barLink" href="/azure/cognitive-services/Bing-Autosuggest"><img src="media/index/API_Bing_AutoSuggest.svg" alt="" />Bing Autosuggest API</a>
                                                            </li>
                                                            <li>
                                                                <a class="barLink" href="/azure/cognitive-services/bing-custom-search"><img src="media/index/API_Bing_Custom_Search.svg" alt="" />Bing Custom Search API</a>
                                                            </li>
                                                            <li>
                                                                <a class="barLink" href="/azure/cognitive-services/bing-entities-search/"><img src="media/index/API_Bing_Entity_Search.svg" alt="" />Bing Entity Search API</a>
                                                            </li>
                                                            <li>
                                                                <a class="barLink" href="/azure/cognitive-services/bing-image-search"><img src="media/index/API_Bing_Image_Search.svg" alt="" />Bing Image Search API</a>
                                                            </li>
                                                        </ul>
                                                    </div>
                                                </div>
                                            </div>
                                        </div>
                                    </li>
                                </ul>
                            </li>
                        </ul>
                    </li>
                    <li>
                        <a href="#iot">Internet of Things</a>
                        <ul id="iot" class="cardsA">
                            <li>
                                <a href="/azure/iot-fundamentals">
                                    <div class="cardSize">
                                        <div class="cardPadding">
                                            <div class="card">
                                                <div class="cardImageOuter">
                                                    <div class="cardImage">
                                                        <img src="media/index/iothub.svg" alt="" />
                                                    </div>
                                                </div>
                                                <div class="cardText">
                                                    <h3>IoT Fundamentals</h3>
                                                    <p>Get started connecting your devices</p>
                                                </div>
                                            </div>
                                        </div>
                                    </div>
                                </a>
                            </li>
                            <li>
                                <a href="/azure/iot-central/">
                                    <div class="cardSize">
                                        <div class="cardPadding">
                                            <div class="card">
                                                <div class="cardImageOuter">
                                                    <div class="cardImage">
                                                        <img src="media/index/IoTCentralBlue.svg" alt="" />
                                                    </div>
                                                </div>
                                                <div class="cardText">
                                                    <h3>IoT Central</h3>
                                                    <p>Experience SaaS for IoT, with no cloud expertise required</p>
                                                </div>
                                            </div>
                                        </div>
                                    </div>
                                </a>
                            </li>
                            <li>
                                <a href="/azure/azure-functions/">
                                    <div class="cardSize">
                                        <div class="cardPadding">
                                            <div class="card">
                                                <div class="cardImageOuter">
                                                    <div class="cardImage">
                                                        <img src="media/index/AzureFunctions.svg" alt="" />
                                                    </div>
                                                </div>
                                                <div class="cardText">
                                                    <h3>Functions</h3>
                                                    <p>Process events with serverless code</p>
                                                </div>
                                            </div>
                                        </div>
                                    </div>
                                </a>
                            </li>
                            <li>
                                <a href="/azure/cosmos-db/">
                                    <div class="cardSize">
                                        <div class="cardPadding">
                                            <div class="card">
                                                <div class="cardImageOuter">
                                                    <div class="cardImage">
                                                        <img src="media/index/CosmosDB_rgb_ui_lighttheme.svg" alt="" />
                                                    </div>
                                                </div>
                                                <div class="cardText">
                                                    <h3>Azure Cosmos DB</h3>
                                                    <p>Globally distributed, multi-model database for any scale</p>
                                                </div>
                                            </div>
                                        </div>
                                    </div>
                                </a>
                            </li>
                            <li>
                                <a href="/azure/api-management/">
                                    <div class="cardSize">
                                        <div class="cardPadding">
                                            <div class="card">
                                                <div class="cardImageOuter">
                                                    <div class="cardImage">
                                                        <img src="media/index/apimanagement.svg" alt="" />
                                                    </div>
                                                </div>
                                                <div class="cardText">
                                                    <h3>API Management</h3>
                                                    <p>Publish APIs to developers, partners, and employees securely and at scale</p>
                                                </div>
                                            </div>
                                        </div>
                                    </div>
                                </a>
                            </li>
                            <li>
                                <a href="/azure/iot-hub/">
                                    <div class="cardSize">
                                        <div class="cardPadding">
                                            <div class="card">
                                                <div class="cardImageOuter">
                                                    <div class="cardImage">
                                                        <img src="media/index/IoTHub.svg" alt="" />
                                                    </div>
                                                </div>
                                                <div class="cardText">
                                                    <h3>IoT Hub</h3>
                                                    <p>Connect, monitor, and control billions of IoT assets</p>
                                                </div>
                                            </div>
                                        </div>
                                    </div>
                                </a>
                            </li>
                            <li>
                                <a href="/azure/iot-dps/">
                                    <div class="cardSize">
                                        <div class="cardPadding">
                                            <div class="card">
                                                <div class="cardImageOuter">
                                                    <div class="cardImage">
                                                        <img src="media/index/dps.svg" alt="" />
                                                    </div>
                                                </div>
                                                <div class="cardText">
                                                    <h3>IoT Hub Device Provisioning Service</h3>
                                                    <p>Zero-touch, just-in-time provisioning for Azure IoT Hub</p>
                                                </div>
                                            </div>
                                        </div>
                                    </div>
                                </a>
                            </li>
                            <li>
                                <a href="/azure/machine-learning/">
                                    <div class="cardSize">
                                        <div class="cardPadding">
                                            <div class="card">
                                                <div class="cardImageOuter">
                                                    <div class="cardImage">
                                                        <img src="media/index/MachineLearning.svg" alt="" />
                                                    </div>
                                                </div>
                                                <div class="cardText">
                                                    <h3>Machine Learning</h3>
                                                    <p>Bring AI to everyone with an end-to-end, scalable, trusted platform with experimentation and model management</p>
                                                </div>
                                            </div>
                                        </div>
                                    </div>
                                </a>
                            </li>
                            <li>
                                <a href="/azure/machine-learning/service">
                                    <div class="cardSize">
                                        <div class="cardPadding">
                                            <div class="card">
                                                <div class="cardImageOuter">
                                                    <div class="cardImage">
                                                        <img src="media/index/MachineLearning.svg" alt="" />
                                                    </div>
                                                </div>
                                                <div class="cardText">
                                                    <h3>Machine Learning Services</h3>
                                                    <p>Build, deploy, and manage machine learning and AI models</p>
                                                </div>
                                            </div>
                                        </div>
                                    </div>
                                </a>
                            </li>
                            <li>
                                <a href="/azure/machine-learning/studio">
                                    <div class="cardSize">
                                        <div class="cardPadding">
                                            <div class="card">
                                                <div class="cardImageOuter">
                                                    <div class="cardImage">
                                                        <img src="media/index/MachineLearning.svg" alt="" />
                                                    </div>
                                                </div>
                                                <div class="cardText">
                                                    <h3>Machine Learning Studio</h3>
                                                    <p>Easily build, deploy, and manage predictive analytics solutions</p>
                                                </div>
                                            </div>
                                        </div>
                                    </div>
                                </a>
                            </li>
                            <li>
                                <a href="/azure/stream-analytics/">
                                    <div class="cardSize">
                                        <div class="cardPadding">
                                            <div class="card">
                                                <div class="cardImageOuter">
                                                    <div class="cardImage">
                                                        <img src="media/index/StreamAnalytics.svg" alt="" />
                                                    </div>
                                                </div>
                                                <div class="cardText">
                                                    <h3>Stream Analytics</h3>
                                                    <p>Real-time data stream processing from millions of IoT devices</p>
                                                </div>
                                            </div>
                                        </div>
                                    </div>
                                </a>
                            </li>
                            <li>
                                <a href="/azure/notification-hubs/">
                                    <div class="cardSize">
                                        <div class="cardPadding">
                                            <div class="card">
                                                <div class="cardImageOuter">
                                                    <div class="cardImage">
                                                        <img src="media/index/NotificationHubs.svg" alt="" />
                                                    </div>
                                                </div>
                                                <div class="cardText">
                                                    <h3>Notification Hubs</h3>
                                                    <p>Send push notifications to any platform from any back end</p>
                                                </div>
                                            </div>
                                        </div>
                                    </div>
                                </a>
                            </li>
                            <li>
                                <a href="/azure/logic-apps/">
                                    <div class="cardSize">
                                        <div class="cardPadding">
                                            <div class="card">
                                                <div class="cardImageOuter">
                                                    <div class="cardImage">
                                                        <img src="media/index/LogicApp.svg" alt="" />
                                                    </div>
                                                </div>
                                                <div class="cardText">
                                                    <h3>Logic Apps</h3>
                                                    <p>Automate the access and use of data across clouds without writing code</p>
                                                </div>
                                            </div>
                                        </div>
                                    </div>
                                </a>
                            </li>
                            <li>
                                <a href="/azure/iot-suite/">
                                    <div class="cardSize">
                                        <div class="cardPadding">
                                            <div class="card">
                                                <div class="cardImageOuter">
                                                    <div class="cardImage">
                                                        <img src="media/index/iot-suite.svg" alt="" />
                                                    </div>
                                                </div>
                                                <div class="cardText">
                                                    <h3>IoT Suite</h3>
                                                    <p>Capture and analyze untapped data to improve business results</p>
                                                </div>
                                            </div>
                                        </div>
                                    </div>
                                </a>
                            </li>
                            <li>
                                <a href="/azure/time-series-insights/">
                                    <div class="cardSize">
                                        <div class="cardPadding">
                                            <div class="card">
                                                <div class="cardImageOuter">
                                                    <div class="cardImage">
                                                        <img src="media/index/time-series-insights.svg" alt="" />
                                                    </div>
                                                </div>
                                                <div class="cardText">
                                                    <h3>Time Series Insights</h3>
                                                    <p>Instantly explore and analyze time-series data</p>
                                                </div>
                                            </div>
                                        </div>
                                    </div>
                                </a>
                            </li>
                            <li>
                                <a href="/azure/event-grid/">
                                    <div class="cardSize">
                                        <div class="cardPadding">
                                            <div class="card">
                                                <div class="cardImageOuter">
                                                    <div class="cardImage">
                                                        <img src="media/index/azure_event_grid.svg" alt="" />
                                                    </div>
                                                </div>
                                                <div class="cardText">
                                                    <h3>Event Grid</h3>
                                                    <p>Get reliable event delivery at massive scale</p>
                                                </div>
                                            </div>
                                        </div>
                                    </div>
                                </a>
                            </li>
                            <li>
                                <a href="/azure/iot-edge/">
                                    <div class="cardSize">
                                        <div class="cardPadding">
                                            <div class="card">
                                                <div class="cardImageOuter">
                                                    <div class="cardImage">
                                                        <img src="media/index/IOT_edge_50.svg" alt="" />
                                                    </div>
                                                </div>
                                                <div class="cardText">
                                                    <h3>IoT Edge</h3>
                                                    <p>Extend intelligence from the cloud to edge devices</p>
                                                </div>
                                            </div>
                                        </div>
                                    </div>
                                </a>
                            </li>
                            <li>
                                <a href="https://docs.microsoft.com/azure/location-based-services/">
                                    <div class="cardSize">
                                        <div class="cardPadding">
                                            <div class="card">
                                                <div class="cardImageOuter">
                                                    <div class="cardImage">
                                                        <img src="media/index/azure-lbs-icon.svg" alt="" />
                                                    </div>
                                                </div>
                                                <div class="cardText">
                                                    <h3>Azure Location Based Services</h3>
                                                    <p>Simple and secure location APIs provide geospatial context to data</p>
                                                </div>
                                            </div>
                                        </div>
                                    </div>
                                </a>
                            </li>
                        </ul>
                    </li>
                    <li>
                        <a href="#integration">Integration</a>
                        <ul id="integration" class="cardsA">
                            <li>
                                <a href="/azure/api-management/">
                                    <div class="cardSize">
                                        <div class="cardPadding">
                                            <div class="card">
                                                <div class="cardImageOuter">
                                                    <div class="cardImage">
                                                        <img src="media/index/APIManagement.svg" alt="" />
                                                    </div>
                                                </div>
                                                <div class="cardText">
                                                    <h3>API Management</h3>
                                                    <p>Publish APIs to developers, partners, and employees securely and at scale</p>
                                                </div>
                                            </div>
                                        </div>
                                    </div>
                                </a>
                            </li>
                            <li>
                                <a href="/azure/service-bus/">
                                    <div class="cardSize">
                                        <div class="cardPadding">
                                            <div class="card">
                                                <div class="cardImageOuter">
                                                    <div class="cardImage">
                                                        <img src="media/index/ServiceBus.svg" alt="" />
                                                    </div>
                                                </div>
                                                <div class="cardText">
                                                    <h3>Service Bus</h3>
                                                    <p>Connect across private and public cloud environments</p>
                                                </div>
                                            </div>
                                        </div>
                                    </div>
                                </a>
                            </li>
                            <li>
                                <a href="/azure/logic-apps/">
                                    <div class="cardSize">
                                        <div class="cardPadding">
                                            <div class="card">
                                                <div class="cardImageOuter">
                                                    <div class="cardImage">
                                                        <img src="media/index/LogicApp.svg" alt="" />
                                                    </div>
                                                </div>
                                                <div class="cardText">
                                                    <h3>Logic Apps</h3>
                                                    <p>Automate the access and use of data across clouds without writing code</p>
                                                </div>
                                            </div>
                                        </div>
                                    </div>
                                </a>
                            </li>
                            <li>
                                <a href="/azure/event-grid/">
                                    <div class="cardSize">
                                        <div class="cardPadding">
                                            <div class="card">
                                                <div class="cardImageOuter">
                                                    <div class="cardImage">
                                                        <img src="media/index/azure_event_grid.svg" alt="" />
                                                    </div>
                                                </div>
                                                <div class="cardText">
                                                    <h3>Event Grid</h3>
                                                    <p>Get reliable event delivery at massive scale</p>
                                                </div>
                                            </div>
                                        </div>
                                    </div>
                                </a>
                            </li>
                            <li>
                                <a href="/azure/biztalk-services/">
                                    <div class="cardSize">
                                        <div class="cardPadding">
                                            <div class="card">
                                                <div class="cardImageOuter">
                                                    <div class="cardImage">
                                                        <img src="media/index/BizTalkServices.svg" alt="" />
                                                    </div>
                                                </div>
                                                <div class="cardText">
                                                    <h3>Biztalk Services</h3>
                                                    <p>Seamlessly integrate the enterprise and the cloud</p>
                                                </div>
                                            </div>
                                        </div>
                                    </div>
                                </a>
                            </li>
                        </ul>
                    </li>
                    <li>
                        <a href="#identity">Identity</a>
                        <ul id="identity" class="cardsA">
                            <li>
                                <a href="/azure/active-directory/">
                                    <div class="cardSize">
                                        <div class="cardPadding">
                                            <div class="card">
                                                <div class="cardImageOuter">
                                                    <div class="cardImage">
                                                        <img src="media/index/ActiveDirectory.svg" alt="" />
                                                    </div>
                                                </div>
                                                <div class="cardText">
                                                    <h3>Azure Active Directory</h3>
                                                    <p>Synchronize on-premises directories and enable single sign-on</p>
                                                </div>
                                            </div>
                                        </div>
                                    </div>
                                </a>
                            </li>
                            <li>
                                <a href="/azure/multi-factor-authentication/">
                                    <div class="cardSize">
                                        <div class="cardPadding">
                                            <div class="card">
                                                <div class="cardImageOuter">
                                                    <div class="cardImage">
                                                        <img src="media/index/MultiFactorAuthentication.svg" alt="" />
                                                    </div>
                                                </div>
                                                <div class="cardText">
                                                    <h3>Multi-Factor Authentication</h3>
                                                    <p>Add security for your data and apps without adding hassles for users</p>
                                                </div>
                                            </div>
                                        </div>
                                    </div>
                                </a>
                            </li>
                            <li>
                                <a href="/information-protection/">
                                    <div class="cardSize">
                                        <div class="cardPadding">
                                            <div class="card">
                                                <div class="cardImageOuter">
                                                    <div class="cardImage">
                                                        <img src="https://docs.microsoft.com/media/common/i_information-protection.svg" alt="" />
                                                    </div>
                                                </div>
                                                <div class="cardText">
                                                    <h3>Azure Information Protection</h3>
                                                    <p>Build and deploy organizational policies for controlling sensitive information</p>
                                                </div>
                                            </div>
                                        </div>
                                    </div>
                                </a>
                            </li>
                            <li>
                                <a href="/azure/active-directory-domain-services">
                                    <div class="cardSize">
                                        <div class="cardPadding">
                                            <div class="card">
                                                <div class="cardImageOuter">
                                                    <div class="cardImage">
                                                        <img src="media/index/ActiveDirectory.svg" alt="" />
                                                    </div>
                                                </div>
                                                <div class="cardText">
                                                    <h3>Active Directory for Domain Services</h3>
                                                    <p>Join Azure virtual machines to a domain without domain controllers</p>
                                                </div>
                                            </div>
                                        </div>
                                    </div>
                                </a>
                            </li>
                            <li>
                                <a href="/azure/active-directory-b2c">
                                    <div class="cardSize">
                                        <div class="cardPadding">
                                            <div class="card">
                                                <div class="cardImageOuter">
                                                    <div class="cardImage">
                                                        <img src="media/index/ActiveDirectory.svg" alt="" />
                                                    </div>
                                                </div>
                                                <div class="cardText">
                                                    <h3>Azure Active Directory B2C</h3>
                                                    <p>Consumer identity and access management in the cloud</p>
                                                </div>
                                            </div>
                                        </div>
                                    </div>
                                </a>
                            </li>
                            <li>
                                <a href="/azure/security/">
                                    <div class="cardSize">
                                        <div class="cardPadding">
                                            <div class="card">
                                                <div class="cardImageOuter">
                                                    <div class="cardImage">
                                                        <img src="media/index/SecurityCenter.svg" alt="" />
                                                    </div>
                                                </div>
                                                <div class="cardText">
                                                    <h3>Security Information</h3>
                                                    <p>Learn how Azure provides a secure infrastructure to build cloud solutions</p>
                                                </div>
                                            </div>
                                        </div>
                                    </div>
                                </a>
                            </li>
                        </ul>
                    </li>
                    <li>
                        <a href="#security">Security</a>
                        <ul id="security" class="cardsA">
                            <li>
                                <a href="/azure/active-directory/">
                                    <div class="cardSize">
                                        <div class="cardPadding">
                                            <div class="card">
                                                <div class="cardImageOuter">
                                                    <div class="cardImage">
                                                        <img src="media/index/ActiveDirectory.svg" alt="" />
                                                    </div>
                                                </div>
                                                <div class="cardText">
                                                    <h3>Azure Active Directory</h3>
                                                    <p>Synchronize on-premises directories and enable single sign-on</p>
                                                </div>
                                            </div>
                                        </div>
                                    </div>
                                </a>
                            </li>
                            <li>
                                <a href="/information-protection/">
                                    <div class="cardSize">
                                        <div class="cardPadding">
                                            <div class="card">
                                                <div class="cardImageOuter">
                                                    <div class="cardImage">
                                                        <img src="https://docs.microsoft.com/media/common/i_information-protection.svg" alt="" />
                                                    </div>
                                                </div>
                                                <div class="cardText">
                                                    <h3>Azure Information Protection</h3>
                                                    <p>Build and deploy organizational policies for controlling sensitive information</p>
                                                </div>
                                            </div>
                                        </div>
                                    </div>
                                </a>
                            </li>
                            <li>
                                <a href="/azure/active-directory-domain-services">
                                    <div class="cardSize">
                                        <div class="cardPadding">
                                            <div class="card">
                                                <div class="cardImageOuter">
                                                    <div class="cardImage">
                                                        <img src="media/index/ActiveDirectory.svg" alt="" />
                                                    </div>
                                                </div>
                                                <div class="cardText">
                                                    <h3>Active Directory for Domain Services</h3>
                                                    <p>Join Azure virtual machines to a domain without domain controllers</p>
                                                </div>
                                            </div>
                                        </div>
                                    </div>
                                </a>
                            </li>
                            <li>
                                <a href="/azure/key-vault/">
                                    <div class="cardSize">
                                        <div class="cardPadding">
                                            <div class="card">
                                                <div class="cardImageOuter">
                                                    <div class="cardImage">
                                                        <img src="media/index/KeyVault.svg" alt="" />
                                                    </div>
                                                </div>
                                                <div class="cardText">
                                                    <h3>Key Vault</h3>
                                                    <p>Safeguard and maintain control of keys and other secrets</p>
                                                </div>
                                            </div>
                                        </div>
                                    </div>
                                </a>
                            </li>
                            <li>
                                <a href="/azure/security-center">
                                    <div class="cardSize">
                                        <div class="cardPadding">
                                            <div class="card">
                                                <div class="cardImageOuter">
                                                    <div class="cardImage">
                                                        <img src="media/index/SecurityCenter.svg" alt="" />
                                                    </div>
                                                </div>
                                                <div class="cardText">
                                                    <h3>Security Center</h3>
                                                    <p>Unify security management and enable advanced threat protection across hybrid cloud workloads</p>
                                                </div>
                                            </div>
                                        </div>
                                    </div>
                                </a>
                            </li>
                            <li>
                                <a href="/azure/vpn-gateway/">
                                    <div class="cardSize">
                                        <div class="cardPadding">
                                            <div class="card">
                                                <div class="cardImageOuter">
                                                    <div class="cardImage">
                                                        <img src="media/index/VPNGateway.svg" alt="" />
                                                    </div>
                                                </div>
                                                <div class="cardText">
                                                    <h3>VPN Gateway</h3>
                                                    <p>Establish secure, cross-premises connectivity</p>
                                                </div>
                                            </div>
                                        </div>
                                    </div>
                                </a>
                            </li>
                            <li>
                                <a href="/azure/application-gateway/">
                                    <div class="cardSize">
                                        <div class="cardPadding">
                                            <div class="card">
                                                <div class="cardImageOuter">
                                                    <div class="cardImage">
                                                        <img src="media/index/ApplicationGateway.svg" alt="" />
                                                    </div>
                                                </div>
                                                <div class="cardText">
                                                    <h3>Application Gateway</h3>
                                                    <p>Build secure, scalable, and highly available web front ends in Azure</p>
                                                </div>
                                            </div>
                                        </div>
                                    </div>
                                </a>
                            </li>
                            <li>
                                <a href="/azure/virtual-network/ddos-protection-overview">
                                    <div class="cardSize">
                                        <div class="cardPadding">
                                            <div class="card">
                                                <div class="cardImageOuter">
                                                    <div class="cardImage">
                                                        <img src="media/index/ddos.svg" alt="" />
                                                    </div>
                                                </div>
                                                <div class="cardText">
                                                    <h3>Azure DDoS Protection</h3>
                                                    <p>Protect your applications from Distributed Denial of Service (DDoS) attacks</p>
                                                </div>
                                            </div>
                                        </div>
                                    </div>
                                </a>
                            </li>
                            <li>
                                <a href="/azure/security/azure-threat-detection">
                                    <div class="cardSize">
                                        <div class="cardPadding">
                                            <div class="card">
                                                <div class="cardImageOuter">
                                                    <div class="cardImage">
                                                        <img src="media/index/SecurityCenter.svg" alt="" />
                                                    </div>
                                                </div>
                                                <div class="cardText">
                                                    <h3>Azure Advanced Threat Protection</h3>
                                                    <p>Protect your enterprise from threats in the cloud and on-premises</p>
                                                </div>
                                            </div>
                                        </div>
                                    </div>
                                </a>
                            </li>
                        </ul>
                    </li>
                    <li>
                        <a href="#devops">DevOps</a>
                        <ul id="devops" class="cardsA">
                            <li>
                                <a href="/vsts/">
                                    <div class="cardSize">
                                        <div class="cardPadding">
                                            <div class="card">
                                                <div class="cardImageOuter">
                                                    <div class="cardImage">
                                                        <img src="media/index/logo_vs-team-services.svg" alt="" />
                                                    </div>
                                                </div>
                                                <div class="cardText">
                                                    <h3>Visual Studio Team Services</h3>
                                                    <p>Services for teams to share code, track work, and ship software</p>
                                                </div>
                                            </div>
                                        </div>
                                    </div>
                                </a>
                            </li>
                            <li>
                                <a href="/azure/application-insights/">
                                    <div class="cardSize">
                                        <div class="cardPadding">
                                            <div class="card">
                                                <div class="cardImageOuter">
                                                    <div class="cardImage">
                                                        <img src="media/index/ApplicationInsights.svg" alt="" />
                                                    </div>
                                                </div>
                                                <div class="cardText">
                                                    <h3>Application Insights</h3>
                                                    <p>Detect, triage, and diagnose issues in your web apps and services</p>
                                                </div>
                                            </div>
                                        </div>
                                    </div>
                                </a>
                            </li>
                            <li>
                                <a href="/azure/devtest-lab/">
                                    <div class="cardSize">
                                        <div class="cardPadding">
                                            <div class="card">
                                                <div class="cardImageOuter">
                                                    <div class="cardImage">
                                                        <img src="media/index/DevTestLabs.svg" alt="" />
                                                    </div>
                                                </div>
                                                <div class="cardText">
                                                    <h3>Azure DevTest Labs</h3>
                                                    <p>Quickly create environments using reusable templates and artifacts</p>
                                                </div>
                                            </div>
                                        </div>
                                    </div>
                                </a>
                            </li>
                            <li>
                                <a href="/appcenter">
                                    <div class="cardSize">
                                        <div class="cardPadding">
                                            <div class="card">
                                                <div class="cardImageOuter">
                                                    <div class="cardImage">
                                                        <img src="https://docs.microsoft.com/media/logos/logo_vs-mobile-center.svg" alt="" />
                                                    </div>
                                                </div>
                                                <div class="cardText">
                                                    <h3>Visual Studio App Center</h3>
                                                    <p>Ship apps faster by automating application lifecycles</p>
                                                </div>
                                            </div>
                                        </div>
                                    </div>
                                </a>
                            </li>
                            <li>
                                <a href="/azure/integrations/">
                                    <div class="cardSize">
                                        <div class="cardPadding">
                                            <div class="card">
                                                <div class="cardImageOuter">
                                                    <div class="cardImage">
                                                        <img src="https://docs.microsoft.com/media/common/i_extensions.svg" alt="" />
                                                    </div>
                                                </div>
                                                <div class="cardText">
                                                    <h3>Developer Tool Integrations</h3>
                                                    <p>Extend Azure with popular extensions</p>
                                                </div>
                                            </div>
                                        </div>
                                    </div>
                                </a>
                            </li>
                            <li>
                                <a href="https://support.hockeyapp.net/kb">
                                    <div class="cardSize">
                                        <div class="cardPadding">
                                            <div class="card">
                                                <div class="cardImageOuter">
                                                    <div class="cardImage">
                                                        <img src="media/index/HockeyApp.svg" alt="" />
                                                    </div>
                                                </div>
                                                <div class="cardText">
                                                    <h3>HockeyApp</h3>
                                                    <p>Deploy mobile apps, collect feedback and crash reports, and monitor usage</p>
                                                </div>
                                            </div>
                                        </div>
                                    </div>
                                </a>
                            </li>
                        </ul>
                    </li>
                    <li>
                        <a href="#devtools">Developer Tools</a>
                        <ul id="devtools" class="cardsA">
                            <li>
                                <a href="/visualstudio/products/">
                                    <div class="cardSize">
                                        <div class="cardPadding">
                                            <div class="card">
                                                <div class="cardImageOuter">
                                                    <div class="cardImage">
                                                        <img src="https://docs.microsoft.com/media/logos/logo_visual-studio.svg" alt="" />
                                                    </div>
                                                </div>
                                                <div class="cardText">
                                                    <h3>Visual Studio</h3>
                                                    <p>Fully-featured integrated development environment (IDE) for Android, iOS, Windows, web, and cloud</p>
                                                </div>
                                            </div>
                                        </div>
                                    </div>
                                </a>
                            </li>
                            <li>
                                <a href="/vsts/">
                                    <div class="cardSize">
                                        <div class="cardPadding">
                                            <div class="card">
                                                <div class="cardImageOuter">
                                                    <div class="cardImage">
                                                        <img src="media/index/logo_vs-team-services.svg" alt="" />
                                                    </div>
                                                </div>
                                                <div class="cardText">
                                                    <h3>Visual Studio Team Services</h3>
                                                    <p>Services for teams to share code, track work, and ship software</p>
                                                </div>
                                            </div>
                                        </div>
                                    </div>
                                </a>
                            </li>
                            <li>
                                <a href="https://code.visualstudio.com/docs">
                                    <div class="cardSize">
                                        <div class="cardPadding">
                                            <div class="card">
                                                <div class="cardImageOuter">
                                                    <div class="cardImage">
                                                        <img src="https://docs.microsoft.com/media/logos/logo_vs-code.svg" alt="" />
                                                    </div>
                                                </div>
                                                <div class="cardText">
                                                    <h3>Visual Studio Code</h3>
                                                    <p>Visual Studio Code is a lightweight but powerful source code editor which runs on your desktop and is available for Windows, macOS and Linux.</p>
                                                </div>
                                            </div>
                                        </div>
                                    </div>
                                </a>
                            </li>
                            <li>
                                <a href="/azure/api-management/">
                                    <div class="cardSize">
                                        <div class="cardPadding">
                                            <div class="card">
                                                <div class="cardImageOuter">
                                                    <div class="cardImage">
                                                        <img src="media/index/APIManagement.svg" alt="" />
                                                    </div>
                                                </div>
                                                <div class="cardText">
                                                    <h3>API Management</h3>
                                                    <p>Publish APIs to developers, partners, and employees securely and at scale</p>
                                                </div>
                                            </div>
                                        </div>
                                    </div>
                                </a>
                            </li>
                            <li>
                                <a href="/azure/sdks/index">
                                    <div class="cardSize">
                                        <div class="cardPadding">
                                            <div class="card">
                                                <div class="cardImageOuter">
                                                    <div class="cardImage">
                                                        <img src="https://docs.microsoft.com/media/common/i_tools.svg" alt="" />
                                                    </div>
                                                </div>
                                                <div class="cardText">
                                                    <h3>SDKs</h3>
                                                    <p>Build cloud apps with the programming languages you already know</p>
                                                </div>
                                            </div>
                                        </div>
                                    </div>
                                </a>
                            </li>
                            <li>
                                <a href="/azure/integrations/index">
                                    <div class="cardSize">
                                        <div class="cardPadding">
                                            <div class="card">
                                                <div class="cardImageOuter">
                                                    <div class="cardImage">
                                                        <img src="https://docs.microsoft.com/media/common/i_extensions.svg" alt="" />
                                                    </div>
                                                </div>
                                                <div class="cardText">
                                                    <h3>Developer Tool Integrations</h3>
                                                    <p>Third-party tools to help you with your Azure development</p>
                                                </div>
                                            </div>
                                        </div>
                                    </div>
                                </a>
                            </li>
                            <li>
                                <a href="/azure/cli/index">
                                    <div class="cardSize">
                                        <div class="cardPadding">
                                            <div class="card">
                                                <div class="cardImageOuter">
                                                    <div class="cardImage">
                                                        <img src="https://docs.microsoft.com/media/common/i_cligeneric.svg" alt="" />
                                                    </div>
                                                </div>
                                                <div class="cardText">
                                                    <h3>CLI</h3>
                                                    <p>Access the cloud directly from command-line tools</p>
                                                </div>
                                            </div>
                                        </div>
                                    </div>
                                </a>
                            </li>
                        </ul>
                    </li>
                    <li>
                        <a href="#mgmt">Management Tools</a>
                        <ul id="mgmt" class="cardsA">
                            <li>
                                <a href="/azure/backup/">
                                    <div class="cardSize">
                                        <div class="cardPadding">
                                            <div class="card">
                                                <div class="cardImageOuter">
                                                    <div class="cardImage">
                                                        <img src="media/index/Backup.svg" alt="" />
                                                    </div>
                                                </div>
                                                <div class="cardText">
                                                    <h3>Backup</h3>
                                                    <p>Simple and reliable server backup to the cloud</p>
                                                </div>
                                            </div>
                                        </div>
                                    </div>
                                </a>
                            </li>
                            <li>
                                <a href="/azure/site-recovery/">
                                    <div class="cardSize">
                                        <div class="cardPadding">
                                            <div class="card">
                                                <div class="cardImageOuter">
                                                    <div class="cardImage">
                                                        <img src="media/index/SiteRecovery.svg" alt="" />
                                                    </div>
                                                </div>
                                                <div class="cardText">
                                                    <h3>Site Recovery</h3>
                                                    <p>Orchestrate protection and recovery of private clouds</p>
                                                </div>
                                            </div>
                                        </div>
                                    </div>
                                </a>
                            </li>
                            <li>
                                <a href="/azure/application-insights/">
                                    <div class="cardSize">
                                        <div class="cardPadding">
                                            <div class="card">
                                                <div class="cardImageOuter">
                                                    <div class="cardImage">
                                                        <img src="media/index/ApplicationInsights.svg" alt="" />
                                                    </div>
                                                </div>
                                                <div class="cardText">
                                                    <h3>Application Insights</h3>
                                                    <p>Detect, triage, and diagnose issues in your web apps and services</p>
                                                </div>
                                            </div>
                                        </div>
                                    </div>
                                </a>
                            </li>
                            <li>
                                <a href="/azure/advisor/">
                                    <div class="cardSize">
                                        <div class="cardPadding">
                                            <div class="card">
                                                <div class="cardImageOuter">
                                                    <div class="cardImage">
                                                        <img src="media/index/advisor.svg" alt="" />
                                                    </div>
                                                </div>
                                                <div class="cardText">
                                                    <h3>Azure Advisor</h3>
                                                    <p>Your personalized Azure best practices recommendation engine</p>
                                                </div>
                                            </div>
                                        </div>
                                    </div>
                                </a>
                            </li>
                            <li>
                                <a href="/azure/scheduler/">
                                    <div class="cardSize">
                                        <div class="cardPadding">
                                            <div class="card">
                                                <div class="cardImageOuter">
                                                    <div class="cardImage">
                                                        <img src="media/index/scheduler.svg" alt="" />
                                                    </div>
                                                </div>
                                                <div class="cardText">
                                                    <h3>Scheduler</h3>
                                                    <p>Run your jobs on simple or complex recurring schedules</p>
                                                </div>
                                            </div>
                                        </div>
                                    </div>
                                </a>
                            </li>
                            <li>
                                <a href="/azure/automation/">
                                    <div class="cardSize">
                                        <div class="cardPadding">
                                            <div class="card">
                                                <div class="cardImageOuter">
                                                    <div class="cardImage">
                                                        <img src="media/index/automation.svg" alt="" />
                                                    </div>
                                                </div>
                                                <div class="cardText">
                                                    <h3>Automation</h3>
                                                    <p>Simplify cloud management with process automation</p>
                                                </div>
                                            </div>
                                        </div>
                                    </div>
                                </a>
                            </li>
                            <li>
                                <a href="/azure/traffic-manager/">
                                    <div class="cardSize">
                                        <div class="cardPadding">
                                            <div class="card">
                                                <div class="cardImageOuter">
                                                    <div class="cardImage">
                                                        <img src="media/index/TrafficManager.svg" alt="" />
                                                    </div>
                                                </div>
                                                <div class="cardText">
                                                    <h3>Traffic Manager</h3>
                                                    <p>Route incoming traffic for high performance and availability</p>
                                                </div>
                                            </div>
                                        </div>
                                    </div>
                                </a>
                            </li>
                            <li>
                                <a href="/azure/log-analytics/">
                                    <div class="cardSize">
                                        <div class="cardPadding">
                                            <div class="card">
                                                <div class="cardImageOuter">
                                                    <div class="cardImage">
                                                        <img src="media/index/OperationsManagementSuite.svg" alt="" />
                                                    </div>
                                                </div>
                                                <div class="cardText">
                                                    <h3>Log Analytics</h3>
                                                    <p>Collect, search, and visualize machine data from on-premises and cloud</p>
                                                </div>
                                            </div>
                                        </div>
                                    </div>
                                </a>
                            </li>
                            <li>
                                <a href="/azure/monitoring-and-diagnostics/">
                                    <div class="cardSize">
                                        <div class="cardPadding">
                                            <div class="card">
                                                <div class="cardImageOuter">
                                                    <div class="cardImage">
                                                        <img src="media/index/AzureMonitoring.svg" alt="" />
                                                    </div>
                                                </div>
                                                <div class="cardText">
                                                    <h3>Azure Monitor</h3>
                                                    <p>Highly granular and real-time monitoring data for any Azure resource</p>
                                                </div>
                                            </div>
                                        </div>
                                    </div>
                                </a>
                            </li>
                            <li>
                                <a href="/azure/security/">
                                    <div class="cardSize">
                                        <div class="cardPadding">
                                            <div class="card">
                                                <div class="cardImageOuter">
                                                    <div class="cardImage">
                                                        <img src="media/index/securitycenter.svg" alt="" />
                                                    </div>
                                                </div>
                                                <div class="cardText">
                                                    <h3>Security &amp; Compliance</h3>
                                                    <p>Enable threat detection and prevention through advanced cloud security</p>
                                                </div>
                                            </div>
                                        </div>
                                    </div>
                                </a>
                            </li>
                            <li>
                                <a href="/azure/network-watcher/">
                                    <div class="cardSize">
                                        <div class="cardPadding">
                                            <div class="card">
                                                <div class="cardImageOuter">
                                                    <div class="cardImage">
                                                        <img src="media/index/network-watcher.svg" alt="" />
                                                    </div>
                                                </div>
                                                <div class="cardText">
                                                    <h3>Network Watcher</h3>
                                                    <p>Network performance monitoring and diagnostics solution</p>
                                                </div>
                                            </div>
                                        </div>
                                    </div>
                                </a>
                            </li>
                            <li>
                                <a href="/azure/service-health/">
                                    <div class="cardSize">
                                        <div class="cardPadding">
                                            <div class="card">
                                                <div class="cardImageOuter">
                                                    <div class="cardImage">
                                                        <img src="media/index/resource-health.svg" alt="" />
                                                    </div>
                                                </div>
                                                <div class="cardText">
                                                    <h3>Azure Service Health</h3>
                                                    <p>Get personalized guidance and support for when issues in Azure services affect you</p>
                                                </div>
                                            </div>
                                        </div>
                                    </div>
                                </a>
                            </li>
                            <li>
                                <a href="https://portal.azure.com">
                                    <div class="cardSize">
                                        <div class="cardPadding">
                                            <div class="card">
                                                <div class="cardImageOuter">
                                                    <div class="cardImage">
                                                        <img src="https://docs.microsoft.com/media/logos/logo_azure.svg" alt="" />
                                                    </div>
                                                </div>
                                                <div class="cardText">
                                                    <h3>Microsoft Azure Portal</h3>
                                                    <p>Build, manage, and monitor all Azure products in a single, unified console</p>
                                                </div>
                                            </div>
                                        </div>
                                    </div>
                                </a>
                            </li>
                            <li>
                                <a href="/azure/azure-resource-manager/resource-group-overview">
                                    <div class="cardSize">
                                        <div class="cardPadding">
                                            <div class="card">
                                                <div class="cardImageOuter">
                                                    <div class="cardImage">
                                                        <img src="media/index/azure-resource-manager.svg" alt="" />
                                                    </div>
                                                </div>
                                                <div class="cardText">
                                                    <h3>Azure Resource Manager</h3>
                                                    <p>Simplify how you manage your app resources</p>
                                                </div>
                                            </div>
                                        </div>
                                    </div>
                                </a>
                            </li>
                            <li>
                                <a href="/azure/cloud-shell/overview">
                                    <div class="cardSize">
                                        <div class="cardPadding">
                                            <div class="card">
                                                <div class="cardImageOuter">
                                                    <div class="cardImage">
                                                        <img src="media/index/cloud-shell.svg" alt="" />
                                                    </div>
                                                </div>
                                                <div class="cardText">
                                                    <h3>Cloud Shell</h3>
                                                    <p>Streamline Azure administration with a browser-based shell</p>
                                                </div>
                                            </div>
                                        </div>
                                    </div>
                                </a>
                            </li>
                            <li>
                                <a href="https://azure.microsoft.com/features/azure-portal/mobile-app/">
                                    <div class="cardSize">
                                        <div class="cardPadding">
                                            <div class="card">
                                                <div class="cardImageOuter">
                                                    <div class="cardImage">
                                                        <img src="https://docs.microsoft.com/media/common/i_mobile-app-developement.svg" alt="" />
                                                    </div>
                                                </div>
                                                <div class="cardText">
                                                    <h3>Azure mobile app</h3>
                                                    <p>Stay connected to your Azure resources—anytime, anywhere</p>
                                                </div>
                                            </div>
                                        </div>
                                    </div>
                                </a>
                            </li>
                            <li>
                                <a href="/azure/azure-policy/">
                                    <div class="cardSize">
                                        <div class="cardPadding">
                                            <div class="card">
                                                <div class="cardImageOuter">
                                                    <div class="cardImage">
                                                        <img src="media/index/governance.svg" alt="" />
                                                    </div>
                                                </div>
                                                <div class="cardText">
                                                    <h3>Azure Policy</h3>
                                                    <p>Implement corporate governance and standards at scale for Azure resources</p>
                                                </div>
                                            </div>
                                        </div>
                                    </div>
                                </a>
                            </li>
                            <li>
                                <a href="/azure/cost-management/">
                                    <div class="cardSize">
                                        <div class="cardPadding">
                                            <div class="card">
                                                <div class="cardImageOuter">
                                                    <div class="cardImage">
                                                        <img src="media/index/billing.svg" alt="" />
                                                    </div>
                                                </div>
                                                <div class="cardText">
                                                    <h3>Cost Management</h3>
                                                    <p>Optimize what you spend on the cloud, while maximizing cloud potential</p>
                                                </div>
                                            </div>
                                        </div>
                                    </div>
                                </a>
                            </li>
                            <li>
                                <a href="/azure/managed-applications">
                                    <div class="cardSize">
                                        <div class="cardPadding">
                                            <div class="card">
                                                <div class="cardImageOuter">
                                                    <div class="cardImage">
                                                        <img src="media/index/i_managed-application.svg" alt="" />
                                                    </div>
                                                </div>
                                                <div class="cardText">
                                                    <h3>Azure Managed Applications</h3>
                                                    <p>Simplify management of cloud offerings</p>
                                                </div>
                                            </div>
                                        </div>
                                    </div>
                                </a>
                            </li>
                            <li>
                                <a href="/azure/migrate/migrate-overview">
                                    <div class="cardSize">
                                        <div class="cardPadding">
                                            <div class="card">
                                                <div class="cardImageOuter">
                                                    <div class="cardImage">
                                                        <img src="media/index/azure-migrate.svg" alt="" />
                                                    </div>
                                                </div>
                                                <div class="cardText">
                                                    <h3>Azure Migrate</h3>
                                                    <p>Easily discover, assess, right-size, and migrate your on-premises VMs to Azure</p>
                                                </div>
                                            </div>
                                        </div>
                                    </div>
                                </a>
                            </li>
                            <li>
                                <a href="/azure/billing/">
                                    <div class="cardSize">
                                        <div class="cardPadding">
                                            <div class="card">
                                                <div class="cardImageOuter">
                                                    <div class="cardImage">
                                                        <img src="media/index/billing.svg" alt="" />
                                                    </div>
                                                </div>
                                                <div class="cardText">
                                                    <h3>Billing</h3>
                                                    <p>Learn how to read/understand the usage and bill for your Azure subscription</p>
                                                </div>
                                            </div>
                                        </div>
                                    </div>
                                </a>
                            </li>
                        </ul>
                    </li>
                    <li>
                        <a href="#media">Media</a>
                        <ul id="media" class="cardsA">
                            <li>
                                <a href="/azure/media-services/">
                                    <div class="cardSize">
                                        <div class="cardPadding">
                                            <div class="card">
                                                <div class="cardImageOuter">
                                                    <div class="cardImage">
                                                        <img src="media/index/media-services.svg" alt="" />
                                                    </div>
                                                </div>
                                                <div class="cardText">
                                                    <h3>Media Services</h3>
                                                    <p>Encode, store, and stream video and audio at scale</p>
                                                </div>
                                            </div>
                                        </div>
                                    </div>
                                </a>
                            </li>
                            <li>
                                <a href="/azure/media-services/media-services-encode-asset">
                                    <div class="cardSize">
                                        <div class="cardPadding">
                                            <div class="card">
                                                <div class="cardImageOuter">
                                                    <div class="cardImage">
                                                        <img src="media/index/media-encoding.svg" alt="" />
                                                    </div>
                                                </div>
                                                <div class="cardText">
                                                    <h3>Encoding</h3>
                                                    <p>Studio Grade encoding at cloud scale</p>
                                                </div>
                                            </div>
                                        </div>
                                    </div>
                                </a>
                            </li>
                            <li>
                                <a href="/azure/media-services/media-services-manage-channels-overview">
                                    <div class="cardSize">
                                        <div class="cardPadding">
                                            <div class="card">
                                                <div class="cardImageOuter">
                                                    <div class="cardImage">
                                                        <img src="media/index/media-ondemand.svg" alt="" />
                                                    </div>
                                                </div>
                                                <div class="cardText">
                                                    <h3>Live and on-demand streaming</h3>
                                                    <p>Deliver content to virtually all devices with scale to meet business needs</p>
                                                </div>
                                            </div>
                                        </div>
                                    </div>
                                </a>
                            </li>
                            <li>
                                <a href="/azure/media-services/media-services-playback-content-with-existing-players">
                                    <div class="cardSize">
                                        <div class="cardPadding">
                                            <div class="card">
                                                <div class="cardImageOuter">
                                                    <div class="cardImage">
                                                        <img src="media/index/media-player.svg" alt="" />
                                                    </div>
                                                </div>
                                                <div class="cardText">
                                                    <h3>Azure Media Player</h3>
                                                    <p>A single player for all your playback needs</p>
                                                </div>
                                            </div>
                                        </div>
                                    </div>
                                </a>
                            </li>
                            <li>
                                <a href="/azure/media-services/media-services-content-protection-overview">
                                    <div class="cardSize">
                                        <div class="cardPadding">
                                            <div class="card">
                                                <div class="cardImageOuter">
                                                    <div class="cardImage">
                                                        <img src="media/index/media-protection.svg" alt="" />
                                                    </div>
                                                </div>
                                                <div class="cardText">
                                                    <h3>Content Protection</h3>
                                                    <p>Securely deliver content using AES, PlayReady, Widevine, and Fairplay</p>
                                                </div>
                                            </div>
                                        </div>
                                    </div>
                                </a>
                            </li>
                            <li>
                                <a href="/azure/media-services/media-services-analytics-overview">
                                    <div class="cardSize">
                                        <div class="cardPadding">
                                            <div class="card">
                                                <div class="cardImageOuter">
                                                    <div class="cardImage">
                                                        <img src="media/index/mediaservices.svg" alt="" />
                                                    </div>
                                                </div>
                                                <div class="cardText">
                                                    <h3>Media Analytics</h3>
                                                    <p>Uncover insights from video files with speech and vision services</p>
                                                </div>
                                            </div>
                                        </div>
                                    </div>
                                </a>
                            </li>
                            <li>
                                <a href="/azure/cognitive-services/video-indexer/video-indexer-overview">
                                    <div class="cardSize">
                                        <div class="cardPadding">
                                            <div class="card">
                                                <div class="cardImageOuter">
                                                    <div class="cardImage">
                                                        <img src="media/index/media-indexer.svg" alt="" />
                                                    </div>
                                                </div>
                                                <div class="cardText">
                                                    <h3>Video Indexer</h3>
                                                    <p>Make your multimedia more discoverable and accessible</p>
                                                </div>
                                            </div>
                                        </div>
                                    </div>
                                </a>
                            </li>
                        </ul>
                    </li>
                    <li>
                        <a href="#migration">Migration</a>
                        <ul id="migration" class="cardsA">
                            <li>
                                <a href="/azure/site-recovery/">
                                    <div class="cardSize">
                                        <div class="cardPadding">
                                            <div class="card">
                                                <div class="cardImageOuter">
                                                    <div class="cardImage">
                                                        <img src="media/index/SiteRecovery.svg" alt="" />
                                                    </div>
                                                </div>
                                                <div class="cardText">
                                                    <h3>Site Recovery</h3>
                                                    <p>Orchestrate protection and recovery of private clouds</p>
                                                </div>
                                            </div>
                                        </div>
                                    </div>
                                </a>
                            </li>
                            <li>
                                <a href="/azure/cost-management/">
                                    <div class="cardSize">
                                        <div class="cardPadding">
                                            <div class="card">
                                                <div class="cardImageOuter">
                                                    <div class="cardImage">
                                                        <img src="media/index/billing.svg" alt="" />
                                                    </div>
                                                </div>
                                                <div class="cardText">
                                                    <h3>Cost Management</h3>
                                                    <p>Optimize what you spend on the cloud, while maximizing cloud potential</p>
                                                </div>
                                            </div>
                                        </div>
                                    </div>
                                </a>
                            </li>
                            <li>
                                <a href="/azure/dms/dms-overview">
                                    <div class="cardSize">
                                        <div class="cardPadding">
                                            <div class="card">
                                                <div class="cardImageOuter">
                                                    <div class="cardImage">
                                                        <img src="media/index/database-migration.svg" alt="" />
                                                    </div>
                                                </div>
                                                <div class="cardText">
                                                    <h3>Azure Database Migration Service</h3>
                                                    <p>Reduce the complexity of your cloud migration</p>
                                                </div>
                                            </div>
                                        </div>
                                    </div>
                                </a>
                            </li>
                            <li>
                                <a href="/azure/migrate/migrate-overview">
                                    <div class="cardSize">
                                        <div class="cardPadding">
                                            <div class="card">
                                                <div class="cardImageOuter">
                                                    <div class="cardImage">
                                                        <img src="media/index/azure-migrate.svg" alt="" />
                                                    </div>
                                                </div>
                                                <div class="cardText">
                                                    <h3>Azure Migrate</h3>
                                                    <p>Easily discover, assess, right-size, and migrate your on-premises VMs to Azure</p>
                                                </div>
                                            </div>
                                        </div>
                                    </div>
                                </a>
                            </li>
                        </ul>
                    </li>
                    <li>
                        <a href="#stack">Azure Stack</a>
                        <ul id="stack" class="cardsA">
                            <li>
                                <a href="/azure/azure-stack/">
                                    <div class="cardSize">
                                        <div class="cardPadding">
                                            <div class="card">
                                                <div class="cardImageOuter">
                                                    <div class="cardImage">
                                                        <img src="media/index/azure-stack.svg" alt="" />
                                                    </div>
                                                </div>
                                                <div class="cardText">
                                                    <h3>Azure Stack Operator</h3>
                                                    <p>Deliver Azure services from your own datacenter with this new hybrid cloud platform</p>
                                                </div>
                                            </div>
                                        </div>
                                    </div>
                                </a>
                            </li>
                            <li>
                                <a href="/azure/azure-stack/user">
                                    <div class="cardPadding">
                                        <div class="card">
                                            <div class="cardImageOuter">
                                                <div class="cardImage">
                                                    <img src="media/index/azure-stack.svg" alt="" />
                                                </div>
                                            </div>
                                            <div class="cardText">
                                                <h3>Azure Stack User</h3>
                                                <p>Use services and build applications for Azure Stack</p>
                                            </div>
                                        </div>
                                    </div>
                                </a>
                            </li>
                        </ul>
                    </li>
                    <li>
                        <a href="#other">Sovereign Clouds</a>
                        <ul id="other" class="cardsA">
                            <li>
                                <a href="/azure/azure-government/">
                                    <div class="cardSize">
                                        <div class="cardPadding">
                                            <div class="card">
                                                <div class="cardImageOuter">
                                                    <div class="cardImage">
                                                        <img src="media/index/azure-government.svg" alt="" />
                                                    </div>
                                                </div>
                                                <div class="cardText">
                                                    <h3>Microsoft Azure US Government</h3>
                                                    <p>Build and host applications for US Government missions in a dedicated instance of Azure</p>
                                                </div>
                                            </div>
                                        </div>
                                    </div>
                                </a>
                            </li>
                            <li>
                                <a href="/azure/germany/">
                                    <div class="cardSize">
                                        <div class="cardPadding">
                                            <div class="card">
                                                <div class="cardImageOuter">
                                                    <div class="cardImage">
                                                        <img src="media/index/azure-germany.svg" alt="" />
                                                    </div>
                                                </div>
                                                <div class="cardText">
                                                    <h3>Microsoft Azure Germany</h3>
                                                    <p>Build and host applications in compliance with German regulations as well as key international standards, with additional control by a data trustee</p>
                                                </div>
                                            </div>
                                        </div>
                                    </div>
                                </a>
                            </li>
                            <li>
                                <a href="/azure/china/">
                                    <div class="cardSize">
                                        <div class="cardPadding">
                                            <div class="card">
                                                <div class="cardImageOuter">
                                                    <div class="cardImage">
                                                        <img src="media/index/azure-germany.svg" alt="" />
                                                    </div>
                                                </div>
                                                <div class="cardText">
                                                    <h3>Microsoft Azure China 21Vianet</h3>
                                                    <p>Build and host applications in compliance with policies and data-handling regulations stipulated by the government in China</p>
                                                </div>
                                            </div>
                                        </div>
                                    </div>
                                </a>
                            </li>
                        </ul>
                    </li>
                </ul>
            </li>
             <li>
                <a href="#sdkstools">SDKs/Tools</a>
                <ul id="sdkstools">
                    <li>
                        <a href="#sdkstools-all">all</a>
                        <ul id="sdkstools-all" class="cardsF">
                            <li>
                                <div class="container">
                                    <h2>Languages &amp; Frameworks</h2>
                                </div>
                            </li>
                            <li>
                                <div class="cardSize">
                                    <div class="cardPadding">
                                        <div class="card">
                                            <div class="cardImageOuter">
                                                <div class="cardImage">
                                                    <img src="media/index/azure_dev-1.svg" alt="" />
                                                </div>
                                            </div>
                                            <div class="cardText">
                                                <h3>
                                                    Azure for .NET Developers
                                                </h3>
                                                <p>
                                                    <a href="/dotnet/azure">Get started</a>
                                                </p>
                                                <p>
                                                    <a href="/dotnet/api/overview/azure/?view=azure-dotnet">API reference</a>
                                                </p>
                                            </div>
                                        </div>
                                    </div>
                                </div>
                            </li>
                            <li>
                                <div class="cardSize">
                                    <div class="cardPadding">
                                        <div class="card">
                                            <div class="cardImageOuter">
                                                <div class="cardImage">
                                                    <img src="media/index/azure_dev-2.svg" alt="" />
                                                </div>
                                            </div>
                                            <div class="cardText">
                                                <h3>
                                                    Azure for Python Developers
                                                </h3>
                                                <p>
                                                    <a href="/python/azure">Get started</a>
                                                </p>
                                                <p>
                                                    <a href="/python/api/overview/azure/">API reference</a>
                                                </p>
                                            </div>
                                        </div>
                                    </div>
                                </div>
                            </li>
                            <li>
                                <div class="cardSize">
                                    <div class="cardPadding">
                                        <div class="card">
                                            <div class="cardImageOuter">
                                                <div class="cardImage">
                                                    <img src="media/index/azure_dev-3.svg" alt="" />
                                                </div>
                                            </div>
                                            <div class="cardText">
                                                <h3>
                                                    Azure for Node.js Developers
                                                </h3>
                                                <p>
                                                    <a href="/javascript/azure/">Get started</a>
                                                </p>
                                                <p>
                                                    <a href="/javascript/api/overview/azure/">API reference</a>
                                                </p>
                                            </div>
                                        </div>
                                    </div>
                                </div>
                            </li>
                            <li>
                                <div class="cardSize">
                                    <div class="cardPadding">
                                        <div class="card">
                                            <div class="cardImageOuter">
                                                <div class="cardImage">
                                                    <img src="media/index/azure_dev-4.svg" alt="" />
                                                </div>
                                            </div>
                                            <div class="cardText">
                                                <h3>
                                                    Azure for Java Developers
                                                </h3>
                                                <p>
                                                    <a href="/java/azure">Get started</a>
                                                </p>
                                                <p>
                                                    <a href="/java/api/overview/azure">API reference</a>
                                                </p>
                                            </div>
                                        </div>
                                    </div>
                                </div>
                            </li>
                            <li>
                                <div class="cardSize">
                                    <div class="cardPadding">
                                        <div class="card">
                                            <div class="cardImageOuter">
                                                <div class="cardImage">
                                                    <img src="https://docs.microsoft.com/en-us/media/logos/logo_gopher.svg" alt="" />
                                                </div>
                                            </div>
                                            <div class="cardText">
                                                <h3>
                                                    Azure for Go Developers
                                                </h3>
                                                <p>
                                                    <a href="/go/azure/">Get started</a>
                                                </p>
                                                <p>
                                                    <a href="https://godoc.org/github.com/Azure/azure-sdk-for-go">API Reference</a>
                                                </p>
                                            </div>
                                        </div>
                                    </div>
                                </div>
                            </li>
                            <li>
                                <div class="cardSize">
                                    <div class="cardPadding">
                                        <div class="card">
                                            <div class="cardImageOuter">
                                                <div class="cardImage">
                                                    <img src="media/index/azure_dev-6.svg" alt="" />
                                                </div>
                                            </div>
                                            <div class="cardText">
                                                <h3>
                                                    Azure REST APIs
                                                </h3>
                                                <p>
                                                    <a href="/rest/api">API Reference</a>
                                                </p>
                                            </div>
                                        </div>
                                    </div>
                                </div>
                            </li>
                            <li>
                                <div class="container">
                                    <h2>Command-Line Interface (CLI)</h2>
                                </div>
                            </li>
                            <li>
                                <div class="cardSize">
                                    <div class="cardPadding">
                                        <div class="card">
                                            <div class="cardImageOuter">
                                                <div class="cardImage">
                                                    <img src="media/index/azure_dev-7.svg" alt="" />
                                                </div>
                                            </div>
                                            <div class="cardText">
                                                <h3>
                                                    Azure CLI
                                                </h3>
                                                <p>
                                                    <a href="/cli/azure">Get Started</a>
                                                </p>
                                                <p>
                                                    <a href="/cli/azure/reference-index">Reference</a>
                                                </p>
                                            </div>
                                        </div>
                                    </div>
                                </div>
                            </li>
                            <li>
                                <div class="cardSize">
                                    <div class="cardPadding">
                                        <div class="card">
                                            <div class="cardImageOuter">
                                                <div class="cardImage">
                                                    <img src="media/index/azure_dev-8.svg" alt="" />
                                                </div>
                                            </div>
                                            <div class="cardText">
                                                <h3>Azure PowerShell</h3>
                                                <p>
                                                    <a href="/powershell/azure/get-started-azureps">Get Started</a>
                                                </p>
                                                <p>
                                                    <a href="/powershell/azure/overview">Reference</a>
                                                </p>
                                            </div>
                                        </div>
                                    </div>
                                </div>
                            </li>
                            <li>
                                <div class="container">
                                    <h2>Tools &amp; Extensions</h2>
                                </div>
                            </li>
                            <li>
                                <div class="cardSize">
                                    <div class="cardPadding">
                                        <div class="card">
                                            <div class="cardImageOuter">
                                                <div class="cardImage">
                                                    <img src="https://docs.microsoft.com/media/logos/logo_vs-code.svg" alt="" />
                                                </div>
                                            </div>
                                            <div class="cardText">
                                                <h3>
                                                    <a href="https://marketplace.visualstudio.com/items?itemName=ms-vscode.vscode-azureextensionpack">Visual Studio Code</a>
                                                </h3>
                                                <p>
                                                    <a href="https://marketplace.visualstudio.com/items?itemName=ms-azuretools.vscode-azureappservice">App Service</a>
                                                </p>
                                                 <p>
                                                    <a href="https://marketplace.visualstudio.com/items?itemName=ms-azuretools.vscode-azurefunctions">Azure Functions</a>
                                                </p>
                                                <p>
                                                    <a href="https://marketplace.visualstudio.com/items?itemName=ms-azuretools.vscode-azurestorage">Storage</a>
                                                </p>
                                                <p>
                                                    <a href="https://marketplace.visualstudio.com/items?itemName=ms-azuretools.vscode-cosmosdb">Cosmos DB</a>
                                                </p>
                                            </div>
                                        </div>
                                    </div>
                                </div>
                            </li>
                            <li>
                                <div class="cardSize">
                                    <div class="cardPadding">
                                        <div class="card">
                                            <div class="cardImageOuter">
                                                <div class="cardImage">
                                                    <img src="media/index/azure_dev-10.svg" alt="" />
                                                </div>
                                            </div>
                                            <div class="cardText">
                                                <h3>
                                                    Docker
                                                </h3>
                                                <p>
                                                    <a href="/dotnet/aspnet/core/host-and-deploy/docker/visual-studio-tools-for-docker">Visual Studio  Tools for Docker</a>
                                                </p>
                                                <p>
                                                    <a href="https://go.microsoft.com/fwlink/?LinkId=780680">Download for Visual Studio</a>
                                                </p>
                                                <p>
                                                    <a href="https://go.microsoft.com/fwlink/?LinkId=780681">Download for Visual Studio Code</a>
                                                </p>
                                                <p>
                                                    <a href="https://go.microsoft.com/fwlink/?LinkId=780682">Download for Team Services</a>
                                                </p>
                                            </div>
                                        </div>
                                    </div>
                                </div>
                            </li>
                            <li>
                                <div class="cardSize">
                                    <div class="cardPadding">
                                        <div class="card">
                                            <div class="cardImageOuter">
                                                <div class="cardImage">
                                                    <img src="https://docs.microsoft.com/media/logos/logo_java.svg" alt="" />
                                                </div>
                                            </div>
                                            <div class="cardText">
                                                <h3>
                                                    Java Tools
                                                </h3>
                                                <p>
                                                    <a href="https://docs.microsoft.com/java/api/overview/azure/maven/readme">Maven plugins</a>
                                                </p>
                                                <p>
                                                    <a href="https://docs.microsoft.com/java/azure/java-azure-tools">IntelliJ and Eclipse</a>
                                                </p>
                                                <p>
                                                    <a href="https://code.visualstudio.com/docs/languages/java">Visual Studio Code</a>
                                                </p>
                                            </div>
                                        </div>
                                    </div>
                                </div>
                            </li>
                            <li>
                                <div class="cardSize">
                                    <div class="cardPadding">
                                        <div class="card">
                                            <div class="cardImageOuter">
                                                <div class="cardImage">
                                                    <img src="media/index/azure_dev-2.svg" alt="" />
                                                </div>
                                            </div>
                                            <div class="cardText">
                                                <h3>
                                                    <a href="https://www.visualstudio.com/vs/python">Python Tools</a>
                                                </h3>
                                                <p>
                                                    <a href="https://docs.microsoft.com/visualstudio/python/python-in-visual-studio">Visual Studio</a>
                                                </p>
                                                <p>
                                                    <a href="https://code.visualstudio.com/docs/languages/python">Visual Studio Code</a>
                                                </p>
                                            </div>
                                        </div>
                                    </div>
                                </div>
                            </li>
                            <li>
                                <div class="cardSize">
                                    <div class="cardPadding">
                                        <div class="card">
                                            <div class="cardImageOuter">
                                                <div class="cardImage">
                                                    <img src="https://docs.microsoft.com/media/common/i_tools.svg" alt="" />
                                                </div>
                                            </div>
                                            <div class="cardText">
                                                <h3>
                                                    SQL Tools
                                                </h3>
                                                <p>
                                                    <a href="/sql/sql-operations-studio/download">SQL Operations Studio <sup>PREVIEW</sup></a>
                                                </p>
                                                <p>
                                                    <a href="/sql/ssms/download-sql-server-management-studio-ssms">SQL Server Management Studio (SSMS)</a>
                                                </p>                                            <p>
                                                    <a href="/sql/ssdt/download-sql-server-data-tools-ssdt">SQL Server Data Tools (SSDT)</a>
                                                </p>
                                                <p>
                                                    <a href="/sql/tools/overview-sql-tools">See all SQL tools</a>
                                                </p>
                                            </div>
                                        </div>
                                    </div>
                                </div>
                            </li>
                            <li>
                                <div class="cardSize">
                                    <div class="cardPadding">
                                        <div class="card">
                                            <div class="cardImageOuter">
                                                <div class="cardImage">
                                                    <img src="media/index/azure_dev-11.svg" alt="" />
                                                </div>
                                            </div>
                                            <div class="cardText">
                                                <h3>
                                                    <a href="http://storageexplorer.com">Storage Explorer</a>
                                                </h3>
                                                <p>
                                                    <a href="/azure/vs-azure-tools-storage-manage-with-storage-explorer">Get Started</a>
                                                </p>
                                                <p>
                                                    <a href="http://go.microsoft.com/fwlink/?LinkId=722418">Download for Linux</a>
                                                </p>
                                                <p>
                                                    <a href="http://go.microsoft.com/fwlink/?LinkId=708342">Download for Mac</a>
                                                </p>
                                                <p>
                                                    <a href="http://go.microsoft.com/fwlink/?LinkId=708343">Download for Windows</a>
                                                </p>
                                            </div>
                                        </div>
                                    </div>
                                </div>
                            </li>
                            <li>
                                <div class="cardSize">
                                    <div class="cardPadding">
                                        <div class="card">
                                            <div class="cardImageOuter">
                                                <div class="cardImage">
                                                    <img src="media/index/Fabric.svg" alt="" />
                                                </div>
                                            </div>
                                            <div class="cardText">
                                                <h3>
                                                    Service Fabric SDK and Tools
                                                </h3>
                                                <p>
                                                    <a href="https://docs.microsoft.com/azure/service-fabric/service-fabric-get-started">Download for Windows</a>
                                                </p>
                                                <p>
                                                    <a href="https://docs.microsoft.com/azure/service-fabric/service-fabric-get-started-linux">Download for Linux</a>
                                                </p>
                                                <p>
                                                    <a href="https://docs.microsoft.com/azure/service-fabric/service-fabric-get-started-mac">Download Mac OS X</a>
                                                </p>
                                                <p>
                                                    <a href="https://docs.microsoft.com/azure/service-fabric/service-fabric-cli">Download Service Fabric CLI </a>
                                                </p>
                                            </div>
                                        </div>
                                    </div>
                                </div>
                            </li>
                        </ul>
                    </li>
                </ul>
            </li>
            <li>
                <a href="#architecture">Architecture</a>
                <ul id="architecture">
                    <li>
                        <a href="#architecture1"></a>
                        <ul id="architecture1" class="cardsC">
                            <li>
                                <div class="container intro">
                                    <p>
                                        The Azure Architecture Center contains guidance for building end-to-end solutions on Microsoft Azure. Here you will find reference architectures, best practices, design patterns, scenario guides, and reference implementations.
                                    </p>
                                </div>
                            </li>
                            <li>
                                <a href="/azure/architecture/">
                                    <div class="cardSize">
                                        <div class="cardPadding">
                                            <div class="card">
                                                <div class="cardImageOuter">
                                                    <div class="cardImage bgdAccent1">
                                                        <img src="media/index/azure_fundamentals.svg" alt="" />
                                                    </div>
                                                </div>
                                                <div class="cardText">
                                                    <h3>Azure Architecture Center</h3>
                                                    <p>Guidance for building end-to-end solutions on Microsoft Azure.</p>
                                                </div>
                                            </div>
                                        </div>
                                    </div>
                                </a>
                            </li>
                            <li>
                                <a href="/azure/architecture/guide/">
                                    <div class="cardSize">
                                        <div class="cardPadding">
                                            <div class="card">
                                                <div class="cardImageOuter">
                                                    <div class="cardImage bgdAccent1">
                                                        <img src="media/index/azure_best-practices.svg" alt="" />
                                                    </div>
                                                </div>
                                                <div class="cardText">
                                                    <h3>Azure Application Architecture Guide</h3>
                                                    <p>This guide presents a structured approach for designing applications on Azure that are scalable, resilient, and highly available. It is based on proven practices that we have learned from customer engagements.</p>
                                                </div>
                                            </div>
                                        </div>
                                    </div>
                                </a>
                            </li>
                            <li>
                                <a href="/azure/architecture/reference-architectures/">
                                    <div class="cardSize">
                                        <div class="cardPadding">
                                            <div class="card">
                                                <div class="cardImageOuter">
                                                    <div class="cardImage bgdAccent1">
                                                        <img src="media/index/azure_reference-archictectures.svg" alt="" />
                                                    </div>
                                                </div>
                                                <div class="cardText">
                                                    <h3>Reference Architectures</h3>
                                                    <p>A set of recommended architectures for the cloud. Each architecture includes best practices, prescriptive steps, and a deployable solution.</p>
                                                </div>
                                            </div>
                                        </div>
                                    </div>
                                </a>
                            </li>
                            <li>
                                <a href="/azure/architecture/patterns/">
                                    <div class="cardSize">
                                        <div class="cardPadding">
                                            <div class="card">
                                                <div class="cardImageOuter">
                                                    <div class="cardImage bgdAccent1">
                                                        <img src="media/index/azure_patterns.svg" alt="" />
                                                    </div>
                                                </div>
                                                <div class="cardText">
                                                    <h3>Cloud Design Patterns</h3>
                                                    <p>Design patterns for the cloud. Each pattern describes a problem, a pattern that addresses the problem, and an example based on Azure.</p>
                                                </div>
                                            </div>
                                        </div>
                                    </div>
                                </a>
                            </li>
                        </ul>
                    </li>
                </ul>
            </li>
        </ul>
    </div>
</div><|MERGE_RESOLUTION|>--- conflicted
+++ resolved
@@ -979,6 +979,12 @@
                                                 <p>Archive Storage</p>
                                             </a>
                                         </li>
+                                        <li>
+                                            <a href="/azure/azure-netapp-files/">
+                                                <img src="/azure/azure-netapp-files/media/index/netapp.png" alt="" />
+                                                <p>Azure NetApp Files</p>
+                                            </a>
+                                        </li>
                                     </ul>
                                     <h3>Analytics</h3>
                                     <ul>
@@ -1072,21 +1078,6 @@
                                                 <p>Data Lake Store</p>
                                             </a>
                                         </li>
-<<<<<<< HEAD
-                                        <li>
-                                            <a href="/azure/power-bi-embedded/">
-                                                <img src="media/index/PowerBIEmbedded.svg" alt="" />
-                                                <p>Power BI Embedded</p>
-                                            </a>
-                                        </li>
-                                        <li>
-                                            <a href="/azure/azure-netapp-files/">
-                                                <img src="/azure/azure-netapp-files/media/index/netapp.png" alt="" />
-                                                <p>Azure NetApp Files</p>
-                                            </a>
-                                        </li>
-=======
->>>>>>> dbc5be1f
                                     </ul>
                                     <h3>DevOps</h3>
                                     <ul>
