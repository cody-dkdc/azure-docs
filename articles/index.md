--- conflicted
+++ resolved
@@ -2093,33 +2093,38 @@
                                     </div>
                                 </a>
                             </li>
-<<<<<<< HEAD
+                            <li>
+                                <a href="/azure/vmware-cloudsimple/">
+                                    <div class="cardSize">
+                                        <div class="cardPadding">
+                                            <div class="card">
+                                                <div class="cardImageOuter">
+                                                    <div class="cardImage">
+                                                        <img src="media/index/cs_dedicatedcloudnode.svg" alt="" />
+                                                    </div>
+                                                </div>
+                                                <div class="cardText">
+                                                    <h3>Azure VMware Solutions by CloudSimple</h3>
+                                                    <p>Run the VMware platform in Azure.</p>
+                                                </div>
+                                            </div>
+                                        </div>
+                                    </div>
+                                </a>
+                            </li>
                             <li>
                                 <a href="/azure/openshift/">
-=======
-<li>
-                                <a href="/azure/vmware-cloudsimple/">
->>>>>>> 5ff04164
-                                    <div class="cardSize">
-                                        <div class="cardPadding">
-                                            <div class="card">
-                                                <div class="cardImageOuter">
-                                                    <div class="cardImage">
-<<<<<<< HEAD
+                                    <div class="cardSize">
+                                        <div class="cardPadding">
+                                            <div class="card">
+                                                <div class="cardImageOuter">
+                                                    <div class="cardImage">
                                                         <img src="media/index/openshift.svg" alt="" />
                                                     </div>
                                                 </div>
                                                 <div class="cardText">
                                                     <h3>Azure Red Hat OpenShift</h3>
                                                     <p>Fully managed OpenShift service jointly operated with Red Hat</p>
-=======
-                                                        <img src="media/index/cs_dedicatedcloudnode.svg" alt="" />
-                                                    </div>
-                                                </div>
-                                                <div class="cardText">
-                                                    <h3>Azure VMware Solutions by CloudSimple</h3>
-                                                    <p>Run the VMware platform in Azure.</p>
->>>>>>> 5ff04164
                                                 </div>
                                             </div>
                                         </div>
