--- conflicted
+++ resolved
@@ -28,12 +28,12 @@
 ### Step 1
  Azure DNS uses Azure Resource Manager (ARM). Make sure you switch PowerShell mode to use the ARM cmdlets. More info is available at [Using Windows Powershell with Resource Manager](../powershell-azure-resource-manager).<BR><BR>
 
-	PS C:\> Switch-AzureMode -Name AzureResourceManager
+		PS C:\> Switch-AzureMode -Name AzureResourceManager
 
 ### Step 2
  Log in to your Azure account.<BR><BR>
 			
-	PS C:\> Add-AzureAccount
+		PS C:\> Add-AzureAccount
 
 You will be prompted to Authenticate with your credentials.<BR>
 
@@ -41,31 +41,25 @@
 Choose which of your Azure subscriptions to use. <BR>
 
 
-	PS C:\> Select-AzureSubscription -SubscriptionName "MySubscription"
+		PS C:\> Select-AzureSubscription -SubscriptionName "MySubscription"
 
 To see a list of available subscriptions, use the ‘Get-AzureSubscription’ cmdlet.<BR>
 
 ### Step 4
 Create a new resource group (skip this step if using an existing resource group)<BR>
 
-	PS C:\> New-AzureResourceGroup -Name MyAzureResourceGroup -location "West US"
+		PS C:\> New-AzureResourceGroup -Name MyAzureResourceGroup -location "West US"
 
 
 Azure Resource Manager requires that all resource groups specify a location. This is used as the default location for resources in that resource group. However, since all DNS resources are global, not regional, the choice of resource group location has no impact on Azure DNS.<BR>
 
 ### Step 5
-<<<<<<< HEAD
 
 The Azure DNS service is managed by the Microsoft.Network resource provider. Your Azure subscription needs to be registered to use this resource provider before you can use Azure DNS. This is a one time operation for each subscription.
 
 	PS c:\> Register-AzureProvider -ProviderNamespace Microsoft.Network 
 
-=======
-The Azure DNS service is managed by the Microsoft.Network resource provider. Your Azure subscription needs to be registered to use this resource provider before you can use Azure DNS. This is a one-time operation for each subscription.<BR>
-
-	PS C:\> Register-AzureProvider –ProviderNamespace Microsoft.Network
->>>>>>> 44bddf05
-
+
 ## Sign up to the Azure DNS Public Preview
 
 To register your subscription to use the Azure DNS Public Preview, please execute the following PowerShell command:
