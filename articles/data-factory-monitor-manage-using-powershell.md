<properties 
	pageTitle="Tutorial: create and monitor an Azure data factory using Azure PowerShell" 
	description="Learn how to use Azure PowerShell to create and monitor Azure data factories." 
	services="data-factory" 
	documentationCenter="" 
	authors="spelluru" 
	manager="jhubbard" 
	editor="monicar"/>

<tags 
	ms.service="data-factory" 
	ms.workload="data-services" 
	ms.tgt_pltfrm="na" 
	ms.devlang="na" 
	ms.topic="article" 
<<<<<<< HEAD
	ms.date="04/14/2015" 
=======
	ms.date="05/04/2015" 
>>>>>>> 692c0fec
	ms.author="spelluru"/>

# Tutorial: Create and monitor a data factory using Azure PowerShell
> [AZURE.SELECTOR]
- [Tutorial Overview](data-factory-get-started.md)
- [Using Data Factory Editor](data-factory-get-started-using-editor.md)
- [Using PowerShell](data-factory-monitor-manage-using-powershell.md)

The [Get started with Azure Data Factory][adf-get-started] tutorial shows you how to create and monitor an Azure data factory using the [Azure Preview Portal][azure-preview-portal]. 
In this tutorial, you will create and monitor an Azure data factory by using Azure PowerShell cmdlets. The pipeline in the data factory you create in this tutorial copies data from an Azure blob to an Azure SQL database.       

> [AZURE.NOTE] This article does not cover all the Data Factory cmdlets. See [Data Factory Cmdlet Reference][cmdlet-reference] for comprehensive documentation on Data Factory cmdlets. 

##Prerequisites
Apart from prerequisites listed in the Tutorial Overview topic, you need to have Azure PowerShell installed on your computer. If you do not have it already, download and install [Azure PowerShell][download-azure-powershell] on your computer.

##In This Tutorial
The following table lists the steps you will perform as part of the tutorial and their descriptions. 

Step | Description
-----| -----------
[Step 1: Create an Azure Data Factory](#CreateDataFactory) | In this step, you will create an Azure data factory named **ADFTutorialDataFactoryPSH**. 
[Step 2: Create linked services](#CreateLinkedServices) | In this step, you will create two linked services: **StorageLinkedService** and **AzureSqlLinkedService**. The StorageLinkedService links an Azure storage and AzureSqlLinkedService links an Azure SQL database to the ADFTutorialDataFactoryPSH.
[Step 3: Create input and output datasets](#CreateInputAndOutputDataSets) | In this step, you will define two data sets (**EmpTableFromBlob** and **EmpSQLTable**) that are used as input and output tables for the **Copy Activity** in the ADFTutorialPipeline that you will create in the next step.
[Step 4: Create and run a pipeline](#CreateAndRunAPipeline) | In this step, you will create a pipeline named **ADFTutorialPipeline** in the data factory: **ADFTutorialDataFactoryPSH**. . The pipeline will have a **Copy Activity** that copies data from an Azure blob to an output Azure database table.
[Step 5: Monitor data sets and pipeline](#MonitorDataSetsAndPipeline) | In this step, you will monitor the datasets and the pipeline using Azure PowerShell in this step.

## <a name="CreateDataFactory"></a>Step 1: Create an Azure Data Factory
In this step, you use the Azure PowerShell to create an Azure data factory named **ADFTutorialDataFactoryPSH**.

1. Launch **Azure PowerShell** and execute the following commands. Keep the Azure PowerShell open until the end of this tutorial. If you close and reopen, you need to run these commands again.
	- Run **Add-AzureAccount** and enter the  user name and password that you use to sign-in to the Azure Preview Portal.  
	- Run **Get-AzureSubscription** to view all the subscriptions for this account.
	- Run **Select-AzureSubscription** to select the subscription that you want to work with. This subscription should be the same as the one you used in the Azure Preview Portal. 
2. Switch to **AzureResourceManager** mode as the Azure Data Factory cmdlets are available in this mode.

		Switch-AzureMode AzureResourceManager 
3. Create an Azure resource group named: **ADFTutorialResourceGroup** by running the following command.
   
		New-AzureResourceGroup -Name ADFTutorialResourceGroup  -Location "West US"

	Some of the steps in this tutorial assume that you use the resource group named **ADFTutorialResourceGroup**. If you use a different resource group, you will need to use it in place of ADFTutorialResourceGroup in this tutorial. 
4. Run the **New-AzureDataFactory** cmdlet to create a data factory named: **ADFTutorialDataFactoryPSH**.  

		New-AzureDataFactory -ResourceGroupName ADFTutorialResourceGroup -Name ADFTutorialDataFactoryPSH –Location "West US"


	> [AZURE.NOTE] The name of the Azure data factory must be globally unique. If you receive the error: **Data factory name “ADFTutorialDataFactoryPSH” is not available**, change the name (for example, yournameADFTutorialDataFactoryPSH). Use this name in place of ADFTutorialFactoryPSH while performing steps in this tutorial.

## <a name="CreateLinkedServices"></a>Step 2: Create linked services
Linked services link data stores or compute services to an Azure data factory. A data store can be an Azure Storage, Azure SQL Database or an on-premises SQL Server database that contains input data or stores output data for a Data Factory pipeline. A compute service is the service that processes  input data and produces output data. 

In this step, you will create two linked services: **StorageLinkedService** and **AzureSqlLinkedService**. StorageLinkedService linked service links an Azure Storage Account and AzureSqlLinkedService links an Azure SQL database to the data factory: **ADFTutorialDataFactoryPSH**. You will create a pipeline later in this tutorial that copies data from a blob container in StorageLinkedService to a SQL table in AzureSqlLinkedService.

### Create a linked service for an Azure storage account
1.	Create a JSON file named **StorageLinkedService.json** in the **C:\ADFGetStartedPSH** with the following content. Create the folder ADFGetStartedPSH if it does not already exist.

		{
		    "name": "StorageLinkedService",
		    "properties":
		    {
		        "type": "AzureStorageLinkedService",
		        "connectionString": "DefaultEndpointsProtocol=https;AccountName=<accountname>;AccountKey=<accountkey>"
		    }
		}
2.	In the **Azure PowerShell**, switch to the **ADFGetStartedPSH** folder. 
3.	You can use the **New-AzureDataFactoryLinkedService** cmdlet to create a linked service. This cmdlet and other Data Factory cmdlets you use in this tutorial require you to pass values for the **ResourceGroupName** and **DataFactoryName** parameters. Alternatively, you can use **Get-AzureDataFactory** to get a DataFactory object and pass the object without typing ResourceGroupName and DataFactoryName each time you run a cmdlet. Run the following command to assign the output of the **Get-AzureDataFactory** cmdlet to a variable: **$df**. 

		$df=Get-AzureDataFactory -ResourceGroupName ADFTutorialResourceGroup -Name ADFTutorialDataFactoyPSH

4.	Now, run the **New-AzureDataFactoryLinkedService** cmdlet to create the linked service: **StorageLinkedService**. 

		New-AzureDataFactoryLinkedService $df -File .\StorageLinkedService.json

	If you hadn't run the **Get-AzureDataFactory** cmdlet and assigned the output to **$df** variable, you would have to specify values for the ResourceGroupName and DataFactoryName parameters as follows.   
		
		New-AzureDataFactoryLinkedService -ResourceGroupName ADFTutorialResourceGroup -DataFactoryName ADFTutorialDataFactoryPSH -File .\StorageLinkedService.json

	If you close the Azure PowerShell in the middle of the tutorial, you will have run the Get-AzureDataFactory cmdlet next time you launch Azure PowerShell to complete the tutorial.

### Create a linked service for an Azure SQL Database
1.	Create a JSON file named AzureSqlLinkedService.json with the following content.

		{
		    "name": "AzureSqlLinkedService",
		    "properties":
		    {
		        "type": "AzureSqlLinkedService",
		        "connectionString": "Server=tcp:<server>.database.windows.net,1433;Database=<databasename>;User ID=user@server;Password=<password>;Trusted_Connection=False;Encrypt=True;Connection Timeout=30"
		    }
		}
2.	Run the following command to create a linked service. 
	
		New-AzureDataFactoryLinkedService $df -File .\AzureSqlLinkedService.json

	> [AZURE.NOTE] Confirm that the **Allow access to Azure services** setting is turned ON for your Azure SQL server. To verify and turn it on, do the following:
	>
	> <ol>
	> <li>Click <b>BROWSE</b> hub on the left and click <b>SQL servers</b>.</li>
	> <li>Select your server, and click <b>SETTINGS</b> on the <b>SQL SERVER</b> blade.</li>
	> <li>In the <b>SETTINGS</b> blade, click <b>Firewall</b>.</li>
	> <li>In the <b>Firewalll settings</b> blade, click <b>ON</b> for <b>Allow access to Azure services</b>.</li>
	> <li>Click <b>ACTIVE</b> hub on the left to switch to the <b>Data Factory</b> blade you were on.</li>
	> </ol>

## <a name="CreateInputAndOutputDataSets"></a>Step 3: Create input and output tables

In the previous step, you created linked services **StorageLinkedService** and **AzureSqlLinkedService** to link an Azure Storage account and Azure SQL database to the data factory: **ADFTutorialDataFactoryPSH**. In this step, you will create tables that represent the input and output data for the Copy Activity in the pipeline you will be creating in the next step. 

A table is a rectangular dataset and it is the only type of dataset that is supported at this time. The input table in this tutorial refers to a blob container in the Azure Storage that StorageLinkedService points to and the output table refers to a SQL table in the Azure SQL database that AzureSqlLinkedService points to.  

### Prepare Azure Blob Storage and Azure SQL Database for the tutorial
Skip this step if you have gone through the tutorial from [Get started with Azure Data Factory][adf-get-started] article. 

You need to perform the following steps to prepare the Azure blob storage and Azure SQL database for this tutorial. 
 
* Create a blob container named **adftutorial** in the Azure blob storage that **StorageLinkedService** points to. 
* Create and upload a text file, **emp.txt**, as a blob to the **adftutorial** container. 
* Create a table named **emp** in the Azure SQL Database in the Azure SQL database that **AzureSqlLinkedService** points to.


1. Launch Notepad, paste the following text, and save it as **emp.txt** to **C:\ADFGetStartedPSH** folder on your hard drive. 

        John, Doe
		Jane, Doe
				
2. Use tools such as [Azure Storage Explorer](https://azurestorageexplorer.codeplex.com/) to create the **adftutorial** container and to upload the **emp.txt** file to the container.

    ![Azure Storage Explorer][image-data-factory-get-started-storage-explorer]
3. Use the following SQL script to create the **emp** table in your Azure SQL Database.  


        CREATE TABLE dbo.emp 
		(
			ID int IDENTITY(1,1) NOT NULL,
			FirstName varchar(50),
			LastName varchar(50),
		)
		GO

		CREATE CLUSTERED INDEX IX_emp_ID ON dbo.emp (ID); 

	If you have SQL Server 2014 installed on your computer: follow instructions from [Step 2: Connect to SQL Database of the Managing Azure SQL Database using SQL Server Management Studio][sql-management-studio] article to connect to your Azure SQL server and run the SQL script.

	If you have Visual Studio 2013 installed on your computer: in the Azure Preview Portal ([http://portal.azure.com](http://portal.sazure.com)), click **BROWSE** hub on the left, click **SQL servers**, select your database, and click **Open in Visual Studio** button on toolbar to connect to your Azure SQL server and run the script. If your client is not allowed to access the Azure SQL server, you will need to configure firewall for your Azure SQL server to allow access from your machine (IP Address). See the article above for steps to configure the firewall for your Azure SQL server.
		
### Create input table 
A table is a rectangular dataset and has a schema. In this step, you will create a table named **EmpBlobTable** that points to a blob container in the Azure Storage represented by the **StorageLinkedService** linked service. This blob container (**adftutorial**) contains the input data in the file: **emp.txt**. 

1.	Create a JSON file named **EmpBlobTable.json** in the **C:\ADFGetStartedPSH** folder with the following content:

		{
	    	"name": "EmpTableFromBlob",
	        "properties":
	        {
	            "structure":  
	                [ 
	                { "name": "FirstName", "type": "String"},
	                { "name": "LastName", "type": "String"}
	            ],
	            "location": 
	            {
	                "type": "AzureBlobLocation",
	                "folderPath": "adftutorial/",
	                "format":
	                {
	                    "type": "TextFormat",
	                    "columnDelimiter": ","
	                },
	                "linkedServiceName": "StorageLinkedService"
	            },
	            "availability": 
	            {
	                "frequency": "hour",
	                "interval": 1,
	                "waitonexternal": {}
	                }
	        }
		}
	
	Note the following: 
	
	- location **type** is set to **AzureBlobLocation**.
	- **linkedServiceName** is set to **StorageLinkedService**. 
	- **folderPath** is set to the **adftutorial** container. You can also specify the name of a blob within the folder. Since you are not specifying the name of the blob, data from all blobs in the container is considered as an input data.  
	- format **type** is set to **TextFormat**
	- There are two fields in the text file – **FirstName** and **LastName** – separated by a comma character (**columnDelimiter**)	
	- The **availability** is set to **hourly** (**frequency** is set to **hour** and **interval** is set to **1** ), so the Data Factory service will look for input data every hour in the root folder in the blob container (**adftutorial**) you specified.

	if you don't specify a **fileName** for an **input** **table**, all files/blobs from the input folder (**folderPath**) are considered as inputs. If you specify a fileName in the JSON, only the specified file/blob is considered asn input. See the sample files in the [tutorial][adf-tutorial] for examples.
 
	If you do not specify a **fileName** for an **output table**, the generated files in the **folderPath** are named in the following format: Data.<Guid\>.txt (example: Data.0a405f8a-93ff-4c6f-b3be-f69616f1df7a.txt.).

	To set **folderPath** and **fileName** dynamically based on the **SliceStart** time, use the **partitionedBy** property. In the following example, folderPath uses Year, Month, and Day from from the SliceStart (start time of the slice being processed) and fileName uses Hour from the SliceStart. For example, if a slice is being produced for 2014-10-20T08:00:00, the folderName is set to wikidatagateway/wikisampledataout/2014/10/20 and the fileName is set to 08.csv. 

	  	"folderPath": "wikidatagateway/wikisampledataout/{Year}/{Month}/{Day}",
        "fileName": "{Hour}.csv",
        "partitionedBy": 
        [
        	{ "name": "Year", "value": { "type": "DateTime", "date": "SliceStart", "format": "yyyy" } },
            { "name": "Month", "value": { "type": "DateTime", "date": "SliceStart", "format": "MM" } }, 
            { "name": "Day", "value": { "type": "DateTime", "date": "SliceStart", "format": "dd" } }, 
            { "name": "Hour", "value": { "type": "DateTime", "date": "SliceStart", "format": "hh" } } 
        ],

	> [AZURE.NOTE] See [JSON Scripting Reference](http://go.microsoft.com/fwlink/?LinkId=516971) for details about JSON properties.

2.	Run the following command to create the Data Factory table.

		New-AzureDataFactoryTable $df -File .\EmpBlobTable.json

### Create output table
In this part of the step, you will create an output table named **EmpSQLTable** that points to a SQL table (**emp**) in the Azure SQL database that is represented by the **AzureSqlLinkedService** linked service. The pipeline copies data from the input blob to the **emp** table. 

1.	Create a JSON file named **EmpSQLTable.json** in the **C:\ADFGetStartedPSH** folder with the following content.
		
		{
		    "name": "EmpSQLTable",
		    "properties":
		    {
		        "structure":
		        [
		            { "name": "FirstName", "type": "String"},
		            { "name": "LastName", "type": "String"}
		        ],
		        "location":
		        {
		            "type": "AzureSQLTableLocation",
		            "tableName": "emp",
		            "linkedServiceName": "AzureSqlLinkedService"
		        },
		        "availability": 
		        {
		            "frequency": "Hour",
		            "interval": 1            
		        }
		    }
		}

     Note the following: 
	
	* location **type** is set to **AzureSQLTableLocation**.
	* **linkedServiceName** is set to **AzureSqlLinkedService**.
	* **tablename** is set to **emp**.
	* There are three columns – **ID**, **FirstName**, and **LastName** – in the emp table in the database, but ID is an identity column, so you need to specify only **FirstName** and **LastName** here.
	* The **availability** is set to **hourly** (**frequency** set to **hour** and **interval** set to **1**).  The Data Factory service will generate an output data slice every hour in the **emp** table in the Azure SQL database.

2.	Run the following command to create the Data Factory table. 
	
		New-AzureDataFactoryTable $df -File .\EmpSQLTable.json


## <a name="CreateAndRunAPipeline"></a>Step 4: Create and run a pipeline
In this step, you create a pipeline with a **Copy Activity** that uses **EmpTableFromBlob** as input and **EmpSQLTable** as output.

1.	Create a JSON file named **ADFTutorialPipeline.json** in the **C:\ADFGetStartedPSH** folder with the following content: 

		{
		    "name": "ADFTutorialPipeline",
		    "properties":
		    {   
		        "description" : "Copy data from an Azure blob to an Azure SQL table",
		        "activities":   
		        [
		            {
		                "name": "CopyFromBlobToSQL",
		                "description": "Copy data from the adftutorial blob container to emp SQL table",
		                "type": "CopyActivity",
		                "inputs": [ {"name": "EmpTableFromBlob"} ],
		                "outputs": [ {"name": "EmpSQLTable"} ],     
		                "transformation":
		                {
		                    "source":
		                    {                               
		                        "type": "BlobSource"
		                    },
		                    "sink":
		                    {
		                        "type": "SqlSink"
		                    }   
		                },
		                "Policy":
		                {
		                    "concurrency": 1,
		                    "executionPriorityOrder": "NewestFirst",
		                    "style": "StartOfInterval",
		                    "retry": 0,
		                    "timeout": "01:00:00"
		                }       
		            }
		        ],
		        "start": "2015-03-03T00:00:00Z",
		        "end": "2015-03-04T00:00:00Z"
		    }
		}  

	Note the following:

	- In the activities section, there is only one activity whose **type** is set to **CopyActivity**.
	- Input for the activity is set to **EmpTableFromBlob** and output for the activity is set to **EmpSQLTable**.
	- In the **transformation** section, **BlobSource** is specified as the source type and **SqlSink** is specified as the sink type.

	> [AZURE.NOTE] Replace the value of the **start** property with the current day and **end** value with the next day. Both start and end datetimes must be in [ISO format](http://en.wikipedia.org/wiki/ISO_8601). For example: 2014-10-14T16:32:41Z. The **end** time is optional, but we will use it in this tutorial. 
	> If you do not specify value for the **end** property, it is calculated as "**start + 48 hours**". To run the pipeline indefinitely, specify **9/9/9999** as the value for the **end** property.
	> In the example above, there will be 24 data slices as each data slice is produced hourly.
	
	> See [JSON Scripting Reference](http://go.microsoft.com/fwlink/?LinkId=516971) for details about JSON properties.
2.	Run the following command to create the Data Factory table. 
		
		New-AzureDataFactoryPipeline $df -File .\ADFTutorialPipeline.json

**Congratulations!** You have successfully created an Azure data factory, linked services, tables, and a pipeline and scheduled the pipeline.

## <a name="MonitorDataSetsAndPipeline"></a>Step 5: Monitor the datasets and pipeline
In this step, you will use the Azure PowerShell to monitor what’s going on in an Azure data factory.

1.	Run **Get-AzureDataFactory** and assign the output to a variable $df.

		$df=Get-AzureDataFactory -ResourceGroupName ADFTutorialResourceGroup -Name ADFTutorialDataFactoryPSH
 
2.	Run **Get-AzureDataFactorySlice** to get details about all slices of the **EmpSQLTable**, which is the output table of the pipeline.  

		Get-AzureDataFactorySlice $df -TableName EmpSQLTable -StartDateTime 2015-03-03T00:00:00

	> [AZURE.NOTE] Replace year, month, and date part of the **StartDateTime** parameter with the current year, month, and date. This should match the **Start** value in the pipeline JSON. 

	You should see 24 slices, one for each hour from 12 AM of the current day to 12 AM of the next day. 
	
	**First slice:**

		ResourceGroupName : ADFTutorialResourceGroup
		DataFactoryName   : ADFTutorialDataFactoryPSH
		TableName         : EmpSQLTable
		Start             : 3/3/2015 12:00:00 AM
		End               : 3/3/2015 1:00:00 AM
		RetryCount        : 0
		Status            : PendingExecution
		LatencyStatus     :
		LongRetryCount    : 0

	**Last slice:**

		ResourceGroupName : ADFTutorialResourceGroup
		DataFactoryName   : ADFTutorialDataFactoryPSH
		TableName         : EmpSQLTable
		Start             : 3/4/2015 11:00:00 PM
		End               : 3/4/2015 12:00:00 AM
		RetryCount        : 0
		Status            : PendingExecution
		LatencyStatus     : 
		LongRetryCount    : 0

3.	Run **Get-AzureDataFactoryRun** to get the details of activity runs for a **specific** slice. Change the value of the **StartDateTime** parameter to match the **Start** time of the slice from the output above. The value of the **StartDateTime** must be in [ISO format](http://en.wikipedia.org/wiki/ISO_8601). For example: 2014-03-03T22:00:00Z.

		Get-AzureDataFactoryRun $df -TableName EmpSQLTable -StartDateTime 2015-03-03T22:00:00

	You should see output similar to the following:

		Id                  : 3404c187-c889-4f88-933b-2a2f5cd84e90_635614488000000000_635614524000000000_EmpSQLTable
		ResourceGroupName   : ADFTutorialResourceGroup
		DataFactoryName     : ADFTutorialDataFactoryPSH
		TableName           : EmpSQLTable
		ProcessingStartTime : 3/3/2015 11:03:28 PM
		ProcessingEndTime   : 3/3/2015 11:04:36 PM
		PercentComplete     : 100
		DataSliceStart      : 3/8/2015 10:00:00 PM
		DataSliceEnd        : 3/8/2015 11:00:00 PM
		Status              : Succeeded
		Timestamp           : 3/8/2015 11:03:28 PM
		RetryAttempt        : 0
		Properties          : {}
		ErrorMessage        :
		ActivityName        : CopyFromBlobToSQL
		PipelineName        : ADFTutorialPipeline
		Type                : Copy

> [AZURE.NOTE] See [Data Factory Cmdlet Reference][cmdlet-reference] for comprehensive documentation on Data Factory cmdlets. 

## Next steps

Article | Description
------ | ---------------
[Copy data with Azure Data Factory - Copy Activity][copy-activity] | This article provides detailed description of the **Copy Activity** you used in this tutorial. 
[Enable your pipelines to work with on-premises data][use-onpremises-datasources] | This article has a walkthrough that shows how to copy data from an **on-premises SQL Server database** to an Azure blob. 
[Use Pig and Hive with Data Factory][use-pig-and-hive-with-data-factory] | This article has a walkthrough that shows how to use **HDInsight Activity** to run a **hive/pig** script to process input data to produce output data.
[Tutorial: Move and process log files using Data Factory][adf-tutorial] | This article provides an **end-to-end walkthrough** that shows how to implement a **real world scenario** using Azure Data Factory to transform data from log files into insights.
[Use custom activities in a Data Factory][use-custom-activities] | This article provides a walkthrough with step-by-step instructions for creating a **custom activity** and using it in a pipeline. 
[Troubleshoot Data Factory issues][troubleshoot] | This article describes how to **troubleshoot** Azure Data Factory issues. You can try the walkthrough in this article on the ADFTutorialDataFactory by introducing an error (deleting table in the Azure SQL Database). 
[Azure Data Factory Cmdlet Reference][cmdlet-reference] | This reference content has details about all the **Data Factory cmdlets**.
[Azure Data Factory Developer Reference][developer-reference] | The Developer Reference has the comprehensive reference content for cmdlets, JSON script, functions, etc… 

[copy-activity]: data-factory-copy-activity.md
[use-onpremises-datasources]: data-factory-use-onpremises-datasources.md
[use-pig-and-hive-with-data-factory]: data-factory-pig-hive-activities.md
[adf-tutorial]: data-factory-tutorial.md
[use-custom-activities]: data-factory-use-custom-activities.md
[troubleshoot]: data-factory-troubleshoot.md
[developer-reference]: http://go.microsoft.com/fwlink/?LinkId=516908

[cmdlet-reference]: https://msdn.microsoft.com/library/dn820234.aspx
[azure-free-trial]: http://azure.microsoft.com/pricing/free-trial/
[data-factory-create-storage]: storage-create-storage-account.md

[adf-get-started]: data-factory-get-started.md
[azure-preview-portal]: http://portal.azure.com
[download-azure-powershell]: powershell-install-configure.md
[data-factory-create-sql-database]: sql-database-create-configure.md
[data-factory-introduction]: data-factory-introduction.md

[image-data-factory-get-started-storage-explorer]: ./media/data-factory-monitor-manage-using-powershell/getstarted-storage-explorer.png

[sql-management-studio]: sql-database-manage-azure-ssms.md#Step2<|MERGE_RESOLUTION|>--- conflicted
+++ resolved
@@ -1,432 +1,428 @@
-<properties 
-	pageTitle="Tutorial: create and monitor an Azure data factory using Azure PowerShell" 
-	description="Learn how to use Azure PowerShell to create and monitor Azure data factories." 
-	services="data-factory" 
-	documentationCenter="" 
-	authors="spelluru" 
-	manager="jhubbard" 
-	editor="monicar"/>
-
-<tags 
-	ms.service="data-factory" 
-	ms.workload="data-services" 
-	ms.tgt_pltfrm="na" 
-	ms.devlang="na" 
-	ms.topic="article" 
-<<<<<<< HEAD
-	ms.date="04/14/2015" 
-=======
-	ms.date="05/04/2015" 
->>>>>>> 692c0fec
-	ms.author="spelluru"/>
-
-# Tutorial: Create and monitor a data factory using Azure PowerShell
-> [AZURE.SELECTOR]
-- [Tutorial Overview](data-factory-get-started.md)
-- [Using Data Factory Editor](data-factory-get-started-using-editor.md)
-- [Using PowerShell](data-factory-monitor-manage-using-powershell.md)
-
-The [Get started with Azure Data Factory][adf-get-started] tutorial shows you how to create and monitor an Azure data factory using the [Azure Preview Portal][azure-preview-portal]. 
-In this tutorial, you will create and monitor an Azure data factory by using Azure PowerShell cmdlets. The pipeline in the data factory you create in this tutorial copies data from an Azure blob to an Azure SQL database.       
-
-> [AZURE.NOTE] This article does not cover all the Data Factory cmdlets. See [Data Factory Cmdlet Reference][cmdlet-reference] for comprehensive documentation on Data Factory cmdlets. 
-
-##Prerequisites
-Apart from prerequisites listed in the Tutorial Overview topic, you need to have Azure PowerShell installed on your computer. If you do not have it already, download and install [Azure PowerShell][download-azure-powershell] on your computer.
-
-##In This Tutorial
-The following table lists the steps you will perform as part of the tutorial and their descriptions. 
-
-Step | Description
------| -----------
-[Step 1: Create an Azure Data Factory](#CreateDataFactory) | In this step, you will create an Azure data factory named **ADFTutorialDataFactoryPSH**. 
-[Step 2: Create linked services](#CreateLinkedServices) | In this step, you will create two linked services: **StorageLinkedService** and **AzureSqlLinkedService**. The StorageLinkedService links an Azure storage and AzureSqlLinkedService links an Azure SQL database to the ADFTutorialDataFactoryPSH.
-[Step 3: Create input and output datasets](#CreateInputAndOutputDataSets) | In this step, you will define two data sets (**EmpTableFromBlob** and **EmpSQLTable**) that are used as input and output tables for the **Copy Activity** in the ADFTutorialPipeline that you will create in the next step.
-[Step 4: Create and run a pipeline](#CreateAndRunAPipeline) | In this step, you will create a pipeline named **ADFTutorialPipeline** in the data factory: **ADFTutorialDataFactoryPSH**. . The pipeline will have a **Copy Activity** that copies data from an Azure blob to an output Azure database table.
-[Step 5: Monitor data sets and pipeline](#MonitorDataSetsAndPipeline) | In this step, you will monitor the datasets and the pipeline using Azure PowerShell in this step.
-
-## <a name="CreateDataFactory"></a>Step 1: Create an Azure Data Factory
-In this step, you use the Azure PowerShell to create an Azure data factory named **ADFTutorialDataFactoryPSH**.
-
-1. Launch **Azure PowerShell** and execute the following commands. Keep the Azure PowerShell open until the end of this tutorial. If you close and reopen, you need to run these commands again.
-	- Run **Add-AzureAccount** and enter the  user name and password that you use to sign-in to the Azure Preview Portal.  
-	- Run **Get-AzureSubscription** to view all the subscriptions for this account.
-	- Run **Select-AzureSubscription** to select the subscription that you want to work with. This subscription should be the same as the one you used in the Azure Preview Portal. 
-2. Switch to **AzureResourceManager** mode as the Azure Data Factory cmdlets are available in this mode.
-
-		Switch-AzureMode AzureResourceManager 
-3. Create an Azure resource group named: **ADFTutorialResourceGroup** by running the following command.
-   
-		New-AzureResourceGroup -Name ADFTutorialResourceGroup  -Location "West US"
-
-	Some of the steps in this tutorial assume that you use the resource group named **ADFTutorialResourceGroup**. If you use a different resource group, you will need to use it in place of ADFTutorialResourceGroup in this tutorial. 
-4. Run the **New-AzureDataFactory** cmdlet to create a data factory named: **ADFTutorialDataFactoryPSH**.  
-
-		New-AzureDataFactory -ResourceGroupName ADFTutorialResourceGroup -Name ADFTutorialDataFactoryPSH –Location "West US"
-
-
-	> [AZURE.NOTE] The name of the Azure data factory must be globally unique. If you receive the error: **Data factory name “ADFTutorialDataFactoryPSH” is not available**, change the name (for example, yournameADFTutorialDataFactoryPSH). Use this name in place of ADFTutorialFactoryPSH while performing steps in this tutorial.
-
-## <a name="CreateLinkedServices"></a>Step 2: Create linked services
-Linked services link data stores or compute services to an Azure data factory. A data store can be an Azure Storage, Azure SQL Database or an on-premises SQL Server database that contains input data or stores output data for a Data Factory pipeline. A compute service is the service that processes  input data and produces output data. 
-
-In this step, you will create two linked services: **StorageLinkedService** and **AzureSqlLinkedService**. StorageLinkedService linked service links an Azure Storage Account and AzureSqlLinkedService links an Azure SQL database to the data factory: **ADFTutorialDataFactoryPSH**. You will create a pipeline later in this tutorial that copies data from a blob container in StorageLinkedService to a SQL table in AzureSqlLinkedService.
-
-### Create a linked service for an Azure storage account
-1.	Create a JSON file named **StorageLinkedService.json** in the **C:\ADFGetStartedPSH** with the following content. Create the folder ADFGetStartedPSH if it does not already exist.
-
-		{
-		    "name": "StorageLinkedService",
-		    "properties":
-		    {
-		        "type": "AzureStorageLinkedService",
-		        "connectionString": "DefaultEndpointsProtocol=https;AccountName=<accountname>;AccountKey=<accountkey>"
-		    }
-		}
-2.	In the **Azure PowerShell**, switch to the **ADFGetStartedPSH** folder. 
-3.	You can use the **New-AzureDataFactoryLinkedService** cmdlet to create a linked service. This cmdlet and other Data Factory cmdlets you use in this tutorial require you to pass values for the **ResourceGroupName** and **DataFactoryName** parameters. Alternatively, you can use **Get-AzureDataFactory** to get a DataFactory object and pass the object without typing ResourceGroupName and DataFactoryName each time you run a cmdlet. Run the following command to assign the output of the **Get-AzureDataFactory** cmdlet to a variable: **$df**. 
-
-		$df=Get-AzureDataFactory -ResourceGroupName ADFTutorialResourceGroup -Name ADFTutorialDataFactoyPSH
-
-4.	Now, run the **New-AzureDataFactoryLinkedService** cmdlet to create the linked service: **StorageLinkedService**. 
-
-		New-AzureDataFactoryLinkedService $df -File .\StorageLinkedService.json
-
-	If you hadn't run the **Get-AzureDataFactory** cmdlet and assigned the output to **$df** variable, you would have to specify values for the ResourceGroupName and DataFactoryName parameters as follows.   
-		
-		New-AzureDataFactoryLinkedService -ResourceGroupName ADFTutorialResourceGroup -DataFactoryName ADFTutorialDataFactoryPSH -File .\StorageLinkedService.json
-
-	If you close the Azure PowerShell in the middle of the tutorial, you will have run the Get-AzureDataFactory cmdlet next time you launch Azure PowerShell to complete the tutorial.
-
-### Create a linked service for an Azure SQL Database
-1.	Create a JSON file named AzureSqlLinkedService.json with the following content.
-
-		{
-		    "name": "AzureSqlLinkedService",
-		    "properties":
-		    {
-		        "type": "AzureSqlLinkedService",
-		        "connectionString": "Server=tcp:<server>.database.windows.net,1433;Database=<databasename>;User ID=user@server;Password=<password>;Trusted_Connection=False;Encrypt=True;Connection Timeout=30"
-		    }
-		}
-2.	Run the following command to create a linked service. 
-	
-		New-AzureDataFactoryLinkedService $df -File .\AzureSqlLinkedService.json
-
-	> [AZURE.NOTE] Confirm that the **Allow access to Azure services** setting is turned ON for your Azure SQL server. To verify and turn it on, do the following:
-	>
-	> <ol>
-	> <li>Click <b>BROWSE</b> hub on the left and click <b>SQL servers</b>.</li>
-	> <li>Select your server, and click <b>SETTINGS</b> on the <b>SQL SERVER</b> blade.</li>
-	> <li>In the <b>SETTINGS</b> blade, click <b>Firewall</b>.</li>
-	> <li>In the <b>Firewalll settings</b> blade, click <b>ON</b> for <b>Allow access to Azure services</b>.</li>
-	> <li>Click <b>ACTIVE</b> hub on the left to switch to the <b>Data Factory</b> blade you were on.</li>
-	> </ol>
-
-## <a name="CreateInputAndOutputDataSets"></a>Step 3: Create input and output tables
-
-In the previous step, you created linked services **StorageLinkedService** and **AzureSqlLinkedService** to link an Azure Storage account and Azure SQL database to the data factory: **ADFTutorialDataFactoryPSH**. In this step, you will create tables that represent the input and output data for the Copy Activity in the pipeline you will be creating in the next step. 
-
-A table is a rectangular dataset and it is the only type of dataset that is supported at this time. The input table in this tutorial refers to a blob container in the Azure Storage that StorageLinkedService points to and the output table refers to a SQL table in the Azure SQL database that AzureSqlLinkedService points to.  
-
-### Prepare Azure Blob Storage and Azure SQL Database for the tutorial
-Skip this step if you have gone through the tutorial from [Get started with Azure Data Factory][adf-get-started] article. 
-
-You need to perform the following steps to prepare the Azure blob storage and Azure SQL database for this tutorial. 
- 
-* Create a blob container named **adftutorial** in the Azure blob storage that **StorageLinkedService** points to. 
-* Create and upload a text file, **emp.txt**, as a blob to the **adftutorial** container. 
-* Create a table named **emp** in the Azure SQL Database in the Azure SQL database that **AzureSqlLinkedService** points to.
-
-
-1. Launch Notepad, paste the following text, and save it as **emp.txt** to **C:\ADFGetStartedPSH** folder on your hard drive. 
-
-        John, Doe
-		Jane, Doe
-				
-2. Use tools such as [Azure Storage Explorer](https://azurestorageexplorer.codeplex.com/) to create the **adftutorial** container and to upload the **emp.txt** file to the container.
-
-    ![Azure Storage Explorer][image-data-factory-get-started-storage-explorer]
-3. Use the following SQL script to create the **emp** table in your Azure SQL Database.  
-
-
-        CREATE TABLE dbo.emp 
-		(
-			ID int IDENTITY(1,1) NOT NULL,
-			FirstName varchar(50),
-			LastName varchar(50),
-		)
-		GO
-
-		CREATE CLUSTERED INDEX IX_emp_ID ON dbo.emp (ID); 
-
-	If you have SQL Server 2014 installed on your computer: follow instructions from [Step 2: Connect to SQL Database of the Managing Azure SQL Database using SQL Server Management Studio][sql-management-studio] article to connect to your Azure SQL server and run the SQL script.
-
-	If you have Visual Studio 2013 installed on your computer: in the Azure Preview Portal ([http://portal.azure.com](http://portal.sazure.com)), click **BROWSE** hub on the left, click **SQL servers**, select your database, and click **Open in Visual Studio** button on toolbar to connect to your Azure SQL server and run the script. If your client is not allowed to access the Azure SQL server, you will need to configure firewall for your Azure SQL server to allow access from your machine (IP Address). See the article above for steps to configure the firewall for your Azure SQL server.
-		
-### Create input table 
-A table is a rectangular dataset and has a schema. In this step, you will create a table named **EmpBlobTable** that points to a blob container in the Azure Storage represented by the **StorageLinkedService** linked service. This blob container (**adftutorial**) contains the input data in the file: **emp.txt**. 
-
-1.	Create a JSON file named **EmpBlobTable.json** in the **C:\ADFGetStartedPSH** folder with the following content:
-
-		{
-	    	"name": "EmpTableFromBlob",
-	        "properties":
-	        {
-	            "structure":  
-	                [ 
-	                { "name": "FirstName", "type": "String"},
-	                { "name": "LastName", "type": "String"}
-	            ],
-	            "location": 
-	            {
-	                "type": "AzureBlobLocation",
-	                "folderPath": "adftutorial/",
-	                "format":
-	                {
-	                    "type": "TextFormat",
-	                    "columnDelimiter": ","
-	                },
-	                "linkedServiceName": "StorageLinkedService"
-	            },
-	            "availability": 
-	            {
-	                "frequency": "hour",
-	                "interval": 1,
-	                "waitonexternal": {}
-	                }
-	        }
-		}
-	
-	Note the following: 
-	
-	- location **type** is set to **AzureBlobLocation**.
-	- **linkedServiceName** is set to **StorageLinkedService**. 
-	- **folderPath** is set to the **adftutorial** container. You can also specify the name of a blob within the folder. Since you are not specifying the name of the blob, data from all blobs in the container is considered as an input data.  
-	- format **type** is set to **TextFormat**
-	- There are two fields in the text file – **FirstName** and **LastName** – separated by a comma character (**columnDelimiter**)	
-	- The **availability** is set to **hourly** (**frequency** is set to **hour** and **interval** is set to **1** ), so the Data Factory service will look for input data every hour in the root folder in the blob container (**adftutorial**) you specified.
-
-	if you don't specify a **fileName** for an **input** **table**, all files/blobs from the input folder (**folderPath**) are considered as inputs. If you specify a fileName in the JSON, only the specified file/blob is considered asn input. See the sample files in the [tutorial][adf-tutorial] for examples.
- 
-	If you do not specify a **fileName** for an **output table**, the generated files in the **folderPath** are named in the following format: Data.<Guid\>.txt (example: Data.0a405f8a-93ff-4c6f-b3be-f69616f1df7a.txt.).
-
-	To set **folderPath** and **fileName** dynamically based on the **SliceStart** time, use the **partitionedBy** property. In the following example, folderPath uses Year, Month, and Day from from the SliceStart (start time of the slice being processed) and fileName uses Hour from the SliceStart. For example, if a slice is being produced for 2014-10-20T08:00:00, the folderName is set to wikidatagateway/wikisampledataout/2014/10/20 and the fileName is set to 08.csv. 
-
-	  	"folderPath": "wikidatagateway/wikisampledataout/{Year}/{Month}/{Day}",
-        "fileName": "{Hour}.csv",
-        "partitionedBy": 
-        [
-        	{ "name": "Year", "value": { "type": "DateTime", "date": "SliceStart", "format": "yyyy" } },
-            { "name": "Month", "value": { "type": "DateTime", "date": "SliceStart", "format": "MM" } }, 
-            { "name": "Day", "value": { "type": "DateTime", "date": "SliceStart", "format": "dd" } }, 
-            { "name": "Hour", "value": { "type": "DateTime", "date": "SliceStart", "format": "hh" } } 
-        ],
-
-	> [AZURE.NOTE] See [JSON Scripting Reference](http://go.microsoft.com/fwlink/?LinkId=516971) for details about JSON properties.
-
-2.	Run the following command to create the Data Factory table.
-
-		New-AzureDataFactoryTable $df -File .\EmpBlobTable.json
-
-### Create output table
-In this part of the step, you will create an output table named **EmpSQLTable** that points to a SQL table (**emp**) in the Azure SQL database that is represented by the **AzureSqlLinkedService** linked service. The pipeline copies data from the input blob to the **emp** table. 
-
-1.	Create a JSON file named **EmpSQLTable.json** in the **C:\ADFGetStartedPSH** folder with the following content.
-		
-		{
-		    "name": "EmpSQLTable",
-		    "properties":
-		    {
-		        "structure":
-		        [
-		            { "name": "FirstName", "type": "String"},
-		            { "name": "LastName", "type": "String"}
-		        ],
-		        "location":
-		        {
-		            "type": "AzureSQLTableLocation",
-		            "tableName": "emp",
-		            "linkedServiceName": "AzureSqlLinkedService"
-		        },
-		        "availability": 
-		        {
-		            "frequency": "Hour",
-		            "interval": 1            
-		        }
-		    }
-		}
-
-     Note the following: 
-	
-	* location **type** is set to **AzureSQLTableLocation**.
-	* **linkedServiceName** is set to **AzureSqlLinkedService**.
-	* **tablename** is set to **emp**.
-	* There are three columns – **ID**, **FirstName**, and **LastName** – in the emp table in the database, but ID is an identity column, so you need to specify only **FirstName** and **LastName** here.
-	* The **availability** is set to **hourly** (**frequency** set to **hour** and **interval** set to **1**).  The Data Factory service will generate an output data slice every hour in the **emp** table in the Azure SQL database.
-
-2.	Run the following command to create the Data Factory table. 
-	
-		New-AzureDataFactoryTable $df -File .\EmpSQLTable.json
-
-
-## <a name="CreateAndRunAPipeline"></a>Step 4: Create and run a pipeline
-In this step, you create a pipeline with a **Copy Activity** that uses **EmpTableFromBlob** as input and **EmpSQLTable** as output.
-
-1.	Create a JSON file named **ADFTutorialPipeline.json** in the **C:\ADFGetStartedPSH** folder with the following content: 
-
-		{
-		    "name": "ADFTutorialPipeline",
-		    "properties":
-		    {   
-		        "description" : "Copy data from an Azure blob to an Azure SQL table",
-		        "activities":   
-		        [
-		            {
-		                "name": "CopyFromBlobToSQL",
-		                "description": "Copy data from the adftutorial blob container to emp SQL table",
-		                "type": "CopyActivity",
-		                "inputs": [ {"name": "EmpTableFromBlob"} ],
-		                "outputs": [ {"name": "EmpSQLTable"} ],     
-		                "transformation":
-		                {
-		                    "source":
-		                    {                               
-		                        "type": "BlobSource"
-		                    },
-		                    "sink":
-		                    {
-		                        "type": "SqlSink"
-		                    }   
-		                },
-		                "Policy":
-		                {
-		                    "concurrency": 1,
-		                    "executionPriorityOrder": "NewestFirst",
-		                    "style": "StartOfInterval",
-		                    "retry": 0,
-		                    "timeout": "01:00:00"
-		                }       
-		            }
-		        ],
-		        "start": "2015-03-03T00:00:00Z",
-		        "end": "2015-03-04T00:00:00Z"
-		    }
-		}  
-
-	Note the following:
-
-	- In the activities section, there is only one activity whose **type** is set to **CopyActivity**.
-	- Input for the activity is set to **EmpTableFromBlob** and output for the activity is set to **EmpSQLTable**.
-	- In the **transformation** section, **BlobSource** is specified as the source type and **SqlSink** is specified as the sink type.
-
-	> [AZURE.NOTE] Replace the value of the **start** property with the current day and **end** value with the next day. Both start and end datetimes must be in [ISO format](http://en.wikipedia.org/wiki/ISO_8601). For example: 2014-10-14T16:32:41Z. The **end** time is optional, but we will use it in this tutorial. 
-	> If you do not specify value for the **end** property, it is calculated as "**start + 48 hours**". To run the pipeline indefinitely, specify **9/9/9999** as the value for the **end** property.
-	> In the example above, there will be 24 data slices as each data slice is produced hourly.
-	
-	> See [JSON Scripting Reference](http://go.microsoft.com/fwlink/?LinkId=516971) for details about JSON properties.
-2.	Run the following command to create the Data Factory table. 
-		
-		New-AzureDataFactoryPipeline $df -File .\ADFTutorialPipeline.json
-
-**Congratulations!** You have successfully created an Azure data factory, linked services, tables, and a pipeline and scheduled the pipeline.
-
-## <a name="MonitorDataSetsAndPipeline"></a>Step 5: Monitor the datasets and pipeline
-In this step, you will use the Azure PowerShell to monitor what’s going on in an Azure data factory.
-
-1.	Run **Get-AzureDataFactory** and assign the output to a variable $df.
-
-		$df=Get-AzureDataFactory -ResourceGroupName ADFTutorialResourceGroup -Name ADFTutorialDataFactoryPSH
- 
-2.	Run **Get-AzureDataFactorySlice** to get details about all slices of the **EmpSQLTable**, which is the output table of the pipeline.  
-
-		Get-AzureDataFactorySlice $df -TableName EmpSQLTable -StartDateTime 2015-03-03T00:00:00
-
-	> [AZURE.NOTE] Replace year, month, and date part of the **StartDateTime** parameter with the current year, month, and date. This should match the **Start** value in the pipeline JSON. 
-
-	You should see 24 slices, one for each hour from 12 AM of the current day to 12 AM of the next day. 
-	
-	**First slice:**
-
-		ResourceGroupName : ADFTutorialResourceGroup
-		DataFactoryName   : ADFTutorialDataFactoryPSH
-		TableName         : EmpSQLTable
-		Start             : 3/3/2015 12:00:00 AM
-		End               : 3/3/2015 1:00:00 AM
-		RetryCount        : 0
-		Status            : PendingExecution
-		LatencyStatus     :
-		LongRetryCount    : 0
-
-	**Last slice:**
-
-		ResourceGroupName : ADFTutorialResourceGroup
-		DataFactoryName   : ADFTutorialDataFactoryPSH
-		TableName         : EmpSQLTable
-		Start             : 3/4/2015 11:00:00 PM
-		End               : 3/4/2015 12:00:00 AM
-		RetryCount        : 0
-		Status            : PendingExecution
-		LatencyStatus     : 
-		LongRetryCount    : 0
-
-3.	Run **Get-AzureDataFactoryRun** to get the details of activity runs for a **specific** slice. Change the value of the **StartDateTime** parameter to match the **Start** time of the slice from the output above. The value of the **StartDateTime** must be in [ISO format](http://en.wikipedia.org/wiki/ISO_8601). For example: 2014-03-03T22:00:00Z.
-
-		Get-AzureDataFactoryRun $df -TableName EmpSQLTable -StartDateTime 2015-03-03T22:00:00
-
-	You should see output similar to the following:
-
-		Id                  : 3404c187-c889-4f88-933b-2a2f5cd84e90_635614488000000000_635614524000000000_EmpSQLTable
-		ResourceGroupName   : ADFTutorialResourceGroup
-		DataFactoryName     : ADFTutorialDataFactoryPSH
-		TableName           : EmpSQLTable
-		ProcessingStartTime : 3/3/2015 11:03:28 PM
-		ProcessingEndTime   : 3/3/2015 11:04:36 PM
-		PercentComplete     : 100
-		DataSliceStart      : 3/8/2015 10:00:00 PM
-		DataSliceEnd        : 3/8/2015 11:00:00 PM
-		Status              : Succeeded
-		Timestamp           : 3/8/2015 11:03:28 PM
-		RetryAttempt        : 0
-		Properties          : {}
-		ErrorMessage        :
-		ActivityName        : CopyFromBlobToSQL
-		PipelineName        : ADFTutorialPipeline
-		Type                : Copy
-
-> [AZURE.NOTE] See [Data Factory Cmdlet Reference][cmdlet-reference] for comprehensive documentation on Data Factory cmdlets. 
-
-## Next steps
-
-Article | Description
------- | ---------------
-[Copy data with Azure Data Factory - Copy Activity][copy-activity] | This article provides detailed description of the **Copy Activity** you used in this tutorial. 
-[Enable your pipelines to work with on-premises data][use-onpremises-datasources] | This article has a walkthrough that shows how to copy data from an **on-premises SQL Server database** to an Azure blob. 
-[Use Pig and Hive with Data Factory][use-pig-and-hive-with-data-factory] | This article has a walkthrough that shows how to use **HDInsight Activity** to run a **hive/pig** script to process input data to produce output data.
-[Tutorial: Move and process log files using Data Factory][adf-tutorial] | This article provides an **end-to-end walkthrough** that shows how to implement a **real world scenario** using Azure Data Factory to transform data from log files into insights.
-[Use custom activities in a Data Factory][use-custom-activities] | This article provides a walkthrough with step-by-step instructions for creating a **custom activity** and using it in a pipeline. 
-[Troubleshoot Data Factory issues][troubleshoot] | This article describes how to **troubleshoot** Azure Data Factory issues. You can try the walkthrough in this article on the ADFTutorialDataFactory by introducing an error (deleting table in the Azure SQL Database). 
-[Azure Data Factory Cmdlet Reference][cmdlet-reference] | This reference content has details about all the **Data Factory cmdlets**.
-[Azure Data Factory Developer Reference][developer-reference] | The Developer Reference has the comprehensive reference content for cmdlets, JSON script, functions, etc… 
-
-[copy-activity]: data-factory-copy-activity.md
-[use-onpremises-datasources]: data-factory-use-onpremises-datasources.md
-[use-pig-and-hive-with-data-factory]: data-factory-pig-hive-activities.md
-[adf-tutorial]: data-factory-tutorial.md
-[use-custom-activities]: data-factory-use-custom-activities.md
-[troubleshoot]: data-factory-troubleshoot.md
-[developer-reference]: http://go.microsoft.com/fwlink/?LinkId=516908
-
-[cmdlet-reference]: https://msdn.microsoft.com/library/dn820234.aspx
-[azure-free-trial]: http://azure.microsoft.com/pricing/free-trial/
-[data-factory-create-storage]: storage-create-storage-account.md
-
-[adf-get-started]: data-factory-get-started.md
-[azure-preview-portal]: http://portal.azure.com
-[download-azure-powershell]: powershell-install-configure.md
-[data-factory-create-sql-database]: sql-database-create-configure.md
-[data-factory-introduction]: data-factory-introduction.md
-
-[image-data-factory-get-started-storage-explorer]: ./media/data-factory-monitor-manage-using-powershell/getstarted-storage-explorer.png
-
+<properties 
+	pageTitle="Tutorial: create and monitor an Azure data factory using Azure PowerShell" 
+	description="Learn how to use Azure PowerShell to create and monitor Azure data factories." 
+	services="data-factory" 
+	documentationCenter="" 
+	authors="spelluru" 
+	manager="jhubbard" 
+	editor="monicar"/>
+
+<tags 
+	ms.service="data-factory" 
+	ms.workload="data-services" 
+	ms.tgt_pltfrm="na" 
+	ms.devlang="na" 
+	ms.topic="article" 
+	ms.date="05/04/2015" 
+	ms.author="spelluru"/>
+
+# Tutorial: Create and monitor a data factory using Azure PowerShell
+> [AZURE.SELECTOR]
+- [Tutorial Overview](data-factory-get-started.md)
+- [Using Data Factory Editor](data-factory-get-started-using-editor.md)
+- [Using PowerShell](data-factory-monitor-manage-using-powershell.md)
+
+The [Get started with Azure Data Factory][adf-get-started] tutorial shows you how to create and monitor an Azure data factory using the [Azure Preview Portal][azure-preview-portal]. 
+In this tutorial, you will create and monitor an Azure data factory by using Azure PowerShell cmdlets. The pipeline in the data factory you create in this tutorial copies data from an Azure blob to an Azure SQL database.       
+
+> [AZURE.NOTE] This article does not cover all the Data Factory cmdlets. See [Data Factory Cmdlet Reference][cmdlet-reference] for comprehensive documentation on Data Factory cmdlets. 
+
+##Prerequisites
+Apart from prerequisites listed in the Tutorial Overview topic, you need to have Azure PowerShell installed on your computer. If you do not have it already, download and install [Azure PowerShell][download-azure-powershell] on your computer.
+
+##In This Tutorial
+The following table lists the steps you will perform as part of the tutorial and their descriptions. 
+
+Step | Description
+-----| -----------
+[Step 1: Create an Azure Data Factory](#CreateDataFactory) | In this step, you will create an Azure data factory named **ADFTutorialDataFactoryPSH**. 
+[Step 2: Create linked services](#CreateLinkedServices) | In this step, you will create two linked services: **StorageLinkedService** and **AzureSqlLinkedService**. The StorageLinkedService links an Azure storage and AzureSqlLinkedService links an Azure SQL database to the ADFTutorialDataFactoryPSH.
+[Step 3: Create input and output datasets](#CreateInputAndOutputDataSets) | In this step, you will define two data sets (**EmpTableFromBlob** and **EmpSQLTable**) that are used as input and output tables for the **Copy Activity** in the ADFTutorialPipeline that you will create in the next step.
+[Step 4: Create and run a pipeline](#CreateAndRunAPipeline) | In this step, you will create a pipeline named **ADFTutorialPipeline** in the data factory: **ADFTutorialDataFactoryPSH**. . The pipeline will have a **Copy Activity** that copies data from an Azure blob to an output Azure database table.
+[Step 5: Monitor data sets and pipeline](#MonitorDataSetsAndPipeline) | In this step, you will monitor the datasets and the pipeline using Azure PowerShell in this step.
+
+## <a name="CreateDataFactory"></a>Step 1: Create an Azure Data Factory
+In this step, you use the Azure PowerShell to create an Azure data factory named **ADFTutorialDataFactoryPSH**.
+
+1. Launch **Azure PowerShell** and execute the following commands. Keep the Azure PowerShell open until the end of this tutorial. If you close and reopen, you need to run these commands again.
+	- Run **Add-AzureAccount** and enter the  user name and password that you use to sign-in to the Azure Preview Portal.  
+	- Run **Get-AzureSubscription** to view all the subscriptions for this account.
+	- Run **Select-AzureSubscription** to select the subscription that you want to work with. This subscription should be the same as the one you used in the Azure Preview Portal. 
+2. Switch to **AzureResourceManager** mode as the Azure Data Factory cmdlets are available in this mode.
+
+		Switch-AzureMode AzureResourceManager 
+3. Create an Azure resource group named: **ADFTutorialResourceGroup** by running the following command.
+   
+		New-AzureResourceGroup -Name ADFTutorialResourceGroup  -Location "West US"
+
+	Some of the steps in this tutorial assume that you use the resource group named **ADFTutorialResourceGroup**. If you use a different resource group, you will need to use it in place of ADFTutorialResourceGroup in this tutorial. 
+4. Run the **New-AzureDataFactory** cmdlet to create a data factory named: **ADFTutorialDataFactoryPSH**.  
+
+		New-AzureDataFactory -ResourceGroupName ADFTutorialResourceGroup -Name ADFTutorialDataFactoryPSH –Location "West US"
+
+
+	> [AZURE.NOTE] The name of the Azure data factory must be globally unique. If you receive the error: **Data factory name “ADFTutorialDataFactoryPSH” is not available**, change the name (for example, yournameADFTutorialDataFactoryPSH). Use this name in place of ADFTutorialFactoryPSH while performing steps in this tutorial.
+
+## <a name="CreateLinkedServices"></a>Step 2: Create linked services
+Linked services link data stores or compute services to an Azure data factory. A data store can be an Azure Storage, Azure SQL Database or an on-premises SQL Server database that contains input data or stores output data for a Data Factory pipeline. A compute service is the service that processes  input data and produces output data. 
+
+In this step, you will create two linked services: **StorageLinkedService** and **AzureSqlLinkedService**. StorageLinkedService linked service links an Azure Storage Account and AzureSqlLinkedService links an Azure SQL database to the data factory: **ADFTutorialDataFactoryPSH**. You will create a pipeline later in this tutorial that copies data from a blob container in StorageLinkedService to a SQL table in AzureSqlLinkedService.
+
+### Create a linked service for an Azure storage account
+1.	Create a JSON file named **StorageLinkedService.json** in the **C:\ADFGetStartedPSH** with the following content. Create the folder ADFGetStartedPSH if it does not already exist.
+
+		{
+		    "name": "StorageLinkedService",
+		    "properties":
+		    {
+		        "type": "AzureStorageLinkedService",
+		        "connectionString": "DefaultEndpointsProtocol=https;AccountName=<accountname>;AccountKey=<accountkey>"
+		    }
+		}
+2.	In the **Azure PowerShell**, switch to the **ADFGetStartedPSH** folder. 
+3.	You can use the **New-AzureDataFactoryLinkedService** cmdlet to create a linked service. This cmdlet and other Data Factory cmdlets you use in this tutorial require you to pass values for the **ResourceGroupName** and **DataFactoryName** parameters. Alternatively, you can use **Get-AzureDataFactory** to get a DataFactory object and pass the object without typing ResourceGroupName and DataFactoryName each time you run a cmdlet. Run the following command to assign the output of the **Get-AzureDataFactory** cmdlet to a variable: **$df**. 
+
+		$df=Get-AzureDataFactory -ResourceGroupName ADFTutorialResourceGroup -Name ADFTutorialDataFactoyPSH
+
+4.	Now, run the **New-AzureDataFactoryLinkedService** cmdlet to create the linked service: **StorageLinkedService**. 
+
+		New-AzureDataFactoryLinkedService $df -File .\StorageLinkedService.json
+
+	If you hadn't run the **Get-AzureDataFactory** cmdlet and assigned the output to **$df** variable, you would have to specify values for the ResourceGroupName and DataFactoryName parameters as follows.   
+		
+		New-AzureDataFactoryLinkedService -ResourceGroupName ADFTutorialResourceGroup -DataFactoryName ADFTutorialDataFactoryPSH -File .\StorageLinkedService.json
+
+	If you close the Azure PowerShell in the middle of the tutorial, you will have run the Get-AzureDataFactory cmdlet next time you launch Azure PowerShell to complete the tutorial.
+
+### Create a linked service for an Azure SQL Database
+1.	Create a JSON file named AzureSqlLinkedService.json with the following content.
+
+		{
+		    "name": "AzureSqlLinkedService",
+		    "properties":
+		    {
+		        "type": "AzureSqlLinkedService",
+		        "connectionString": "Server=tcp:<server>.database.windows.net,1433;Database=<databasename>;User ID=user@server;Password=<password>;Trusted_Connection=False;Encrypt=True;Connection Timeout=30"
+		    }
+		}
+2.	Run the following command to create a linked service. 
+	
+		New-AzureDataFactoryLinkedService $df -File .\AzureSqlLinkedService.json
+
+	> [AZURE.NOTE] Confirm that the **Allow access to Azure services** setting is turned ON for your Azure SQL server. To verify and turn it on, do the following:
+	>
+	> <ol>
+	> <li>Click <b>BROWSE</b> hub on the left and click <b>SQL servers</b>.</li>
+	> <li>Select your server, and click <b>SETTINGS</b> on the <b>SQL SERVER</b> blade.</li>
+	> <li>In the <b>SETTINGS</b> blade, click <b>Firewall</b>.</li>
+	> <li>In the <b>Firewalll settings</b> blade, click <b>ON</b> for <b>Allow access to Azure services</b>.</li>
+	> <li>Click <b>ACTIVE</b> hub on the left to switch to the <b>Data Factory</b> blade you were on.</li>
+	> </ol>
+
+## <a name="CreateInputAndOutputDataSets"></a>Step 3: Create input and output tables
+
+In the previous step, you created linked services **StorageLinkedService** and **AzureSqlLinkedService** to link an Azure Storage account and Azure SQL database to the data factory: **ADFTutorialDataFactoryPSH**. In this step, you will create tables that represent the input and output data for the Copy Activity in the pipeline you will be creating in the next step. 
+
+A table is a rectangular dataset and it is the only type of dataset that is supported at this time. The input table in this tutorial refers to a blob container in the Azure Storage that StorageLinkedService points to and the output table refers to a SQL table in the Azure SQL database that AzureSqlLinkedService points to.  
+
+### Prepare Azure Blob Storage and Azure SQL Database for the tutorial
+Skip this step if you have gone through the tutorial from [Get started with Azure Data Factory][adf-get-started] article. 
+
+You need to perform the following steps to prepare the Azure blob storage and Azure SQL database for this tutorial. 
+ 
+* Create a blob container named **adftutorial** in the Azure blob storage that **StorageLinkedService** points to. 
+* Create and upload a text file, **emp.txt**, as a blob to the **adftutorial** container. 
+* Create a table named **emp** in the Azure SQL Database in the Azure SQL database that **AzureSqlLinkedService** points to.
+
+
+1. Launch Notepad, paste the following text, and save it as **emp.txt** to **C:\ADFGetStartedPSH** folder on your hard drive. 
+
+        John, Doe
+		Jane, Doe
+				
+2. Use tools such as [Azure Storage Explorer](https://azurestorageexplorer.codeplex.com/) to create the **adftutorial** container and to upload the **emp.txt** file to the container.
+
+    ![Azure Storage Explorer][image-data-factory-get-started-storage-explorer]
+3. Use the following SQL script to create the **emp** table in your Azure SQL Database.  
+
+
+        CREATE TABLE dbo.emp 
+		(
+			ID int IDENTITY(1,1) NOT NULL,
+			FirstName varchar(50),
+			LastName varchar(50),
+		)
+		GO
+
+		CREATE CLUSTERED INDEX IX_emp_ID ON dbo.emp (ID); 
+
+	If you have SQL Server 2014 installed on your computer: follow instructions from [Step 2: Connect to SQL Database of the Managing Azure SQL Database using SQL Server Management Studio][sql-management-studio] article to connect to your Azure SQL server and run the SQL script.
+
+	If you have Visual Studio 2013 installed on your computer: in the Azure Preview Portal ([http://portal.azure.com](http://portal.sazure.com)), click **BROWSE** hub on the left, click **SQL servers**, select your database, and click **Open in Visual Studio** button on toolbar to connect to your Azure SQL server and run the script. If your client is not allowed to access the Azure SQL server, you will need to configure firewall for your Azure SQL server to allow access from your machine (IP Address). See the article above for steps to configure the firewall for your Azure SQL server.
+		
+### Create input table 
+A table is a rectangular dataset and has a schema. In this step, you will create a table named **EmpBlobTable** that points to a blob container in the Azure Storage represented by the **StorageLinkedService** linked service. This blob container (**adftutorial**) contains the input data in the file: **emp.txt**. 
+
+1.	Create a JSON file named **EmpBlobTable.json** in the **C:\ADFGetStartedPSH** folder with the following content:
+
+		{
+	    	"name": "EmpTableFromBlob",
+	        "properties":
+	        {
+	            "structure":  
+	                [ 
+	                { "name": "FirstName", "type": "String"},
+	                { "name": "LastName", "type": "String"}
+	            ],
+	            "location": 
+	            {
+	                "type": "AzureBlobLocation",
+	                "folderPath": "adftutorial/",
+	                "format":
+	                {
+	                    "type": "TextFormat",
+	                    "columnDelimiter": ","
+	                },
+	                "linkedServiceName": "StorageLinkedService"
+	            },
+	            "availability": 
+	            {
+	                "frequency": "hour",
+	                "interval": 1,
+	                "waitonexternal": {}
+	                }
+	        }
+		}
+	
+	Note the following: 
+	
+	- location **type** is set to **AzureBlobLocation**.
+	- **linkedServiceName** is set to **StorageLinkedService**. 
+	- **folderPath** is set to the **adftutorial** container. You can also specify the name of a blob within the folder. Since you are not specifying the name of the blob, data from all blobs in the container is considered as an input data.  
+	- format **type** is set to **TextFormat**
+	- There are two fields in the text file – **FirstName** and **LastName** – separated by a comma character (**columnDelimiter**)	
+	- The **availability** is set to **hourly** (**frequency** is set to **hour** and **interval** is set to **1** ), so the Data Factory service will look for input data every hour in the root folder in the blob container (**adftutorial**) you specified.
+
+	if you don't specify a **fileName** for an **input** **table**, all files/blobs from the input folder (**folderPath**) are considered as inputs. If you specify a fileName in the JSON, only the specified file/blob is considered asn input. See the sample files in the [tutorial][adf-tutorial] for examples.
+ 
+	If you do not specify a **fileName** for an **output table**, the generated files in the **folderPath** are named in the following format: Data.<Guid\>.txt (example: Data.0a405f8a-93ff-4c6f-b3be-f69616f1df7a.txt.).
+
+	To set **folderPath** and **fileName** dynamically based on the **SliceStart** time, use the **partitionedBy** property. In the following example, folderPath uses Year, Month, and Day from from the SliceStart (start time of the slice being processed) and fileName uses Hour from the SliceStart. For example, if a slice is being produced for 2014-10-20T08:00:00, the folderName is set to wikidatagateway/wikisampledataout/2014/10/20 and the fileName is set to 08.csv. 
+
+	  	"folderPath": "wikidatagateway/wikisampledataout/{Year}/{Month}/{Day}",
+        "fileName": "{Hour}.csv",
+        "partitionedBy": 
+        [
+        	{ "name": "Year", "value": { "type": "DateTime", "date": "SliceStart", "format": "yyyy" } },
+            { "name": "Month", "value": { "type": "DateTime", "date": "SliceStart", "format": "MM" } }, 
+            { "name": "Day", "value": { "type": "DateTime", "date": "SliceStart", "format": "dd" } }, 
+            { "name": "Hour", "value": { "type": "DateTime", "date": "SliceStart", "format": "hh" } } 
+        ],
+
+	> [AZURE.NOTE] See [JSON Scripting Reference](http://go.microsoft.com/fwlink/?LinkId=516971) for details about JSON properties.
+
+2.	Run the following command to create the Data Factory table.
+
+		New-AzureDataFactoryTable $df -File .\EmpBlobTable.json
+
+### Create output table
+In this part of the step, you will create an output table named **EmpSQLTable** that points to a SQL table (**emp**) in the Azure SQL database that is represented by the **AzureSqlLinkedService** linked service. The pipeline copies data from the input blob to the **emp** table. 
+
+1.	Create a JSON file named **EmpSQLTable.json** in the **C:\ADFGetStartedPSH** folder with the following content.
+		
+		{
+		    "name": "EmpSQLTable",
+		    "properties":
+		    {
+		        "structure":
+		        [
+		            { "name": "FirstName", "type": "String"},
+		            { "name": "LastName", "type": "String"}
+		        ],
+		        "location":
+		        {
+		            "type": "AzureSQLTableLocation",
+		            "tableName": "emp",
+		            "linkedServiceName": "AzureSqlLinkedService"
+		        },
+		        "availability": 
+		        {
+		            "frequency": "Hour",
+		            "interval": 1            
+		        }
+		    }
+		}
+
+     Note the following: 
+	
+	* location **type** is set to **AzureSQLTableLocation**.
+	* **linkedServiceName** is set to **AzureSqlLinkedService**.
+	* **tablename** is set to **emp**.
+	* There are three columns – **ID**, **FirstName**, and **LastName** – in the emp table in the database, but ID is an identity column, so you need to specify only **FirstName** and **LastName** here.
+	* The **availability** is set to **hourly** (**frequency** set to **hour** and **interval** set to **1**).  The Data Factory service will generate an output data slice every hour in the **emp** table in the Azure SQL database.
+
+2.	Run the following command to create the Data Factory table. 
+	
+		New-AzureDataFactoryTable $df -File .\EmpSQLTable.json
+
+
+## <a name="CreateAndRunAPipeline"></a>Step 4: Create and run a pipeline
+In this step, you create a pipeline with a **Copy Activity** that uses **EmpTableFromBlob** as input and **EmpSQLTable** as output.
+
+1.	Create a JSON file named **ADFTutorialPipeline.json** in the **C:\ADFGetStartedPSH** folder with the following content: 
+
+		{
+		    "name": "ADFTutorialPipeline",
+		    "properties":
+		    {   
+		        "description" : "Copy data from an Azure blob to an Azure SQL table",
+		        "activities":   
+		        [
+		            {
+		                "name": "CopyFromBlobToSQL",
+		                "description": "Copy data from the adftutorial blob container to emp SQL table",
+		                "type": "CopyActivity",
+		                "inputs": [ {"name": "EmpTableFromBlob"} ],
+		                "outputs": [ {"name": "EmpSQLTable"} ],     
+		                "transformation":
+		                {
+		                    "source":
+		                    {                               
+		                        "type": "BlobSource"
+		                    },
+		                    "sink":
+		                    {
+		                        "type": "SqlSink"
+		                    }   
+		                },
+		                "Policy":
+		                {
+		                    "concurrency": 1,
+		                    "executionPriorityOrder": "NewestFirst",
+		                    "style": "StartOfInterval",
+		                    "retry": 0,
+		                    "timeout": "01:00:00"
+		                }       
+		            }
+		        ],
+		        "start": "2015-03-03T00:00:00Z",
+		        "end": "2015-03-04T00:00:00Z"
+		    }
+		}  
+
+	Note the following:
+
+	- In the activities section, there is only one activity whose **type** is set to **CopyActivity**.
+	- Input for the activity is set to **EmpTableFromBlob** and output for the activity is set to **EmpSQLTable**.
+	- In the **transformation** section, **BlobSource** is specified as the source type and **SqlSink** is specified as the sink type.
+
+	> [AZURE.NOTE] Replace the value of the **start** property with the current day and **end** value with the next day. Both start and end datetimes must be in [ISO format](http://en.wikipedia.org/wiki/ISO_8601). For example: 2014-10-14T16:32:41Z. The **end** time is optional, but we will use it in this tutorial. 
+	> If you do not specify value for the **end** property, it is calculated as "**start + 48 hours**". To run the pipeline indefinitely, specify **9/9/9999** as the value for the **end** property.
+	> In the example above, there will be 24 data slices as each data slice is produced hourly.
+	
+	> See [JSON Scripting Reference](http://go.microsoft.com/fwlink/?LinkId=516971) for details about JSON properties.
+2.	Run the following command to create the Data Factory table. 
+		
+		New-AzureDataFactoryPipeline $df -File .\ADFTutorialPipeline.json
+
+**Congratulations!** You have successfully created an Azure data factory, linked services, tables, and a pipeline and scheduled the pipeline.
+
+## <a name="MonitorDataSetsAndPipeline"></a>Step 5: Monitor the datasets and pipeline
+In this step, you will use the Azure PowerShell to monitor what’s going on in an Azure data factory.
+
+1.	Run **Get-AzureDataFactory** and assign the output to a variable $df.
+
+		$df=Get-AzureDataFactory -ResourceGroupName ADFTutorialResourceGroup -Name ADFTutorialDataFactoryPSH
+ 
+2.	Run **Get-AzureDataFactorySlice** to get details about all slices of the **EmpSQLTable**, which is the output table of the pipeline.  
+
+		Get-AzureDataFactorySlice $df -TableName EmpSQLTable -StartDateTime 2015-03-03T00:00:00
+
+	> [AZURE.NOTE] Replace year, month, and date part of the **StartDateTime** parameter with the current year, month, and date. This should match the **Start** value in the pipeline JSON. 
+
+	You should see 24 slices, one for each hour from 12 AM of the current day to 12 AM of the next day. 
+	
+	**First slice:**
+
+		ResourceGroupName : ADFTutorialResourceGroup
+		DataFactoryName   : ADFTutorialDataFactoryPSH
+		TableName         : EmpSQLTable
+		Start             : 3/3/2015 12:00:00 AM
+		End               : 3/3/2015 1:00:00 AM
+		RetryCount        : 0
+		Status            : PendingExecution
+		LatencyStatus     :
+		LongRetryCount    : 0
+
+	**Last slice:**
+
+		ResourceGroupName : ADFTutorialResourceGroup
+		DataFactoryName   : ADFTutorialDataFactoryPSH
+		TableName         : EmpSQLTable
+		Start             : 3/4/2015 11:00:00 PM
+		End               : 3/4/2015 12:00:00 AM
+		RetryCount        : 0
+		Status            : PendingExecution
+		LatencyStatus     : 
+		LongRetryCount    : 0
+
+3.	Run **Get-AzureDataFactoryRun** to get the details of activity runs for a **specific** slice. Change the value of the **StartDateTime** parameter to match the **Start** time of the slice from the output above. The value of the **StartDateTime** must be in [ISO format](http://en.wikipedia.org/wiki/ISO_8601). For example: 2014-03-03T22:00:00Z.
+
+		Get-AzureDataFactoryRun $df -TableName EmpSQLTable -StartDateTime 2015-03-03T22:00:00
+
+	You should see output similar to the following:
+
+		Id                  : 3404c187-c889-4f88-933b-2a2f5cd84e90_635614488000000000_635614524000000000_EmpSQLTable
+		ResourceGroupName   : ADFTutorialResourceGroup
+		DataFactoryName     : ADFTutorialDataFactoryPSH
+		TableName           : EmpSQLTable
+		ProcessingStartTime : 3/3/2015 11:03:28 PM
+		ProcessingEndTime   : 3/3/2015 11:04:36 PM
+		PercentComplete     : 100
+		DataSliceStart      : 3/8/2015 10:00:00 PM
+		DataSliceEnd        : 3/8/2015 11:00:00 PM
+		Status              : Succeeded
+		Timestamp           : 3/8/2015 11:03:28 PM
+		RetryAttempt        : 0
+		Properties          : {}
+		ErrorMessage        :
+		ActivityName        : CopyFromBlobToSQL
+		PipelineName        : ADFTutorialPipeline
+		Type                : Copy
+
+> [AZURE.NOTE] See [Data Factory Cmdlet Reference][cmdlet-reference] for comprehensive documentation on Data Factory cmdlets. 
+
+## Next steps
+
+Article | Description
+------ | ---------------
+[Copy data with Azure Data Factory - Copy Activity][copy-activity] | This article provides detailed description of the **Copy Activity** you used in this tutorial. 
+[Enable your pipelines to work with on-premises data][use-onpremises-datasources] | This article has a walkthrough that shows how to copy data from an **on-premises SQL Server database** to an Azure blob. 
+[Use Pig and Hive with Data Factory][use-pig-and-hive-with-data-factory] | This article has a walkthrough that shows how to use **HDInsight Activity** to run a **hive/pig** script to process input data to produce output data.
+[Tutorial: Move and process log files using Data Factory][adf-tutorial] | This article provides an **end-to-end walkthrough** that shows how to implement a **real world scenario** using Azure Data Factory to transform data from log files into insights.
+[Use custom activities in a Data Factory][use-custom-activities] | This article provides a walkthrough with step-by-step instructions for creating a **custom activity** and using it in a pipeline. 
+[Troubleshoot Data Factory issues][troubleshoot] | This article describes how to **troubleshoot** Azure Data Factory issues. You can try the walkthrough in this article on the ADFTutorialDataFactory by introducing an error (deleting table in the Azure SQL Database). 
+[Azure Data Factory Cmdlet Reference][cmdlet-reference] | This reference content has details about all the **Data Factory cmdlets**.
+[Azure Data Factory Developer Reference][developer-reference] | The Developer Reference has the comprehensive reference content for cmdlets, JSON script, functions, etc… 
+
+[copy-activity]: data-factory-copy-activity.md
+[use-onpremises-datasources]: data-factory-use-onpremises-datasources.md
+[use-pig-and-hive-with-data-factory]: data-factory-pig-hive-activities.md
+[adf-tutorial]: data-factory-tutorial.md
+[use-custom-activities]: data-factory-use-custom-activities.md
+[troubleshoot]: data-factory-troubleshoot.md
+[developer-reference]: http://go.microsoft.com/fwlink/?LinkId=516908
+
+[cmdlet-reference]: https://msdn.microsoft.com/library/dn820234.aspx
+[azure-free-trial]: http://azure.microsoft.com/pricing/free-trial/
+[data-factory-create-storage]: storage-create-storage-account.md
+
+[adf-get-started]: data-factory-get-started.md
+[azure-preview-portal]: http://portal.azure.com
+[download-azure-powershell]: powershell-install-configure.md
+[data-factory-create-sql-database]: sql-database-create-configure.md
+[data-factory-introduction]: data-factory-introduction.md
+
+[image-data-factory-get-started-storage-explorer]: ./media/data-factory-monitor-manage-using-powershell/getstarted-storage-explorer.png
+
 [sql-management-studio]: sql-database-manage-azure-ssms.md#Step2