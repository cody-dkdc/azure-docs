---
title: 'About Network Monitoring in Log Analytics | Microsoft Docs'
description: Overview of network monitoring solutions, including NPM, to manage networks across cloud, on-premises, and hybrid environments.
services: monitoring-and-diagnostics
documentationcenter: na
author: agummadi
manager: ''
editor: ''
tags: azure-resource-manager

ms.assetid: 
ms.service: monitoring-and-diagnostics
ms.devlang: na
ms.topic: article
ms.tgt_pltfrm: na
ms.workload: infrastructure-services
ms.date: 02/22/2018
ms.author: ajaycode

---
# Network monitoring solutions 

Azure offers a host of solutions to monitor your networking assets. Azure has solutions and utilities to monitor network connectivity, the health of ExpressRoute circuits, and analyze network traffic in the cloud.

## Network Performance Monitor (NPM)

Network Performance Monitor (NPM) is a suite of capabilities, each of which is geared towards monitoring the health of your network, network connectivity to your applications, and provides insights into the performance of your network. NPM is cloud-based and provides a hybrid network monitoring solution that monitors connectivity between:
 
* Cloud deployments and on-premises locations
* Multiple data centers and branch offices
* Mission critical multi-tier applications/micro-services
* User locations and web-based applications (HTTP/HTTPs) 

## Performance Monitor

Performance Monitor is part of NPM and is network monitoring for cloud, hybrid, and on-premises environments. You can monitor network connectivity across remote branch and field offices, store locations, data centers, and clouds. You can detect network issues before your users complain. The key advantages are:

* Monitor loss and latency across various subnets and set alerts
* Monitor all paths (including redundant paths) on the network
* Troubleshoot transient and point-in-time network issues, that are difficult to replicate
* Determine the specific segment on the network, that is responsible for degraded performance
* Monitor the health of the network, without the need for SNMP

![NPM topology map](./media/network-monitoring-overview/npm-topology-map.png) 

For more information, view the following articles:

* [Configure a Network Performance Monitor Solution in Log Analytics](../log-analytics/log-analytics-network-performance-monitor.md) 
* [Use cases](https://blogs.technet.microsoft.com/msoms/2016/08/30/monitor-on-premises-cloud-iaas-and-hybrid-networks-using-oms-network-performance-monitor/)
*  Product Updates: [February 2017](https://blogs.technet.microsoft.com/msoms/2017/02/27/oms-network-performance-monitor-is-now-generally-available/), [August 2017](https://blogs.technet.microsoft.com/msoms/2017/08/14/improvements-to-oms-network-performance-monitor/)

## ExpressRoute Monitor

NPM for ExpressRoute offers comprehensive ExpressRoute monitoring for private peering connections. You can monitor E2E connectivity and performance between your branch offices and Azure over ExpressRoute. The key capabilities are:

* Auto-detection of ER circuits associated with your subscription
* Detection of network topology  from on-premises to your cloud applications
* Capacity planning, utilization analysis
* Monitoring and alerting on both primary and secondary paths
* Detect degradation of connectivity to VNets

For more information, see the following articles:

* [Configure Network Performance Monitor for ExpressRoute](../expressroute/how-to-npm.md)
* [Blog post](https://aka.ms/NPMExRmonitorGA)

## Service Endpoint Monitor

With Service Endpoint monitoring, you can now test reachability of applications and detect performance bottlenecks across on-premises, carrier networks and cloud/private data centers.

* Monitor end-to-end network connectivity to applications
* Correlate application delivery with network performance, detect precise location of degradation along the path between the user and the application
* Test application reachability from multiple user locations across the globe
* Determine network latency and packet loss for your line of business and SaaS applications
* Determine hot spots on the network, that may be causing poor application performance
* Monitor reachability to  Office 365 applications, using built-in tests for Microsoft Office 365, Dynamics 365, Skype for Business and other Microsoft services

For more information, see the following articles:

* [Configure Network Performance Monitor for monitoring Service Endpoints](https://aka.ms/applicationconnectivitymonitorguide)
* [Blog post](https://aka.ms/svcendptmonitor)

## Traffic Analytics
Traffic Analytics is a cloud based solution that provides  visibility into user and application activity on your cloud networks. NSG Flow logs are analyzed to provide insights into:
<<<<<<< HEAD
* Sources and destinations of traffic across VNETs
* Top talkers, chatty applications, VM conversations in the cloud
* Traffic flows across your networks between Azure and Internet,  public cloud regions, VNETs and subnets
* Applications and protocols on your network, without the need for sniffers or dedicated flow collector appliances
=======

* Traffic flows across your networks between Azure and Internet,  public cloud regions, VNETs and subnets
* Applications and protocols on your network, without the need for sniffers or dedicated flow collector appliances
* Top talkers, chatty applications, VM conversations in the cloud, traffic hotspots
* Sources and destinations of traffic across VNETs, inter-relationships between critical business services and applications
>>>>>>> 39cbab4c
* Security – malicious traffic, ports open to the Internet,  applications or VMs attempting Internet access…

Traffic Analytics equips you with actionable information that helps you audit your organization’s network activity, secure applications and data,  optimize workload performance and stay compliant.

<<<<<<< HEAD
* [Blog post](https://aka.ms/trafficanalytics), [Documentation](https://aka.ms/trafficanalyticsdocs), [FAQ](https://docs.microsoft.com/en-us/azure/network-watcher/traffic-analytics-faq)
=======
![Geo-map showing traffic across regions](../network-watcher/media/traffic-analytics/geo-map-view-showcasing-traffic-distribution-to-countries-and-continents.png) 

Related links:
* [Blog post](https://aka.ms/trafficanalytics), [Documentation](https://aka.ms/trafficanalyticsdocs), [FAQ](https://docs.microsoft.com/azure/network-watcher/traffic-analytics-faq)

## DNS Analytics
Built for DNS Administrators, this solution collects, analyzes and correlates DNS logs to provide security, operations and performance related insights.  Some of the capabilities are:

* Identification of clients that try to resolve to malicious domains
* Identification of stale resource records
* Visibility into frequently queried domain names and talkative DNS clients
* Visibility into the request load on DNS servers
* Monitoring of dynamic DNS registration failures

![DNS Analytics Dashboard](./media/network-monitoring-overview/dns-analytics-overview.png) 

Related links:
* [Blog post](https://blogs.technet.microsoft.com/msoms/2017/04/19/introducing-oms-dns-analytics/), [Documentation](https://docs.microsoft.com/azure/log-analytics/log-analytics-dns)
>>>>>>> 39cbab4c

## Next steps

* [Configure Network Performance Monitor](https://docs.microsoft.com/azure/log-analytics/log-analytics-network-performance-monitor)
* [Configure Network Performance Monitor for ExpressRoute](../expressroute/how-to-npm.md)<|MERGE_RESOLUTION|>--- conflicted
+++ resolved
@@ -82,25 +82,15 @@
 
 ## Traffic Analytics
 Traffic Analytics is a cloud based solution that provides  visibility into user and application activity on your cloud networks. NSG Flow logs are analyzed to provide insights into:
-<<<<<<< HEAD
-* Sources and destinations of traffic across VNETs
-* Top talkers, chatty applications, VM conversations in the cloud
-* Traffic flows across your networks between Azure and Internet,  public cloud regions, VNETs and subnets
-* Applications and protocols on your network, without the need for sniffers or dedicated flow collector appliances
-=======
 
 * Traffic flows across your networks between Azure and Internet,  public cloud regions, VNETs and subnets
 * Applications and protocols on your network, without the need for sniffers or dedicated flow collector appliances
 * Top talkers, chatty applications, VM conversations in the cloud, traffic hotspots
 * Sources and destinations of traffic across VNETs, inter-relationships between critical business services and applications
->>>>>>> 39cbab4c
 * Security – malicious traffic, ports open to the Internet,  applications or VMs attempting Internet access…
 
 Traffic Analytics equips you with actionable information that helps you audit your organization’s network activity, secure applications and data,  optimize workload performance and stay compliant.
 
-<<<<<<< HEAD
-* [Blog post](https://aka.ms/trafficanalytics), [Documentation](https://aka.ms/trafficanalyticsdocs), [FAQ](https://docs.microsoft.com/en-us/azure/network-watcher/traffic-analytics-faq)
-=======
 ![Geo-map showing traffic across regions](../network-watcher/media/traffic-analytics/geo-map-view-showcasing-traffic-distribution-to-countries-and-continents.png) 
 
 Related links:
@@ -119,7 +109,6 @@
 
 Related links:
 * [Blog post](https://blogs.technet.microsoft.com/msoms/2017/04/19/introducing-oms-dns-analytics/), [Documentation](https://docs.microsoft.com/azure/log-analytics/log-analytics-dns)
->>>>>>> 39cbab4c
 
 ## Next steps
 
