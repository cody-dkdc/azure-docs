<<<<<<< HEAD
﻿<properties 
	pageTitle="Using Linear Regression in Azure Machine Learning | Azure" 
	description="A comparison of linear regression models in Excel and in Azure Machine Learning Studio" 
	metaKeywords="" 
	services="machine-learning" 
	solutions="" 
	documentationCenter="" 
	authors="v-johugh" 
	manager="paulettm" 
	editor="cgronlun"  />

<tags 
	ms.service="machine-learning" 
	ms.workload="data-services" 
	ms.tgt_pltfrm="na" 
	ms.devlang="na" 
	ms.topic="article" 
	ms.date="04/14/2015" 
	ms.author="kbaroni;" />
=======
<properties pageTitle="Using Linear Regression in Azure Machine Learning | Azure" 
  description="A comparison of linear regression models in Excel and in Azure Machine Learning Studio" 
  services="machine-learning" 
  documentationCenter="" 
  authors="kbaroni" 
  manager="paulettm" 
  editor="cgronlun"/>

<tags 
  ms.service="machine-learning" 
  ms.workload="data-services" 
  ms.tgt_pltfrm="na" 
  ms.devlang="na" 
  ms.topic="article" 
  ms.date="04/14/2015" 
  ms.author="kbaroni;"/>
>>>>>>> fd43b3a8

# Using linear regression in Azure Machine Learning

> *Kate Baroni* and *Ben Boatman* are enterprise solution architects in Microsoft’s Data Insights Center of Excellence. In this article, they describe their experience migrating an existing regression analysis suite to a cloud-based solution using Azure Machine Learning.



## Goal

Our project started with two goals in mind:  

1. Use predictive analytics to improve the accuracy of our organization’s monthly revenue projections  
2. Use Azure ML to confirm, optimize, increase velocity, and scale of our results.  

Like many businesses, our organization goes through a monthly revenue forecasting process. Our small team of business analysts was tasked with using Machine Learning to support the process and improve forecast accuracy.  The team spent several months collecting data from multiple sources and running the data attributes through statistical analysis identifying key attributes relevant to services sales forecasting.  Next steps was to begin prototyping statistical regression models on the data in Excel.  Within a few weeks we had an Excel regression model that was outperforming the current field and finance forecasting processes. This became the baseline prediction result.  


We then took the next step to moving our predictive analytics over to Azure ML to find out how Azure ML could improve on predictive performance.


## Achieving predictive performance parity

Our first priority was to achieve parity between Azure ML and Excel regression models.  Given the exact same data, and the same split for training and testing data we wanted to achieve predictive performance parity between Excel and Azure ML.   Initially we failed. The Excel model outperformed the Azure ML model.   The failure was due to a lack of understanding of the base tool setting in Azure ML. After a sync with the Azure ML product team, we gained a better understanding of the base setting required for our data sets, and achieved parity between the two models.  

### Create regression model in Excel
Our Excel Regression used the standard linear regression model found in the Excel Analysis ToolPak. 

We calculated *Mean Absolute % Error* and used it as the performance measure for the model.  It took 3 months to arrive at a working model using Excel.  We brought much of the learning into the Azure ML experiment which ultimately was beneficial in understanding requirements.

### Create comparable experiment in Azure Machine Learning  
We followed these steps to create our experiment in Azure ML:  

1.	Uploaded the dataset as a csv file to Azure ML (very small file)
2.	Created a new experiment and used the *Project Columns* module to select the same data features used in Excel   
3.	Used the *Split* module (with *Relative Expression* mode) to divide the data into exact same train sets as had been done in Excel  
4.	Experimented with the Linear Regression module (default options only), documented, and compared the results to our Excel regression model

### Review initial results
At first, the Excel model clearly outperformed the Azure ML model:  

|   |Excel|Azure ML|
|---|:---:|:---:|
|Performance|	|  |
|<ul style="list-style-type: none;"><li>Adjusted R Square</li></ul>| 0.96 |N/A|
|<ul style="list-style-type: none;"><li>Coefficient of <br />Determination</li></ul>|N/A|	0.78<br />(low accuracy)|
|Mean Absolute Error |	$9.5M|	$ 19.4M|
|Mean Absolute Error (%)|	6.03%|	12.2%

When we ran our process and results by the developers and data scientists on the Azure ML team, they quickly provided some useful tips.  

* When you use the Linear Regression module in Azure ML, two methods are provided:
	*  Online Gradient Descent: May be more suitable for larger-scale problems
	*  Ordinary Least Squares: This is the method most people think of when they hear linear regression. For small datasets, Ordinary Least Squares can be a more optimal choice.
*  Consider tweaking the L2 Regularization Weight parameter to improve performance. It is set to 0.001 by default and for our small data set, we set it to 0.005 to improve performance.    

### Mystery solved!
When we applied the recommendations, we achieved the same baseline performance in Azure ML as with Excel:   

|| Excel|Azure ML (Initial)|Azure ML w/ Least Squares|
|---|:---:|:---:|:---:|
|Labeled value  |Actuals (numeric)|same|same|
|Learner  |Excel -> Data Analysis -> Regression|Linear Regression.|Linear Regression|
|Learner options|N/A|Defaults|ordinary  least squares<br />L2 = 0.005|
|Data Set|26 rows, 3 features, 1 label.   All numeric.|same|same|
|Split: Train|Excel trained on the first 18 rows, tested on the last 8 rows.|same|same|
|Split: Test|Excel regression formula applied to the last 8 rows|same|same|
|**Performance**||||
|Adjusted R Square|0.96|N/A||
|Coefficient of Determination|N/A|0.78|0.952049|
|Mean Absolute Error |$9.5M|$ 19.4M|$9.5M|
|Mean Absolute Error (%)|<span style="background-color: 00FF00;"> 6.03%</span>|12.2%|<span style="background-color: 00FF00;"> 6.03%</span>|

In addition, the Excel coefficients compared well to the feature weights in the Azure trained model:

||Excel Coefficients|Azure Feature Weights|
|---|:---:|:---:|
|Intercept/Bias|19470209.88|19328500|
|Feature A|0.832653063|0.834156|
|Feature B|11071967.08|11007300|
|Feature C|25383318.09|25140800|

## Next Steps

We wanted to consume Azure ML web service within Excel.  Our business analysts rely on Excel and we needed a way to call the Azure ML web service with a row of Excel data and have it return the predicted value to Excel.   

We also wanted to optimize our model, using the options and algorithms available in Azure ML.

### Integration with Excel
Our solution was to operationalize our Azure ML regression model by creating a web service from the trained model.  Within a few minutes, the web service was created and we could call it directly from Excel to return a predicted revenue value.    

The *Web Services Dashboard* section includes a downloadable Excel workbook.  The workbook comes pre-formatted with the web service API and schema information embedded.   When you click on *Download Excel Workbook*, it opens and you can save it to your local computer.    

![][1]
 
With the workbook open, copy your predefined parameters into the blue Parameter section as shown below.  Once the parameters are entered, Excel calls out to the AzureML web service and the predicted scored labels will display in the green Predicted Values section.  The workbook will continue to create predictions for parameters based on your trained model for all row items entered under Parameters.   For more information on how to use this feature, see [Consuming an Azure Machine Learning Web Service from Excel](./machine-learning-consuming-from-excel.md). 

![][2]
 
### Optimization and further experiments
Now that we had a baseline with our Excel model, we moved ahead to optimize our Azure ML Linear Regression Model.  We used the module *Filter Based Feature Selection* to improve on our selection of initial data elements and it helped us achieve a performance improvement of 4.6% Mean Absolute Error.   For future projects we will use this feature which could save us weeks in iterating through data attributes to find the right set of features to use for modelling.  

Next we plan to include additional algorithms like Bayesian or Boosted Decision Trees in our experiment to compare performance.    

If you want to experiment with regression, a good dataset to try is the Energy Efficiency Regression sample dataset, which has lots of numerical attributes. The dataset is provided as part of the sample datasets in ML Studio.  You can use a variety of learning modules to predict either Heating Load or Cooling Load.  The chart below is a performance comparison of different regression learns against the Energy Efficiency dataset predicting for the target variable Cooling Load: 

|Model|Mean Absolute Error|Root Mean Squared Error|Relative Absolute Error|Relative Squared Error|Coefficient of Determination
|---|---|---|---|---|---
|Boosted Decision Tree|0.930113|1.4239|0.106647|0.021662|0.978338
|Linear Regression (Gradient Descent)|2.035693|2.98006|0.233414|0.094881|0.905119
|Neural Network Regression|1.548195|2.114617|0.177517|0.047774|0.952226
|Linear Regression (Ordinary Least Squares)|1.428273|1.984461|0.163767|0.042074|0.957926  

## Key Takeaways 

We learned a lot by from running Excel regression and Azure Machine Learning experiments in parallel. Creating the baseline model in Excel and comparing it to models using  Azure ML Linear Regression helped us learn Azure ML, and we discovered opportunities to improve data selection and model performance.         

We also found that it is advisable to use  [*Filter Based Feature Selection*](https://msdn.microsoft.com/en-us/library/azure/dn905854.aspx) to accelerate future prediction projects.  By applying feature selection to your data, you can create an improved model in Azure ML with better overall performance. 

The ability to transfer the predictive analytic forecasting from Azure ML to Excel systemically allows a significant increase in the ability to successfully provide results to a broad business user audience.     


## Resources
Some resources are listed for helping you work with regression:  

* Regression in Excel.  If you’ve never tried regression in Excel, this tutorial makes it easy: [http://www.excel-easy.com/examples/regression.html](http://www.excel-easy.com/examples/regression.html)
* Regression vs forecasting.  Tyler Chessman wrote a blog article explaining how to do time series forecasting in Excel, which contains a good beginner’s description of linear regression. [http://sqlmag.com/sql-server-analysis-services/understanding-time-series-forecasting-concepts](http://sqlmag.com/sql-server-analysis-services/understanding-time-series-forecasting-concepts)  
* 	Ordinary Least Squares Linear Regression: Flaws, Problems and Pitfalls.  For an introduction and discussion of Regression:   [http://www.clockbackward.com/2009/06/18/ordinary-least-squares-linear-regression-flaws-problems-and-pitfalls/ 
](http://www.clockbackward.com/2009/06/18/ordinary-least-squares-linear-regression-flaws-problems-and-pitfalls/ )

[1]: ./media/machine-learning-linear-regression-in-azure/machine-learning-linear-regression-in-azure-1.png
[2]: ./media/machine-learning-linear-regression-in-azure/machine-learning-linear-regression-in-azure-2.png<|MERGE_RESOLUTION|>--- conflicted
+++ resolved
@@ -1,31 +1,13 @@
-<<<<<<< HEAD
 ﻿<properties 
 	pageTitle="Using Linear Regression in Azure Machine Learning | Azure" 
-	description="A comparison of linear regression models in Excel and in Azure Machine Learning Studio" 
+  description="A comparison of linear regression models in Excel and in Azure Machine Learning Studio" 
 	metaKeywords="" 
-	services="machine-learning" 
+  services="machine-learning" 
 	solutions="" 
-	documentationCenter="" 
-	authors="v-johugh" 
-	manager="paulettm" 
-	editor="cgronlun"  />
-
-<tags 
-	ms.service="machine-learning" 
-	ms.workload="data-services" 
-	ms.tgt_pltfrm="na" 
-	ms.devlang="na" 
-	ms.topic="article" 
-	ms.date="04/14/2015" 
-	ms.author="kbaroni;" />
-=======
-<properties pageTitle="Using Linear Regression in Azure Machine Learning | Azure" 
-  description="A comparison of linear regression models in Excel and in Azure Machine Learning Studio" 
-  services="machine-learning" 
   documentationCenter="" 
   authors="kbaroni" 
   manager="paulettm" 
-  editor="cgronlun"/>
+	editor="cgronlun"  />
 
 <tags 
   ms.service="machine-learning" 
@@ -34,8 +16,7 @@
   ms.devlang="na" 
   ms.topic="article" 
   ms.date="04/14/2015" 
-  ms.author="kbaroni;"/>
->>>>>>> fd43b3a8
+	ms.author="kbaroni;" />
 
 # Using linear regression in Azure Machine Learning
 
