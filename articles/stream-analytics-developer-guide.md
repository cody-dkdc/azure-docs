--- conflicted
+++ resolved
@@ -42,11 +42,8 @@
 
 ### Data stream
 
-<<<<<<< HEAD
 Each Stream Analytics job definition must contain at least one data-stream input source to be consumed and transformed by the job. [Azure Blob storage](azure.blob.storage) and [Azure Event Hubs](azure.event.hubs) are supported as data stream input sources. Event Hubs input sources are used to collect event streams from multiple different devices and services, while Blob storage can be used an input source for ingesting large amounts of data. Because blobs do not stream data, Stream Analytics jobs over blobs will not be temporal in nature unless the records in the blob contain timestamps.
-=======
-Each Stream Analytics job definition must contain at least one data-stream input source to be consumed and transformed by the job. [Azure Blob storage][azure.blob.storage] and [Azure Event Hubs][azure.event.hubs] are supported as data-stream input sources. Event Hubs input sources are used to collect event streams from multiple different devices and services, while Blob storage can be used an input source for ingesting large amounts of data. Because blobs do not stream data, Stream Analytics jobs over blobs will not be temporal in nature unless the records in the blob contain timestamps.
->>>>>>> 80ef3ae3
+
 
 ### Reference data
 Stream Analytics also supports a second type of input source: reference data. This is auxiliary data used for performing correlation and lookups, and the data here is usually static or infrequently changing. [Azure Blob storage][azure.blob.storage] is the only supported input source for reference data. Reference data source blobs are limited to 50MB in size.
