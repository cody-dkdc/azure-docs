<properties 
	pageTitle="Stream Analytics Key Concepts | Azure" 
	description="Get guidance on the key components of a Stream Analytics job, including supported inputs and outputs, job configuration details, and exposed metrics." 
	services="stream-analytics" 
	documentationCenter="" 
	authors="jeffstokes72" 
	manager="paulettm" 
	editor="cgronlun"/>

<tags 
	ms.service="stream-analytics" 
	ms.devlang="na" 
	ms.topic="article" 
	ms.tgt_pltfrm="na" 
	ms.workload="data-services" 
<<<<<<< HEAD
	ms.date="04/13/2015" 
=======
	ms.date="04/28/2015" 
>>>>>>> 8e917651
	ms.author="jeffstok"/>


# Azure Stream Analytics key concepts 

Azure Stream Analytics is a fully managed service providing low-latency, highly available, scalable, complex event processing over streaming data in the cloud. In the preview release, Stream Analytics enables customers to set up streaming jobs to analyze data streams, and allows customers to drive near real-time analytics.  


Targeted scenarios of Stream Analytics:

- Perform complex event processing on high-volume and high-velocity data   
- Collect event data from globally distributed assets or equipment, such as connected cars or utility grids 
- Process telemetry data for near real-time monitoring and diagnostics 
- Capture and archive real-time events for future processing

For more information, see [Introduction to Azure Stream Analytics](stream.analytics.introduction). 

Stream Analytics jobs are defined as one or more input sources, a query over the incoming stream data, and an output target.  


## Inputs

### Data stream

Each Stream Analytics job definition must contain at least one data-stream input source to be consumed and transformed by the job. [Azure Blob storage](azure.blob.storage) and [Azure Event Hubs](azure.event.hubs) are supported as data-stream input sources. Event Hubs input sources are used to collect event streams from multiple different devices and services, while Blob storage can be used an input source for ingesting large amounts of data. Because blobs do not stream data, Stream Analytics jobs over blobs will not be temporal in nature unless the records in the blob contain timestamps.

### Reference data
<<<<<<< HEAD
Stream Analytics also supports a second type of input source: reference data. This is auxiliary data used for performing correlation and lookups, and the data here is usually static or infrequently changing. [Azure Blob storage][azure.blob.storage] is the only supported input source for reference data. Reference data source blobs are limited to 50MB in size.
=======
Stream Analytics also supports a second type of input source: reference data. This is auxiliary data used for performing correlation and lookups, and the data here is usually static or infrequently changing. [Azure Blob storage](azure.blob.storage) is the only supported input source for reference data. Reference data source blobs are limited to 50MB in size.
>>>>>>> 8e917651

To enable support for refreshing reference data the user needs to specify a list of blobs in the input configuration using the {date} and {time} tokens inside the path pattern. The job will load the corresponding blob based on the date and time encoded in the blob names using UTC time zone.

For example if the job has a reference input configured in the portal with the path pattern such as: /sample/{date}/{time}/products.csv where the date format is “YYYY-MM-DD” and the time format is “HH:mm” than the job will pick up a file named /sample/2015-04-16/17:30/products.csv at 5:30 PM on April 16th 2015 UTC time zone (which is equivalent to 10:30 AM on April 16th 2015 using PST time zone).


### Serialization
To ensure correct behavior of queries, Stream Analytics must be aware of the serialization format being used on incoming data streams. Currently supported formats are JSON, CSV, and Avro for streaming data and CSV or JSON for reference data.

### Generated properties
Depending on the input type used in the job, some additional fields with event metadata will be generated. These fields can be queried against just like other input columns. If an existing event has a field that has the same name as one of the properties below, it will be overwritten with the input metadata.

<table border="1">
	<tr>
		<th></th>
		<th>Property</th>
		<th>Description</th>
	</tr>
	<tr>
		<td rowspan="4" valign="top"><strong>Blob</strong></td>
		<td>BlobName</td>
		<td>The name of the input blob that the event came from.</td>
	</tr>
	<tr>
		<td>EventProcessedUtcTime</td>
		<td>The date and time that the blob record was processed.</td>
	</tr>
	<tr>
		<td>BlobLastModifiedUtcTime</td>
		<td>The date and time that the blob was last modified.</td>
	</tr>
	<tr>
		<td>PartitionId</td>
		<td>The zero-based partition ID for the input adapter.</td>
	</tr>
	<tr>
		<td rowspan="3" valign="top"><b>Event Hub</b></td>
		<td>EventProcessedUtcTime</td>
		<td>The date and time that the event was processed.</td>
	</tr>
	<tr>
		<td>EventEnqueuedUtcTime</td>
		<td>The date and time that the event was received by Event Hubs.</td>
	</tr>
	<tr>
		<td>PartitionId</td>
		<td>The zero-based partition ID for the input adapter.</td>
	</tr>
</table>

###Partition(s) with slow or no input data
When reading from input sources that have multiple partitions, and one or more partitions lag behind or do not have data, the streaming job needs to decide how to handle this situation in order to keep events flowing through the system. Input setting ‘Maximum allowed arrival delay’ controls that behavior and is set by default to wait for the data indefinitely, which means events’ timestamps will not be altered, but also that events will flow based on the slowest input partition, and will stop flowing if one or more input partitions do not have data. This is useful if the data is distributed uniformly across input partitions, and time consistency among events is critical. User can also decide to only wait for a limited time, ‘Maximum allowed arrival delay’ determines the delay after which the job will decide to move forward, leaving the lagging input partitions behind, and acting on events according to ‘Action for late events’ setting, dropping their events or adjusting their events’ timestamps if data arrives later. This is useful if latency is critical and timestamp shift is tolerated, but input may not be uniformly distributed.

###Partition(s) with out of order events
When streaming job query uses the TIMESTAMP BY keyword, there are no guarantees about the order in which the events will arrive to input, Some events in the same input partition may be lagging, parameter ‘Maximum allowed disorder within an input’ causes the streaming job to act on events that are outside of the order tolerance, according to ‘Action for late events’ setting, dropping their events or adjusting their events’ timestamps.

### Additional resources
For details on creating input sources, see [Azure Event Hubs developer guide](azure.event.hubs.developer.guide) and [Use Azure Blob Storage](azure.blob.storage.use).  



## Query
The logic to filter, manipulate and process incoming data is defined in the query of Stream Analytics jobs. Queries are written in the Stream Analytics query language, an SQL-like language that is largely a subset of standard Transact-SQL syntax with some specific extensions for temporal queries.

### Windowing
Windowing extensions allow aggregations and computations to be performed over subsets of events that fall within some period of time. Windowing functions are invoked through the **GROUP BY** statement. For example, the following query counts the events received per second: 

	SELECT Count(*) 
	FROM Input1 
	GROUP BY TumblingWindow(second, 1) 

### Execution steps
For more complex queries, the standard SQL clause **WITH** can be used to specify a temporary named result set. For example, this query uses **WITH** to perform a transformation with two execution steps:
 
	WITH step1 AS ( 
		SELECT Avg(Reading) as avr 
		FROM temperatureInput1 
		GROUP BY Building, TumblingWindow(hour, 1) 
	) 

	SELECT Avg(avr) AS campus_Avg 
	FROM step1 
	GROUP BY TumblingWindow (day, 1) 

To learn more about the query language, see [Azure Stream Analytics Query Language Reference](stream.analytics.query.language.reference). 

## Output
The output target is where the results of the Stream Analytics job will be written to. Results are written continuously to the output target as the job processes input events. The following output targets are supported:

- Azure Event Hubs - Choose Event Hubs as an output target for scenarios when multiple streaming pipelines need to be composed together, such as issuing commands back to devices.
- Azure Blob storage - Use Blob storage for long-term archival of output or for storing data for later processing.
- Azure Table storage - Azure Table storage is a structured data store with fewer constraints on the schema. Entities with different schema and different types can be stored in the same Azure table. Azure Table storage can be used to store data for persistence and efficient retrieval. For more information, see [Introduction to Azure Storage](storage.introduction.md) and [Designing a Scalable Partitioning Strategy for Azure Table Storage](https://msdn.microsoft.com/library/azure/hh508997.aspx).
- Azure SQL Database - This output target is appropriate for data that is relational in nature or for applications that depend on content being hosted in a database.


## Scale jobs

A Stream Analytics job can be scaled through configuring streaming units, which define the amount of processing power a job receives. Each streaming unit corresponds to roughly 1MB/second of throughput. Each subscription has a quota of 12 streaming units per region to be allocated across jobs in that region.

For details, see [Scale Azure Stream Analytics jobs](stream.analytics.scale.jobs).


## Monitor and troubleshoot jobs

### Regional monitoring Storage account

To enable job monitoring, Stream Analytics requires you to designate an Azure Storage account for monitoring data in each region that contains Stream Analytics jobs. This is configured at the time of job creation.  

### Metrics
The following metrics are available for monitoring the usage and performance of Stream Analytics jobs:

- Errors - Number of error messages incurred by a Stream Analytics job.
- Input events - Amount of data received by the Stream Analytics job, in terms of event count.
- Output events - Amount of data sent by the Stream Analytics job to the output target, in terms of event count.
- Out-of-order events - Number of events received out of order that were either dropped or given an adjusted timestamp, based on the out-of-order policy.
- Data conversion errors - Number of data conversion errors incurred by a Stream Analytics job.

### Operation logs
The best approach to debugging or troubleshooting a Stream Analytics job is through Azure operation logs. Operation logs can be accessed in the **Management Services** section of the portal. To inspect logs for your job, set **Service Type** to **Stream Analytics** and **Service Name** to the name of your job.


## Manage jobs 

### Start and stop jobs
When starting a job, you're prompted to specify a **Start Output** value, which determines when this job will start producing resulting output. If the associated query includes a window, the job will begin picking up input from the input sources at the start of the window duration required, in order to produce the first output event at the specified time. There are three options: **Job Start Time**, **Custom**, and **Last Stopped Time**. The default setting is **Job Start Time**. For cases when a job has been stopped temporarily, the best practice is to choose **Last Stopped Time** for the **Start Output** value in order to resume the job from the last output time and avoid data loss. For the **Custom** option, you must specify a date and time. This setting is useful for specifying how much historical data in the input sources to consume or for picking up data ingestion from a specific time. 

### Configure jobs
You can adjust the following top-level settings for a Stream Analytics job:

- **Start output** - Use this setting to specify when this job will start producing resulting output. If the associated query includes a window, the job will begin picking up input from the input sources at the start of the window duration required in order to produce the first output event at the specified time. There are two options, **Job Start Time** and **Custom**. The default setting is **Job Start Time**. For the **Custom** option, you must specify a date and time. This setting is useful for specifying how much historical data in the input sources to consume or for picking up data ingestion from a specific time, such as when a job was last stopped. 
- **Out of order policy** - Settings for handling events that do not arrive to the Stream Analytics job sequentially. You can designate a time threshold to reorder events within by specifying a tolerance window and also determine an action to take on events outside this window: **Drop** or **Adjust**. **Drop** will drop all events received out of order, and **Adjust** will change the System.Timestamp of out-of-order events to the timestamp of the most recently received ordered event. 
- **Late arrival policy** - When reading from input sources that have multiple partitions, and one or more partitions lag behind or do not have data, the streaming job needs to decide how to handle this situation in order to keep events flowing through the system. Input setting ‘Maximum allowed arrival delay’ controls that behavior and is set by default to wait for the data indefinitely, which means events’ timestamps will not be altered, but also that events will flow based on the slowest input partition, and will stop flowing if one or more input partitions do not have data. This is useful if the data is distributed uniformly across input partitions, and time consistency among events is critical. User can also decide to only wait for a limited time, ‘Maximum allowed arrival delay’ determines the delay after which the job will decide to move forward, leaving the lagging input partitions behind, and acting on events according to ‘Action for late events’ setting, dropping their events or adjusting their events’ timestamps if data arrives later. This is useful if latency is critical and timestamp shift is tolerated, but input may not be uniformly distributed.
- **Locale** - Use this setting to specify the internationalization preference for the Stream Analytics job. While timestamps of data are locale neutral, settings here impact how the job will parse, compare, and sort data. For the preview release, only **en-US** is supported.

### Status

The status of Stream Analytics jobs can be inspected in the Azure portal. Running jobs can be in one of three states: **Idle**, **Processing**, or **Degraded**. The definition for each of these states is below:

- **Idle** - No input bytes have been seen since the job was created or in the in the last 2 minutes. If a job is in the **Idle** state for a long period of time, it is likely that the input exists but there are no raw bytes to process.
- **Processing** - A nonzero amount of filtered input events has been successfully consumed by the Stream Analytics job. If a job is stuck in the **Processing** state without producing output, it is likely that the processing time window is large or the query logic is complicated.
- **Degraded** - This state indicates that a Stream Analytics job is encountering one of the following errors: input/output communication errors, query errors, or retry-able run-time errors. To distinguish what type of error(s) the job is encountering, view the operation logs.


## Get support
For further assistance, try our [Azure Stream Analytics forum](https://social.msdn.microsoft.com/Forums/en-US/home?forum=AzureStreamAnalytics). 


## Next steps

- [Introduction to Azure Stream Analytics](stream-analytics-introduction.md)
- [Get started using Azure Stream Analytics](stream-analytics-get-started.md)
- [Scale Azure Stream Analytics jobs](stream-analytics-scale-jobs.md)
- [Azure Stream Analytics Query Language Reference](https://msdn.microsoft.com/library/azure/dn834998.aspx)
- [Azure Stream Analytics Management REST API Reference](https://msdn.microsoft.com/library/azure/dn835031.aspx)



<!--Image references-->
[5]: ./media/markdown-template-for-new-articles/octocats.png
[6]: ./media/markdown-template-for-new-articles/pretty49.png
[7]: ./media/markdown-template-for-new-articles/channel-9.png


<!--Link references-->
[azure.blob.storage]: http://azure.microsoft.com/documentation/services/storage/
[azure.blob.storage.use]: http://azure.microsoft.com/documentation/articles/storage-dotnet-how-to-use-blobs/

[azure.event.hubs]: http://azure.microsoft.com/services/event-hubs/
[azure.event.hubs.developer.guide]: http://msdn.microsoft.com/library/azure/dn789972.aspx

[stream.analytics.query.language.reference]: http://go.microsoft.com/fwlink/?LinkID=513299
[stream.analytics.forum]: http://go.microsoft.com/fwlink/?LinkId=512151

[stream.analytics.introduction]: stream-analytics-introduction.md
[stream.analytics.get.started]: stream-analytics-get-started.md
[stream.analytics.developer.guide]: stream-analytics-developer-guide.md
[stream.analytics.scale.jobs]: stream-analytics-scale-jobs.md
[stream.analytics.limitations]: stream-analytics-limitations.md
[stream.analytics.query.language.reference]: http://go.microsoft.com/fwlink/?LinkID=513299
[stream.analytics.rest.api.reference]: http://go.microsoft.com/fwlink/?LinkId=517301<|MERGE_RESOLUTION|>--- conflicted
+++ resolved
@@ -13,11 +13,7 @@
 	ms.topic="article" 
 	ms.tgt_pltfrm="na" 
 	ms.workload="data-services" 
-<<<<<<< HEAD
-	ms.date="04/13/2015" 
-=======
 	ms.date="04/28/2015" 
->>>>>>> 8e917651
 	ms.author="jeffstok"/>
 
 
@@ -45,11 +41,7 @@
 Each Stream Analytics job definition must contain at least one data-stream input source to be consumed and transformed by the job. [Azure Blob storage](azure.blob.storage) and [Azure Event Hubs](azure.event.hubs) are supported as data-stream input sources. Event Hubs input sources are used to collect event streams from multiple different devices and services, while Blob storage can be used an input source for ingesting large amounts of data. Because blobs do not stream data, Stream Analytics jobs over blobs will not be temporal in nature unless the records in the blob contain timestamps.
 
 ### Reference data
-<<<<<<< HEAD
-Stream Analytics also supports a second type of input source: reference data. This is auxiliary data used for performing correlation and lookups, and the data here is usually static or infrequently changing. [Azure Blob storage][azure.blob.storage] is the only supported input source for reference data. Reference data source blobs are limited to 50MB in size.
-=======
 Stream Analytics also supports a second type of input source: reference data. This is auxiliary data used for performing correlation and lookups, and the data here is usually static or infrequently changing. [Azure Blob storage](azure.blob.storage) is the only supported input source for reference data. Reference data source blobs are limited to 50MB in size.
->>>>>>> 8e917651
 
 To enable support for refreshing reference data the user needs to specify a list of blobs in the input configuration using the {date} and {time} tokens inside the path pattern. The job will load the corresponding blob based on the date and time encoded in the blob names using UTC time zone.
 
