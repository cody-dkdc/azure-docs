--- conflicted
+++ resolved
@@ -1,8 +1,4 @@
-<<<<<<< HEAD
-<properties pageTitle="Refine Mobile Services queries with paging (Windows Store) | Mobile Dev Center" metaKeywords="" description="Learn how to use paging to manage the amount of data returned to your Windows Store app from Mobile Services." metaCanonical="" services="" documentationCenter="Mobile" title="Refine Mobile Services queries with paging" authors="glenga" solutions="" manager="dwrede" editor="" />
-=======
 <properties pageTitle="Refine Mobile Services queries with paging (Windows Store) | Mobile Dev Center" metaKeywords="" description="Learn how to use paging to manage the amount of data returned to your Windows Store app from Mobile Services." metaCanonical="" services="mobile-services" documentationCenter="Mobile" title="Refine Mobile Services queries with paging" authors="glenga" solutions="" manager="dwrede" editor="" />
->>>>>>> 315408c3
 
 <tags ms.service="mobile-services" ms.workload="mobile" ms.tgt_pltfrm="mobile-windows-store" ms.devlang="dotnet" ms.topic="article" ms.date="09/25/2014" ms.author="glenga" />
 
