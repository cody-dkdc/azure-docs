--- conflicted
+++ resolved
@@ -1,306 +1,302 @@
-<<<<<<< HEAD
-<properties title="How to use blob storage (PHP) - Windows Azure feature guide" pageTitle="How to use blob storage (PHP) - Windows Azure feature guide" metaKeywords="Azure blob service PHP, Azure blobs PHP" description="Learn how to use the Windows Azure Blob service to upload, list, download, and delete blobs. Code samples are written in PHP." documentationCenter="PHP" services="storage" videoId="" scriptId="" solutions="" authors="waltpo" manager="bjsmith" editor="mollybos" />
-=======
-<properties title="How to use blob storage (PHP) - Windows Azure feature guide" pageTitle="How to use blob storage (PHP) | Microsoft Azure" metaKeywords="Azure blob service PHP, Azure blobs PHP" description="Learn how to use the Windows Azure Blob service to upload, list, download, and delete blobs. Code samples are written in PHP." documentationCenter="PHP" services="storage" videoId="" scriptId="" solutions="" authors="waltpo" manager="bjsmith" editor="mollybos" />
->>>>>>> a39b7789
-
-#How to use the Blob service from PHP
-
-This guide will show you how to perform common scenarios using the Windows Azure Blob service. The samples are written in PHP and use the [Windows Azure SDK for PHP] [download]. The scenarios covered include **uploading**, **listing**, **downloading**, and **deleting** blobs. For more information on blobs, see the [Next Steps](#NextSteps) section.
-
-##Table of Contents
-
-* [What is Blob Storage](#what-is)
-* [Concepts](#concepts)
-* [Create a Windows Azure storage account](#CreateAccount)
-* [Create a PHP application](#CreateApplication)
-* [Configure your application to access the Blob Service](#ConfigureStorage)
-* [Setup a Windows Azure storage connection](#ConnectionString)
-* [How to: Create a container](#CreateContainer)
-* [How to: Upload a Blob into a Container](#UploadBlob)
-* [How to: List the Blobs in a container](#ListBlobs)
-* [How to: Download a Blob](#DownloadBlob)
-* [How to: Delete a Blob](#DeleteBlob)
-* [How to: Delete a Blob container](#DeleteContainer)
-* [Next steps](#NextSteps)
-
-[WACOM.INCLUDE [howto-blob-storage](../includes/howto-blob-storage.md)]
-
-<h2><a id="CreateAccount"></a>Create a Windows Azure storage account</h2>
-
-[WACOM.INCLUDE [create-storage-account](../includes/create-storage-account.md)]
-
-<h2><a id="CreateApplication"></a>Create a PHP application</h2>
-
-The only requirement for creating a PHP application that accesses the Windows Azure Blob service is the referencing of classes in the Windows Azure SDK for PHP from within your code. You can use any development tools to create your application, including Notepad.
-
-In this guide, you will use service features which can be called within a PHP application locally, or in code running within a Windows Azure web role, worker role, or web site.
-
-<h2><a id="GetClientLibrary"></a>Get the Windows Azure Client Libraries</h2>
-
-[WACOM.INCLUDE [get-client-libraries](../includes/get-client-libraries.md)]
-
-<h2><a id="ConfigureStorage"></a>Configure your application to access the Blob service</h2>
-
-To use the Windows Azure Blob service APIs, you need to:
-
-1. Reference the autoloader file using the [require_once][require_once] statement, and
-2. Reference any classes you might use.
-
-The following example shows how to include the autoloader file and reference the **ServicesBuilder** class.
-
-> [WACOM.NOTE]
-> This example (and other examples in this article) assume you have installed the PHP Client Libraries for Windows Azure via Composer. If you installed the libraries manually or as a PEAR package, you will need to reference the `WindowsAzure.php` autoloader file.
-
-	require_once 'vendor\autoload.php';
-	use WindowsAzure\Common\ServicesBuilder;
-
-
-In the examples below, the `require_once` statement will be shown always, but only the classes necessary for the example to execute will be referenced.
-
-<h2><a id="ConnectionString"></a>Setup a Windows Azure storage connection</h2>
-
-To instantiate a Windows Azure Blob service client you must first have a valid connection string. The format for the blob service connection string is:
-
-For accessing a live service:
-
-	DefaultEndpointsProtocol=[http|https];AccountName=[yourAccount];AccountKey=[yourKey]
-
-For accessing the emulator storage:
-
-	UseDevelopmentStorage=true
-
-
-To create any Windows Azure service client you need to use the **ServicesBuilder** class. You can:
-
-* pass the connection string directly to it or
-* use the **CloudConfigurationManager (CCM)** to check multiple external sources for the connection string:
-	* by default it comes with support for one external source - environmental variables
-	* you can add new sources by extending the **ConnectionStringSource** class
-
-For the examples outlined here, the connection string will be passed directly.
-
-	require_once 'vendor\autoload.php';
-
-	use WindowsAzure\Common\ServicesBuilder;
-
-	$blobRestProxy = ServicesBuilder::getInstance()->createBlobService($connectionString);
-
-<h2><a id="CreateContainer"></a>How to: Create a container</h2>
-
-A **BlobRestProxy** object lets you create a blob container with the **createContainer** method. When creating a container, you can set options on the container, but doing so is not required. (The example below shows how to set the container ACL and container metadata.)
-
-	require_once 'vendor\autoload.php';
-
-	use WindowsAzure\Common\ServicesBuilder;
-	use WindowsAzure\Blob\Models\CreateContainerOptions;
-	use WindowsAzure\Blob\Models\PublicAccessType;
-	use WindowsAzure\Common\ServiceException;
-
-	// Create blob REST proxy.
-	$blobRestProxy = ServicesBuilder::getInstance()->createBlobService($connectionString);
-
-
-	// OPTIONAL: Set public access policy and metadata.
-	// Create container options object.
-	$createContainerOptions = new CreateContainerOptions();	
-
-	// Set public access policy. Possible values are 
-	// PublicAccessType::CONTAINER_AND_BLOBS and PublicAccessType::BLOBS_ONLY.
-	// CONTAINER_AND_BLOBS: 	
-	// Specifies full public read access for container and blob data.
-    // proxys can enumerate blobs within the container via anonymous 
-	// request, but cannot enumerate containers within the storage account.
-	//
-	// BLOBS_ONLY:
-	// Specifies public read access for blobs. Blob data within this 
-    // container can be read via anonymous request, but container data is not 
-    // available. proxys cannot enumerate blobs within the container via 
-	// anonymous request.
-	// If this value is not specified in the request, container data is 
-	// private to the account owner.
-	$createContainerOptions->setPublicAccess(PublicAccessType::CONTAINER_AND_BLOBS);
-	
-	// Set container metadata
-	$createContainerOptions->addMetaData("key1", "value1");
-	$createContainerOptions->addMetaData("key2", "value2");
-	
-	try	{
-		// Create container.
-		$blobRestProxy->createContainer("mycontainer", $createContainerOptions);
-	}
-	catch(ServiceException $e){
-		// Handle exception based on error codes and messages.
-		// Error codes and messages are here: 
-		// http://msdn.microsoft.com/en-us/library/windowsazure/dd179439.aspx
-		$code = $e->getCode();
-		$error_message = $e->getMessage();
-		echo $code.": ".$error_message."<br />";
-	}
-
-Calling **setPublicAccess(PublicAccessType::CONTAINER\_AND\_BLOBS)** makes the container and blob data accessible via anonymous requests. Calling **setPublicAccess(PublicAccessType::BLOBS_ONLY)** makes only blob data accessible via anonymous requests. For more information about container ACLs, see [Set Container ACL (REST API)][container-acl].
-
-For more information about Blob service error codes, see [Blob Service Error Codes][error-codes].
-
-<h2><a id="UploadBlob"></a>How to: Upload a Blob into a container</h2>
-
-To upload a file as a blob, use the **BlobRestProxy->createBlockBlob** method. This operation will create the blob if it doesn�t exist, or overwrite it if it does. The code example below assumes that the container has already been created and uses [fopen][fopen] to open the file as a stream.
-
-	require_once 'vendor\autoload.php';
-
-	use WindowsAzure\Common\ServicesBuilder;
-	use WindowsAzure\Common\ServiceException;
-
-	// Create blob REST proxy.
-	$blobRestProxy = ServicesBuilder::getInstance()->createBlobService($connectionString);
-
-	
-	$content = fopen("c:\myfile.txt", "r");
-	$blob_name = "myblob";
-	
-	try	{
-		//Upload blob
-		$blobRestProxy->createBlockBlob("mycontainer", $blob_name, $content);
-	}
-	catch(ServiceException $e){
-		// Handle exception based on error codes and messages.
-		// Error codes and messages are here: 
-		// http://msdn.microsoft.com/en-us/library/windowsazure/dd179439.aspx
-		$code = $e->getCode();
-		$error_message = $e->getMessage();
-		echo $code.": ".$error_message."<br />";
-	}
-
-Note that the example above uploads a blob as a stream. However, a blob can also be uploaded as a string using, for example, the [file\_get\_contents][file_get_contents] function. To do this, change `$content = fopen("c:\myfile.txt", "r");` in the example above to `$content = file_get_contents("c:\myfile.txt");`.
-
-<h2><a id="ListBlobs"></a>How to: List the Blobs in a container</h2>
-
-To list the blobs in a container, use the **BlobRestProxy->listBlobs** method with a **foreach** loop to loop through the result. The following code outputs the name of each blob in a container and its URI to the browser.
-
-	require_once 'vendor\autoload.php';
-
-	use WindowsAzure\Common\ServicesBuilder;
-	use WindowsAzure\Common\ServiceException;
-
-	// Create blob REST proxy.
-	$blobRestProxy = ServicesBuilder::getInstance()->createBlobService($connectionString);
-
-	
-	try	{
-		// List blobs.
-		$blob_list = $blobRestProxy->listBlobs("mycontainer");
-		$blobs = $blob_list->getBlobs();
-		
-		foreach($blobs as $blob)
-		{
-			echo $blob->getName().": ".$blob->getUrl()."<br />";
-		}
-	}
-	catch(ServiceException $e){
-		// Handle exception based on error codes and messages.
-		// Error codes and messages are here: 
-		// http://msdn.microsoft.com/en-us/library/windowsazure/dd179439.aspx
-		$code = $e->getCode();
-		$error_message = $e->getMessage();
-		echo $code.": ".$error_message."<br />";
-	}
-
-
-<h2><a id="DownloadBlob"></a>How to: download a Blob</h2>
-
-To download a blob, call the **BlobRestProxy->getBlob** method, then call the **getContentStream** method on the resulting **GetBlobResult** object.
-
-	require_once 'vendor\autoload.php';
-
-	use WindowsAzure\Common\ServicesBuilder;
-	use WindowsAzure\Common\ServiceException;
-
-	// Create blob REST proxy.
-	$blobRestProxy = ServicesBuilder::getInstance()->createBlobService($connectionString);
-
-	
-	try	{
-		// Get blob.
-		$blob = $blobRestProxy->getBlob("mycontainer", "myblob");
-		fpassthru($blob->getContentStream());
-	}
-	catch(ServiceException $e){
-		// Handle exception based on error codes and messages.
-		// Error codes and messages are here: 
-		// http://msdn.microsoft.com/en-us/library/windowsazure/dd179439.aspx
-		$code = $e->getCode();
-		$error_message = $e->getMessage();
-		echo $code.": ".$error_message."<br />";
-	}
-
-Note that the example above gets a blob as a stream resource (the default behavior). However, you can use the [stream\_get\_contents][stream-get-contents] function to convert the returned stream to a string.
-
-<h2><a id="DeleteBlob"></a>How to: Delete a Blob</h2>
-
-To delete a blob, pass the container name and blob name to **BlobRestProxy->deleteBlob**. 
-
-	require_once 'vendor\autoload.php';
-
-	use WindowsAzure\Common\ServicesBuilder;
-	use WindowsAzure\Common\ServiceException;
-
-	// Create blob REST proxy.
-	$blobRestProxy = ServicesBuilder::getInstance()->createBlobService($connectionString);
-
-	
-	try	{
-		// Delete container.
-		$blobRestProxy->deleteBlob("mycontainer", "myblob");
-	}
-	catch(ServiceException $e){
-		// Handle exception based on error codes and messages.
-		// Error codes and messages are here: 
-		// http://msdn.microsoft.com/en-us/library/windowsazure/dd179439.aspx
-		$code = $e->getCode();
-		$error_message = $e->getMessage();
-		echo $code.": ".$error_message."<br />";
-	}
-
-<h2><a id="DeleteContainer"></a>How to: Delete a Blob container</h2>
-
-Finally, to delete a blob container, pass the container name to **BlobRestProxy->deleteContainer**.
-
-	require_once 'vendor\autoload.php';
-
-	use WindowsAzure\Common\ServicesBuilder;
-	use WindowsAzure\Common\ServiceException;
-
-	// Create blob REST proxy.
-	$blobRestProxy = ServicesBuilder::getInstance()->createBlobService($connectionString);
-
-	
-	try	{
-		// Delete container.
-		$blobRestProxy->deleteContainer("mycontainer");
-	}
-	catch(ServiceException $e){
-		// Handle exception based on error codes and messages.
-		// Error codes and messages are here: 
-		// http://msdn.microsoft.com/en-us/library/windowsazure/dd179439.aspx
-		$code = $e->getCode();
-		$error_message = $e->getMessage();
-		echo $code.": ".$error_message."<br />";
-	}
-
-<h2><a id="NextSteps"></a>Next steps</h2>
-
-Now that you've learned the basics of the Windows Azure Blob service, follow these links to learn how to do more complex storage tasks.
-
-- See the MSDN Reference: [Storing and Accessing Data in Windows Azure] []
-- Visit the Windows Azure Storage Team Blog: <http://blogs.msdn.com/b/windowsazurestorage/>
-- See the PHP block blob example at <https://github.com/WindowsAzure/azure-sdk-for-php-samples/blob/master/storage/BlockBlobExample.php>.
-- See the PHP page blob example at <https://github.com/WindowsAzure/azure-sdk-for-php-samples/blob/master/storage/PageBlobExample.php>
-
-[download]: http://go.microsoft.com/fwlink/?LinkID=252473
-[Storing and Accessing Data in Windows Azure]: http://msdn.microsoft.com/en-us/library/windowsazure/gg433040.aspx
-[container-acl]: http://msdn.microsoft.com/en-us/library/windowsazure/dd179391.aspx
-[error-codes]: http://msdn.microsoft.com/en-us/library/windowsazure/dd179439.aspx
-[file_get_contents]: http://php.net/file_get_contents
-[require_once]: http://php.net/require_once
-[fopen]: http://www.php.net/fopen
-[stream-get-contents]: http://www.php.net/stream_get_contents
+<properties title="How to use blob storage (PHP) - Windows Azure feature guide" pageTitle="How to use blob storage (PHP) | Microsoft Azure" metaKeywords="Azure blob service PHP, Azure blobs PHP" description="Learn how to use the Windows Azure Blob service to upload, list, download, and delete blobs. Code samples are written in PHP." documentationCenter="PHP" services="storage" videoId="" scriptId="" solutions="" authors="waltpo" manager="bjsmith" editor="mollybos" />
+
+#How to use the Blob service from PHP
+
+This guide will show you how to perform common scenarios using the Windows Azure Blob service. The samples are written in PHP and use the [Windows Azure SDK for PHP] [download]. The scenarios covered include **uploading**, **listing**, **downloading**, and **deleting** blobs. For more information on blobs, see the [Next Steps](#NextSteps) section.
+
+##Table of Contents
+
+* [What is Blob Storage](#what-is)
+* [Concepts](#concepts)
+* [Create a Windows Azure storage account](#CreateAccount)
+* [Create a PHP application](#CreateApplication)
+* [Configure your application to access the Blob Service](#ConfigureStorage)
+* [Setup a Windows Azure storage connection](#ConnectionString)
+* [How to: Create a container](#CreateContainer)
+* [How to: Upload a Blob into a Container](#UploadBlob)
+* [How to: List the Blobs in a container](#ListBlobs)
+* [How to: Download a Blob](#DownloadBlob)
+* [How to: Delete a Blob](#DeleteBlob)
+* [How to: Delete a Blob container](#DeleteContainer)
+* [Next steps](#NextSteps)
+
+[WACOM.INCLUDE [howto-blob-storage](../includes/howto-blob-storage.md)]
+
+<h2><a id="CreateAccount"></a>Create a Windows Azure storage account</h2>
+
+[WACOM.INCLUDE [create-storage-account](../includes/create-storage-account.md)]
+
+<h2><a id="CreateApplication"></a>Create a PHP application</h2>
+
+The only requirement for creating a PHP application that accesses the Windows Azure Blob service is the referencing of classes in the Windows Azure SDK for PHP from within your code. You can use any development tools to create your application, including Notepad.
+
+In this guide, you will use service features which can be called within a PHP application locally, or in code running within a Windows Azure web role, worker role, or web site.
+
+<h2><a id="GetClientLibrary"></a>Get the Windows Azure Client Libraries</h2>
+
+[WACOM.INCLUDE [get-client-libraries](../includes/get-client-libraries.md)]
+
+<h2><a id="ConfigureStorage"></a>Configure your application to access the Blob service</h2>
+
+To use the Windows Azure Blob service APIs, you need to:
+
+1. Reference the autoloader file using the [require_once][require_once] statement, and
+2. Reference any classes you might use.
+
+The following example shows how to include the autoloader file and reference the **ServicesBuilder** class.
+
+> [WACOM.NOTE]
+> This example (and other examples in this article) assume you have installed the PHP Client Libraries for Windows Azure via Composer. If you installed the libraries manually or as a PEAR package, you will need to reference the `WindowsAzure.php` autoloader file.
+
+	require_once 'vendor\autoload.php';
+	use WindowsAzure\Common\ServicesBuilder;
+
+
+In the examples below, the `require_once` statement will be shown always, but only the classes necessary for the example to execute will be referenced.
+
+<h2><a id="ConnectionString"></a>Setup a Windows Azure storage connection</h2>
+
+To instantiate a Windows Azure Blob service client you must first have a valid connection string. The format for the blob service connection string is:
+
+For accessing a live service:
+
+	DefaultEndpointsProtocol=[http|https];AccountName=[yourAccount];AccountKey=[yourKey]
+
+For accessing the emulator storage:
+
+	UseDevelopmentStorage=true
+
+
+To create any Windows Azure service client you need to use the **ServicesBuilder** class. You can:
+
+* pass the connection string directly to it or
+* use the **CloudConfigurationManager (CCM)** to check multiple external sources for the connection string:
+	* by default it comes with support for one external source - environmental variables
+	* you can add new sources by extending the **ConnectionStringSource** class
+
+For the examples outlined here, the connection string will be passed directly.
+
+	require_once 'vendor\autoload.php';
+
+	use WindowsAzure\Common\ServicesBuilder;
+
+	$blobRestProxy = ServicesBuilder::getInstance()->createBlobService($connectionString);
+
+<h2><a id="CreateContainer"></a>How to: Create a container</h2>
+
+A **BlobRestProxy** object lets you create a blob container with the **createContainer** method. When creating a container, you can set options on the container, but doing so is not required. (The example below shows how to set the container ACL and container metadata.)
+
+	require_once 'vendor\autoload.php';
+
+	use WindowsAzure\Common\ServicesBuilder;
+	use WindowsAzure\Blob\Models\CreateContainerOptions;
+	use WindowsAzure\Blob\Models\PublicAccessType;
+	use WindowsAzure\Common\ServiceException;
+
+	// Create blob REST proxy.
+	$blobRestProxy = ServicesBuilder::getInstance()->createBlobService($connectionString);
+
+
+	// OPTIONAL: Set public access policy and metadata.
+	// Create container options object.
+	$createContainerOptions = new CreateContainerOptions();	
+
+	// Set public access policy. Possible values are 
+	// PublicAccessType::CONTAINER_AND_BLOBS and PublicAccessType::BLOBS_ONLY.
+	// CONTAINER_AND_BLOBS: 	
+	// Specifies full public read access for container and blob data.
+    // proxys can enumerate blobs within the container via anonymous 
+	// request, but cannot enumerate containers within the storage account.
+	//
+	// BLOBS_ONLY:
+	// Specifies public read access for blobs. Blob data within this 
+    // container can be read via anonymous request, but container data is not 
+    // available. proxys cannot enumerate blobs within the container via 
+	// anonymous request.
+	// If this value is not specified in the request, container data is 
+	// private to the account owner.
+	$createContainerOptions->setPublicAccess(PublicAccessType::CONTAINER_AND_BLOBS);
+	
+	// Set container metadata
+	$createContainerOptions->addMetaData("key1", "value1");
+	$createContainerOptions->addMetaData("key2", "value2");
+	
+	try	{
+		// Create container.
+		$blobRestProxy->createContainer("mycontainer", $createContainerOptions);
+	}
+	catch(ServiceException $e){
+		// Handle exception based on error codes and messages.
+		// Error codes and messages are here: 
+		// http://msdn.microsoft.com/en-us/library/windowsazure/dd179439.aspx
+		$code = $e->getCode();
+		$error_message = $e->getMessage();
+		echo $code.": ".$error_message."<br />";
+	}
+
+Calling **setPublicAccess(PublicAccessType::CONTAINER\_AND\_BLOBS)** makes the container and blob data accessible via anonymous requests. Calling **setPublicAccess(PublicAccessType::BLOBS_ONLY)** makes only blob data accessible via anonymous requests. For more information about container ACLs, see [Set Container ACL (REST API)][container-acl].
+
+For more information about Blob service error codes, see [Blob Service Error Codes][error-codes].
+
+<h2><a id="UploadBlob"></a>How to: Upload a Blob into a container</h2>
+
+To upload a file as a blob, use the **BlobRestProxy->createBlockBlob** method. This operation will create the blob if it doesn�t exist, or overwrite it if it does. The code example below assumes that the container has already been created and uses [fopen][fopen] to open the file as a stream.
+
+	require_once 'vendor\autoload.php';
+
+	use WindowsAzure\Common\ServicesBuilder;
+	use WindowsAzure\Common\ServiceException;
+
+	// Create blob REST proxy.
+	$blobRestProxy = ServicesBuilder::getInstance()->createBlobService($connectionString);
+
+	
+	$content = fopen("c:\myfile.txt", "r");
+	$blob_name = "myblob";
+	
+	try	{
+		//Upload blob
+		$blobRestProxy->createBlockBlob("mycontainer", $blob_name, $content);
+	}
+	catch(ServiceException $e){
+		// Handle exception based on error codes and messages.
+		// Error codes and messages are here: 
+		// http://msdn.microsoft.com/en-us/library/windowsazure/dd179439.aspx
+		$code = $e->getCode();
+		$error_message = $e->getMessage();
+		echo $code.": ".$error_message."<br />";
+	}
+
+Note that the example above uploads a blob as a stream. However, a blob can also be uploaded as a string using, for example, the [file\_get\_contents][file_get_contents] function. To do this, change `$content = fopen("c:\myfile.txt", "r");` in the example above to `$content = file_get_contents("c:\myfile.txt");`.
+
+<h2><a id="ListBlobs"></a>How to: List the Blobs in a container</h2>
+
+To list the blobs in a container, use the **BlobRestProxy->listBlobs** method with a **foreach** loop to loop through the result. The following code outputs the name of each blob in a container and its URI to the browser.
+
+	require_once 'vendor\autoload.php';
+
+	use WindowsAzure\Common\ServicesBuilder;
+	use WindowsAzure\Common\ServiceException;
+
+	// Create blob REST proxy.
+	$blobRestProxy = ServicesBuilder::getInstance()->createBlobService($connectionString);
+
+	
+	try	{
+		// List blobs.
+		$blob_list = $blobRestProxy->listBlobs("mycontainer");
+		$blobs = $blob_list->getBlobs();
+		
+		foreach($blobs as $blob)
+		{
+			echo $blob->getName().": ".$blob->getUrl()."<br />";
+		}
+	}
+	catch(ServiceException $e){
+		// Handle exception based on error codes and messages.
+		// Error codes and messages are here: 
+		// http://msdn.microsoft.com/en-us/library/windowsazure/dd179439.aspx
+		$code = $e->getCode();
+		$error_message = $e->getMessage();
+		echo $code.": ".$error_message."<br />";
+	}
+
+
+<h2><a id="DownloadBlob"></a>How to: download a Blob</h2>
+
+To download a blob, call the **BlobRestProxy->getBlob** method, then call the **getContentStream** method on the resulting **GetBlobResult** object.
+
+	require_once 'vendor\autoload.php';
+
+	use WindowsAzure\Common\ServicesBuilder;
+	use WindowsAzure\Common\ServiceException;
+
+	// Create blob REST proxy.
+	$blobRestProxy = ServicesBuilder::getInstance()->createBlobService($connectionString);
+
+	
+	try	{
+		// Get blob.
+		$blob = $blobRestProxy->getBlob("mycontainer", "myblob");
+		fpassthru($blob->getContentStream());
+	}
+	catch(ServiceException $e){
+		// Handle exception based on error codes and messages.
+		// Error codes and messages are here: 
+		// http://msdn.microsoft.com/en-us/library/windowsazure/dd179439.aspx
+		$code = $e->getCode();
+		$error_message = $e->getMessage();
+		echo $code.": ".$error_message."<br />";
+	}
+
+Note that the example above gets a blob as a stream resource (the default behavior). However, you can use the [stream\_get\_contents][stream-get-contents] function to convert the returned stream to a string.
+
+<h2><a id="DeleteBlob"></a>How to: Delete a Blob</h2>
+
+To delete a blob, pass the container name and blob name to **BlobRestProxy->deleteBlob**. 
+
+	require_once 'vendor\autoload.php';
+
+	use WindowsAzure\Common\ServicesBuilder;
+	use WindowsAzure\Common\ServiceException;
+
+	// Create blob REST proxy.
+	$blobRestProxy = ServicesBuilder::getInstance()->createBlobService($connectionString);
+
+	
+	try	{
+		// Delete container.
+		$blobRestProxy->deleteBlob("mycontainer", "myblob");
+	}
+	catch(ServiceException $e){
+		// Handle exception based on error codes and messages.
+		// Error codes and messages are here: 
+		// http://msdn.microsoft.com/en-us/library/windowsazure/dd179439.aspx
+		$code = $e->getCode();
+		$error_message = $e->getMessage();
+		echo $code.": ".$error_message."<br />";
+	}
+
+<h2><a id="DeleteContainer"></a>How to: Delete a Blob container</h2>
+
+Finally, to delete a blob container, pass the container name to **BlobRestProxy->deleteContainer**.
+
+	require_once 'vendor\autoload.php';
+
+	use WindowsAzure\Common\ServicesBuilder;
+	use WindowsAzure\Common\ServiceException;
+
+	// Create blob REST proxy.
+	$blobRestProxy = ServicesBuilder::getInstance()->createBlobService($connectionString);
+
+	
+	try	{
+		// Delete container.
+		$blobRestProxy->deleteContainer("mycontainer");
+	}
+	catch(ServiceException $e){
+		// Handle exception based on error codes and messages.
+		// Error codes and messages are here: 
+		// http://msdn.microsoft.com/en-us/library/windowsazure/dd179439.aspx
+		$code = $e->getCode();
+		$error_message = $e->getMessage();
+		echo $code.": ".$error_message."<br />";
+	}
+
+<h2><a id="NextSteps"></a>Next steps</h2>
+
+Now that you've learned the basics of the Windows Azure Blob service, follow these links to learn how to do more complex storage tasks.
+
+- See the MSDN Reference: [Storing and Accessing Data in Windows Azure] []
+- Visit the Windows Azure Storage Team Blog: <http://blogs.msdn.com/b/windowsazurestorage/>
+- See the PHP block blob example at <https://github.com/WindowsAzure/azure-sdk-for-php-samples/blob/master/storage/BlockBlobExample.php>.
+- See the PHP page blob example at <https://github.com/WindowsAzure/azure-sdk-for-php-samples/blob/master/storage/PageBlobExample.php>
+
+[download]: http://go.microsoft.com/fwlink/?LinkID=252473
+[Storing and Accessing Data in Windows Azure]: http://msdn.microsoft.com/en-us/library/windowsazure/gg433040.aspx
+[container-acl]: http://msdn.microsoft.com/en-us/library/windowsazure/dd179391.aspx
+[error-codes]: http://msdn.microsoft.com/en-us/library/windowsazure/dd179439.aspx
+[file_get_contents]: http://php.net/file_get_contents
+[require_once]: http://php.net/require_once
+[fopen]: http://www.php.net/fopen
+[stream-get-contents]: http://www.php.net/stream_get_contents