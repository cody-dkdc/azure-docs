--- conflicted
+++ resolved
@@ -1,8 +1,4 @@
-<<<<<<< HEAD
-<properties linkid="manage-services-hdinsight-howto-sdk" urlDisplayName="HDInsight SDK" pageTitle="How to use the HDInsight .NET libraries - Windows Azure Services" metaKeywords="" description="Learn how to get the HDInsight NuGet packages and use them from your .NET application." metaCanonical="" services="hdinsight" documentationCenter="" title="Use the Hadoop .NET SDK with HDInsight" authors="sburgess" solutions="" manager="paulettm" editor="mollybos" />
-=======
 <properties linkid="manage-services-hdinsight-howto-sdk" urlDisplayName="HDInsight SDK" pageTitle="How to use the HDInsight .NET libraries | Microsoft Azure" metaKeywords="" description="Learn how to get the HDInsight NuGet packages and use them from your .NET application." metaCanonical="" services="hdinsight" documentationCenter="" title="Use the Hadoop .NET SDK with HDInsight" authors="bradsev" solutions="" manager="paulettm" editor="cgronlun" />
->>>>>>> a39b7789
 
 
 
