--- conflicted
+++ resolved
@@ -201,11 +201,7 @@
 
 <!--Every topic should have next steps and links to the next logical set of content to keep the customer engaged-->
 ## Next steps
-<<<<<<< HEAD
-Go to the [Docker user guide](https://docs.docker.com/userguide/) and create some applications on Microsoft Azure. Or, go play with [**docker** and swarm](https://github.com/docker/swarm) on Azure](virtual-machines-docker-swarm.md) and see how swarm can be used with docker and Azure.
-=======
 Go to the [Docker user guide](https://docs.docker.com/userguide/) and create some applications on Microsoft Azure. Or, go play with [Docker Swarm on Azure] and see how [swarm](https://github.com/docker/swarm) can be used with docker and Azure.
->>>>>>> 0ea5d24d
 
 <!--Image references-->
 [nginx]: ./media/virtual-machines-docker-machine/nginxondocker.png
