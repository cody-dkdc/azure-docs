--- conflicted
+++ resolved
@@ -230,11 +230,7 @@
 
 The virtual machine is created. Notice that a standard storage account is created for boot diagnostics because the specified storage account for the virtual machine's disk is a premium storage account.
 
-<<<<<<< HEAD
-You can now view this machine in the Azure Portal to see [its public IP address and its fully qualified domain name](virtual-machines-windows-portal-sql-server-provision.md#4-configure-sql-server-settings).  
-=======
 You can now view this machine in the Azure Portal to see [its public IP address and its fully qualified domain name](virtual-machines-windows-portal-sql-server-provision.md).
->>>>>>> f1ea3417
 
 ## Example script
 The following script contains the complete PowerShell script for this tutorial. It assumes that you have already setup the Azure subscription to use with the **Add-AzureRmAccount** and **Select-AzureRmSubscription** commands.
@@ -295,4 +291,4 @@
     New-AzureRmVM -ResourceGroupName $ResourceGroupName -Location $Location -VM $VirtualMachine
 
 ## Next steps
-After the virtual machine is created, you are ready to connect to the virtual machine using RDP and setup connectivity. For more information, see [Connect to a SQL Server Virtual Machine on Azure (Resource Manager)](virtual-machines-windows-sql-connect.md?toc=%2fazure%2fvirtual-machines%2fwindows%2ftoc.json).+After the virtual machine is created, you are ready to connect to the virtual machine using RDP and setup connectivity. For more information, see [Connect to a SQL Server Virtual Machine on Azure (Resource Manager)](virtual-machines-windows-sql-connect.md?toc=%2fazure%2fvirtual-machines%2fwindows%2ftoc.json).
