<<<<<<< HEAD
<properties 
   pageTitle="Basic Azure CLI Commands in Azure Resource Manager mode | Microsoft Azure"
   description="Basic Azure CLI commands to get you started managing your VMs in Azure Resource Manager mode"
   keywords="linux virtual machines, Azure Resource Manager, Azure CLI"
   services="virtual-machines-linux"
   documentationCenter=""
   authors="RicksterCDN" 
   manager="timlt" 
   editor="tysonn" 
   tags="azure-resource-manager"/>
=======
<properties
	pageTitle="Equivalent Azure CLI commands for VM tasks | Microsoft Azure"
	description="Equivalent Azure CLI commands to create and manage Azure VMs in the Resource Manager and Service Management modes"
	services="virtual-machines-linux"
	documentationCenter=""
	authors="dlepow"
	manager="timlt"
	editor=""
	tags="azure-resource-manager,azure-service-management"/>
>>>>>>> 19e500f6

<tags
   ms.service="virtual-machines-linux"
   ms.devlang="na"
   ms.topic="article"
   ms.tgt_pltfrm="vm-linux"
   ms.workload="infrastructure-services"
   ms.date="04/11/2016"
   ms.author="rclaus" />

# Using Azure CLI with Azure Resource Manager

Before you can use the Azure CLI with Resource Manager commands and templates to deploy Azure resources and workloads using resource groups, you will need an account with Azure. If you do not have an account, you can get a [free Azure trial here](https://azure.microsoft.com/pricing/free-trial/).

If you haven't already installed the Azure CLI and connected to your subscription, see [Install the Azure CLI and Connect to an Azure subscription from the Azure CLI](../xplat-cli-install.md). When you want to use the Resource Manager mode commands, be sure to connect with the `azure login` command.

The rest of this article will assume you are working in the Azure Resource Management mode. If for some reason you are in Service Management mode, type `azure config mode arm` to switch back to Azure Resource Manager mode.  This is the recommended mode of working with Azure going forward.  Should you need to work with previously created Azure Service Management resources, you can change your mode to the legacy Azure Service Manager mode by typing `azure config mode asm`. 

## Basic Azure Resource Manager commands in Azure CLI

This article covers basic commands you will want to use with Azure CLI to manage and interact with your ARM resources (primarily VMs) in your Azure subscription.  For more detailed help with specific command line switches and options, you can use the online command help and options by typing `azure <command> <subcommand> --help` or `azure help <command> <subcommand>`.

> [AZURE.NOTE] These examples don't include template-based operations which are generally recommended for VM deployments in Resource Manager. For information, see [Use the Azure CLI with Azure Resource Manager](../xplat-cli-azure-resource-manager.md) and [Deploy and manage virtual machines by using Azure Resource Manager templates and the Azure CLI](virtual-machines-linux-cli-deploy-templates.md).

Task | Resource Manager
-------------- | ----------- | -------------------------
Create the most basic VM | `azure vm quick-create [options] <resource-group> <name> <location> <os-type> <image-urn> <admin-username> <admin-password>`<br/><br/>(Obtain the `image-urn` from the `azure vm image list` command. See [this article](virtual-machines-linux-cli-ps-findimage.md) for examples.)
Create a Linux VM | `azure  vm create [options] <resource-group> <name> <location> -y "Linux"`
Create a Windows VM | `azure  vm create [options] <resource-group> <name> <location> -y "Windows"`
List VMs | `azure  vm list [options]`
Get information about a VM | `azure  vm show [options] <resource_group> <name>`
Start a VM | `azure vm start [options] <resource_group> <name>`
Stop a VM | `azure vm stop [options] <resource_group> <name>`
Deallocate a VM | `azure vm deallocate [options] <resource-group> <name>`
Restart a VM | `azure vm restart [options] <resource_group> <name>`
Delete a VM | `azure vm delete [options] <resource_group> <name>`
Capture a VM | `azure vm capture [options] <resource_group> <name>`
Create a VM from a user image | `azure  vm create [options] –q <image-name> <resource-group> <name> <location> <os-type>`
Create a VM from a specialized disk | `azue  vm create [options] –d <os-disk-vhd> <resource-group> <name> <location> <os-type>`
Add a data disk to a VM | `azure  vm disk attach-new [options] <resource-group> <vm-name> <size-in-gb> [vhd-name]`
Remove a data disk from a VM | `azure  vm disk detach [options] <resource-group> <vm-name> <lun>`
Add a generic extension to a VM |`azure  vm extension set [options] <resource-group> <vm-name> <name> <publisher-name> <version>`
Add VM Access extension to a VM | `azure vm reset-access [options] <resource-group> <name>`
Add Docker extension to a VM | `azure  vm docker create [options] <resource-group> <name> <location> <os-type>`
Remove a VM extension | `azure  vm extension set [options] –u <resource-group> <vm-name> <name> <publisher-name> <version>`
Get usage of VM resources | `azure vm list-usage [options] <location>`
Get all available VM sizes | `azure vm sizes [options]`


## Next steps

* For additional examples of the CLI commands going beyond basic VM management, see [Using the Azure CLI with Azure Resource Manager](azure-cli-arm-commands.md).<|MERGE_RESOLUTION|>--- conflicted
+++ resolved
@@ -1,4 +1,3 @@
-<<<<<<< HEAD
 <properties 
    pageTitle="Basic Azure CLI Commands in Azure Resource Manager mode | Microsoft Azure"
    description="Basic Azure CLI commands to get you started managing your VMs in Azure Resource Manager mode"
@@ -9,18 +8,7 @@
    manager="timlt" 
    editor="tysonn" 
    tags="azure-resource-manager"/>
-=======
-<properties
-	pageTitle="Equivalent Azure CLI commands for VM tasks | Microsoft Azure"
-	description="Equivalent Azure CLI commands to create and manage Azure VMs in the Resource Manager and Service Management modes"
-	services="virtual-machines-linux"
-	documentationCenter=""
-	authors="dlepow"
-	manager="timlt"
-	editor=""
-	tags="azure-resource-manager,azure-service-management"/>
->>>>>>> 19e500f6
-
+   
 <tags
    ms.service="virtual-machines-linux"
    ms.devlang="na"
