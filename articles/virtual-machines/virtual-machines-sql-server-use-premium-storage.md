--- conflicted
+++ resolved
@@ -1,1170 +1,1162 @@
-<<<<<<< HEAD
-<properties 
-=======
-﻿<properties 
->>>>>>> 08be3281
-	pageTitle="Use Azure Premium Storage with SQL Server | Microsoft Azure"
-	description="This article uses resources created with the classic deployment model, and gives guidance on using Azure Premium Storage with SQL Server running on Azure Virtual Machines."
-	services="virtual-machines"
-	documentationCenter=""
-	authors="danielsollondon"
-	manager="jeffreyg"
-   editor="monicar"    
-   tags="azure-service-management"/>
-
-<tags
-	ms.service="virtual-machines"
-	ms.devlang="na"
-	ms.topic="article"
-	ms.tgt_pltfrm="vm-windows-sql-server"
-	ms.workload="infrastructure-services"
-	ms.date="10/02/2015"
-	ms.author="jroth"/>
-
-# Use Azure Premium Storage with SQL Server on Virtual Machines
-
-
-## Overview
-
-[Azure Premium Storage](../storage-premium-storage-preview-portal.md) is the next generation of storage that provides low latency and high throughput IO. It works best for key IO intensive workloads, such as SQL Server on IaaS [Virtual Machines](http://azure.microsoft.com/services/virtual-machines/). 
-
-<<<<<<< HEAD
-[AZURE.INCLUDE [learn-about-deployment-models](../../includes/learn-about-deployment-models-include.md)] This article covers using a resource with the classic deployment model. 
-=======
-[AZURE.INCLUDE [learn-about-deployment-models](../../includes/learn-about-deployment-models-classic-include.md)] Resource Manager model.
- 
->>>>>>> 08be3281
-
-This article provides planning and guidance for migrating a Virtual Machine running SQL Server to use Premium Storage. This includes Azure infrastructure (networking, storage) and guest Windows VM steps. The example in the [Appendix](#appendix-migrating-a-multisite-alwayson-cluster-to-premium-storage) shows a full comphrensive end to end migration of how to move larger VMs to take advantage of improved local SSD storage with PowerShell.
-
-It is important to understand the end-to-end process of utilizing Azure Premium Storage with SQL Server on IAAS VMs. This includes:
-
-- Identification of the prerequisites to use Premium Storage.
-- Examples of deploying SQL Server on IaaS to Premium Storage for new deployments.
-- Examples of migrating existing deployments, both stand-alone servers and deployments using SQL AlwaysOn Availability Groups.
-- Possible migration approaches.
-- Full end-to-end example showing Azure, Windows, and SQL Server steps for  the migration of an existing AlwaysOn implementation.
-
-For more background information on SQL Server in Azure Virtual Machines, see [SQL Server in Azure Virtual Machines](virtual-machines-sql-server-infrastructure-services.md).
-
-**Author:** Daniel Sol
-**Technical Reviewers:** Luis Carlos Vargas Herring, Sanjay Mishra, Pravin Mital, Juergen Thomas, Gonzalo Ruiz.
-
-## Prerequisites for Premium Storage
-
-There are several prerequisites for using Premium Storage.
-
-### Machine Size
-
-For using Premium Storage you will need to use DS series Virtual Machines (VM). If you have not used DS Series machines in your cloud service before, you must delete the existing VM, keep the attached disks, and then create a new cloud service before recreating  the VM as DS* role size. For more information on Virtual Machine sizes, see [Virtual Machine and Cloud Service Sizes for Azure](virtual-machines-size-specs.md).
-
-### Cloud Services
-
-You can only use DS* VMs with Premium Storage when they are created in a new cloud service. If you are using SQL Server AlwaysOn in Azure, the AlwaysOn Listener will refer to the Azure Internal or External Load Balancer IP address that is associated with a cloud service. This article focuses on how to migrate while maintaining availability in this scenario.
-
-> [AZURE.NOTE] A DS* Series must be the first VM that is deployed to the new Cloud Service.
-
-### Regional VNETS
-
-For  DS* VMs you must configure the Virtual Network (VNET) hosting your VMs to be regional. This “widens” the VNET is to allow the larger VMs to be provisioned in other clusters and allow communication between them. In the following screenshot, the highlighted Location shows regional VNETs, whereas the first result shows a “narrow” VNET.
- 
-![RegionalVNET][1]
-
-You can raise a Microsoft support ticket to migrate to a regional VNET, Microsoft will make a change, then to complete the migration to regional VNETs, change the property AffinityGroup in the network configuration. First export the Network Configuration in PowerShell, and then replace the **AffinityGroup** property in the **VirtualNetworkSite** element with a **Location** property. Specify `Location = XXXX` where `XXXX` is an Azure region. Then import the new configuration.
-
-For example, considering the following VNET configuration:
-
-    <VirtualNetworkSite name="danAzureSQLnet" AffinityGroup="AzureSQLNetwork">
-    <AddressSpace>
-      <AddressPrefix>10.0.0.0/8</AddressPrefix>
-      <AddressPrefix>172.16.0.0/12</AddressPrefix>
-    </AddressSpace>
-    <Subnets>
-    ...
-    </VirtualNetworkSite>
-
-To move this to a regional VNET in West Europe, change the configuration to the following:
-
-    <VirtualNetworkSite name="danAzureSQLnet" Location="West Europe">
-    <AddressSpace>
-      <AddressPrefix>10.0.0.0/8</AddressPrefix>
-      <AddressPrefix>172.16.0.0/12</AddressPrefix>
-    </AddressSpace>
-    <Subnets>
-    ...
-    </VirtualNetworkSite>
-    
-### Storage Accounts
-
-You will need to create a new storage account that is configured for Premium Storage. Note that the use of Premium Storage is set at the storage account, not on individual VHDs, however when using a DS* Series VM you can attach VHD’s from Premium and Standard Storage accounts. You may consider this if you do not want to place the OS VHD on to the Premium Storage account.
-
-The following **New-AzureStorageAccountPowerShell** command with the "Premium_LRS" **Type** creates a Premium Storage Account:
-
-    $newstorageaccountname = "danpremstor" 
-    New-AzureStorageAccount -StorageAccountName $newstorageaccountname -Location "West Europe" -Type "Premium_LRS"   
-
-### VHDs Cache Settings
-
-The main difference between creating disks that are part of a Premium Storage account is the disk cache setting. For SQL Server Data volume disks it is recommended that you use ‘**Read Caching**’. For Transaction log volumes, the disk cache setting should be set to ‘**None**’. This is different from the recommendations for Standard Storage accounts.
-
-Once the VHDs have been attached, the cache setting cannot be altered. You would need to detach and reattach the VHD with an updated cahce setting.
-
-### Windows Storage Spaces
-
-You can use [Windows Storage Spaces](https://technet.microsoft.com/library/hh831739.aspx) as you did with previous Standard Storage, this will allow you to migrate a VM that is already utilizing Storage Spaces. The example in [Appendix](#appendix-migrating-a-multisite-alwayson-cluster-to-premium-storage) (step 9 and forward) demonstrates the Powershell code to extract and import a VM with multiple attached VHDs. 
-
-Storage Pools were used with Standard Azure storage account to enhance throughput and reduce latency. You might find value in testing Storage Pools with Premium Storage for new deployments, but they do add additional complexity with storage setup. 
-
-#### How to find which Azure Virtual Disks Map to Storage Pools
-
-As there are different cache setting recommendations for attached VHDs, you might decide to copy the VHDs to a Premium Storage account. However, when you reattach them to the new DS series VM, you might need to alter the cache settings. It is simpler to apply the Premium Storage recommended cache settings when you have separate VHDs for the SQL Data files and log files (rather than a single VHD that contains both). 
-
-> [AZURE.NOTE] If you have SQL Server data and log files on the same volume, the caching option you choose depends on the IO access patterns for your database workloads. Only testing can demonstrate which caching option is best for this scenario.
-
-However if you are using Windows Storage Spaces which are made up of multiple VHDs you will need to look at your original scripts to identify which attached VHDs are in what specific pool, so you can then set the cache settings accordingly for each disk.
-
-If you do not have original script available to show you which VHDs map to the storage pool, you can use the following steps to determine the disk/storage pool mapping.
-
-For each disk, use the following steps:
-
-1. Get list of disks attached to VM with the **Get-AzureVM** command:
-
-    Get-AzureVM -ServiceName <servicename> -Name <vmname> | Get-AzureDataDisk
-
-1. Note the Diskname and LUN.
-
-	![DisknameAndLUN][2]
-
-1. Remote desktop into the VM. Then go to **Computer Management** | **Device Manager** | **Disk Drives**. Look at the  properties of each of the ‘Microsoft Virtual Disks’
-
-	![VirtualDiskProperties][3]
-
-1. The LUN number here is a reference to the LUN number you specify when attaching the VHD to the VM.
-1. For the ‘Microsoft Virtual Disk’ go to the **Details** tab, then in the **Property** list, go to **Driver Key**. In the **Value**, note the **Offset**, which is 0002 in the following screenshot. The 0002 denotes the PhysicalDisk2 that the storage pool references.
-
-	![VirtualDiskPropertyDetails][4]
-
-2. For each storage pool dump out the associated disks:
-
-    Get-StoragePool -FriendlyName AMS1pooldata | Get-PhysicalDisk
-
-	![GetStoragePool][5]
- 
-Now you can use this information to associate attached VHDs to Physical Disks in Storage Pools.
-
-Once you have mapped VHDs to Physical Disks in Storage Pools you can then detach and copy them over to a Premium Storage account, then attach them with the correct cache setting. Please see the example in the [Appendix](#appendix-migrating-a-multisite-alwayson-cluster-to-premium-storage), steps 8 through 12. These steps show how to extract a VM-attached VHD disk configuration to a CSV file, copy the VHDs, alter the disk configuration cache settings, and finally redeploy the VM as a DS series VM with all the attached disks.
-
-### VM Storage Bandwidth and VHD Storage Throughput 
-
-The amount of storage performance depends on the DS* VM size specified and the VHD sizes. The VMs have different allowances for the number of VHDs that can be attached and the maximum bandwidth they will support (MB/s). For the specific bandwidth numbers, see [Virtual Machine and Cloud Service Sizes for Azure](virtual-machines-size-specs.md).
-
-Increased IOPS are achieved with larger disk sizes. You should consider this when you think about your migration path. For details, [see the table for IOPS and Disk Types](../storage-premium-storage-preview-portal.md#scalability-and-performance-targets-when-using-premium-storage). 
-
-Finally, consider that VMs have different maximum disk bandwidths they will support for all disks attached. Under high load, you could saturate the maximum disk bandwidth available for that VM role size. For example a Standard_DS14 will support up to 512MB/s; therefore, with three P30 disks you could saturate the disk bandwidth of the VM. But in this example, the throughput limit could be exceeded depending on the mix of read and write IOs.
-
-## New Deployments
-
-The next two sections demonstrate how you can deploy SQL Server VMs to Premium Storage. As mentioned before, you do not necessarily need to place the OS disk onto Premium storage. You might choose to do this if you are intending to place any intensive IO workloads on the OS VHD. 
-
-The first example demonstrates utilizing existing Azure Gallery Images. The second example shows how to use a custom VM image that you have in an existing Standard storage account.
-
-> [AZURE.NOTE] These examples assume that you have already created a Regional VNET.
-
-### Create a new VM with Premium Storage with Gallery Image
-
-The example below shows how to place the OS VHD onto premium storage and attach Premium Storage VHDs. However, you can also place the OS disk in a Standard Storage account and then attach VHDs that reside in a Premium Storage account. Both scenarios are demonstrated.
-
-    $mysubscription = "DansSubscription"
-    $location = "West Europe"
-    
-    #Set up subscription 
-    Set-AzureSubscription -SubscriptionName $mysubscription 
-    Select-AzureSubscription -SubscriptionName $mysubscription -Current  
-
-#### Step 1: Create a Premium Storage Account
-
-
-    #Create Premium Storage account, note Type
-    $newxiostorageaccountname = "danspremsams" 
-    New-AzureStorageAccount -StorageAccountName $newxiostorageaccountname -Location $location -Type "Premium_LRS"  
-
- 
-#### Step 2: Create a New Cloud Service
-
-    $destcloudsvc = "danNewSvcAms" 
-    New-AzureService $destcloudsvc -Location $location 
-
-
-#### Step 3: Reserve a Cloud Service VIP (Optional)
-    #check exisitng reserved VIP
-    Get-AzureReservedIP
-    
-    $reservedVIPName = “sqlcloudVIP” 
-    New-AzureReservedIP –ReservedIPName $reservedVIPName –Label $reservedVIPName –Location $location 
-
-#### Step 4: Create a VM Container
-    #Generate storage keys for later 
-    $xiostorage = Get-AzureStorageKey -StorageAccountName $newxiostorageaccountname 
-    
-    ##Generate storage acc contexts 
-    $xioContext = New-AzureStorageContext –StorageAccountName $newxiostorageaccountname -StorageAccountKey $xiostorage.Primary   
-    
-    #Create container
-    $containerName = 'vhds'
-    New-AzureStorageContainer -Name $containerName -Context $xioContext
-
-#### Step 5: Placing OS VHD on Standard or Premium Storage
-    #NOTE: Set up subscription and default storage account which will be used to place the OS VHD in
-    
-    #If you want to place the OS VHD Premium Storage Account
-    Set-AzureSubscription -SubscriptionName $mysubscription -CurrentStorageAccount  $newxiostorageaccountname  
-    
-    #If you wanted to place the OS VHD Standard Storage Account but attach Premium Storage VHDs then you would run this instead:
-    $standardstorageaccountname = "danstdams" 
-    
-    Set-AzureSubscription -SubscriptionName $mysubscription -CurrentStorageAccount  $standardstorageaccountname
-
-#### Step 6: Create VM
-    #Get list of available SQL Server Images from the Azure Image Gallery.
-    $galleryImage = Get-AzureVMImage | where-object {$_.ImageName -like "*SQL*2014*Enterprise*"} 
-    $image = $galleryImage.ImageName 
-    
-    #Set up Machine Specific Information
-    $vmName = "dsDan1"
-    $vnet = "dansvnetwesteur"
-    $subnet = "SQL"
-    $ipaddr = "192.168.0.8"
-    
-    #Remember to change to DS series VM
-    $newInstanceSize = "Standard_DS1"
-    
-    #create new Avaiability Set 
-    $availabilitySet = "cloudmigAVAMS"
-    
-    #Machine User Credentials
-    $userName = "myadmin"
-    $pass = "mycomplexpwd4*"
-    
-    #Create VM Config
-    $vmConfigsl = New-AzureVMConfig -Name $vmName -InstanceSize $newInstanceSize -ImageName $image  -AvailabilitySetName $availabilitySet  ` | Add-AzureProvisioningConfig -Windows ` -AdminUserName $userName -Password $pass | Set-AzureSubnet -SubnetNames $subnet | Set-AzureStaticVNetIP -IPAddress $ipaddr
-    
-    #Add Data and Log Disks to VM Config
-    #Note the size specified ‘-DiskSizeInGB 1023’, this will attach 2 x P30 Premium Storage Disk Type
-    #Utilising the Premium Storage enabled Storage account
-    
-    $vmConfigsl | Add-AzureDataDisk -CreateNew -DiskSizeInGB 1023 -LUN 0 -HostCaching "ReadOnly"  -DiskLabel "DataDisk1" -MediaLocation "https://$newxiostorageaccountname.blob.core.windows.net/vhds/$vmName-data1.vhd"
-    $vmConfigsl | Add-AzureDataDisk -CreateNew -DiskSizeInGB 1023 -LUN 1 -HostCaching "None"  -DiskLabel "logDisk1" -MediaLocation "https://$newxiostorageaccountname.blob.core.windows.net/vhds/$vmName-log1.vhd"
-    
-    #Create VM
-    $vmConfigsl  | New-AzureVM –ServiceName $destcloudsvc -VNetName $vnet ## Optional (-ReservedIPName $reservedVIPName)  
-    
-    #Add RDP Endpoint
-    $EndpointNameRDPInt = "3389"
-    Get-AzureVM -ServiceName $destcloudsvc -Name $vmName | Add-AzureEndpoint -Name "EndpointNameRDP" -Protocol "TCP" -PublicPort "53385" -LocalPort $EndpointNameRDPInt  | Update-AzureVM
-    
-    #Check VHD storage account, these should be in $newxiostorageaccountname 
-    Get-AzureVM -ServiceName $destcloudsvc -Name $vmName | Get-AzureDataDisk
-    Get-AzureVM -ServiceName $destcloudsvc -Name $vmName |Get-AzureOSDisk
-     
-
-### Create a new VM to Use Premium Storage with a Custom Image
-
-This scenario demonstrates where you have existing customized images that reside in a Standard Storage account. As mentioned if you want to place the OS VHD on Premium Storage you will need to copy the image that exists in the Standard Storage account and transfer them to a Premium Storage before it can be used. If you have an image on premise, you can also use this method to copy that directly to the Premium Storage account.
-
-#### Step 1: Create Storage Account
-    $mysubscription = "DansSubscription"
-    $location = "West Europe"
-    
-    #Create Premium Storage account
-    $newxiostorageaccountname = "danspremsams" 
-    New-AzureStorageAccount -StorageAccountName $newxiostorageaccountname -Location $location -Type "Premium_LRS"  
-    
-    #Standard Storage account
-    $origstorageaccountname = "danstdams" 
- 
-#### Step 2 Create Cloud Service
-    $destcloudsvc = "danNewSvcAms" 
-    New-AzureService $destcloudsvc -Location $location 
-
- 
-#### Step 3: Use Existing Image
-You can use an existing image. Or, you can [take an image of an existing machine](virtual-machines-capture-image-windows-server.md). Note the machine you image does not have to be DS* machine. Once you have the image, the following steps show how to copy it to the Premium Storage account with the **Start-AzureStorageBlobCopy** PowerShell commandlet. 
-
-    #Get storage account keys:
-    #Standard Storage account
-    $originalstorage =  Get-AzureStorageKey -StorageAccountName $origstorageaccountname
-    #Premium Storage account
-    $xiostorage = Get-AzureStorageKey -StorageAccountName $newxiostorageaccountname
-    
-    #Set up contexts for the storage accounts:
-    $origContext = New-AzureStorageContext  –StorageAccountName $origstorageaccountname -StorageAccountKey $originalstorage.Primary
-    $destContext = New-AzureStorageContext  –StorageAccountName $newxiostorageaccountname -StorageAccountKey $xiostorage.Primary  
- 
-#### Step 4: Copy Blob between Storage Accounts
-    #Get Image VHD 
-    $myImageVHD = "dansoldonorsql2k14-os-2015-04-15.vhd"
-    $containerName = 'vhds'
-    
-    #Copy Blob between accounts
-    $blob = Start-AzureStorageBlobCopy -SrcBlob $myImageVHD -SrcContainer $containerName `
-    -DestContainer vhds -Destblob "prem-$myImageVHD" `
-    -Context $origContext -DestContext $destContext  
-
-#### Step 5: Regularly check copy status:
-    $blob | Get-AzureStorageBlobCopyState 
-
-#### Step 6: Add Image disk to Azure disk Repository in Subscription
-    $imageMediaLocation = $destContext.BlobEndPoint+"/"+$myImageVHD 
-    $newimageName = "prem"+"dansoldonorsql2k14"
-    
-    Add-AzureVMImage -ImageName $newimageName -MediaLocation $imageMediaLocation
- 
-> [AZURE.NOTE] You may find that even though the status reports as success, you could still get a disk lease error. In this case, wait about 10 minutes.
-
-#### Step 7:  Build the VM
-Here you are building the VM from your image and attaching two Premium Storage VHDs:
-
-    $newimageName = "prem"+"dansoldonorsql2k14"
-    #Set up Machine Specific Information
-    $vmName = "dansolchild"
-    $vnet = "westeur"
-    $subnet = "Clients"
-    $ipaddr = "192.168.0.41"
-    
-    #This will need to be a new cloud service
-    $destcloudsvc = "danregsvcamsxio2"
-    
-    #Use to DS Series VM
-    $newInstanceSize = "Standard_DS1"
-    
-    #create new Avaiability Set 
-    $availabilitySet = "cloudmigAVAMS3"
-    
-    #Machine User Credentials
-    $userName = "myadmin"
-    $pass = "theM)stC0mplexP@ssw0rd!”
-     
-    
-    #Create VM Config
-    $vmConfigsl2 = New-AzureVMConfig -Name $vmName -InstanceSize $newInstanceSize -ImageName $newimageName  -AvailabilitySetName $availabilitySet  ` | Add-AzureProvisioningConfig -Windows ` -AdminUserName $userName -Password $pass | Set-AzureSubnet -SubnetNames $subnet | Set-AzureStaticVNetIP -IPAddress $ipaddr
-    
-    $vmConfigsl2 | Add-AzureDataDisk -CreateNew -DiskSizeInGB 1023 -LUN 0 -HostCaching "ReadOnly"  -DiskLabel "DataDisk1" -MediaLocation "https://$newxiostorageaccountname.blob.core.windows.net/vhds/$vmName-Datadisk-1.vhd" 
-    $vmConfigsl2 | Add-AzureDataDisk -CreateNew -DiskSizeInGB 1023 -LUN 1 -HostCaching "None"  -DiskLabel "LogDisk1" -MediaLocation "https://$newxiostorageaccountname.blob.core.windows.net/vhds/$vmName-logdisk-1.vhd" 
-     
-    
-    
-    $vmConfigsl2 | New-AzureVM –ServiceName $destcloudsvc -VNetName $vnet 
-
-## Existing Deployments that do not use AlwaysOn Availability Groups
-
-> [AZURE.NOTE] For existing deployments, first see the [Prerequisites](#prerequisites-for-premium-storage) section of this topic.
-
-There are different considerations for SQL Server deployments that do not use AlwaysOn Availbility Groups and those that do. If you are not using AlwaysOn and have an existing standalone SQL Server, you can upgrade to Premium Storage by using a new cloud service and storage account. Consider the following options:
-
-- **Create a new SQL Server VM**. You can create a new SQL Server VM that uses a Premium Storage account, as documented in New Deployments. Then backup and restore your SQL Server configuration and user databases. The application will need to be updated to reference the new SQL Server if it is being accessed internally or externally. You would need to copy all ‘out of db’ objects as if you were doing a Side by Side (SxS) SQL Server migration. This includes objects such as logins, certificates, and linked servers.
-- **Migrate an existing SQL Server VM**. This will require taking the SQL Server VM offline, then transferring it to a new cloud service, which includes copying all of its attached VHDs to the Premium Storage account. When the VM comes online, the application will reference the server host name as before. Be aware that the size of the existing disk will affect the performance characteristics. For example, a 400 GB disk gets rounded up to a P20. If you know that you do not require that disk performance, then you could recreate the VM as a DS Series VM, and attach Premium Storage VHDs of the size/performance specification you require. Then you could detach and reattach the SQL DB files.
-
-> [AZURE.NOTE] When copying the VHD disks you should beaware of the size, depending on the size will mean what Premium Storage Disk type they fall into, this determines disk performance specification. Azure will round up to the nearest disk size, so if you have a 400GB disk, this will be rounded up to a P20. Depending on your existing IO requirements of the OS VHD, you might not need to migrate this to a Premium Storage account.
-
-If your SQL Server is accessed externally, then the cloud service VIP will change. You will also have to update endptoints, ACLs, and DNS settings.
-
-## Existing Deployments that use AlwaysOn Availability Groups
-
-> [AZURE.NOTE] For existing deployments, first see the [Prerequisites](#prerequisites-for-premium-storage) section of this topic.
-
-Intially in this section we will look at how AlwaysOn interacts with Azure Networking. We will then break down migrations in to two scenarios: migrations where some downtime can be tolerated and migrations where you must achieve minimal downtime.
-
-On-premises SQL Server AlwaysOn Availability Groups use a Listener on-premises that registers a virtual DNS name along with an IP address that is shared between one or more SQL Servers. When clients connect they are routed through the listener IP to the Primary SQL Server. This is the server that owns the AlwaysOn IP resource at that time.
- 
-![DeploymentsUseAlwaysOn][6]
-
-In Microsoft Azure you can have only one IP address assigned to a NIC on the VM, so in order to achieve the same layer of abstraction as on-premises, Azure utilizes the IP address that is assigned to the Internal/External Load Balancers (ILB/ELB). The IP resource that is shared between the servers is set to the same IP as the ILB/ELB. This is published in the DNS, and client traffic is passed through the ILB/ELB to the Primary SQL Server replica. The ILB/ELB knows which SQL Server is primary since it uses probes to probe the AlwaysOn IP resource. In the previous example, it probes each node that has an endpoint referenced by the ELB/ILB, whichever responds is the Primary SQL Server. 
-
-> [AZURE.NOTE] The ILB and ELB are both assigned to a particular Azure cloud service, therefore any cloud migration in Azure will most likely mean that the Load Balancer IP will change. 
-
-### Migrating AlwaysOn deployments that can allow some downtime
-
-There are two strategies to migrate AlwaysOn deployments that allow for some downtime:
-
-1. **Add more secondary replicas to an existing AlwaysOn Cluster**
-1. **Migrate to a new AlwaysOn Cluster**
-
-#### 1. Add more Secondary Replicas to an Existing AlwaysOn Cluster
-
-One strategy is to add more secondaries to the AlwaysOn Availability Group. You need to add these into a new cloud service and update the listener with the new load balancer IP. 
-
-##### Points of Downtime:
-
-- Cluster Validation.
-- Testing AlwaysOn failovers for New Secondaries.
-
-If you are using Windows Storage Pools within the VM for higher IO throughput, then these will be taken offline during a Full Cluster Validation. The validation test is required when you add nodes to the cluster. The time it takes to run the test can vary, so you should test this in your representative test environment to get an approximate time of how long this will take. 
-
-You should provision time where you can perform manual failover and chaos testing on the newly added nodes to ensure AlwaysOn High Availability functions as expected.
-
-![DeploymentUseAlwaysOn2][7]
-
-> [AZURE.NOTE] You should stop all instances of SQL Server where the Storage Pools are used before the Validaion runs. 
-##### High Level Steps
-
-1. Create two new SQL Servers in new cloud service with attached Premium Storage.
-1. Copy over FULL backups and restore with **NORECOVERY**.
-1. Copy over ‘out of user DB’ dependent objects, such as logins etc.
-1. Create new a new Internal Load Balancer (ILB) or use an External Load Balancer (ELB), and then set up Load Balanced Endpoints on both new nodes.
-> [AZURE.NOTE] Check all Nodes have the correct Endpoint configuration before you continue
-
-1. Stop User/Application Access to the SQL Server (if using Storage Pools).
-1. Stop SQL Server Engine Services on All Nodes (if using Storage Pools).
-1. Add new Nodes to cluster and run full validation. 
-1. Once Validation is successful, start all SQL Server Services.
-1. Backup Transaction logs, and restore user databases.
-1. Add new nodes into the AlwaysOn Availability Group and place replication into **Syncronous**. 
-1. Add the IP address resource of the new Cloud Service ILB/ELB through PowerShell for AlwaysOn based on the Multi-site example in the [Appendix](#appendix-migrating-a-multisite-alwayson-cluster-to-premium-storage). In Windows clustering, set the **Possible owners** of the **IP Address** resource to the new nodes old. See the ‘Adding IP Address Resource on Same Subnet’ section of the [Appendix](#appendix-migrating-a-multisite-alwayson-cluster-to-premium-storage).
-1. Failover to one of the new nodes.
-1. Make the new nodes Auto Failover Partners and test failovers.
-1. Remove original nodes from Availability Group.
-
-##### Advantages
-
-- New SQL Servers can be tested (SQL Server and Application) before they are added to AlwaysOn.
-- You can change the VM size and customize the storage to your exact requirements. However, it would be beneficial to keep all the SQL file paths the same.
-- You can control when the transfer of the DB backups to the Secondary Replicas are started. This differs from using Azure **Start-AzureStorageBlobCopy** commandlet to copy VHDs, because that is an asynchronous copy.
-
-##### Disadvantages
-- When using Windows Storage Pools, there is Cluster downtime during the Full Cluster Validation for the new additional nodes. 
-- Depending on the SQL Server Version and the existing number of secondary replicas, you might not be able to add more secondary replicas without removing existing secondaries.
-- There could be long SQL data transfer time while setting up the secondaries.
-- There is additional cost during migration while you have new machines running in paralell.
-
-#### 2. Migrate to a New AlwaysOn Cluster
-
-Another strategy is to create a brand new AlwaysOn Cluster with brand new nodes in new cloud service and then redirect the clients to use it.
-
-##### Points of Downtime
-
-There is downtime when you transfer applications and users to the new AlwaysOn listener. The downtime depends on:
-
-- The time taken to restore final transaction log backups to databases on new servers.
-- The time taken to update client applications to use new AlwaysOn listener.
-
-##### Advantages
-
-- You can test the actual production environment, SQL Server, and OS build changes.
-- You have the option to customize the storage and to potentially reduce size of VM. This could result in cost reduction.
-- You can update your SQL Server build or version during this process. You can also upgrade the Operating System.
-- The previous AlwaysOn Cluster can act as a solid rollback target.
-
-##### Disadvantages
-
-- You need to change the DNS name of the listener if you want both AlwaysOn clusters running simultaneously. This adds administration overhead during the migration as client application strings must reflect the new Listener name.
-- You must implement a synchronization mechanism between the two environments to keep them as close as possible to minimize the final synchronization requirements before migration.
-- There is added cost during migration while you have the new environment running.
-
-### Migrating AlwaysOn Deployments for Minimal Downtime
-
-There are two strategies for migrating AlwaysOn deployments for minimal downtime:
-
-1. **Utilize an Existing Secondary: Single-Site**
-1. **Utilize Existing Secondary Replica(s): Multi-Site**
-
-#### 1. Utilize an Existing Secondary: Single-Site
-
-One strategy for minimal downtime is to take an existing cloud secondary and remove it from the current cloud service. Then copy the VHDs to the new Premium Storage account, and create the VM in the new cloud service. Then update the listener in clustering and failover.
-
-##### Points of Downtime
-
-- There is downtime when you update the final node with the Load Balanaced endpoint.
-- Your client reconnection might be delayed depending on your client/DNS configuration.
-- There is additional downtime if you choose to take the AlwaysOn Cluster group offline to swap out the IP addresses. You can avoid this by using an OR dependancy and Possible Owners for the added IP Address resource. See the ‘Adding IP Address Resource on Same Subnet’ section of the [Appendix](#appendix-migrating-a-multisite-alwayson-cluster-to-premium-storage).
-
-> [AZURE.NOTE] When you want the added node to partake in as an AlwaysOn Failover Partner, you need to add an Azure Endpoint with a reference to the Load Balanced Set. When you run the **Add-AzureEndpoint** command to do this, current connections to remain open, but new connections to the listener will not be able to be established until the load balancer has updated. In testing this was seen to last 90-120seconds, this should be tested. 
-
-##### Advantages
-
-- No extra cost incurred during migration.
-- A one-to-one migration.
-- Reduced complexity.
-- Allows for increased IOPS from Premium Storage SKUs. When the disks are detached from the VM and copied to the new cloud service, a 3rd party tool can be used to increase the VHD size, which provides higher throughputs. For increasing VHD sizes, see this [forum discussion](https://social.msdn.microsoft.com/Forums/azure/4a9bcc9e-e5bf-4125-9994-7c154c9b0d52/resizing-azure-data-disk?forum=WAVirtualMachinesforWindows).
-
-##### Disadvantages
-
-- There is a temporary loss of HA and DR during migration.
-- As this is a 1:1 migration, you will have to use a minimum VM size that will support your number of VHDs, so you might not be able to downsize your VMs.
-- This scenario would use the Azure **Start-AzureStorageBlobCopy** commandlet, which is asynchronous. There is no SLA on copy completion. The time of the copies varies, while this depends on wait in queue it will also depend on the amount of data to transfer. The copy time increases if the transfer is going to another Azure data center that supports Premium Storage in another region. If you just have 2 nodes, consider a possible mitigation in case the copy takes longer than in testing. This could include the following ideas.
-	- Add a temporary 3rd SQL Server node for HA before the migration with agreed downtime.
-	- Run the migration outside of Azure scheduled maintenance.
-	- Ensure you have configured your cluster quorum correctly.  
-
-##### High Level Steps
-
-This document does not demonstrate a complete end to end example, however the [Appendix](#appendix-migrating-a-multisite-alwayson-cluster-to-premium-storage) provides details that can be leveraged to perform this.
- 
-![MinimalDowntime][8]
-
-- Gather disk configuration, and remove the node (do not delete attached VHDs).
-- Create a Premium Storage account and copy VHDs from the Standard Storage account
-- Create new cloud service and redeploy the SQL2 VM in that cloud service. Create the VM using the copied original OS VHD and attaching the copied VHDs.
-- Configure ILB / ELB and add Endpoints.
-- Update Listener by either:
-	- Taking the AlwaysOn Group offline and updating the AlwaysOn Listener with new ILB / ELB IP address. 
-	- Or adding the IP addess resource of new Cloud Service ILB/ELB through PowerShell into Windows clustering. Then set the Possible owners of the IP Address resource to the migrated node, SQL2, and set this as OR dependency in the Network Name. See the ‘Adding IP Address Resource on Same Subnet’ section of the [Appendix](#appendix-migrating-a-multisite-alwayson-cluster-to-premium-storage).
-- Check DNS configuration/propogation to the clients.
-- Migrate SQL1 VM, and go through steps 2 – 4.
-- If using steps 5ii, then add SQL1 as a Possible Owner for the added IP Address Resource
-- Test failovers.
-
-#### 2. Utilize Existing Secondary Replica(s): Multi-Site
-
-If you have nodes in more than one Azure datacenter (DC) or if you have a hybrid environment, then you can use an AlwaysOn configuration in this environment to minimize downtime.
-
-The approach is to change the AlwaysOn synchronization to Synchronous for the on-premises or secondary Azure DC, and then failover over to that SQL Server. Then copy the VHDs to a Premium Storage account, and redeploy the machine into a new cloud service. Update the listener, and then fail back. 
-
-##### Points of Downtime
-
-The downtime consists of the time to failover to the alternative DC and back. It also depends on your client/DNS configuration and your client reconnection may be delayed.
-Consider the following example of a hybrid AlwaysOn configuration:
-
-![MultiSite1][9]
-
-##### Advantages
-
-- You can utilize existing infrastructure.
-- You have the option to pre-upgrade the Azure storage on the DR Azure DC first.
-- The DR Azure DC storage can be reconfigured.
-- There is a minimum of two failovers during migration, excluding test failovers.
-- You do not need to move SQL Server data with backup and restore.
-
-##### Disadvantages
-
-- Depending on client access to SQL Server, there might be increased latency when SQL Server is running in an alternative DC to the application.
-- The copy time of VHDs to Premium storage could be long. This might affect your decision on whether to keep the node in the Availability Group. Consider this for when log intensive work loads are running during the migrationis required, since the Primary node will have to keep the unreplicated transactions in its transaction log. Therefore this could grow significantly.
-- This scenario would use the Azure **Start-AzureStorageBlobCopy** commandlet, which is asynchronous. There is no SLA on completion. The time of the copies varies, while this depends on wait in queue, it will also depend on the amount of data to transfer. Therefore you just have one node in your 2nd data center, you should take mitigation steps in case the copy takes longer than in testing. This could include the following ideas.
-	- Add a temporary 2nd SQL node for HA before the migration with agreed downtime.
-	- Run the migration outside of Azure scheduled maintenance. 
-	- Ensure you have configured your cluster quorum correctly. 
-
-This scenario assumes that you have documented your install and know how the storage is mapped in order to make changes for optimal disk cache settings.
-
-##### High Level Steps
-![Multisite2][10]
-
-- Make the on-premises / alternate Azure DC the SQL Server Primary, and make it the other Auto Failover Partner (AFP). 
-- Gather disk configuration information from SQL2, and remove the node (do not delete attached VHDs).
-- Create a Premium Storage account and copy VHDs from the Standard Storage account.
-- Create a new cloud service and create the SQL2 VM with its Premiums Storage disks attached.
-- Configure ILB / ELB and add Endpoints.
-- Update the AlwaysOn Listener with new ILB / ELB IP address and test failover.
-- Check the DNS configuration.
-- Change the AFP to SQL2, and then migrate SQL1 and go through steps 2 – 5.
-- Test failovers.
-- Switch the AFP back to SQL1 and SQL2
-
-## Appendix: Migrating a Multisite AlwaysOn Cluster to Premium Storage 
-
-The remainder of this topic provides a detailed example of converting a multi-site AlwaysOn cluster to Premium storage. It also converts the Listener from using an external load balancer (ELB) to an internal load balancer (ILB).
-
-### Environment
-
-- Windows 2k12 / SQL 2k12
-- 1 DB Files on SP
-- 2 x Storage Pools per Node
-
-![Appendix1][11]
- 
-### VM:
- 
-In this example we are going to demonstrate moving from an ELB to ILB. ELB was available before ILB, so this shows how to switch to this during the migration.
-
-![Appendix2][12]
-
-### Pre Steps: Connect to Subscription
-
-    Add-AzureAccount
-    
-    #Set up subscription
-    Get-AzureSubscription 
-
-#### Step 1: Create New Storage Account and Cloud Service
-    $mysubscription = "DansSubscription"
-    $location = "West Europe"
-    
-    #Storage accounts
-    #current storage account where the vm to migrate resides
-    $origstorageaccountname = "danstdams"
-    
-    #Create Premium Storage account
-    $newxiostorageaccountname = "danspremsams" 
-    New-AzureStorageAccount -StorageAccountName $newxiostorageaccountname -Location $location -Type "Premium_LRS"  
-    
-    #Generate storage keys for later
-    $originalstorage =  Get-AzureStorageKey -StorageAccountName $origstorageaccountname
-    $xiostorage = Get-AzureStorageKey -StorageAccountName $newxiostorageaccountname
-    
-    #Generate storage acc contexts
-    $origContext = New-AzureStorageContext  –StorageAccountName $origstorageaccountname -StorageAccountKey $originalstorage.Primary
-    $xioContext = New-AzureStorageContext  –StorageAccountName $newxiostorageaccountname -StorageAccountKey $xiostorage.Primary  
-    
-    #Set up subscription and default storage account
-    Set-AzureSubscription -SubscriptionName $mysubscription -CurrentStorageAccount $origstorageaccountname
-    Select-AzureSubscription -SubscriptionName $mysubscription -Current 
-    
-    #CREATE NEW CLOUD SVC
-    $vnet = "dansvnetwesteur"
-    
-    ##Existing cloud service
-    $sourceSvc="dansolSrcAms"
-    
-    ##Create new cloud service
-    $destcloudsvc = "danNewSvcAms" 
-    New-AzureService $destcloudsvc -Location $location 
-
-#### Step 2: Increase the Permitted Failures on Resources <Optional>
-On certain resources that belong to your AlwaysOn Availability Group there are limits on how many failures that can occur in a period, where the cluster service will attempt to restart the resource group. It is recommended you increase this whilst you are walking through this procedure, since if you don’t manually failover and trigger failovers by shutting down machines you can get close to this limit.
-
-It would be prudent to double the failure allowance, to do this in Failover Cluster Manager, go to the Properties of the AlwaysOn resource group:
- 
-![Appendix3][13]
-
-Change the Maximum Failures to 6.
-
-#### Step 3: Addition IP Address Resource for Cluster Group <Optional>
-
-If you have only one IP address for the Cluster Group and this is aligned to the cloud subnet, beware, if you accidentally take offline all cluster nodes in the cloud on that network then the Cluster IP resource and Cluster Network Name will not be able to come online. In the event of this it will prevent updates to other cluster resources. 
-
-#### Step 4: DNS Configuration
-
-To implement a smooth transition depends on how DNS is being utilised and updated.
-When AlwaysOn is installed, it creates a Windows Cluster Resource group, if you open Failover Cluster Manager, you will see that at a minimum it will have three resources, the two that the document refers to are:
-
-- Virtual Network Name (VNN) – This is the DNS name that client connect to when wanting to connect to SQL Servers via AlwaysOn.
-- IP Address Resource – This is the IP address that associated with the VNN, you can have more than one, and in a multisite configuration you will have an IP address per site/subnet.
-
-When connecting to SQL Sevrer, the SQL Server Client driver will retrieve the DNS records associated with the listener and try to connect to each AlwaysOn associated IP address, below we discuss some factors that can influence this.
-
-The number of concurrent DNS records that are associated with the listener name depends not only on the number of IP addresses associated, but the ‘RegisterAllIpProviders’setting in Failover Clustering for the AlwaysON VNN resource.
-
-When you deploy AlwaysOn in Azure there are different steps to create the Listener and IP Addresses, you have to manually configure the ‘RegisterAllIpProviders’ to 1, this is different to an on premise AlwaysOn deployment where it is already set to 1. 
-
-If ‘RegisterAllIpProviders’ is 0, then you will only see one DNS record in DNS associated with the Listener:
-
-![Appendix4][14]
-
-If ‘RegisterAllIpProviders’ is 1:
- 
-![Appendix5][15]
-
-The code below will dump out the VNN settings and set it for you, please note, for the change to take effect you will need to take the the VNN offline and turn it back online, this taking the Listener offline causing client connectivity disruption. 
-
-    ##Always On Listener Name
-    $ListenerName = "Mylistener"
-    ##Get AlwaysOn Network Name Settings
-    Get-ClusterResource $ListenerName| Get-ClusterParameter
-    ##Set RegisterAllProvidersIP 
-    Get-ClusterResource $ListenerName| Set-ClusterParameter RegisterAllProvidersIP  1 
-
-In a later migration step you will need to update the AlwaysOn listener with an updated IP address that will reference a load balancer, this will involve an IP Address resource removal and addition. After the IP update, you need to ensure the new IP address has been updated in DNS Zone and that the clients are updating their local DNS cache. 
-
-If you clients reside in a different network segment and reference a different DNS server, you need to consider what happens about DNS Zone Transfer during the migration, as the application reconnect time will be constrained by at least the Zone Transfer Time of any new IP addresses for the listener. If you are under time constraint here, you should discuss and test forcing an incremental zone transfer with your Windows teams, and also put the DNS host record to a lower Time To Live (TTL), so the clients update. For more information, see [Incremental Zone Transfers](https://technet.microsoft.com/library/cc958973.aspx) and [Start-DnsServerZoneTransfer](https://technet.microsoft.com/library/jj649917.aspx).
-
-By default the TTL for DNS Record that is associated with the Listener in AlwaysOn in Azure is 1200 seconds. You may wish to reduce this if you are under time constraint during your migration to ensure the clients update their DNS with the updated IP address for the listener. You can see and modify the configuration by dumping out the configuration of the VNN:
-
-    $AGName = "myProductionAG"
-    $ListenerName = "Mylistener"
-    #Look at HostRecordTTL
-    Get-ClusterResource $ListenerName| Get-ClusterParameter
-    
-    #Set HostRecordTTL Examples
-    Get-ClusterResource $ListenerName| Set-ClusterParameter -Name "HostRecordTTL" 120 
-
-Please note, the lower the ‘HostRecordTTL’, a higher amount of DNS traffic will occur.
-
-##### Client Application Settings
-
-If your SQL client application supports the .Net 4.5 SQLClient, then you can use ‘MULTISUBNETFAILOVER=TRUE’ keyword, this is recommended to be applied as it allows for faster connection to SQL AlwaysOn Availability Group during failover. It enumerates through all IP addresses associated with the AlwaysOn listener in parallel, and performs a more aggressive TCP connection retry speed during a failover.
-
-For more information regarding the settings above, please see [MultiSubnetFailover Keyword and Associated Features](https://msdn.microsoft.com/library/hh213080.aspx#MultiSubnetFailover). Also see [SqlClient Support for High Availability, Disaster Recovery](https://msdn.microsoft.com/library/hh205662(v=vs.110).aspx).
-
-#### Step 5: Cluster Quorum Settings
-
-As you are going to be taking out at least one SQL Server down at a time, you should modify the cluster quorum setting, if using File Share Witnes (FSW) with 2 nodes, you should set the quorum to allow node majority and utilise dynamic voting, and this is to allow for a single node to remain standing.
-
-
-    Set-ClusterQuorum -NodeMajority  
-
-For more information on managing and configuring the cluster quorum, please see [Configure and Manage the Quorum in a Windows Server 2012 Failover Cluster](https://technet.microsoft.com/library/jj612870.aspx).
-
-#### Step 6: Extract Existing Endpoints and ACLs
-    #GET Endpoint info
-    Get-AzureVM -ServiceName $destcloudsvc -Name $vmNameToMigrate | Get-AzureEndpoint
-    #GET ACL Rules for Each EP, this example is for the AlwaysOn Endpoint
-    Get-AzureVM -ServiceName $destcloudsvc -Name $vmNameToMigrate | Get-AzureAclConfig -EndpointName "myAOEndPoint-LB"  
-
-Save these to a text file.
-
-#### Step 7: Change Failover Partners and Replication Modes
-
-If you have more than 2 SQL Servers, you should change the failover of another secondary in another DC or on premise to ‘Synchronous’ and make it an Automatic Failover Partner (AFP), this is so you maintain HA whilst you are making changes. You can do this through TSQL of modify though SSMS:
- 
-![Appendix6][16]
-
-#### Step 8: Remove Secondary VM from Cloud Service
-
-You should be planning to migrate a cloud secondary node first, if this is currently primary, you should initiate a manual failover.
-
-    $vmNameToMigrate="dansqlams2"
-    
-    #Check machine status 
-    Get-AzureVM -ServiceName $sourceSvc -Name $vmNameToMigrate 
-    
-    #Shutdown secondary VM
-    Get-AzureVM -ServiceName $sourceSvc -Name $vmNameToMigrate | stop-AzureVM
-    
-    
-    #Extract disk configuration
-    
-    ##Building Existing Data Disk Configuration
-    $file = "C:\Azure Storage Testing\mydiskconfig_$vmNameToMigrate.csv"
-    $datadisks = @(Get-AzureVM -ServiceName $sourceSvc -Name $vmNameToMigrate | Get-AzureDataDisk )
-    Add-Content $file “lun, vhdname, hostcaching, disklabel, diskName”
-    foreach ($disk in $datadisks)
-    {
-      $vhdname = $disk.MediaLink.AbsolutePath -creplace  "/vhds/"
-      $disk.Lun, , $disk.HostCaching, $vhdname, $disk.DiskLabel,$disks.DiskName 
-    # Write-Host "copying disk $disk"
-    $adddisk = "{0},{1},{2},{3},{4}" -f $disk.Lun,$vhdname, $disk.HostCaching, $disk.DiskLabel, $disk.DiskName 
-    $adddisk | add-content -path $file
-    }
-    
-    #Get OS Disk
-    $osdisks = Get-AzureVM -ServiceName $sourceSvc -Name $vmNameToMigrate | Get-AzureOSDisk ## | select -ExpandProperty MediaLink
-    $osvhdname = $osdisks.MediaLink.AbsolutePath -creplace  "/vhds/"
-    $osdisks.OS, $osdisks.HostCaching, $osvhdname, $osdisks.DiskLabel, $osdisks.DiskName
-    $addosdisk = "{0},{1},{2},{3},{4}" -f $osdisks.OS,$osvhdname, $osdisks.HostCaching, $osdisks.Disklabel , $osdisks.DiskName 
-    $addosdisk | add-content -path $file
-    
-    #Import disk config
-    $diskobjects  = Import-CSV $file
-    
-    #Check disk config, make sure below returns the disks associated with the VM
-    $diskobjects 
-    
-    #Identify OS Disk
-    $osdiskimport = $diskobjects | where {$_.lun -eq "Windows"}
-    $osdiskforbuild = $osdiskimport.diskName
-    
-    #Check machibe is off
-    Get-AzureVM -ServiceName $sourceSvc -Name  $vmNameToMigrate 
-    
-    #Drop machine and rebuild to new cls
-    Remove-AzureVM -ServiceName $sourceSvc -Name $vmNameToMigrate 
-
-#### Step 9: Change Disk Caching Settings in CSV file and Save
-
-For data volumes these should be set to READONLY.
-
-For TLOG volumes these should be set to NONE.
- 
-![Appendix7][17]
-
-#### Step 10: Copy VHDS
-    #Ensure you have created the container for these:
-    $containerName = 'vhds'
-    
-    #Create container
-    New-AzureStorageContainer -Name $containerName -Context $xioContext 
-    
-    ####DISK COPYING####
-    #Get disks from csv, get settings for each VHDs and copy to Premium Storage accoun
-    ForEach ($disk in $diskobjects)
-       {
-       $lun = $disk.Lun
-       $vhdname = $disk.vhdname
-       $cacheoption = $disk.HostCaching
-       $disklabel = $disk.DiskLabel
-       $diskName = $disk.DiskName
-       Write-Host "Copying Disk Lun $lun, Label : $disklabel, VHD : $vhdname has cache setting : $cacheoption"
-    
-       #Start async copy
-       Start-AzureStorageBlobCopy -srcUri "https://$origstorageaccountname.blob.core.windows.net/vhds/$vhdname" `
-    -SrcContext $origContext `
-    -DestContainer $containerName `
-    -DestBlob $vhdname `
-    -DestContext $xioContext
-       }
-     
- 
-
-You can check the copy status of the VHDs to the Premium Storage account:
-
-    ForEach ($disk in $diskobjects)
-       {
-       $lun = $disk.Lun
-       $vhdname = $disk.vhdname
-       $cacheoption = $disk.HostCaching
-       $disklabel = $disk.DiskLabel
-       $diskName = $disk.DiskName
-      
-       $copystate = Get-AzureStorageBlobCopyState -Blob $vhdname -Container $containerName -Context $xioContext
-    Write-Host "Copying Disk Lun $lun, Label : $disklabel, VHD : $vhdname, STATUS = " $copystate.Status 
-       }
- 
-![Appendix8][18]
-
-Wait until all these are recorded as success.
-
-For information for individual blobs:
-
-    Get-AzureStorageBlobCopyState -Blob "blobname.vhd" -Container $containerName -Context $xioContext 
-
-#### Step 11: Register OS Disk
-
-    #Change storage account
-    Set-AzureSubscription -SubscriptionName $mysubscription -CurrentStorageAccount $newxiostorageaccountname 
-    Select-AzureSubscription -SubscriptionName $mysubscription -Current 
-    
-    #Register OS disk
-    $osdiskimport = $diskobjects | where {$_.lun -eq "Windows"}
-    $osvhd = $osdiskimport.vhdname
-    $osdiskforbuild = $osdiskimport.diskName
-    
-    #Registering OS disk, but as XIO disk
-    $xioDiskName = $osdiskforbuild + "xio"
-    Add-AzureDisk -DiskName $xioDiskName -MediaLocation  "https://$newxiostorageaccountname.blob.core.windows.net/vhds/$osvhd"  -Label "BootDisk" -OS "Windows"
-
-#### Step 12: Import Secondary into New Cloud Service
-
-The code below also uses the added option here you can import the machine and use the retainable VIP.
-
-    #Build VM Config
-    $ipaddr = "192.168.0.5"
-    #Remember to change to XIO
-    $newInstanceSize = "Standard_DS13"
-    $subnet = "SQL"
-    
-    #Create new Avaiability Set 
-    $availabilitySet = "cloudmigAVAMS"
-    
-    #build machine config into object
-    $vmConfig = New-AzureVMConfig -Name $vmNameToMigrate -InstanceSize $newInstanceSize -DiskName $xioDiskName -AvailabilitySetName $availabilitySet  ` | Add-AzureProvisioningConfig -Windows ` | Set-AzureSubnet -SubnetNames $subnet | Set-AzureStaticVNetIP -IPAddress $ipaddr
-    
-    #Reload disk config
-    $diskobjects  = Import-CSV $file
-    $datadiskimport = $diskobjects | where {$_.lun -ne "Windows"}
-    
-    ForEach ( $attachdatadisk in $datadiskimport) 
-       {
-    $label = $attachdatadisk.disklabel
-    $lunNo = $attachdatadisk.lun
-    $hostcach = $attachdatadisk.hostcaching
-    $datadiskforbuild = $attachdatadisk.diskName
-    $vhdname = $attachdatadisk.vhdname
-    
-    ###Attaching disks to a VM during a deploy to a new cloud service and new storage account is different from just attaching VHDs to just a redeploy in a new cloud service
-    $vmConfig | Add-AzureDataDisk -ImportFrom -MediaLocation "https://$newxiostorageaccountname.blob.core.windows.net/vhds/$vhdname" -LUN $lunNo -HostCaching $hostcach -DiskLabel $label
-    
-    }
-    
-    #Create VM
-    $vmConfig  | New-AzureVM –ServiceName $destcloudsvc –Location $location -VNetName $vnet ## Optional (-ReservedIPName $reservedVIPName)
- 
-#### Step 13: Create ILB on New Cloud Svc, Add Load Balanced Endpoints and ACLs
-    #Check for existing ILB
-    GET-AzureInternalLoadBalancer -ServiceName $destcloudsvc
-    
-    $ilb="sqlIntIlbDest"
-    $subnet = "SQL"
-    $IP="192.168.0.25"
-    Add-AzureInternalLoadBalancer -ServiceName $destcloudsvc -InternalLoadBalancerName $ilb –SubnetName $subnet –StaticVNetIPAddress $IP
-    
-    #Endpoints
-    $epname="sqlIntEP"
-    $prot="tcp"
-    $locport=1433
-    $pubport=1433
-    Get-AzureVM –ServiceName $destcloudsvc –Name $vmNameToMigrate  | Add-AzureEndpoint -Name $epname -Protocol $prot -LocalPort $locport -PublicPort $pubport -ProbePort 59999 -ProbeIntervalInSeconds 5 -ProbeTimeoutInSeconds 11  -ProbeProtocol "TCP" -InternalLoadBalancerName $ilb -LBSetName $ilb -DirectServerReturn $true | Update-AzureVM
-    
-    #SET Azure ACLs or Network Security Groups & Windows FWs 
-     
-    #http://msdn.microsoft.com/library/azure/dn495192.aspx
-    
-    ####WAIT FOR FULL AlwaysOn RESYNCRONISATION!!!!!!!!!#####
-
-####Step 14: Update AlwaysOn 
-    #Code to be executed on a Cluster Node
-    $ClusterNetworkNameAmsterdam = "Cluster Network 2" # the azure cluster subnet network name
-    $newCloudServiceIPAmsterdam = "192.168.0.25" # IP address of your cloud service 
-    
-    $AGName = "myProductionAG"
-    $ListenerName = "Mylistener" 
-    
-    
-    Add-ClusterResource "IP Address $newCloudServiceIPAmsterdam" -ResourceType "IP Address" -Group $AGName -ErrorAction Stop |  Set-ClusterParameter -Multiple @{"Address"="$newCloudServiceIPAmsterdam";"ProbePort"="59999";SubnetMask="255.255.255.255";"Network"=$ClusterNetworkNameAmsterdam;"OverrideAddressMatch"=1;"EnableDhcp"=0} -ErrorAction Stop 
-    
-    #set dependancy and NETBIOS, then remove old IP address
-    
-    #set NETBIOS, then remove old IP address
-    Get-ClusterGroup $AGName | Get-ClusterResource -Name "IP Address $newCloudServiceIPAmsterdam" | Set-ClusterParameter -Name EnableNetBIOS -Value 0 
-     
-    #set dependency to Listener (OR Dependency) and delete previous IP Address resource that references:
-    
-    #Make sure no static records in DNS 
-    
-![Appendix9][19]
-
-Now remove the old cloud service IP Address.
-
-![Appendix10][20]
- 
-#### Step 15: DNS Update Check
-
-You should now check DNS Servers on your SQL Server client networks and make sure that clustering has added the extra host record for the added IP address. If those DNS servers have not updated, consider forcing a DNS Zone transfer and ensure that the clients in there subnet are able to resolve to both AlwaysOn IP Addresses, this is so you do not need to wait for automatic DNS replication. 
-
-#### Step 16: Reconfigure AlwaysOn 
-
-At this point you wait for the secondary that node that was migrated to fully resynchronise with the on-premise node and switch to synchronous replication node and make it the AFP.  
-
-#### Step 17: Migrate Second Node
-    $vmNameToMigrate="dansqlams1"
-    
-    Get-AzureVM -ServiceName $sourceSvc -Name $vmNameToMigrate 
-    
-    #Get endpoint information
-    $endpoint = Get-AzureVM -ServiceName $sourceSvc  -Name $vmNameToMigrate | Get-AzureEndpoint
-    
-    #Shutdown VM
-    Get-AzureVM -ServiceName $sourceSvc -Name $vmNameToMigrate | stop-AzureVM
-    
-    #Get disk config
-    
-    #Building Existing Data Disk Configuration
-    $file = "C:\Azure Storage Testing\mydiskconfig_$vmNameToMigrate.csv"
-    $datadisks = @(Get-AzureVM -ServiceName $sourceSvc -Name $vmNameToMigrate | Get-AzureDataDisk )
-    Add-Content $file “lun, vhdname, hostcaching, disklabel, diskName”
-    foreach ($disk in $datadisks)
-    {
-      $vhdname = $disk.MediaLink.AbsolutePath -creplace  "/vhds/"
-      $disk.Lun, , $disk.HostCaching, $vhdname, $disk.DiskLabel,$disks.DiskName 
-    # Write-Host "copying disk $disk"
-    $adddisk = "{0},{1},{2},{3},{4}" -f $disk.Lun,$vhdname, $disk.HostCaching, $disk.DiskLabel, $disk.DiskName 
-    $adddisk | add-content -path $file
-    }
-    
-    #Get OS Disk
-    $osdisks = Get-AzureVM -ServiceName $sourceSvc -Name $vmNameToMigrate | Get-AzureOSDisk ## | select -ExpandProperty MediaLink
-    $osvhdname = $osdisks.MediaLink.AbsolutePath -creplace  "/vhds/"
-    $osdisks.OS, $osdisks.HostCaching, $osvhdname, $osdisks.DiskLabel, $osdisks.DiskName
-    $addosdisk = "{0},{1},{2},{3},{4}" -f $osdisks.OS,$osvhdname, $osdisks.HostCaching, $osdisks.Disklabel , $osdisks.DiskName 
-    $addosdisk | add-content -path $file
-    
-    #Import disk config
-    $diskobjects  = Import-CSV $file
-    
-    #Check disk configuration
-    $diskobjects 
-    
-    #Identify OS Disk
-    $osdiskimport = $diskobjects | where {$_.lun -eq "Windows"}
-    $osdiskforbuild = $osdiskimport.diskName
-    
-    #Check machine is off
-    Get-AzureVM -ServiceName $sourceSvc -Name  $vmNameToMigrate 
-    
-    #Drop machine and rebuild to new cls
-    Remove-AzureVM -ServiceName $sourceSvc -Name $vmNameToMigrate 
-
-#### Step 18: Change Disk Caching Settings in CSV file and Save
-
-For data volumes these should be set to READONLY.
-
-For TLOG volumes these should be set to NONE.
- 
-![Appendix11][21]
-
-#### Step 19: Create New Independent Storage Account for Secondary Node
-    $newxiostorageaccountnamenode2 = "danspremsams2" 
-    New-AzureStorageAccount -StorageAccountName $newxiostorageaccountnamenode2 -Location $location -Type "Premium_LRS"  
-    
-    #Reset the storage account src if node 1 in a different storage account
-    $origstorageaccountname2nd = "danstdams2"
-    
-    #Generate storage keys for later
-    $xiostoragenode2 = Get-AzureStorageKey -StorageAccountName $newxiostorageaccountnamenode2
-    
-    #Generate storage acc contexts
-    $xioContextnode2 = New-AzureStorageContext  –StorageAccountName $newxiostorageaccountnamenode2 -StorageAccountKey $xiostoragenode2.Primary  
-    
-    #Set up subscription and default storage account
-    Set-AzureSubscription -SubscriptionName $mysubscription -CurrentStorageAccount $newxiostorageaccountnamenode2
-    Select-AzureSubscription -SubscriptionName $mysubscription -Current 
-
-#### Step 20: Copy VHDS
-    #Ensure you have created the container for these:
-    $containerName = 'vhds'
-    
-    #Create container
-    New-AzureStorageContainer -Name $containerName -Context $xioContextnode2  
-    
-    ####DISK COPYING####
-    ##get disks from csv, get settings for each VHDs and copy to Premium Storage accoun
-    ForEach ($disk in $diskobjects)
-       {
-       $lun = $disk.Lun
-       $vhdname = $disk.vhdname
-       $cacheoption = $disk.HostCaching
-       $disklabel = $disk.DiskLabel
-       $diskName = $disk.DiskName
-       Write-Host "Copying Disk Lun $lun, Label : $disklabel, VHD : $vhdname has cache setting : $cacheoption"
-      
-       #Start async copy
-       Start-AzureStorageBlobCopy -srcUri "https://$origstorageaccountname2nd.blob.core.windows.net/vhds/$vhdname" `
-	    -SrcContext $origContext `
-	    -DestContainer $containerName `
-	    -DestBlob $vhdname `
-	    -DestContext $xioContextnode2
-       }
-    
-    #Check for copy progress
-    
-    #check induvidual blob status
-    Get-AzureStorageBlobCopyState -Blob "danRegSvcAms-dansqlams1-2014-07-03.vhd" -Container $containerName -Context $xioContext
-     
-    
-You can check the VHD copy status for all VHDs:
-    ForEach ($disk in $diskobjects)
-       {
-       $lun = $disk.Lun
-       $vhdname = $disk.vhdname
-       $cacheoption = $disk.HostCaching
-       $disklabel = $disk.DiskLabel
-       $diskName = $disk.DiskName
-      
-       $copystate = Get-AzureStorageBlobCopyState -Blob $vhdname -Container $containerName -Context $xioContextnode2
-    Write-Host "Copying Disk Lun $lun, Label : $disklabel, VHD : $vhdname, STATUS = " $copystate.Status 
-       }
-     
-![Appendix12][22]
-
-Wait until all these are recorded as success.
-
-For information for individual blobs:
-    #Check induvidual blob status
-    Get-AzureStorageBlobCopyState -Blob "danRegSvcAms-dansqlams1-2014-07-03.vhd" -Container $containerName -Context $xioContextnode2
-
-#### Step 21: Register OS Disk
-    #change storage account to the new XIO storage account
-    Set-AzureSubscription -SubscriptionName $mysubscription -CurrentStorageAccount $newxiostorageaccountnamenode2
-    Select-AzureSubscription -SubscriptionName $mysubscription -Current 
-    
-    #Register OS disk
-    $osdiskimport = $diskobjects | where {$_.lun -eq "Windows"}
-    $osvhd = $osdiskimport.vhdname
-    $osdiskforbuild = $osdiskimport.diskName
-    
-    #Registering OS disk, but as XIO disk
-    $xioDiskName = $osdiskforbuild + "xio"
-    Add-AzureDisk -DiskName $xioDiskName -MediaLocation  "https://$newxiostorageaccountnamenode2.blob.core.windows.net/vhds/$osvhd"  -Label "BootDisk" -OS "Windows" 
-    
-    #Build VM Config
-    $ipaddr = "192.168.0.4"
-    $newInstanceSize = "Standard_DS13"
-    
-    #Join to existing Avaiability Set 
-    
-    #Build machine config into object
-    $vmConfig = New-AzureVMConfig -Name $vmNameToMigrate -InstanceSize $newInstanceSize -DiskName $xioDiskName -AvailabilitySetName $availabilitySet  ` | Add-AzureProvisioningConfig -Windows ` | Set-AzureSubnet -SubnetNames $subnet | Set-AzureStaticVNetIP -IPAddress $ipaddr
-    
-    #Reload disk config
-    $diskobjects  = Import-CSV $file
-    $datadiskimport = $diskobjects | where {$_.lun -ne "Windows"}
-    
-    ForEach ( $attachdatadisk in $datadiskimport) 
-       {
-    $label = $attachdatadisk.disklabel
-    $lunNo = $attachdatadisk.lun
-    $hostcach = $attachdatadisk.hostcaching
-    $datadiskforbuild = $attachdatadisk.diskName
-    $vhdname = $attachdatadisk.vhdname
-    
-    ###This is different to just a straight cloud service change
-    #note if you do not have a disk label the command below will fail, populate as required.
-    $vmConfig | Add-AzureDataDisk -ImportFrom -MediaLocation "https://$newxiostorageaccountnamenode2.blob.core.windows.net/vhds/$vhdname" -LUN $lunNo -HostCaching $hostcach -DiskLabel $label
-    
-    }
-    
-    #Create VM
-    $vmConfig  | New-AzureVM –ServiceName $destcloudsvc –Location $location -VNetName $vnet -Verbose
-
-#### Step 22: Add Load Balanced Endpoints and ACLs
-    #Endpoints
-    $epname="sqlIntEP"
-    $prot="tcp"
-    $locport=1433
-    $pubport=1433
-    Get-AzureVM –ServiceName $destcloudsvc –Name $vmNameToMigrate  | Add-AzureEndpoint -Name $epname -Protocol $prot -LocalPort $locport -PublicPort $pubport -ProbePort 59999 -ProbeIntervalInSeconds 5 -ProbeTimeoutInSeconds 11  -ProbeProtocol "TCP" -InternalLoadBalancerName $ilb -LBSetName $ilb -DirectServerReturn $true | Update-AzureVM
-    
-    
-    #STOP!!! CHECK in the Azure classic portal or Machine Endpoints through powershell that these Endpoints are created!
-    
-    #SET ACLs or Azure Network Security Groups & Windows FWs 
-     
-    #http://msdn.microsoft.com/library/azure/dn495192.aspx
-
-#### Step 23: Test Failover
-
-You should now let the migrated node synchronise with the on-premise AlwaysOn node, place it in to synchronous replication mode and wait until it is synchronised. Then failover from on-prem to the first node migrated, which is the AFP. Once that has worked, change the last migrated node to the AFP.
-
-You should test failovers between all nodes and run though chaos tests to ensure failovers work as expected and in a timely manor.
-
-#### Step 24: Put back cluster quorum settings / DNS TTL / Failover Pntrs / Sync Settings 
-##### Adding IP Address Resource on Same Subnet
-
-If you have only 2 SQL Servers and want to migrate them to a new cloud service, but want to keep them on the same subnet, you can avoid taking the listener offline to delete the original AlwaysOn IP Address and add the New IP Address. If you are migrating the VMs to another subnet you will not need to do this as there will be an additional cluster network that will reference that subnet.
-
-Once you have brought up the migrated secondary and added in the new IP Address resource for the new cloud service before failover the existing Primary, you should take these steps within the Cluster Failover Manager:
-
-To add in IP Address, see the [Appendix](#appendix-migrating-a-multisite-alwayson-cluster-to-premium-storage), step 14.
-
-1. For the current IP Address resource change the possible owner to ‘Existing Primary SQL Server’, in the example below, ‘dansqlams4’:
-
-	![Appendix13][23]
-
-1. For the new IP Address resource  change the possible owner to ‘Migrated secondary SQL Server’, in the example below, ‘dansqlams5’:
-
-	![Appendix14][24]
-
-1. Once this is set you can failover, and when the last node is migrated the Possible Owners should be edited so that node is added as a Possible Owner:
-
-	![Appendix15][25]
-
-## Additional Resources
-- [Azure Premium Storage](../storage-premium-storage-preview-portal.md)
-- [Virtual Machines](http://azure.microsoft.com/services/virtual-machines/)
-- [SQL Server in Azure Virtual Machines](virtual-machines-sql-server-infrastructure-services.md)
-
-<!-- IMAGES -->
-[1]: ./media/virtual-machines-sql-server-use-premium-storage/1_VNET_Portal.png
-[2]: ./media/virtual-machines-sql-server-use-premium-storage/2_Diskname_Lun.png
-[3]: ./media/virtual-machines-sql-server-use-premium-storage/3_Virtual_Disk_Properties.png
-[4]: ./media/virtual-machines-sql-server-use-premium-storage/4_Virtual_Disk_Properties_Details.png
-[5]: ./media/virtual-machines-sql-server-use-premium-storage/5_Get_Storage_Pool.png
-[6]: ./media/virtual-machines-sql-server-use-premium-storage/6_Deployments_Always_On.png
-[7]: ./media/virtual-machines-sql-server-use-premium-storage/7_Add_More_Secondaries.png
-[8]: ./media/virtual-machines-sql-server-use-premium-storage/8_Use_Existing_Secondary_Single_Site.png
-[9]: ./media/virtual-machines-sql-server-use-premium-storage/9_Use_Existing_Secondary_Multi_Site.png
-[10]: ./media/virtual-machines-sql-server-use-premium-storage/9_Use_Existing_Secondary_Multi_Site_b.png
-[11]: ./media/virtual-machines-sql-server-use-premium-storage/10_Appendix_01.png
-[12]: ./media/virtual-machines-sql-server-use-premium-storage/10_Appendix_02.png
-[13]: ./media/virtual-machines-sql-server-use-premium-storage/10_Appendix_03.png
-[14]: ./media/virtual-machines-sql-server-use-premium-storage/10_Appendix_04.png
-[15]: ./media/virtual-machines-sql-server-use-premium-storage/10_Appendix_05.png
-[16]: ./media/virtual-machines-sql-server-use-premium-storage/10_Appendix_06.png
-[17]: ./media/virtual-machines-sql-server-use-premium-storage/10_Appendix_07.png
-[18]: ./media/virtual-machines-sql-server-use-premium-storage/10_Appendix_08.png
-[19]: ./media/virtual-machines-sql-server-use-premium-storage/10_Appendix_09.png
-[20]: ./media/virtual-machines-sql-server-use-premium-storage/10_Appendix_10.png
-[21]: ./media/virtual-machines-sql-server-use-premium-storage/10_Appendix_11.png
-[22]: ./media/virtual-machines-sql-server-use-premium-storage/10_Appendix_12.png
-[23]: ./media/virtual-machines-sql-server-use-premium-storage/10_Appendix_13.png
-[24]: ./media/virtual-machines-sql-server-use-premium-storage/10_Appendix_14.png
-[25]: ./media/virtual-machines-sql-server-use-premium-storage/10_Appendix_15.png
+﻿<properties 
+	pageTitle="Use Azure Premium Storage with SQL Server | Microsoft Azure"
+	description="This article uses resources created with the classic deployment model, and gives guidance on using Azure Premium Storage with SQL Server running on Azure Virtual Machines."
+	services="virtual-machines"
+	documentationCenter=""
+	authors="danielsollondon"
+	manager="jeffreyg"
+   editor="monicar"    
+   tags="azure-service-management"/>
+
+<tags
+	ms.service="virtual-machines"
+	ms.devlang="na"
+	ms.topic="article"
+	ms.tgt_pltfrm="vm-windows-sql-server"
+	ms.workload="infrastructure-services"
+	ms.date="10/02/2015"
+	ms.author="jroth"/>
+
+# Use Azure Premium Storage with SQL Server on Virtual Machines
+
+
+## Overview
+
+[Azure Premium Storage](../storage-premium-storage-preview-portal.md) is the next generation of storage that provides low latency and high throughput IO. It works best for key IO intensive workloads, such as SQL Server on IaaS [Virtual Machines](http://azure.microsoft.com/services/virtual-machines/). 
+
+[AZURE.INCLUDE [learn-about-deployment-models](../../includes/learn-about-deployment-models-classic-include.md)] Resource Manager model.
+ 
+
+This article provides planning and guidance for migrating a Virtual Machine running SQL Server to use Premium Storage. This includes Azure infrastructure (networking, storage) and guest Windows VM steps. The example in the [Appendix](#appendix-migrating-a-multisite-alwayson-cluster-to-premium-storage) shows a full comphrensive end to end migration of how to move larger VMs to take advantage of improved local SSD storage with PowerShell.
+
+It is important to understand the end-to-end process of utilizing Azure Premium Storage with SQL Server on IAAS VMs. This includes:
+
+- Identification of the prerequisites to use Premium Storage.
+- Examples of deploying SQL Server on IaaS to Premium Storage for new deployments.
+- Examples of migrating existing deployments, both stand-alone servers and deployments using SQL AlwaysOn Availability Groups.
+- Possible migration approaches.
+- Full end-to-end example showing Azure, Windows, and SQL Server steps for  the migration of an existing AlwaysOn implementation.
+
+For more background information on SQL Server in Azure Virtual Machines, see [SQL Server in Azure Virtual Machines](virtual-machines-sql-server-infrastructure-services.md).
+
+**Author:** Daniel Sol
+**Technical Reviewers:** Luis Carlos Vargas Herring, Sanjay Mishra, Pravin Mital, Juergen Thomas, Gonzalo Ruiz.
+
+## Prerequisites for Premium Storage
+
+There are several prerequisites for using Premium Storage.
+
+### Machine Size
+
+For using Premium Storage you will need to use DS series Virtual Machines (VM). If you have not used DS Series machines in your cloud service before, you must delete the existing VM, keep the attached disks, and then create a new cloud service before recreating  the VM as DS* role size. For more information on Virtual Machine sizes, see [Virtual Machine and Cloud Service Sizes for Azure](virtual-machines-size-specs.md).
+
+### Cloud Services
+
+You can only use DS* VMs with Premium Storage when they are created in a new cloud service. If you are using SQL Server AlwaysOn in Azure, the AlwaysOn Listener will refer to the Azure Internal or External Load Balancer IP address that is associated with a cloud service. This article focuses on how to migrate while maintaining availability in this scenario.
+
+> [AZURE.NOTE] A DS* Series must be the first VM that is deployed to the new Cloud Service.
+
+### Regional VNETS
+
+For  DS* VMs you must configure the Virtual Network (VNET) hosting your VMs to be regional. This “widens” the VNET is to allow the larger VMs to be provisioned in other clusters and allow communication between them. In the following screenshot, the highlighted Location shows regional VNETs, whereas the first result shows a “narrow” VNET.
+ 
+![RegionalVNET][1]
+
+You can raise a Microsoft support ticket to migrate to a regional VNET, Microsoft will make a change, then to complete the migration to regional VNETs, change the property AffinityGroup in the network configuration. First export the Network Configuration in PowerShell, and then replace the **AffinityGroup** property in the **VirtualNetworkSite** element with a **Location** property. Specify `Location = XXXX` where `XXXX` is an Azure region. Then import the new configuration.
+
+For example, considering the following VNET configuration:
+
+    <VirtualNetworkSite name="danAzureSQLnet" AffinityGroup="AzureSQLNetwork">
+    <AddressSpace>
+      <AddressPrefix>10.0.0.0/8</AddressPrefix>
+      <AddressPrefix>172.16.0.0/12</AddressPrefix>
+    </AddressSpace>
+    <Subnets>
+    ...
+    </VirtualNetworkSite>
+
+To move this to a regional VNET in West Europe, change the configuration to the following:
+
+    <VirtualNetworkSite name="danAzureSQLnet" Location="West Europe">
+    <AddressSpace>
+      <AddressPrefix>10.0.0.0/8</AddressPrefix>
+      <AddressPrefix>172.16.0.0/12</AddressPrefix>
+    </AddressSpace>
+    <Subnets>
+    ...
+    </VirtualNetworkSite>
+    
+### Storage Accounts
+
+You will need to create a new storage account that is configured for Premium Storage. Note that the use of Premium Storage is set at the storage account, not on individual VHDs, however when using a DS* Series VM you can attach VHD’s from Premium and Standard Storage accounts. You may consider this if you do not want to place the OS VHD on to the Premium Storage account.
+
+The following **New-AzureStorageAccountPowerShell** command with the "Premium_LRS" **Type** creates a Premium Storage Account:
+
+    $newstorageaccountname = "danpremstor" 
+    New-AzureStorageAccount -StorageAccountName $newstorageaccountname -Location "West Europe" -Type "Premium_LRS"   
+
+### VHDs Cache Settings
+
+The main difference between creating disks that are part of a Premium Storage account is the disk cache setting. For SQL Server Data volume disks it is recommended that you use ‘**Read Caching**’. For Transaction log volumes, the disk cache setting should be set to ‘**None**’. This is different from the recommendations for Standard Storage accounts.
+
+Once the VHDs have been attached, the cache setting cannot be altered. You would need to detach and reattach the VHD with an updated cahce setting.
+
+### Windows Storage Spaces
+
+You can use [Windows Storage Spaces](https://technet.microsoft.com/library/hh831739.aspx) as you did with previous Standard Storage, this will allow you to migrate a VM that is already utilizing Storage Spaces. The example in [Appendix](#appendix-migrating-a-multisite-alwayson-cluster-to-premium-storage) (step 9 and forward) demonstrates the Powershell code to extract and import a VM with multiple attached VHDs. 
+
+Storage Pools were used with Standard Azure storage account to enhance throughput and reduce latency. You might find value in testing Storage Pools with Premium Storage for new deployments, but they do add additional complexity with storage setup. 
+
+#### How to find which Azure Virtual Disks Map to Storage Pools
+
+As there are different cache setting recommendations for attached VHDs, you might decide to copy the VHDs to a Premium Storage account. However, when you reattach them to the new DS series VM, you might need to alter the cache settings. It is simpler to apply the Premium Storage recommended cache settings when you have separate VHDs for the SQL Data files and log files (rather than a single VHD that contains both). 
+
+> [AZURE.NOTE] If you have SQL Server data and log files on the same volume, the caching option you choose depends on the IO access patterns for your database workloads. Only testing can demonstrate which caching option is best for this scenario.
+
+However if you are using Windows Storage Spaces which are made up of multiple VHDs you will need to look at your original scripts to identify which attached VHDs are in what specific pool, so you can then set the cache settings accordingly for each disk.
+
+If you do not have original script available to show you which VHDs map to the storage pool, you can use the following steps to determine the disk/storage pool mapping.
+
+For each disk, use the following steps:
+
+1. Get list of disks attached to VM with the **Get-AzureVM** command:
+
+    Get-AzureVM -ServiceName <servicename> -Name <vmname> | Get-AzureDataDisk
+
+1. Note the Diskname and LUN.
+
+	![DisknameAndLUN][2]
+
+1. Remote desktop into the VM. Then go to **Computer Management** | **Device Manager** | **Disk Drives**. Look at the  properties of each of the ‘Microsoft Virtual Disks’
+
+	![VirtualDiskProperties][3]
+
+1. The LUN number here is a reference to the LUN number you specify when attaching the VHD to the VM.
+1. For the ‘Microsoft Virtual Disk’ go to the **Details** tab, then in the **Property** list, go to **Driver Key**. In the **Value**, note the **Offset**, which is 0002 in the following screenshot. The 0002 denotes the PhysicalDisk2 that the storage pool references.
+
+	![VirtualDiskPropertyDetails][4]
+
+2. For each storage pool dump out the associated disks:
+
+    Get-StoragePool -FriendlyName AMS1pooldata | Get-PhysicalDisk
+
+	![GetStoragePool][5]
+ 
+Now you can use this information to associate attached VHDs to Physical Disks in Storage Pools.
+
+Once you have mapped VHDs to Physical Disks in Storage Pools you can then detach and copy them over to a Premium Storage account, then attach them with the correct cache setting. Please see the example in the [Appendix](#appendix-migrating-a-multisite-alwayson-cluster-to-premium-storage), steps 8 through 12. These steps show how to extract a VM-attached VHD disk configuration to a CSV file, copy the VHDs, alter the disk configuration cache settings, and finally redeploy the VM as a DS series VM with all the attached disks.
+
+### VM Storage Bandwidth and VHD Storage Throughput 
+
+The amount of storage performance depends on the DS* VM size specified and the VHD sizes. The VMs have different allowances for the number of VHDs that can be attached and the maximum bandwidth they will support (MB/s). For the specific bandwidth numbers, see [Virtual Machine and Cloud Service Sizes for Azure](virtual-machines-size-specs.md).
+
+Increased IOPS are achieved with larger disk sizes. You should consider this when you think about your migration path. For details, [see the table for IOPS and Disk Types](../storage-premium-storage-preview-portal.md#scalability-and-performance-targets-when-using-premium-storage). 
+
+Finally, consider that VMs have different maximum disk bandwidths they will support for all disks attached. Under high load, you could saturate the maximum disk bandwidth available for that VM role size. For example a Standard_DS14 will support up to 512MB/s; therefore, with three P30 disks you could saturate the disk bandwidth of the VM. But in this example, the throughput limit could be exceeded depending on the mix of read and write IOs.
+
+## New Deployments
+
+The next two sections demonstrate how you can deploy SQL Server VMs to Premium Storage. As mentioned before, you do not necessarily need to place the OS disk onto Premium storage. You might choose to do this if you are intending to place any intensive IO workloads on the OS VHD. 
+
+The first example demonstrates utilizing existing Azure Gallery Images. The second example shows how to use a custom VM image that you have in an existing Standard storage account.
+
+> [AZURE.NOTE] These examples assume that you have already created a Regional VNET.
+
+### Create a new VM with Premium Storage with Gallery Image
+
+The example below shows how to place the OS VHD onto premium storage and attach Premium Storage VHDs. However, you can also place the OS disk in a Standard Storage account and then attach VHDs that reside in a Premium Storage account. Both scenarios are demonstrated.
+
+    $mysubscription = "DansSubscription"
+    $location = "West Europe"
+    
+    #Set up subscription 
+    Set-AzureSubscription -SubscriptionName $mysubscription 
+    Select-AzureSubscription -SubscriptionName $mysubscription -Current  
+
+#### Step 1: Create a Premium Storage Account
+
+
+    #Create Premium Storage account, note Type
+    $newxiostorageaccountname = "danspremsams" 
+    New-AzureStorageAccount -StorageAccountName $newxiostorageaccountname -Location $location -Type "Premium_LRS"  
+
+ 
+#### Step 2: Create a New Cloud Service
+
+    $destcloudsvc = "danNewSvcAms" 
+    New-AzureService $destcloudsvc -Location $location 
+
+
+#### Step 3: Reserve a Cloud Service VIP (Optional)
+    #check exisitng reserved VIP
+    Get-AzureReservedIP
+    
+    $reservedVIPName = “sqlcloudVIP” 
+    New-AzureReservedIP –ReservedIPName $reservedVIPName –Label $reservedVIPName –Location $location 
+
+#### Step 4: Create a VM Container
+    #Generate storage keys for later 
+    $xiostorage = Get-AzureStorageKey -StorageAccountName $newxiostorageaccountname 
+    
+    ##Generate storage acc contexts 
+    $xioContext = New-AzureStorageContext –StorageAccountName $newxiostorageaccountname -StorageAccountKey $xiostorage.Primary   
+    
+    #Create container
+    $containerName = 'vhds'
+    New-AzureStorageContainer -Name $containerName -Context $xioContext
+
+#### Step 5: Placing OS VHD on Standard or Premium Storage
+    #NOTE: Set up subscription and default storage account which will be used to place the OS VHD in
+    
+    #If you want to place the OS VHD Premium Storage Account
+    Set-AzureSubscription -SubscriptionName $mysubscription -CurrentStorageAccount  $newxiostorageaccountname  
+    
+    #If you wanted to place the OS VHD Standard Storage Account but attach Premium Storage VHDs then you would run this instead:
+    $standardstorageaccountname = "danstdams" 
+    
+    Set-AzureSubscription -SubscriptionName $mysubscription -CurrentStorageAccount  $standardstorageaccountname
+
+#### Step 6: Create VM
+    #Get list of available SQL Server Images from the Azure Image Gallery.
+    $galleryImage = Get-AzureVMImage | where-object {$_.ImageName -like "*SQL*2014*Enterprise*"} 
+    $image = $galleryImage.ImageName 
+    
+    #Set up Machine Specific Information
+    $vmName = "dsDan1"
+    $vnet = "dansvnetwesteur"
+    $subnet = "SQL"
+    $ipaddr = "192.168.0.8"
+    
+    #Remember to change to DS series VM
+    $newInstanceSize = "Standard_DS1"
+    
+    #create new Avaiability Set 
+    $availabilitySet = "cloudmigAVAMS"
+    
+    #Machine User Credentials
+    $userName = "myadmin"
+    $pass = "mycomplexpwd4*"
+    
+    #Create VM Config
+    $vmConfigsl = New-AzureVMConfig -Name $vmName -InstanceSize $newInstanceSize -ImageName $image  -AvailabilitySetName $availabilitySet  ` | Add-AzureProvisioningConfig -Windows ` -AdminUserName $userName -Password $pass | Set-AzureSubnet -SubnetNames $subnet | Set-AzureStaticVNetIP -IPAddress $ipaddr
+    
+    #Add Data and Log Disks to VM Config
+    #Note the size specified ‘-DiskSizeInGB 1023’, this will attach 2 x P30 Premium Storage Disk Type
+    #Utilising the Premium Storage enabled Storage account
+    
+    $vmConfigsl | Add-AzureDataDisk -CreateNew -DiskSizeInGB 1023 -LUN 0 -HostCaching "ReadOnly"  -DiskLabel "DataDisk1" -MediaLocation "https://$newxiostorageaccountname.blob.core.windows.net/vhds/$vmName-data1.vhd"
+    $vmConfigsl | Add-AzureDataDisk -CreateNew -DiskSizeInGB 1023 -LUN 1 -HostCaching "None"  -DiskLabel "logDisk1" -MediaLocation "https://$newxiostorageaccountname.blob.core.windows.net/vhds/$vmName-log1.vhd"
+    
+    #Create VM
+    $vmConfigsl  | New-AzureVM –ServiceName $destcloudsvc -VNetName $vnet ## Optional (-ReservedIPName $reservedVIPName)  
+    
+    #Add RDP Endpoint
+    $EndpointNameRDPInt = "3389"
+    Get-AzureVM -ServiceName $destcloudsvc -Name $vmName | Add-AzureEndpoint -Name "EndpointNameRDP" -Protocol "TCP" -PublicPort "53385" -LocalPort $EndpointNameRDPInt  | Update-AzureVM
+    
+    #Check VHD storage account, these should be in $newxiostorageaccountname 
+    Get-AzureVM -ServiceName $destcloudsvc -Name $vmName | Get-AzureDataDisk
+    Get-AzureVM -ServiceName $destcloudsvc -Name $vmName |Get-AzureOSDisk
+     
+
+### Create a new VM to Use Premium Storage with a Custom Image
+
+This scenario demonstrates where you have existing customized images that reside in a Standard Storage account. As mentioned if you want to place the OS VHD on Premium Storage you will need to copy the image that exists in the Standard Storage account and transfer them to a Premium Storage before it can be used. If you have an image on premise, you can also use this method to copy that directly to the Premium Storage account.
+
+#### Step 1: Create Storage Account
+    $mysubscription = "DansSubscription"
+    $location = "West Europe"
+    
+    #Create Premium Storage account
+    $newxiostorageaccountname = "danspremsams" 
+    New-AzureStorageAccount -StorageAccountName $newxiostorageaccountname -Location $location -Type "Premium_LRS"  
+    
+    #Standard Storage account
+    $origstorageaccountname = "danstdams" 
+ 
+#### Step 2 Create Cloud Service
+    $destcloudsvc = "danNewSvcAms" 
+    New-AzureService $destcloudsvc -Location $location 
+
+ 
+#### Step 3: Use Existing Image
+You can use an existing image. Or, you can [take an image of an existing machine](virtual-machines-capture-image-windows-server.md). Note the machine you image does not have to be DS* machine. Once you have the image, the following steps show how to copy it to the Premium Storage account with the **Start-AzureStorageBlobCopy** PowerShell commandlet. 
+
+    #Get storage account keys:
+    #Standard Storage account
+    $originalstorage =  Get-AzureStorageKey -StorageAccountName $origstorageaccountname
+    #Premium Storage account
+    $xiostorage = Get-AzureStorageKey -StorageAccountName $newxiostorageaccountname
+    
+    #Set up contexts for the storage accounts:
+    $origContext = New-AzureStorageContext  –StorageAccountName $origstorageaccountname -StorageAccountKey $originalstorage.Primary
+    $destContext = New-AzureStorageContext  –StorageAccountName $newxiostorageaccountname -StorageAccountKey $xiostorage.Primary  
+ 
+#### Step 4: Copy Blob between Storage Accounts
+    #Get Image VHD 
+    $myImageVHD = "dansoldonorsql2k14-os-2015-04-15.vhd"
+    $containerName = 'vhds'
+    
+    #Copy Blob between accounts
+    $blob = Start-AzureStorageBlobCopy -SrcBlob $myImageVHD -SrcContainer $containerName `
+    -DestContainer vhds -Destblob "prem-$myImageVHD" `
+    -Context $origContext -DestContext $destContext  
+
+#### Step 5: Regularly check copy status:
+    $blob | Get-AzureStorageBlobCopyState 
+
+#### Step 6: Add Image disk to Azure disk Repository in Subscription
+    $imageMediaLocation = $destContext.BlobEndPoint+"/"+$myImageVHD 
+    $newimageName = "prem"+"dansoldonorsql2k14"
+    
+    Add-AzureVMImage -ImageName $newimageName -MediaLocation $imageMediaLocation
+ 
+> [AZURE.NOTE] You may find that even though the status reports as success, you could still get a disk lease error. In this case, wait about 10 minutes.
+
+#### Step 7:  Build the VM
+Here you are building the VM from your image and attaching two Premium Storage VHDs:
+
+    $newimageName = "prem"+"dansoldonorsql2k14"
+    #Set up Machine Specific Information
+    $vmName = "dansolchild"
+    $vnet = "westeur"
+    $subnet = "Clients"
+    $ipaddr = "192.168.0.41"
+    
+    #This will need to be a new cloud service
+    $destcloudsvc = "danregsvcamsxio2"
+    
+    #Use to DS Series VM
+    $newInstanceSize = "Standard_DS1"
+    
+    #create new Avaiability Set 
+    $availabilitySet = "cloudmigAVAMS3"
+    
+    #Machine User Credentials
+    $userName = "myadmin"
+    $pass = "theM)stC0mplexP@ssw0rd!”
+     
+    
+    #Create VM Config
+    $vmConfigsl2 = New-AzureVMConfig -Name $vmName -InstanceSize $newInstanceSize -ImageName $newimageName  -AvailabilitySetName $availabilitySet  ` | Add-AzureProvisioningConfig -Windows ` -AdminUserName $userName -Password $pass | Set-AzureSubnet -SubnetNames $subnet | Set-AzureStaticVNetIP -IPAddress $ipaddr
+    
+    $vmConfigsl2 | Add-AzureDataDisk -CreateNew -DiskSizeInGB 1023 -LUN 0 -HostCaching "ReadOnly"  -DiskLabel "DataDisk1" -MediaLocation "https://$newxiostorageaccountname.blob.core.windows.net/vhds/$vmName-Datadisk-1.vhd" 
+    $vmConfigsl2 | Add-AzureDataDisk -CreateNew -DiskSizeInGB 1023 -LUN 1 -HostCaching "None"  -DiskLabel "LogDisk1" -MediaLocation "https://$newxiostorageaccountname.blob.core.windows.net/vhds/$vmName-logdisk-1.vhd" 
+     
+    
+    
+    $vmConfigsl2 | New-AzureVM –ServiceName $destcloudsvc -VNetName $vnet 
+
+## Existing Deployments that do not use AlwaysOn Availability Groups
+
+> [AZURE.NOTE] For existing deployments, first see the [Prerequisites](#prerequisites-for-premium-storage) section of this topic.
+
+There are different considerations for SQL Server deployments that do not use AlwaysOn Availbility Groups and those that do. If you are not using AlwaysOn and have an existing standalone SQL Server, you can upgrade to Premium Storage by using a new cloud service and storage account. Consider the following options:
+
+- **Create a new SQL Server VM**. You can create a new SQL Server VM that uses a Premium Storage account, as documented in New Deployments. Then backup and restore your SQL Server configuration and user databases. The application will need to be updated to reference the new SQL Server if it is being accessed internally or externally. You would need to copy all ‘out of db’ objects as if you were doing a Side by Side (SxS) SQL Server migration. This includes objects such as logins, certificates, and linked servers.
+- **Migrate an existing SQL Server VM**. This will require taking the SQL Server VM offline, then transferring it to a new cloud service, which includes copying all of its attached VHDs to the Premium Storage account. When the VM comes online, the application will reference the server host name as before. Be aware that the size of the existing disk will affect the performance characteristics. For example, a 400 GB disk gets rounded up to a P20. If you know that you do not require that disk performance, then you could recreate the VM as a DS Series VM, and attach Premium Storage VHDs of the size/performance specification you require. Then you could detach and reattach the SQL DB files.
+
+> [AZURE.NOTE] When copying the VHD disks you should beaware of the size, depending on the size will mean what Premium Storage Disk type they fall into, this determines disk performance specification. Azure will round up to the nearest disk size, so if you have a 400GB disk, this will be rounded up to a P20. Depending on your existing IO requirements of the OS VHD, you might not need to migrate this to a Premium Storage account.
+
+If your SQL Server is accessed externally, then the cloud service VIP will change. You will also have to update endptoints, ACLs, and DNS settings.
+
+## Existing Deployments that use AlwaysOn Availability Groups
+
+> [AZURE.NOTE] For existing deployments, first see the [Prerequisites](#prerequisites-for-premium-storage) section of this topic.
+
+Intially in this section we will look at how AlwaysOn interacts with Azure Networking. We will then break down migrations in to two scenarios: migrations where some downtime can be tolerated and migrations where you must achieve minimal downtime.
+
+On-premises SQL Server AlwaysOn Availability Groups use a Listener on-premises that registers a virtual DNS name along with an IP address that is shared between one or more SQL Servers. When clients connect they are routed through the listener IP to the Primary SQL Server. This is the server that owns the AlwaysOn IP resource at that time.
+ 
+![DeploymentsUseAlwaysOn][6]
+
+In Microsoft Azure you can have only one IP address assigned to a NIC on the VM, so in order to achieve the same layer of abstraction as on-premises, Azure utilizes the IP address that is assigned to the Internal/External Load Balancers (ILB/ELB). The IP resource that is shared between the servers is set to the same IP as the ILB/ELB. This is published in the DNS, and client traffic is passed through the ILB/ELB to the Primary SQL Server replica. The ILB/ELB knows which SQL Server is primary since it uses probes to probe the AlwaysOn IP resource. In the previous example, it probes each node that has an endpoint referenced by the ELB/ILB, whichever responds is the Primary SQL Server. 
+
+> [AZURE.NOTE] The ILB and ELB are both assigned to a particular Azure cloud service, therefore any cloud migration in Azure will most likely mean that the Load Balancer IP will change. 
+
+### Migrating AlwaysOn deployments that can allow some downtime
+
+There are two strategies to migrate AlwaysOn deployments that allow for some downtime:
+
+1. **Add more secondary replicas to an existing AlwaysOn Cluster**
+1. **Migrate to a new AlwaysOn Cluster**
+
+#### 1. Add more Secondary Replicas to an Existing AlwaysOn Cluster
+
+One strategy is to add more secondaries to the AlwaysOn Availability Group. You need to add these into a new cloud service and update the listener with the new load balancer IP. 
+
+##### Points of Downtime:
+
+- Cluster Validation.
+- Testing AlwaysOn failovers for New Secondaries.
+
+If you are using Windows Storage Pools within the VM for higher IO throughput, then these will be taken offline during a Full Cluster Validation. The validation test is required when you add nodes to the cluster. The time it takes to run the test can vary, so you should test this in your representative test environment to get an approximate time of how long this will take. 
+
+You should provision time where you can perform manual failover and chaos testing on the newly added nodes to ensure AlwaysOn High Availability functions as expected.
+
+![DeploymentUseAlwaysOn2][7]
+
+> [AZURE.NOTE] You should stop all instances of SQL Server where the Storage Pools are used before the Validaion runs. 
+##### High Level Steps
+
+1. Create two new SQL Servers in new cloud service with attached Premium Storage.
+1. Copy over FULL backups and restore with **NORECOVERY**.
+1. Copy over ‘out of user DB’ dependent objects, such as logins etc.
+1. Create new a new Internal Load Balancer (ILB) or use an External Load Balancer (ELB), and then set up Load Balanced Endpoints on both new nodes.
+> [AZURE.NOTE] Check all Nodes have the correct Endpoint configuration before you continue
+
+1. Stop User/Application Access to the SQL Server (if using Storage Pools).
+1. Stop SQL Server Engine Services on All Nodes (if using Storage Pools).
+1. Add new Nodes to cluster and run full validation. 
+1. Once Validation is successful, start all SQL Server Services.
+1. Backup Transaction logs, and restore user databases.
+1. Add new nodes into the AlwaysOn Availability Group and place replication into **Syncronous**. 
+1. Add the IP address resource of the new Cloud Service ILB/ELB through PowerShell for AlwaysOn based on the Multi-site example in the [Appendix](#appendix-migrating-a-multisite-alwayson-cluster-to-premium-storage). In Windows clustering, set the **Possible owners** of the **IP Address** resource to the new nodes old. See the ‘Adding IP Address Resource on Same Subnet’ section of the [Appendix](#appendix-migrating-a-multisite-alwayson-cluster-to-premium-storage).
+1. Failover to one of the new nodes.
+1. Make the new nodes Auto Failover Partners and test failovers.
+1. Remove original nodes from Availability Group.
+
+##### Advantages
+
+- New SQL Servers can be tested (SQL Server and Application) before they are added to AlwaysOn.
+- You can change the VM size and customize the storage to your exact requirements. However, it would be beneficial to keep all the SQL file paths the same.
+- You can control when the transfer of the DB backups to the Secondary Replicas are started. This differs from using Azure **Start-AzureStorageBlobCopy** commandlet to copy VHDs, because that is an asynchronous copy.
+
+##### Disadvantages
+- When using Windows Storage Pools, there is Cluster downtime during the Full Cluster Validation for the new additional nodes. 
+- Depending on the SQL Server Version and the existing number of secondary replicas, you might not be able to add more secondary replicas without removing existing secondaries.
+- There could be long SQL data transfer time while setting up the secondaries.
+- There is additional cost during migration while you have new machines running in paralell.
+
+#### 2. Migrate to a New AlwaysOn Cluster
+
+Another strategy is to create a brand new AlwaysOn Cluster with brand new nodes in new cloud service and then redirect the clients to use it.
+
+##### Points of Downtime
+
+There is downtime when you transfer applications and users to the new AlwaysOn listener. The downtime depends on:
+
+- The time taken to restore final transaction log backups to databases on new servers.
+- The time taken to update client applications to use new AlwaysOn listener.
+
+##### Advantages
+
+- You can test the actual production environment, SQL Server, and OS build changes.
+- You have the option to customize the storage and to potentially reduce size of VM. This could result in cost reduction.
+- You can update your SQL Server build or version during this process. You can also upgrade the Operating System.
+- The previous AlwaysOn Cluster can act as a solid rollback target.
+
+##### Disadvantages
+
+- You need to change the DNS name of the listener if you want both AlwaysOn clusters running simultaneously. This adds administration overhead during the migration as client application strings must reflect the new Listener name.
+- You must implement a synchronization mechanism between the two environments to keep them as close as possible to minimize the final synchronization requirements before migration.
+- There is added cost during migration while you have the new environment running.
+
+### Migrating AlwaysOn Deployments for Minimal Downtime
+
+There are two strategies for migrating AlwaysOn deployments for minimal downtime:
+
+1. **Utilize an Existing Secondary: Single-Site**
+1. **Utilize Existing Secondary Replica(s): Multi-Site**
+
+#### 1. Utilize an Existing Secondary: Single-Site
+
+One strategy for minimal downtime is to take an existing cloud secondary and remove it from the current cloud service. Then copy the VHDs to the new Premium Storage account, and create the VM in the new cloud service. Then update the listener in clustering and failover.
+
+##### Points of Downtime
+
+- There is downtime when you update the final node with the Load Balanaced endpoint.
+- Your client reconnection might be delayed depending on your client/DNS configuration.
+- There is additional downtime if you choose to take the AlwaysOn Cluster group offline to swap out the IP addresses. You can avoid this by using an OR dependancy and Possible Owners for the added IP Address resource. See the ‘Adding IP Address Resource on Same Subnet’ section of the [Appendix](#appendix-migrating-a-multisite-alwayson-cluster-to-premium-storage).
+
+> [AZURE.NOTE] When you want the added node to partake in as an AlwaysOn Failover Partner, you need to add an Azure Endpoint with a reference to the Load Balanced Set. When you run the **Add-AzureEndpoint** command to do this, current connections to remain open, but new connections to the listener will not be able to be established until the load balancer has updated. In testing this was seen to last 90-120seconds, this should be tested. 
+
+##### Advantages
+
+- No extra cost incurred during migration.
+- A one-to-one migration.
+- Reduced complexity.
+- Allows for increased IOPS from Premium Storage SKUs. When the disks are detached from the VM and copied to the new cloud service, a 3rd party tool can be used to increase the VHD size, which provides higher throughputs. For increasing VHD sizes, see this [forum discussion](https://social.msdn.microsoft.com/Forums/azure/4a9bcc9e-e5bf-4125-9994-7c154c9b0d52/resizing-azure-data-disk?forum=WAVirtualMachinesforWindows).
+
+##### Disadvantages
+
+- There is a temporary loss of HA and DR during migration.
+- As this is a 1:1 migration, you will have to use a minimum VM size that will support your number of VHDs, so you might not be able to downsize your VMs.
+- This scenario would use the Azure **Start-AzureStorageBlobCopy** commandlet, which is asynchronous. There is no SLA on copy completion. The time of the copies varies, while this depends on wait in queue it will also depend on the amount of data to transfer. The copy time increases if the transfer is going to another Azure data center that supports Premium Storage in another region. If you just have 2 nodes, consider a possible mitigation in case the copy takes longer than in testing. This could include the following ideas.
+	- Add a temporary 3rd SQL Server node for HA before the migration with agreed downtime.
+	- Run the migration outside of Azure scheduled maintenance.
+	- Ensure you have configured your cluster quorum correctly.  
+
+##### High Level Steps
+
+This document does not demonstrate a complete end to end example, however the [Appendix](#appendix-migrating-a-multisite-alwayson-cluster-to-premium-storage) provides details that can be leveraged to perform this.
+ 
+![MinimalDowntime][8]
+
+- Gather disk configuration, and remove the node (do not delete attached VHDs).
+- Create a Premium Storage account and copy VHDs from the Standard Storage account
+- Create new cloud service and redeploy the SQL2 VM in that cloud service. Create the VM using the copied original OS VHD and attaching the copied VHDs.
+- Configure ILB / ELB and add Endpoints.
+- Update Listener by either:
+	- Taking the AlwaysOn Group offline and updating the AlwaysOn Listener with new ILB / ELB IP address. 
+	- Or adding the IP addess resource of new Cloud Service ILB/ELB through PowerShell into Windows clustering. Then set the Possible owners of the IP Address resource to the migrated node, SQL2, and set this as OR dependency in the Network Name. See the ‘Adding IP Address Resource on Same Subnet’ section of the [Appendix](#appendix-migrating-a-multisite-alwayson-cluster-to-premium-storage).
+- Check DNS configuration/propogation to the clients.
+- Migrate SQL1 VM, and go through steps 2 – 4.
+- If using steps 5ii, then add SQL1 as a Possible Owner for the added IP Address Resource
+- Test failovers.
+
+#### 2. Utilize Existing Secondary Replica(s): Multi-Site
+
+If you have nodes in more than one Azure datacenter (DC) or if you have a hybrid environment, then you can use an AlwaysOn configuration in this environment to minimize downtime.
+
+The approach is to change the AlwaysOn synchronization to Synchronous for the on-premises or secondary Azure DC, and then failover over to that SQL Server. Then copy the VHDs to a Premium Storage account, and redeploy the machine into a new cloud service. Update the listener, and then fail back. 
+
+##### Points of Downtime
+
+The downtime consists of the time to failover to the alternative DC and back. It also depends on your client/DNS configuration and your client reconnection may be delayed.
+Consider the following example of a hybrid AlwaysOn configuration:
+
+![MultiSite1][9]
+
+##### Advantages
+
+- You can utilize existing infrastructure.
+- You have the option to pre-upgrade the Azure storage on the DR Azure DC first.
+- The DR Azure DC storage can be reconfigured.
+- There is a minimum of two failovers during migration, excluding test failovers.
+- You do not need to move SQL Server data with backup and restore.
+
+##### Disadvantages
+
+- Depending on client access to SQL Server, there might be increased latency when SQL Server is running in an alternative DC to the application.
+- The copy time of VHDs to Premium storage could be long. This might affect your decision on whether to keep the node in the Availability Group. Consider this for when log intensive work loads are running during the migrationis required, since the Primary node will have to keep the unreplicated transactions in its transaction log. Therefore this could grow significantly.
+- This scenario would use the Azure **Start-AzureStorageBlobCopy** commandlet, which is asynchronous. There is no SLA on completion. The time of the copies varies, while this depends on wait in queue, it will also depend on the amount of data to transfer. Therefore you just have one node in your 2nd data center, you should take mitigation steps in case the copy takes longer than in testing. This could include the following ideas.
+	- Add a temporary 2nd SQL node for HA before the migration with agreed downtime.
+	- Run the migration outside of Azure scheduled maintenance. 
+	- Ensure you have configured your cluster quorum correctly. 
+
+This scenario assumes that you have documented your install and know how the storage is mapped in order to make changes for optimal disk cache settings.
+
+##### High Level Steps
+![Multisite2][10]
+
+- Make the on-premises / alternate Azure DC the SQL Server Primary, and make it the other Auto Failover Partner (AFP). 
+- Gather disk configuration information from SQL2, and remove the node (do not delete attached VHDs).
+- Create a Premium Storage account and copy VHDs from the Standard Storage account.
+- Create a new cloud service and create the SQL2 VM with its Premiums Storage disks attached.
+- Configure ILB / ELB and add Endpoints.
+- Update the AlwaysOn Listener with new ILB / ELB IP address and test failover.
+- Check the DNS configuration.
+- Change the AFP to SQL2, and then migrate SQL1 and go through steps 2 – 5.
+- Test failovers.
+- Switch the AFP back to SQL1 and SQL2
+
+## Appendix: Migrating a Multisite AlwaysOn Cluster to Premium Storage 
+
+The remainder of this topic provides a detailed example of converting a multi-site AlwaysOn cluster to Premium storage. It also converts the Listener from using an external load balancer (ELB) to an internal load balancer (ILB).
+
+### Environment
+
+- Windows 2k12 / SQL 2k12
+- 1 DB Files on SP
+- 2 x Storage Pools per Node
+
+![Appendix1][11]
+ 
+### VM:
+ 
+In this example we are going to demonstrate moving from an ELB to ILB. ELB was available before ILB, so this shows how to switch to this during the migration.
+
+![Appendix2][12]
+
+### Pre Steps: Connect to Subscription
+
+    Add-AzureAccount
+    
+    #Set up subscription
+    Get-AzureSubscription 
+
+#### Step 1: Create New Storage Account and Cloud Service
+    $mysubscription = "DansSubscription"
+    $location = "West Europe"
+    
+    #Storage accounts
+    #current storage account where the vm to migrate resides
+    $origstorageaccountname = "danstdams"
+    
+    #Create Premium Storage account
+    $newxiostorageaccountname = "danspremsams" 
+    New-AzureStorageAccount -StorageAccountName $newxiostorageaccountname -Location $location -Type "Premium_LRS"  
+    
+    #Generate storage keys for later
+    $originalstorage =  Get-AzureStorageKey -StorageAccountName $origstorageaccountname
+    $xiostorage = Get-AzureStorageKey -StorageAccountName $newxiostorageaccountname
+    
+    #Generate storage acc contexts
+    $origContext = New-AzureStorageContext  –StorageAccountName $origstorageaccountname -StorageAccountKey $originalstorage.Primary
+    $xioContext = New-AzureStorageContext  –StorageAccountName $newxiostorageaccountname -StorageAccountKey $xiostorage.Primary  
+    
+    #Set up subscription and default storage account
+    Set-AzureSubscription -SubscriptionName $mysubscription -CurrentStorageAccount $origstorageaccountname
+    Select-AzureSubscription -SubscriptionName $mysubscription -Current 
+    
+    #CREATE NEW CLOUD SVC
+    $vnet = "dansvnetwesteur"
+    
+    ##Existing cloud service
+    $sourceSvc="dansolSrcAms"
+    
+    ##Create new cloud service
+    $destcloudsvc = "danNewSvcAms" 
+    New-AzureService $destcloudsvc -Location $location 
+
+#### Step 2: Increase the Permitted Failures on Resources <Optional>
+On certain resources that belong to your AlwaysOn Availability Group there are limits on how many failures that can occur in a period, where the cluster service will attempt to restart the resource group. It is recommended you increase this whilst you are walking through this procedure, since if you don’t manually failover and trigger failovers by shutting down machines you can get close to this limit.
+
+It would be prudent to double the failure allowance, to do this in Failover Cluster Manager, go to the Properties of the AlwaysOn resource group:
+ 
+![Appendix3][13]
+
+Change the Maximum Failures to 6.
+
+#### Step 3: Addition IP Address Resource for Cluster Group <Optional>
+
+If you have only one IP address for the Cluster Group and this is aligned to the cloud subnet, beware, if you accidentally take offline all cluster nodes in the cloud on that network then the Cluster IP resource and Cluster Network Name will not be able to come online. In the event of this it will prevent updates to other cluster resources. 
+
+#### Step 4: DNS Configuration
+
+To implement a smooth transition depends on how DNS is being utilised and updated.
+When AlwaysOn is installed, it creates a Windows Cluster Resource group, if you open Failover Cluster Manager, you will see that at a minimum it will have three resources, the two that the document refers to are:
+
+- Virtual Network Name (VNN) – This is the DNS name that client connect to when wanting to connect to SQL Servers via AlwaysOn.
+- IP Address Resource – This is the IP address that associated with the VNN, you can have more than one, and in a multisite configuration you will have an IP address per site/subnet.
+
+When connecting to SQL Sevrer, the SQL Server Client driver will retrieve the DNS records associated with the listener and try to connect to each AlwaysOn associated IP address, below we discuss some factors that can influence this.
+
+The number of concurrent DNS records that are associated with the listener name depends not only on the number of IP addresses associated, but the ‘RegisterAllIpProviders’setting in Failover Clustering for the AlwaysON VNN resource.
+
+When you deploy AlwaysOn in Azure there are different steps to create the Listener and IP Addresses, you have to manually configure the ‘RegisterAllIpProviders’ to 1, this is different to an on premise AlwaysOn deployment where it is already set to 1. 
+
+If ‘RegisterAllIpProviders’ is 0, then you will only see one DNS record in DNS associated with the Listener:
+
+![Appendix4][14]
+
+If ‘RegisterAllIpProviders’ is 1:
+ 
+![Appendix5][15]
+
+The code below will dump out the VNN settings and set it for you, please note, for the change to take effect you will need to take the the VNN offline and turn it back online, this taking the Listener offline causing client connectivity disruption. 
+
+    ##Always On Listener Name
+    $ListenerName = "Mylistener"
+    ##Get AlwaysOn Network Name Settings
+    Get-ClusterResource $ListenerName| Get-ClusterParameter
+    ##Set RegisterAllProvidersIP 
+    Get-ClusterResource $ListenerName| Set-ClusterParameter RegisterAllProvidersIP  1 
+
+In a later migration step you will need to update the AlwaysOn listener with an updated IP address that will reference a load balancer, this will involve an IP Address resource removal and addition. After the IP update, you need to ensure the new IP address has been updated in DNS Zone and that the clients are updating their local DNS cache. 
+
+If you clients reside in a different network segment and reference a different DNS server, you need to consider what happens about DNS Zone Transfer during the migration, as the application reconnect time will be constrained by at least the Zone Transfer Time of any new IP addresses for the listener. If you are under time constraint here, you should discuss and test forcing an incremental zone transfer with your Windows teams, and also put the DNS host record to a lower Time To Live (TTL), so the clients update. For more information, see [Incremental Zone Transfers](https://technet.microsoft.com/library/cc958973.aspx) and [Start-DnsServerZoneTransfer](https://technet.microsoft.com/library/jj649917.aspx).
+
+By default the TTL for DNS Record that is associated with the Listener in AlwaysOn in Azure is 1200 seconds. You may wish to reduce this if you are under time constraint during your migration to ensure the clients update their DNS with the updated IP address for the listener. You can see and modify the configuration by dumping out the configuration of the VNN:
+
+    $AGName = "myProductionAG"
+    $ListenerName = "Mylistener"
+    #Look at HostRecordTTL
+    Get-ClusterResource $ListenerName| Get-ClusterParameter
+    
+    #Set HostRecordTTL Examples
+    Get-ClusterResource $ListenerName| Set-ClusterParameter -Name "HostRecordTTL" 120 
+
+Please note, the lower the ‘HostRecordTTL’, a higher amount of DNS traffic will occur.
+
+##### Client Application Settings
+
+If your SQL client application supports the .Net 4.5 SQLClient, then you can use ‘MULTISUBNETFAILOVER=TRUE’ keyword, this is recommended to be applied as it allows for faster connection to SQL AlwaysOn Availability Group during failover. It enumerates through all IP addresses associated with the AlwaysOn listener in parallel, and performs a more aggressive TCP connection retry speed during a failover.
+
+For more information regarding the settings above, please see [MultiSubnetFailover Keyword and Associated Features](https://msdn.microsoft.com/library/hh213080.aspx#MultiSubnetFailover). Also see [SqlClient Support for High Availability, Disaster Recovery](https://msdn.microsoft.com/library/hh205662(v=vs.110).aspx).
+
+#### Step 5: Cluster Quorum Settings
+
+As you are going to be taking out at least one SQL Server down at a time, you should modify the cluster quorum setting, if using File Share Witnes (FSW) with 2 nodes, you should set the quorum to allow node majority and utilise dynamic voting, and this is to allow for a single node to remain standing.
+
+
+    Set-ClusterQuorum -NodeMajority  
+
+For more information on managing and configuring the cluster quorum, please see [Configure and Manage the Quorum in a Windows Server 2012 Failover Cluster](https://technet.microsoft.com/library/jj612870.aspx).
+
+#### Step 6: Extract Existing Endpoints and ACLs
+    #GET Endpoint info
+    Get-AzureVM -ServiceName $destcloudsvc -Name $vmNameToMigrate | Get-AzureEndpoint
+    #GET ACL Rules for Each EP, this example is for the AlwaysOn Endpoint
+    Get-AzureVM -ServiceName $destcloudsvc -Name $vmNameToMigrate | Get-AzureAclConfig -EndpointName "myAOEndPoint-LB"  
+
+Save these to a text file.
+
+#### Step 7: Change Failover Partners and Replication Modes
+
+If you have more than 2 SQL Servers, you should change the failover of another secondary in another DC or on premise to ‘Synchronous’ and make it an Automatic Failover Partner (AFP), this is so you maintain HA whilst you are making changes. You can do this through TSQL of modify though SSMS:
+ 
+![Appendix6][16]
+
+#### Step 8: Remove Secondary VM from Cloud Service
+
+You should be planning to migrate a cloud secondary node first, if this is currently primary, you should initiate a manual failover.
+
+    $vmNameToMigrate="dansqlams2"
+    
+    #Check machine status 
+    Get-AzureVM -ServiceName $sourceSvc -Name $vmNameToMigrate 
+    
+    #Shutdown secondary VM
+    Get-AzureVM -ServiceName $sourceSvc -Name $vmNameToMigrate | stop-AzureVM
+    
+    
+    #Extract disk configuration
+    
+    ##Building Existing Data Disk Configuration
+    $file = "C:\Azure Storage Testing\mydiskconfig_$vmNameToMigrate.csv"
+    $datadisks = @(Get-AzureVM -ServiceName $sourceSvc -Name $vmNameToMigrate | Get-AzureDataDisk )
+    Add-Content $file “lun, vhdname, hostcaching, disklabel, diskName”
+    foreach ($disk in $datadisks)
+    {
+      $vhdname = $disk.MediaLink.AbsolutePath -creplace  "/vhds/"
+      $disk.Lun, , $disk.HostCaching, $vhdname, $disk.DiskLabel,$disks.DiskName 
+    # Write-Host "copying disk $disk"
+    $adddisk = "{0},{1},{2},{3},{4}" -f $disk.Lun,$vhdname, $disk.HostCaching, $disk.DiskLabel, $disk.DiskName 
+    $adddisk | add-content -path $file
+    }
+    
+    #Get OS Disk
+    $osdisks = Get-AzureVM -ServiceName $sourceSvc -Name $vmNameToMigrate | Get-AzureOSDisk ## | select -ExpandProperty MediaLink
+    $osvhdname = $osdisks.MediaLink.AbsolutePath -creplace  "/vhds/"
+    $osdisks.OS, $osdisks.HostCaching, $osvhdname, $osdisks.DiskLabel, $osdisks.DiskName
+    $addosdisk = "{0},{1},{2},{3},{4}" -f $osdisks.OS,$osvhdname, $osdisks.HostCaching, $osdisks.Disklabel , $osdisks.DiskName 
+    $addosdisk | add-content -path $file
+    
+    #Import disk config
+    $diskobjects  = Import-CSV $file
+    
+    #Check disk config, make sure below returns the disks associated with the VM
+    $diskobjects 
+    
+    #Identify OS Disk
+    $osdiskimport = $diskobjects | where {$_.lun -eq "Windows"}
+    $osdiskforbuild = $osdiskimport.diskName
+    
+    #Check machibe is off
+    Get-AzureVM -ServiceName $sourceSvc -Name  $vmNameToMigrate 
+    
+    #Drop machine and rebuild to new cls
+    Remove-AzureVM -ServiceName $sourceSvc -Name $vmNameToMigrate 
+
+#### Step 9: Change Disk Caching Settings in CSV file and Save
+
+For data volumes these should be set to READONLY.
+
+For TLOG volumes these should be set to NONE.
+ 
+![Appendix7][17]
+
+#### Step 10: Copy VHDS
+    #Ensure you have created the container for these:
+    $containerName = 'vhds'
+    
+    #Create container
+    New-AzureStorageContainer -Name $containerName -Context $xioContext 
+    
+    ####DISK COPYING####
+    #Get disks from csv, get settings for each VHDs and copy to Premium Storage accoun
+    ForEach ($disk in $diskobjects)
+       {
+       $lun = $disk.Lun
+       $vhdname = $disk.vhdname
+       $cacheoption = $disk.HostCaching
+       $disklabel = $disk.DiskLabel
+       $diskName = $disk.DiskName
+       Write-Host "Copying Disk Lun $lun, Label : $disklabel, VHD : $vhdname has cache setting : $cacheoption"
+    
+       #Start async copy
+       Start-AzureStorageBlobCopy -srcUri "https://$origstorageaccountname.blob.core.windows.net/vhds/$vhdname" `
+    -SrcContext $origContext `
+    -DestContainer $containerName `
+    -DestBlob $vhdname `
+    -DestContext $xioContext
+       }
+     
+ 
+
+You can check the copy status of the VHDs to the Premium Storage account:
+
+    ForEach ($disk in $diskobjects)
+       {
+       $lun = $disk.Lun
+       $vhdname = $disk.vhdname
+       $cacheoption = $disk.HostCaching
+       $disklabel = $disk.DiskLabel
+       $diskName = $disk.DiskName
+      
+       $copystate = Get-AzureStorageBlobCopyState -Blob $vhdname -Container $containerName -Context $xioContext
+    Write-Host "Copying Disk Lun $lun, Label : $disklabel, VHD : $vhdname, STATUS = " $copystate.Status 
+       }
+ 
+![Appendix8][18]
+
+Wait until all these are recorded as success.
+
+For information for individual blobs:
+
+    Get-AzureStorageBlobCopyState -Blob "blobname.vhd" -Container $containerName -Context $xioContext 
+
+#### Step 11: Register OS Disk
+
+    #Change storage account
+    Set-AzureSubscription -SubscriptionName $mysubscription -CurrentStorageAccount $newxiostorageaccountname 
+    Select-AzureSubscription -SubscriptionName $mysubscription -Current 
+    
+    #Register OS disk
+    $osdiskimport = $diskobjects | where {$_.lun -eq "Windows"}
+    $osvhd = $osdiskimport.vhdname
+    $osdiskforbuild = $osdiskimport.diskName
+    
+    #Registering OS disk, but as XIO disk
+    $xioDiskName = $osdiskforbuild + "xio"
+    Add-AzureDisk -DiskName $xioDiskName -MediaLocation  "https://$newxiostorageaccountname.blob.core.windows.net/vhds/$osvhd"  -Label "BootDisk" -OS "Windows"
+
+#### Step 12: Import Secondary into New Cloud Service
+
+The code below also uses the added option here you can import the machine and use the retainable VIP.
+
+    #Build VM Config
+    $ipaddr = "192.168.0.5"
+    #Remember to change to XIO
+    $newInstanceSize = "Standard_DS13"
+    $subnet = "SQL"
+    
+    #Create new Avaiability Set 
+    $availabilitySet = "cloudmigAVAMS"
+    
+    #build machine config into object
+    $vmConfig = New-AzureVMConfig -Name $vmNameToMigrate -InstanceSize $newInstanceSize -DiskName $xioDiskName -AvailabilitySetName $availabilitySet  ` | Add-AzureProvisioningConfig -Windows ` | Set-AzureSubnet -SubnetNames $subnet | Set-AzureStaticVNetIP -IPAddress $ipaddr
+    
+    #Reload disk config
+    $diskobjects  = Import-CSV $file
+    $datadiskimport = $diskobjects | where {$_.lun -ne "Windows"}
+    
+    ForEach ( $attachdatadisk in $datadiskimport) 
+       {
+    $label = $attachdatadisk.disklabel
+    $lunNo = $attachdatadisk.lun
+    $hostcach = $attachdatadisk.hostcaching
+    $datadiskforbuild = $attachdatadisk.diskName
+    $vhdname = $attachdatadisk.vhdname
+    
+    ###Attaching disks to a VM during a deploy to a new cloud service and new storage account is different from just attaching VHDs to just a redeploy in a new cloud service
+    $vmConfig | Add-AzureDataDisk -ImportFrom -MediaLocation "https://$newxiostorageaccountname.blob.core.windows.net/vhds/$vhdname" -LUN $lunNo -HostCaching $hostcach -DiskLabel $label
+    
+    }
+    
+    #Create VM
+    $vmConfig  | New-AzureVM –ServiceName $destcloudsvc –Location $location -VNetName $vnet ## Optional (-ReservedIPName $reservedVIPName)
+ 
+#### Step 13: Create ILB on New Cloud Svc, Add Load Balanced Endpoints and ACLs
+    #Check for existing ILB
+    GET-AzureInternalLoadBalancer -ServiceName $destcloudsvc
+    
+    $ilb="sqlIntIlbDest"
+    $subnet = "SQL"
+    $IP="192.168.0.25"
+    Add-AzureInternalLoadBalancer -ServiceName $destcloudsvc -InternalLoadBalancerName $ilb –SubnetName $subnet –StaticVNetIPAddress $IP
+    
+    #Endpoints
+    $epname="sqlIntEP"
+    $prot="tcp"
+    $locport=1433
+    $pubport=1433
+    Get-AzureVM –ServiceName $destcloudsvc –Name $vmNameToMigrate  | Add-AzureEndpoint -Name $epname -Protocol $prot -LocalPort $locport -PublicPort $pubport -ProbePort 59999 -ProbeIntervalInSeconds 5 -ProbeTimeoutInSeconds 11  -ProbeProtocol "TCP" -InternalLoadBalancerName $ilb -LBSetName $ilb -DirectServerReturn $true | Update-AzureVM
+    
+    #SET Azure ACLs or Network Security Groups & Windows FWs 
+     
+    #http://msdn.microsoft.com/library/azure/dn495192.aspx
+    
+    ####WAIT FOR FULL AlwaysOn RESYNCRONISATION!!!!!!!!!#####
+
+####Step 14: Update AlwaysOn 
+    #Code to be executed on a Cluster Node
+    $ClusterNetworkNameAmsterdam = "Cluster Network 2" # the azure cluster subnet network name
+    $newCloudServiceIPAmsterdam = "192.168.0.25" # IP address of your cloud service 
+    
+    $AGName = "myProductionAG"
+    $ListenerName = "Mylistener" 
+    
+    
+    Add-ClusterResource "IP Address $newCloudServiceIPAmsterdam" -ResourceType "IP Address" -Group $AGName -ErrorAction Stop |  Set-ClusterParameter -Multiple @{"Address"="$newCloudServiceIPAmsterdam";"ProbePort"="59999";SubnetMask="255.255.255.255";"Network"=$ClusterNetworkNameAmsterdam;"OverrideAddressMatch"=1;"EnableDhcp"=0} -ErrorAction Stop 
+    
+    #set dependancy and NETBIOS, then remove old IP address
+    
+    #set NETBIOS, then remove old IP address
+    Get-ClusterGroup $AGName | Get-ClusterResource -Name "IP Address $newCloudServiceIPAmsterdam" | Set-ClusterParameter -Name EnableNetBIOS -Value 0 
+     
+    #set dependency to Listener (OR Dependency) and delete previous IP Address resource that references:
+    
+    #Make sure no static records in DNS 
+    
+![Appendix9][19]
+
+Now remove the old cloud service IP Address.
+
+![Appendix10][20]
+ 
+#### Step 15: DNS Update Check
+
+You should now check DNS Servers on your SQL Server client networks and make sure that clustering has added the extra host record for the added IP address. If those DNS servers have not updated, consider forcing a DNS Zone transfer and ensure that the clients in there subnet are able to resolve to both AlwaysOn IP Addresses, this is so you do not need to wait for automatic DNS replication. 
+
+#### Step 16: Reconfigure AlwaysOn 
+
+At this point you wait for the secondary that node that was migrated to fully resynchronise with the on-premise node and switch to synchronous replication node and make it the AFP.  
+
+#### Step 17: Migrate Second Node
+    $vmNameToMigrate="dansqlams1"
+    
+    Get-AzureVM -ServiceName $sourceSvc -Name $vmNameToMigrate 
+    
+    #Get endpoint information
+    $endpoint = Get-AzureVM -ServiceName $sourceSvc  -Name $vmNameToMigrate | Get-AzureEndpoint
+    
+    #Shutdown VM
+    Get-AzureVM -ServiceName $sourceSvc -Name $vmNameToMigrate | stop-AzureVM
+    
+    #Get disk config
+    
+    #Building Existing Data Disk Configuration
+    $file = "C:\Azure Storage Testing\mydiskconfig_$vmNameToMigrate.csv"
+    $datadisks = @(Get-AzureVM -ServiceName $sourceSvc -Name $vmNameToMigrate | Get-AzureDataDisk )
+    Add-Content $file “lun, vhdname, hostcaching, disklabel, diskName”
+    foreach ($disk in $datadisks)
+    {
+      $vhdname = $disk.MediaLink.AbsolutePath -creplace  "/vhds/"
+      $disk.Lun, , $disk.HostCaching, $vhdname, $disk.DiskLabel,$disks.DiskName 
+    # Write-Host "copying disk $disk"
+    $adddisk = "{0},{1},{2},{3},{4}" -f $disk.Lun,$vhdname, $disk.HostCaching, $disk.DiskLabel, $disk.DiskName 
+    $adddisk | add-content -path $file
+    }
+    
+    #Get OS Disk
+    $osdisks = Get-AzureVM -ServiceName $sourceSvc -Name $vmNameToMigrate | Get-AzureOSDisk ## | select -ExpandProperty MediaLink
+    $osvhdname = $osdisks.MediaLink.AbsolutePath -creplace  "/vhds/"
+    $osdisks.OS, $osdisks.HostCaching, $osvhdname, $osdisks.DiskLabel, $osdisks.DiskName
+    $addosdisk = "{0},{1},{2},{3},{4}" -f $osdisks.OS,$osvhdname, $osdisks.HostCaching, $osdisks.Disklabel , $osdisks.DiskName 
+    $addosdisk | add-content -path $file
+    
+    #Import disk config
+    $diskobjects  = Import-CSV $file
+    
+    #Check disk configuration
+    $diskobjects 
+    
+    #Identify OS Disk
+    $osdiskimport = $diskobjects | where {$_.lun -eq "Windows"}
+    $osdiskforbuild = $osdiskimport.diskName
+    
+    #Check machine is off
+    Get-AzureVM -ServiceName $sourceSvc -Name  $vmNameToMigrate 
+    
+    #Drop machine and rebuild to new cls
+    Remove-AzureVM -ServiceName $sourceSvc -Name $vmNameToMigrate 
+
+#### Step 18: Change Disk Caching Settings in CSV file and Save
+
+For data volumes these should be set to READONLY.
+
+For TLOG volumes these should be set to NONE.
+ 
+![Appendix11][21]
+
+#### Step 19: Create New Independent Storage Account for Secondary Node
+    $newxiostorageaccountnamenode2 = "danspremsams2" 
+    New-AzureStorageAccount -StorageAccountName $newxiostorageaccountnamenode2 -Location $location -Type "Premium_LRS"  
+    
+    #Reset the storage account src if node 1 in a different storage account
+    $origstorageaccountname2nd = "danstdams2"
+    
+    #Generate storage keys for later
+    $xiostoragenode2 = Get-AzureStorageKey -StorageAccountName $newxiostorageaccountnamenode2
+    
+    #Generate storage acc contexts
+    $xioContextnode2 = New-AzureStorageContext  –StorageAccountName $newxiostorageaccountnamenode2 -StorageAccountKey $xiostoragenode2.Primary  
+    
+    #Set up subscription and default storage account
+    Set-AzureSubscription -SubscriptionName $mysubscription -CurrentStorageAccount $newxiostorageaccountnamenode2
+    Select-AzureSubscription -SubscriptionName $mysubscription -Current 
+
+#### Step 20: Copy VHDS
+    #Ensure you have created the container for these:
+    $containerName = 'vhds'
+    
+    #Create container
+    New-AzureStorageContainer -Name $containerName -Context $xioContextnode2  
+    
+    ####DISK COPYING####
+    ##get disks from csv, get settings for each VHDs and copy to Premium Storage accoun
+    ForEach ($disk in $diskobjects)
+       {
+       $lun = $disk.Lun
+       $vhdname = $disk.vhdname
+       $cacheoption = $disk.HostCaching
+       $disklabel = $disk.DiskLabel
+       $diskName = $disk.DiskName
+       Write-Host "Copying Disk Lun $lun, Label : $disklabel, VHD : $vhdname has cache setting : $cacheoption"
+      
+       #Start async copy
+       Start-AzureStorageBlobCopy -srcUri "https://$origstorageaccountname2nd.blob.core.windows.net/vhds/$vhdname" `
+	    -SrcContext $origContext `
+	    -DestContainer $containerName `
+	    -DestBlob $vhdname `
+	    -DestContext $xioContextnode2
+       }
+    
+    #Check for copy progress
+    
+    #check induvidual blob status
+    Get-AzureStorageBlobCopyState -Blob "danRegSvcAms-dansqlams1-2014-07-03.vhd" -Container $containerName -Context $xioContext
+     
+    
+You can check the VHD copy status for all VHDs:
+    ForEach ($disk in $diskobjects)
+       {
+       $lun = $disk.Lun
+       $vhdname = $disk.vhdname
+       $cacheoption = $disk.HostCaching
+       $disklabel = $disk.DiskLabel
+       $diskName = $disk.DiskName
+      
+       $copystate = Get-AzureStorageBlobCopyState -Blob $vhdname -Container $containerName -Context $xioContextnode2
+    Write-Host "Copying Disk Lun $lun, Label : $disklabel, VHD : $vhdname, STATUS = " $copystate.Status 
+       }
+     
+![Appendix12][22]
+
+Wait until all these are recorded as success.
+
+For information for individual blobs:
+    #Check induvidual blob status
+    Get-AzureStorageBlobCopyState -Blob "danRegSvcAms-dansqlams1-2014-07-03.vhd" -Container $containerName -Context $xioContextnode2
+
+#### Step 21: Register OS Disk
+    #change storage account to the new XIO storage account
+    Set-AzureSubscription -SubscriptionName $mysubscription -CurrentStorageAccount $newxiostorageaccountnamenode2
+    Select-AzureSubscription -SubscriptionName $mysubscription -Current 
+    
+    #Register OS disk
+    $osdiskimport = $diskobjects | where {$_.lun -eq "Windows"}
+    $osvhd = $osdiskimport.vhdname
+    $osdiskforbuild = $osdiskimport.diskName
+    
+    #Registering OS disk, but as XIO disk
+    $xioDiskName = $osdiskforbuild + "xio"
+    Add-AzureDisk -DiskName $xioDiskName -MediaLocation  "https://$newxiostorageaccountnamenode2.blob.core.windows.net/vhds/$osvhd"  -Label "BootDisk" -OS "Windows" 
+    
+    #Build VM Config
+    $ipaddr = "192.168.0.4"
+    $newInstanceSize = "Standard_DS13"
+    
+    #Join to existing Avaiability Set 
+    
+    #Build machine config into object
+    $vmConfig = New-AzureVMConfig -Name $vmNameToMigrate -InstanceSize $newInstanceSize -DiskName $xioDiskName -AvailabilitySetName $availabilitySet  ` | Add-AzureProvisioningConfig -Windows ` | Set-AzureSubnet -SubnetNames $subnet | Set-AzureStaticVNetIP -IPAddress $ipaddr
+    
+    #Reload disk config
+    $diskobjects  = Import-CSV $file
+    $datadiskimport = $diskobjects | where {$_.lun -ne "Windows"}
+    
+    ForEach ( $attachdatadisk in $datadiskimport) 
+       {
+    $label = $attachdatadisk.disklabel
+    $lunNo = $attachdatadisk.lun
+    $hostcach = $attachdatadisk.hostcaching
+    $datadiskforbuild = $attachdatadisk.diskName
+    $vhdname = $attachdatadisk.vhdname
+    
+    ###This is different to just a straight cloud service change
+    #note if you do not have a disk label the command below will fail, populate as required.
+    $vmConfig | Add-AzureDataDisk -ImportFrom -MediaLocation "https://$newxiostorageaccountnamenode2.blob.core.windows.net/vhds/$vhdname" -LUN $lunNo -HostCaching $hostcach -DiskLabel $label
+    
+    }
+    
+    #Create VM
+    $vmConfig  | New-AzureVM –ServiceName $destcloudsvc –Location $location -VNetName $vnet -Verbose
+
+#### Step 22: Add Load Balanced Endpoints and ACLs
+    #Endpoints
+    $epname="sqlIntEP"
+    $prot="tcp"
+    $locport=1433
+    $pubport=1433
+    Get-AzureVM –ServiceName $destcloudsvc –Name $vmNameToMigrate  | Add-AzureEndpoint -Name $epname -Protocol $prot -LocalPort $locport -PublicPort $pubport -ProbePort 59999 -ProbeIntervalInSeconds 5 -ProbeTimeoutInSeconds 11  -ProbeProtocol "TCP" -InternalLoadBalancerName $ilb -LBSetName $ilb -DirectServerReturn $true | Update-AzureVM
+    
+    
+    #STOP!!! CHECK in the Azure classic portal or Machine Endpoints through powershell that these Endpoints are created!
+    
+    #SET ACLs or Azure Network Security Groups & Windows FWs 
+     
+    #http://msdn.microsoft.com/library/azure/dn495192.aspx
+
+#### Step 23: Test Failover
+
+You should now let the migrated node synchronise with the on-premise AlwaysOn node, place it in to synchronous replication mode and wait until it is synchronised. Then failover from on-prem to the first node migrated, which is the AFP. Once that has worked, change the last migrated node to the AFP.
+
+You should test failovers between all nodes and run though chaos tests to ensure failovers work as expected and in a timely manor.
+
+#### Step 24: Put back cluster quorum settings / DNS TTL / Failover Pntrs / Sync Settings 
+##### Adding IP Address Resource on Same Subnet
+
+If you have only 2 SQL Servers and want to migrate them to a new cloud service, but want to keep them on the same subnet, you can avoid taking the listener offline to delete the original AlwaysOn IP Address and add the New IP Address. If you are migrating the VMs to another subnet you will not need to do this as there will be an additional cluster network that will reference that subnet.
+
+Once you have brought up the migrated secondary and added in the new IP Address resource for the new cloud service before failover the existing Primary, you should take these steps within the Cluster Failover Manager:
+
+To add in IP Address, see the [Appendix](#appendix-migrating-a-multisite-alwayson-cluster-to-premium-storage), step 14.
+
+1. For the current IP Address resource change the possible owner to ‘Existing Primary SQL Server’, in the example below, ‘dansqlams4’:
+
+	![Appendix13][23]
+
+1. For the new IP Address resource  change the possible owner to ‘Migrated secondary SQL Server’, in the example below, ‘dansqlams5’:
+
+	![Appendix14][24]
+
+1. Once this is set you can failover, and when the last node is migrated the Possible Owners should be edited so that node is added as a Possible Owner:
+
+	![Appendix15][25]
+
+## Additional Resources
+- [Azure Premium Storage](../storage-premium-storage-preview-portal.md)
+- [Virtual Machines](http://azure.microsoft.com/services/virtual-machines/)
+- [SQL Server in Azure Virtual Machines](virtual-machines-sql-server-infrastructure-services.md)
+
+<!-- IMAGES -->
+[1]: ./media/virtual-machines-sql-server-use-premium-storage/1_VNET_Portal.png
+[2]: ./media/virtual-machines-sql-server-use-premium-storage/2_Diskname_Lun.png
+[3]: ./media/virtual-machines-sql-server-use-premium-storage/3_Virtual_Disk_Properties.png
+[4]: ./media/virtual-machines-sql-server-use-premium-storage/4_Virtual_Disk_Properties_Details.png
+[5]: ./media/virtual-machines-sql-server-use-premium-storage/5_Get_Storage_Pool.png
+[6]: ./media/virtual-machines-sql-server-use-premium-storage/6_Deployments_Always_On.png
+[7]: ./media/virtual-machines-sql-server-use-premium-storage/7_Add_More_Secondaries.png
+[8]: ./media/virtual-machines-sql-server-use-premium-storage/8_Use_Existing_Secondary_Single_Site.png
+[9]: ./media/virtual-machines-sql-server-use-premium-storage/9_Use_Existing_Secondary_Multi_Site.png
+[10]: ./media/virtual-machines-sql-server-use-premium-storage/9_Use_Existing_Secondary_Multi_Site_b.png
+[11]: ./media/virtual-machines-sql-server-use-premium-storage/10_Appendix_01.png
+[12]: ./media/virtual-machines-sql-server-use-premium-storage/10_Appendix_02.png
+[13]: ./media/virtual-machines-sql-server-use-premium-storage/10_Appendix_03.png
+[14]: ./media/virtual-machines-sql-server-use-premium-storage/10_Appendix_04.png
+[15]: ./media/virtual-machines-sql-server-use-premium-storage/10_Appendix_05.png
+[16]: ./media/virtual-machines-sql-server-use-premium-storage/10_Appendix_06.png
+[17]: ./media/virtual-machines-sql-server-use-premium-storage/10_Appendix_07.png
+[18]: ./media/virtual-machines-sql-server-use-premium-storage/10_Appendix_08.png
+[19]: ./media/virtual-machines-sql-server-use-premium-storage/10_Appendix_09.png
+[20]: ./media/virtual-machines-sql-server-use-premium-storage/10_Appendix_10.png
+[21]: ./media/virtual-machines-sql-server-use-premium-storage/10_Appendix_11.png
+[22]: ./media/virtual-machines-sql-server-use-premium-storage/10_Appendix_12.png
+[23]: ./media/virtual-machines-sql-server-use-premium-storage/10_Appendix_13.png
+[24]: ./media/virtual-machines-sql-server-use-premium-storage/10_Appendix_14.png
+[25]: ./media/virtual-machines-sql-server-use-premium-storage/10_Appendix_15.png
  