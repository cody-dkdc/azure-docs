<properties
   pageTitle="Navigate and select Windows VM images | Microsoft Azure"
   description="Learn how to determine the publisher, offer, and SKU for images when creating a Windows virtual machine with the Resource Manager deployment model."
   services="virtual-machines-windows"
   documentationCenter=""
   authors="squillace"
   manager="timlt"
   editor=""
   tags="azure-resource-manager"
   />

<tags
   ms.service="virtual-machines-windows"
   ms.devlang="na"
   ms.topic="article"
   ms.tgt_pltfrm="vm-windows"
   ms.workload="infrastructure"
<<<<<<< HEAD
   ms.date="05/31/2016"
=======
   ms.date="06/06/2016"
>>>>>>> 20c73f75
   ms.author="rasquill"/>

# Navigate and select Windows virtual machine images in Azure with PowerShell or the CLI

This topic describes how to find VM image publishers, offers, skus, and versions for each location into which you might deploy. To give an example, some commonly used Windows VM images are:

## Table of commonly used Windows images


| PublisherName                        | Offer                                 | Sku                         |
|:---------------------------------|:-------------------------------------------|:---------------------------------|:--------------------|
| MicrosoftDynamicsNAV             | DynamicsNAV                                | 2015                             |
| MicrosoftSharePoint              | MicrosoftSharePointServer                  | 2013                             |
| MicrosoftSQLServer               | SQL2014-WS2012R2                           | Enterprise-Optimized-for-DW      |
| MicrosoftSQLServer               | SQL2014-WS2012R2                           | Enterprise-Optimized-for-OLTP    |
| MicrosoftWindowsServer           | WindowsServer                              | 2012-R2-Datacenter                  |
| MicrosoftWindowsServer           | WindowsServer                              | 2012-Datacenter               |
| MicrosoftWindowsServer           | WindowsServer                              | 2008-R2-SP1 |
| MicrosoftWindowsServer           | WindowsServer                              | Windows-Server-Technical-Preview |
| MicrosoftWindowsServerEssentials | WindowsServerEssentials                    | WindowsServerEssentials          |
| MicrosoftWindowsServerHPCPack    | WindowsServerHPCPack                       | 2012R2                           |


[AZURE.INCLUDE [virtual-machines-common-cli-ps-findimage](../../includes/virtual-machines-common-cli-ps-findimage.md)]<|MERGE_RESOLUTION|>--- conflicted
+++ resolved
@@ -15,11 +15,7 @@
    ms.topic="article"
    ms.tgt_pltfrm="vm-windows"
    ms.workload="infrastructure"
-<<<<<<< HEAD
-   ms.date="05/31/2016"
-=======
    ms.date="06/06/2016"
->>>>>>> 20c73f75
    ms.author="rasquill"/>
 
 # Navigate and select Windows virtual machine images in Azure with PowerShell or the CLI
