<properties
	pageTitle="Deploying SharePoint with SQL Server AlwaysOn Availability Groups in Azure"
	description="You can deploy SharePoint with SQL Server AlwaysOn Availability Groups in Azure in five phases."
	documentationCenter=""
<<<<<<< HEAD
	services="virtual-machines" 
	authors="JoeDavies-MSFT" 
	manager="timlt" 
	editor=""
	tags="azure-service-management"/>

<tags 
	ms.service="virtual-machines" 
	ms.workload="infrastructure-services" 
	ms.tgt_pltfrm="vm-windows-sharepoint" 
	ms.devlang="na" 
	ms.topic="article" 
	ms.date="07/21/2015" 
=======
	services="virtual-machines"
	authors="JoeDavies-MSFT"
	manager="timlt"
	editor=""/>

<tags
	ms.service="virtual-machines"
	ms.workload="infrastructure-services"
	ms.tgt_pltfrm="na"
	ms.devlang="na"
	ms.topic="article"
	ms.date="05/05/2015"
>>>>>>> 9c41f58e
	ms.author="josephd"/>

# Deploying SharePoint with SQL Server AlwaysOn Availability Groups in Azure

This topic contains links to the step-by-step instructions for deploying an intranet-only SharePoint 2013 farm with SQL Server AlwaysOn Availability Groups in Azure infrastructure services. The farm contains these computers:

- Two SharePoint web servers
- Two SharePoint application servers
- Two database servers
- One cluster majority node server
- Two domain controllers

<<<<<<< HEAD
The Azure networking, storage, and compute resources are created with Azure Service Management.

This is the configuration, with placeholder names for each server.
=======
This is the configuration, with placeholder names for each server:
>>>>>>> 9c41f58e

![](./media/virtual-machines-workload-intranet-sharepoint-overview/workload-spsqlao_05.png)

Two machines for each role ensure high availability. All of the virtual machines are in a single region. Each group of virtual machines for a specific role is in its own availability set.

You deploy this configuration in the following phases:

- [Phase 1: Configure Azure](virtual-machines-workload-intranet-sharepoint-phase1.md). Create a storage account, cloud services, and a cross-premises virtual network.
- [Phase 2: Configure domain controllers](virtual-machines-workload-intranet-sharepoint-phase2.md). Create and configure replica Active Directory Domain Services (AD DS) domain controllers.
- [Phase 3: Configure SQL Server infrastructure](virtual-machines-workload-intranet-sharepoint-phase3.md). Create and configure the SQL Server virtual machines, prepare them for use with SharePoint, and create the cluster.
- [Phase 4: Configure SharePoint servers](virtual-machines-workload-intranet-sharepoint-phase4.md). Create and configure the four SharePoint virtual machines.
- [Phase 5: Create the availability group and add the SharePoint databases](virtual-machines-workload-intranet-sharepoint-phase5.md). Prepare databases and create a SQL Server AlwaysOn availability group.

This deployment of SharePoint with SQL Server AlwaysOn is designed to accompany the [SharePoint with SQL Server AlwaysOn infographic](http://go.microsoft.com/fwlink/?LinkId=394788) and incorporate the latest recommendations.

This configuration is a prescriptive, phase-by-phase guide for a predefined architecture to create a functional, highly available intranet SharePoint farm in Azure infrastructure services. For additional architectural guidance on implementing SharePoint 2013 in Azure, see [Microsoft Azure architectures for SharePoint 2013](https://technet.microsoft.com/library/dn635309.aspx).

Keep the following in mind:

- If you are an experienced SharePoint implementer, please feel free to adapt the instructions in phases 3 through 5 and build the farm that best suits your needs.
- If you already have an existing Azure hybrid cloud implementation, feel free to adapt or skip the instructions in phases 1 and 2 to host the new SharePoint farm on the appropriate subnet.
- All of the servers are located on a single subnet in the Azure virtual network. If you want to provide additional security equivalent to subnet isolation, you can use [network security groups](https://msdn.microsoft.com/library/azure/dn848316.aspx).

To build a dev/test environment or a proof-of-concept of this configuration, see [Set up a SharePoint intranet farm in a hybrid cloud for testing](../virtual-network/virtual-networks-setup-sharepoint-hybrid-cloud-testing.md).

For additional information about SharePoint with SQL Server AlwaysOn Availability Groups, see [Configure SQL Server 2012 AlwaysOn Availability Groups for SharePoint 2013](https://technet.microsoft.com/library/jj715261.aspx).

## Next step

To start the configuration of this workload, go to [Phase 1: Configure Azure](virtual-machines-workload-intranet-sharepoint-phase1.md).


## Additional resources

[SharePoint with SQL Server AlwaysOn infographic](http://go.microsoft.com/fwlink/?LinkId=394788)

[Microsoft Azure architectures for SharePoint 2013](https://technet.microsoft.com/library/dn635309.aspx)

[SharePoint farms hosted in Azure infrastructure services](virtual-machines-sharepoint-infrastructure-services.md)

[Azure infrastructure services implementation guidelines](virtual-machines-infrastructure-services-implementation-guidelines.md)<|MERGE_RESOLUTION|>--- conflicted
+++ resolved
@@ -2,21 +2,6 @@
 	pageTitle="Deploying SharePoint with SQL Server AlwaysOn Availability Groups in Azure"
 	description="You can deploy SharePoint with SQL Server AlwaysOn Availability Groups in Azure in five phases."
 	documentationCenter=""
-<<<<<<< HEAD
-	services="virtual-machines" 
-	authors="JoeDavies-MSFT" 
-	manager="timlt" 
-	editor=""
-	tags="azure-service-management"/>
-
-<tags 
-	ms.service="virtual-machines" 
-	ms.workload="infrastructure-services" 
-	ms.tgt_pltfrm="vm-windows-sharepoint" 
-	ms.devlang="na" 
-	ms.topic="article" 
-	ms.date="07/21/2015" 
-=======
 	services="virtual-machines"
 	authors="JoeDavies-MSFT"
 	manager="timlt"
@@ -29,7 +14,6 @@
 	ms.devlang="na"
 	ms.topic="article"
 	ms.date="05/05/2015"
->>>>>>> 9c41f58e
 	ms.author="josephd"/>
 
 # Deploying SharePoint with SQL Server AlwaysOn Availability Groups in Azure
@@ -42,13 +26,7 @@
 - One cluster majority node server
 - Two domain controllers
 
-<<<<<<< HEAD
-The Azure networking, storage, and compute resources are created with Azure Service Management.
-
-This is the configuration, with placeholder names for each server.
-=======
 This is the configuration, with placeholder names for each server:
->>>>>>> 9c41f58e
 
 ![](./media/virtual-machines-workload-intranet-sharepoint-overview/workload-spsqlao_05.png)
 
