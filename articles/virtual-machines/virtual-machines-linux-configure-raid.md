--- conflicted
+++ resolved
@@ -23,12 +23,8 @@
 # Configure Software RAID on Linux
 It's a common scenario to use software RAID on Linux virtual machines in Azure to present multiple attached data disks as a single RAID device. Typically this can be used to improve performance and allow for improved throughput compared to using just a single disk.
 
-<<<<<<< HEAD
-[AZURE.INCLUDE [learn-about-deployment-models](../../includes/learn-about-deployment-models-include.md)] 
-=======
 [AZURE.INCLUDE [learn-about-deployment-models](../../includes/learn-about-deployment-models-both-include.md)]
  
->>>>>>> 08be3281
 
 ## Attaching data disks
 Two or more empty data disks will typically be needed to configure a RAID device.  This article will not go into detail on how to attach data disks to a Linux virtual machine.  Please see the Microsoft Azure article [attach a disk](storage-windows-attach-disk.md#attachempty) for detailed instructions on how to attach an empty data disk to a Linux virtual machine on Azure.
