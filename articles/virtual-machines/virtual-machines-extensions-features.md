--- conflicted
+++ resolved
@@ -14,28 +14,17 @@
  ms.topic="article"
  ms.tgt_pltfrm="vm-multiple"
  ms.workload="infrastructure-services"
-<<<<<<< HEAD
- ms.date="09/03/2015"
-=======
  ms.date="12/08/2015"
->>>>>>> 08be3281
  ms.author="rasquill"/>
 #About virtual machine extensions and features
 
 Microsoft Azure provides VM Extensions built by both Microsoft and by trusted third-party providers to enable security, runtime, debugging, management, and other features you can take advantage of to increase your productivity with Azure Virtual Machines. This topic describes the various features that Azure VM Extensions provide to both Windows and Linux Virtual Machines for your use and points toward documentation for each one.
 
-<<<<<<< HEAD
-[AZURE.INCLUDE [learn-about-deployment-models](../../includes/learn-about-deployment-models-include.md)] This article covers resources created with the Resource Manager deployment model or the classic deployment model.
-
-
-For details about the VM Agents and how they work to support VM Extensions, see [VM Agent and VM Extensions Overview](https://msdn.microsoft.com/library/dn832621.aspx).
-=======
 [AZURE.INCLUDE [learn-about-deployment-models](../../includes/learn-about-deployment-models-both-include.md)]
 
 
 
 For details about the VM Agents and how they work to support VM Extensions, see [VM Agent and VM Extensions Overview](virtual-machines-extensions-install.md).
->>>>>>> 08be3281
 
 ##Azure VM Extensions
 
