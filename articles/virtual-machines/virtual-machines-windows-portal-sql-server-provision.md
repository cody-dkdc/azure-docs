--- conflicted
+++ resolved
@@ -205,13 +205,8 @@
 |PARAMETER|DESCRIPTION|EXAMPLE|
 |----------|----------|-------|
 |**Key Vault URL** |The location of the key vault.|https://contosokeyvault.vault.azure.net/ |
-<<<<<<< HEAD
-|**Principal name** |Azure Active Directory service principal name. This is also referred to as the Client ID.  |fde2b411-33d5-4e11-af04eb07b669ccf2|
-| **Principal secret**|Azure Active Directory service principal secret. This is also referred to as the Client Secret. | 9VTJSQwzlFepD8XODnzy8n2V01Jd8dAjwm/azF1XDKM=|
-=======
 |**Principal name** |Azure Active Directory service principal name. This name is also referred to as the Client ID.  |fde2b411-33d5-4e11-af04eb07b669ccf2|
 | **Principal secret**|Azure Active Directory service principal secret. This secret is also referred to as the Client Secret. | 9VTJSQwzlFepD8XODnzy8n2V01Jd8dAjwm/azF1XDKM=|
->>>>>>> c186bb0b
 |**Credential name**|**Credential name**: AKV Integration creates a credential within SQL Server, allowing the VM to have access to the key vault. Choose a name for this credential.| mycred1|
 
 For more information, see [Configure Azure Key Vault Integration for SQL Server on Azure VMs](virtual-machines-windows-classic-ps-sql-keyvault.md).
