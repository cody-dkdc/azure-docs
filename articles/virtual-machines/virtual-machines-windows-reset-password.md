--- conflicted
+++ resolved
@@ -1,232 +1,115 @@
-<<<<<<< HEAD
-<properties
-	pageTitle="Reset passwords on Windows virtual machines | Microsoft Azure"
-	description="Quickly reset a local administrator password or the Remote Desktop service for Windows virtual machines using the Azure portal or PowerShell commands."
-	services="virtual-machines"
-	documentationCenter=""
-	authors="dsk-2015"
-	manager="timlt"
-	editor=""
-	tags="azure-service-management"/>
-
-<tags
-	ms.service="virtual-machines"
-	ms.workload="infrastructure-services"
-	ms.tgt_pltfrm="vm-windows"
-	ms.devlang="na"
-	ms.topic="article"
-	ms.date="07/21/2015"
-	ms.author="dkshir"/>
-
-# How to reset a password or the Remote Desktop service for Windows virtual machines
-
-If you can't connect to a Windows virtual machine because of a forgotten password or a problem with the Remote Desktop service configuration, use the Azure preview portal or the VMAccess extension to reset the local administrator password or reset the Remote Desktop service configuration.
-
-[AZURE.INCLUDE [learn-about-deployment-models](../../includes/learn-about-deployment-models-include.md)] This article does not apply to virtual machines created in Azure Resource Manager.
-
-## Preview portal
-
-To reset the Remote Desktop service in the [preview portal](https://portal.azure.com), click **Browse all** > **Virtual machines (classic)** > *your Windows virtual machine* > **Reset Remote Access**. The following page appears.
-
-
-![](./media/virtual-machines-windows-reset-password/Portal-RDP-Reset-Windows.png)
-
-To reset the name and password of the local administrator account in the [preview portal](https://portal.azure.com), click **Browse all** > **Virtual machines (classic)** > *your Windows virtual machine* > **All settings** > **Password reset**. The following page appears.
-
-![](./media/virtual-machines-windows-reset-password/Portal-PW-Reset-Windows.png)
-
-
-## VMAccess extension and PowerShell
-
-Before you begin, you'll need the following:
-
-- The Azure PowerShell module, version 0.8.5 or later. You can check the version of Azure PowerShell that you have installed with the **Get-Module azure | format-table version** command. For instructions and a link to the latest version, see [How to install and configure Azure PowerShell](http://go.microsoft.com/fwlink/p/?linkid=320552&clcid=0x409).
-- The new local administrator account password. You don't need this if you want to reset the Remote Desktop service configuration.
-- The VM Agent.
-
-The VMAccess extension doesn't need to be installed before you can use it. As long as the VM Agent is installed on the virtual machine, the extension is loaded automatically when you run an Azure PowerShell command that uses the **Set-AzureVMExtension** cmdlet.
-
-First, verify that the VM Agent is already installed. Add the cloud service name and virtual machine name, and then run the following commands at an administrator-level Azure PowerShell command prompt. Replace everything within the quotes, including the < and > characters.
-
-	$csName = "<cloud service name>"
-	$vmName = "<virtual machine name>"
-	$vm = Get-AzureVM -ServiceName $csName -Name $vmName
-	write-host $vm.VM.ProvisionGuestAgent
-
-If you don't know the cloud service and virtual machine name, run **Get-AzureVM** to display that information for all the virtual machines in your current subscription.
-
-If the **write-host** command displays **True**, the VM Agent is installed. If it displays **False**, see the instructions and a link to the download in the [VM Agent and Extensions - Part 2](http://go.microsoft.com/fwlink/p/?linkid=403947&clcid=0x409) Azure blog post.
-
-If you created the virtual machine with the Azure portal, run the following additional command.
-
-	$vm.GetInstance().ProvisionGuestAgent = $true
-
-This command will prevent the “Provision Guest Agent must be enabled on the VM object before setting IaaS VM Access Extension” error when running the **Set-AzureVMExtension** command in the following sections.
-
-Now, you can do these tasks:
-
-- Reset a local administrator account password.
-- Reset the Remote Desktop service configuration.
-
-## Reset the local administrator account password
-
-Add the current local administrator account name and the new password, and then run the following commands.
-
-	$cred=Get-Credential –Message "Type the name of the current local administrator account and the new password."
-	Set-AzureVMAccessExtension –vm $vm -UserName $cred.GetNetworkCredential().Username -Password $cred.GetNetworkCredential().Password  | Update-AzureVM
-
-- If you type a different name than the current account, the VMAccess extension renames the local administrator account, assigns the password to that account, and issues a Remote Desktop log off.
-- If the local administrator account is disabled, the VMAccess extension enables it.
-
-These commands also reset the Remote Desktop service configuration.
-
-## Reset the Remote Desktop service configuration
-
-To reset the Remote Desktop service configuration, run the following command.
-
-	Set-AzureVMAccessExtension –vm $vm | Update-AzureVM
-
-The VMAccess extension runs these two commands on the virtual machine:
-
-- **netsh advfirewall firewall set rule group="Remote Desktop" new enable=Yes**
-
-	This command enables the built-in Windows Firewall group that allows incoming Remote Desktop traffic, which uses TCP port 3389.
-
-- **Set-ItemProperty -Path 'HKLM:\System\CurrentControlSet\Control\Terminal Server' -name "fDenyTSConnections" -Value 0**
-
-	This command sets the fDenyTSConnections registry value to 0, enabling Remote Desktop connections.
-
-If this did not solve your Remote Desktop access problem, run the [Azure IaaS (Windows) diagnostics package](https://home.diagnostics.support.microsoft.com/SelfHelp?knowledgebaseArticleFilter=2976864).
-
-1.	In the diagnostics package, click **Microsoft Azure IaaS (Windows) diagnostics package** to create a new diagnostics session.
-2.	On the **Which of the following issues are you experiencing with your Azure VM?** page, select the **RDP connectivity to an Azure VM (Reboot Required)** issue.
-
-For more information, see the [Microsoft Azure IaaS (Windows) diagnostics package](http://support.microsoft.com/kb/2976864) Knowledge Base article.
-
-If you were unable to run the Azure IaaS (Windows) diagnostics package or running it did not solve your problem, see [Troubleshoot Remote Desktop connections to a Windows-based Azure virtual machine](virtual-machines-troubleshoot-remote-desktop-connections.md).
-
-
-## Additional resources
-
-[Azure VM extensions and features](http://msdn.microsoft.com/library/azure/dn606311.aspx)
-
-[Connect to an Azure virtual machine with RDP or SSH](http://msdn.microsoft.com/library/azure/dn535788.aspx)
-
-[Troubleshoot Remote Desktop connections to a Windows-based Azure virtual machine](virtual-machines-troubleshoot-remote-desktop-connections.md)
-=======
-<properties
-	pageTitle="Reset the password or Remote Desktop on a Windows VM | Microsoft Azure"
-	description="Reset the administrator password or Remote Desktop services on a Windows VM created with the Resource Manager deployment model."
-	services="virtual-machines"
-	documentationCenter=""
-	authors="dsk-2015"
-	manager="timlt"
-	editor=""
-	tags="azure-resource-manager"/>
-
-<tags
-	ms.service="virtual-machines"
-	ms.workload="infrastructure-services"
-	ms.tgt_pltfrm="vm-windows"
-	ms.devlang="na"
-	ms.topic="article"
-	ms.date="10/14/2015"
-	ms.author="dkshir"/>
-
-# How to reset a password or the Remote Desktop service for a Windows VM
-
-[AZURE.INCLUDE [learn-about-deployment-models](../../includes/learn-about-deployment-models-rm-include.md)] classic deployment model.
-
-
-If you can't connect to a Windows virtual machine because of a forgotten password or a problem with the Remote Desktop service configuration, use the Azure portal or the VMAccess extension to reset the local administrator password or reset the Remote Desktop service configuration.
-
-## Azure portal
-
-To reset the Remote Desktop service in the [Azure portal](https://portal.azure.com), click **Browse all** > **Virtual machines (classic)** > *your Windows virtual machine* > **Reset Remote Access**. The following page appears.
-
-
-![](./media/virtual-machines-windows-reset-password/Portal-RDP-Reset-Windows.png)
-
-To reset the name and password of the local administrator account in the [Azure portal](https://portal.azure.com), click **Browse all** > **Virtual machines (classic)** > *your Windows virtual machine* > **All settings** > **Password reset**. The following page appears.
-
-![](./media/virtual-machines-windows-reset-password/Portal-PW-Reset-Windows.png)
-
-
-## VMAccess extension and PowerShell
-
-Before you begin, you'll need the following:
-
-- The Azure PowerShell module, version 0.8.5 or later. You can check the version of Azure PowerShell that you have installed with the **Get-Module azure | format-table version** command. For instructions and a link to the latest version, see [How to install and configure Azure PowerShell](http://go.microsoft.com/fwlink/p/?linkid=320552&clcid=0x409).
-- The new local administrator account password. You don't need this if you want to reset the Remote Desktop service configuration.
-- The VM Agent.
-
-The VMAccess extension doesn't need to be installed before you can use it. As long as the VM Agent is installed on the virtual machine, the extension is loaded automatically when you run an Azure PowerShell command that uses the **Set-AzureVMExtension** cmdlet.
-
-First, verify that the VM Agent is already installed. Add the cloud service name and virtual machine name, and then run the following commands at an administrator-level Azure PowerShell command prompt. Replace everything within the quotes, including the < and > characters.
-
-	$csName = "<cloud service name>"
-	$vmName = "<virtual machine name>"
-	$vm = Get-AzureVM -ServiceName $csName -Name $vmName
-	write-host $vm.VM.ProvisionGuestAgent
-
-If you don't know the cloud service and virtual machine name, run **Get-AzureVM** to display that information for all the virtual machines in your current subscription.
-
-If the **write-host** command displays **True**, the VM Agent is installed. If it displays **False**, see the instructions and a link to the download in the [VM Agent and Extensions - Part 2](http://go.microsoft.com/fwlink/p/?linkid=403947&clcid=0x409) Azure blog post.
-
-If you created the virtual machine with the portal, run the following additional command.
-
-	$vm.GetInstance().ProvisionGuestAgent = $true
-
-This command will prevent the “Provision Guest Agent must be enabled on the VM object before setting IaaS VM Access Extension” error when running the **Set-AzureVMExtension** command in the following sections.
-
-Now, you can do these tasks:
-
-- Reset a local administrator account password.
-- Reset the Remote Desktop service configuration.
-
-## Reset the local administrator account password
-
-Add the current local administrator account name and the new password, and then run the following commands.
-
-	$cred=Get-Credential –Message "Type the name of the current local administrator account and the new password."
-	Set-AzureVMAccessExtension –vm $vm -UserName $cred.GetNetworkCredential().Username -Password $cred.GetNetworkCredential().Password  | Update-AzureVM
-
-- If you type a different name than the current account, the VMAccess extension renames the local administrator account, assigns the password to that account, and issues a Remote Desktop log off.
-- If the local administrator account is disabled, the VMAccess extension enables it.
-
-These commands also reset the Remote Desktop service configuration.
-
-## Reset the Remote Desktop service configuration
-
-To reset the Remote Desktop service configuration, run the following command.
-
-	Set-AzureVMAccessExtension –vm $vm | Update-AzureVM
-
-The VMAccess extension runs these two commands on the virtual machine:
-
-- **netsh advfirewall firewall set rule group="Remote Desktop" new enable=Yes**
-
-	This command enables the built-in Windows Firewall group that allows incoming Remote Desktop traffic, which uses TCP port 3389.
-
-- **Set-ItemProperty -Path 'HKLM:\System\CurrentControlSet\Control\Terminal Server' -name "fDenyTSConnections" -Value 0**
-
-	This command sets the fDenyTSConnections registry value to 0, enabling Remote Desktop connections.
-
-If this did not solve your Remote Desktop access problem, run the [Azure IaaS (Windows) diagnostics package](https://home.diagnostics.support.microsoft.com/SelfHelp?knowledgebaseArticleFilter=2976864).
-
-1.	In the diagnostics package, click **Microsoft Azure IaaS (Windows) diagnostics package** to create a new diagnostics session.
-2.	On the **Which of the following issues are you experiencing with your Azure VM?** page, select the **RDP connectivity to an Azure VM (Reboot Required)** issue.
-
-For more information, see the [Microsoft Azure IaaS (Windows) diagnostics package](http://support.microsoft.com/kb/2976864) Knowledge Base article.
-
-If you were unable to run the Azure IaaS (Windows) diagnostics package or running it did not solve your problem, see [Troubleshoot Remote Desktop connections to a Windows-based Azure virtual machine](virtual-machines-troubleshoot-remote-desktop-connections.md).
-
-
-## Additional resources
-
-[Azure VM extensions and features](virtual-machines-extensions-features.md)
-
-[Connect to an Azure virtual machine with RDP or SSH](http://msdn.microsoft.com/library/azure/dn535788.aspx)
-
-[Troubleshoot Remote Desktop connections to a Windows-based Azure virtual machine](virtual-machines-troubleshoot-remote-desktop-connections.md)
->>>>>>> 08be3281
+<properties
+	pageTitle="Reset the password or Remote Desktop on a Windows VM | Microsoft Azure"
+	description="Reset the administrator password or Remote Desktop services on a Windows VM created with the Resource Manager deployment model."
+	services="virtual-machines"
+	documentationCenter=""
+	authors="dsk-2015"
+	manager="timlt"
+	editor=""
+	tags="azure-resource-manager"/>
+
+<tags
+	ms.service="virtual-machines"
+	ms.workload="infrastructure-services"
+	ms.tgt_pltfrm="vm-windows"
+	ms.devlang="na"
+	ms.topic="article"
+	ms.date="10/14/2015"
+	ms.author="dkshir"/>
+
+# How to reset a password or the Remote Desktop service for a Windows VM
+
+[AZURE.INCLUDE [learn-about-deployment-models](../../includes/learn-about-deployment-models-rm-include.md)] classic deployment model.
+
+
+If you can't connect to a Windows virtual machine because of a forgotten password or a problem with the Remote Desktop service configuration, use the Azure portal or the VMAccess extension to reset the local administrator password or reset the Remote Desktop service configuration.
+
+## Azure portal
+
+To reset the Remote Desktop service in the [Azure portal](https://portal.azure.com), click **Browse all** > **Virtual machines (classic)** > *your Windows virtual machine* > **Reset Remote Access**. The following page appears.
+
+
+![](./media/virtual-machines-windows-reset-password/Portal-RDP-Reset-Windows.png)
+
+To reset the name and password of the local administrator account in the [Azure portal](https://portal.azure.com), click **Browse all** > **Virtual machines (classic)** > *your Windows virtual machine* > **All settings** > **Password reset**. The following page appears.
+
+![](./media/virtual-machines-windows-reset-password/Portal-PW-Reset-Windows.png)
+
+
+## VMAccess extension and PowerShell
+
+Before you begin, you'll need the following:
+
+- The Azure PowerShell module, version 0.8.5 or later. You can check the version of Azure PowerShell that you have installed with the **Get-Module azure | format-table version** command. For instructions and a link to the latest version, see [How to install and configure Azure PowerShell](http://go.microsoft.com/fwlink/p/?linkid=320552&clcid=0x409).
+- The new local administrator account password. You don't need this if you want to reset the Remote Desktop service configuration.
+- The VM Agent.
+
+The VMAccess extension doesn't need to be installed before you can use it. As long as the VM Agent is installed on the virtual machine, the extension is loaded automatically when you run an Azure PowerShell command that uses the **Set-AzureVMExtension** cmdlet.
+
+First, verify that the VM Agent is already installed. Add the cloud service name and virtual machine name, and then run the following commands at an administrator-level Azure PowerShell command prompt. Replace everything within the quotes, including the < and > characters.
+
+	$csName = "<cloud service name>"
+	$vmName = "<virtual machine name>"
+	$vm = Get-AzureVM -ServiceName $csName -Name $vmName
+	write-host $vm.VM.ProvisionGuestAgent
+
+If you don't know the cloud service and virtual machine name, run **Get-AzureVM** to display that information for all the virtual machines in your current subscription.
+
+If the **write-host** command displays **True**, the VM Agent is installed. If it displays **False**, see the instructions and a link to the download in the [VM Agent and Extensions - Part 2](http://go.microsoft.com/fwlink/p/?linkid=403947&clcid=0x409) Azure blog post.
+
+If you created the virtual machine with the portal, run the following additional command.
+
+	$vm.GetInstance().ProvisionGuestAgent = $true
+
+This command will prevent the “Provision Guest Agent must be enabled on the VM object before setting IaaS VM Access Extension” error when running the **Set-AzureVMExtension** command in the following sections.
+
+Now, you can do these tasks:
+
+- Reset a local administrator account password.
+- Reset the Remote Desktop service configuration.
+
+## Reset the local administrator account password
+
+Add the current local administrator account name and the new password, and then run the following commands.
+
+	$cred=Get-Credential –Message "Type the name of the current local administrator account and the new password."
+	Set-AzureVMAccessExtension –vm $vm -UserName $cred.GetNetworkCredential().Username -Password $cred.GetNetworkCredential().Password  | Update-AzureVM
+
+- If you type a different name than the current account, the VMAccess extension renames the local administrator account, assigns the password to that account, and issues a Remote Desktop log off.
+- If the local administrator account is disabled, the VMAccess extension enables it.
+
+These commands also reset the Remote Desktop service configuration.
+
+## Reset the Remote Desktop service configuration
+
+To reset the Remote Desktop service configuration, run the following command.
+
+	Set-AzureVMAccessExtension –vm $vm | Update-AzureVM
+
+The VMAccess extension runs these two commands on the virtual machine:
+
+- **netsh advfirewall firewall set rule group="Remote Desktop" new enable=Yes**
+
+	This command enables the built-in Windows Firewall group that allows incoming Remote Desktop traffic, which uses TCP port 3389.
+
+- **Set-ItemProperty -Path 'HKLM:\System\CurrentControlSet\Control\Terminal Server' -name "fDenyTSConnections" -Value 0**
+
+	This command sets the fDenyTSConnections registry value to 0, enabling Remote Desktop connections.
+
+If this did not solve your Remote Desktop access problem, run the [Azure IaaS (Windows) diagnostics package](https://home.diagnostics.support.microsoft.com/SelfHelp?knowledgebaseArticleFilter=2976864).
+
+1.	In the diagnostics package, click **Microsoft Azure IaaS (Windows) diagnostics package** to create a new diagnostics session.
+2.	On the **Which of the following issues are you experiencing with your Azure VM?** page, select the **RDP connectivity to an Azure VM (Reboot Required)** issue.
+
+For more information, see the [Microsoft Azure IaaS (Windows) diagnostics package](http://support.microsoft.com/kb/2976864) Knowledge Base article.
+
+If you were unable to run the Azure IaaS (Windows) diagnostics package or running it did not solve your problem, see [Troubleshoot Remote Desktop connections to a Windows-based Azure virtual machine](virtual-machines-troubleshoot-remote-desktop-connections.md).
+
+
+## Additional resources
+
+[Azure VM extensions and features](virtual-machines-extensions-features.md)
+
+[Connect to an Azure virtual machine with RDP or SSH](http://msdn.microsoft.com/library/azure/dn535788.aspx)
+
+[Troubleshoot Remote Desktop connections to a Windows-based Azure virtual machine](virtual-machines-troubleshoot-remote-desktop-connections.md)