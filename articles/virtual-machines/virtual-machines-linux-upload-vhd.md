--- conflicted
+++ resolved
@@ -70,11 +70,7 @@
     --file /path/to/disk/mydisk.vhd --name myImage.vhd
 ```
 
-<<<<<<< HEAD
-You can now create a VM from your uploaded virtual disk [using a Resource Manager template](https://github.com/Azure/azure-quickstart-templates/tree/master/201-vm-from-specialized-vhd). You can also use the CLI by specifying the URI to your disk (`--image`) with [az vm create](/cli/azure/vm#create). The following example creates a VM named `myVM` using the virtual disk previously uploaded:
-=======
 You can now create a VM from your uploaded virtual disk [using a Resource Manager template](https://github.com/Azure/azure-quickstart-templates/tree/master/201-vm-specialized-vhd). You can also use the CLI by specifying the URI to your disk (`--image-urn`). The following example creates a VM named `myVM` using the virtual disk previously uploaded:
->>>>>>> e7850539
 
 ```azurecli
 az vm create --resource-group myResourceGroup --location westus \
