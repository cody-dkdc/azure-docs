--- conflicted
+++ resolved
@@ -80,13 +80,10 @@
 [Create a Virtual Machine Running Windows]: virtual-machines-windows-tutorial.md
 [Create a Virtual Machine Running Linux]: virtual-machines-linux-cli-create.md
 
-<<<<<<< HEAD
-[Equivalent Resource Manager and Service Management Commands for VM Operations with the Azure CLI for Mac, Linux, and Windows]:xplat-cli-azure-manage-vm-asm-arm.md
+
+[Equivalent Resource Manager and Service Management Commands for VM Operations with the Azure CLI for Mac, Linux, and Windows]:virtual-machines-linux-cli-manage.md
 [Deploy and Manage Virtual Machines using Azure Resource Manager Templates and the Azure CLI]: virtual-machines-linux-cli-deploy-templates.md
-=======
-[Equivalent Resource Manager and Service Management Commands for VM Operations with the Azure CLI for Mac, Linux, and Windows]:virtual-machines-linux-cli-manage.md
-[Deploy and Manage Virtual Machines using Azure Resource Manager Templates and the Azure CLI]: virtual-machines-deploy-rmtemplates-azure-cli.md
->>>>>>> e91cad54
+
 [Deploy and Manage Virtual Machines using Azure Resource Manager Templates and PowerShell]:  virtual-machines-windows-ps-manage.md
 [Use Azure PowerShell to create and preconfigure Linux-based Virtual Machines]: virtual-machines-linux-classic-createpowershell.md
 
