---
title: Different ways to create a Linux VM in Azure | Microsoft Azure
description: Learn the different ways to create a Linux virtual machine on Azure, including links to tools and tutorials for each method.
services: virtual-machines-linux
documentationcenter: ''
author: iainfoulds
manager: timlt
editor: ''
tags: azure-resource-manager

ms.assetid: f38f8a44-6c88-4490-a84a-46388212d24c
ms.service: virtual-machines-linux
ms.devlang: na
ms.topic: get-started-article
ms.tgt_pltfrm: vm-linux
ms.workload: infrastructure-services
ms.date: 01/03/2016
ms.author: iainfou

---
<<<<<<< HEAD
# Different ways to create a Linux VM including Azure CLI 2.0 (Preview)
You have the flexibility in Azure to create a Linux virtual machine (VM) using tools and workflows comfortable to you. This article summarizes these differences and examples for creating your Linux VMs.

## Azure CLI

You can complete the task using one of the following CLI versions:

- Azure CLI 1.0 – our CLI for the classic and resource management deployment models
- [Azure CLI 2.0 (Preview)](../xplat-cli-install.md) - our next generation CLI for the resource management deployment model

The Azure CLI 2.0 (Preview) is available across platforms via an npm package, distro-provided packages, or Docker container. Be sure that you are logged in using **az login**.

The following tutorials provide examples on using the Azure CLI 2.0 (Preview). Read each article for more details on the commands shown:

* [Create a Linux VM using the Azure CLI 2.0 (Preview)](virtual-machines-linux-quick-create-cli.md?toc=%2fazure%2fvirtual-machines%2flinux%2ftoc.json)
  
  * This example creates a resource group named myResourceGroup: 
    
    ```azurecli
    az group create -n myResourceGroup -l westus
    ```

  * This example creates a VM in the new resource group using the latest Debian image with a public key named `id_rsa.pub`:

    ```azurecli
    az vm create \
    --image credativ:Debian:8:latest \
    --admin-username ops \
    --ssh-key-value ~/.ssh/id_rsa.pub \
    --public-ip-address-dns-name mydns \
    --resource-group myResourceGroup \
    --location westus \
    --name myVM
    ```
=======
# Different ways to create a Linux VM including the Azure CLI 2.0 (Preview)
You have the flexibility in Azure to create a Linux virtual machine (VM) using tools and workflows comfortable to you. This article summarizes these differences and examples for creating your Linux VMs.

## Azure CLI
You can create VMs in Azure using one of the following CLI versions:

- [Azure CLI 1.0](virtual-machines-linux-creation-choices-nodejs.md) – our CLI for the classic and resource management deployment models
- Azure CLI 2.0 (Preview) - our next generation CLI for the resource management deployment model (this article)

The [Azure CLI 2.0 (Preview)](/cli/azure/install-az-cli2) is available across platforms via an npm package, distro-provided packages, or Docker container. Install the most appropriate build for your environment and log in to an Azure account using [az login](/cli/azure/#login)

The following examples use the Azure CLI 2.0 (Preview). Read each article for more details on the commands shown. You can also find examples on Linux creation choices using the [Azure CLI 1.0](virtual-machines-linux-creation-choices-nodejs.md).

* [Create a Linux VM using the Azure CLI 2.0 (Preview)](virtual-machines-linux-quick-create-cli.md?toc=%2fazure%2fvirtual-machines%2flinux%2ftoc.json)
  
  * This example uses [az group create](/cli/azure/group#create) to create a resource group named `myResourceGroup`: 
    
    ```azurecli
    az group create --name myResourceGroup --location westus
    ```
    
  * This example uses [az vm create](/cli/azure/vm#create) to create a VM named `myVM` using the latest Debian image with Azure Managed Disks and a public key named `id_rsa.pub`:

    ```azurecli
    az vm create \
    --image credativ:Debian:8:latest \
    --admin-username azureuser \
    --ssh-key-value ~/.ssh/id_rsa.pub \
    --public-ip-address-dns-name myPublicDNS \
    --resource-group myResourceGroup \
    --location westus \
    --name myVM
    ```

    * If you wish to use unmanaged disks, add the `--use-unmanaged-disks` flag to the above command. A storage account is created for you. For more information, see [Azure Managed Disks overview](../storage/storage-managed-disks-overview.md).
>>>>>>> e8cfaf0d

* [Create a secured Linux VM using an Azure template](virtual-machines-linux-create-ssh-secured-vm-from-template.md?toc=%2fazure%2fvirtual-machines%2flinux%2ftoc.json)
  
  * The following example uses [az group deployment create](/cli/azure/group/deployment#create) to create a VM using a template stored on GitHub:
    
    ```azurecli
<<<<<<< HEAD
    az group deployment create -g myResourceGroup \ 
=======
    az group deployment create --resource-group myResourceGroup \ 
>>>>>>> e8cfaf0d
      --template-uri https://raw.githubusercontent.com/Azure/azure-quickstart-templates/master/101-vm-sshkey/azuredeploy.json \
      --parameters @myparameters.json
    ```
    
* [Create a complete Linux environment using the Azure CLI](virtual-machines-linux-create-cli-complete.md?toc=%2fazure%2fvirtual-machines%2flinux%2ftoc.json)
  
  * Includes creating a load balancer and multiple VMs in an availability set.

* [Add a disk to a Linux VM](virtual-machines-linux-add-disk.md?toc=%2fazure%2fvirtual-machines%2flinux%2ftoc.json)
  
<<<<<<< HEAD
  * The following example adds a 5Gb disk to an existing VM named `myVM`:
    
    ```azurecli
    az vm disk attach-new --resource-group myResourceGroup --vm-name myVM \
      --disk-size 5 --vhd https://myStorage.blob.core.windows.net/vhds/myDataDisk1.vhd
=======
  * The following example uses [az vm disk attach-new](/cli/azure/vm/disk#attach-new) to add a 5Gb unmanaged disk named `myDataDisk.vhd` to an existing VM named `myVM`:
  
    ```azurecli
    az vm disk attach-new --resource-group myResourceGroup --vm-name myVM \
      --disk-size 5 --vhd https://mystorageaccount.blob.core.windows.net/vhds/myDataDisk.vhd
>>>>>>> e8cfaf0d
    ```

## Azure portal
The [Azure portal](https://portal.azure.com) allows you to quickly create a VM since there is nothing to install on your system. Use the Azure portal to create the VM:

* [Create a Linux VM using the Azure portal](virtual-machines-linux-quick-create-portal.md?toc=%2fazure%2fvirtual-machines%2flinux%2ftoc.json) 
* [Attach a disk using the Azure portal](virtual-machines-linux-attach-disk-portal.md?toc=%2fazure%2fvirtual-machines%2flinux%2ftoc.json)

## Operating system and image choices
When creating a VM, you choose an image based on the operating system you want to run. Azure and its partners offer many images, some of which include applications and tools pre-installed. Or, upload one of your own images (see [the following section](#use-your-own-image)).

### Azure images
<<<<<<< HEAD
Use the `az vm image` CLI commands to see what's available by publisher, distro release, and builds.
=======
Use the [az vm image](/cli/azure/vm/image) commands to see what's available by publisher, distro release, and builds.
>>>>>>> e8cfaf0d

List available publishers:

```azurecli
<<<<<<< HEAD
az vm image list-publishers -l WestUS
=======
az vm image list-publishers --location WestUS
>>>>>>> e8cfaf0d
```

List available products (offers) for a given publisher:

```azurecli
<<<<<<< HEAD
az vm image list-offers --publisher-name Canonical -l WestUS
=======
az vm image list-offers --publisher-name Canonical --location WestUS
>>>>>>> e8cfaf0d
```

List available SKUs (distro releases) of a given offer:

```azurecli
<<<<<<< HEAD
az vm image list-skus --publisher-name Canonical --offer UbuntuServer -l WestUS
=======
az vm image list-skus --publisher-name Canonical --offer UbuntuServer --location WestUS
>>>>>>> e8cfaf0d
```

List all available images for a given release:

```azurecli
<<<<<<< HEAD
az vm image list --publisher Canonical --offer UbuntuServer --sku 16.04.0-LTS -l WestUS
=======
az vm image list --publisher Canonical --offer UbuntuServer --sku 16.04.0-LTS --location WestUS
>>>>>>> e8cfaf0d
```

For more examples on browsing and using available images, see [Navigate and select Azure virtual machine images with the Azure CLI](virtual-machines-linux-cli-ps-findimage.md?toc=%2fazure%2fvirtual-machines%2flinux%2ftoc.json).

<<<<<<< HEAD
The `az vm create` command has aliases you can use to quickly access the more common distros and their latest releases. Using aliases is often quicker than specifying the publisher, offer, SKU, and version each time you create a VM:
=======
The **az vm create** command has aliases you can use to quickly access the more common distros and their latest releases. Using aliases is often quicker than specifying the publisher, offer, SKU, and version each time you create a VM:
>>>>>>> e8cfaf0d

| Alias | Publisher | Offer | SKU | Version |
|:--- |:--- |:--- |:--- |:--- |
| CentOS |OpenLogic |Centos |7.2 |latest |
| CoreOS |CoreOS |CoreOS |Stable |latest |
| Debian |credativ |Debian |8 |latest |
| openSUSE |SUSE |openSUSE |13.2 |latest |
| RHEL |Redhat |RHEL |7.2 |latest |
| SLES |SLES |SLES |12-SP1 |latest |
| UbuntuLTS |Canonical |UbuntuServer |14.04.4-LTS |latest |

### Use your own image
If you require specific customizations, you can use an image based on an existing Azure VM by *capturing* that VM. You can also upload an image created on-premises. For more information on supported distros and how to use your own images, see the following articles:

* [Azure endorsed distributions](virtual-machines-linux-endorsed-distros.md?toc=%2fazure%2fvirtual-machines%2flinux%2ftoc.json)
* [Information for non-endorsed distributions](virtual-machines-linux-create-upload-generic.md?toc=%2fazure%2fvirtual-machines%2flinux%2ftoc.json)
* [How to capture a Linux virtual machine as a Resource Manager template](virtual-machines-linux-capture-image.md?toc=%2fazure%2fvirtual-machines%2flinux%2ftoc.json).
  
  * Quick-start **az vm** example commands to capture an existing VM using unmanaged disks:
    
    ```azurecli
<<<<<<< HEAD
    az vm deallocate -g myResourceGroup -n myVM
    az vm generalize -g myResourceGroup -n myVM
    az vm capture -g myResourceGroup -n myVM --vhd-name-prefix myCapturedVM
=======
    az vm deallocate --resource-group myResourceGroup --name myVM
    az vm generalize --resource-group myResourceGroup --name myVM
    az vm capture --resource-group myResourceGroup --name myVM --vhd-name-prefix myCapturedVM
>>>>>>> e8cfaf0d
    ```

## Next steps
* Create a Linux VM from the [portal](virtual-machines-linux-quick-create-portal.md?toc=%2fazure%2fvirtual-machines%2flinux%2ftoc.json), with the [CLI](virtual-machines-linux-quick-create-cli.md?toc=%2fazure%2fvirtual-machines%2flinux%2ftoc.json), or using an [Azure Resource Manager template](virtual-machines-linux-cli-deploy-templates.md?toc=%2fazure%2fvirtual-machines%2flinux%2ftoc.json).
* After creating a Linux VM, [add a data disk](virtual-machines-linux-add-disk.md?toc=%2fazure%2fvirtual-machines%2flinux%2ftoc.json).
* Quick steps to [reset a password or SSH keys and manage users](virtual-machines-linux-using-vmaccess-extension.md?toc=%2fazure%2fvirtual-machines%2flinux%2ftoc.json)<|MERGE_RESOLUTION|>--- conflicted
+++ resolved
@@ -18,42 +18,6 @@
 ms.author: iainfou
 
 ---
-<<<<<<< HEAD
-# Different ways to create a Linux VM including Azure CLI 2.0 (Preview)
-You have the flexibility in Azure to create a Linux virtual machine (VM) using tools and workflows comfortable to you. This article summarizes these differences and examples for creating your Linux VMs.
-
-## Azure CLI
-
-You can complete the task using one of the following CLI versions:
-
-- Azure CLI 1.0 – our CLI for the classic and resource management deployment models
-- [Azure CLI 2.0 (Preview)](../xplat-cli-install.md) - our next generation CLI for the resource management deployment model
-
-The Azure CLI 2.0 (Preview) is available across platforms via an npm package, distro-provided packages, or Docker container. Be sure that you are logged in using **az login**.
-
-The following tutorials provide examples on using the Azure CLI 2.0 (Preview). Read each article for more details on the commands shown:
-
-* [Create a Linux VM using the Azure CLI 2.0 (Preview)](virtual-machines-linux-quick-create-cli.md?toc=%2fazure%2fvirtual-machines%2flinux%2ftoc.json)
-  
-  * This example creates a resource group named myResourceGroup: 
-    
-    ```azurecli
-    az group create -n myResourceGroup -l westus
-    ```
-
-  * This example creates a VM in the new resource group using the latest Debian image with a public key named `id_rsa.pub`:
-
-    ```azurecli
-    az vm create \
-    --image credativ:Debian:8:latest \
-    --admin-username ops \
-    --ssh-key-value ~/.ssh/id_rsa.pub \
-    --public-ip-address-dns-name mydns \
-    --resource-group myResourceGroup \
-    --location westus \
-    --name myVM
-    ```
-=======
 # Different ways to create a Linux VM including the Azure CLI 2.0 (Preview)
 You have the flexibility in Azure to create a Linux virtual machine (VM) using tools and workflows comfortable to you. This article summarizes these differences and examples for creating your Linux VMs.
 
@@ -89,18 +53,13 @@
     ```
 
     * If you wish to use unmanaged disks, add the `--use-unmanaged-disks` flag to the above command. A storage account is created for you. For more information, see [Azure Managed Disks overview](../storage/storage-managed-disks-overview.md).
->>>>>>> e8cfaf0d
 
 * [Create a secured Linux VM using an Azure template](virtual-machines-linux-create-ssh-secured-vm-from-template.md?toc=%2fazure%2fvirtual-machines%2flinux%2ftoc.json)
   
   * The following example uses [az group deployment create](/cli/azure/group/deployment#create) to create a VM using a template stored on GitHub:
     
     ```azurecli
-<<<<<<< HEAD
-    az group deployment create -g myResourceGroup \ 
-=======
     az group deployment create --resource-group myResourceGroup \ 
->>>>>>> e8cfaf0d
       --template-uri https://raw.githubusercontent.com/Azure/azure-quickstart-templates/master/101-vm-sshkey/azuredeploy.json \
       --parameters @myparameters.json
     ```
@@ -111,19 +70,11 @@
 
 * [Add a disk to a Linux VM](virtual-machines-linux-add-disk.md?toc=%2fazure%2fvirtual-machines%2flinux%2ftoc.json)
   
-<<<<<<< HEAD
-  * The following example adds a 5Gb disk to an existing VM named `myVM`:
-    
-    ```azurecli
-    az vm disk attach-new --resource-group myResourceGroup --vm-name myVM \
-      --disk-size 5 --vhd https://myStorage.blob.core.windows.net/vhds/myDataDisk1.vhd
-=======
   * The following example uses [az vm disk attach-new](/cli/azure/vm/disk#attach-new) to add a 5Gb unmanaged disk named `myDataDisk.vhd` to an existing VM named `myVM`:
   
     ```azurecli
     az vm disk attach-new --resource-group myResourceGroup --vm-name myVM \
       --disk-size 5 --vhd https://mystorageaccount.blob.core.windows.net/vhds/myDataDisk.vhd
->>>>>>> e8cfaf0d
     ```
 
 ## Azure portal
@@ -136,59 +87,35 @@
 When creating a VM, you choose an image based on the operating system you want to run. Azure and its partners offer many images, some of which include applications and tools pre-installed. Or, upload one of your own images (see [the following section](#use-your-own-image)).
 
 ### Azure images
-<<<<<<< HEAD
-Use the `az vm image` CLI commands to see what's available by publisher, distro release, and builds.
-=======
 Use the [az vm image](/cli/azure/vm/image) commands to see what's available by publisher, distro release, and builds.
->>>>>>> e8cfaf0d
 
 List available publishers:
 
 ```azurecli
-<<<<<<< HEAD
-az vm image list-publishers -l WestUS
-=======
 az vm image list-publishers --location WestUS
->>>>>>> e8cfaf0d
 ```
 
 List available products (offers) for a given publisher:
 
 ```azurecli
-<<<<<<< HEAD
-az vm image list-offers --publisher-name Canonical -l WestUS
-=======
 az vm image list-offers --publisher-name Canonical --location WestUS
->>>>>>> e8cfaf0d
 ```
 
 List available SKUs (distro releases) of a given offer:
 
 ```azurecli
-<<<<<<< HEAD
-az vm image list-skus --publisher-name Canonical --offer UbuntuServer -l WestUS
-=======
 az vm image list-skus --publisher-name Canonical --offer UbuntuServer --location WestUS
->>>>>>> e8cfaf0d
 ```
 
 List all available images for a given release:
 
 ```azurecli
-<<<<<<< HEAD
-az vm image list --publisher Canonical --offer UbuntuServer --sku 16.04.0-LTS -l WestUS
-=======
 az vm image list --publisher Canonical --offer UbuntuServer --sku 16.04.0-LTS --location WestUS
->>>>>>> e8cfaf0d
 ```
 
 For more examples on browsing and using available images, see [Navigate and select Azure virtual machine images with the Azure CLI](virtual-machines-linux-cli-ps-findimage.md?toc=%2fazure%2fvirtual-machines%2flinux%2ftoc.json).
 
-<<<<<<< HEAD
-The `az vm create` command has aliases you can use to quickly access the more common distros and their latest releases. Using aliases is often quicker than specifying the publisher, offer, SKU, and version each time you create a VM:
-=======
 The **az vm create** command has aliases you can use to quickly access the more common distros and their latest releases. Using aliases is often quicker than specifying the publisher, offer, SKU, and version each time you create a VM:
->>>>>>> e8cfaf0d
 
 | Alias | Publisher | Offer | SKU | Version |
 |:--- |:--- |:--- |:--- |:--- |
@@ -210,15 +137,9 @@
   * Quick-start **az vm** example commands to capture an existing VM using unmanaged disks:
     
     ```azurecli
-<<<<<<< HEAD
-    az vm deallocate -g myResourceGroup -n myVM
-    az vm generalize -g myResourceGroup -n myVM
-    az vm capture -g myResourceGroup -n myVM --vhd-name-prefix myCapturedVM
-=======
     az vm deallocate --resource-group myResourceGroup --name myVM
     az vm generalize --resource-group myResourceGroup --name myVM
     az vm capture --resource-group myResourceGroup --name myVM --vhd-name-prefix myCapturedVM
->>>>>>> e8cfaf0d
     ```
 
 ## Next steps
