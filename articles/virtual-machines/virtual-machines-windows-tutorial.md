<properties
	pageTitle="Create a virtual machine running Windows in the Azure Preview portal | Microsoft Azure"
	description="Learn how to create an Azure virtual machine (VM) resource running Windows, using the Azure Marketplace in the Azure Preview Portal"
	services="virtual-machines"
	documentationCenter=""
	authors="KBDAzure"
	manager="timlt"
	editor=""
	tags="azure-resource-manager"/>
<tags
	ms.service="virtual-machines"
	ms.workload="infrastructure-services"
	ms.tgt_pltfrm="vm-windows"
	ms.devlang="na"
	ms.topic="get-started-article"
	ms.date="07/10/2015"
	ms.author="kathydav"/>

<<<<<<< HEAD
# Create a virtual machine running Windows in the Azure Preview Portal#
=======
# Create a Virtual Machine running Windows in the Azure Preview Portal#
>>>>>>> e273a4e5

> [AZURE.SELECTOR]
- [Azure Preview Portal](virtual-machines-windows-tutorial.md)
- [Azure Portal](virtual-machines-windows-tutorial-classic-portal.md)
- [PowerShell - Resource Manager](virtual-machines-deploy-rmtemplates-powershell.md)
- [PowerShell - Service Management](virtual-machines-ps-create-preconfigure-windows-vms.md)

This tutorial shows you how easy it is to create an Azure virtual machine (VM) in just a few minutes in the Azure Preview portal. We'll use a Windows Server 2012 R2 Datacenter image as an example to create the VM in Azure Resource Manager, but that's just one of the many images Azure offers. Note that your image choices depend on your subscription. For example, desktop images may be available to MSDN subscribers.

You can also create VMs using your own images, with Resource Manager templates, or with automation tools. To learn about the different methods, see [Different Ways to Create a Windows Virtual Machine](virtual-machines-windows-choices-create-vm.md).

[AZURE.INCLUDE [free-trial-note](../../includes/free-trial-note.md)]


## Select the image

Go to the Azure Marketplace in the Preview portal to find the Windows Server VM image you want. In Preview if you want to create the VM in Resource Manager, you first have to **Filter** in the Marketplace for the Resource Manager compute stack. After applying the Resource Manager filter, you can choose one of Azure's recommended images or another image in the Marketplace.

1. Sign in to the [Preview portal](https://portal.azure.com).

2. On the Hub menu, click **New** > **Compute** > **Marketplace**.

	![Marketplace](./media/virtual-machines-windows-tutorial/marketplace_new.png)

3. Although you'll see Windows Server 2012 R2 Datacenter among the recommended items, click **Filter**. (If you go ahead and select an image without filtering, you'll create the VM in Azure Service Management by default.)

	![VMs in the Marketplace](./media/virtual-machines-windows-tutorial/marketplace_portal.png)

4. On the **Filter** blade, check **Resource Manager** under **Compute stack**. This ensures you'll create the VM in Azure Resource Manager. You can select subcategories, publishers, and other attributes to narrow your search. Then click **Update**.

	![Marketplace Filter](./media/virtual-machines-windows-tutorial/marketplace_filter.png)

1. Enter **Windows Server 2012 R2 Datacenter** in the Search box to see matching items. The list you see could differ from this one because of your subscription and because the Marketplace updates frequently. Scroll to find the image you want, click it, and then click **Create**.

	![Search in the Marketplace](./media/virtual-machines-windows-tutorial/marketplace_search_select.png)

## Create the virtual machine

After you select the image, you can use Azure's default settings for most of the configuration and quickly create the VM.

1. On the **Create virtual machine** blade, click **Basics**. Enter a **Name** you want for the VM, the administrative **User name**, and a strong **Password**. If you have more than one subscription, specify the one for the new VM, as well as a new or existing **Resource group** and an Azure datacenter **Location**.

	![Configure VM basics](./media/virtual-machines-windows-tutorial/create_vm_basics.PNG)

<<<<<<< HEAD
4. On the **Create VM** blade, fill in the **Host Name** you want for the VM, the administrative **User Name**, and a strong **Password**. **User Name** refers to the administrative account that you'll use to manage the server. Create a password that's hard for others to guess but that you can remember. You'll need the user name and password to log on to the virtual machine. If you forget the password, you can reset it using [these instructions](virtual-machines-windows-reset-password.md).
=======
	>[AZURE.NOTE]**User name** refers to the administrative account that you'll use to manage the server. Create a password that's hard for others to guess but that you can remember. **You'll need the user name and password to log on to the virtual machine**.
>>>>>>> e273a4e5

2. Click **Size** and select an appropriate VM size for your needs. Each size specifies the number of compute cores, memory, and other features, such as support for Premium Storage, which will affect the price. Azure recommends certain sizes automatically depending on the image you choose.

	![Configure VM size](./media/virtual-machines-windows-tutorial/create_vm_size.PNG)

	>[AZURE.NOTE] Premium storage is available for DS-series virtual machines in certain regions. Premium storage is the best storage option for data intensive workloads such as a database. For details, see [Premium Storage: High-Performance Storage for Azure Virtual Machine Workloads](storage-premium-storage-preview-portal.md).

3. Click **Settings** to see storage and networking settings for the new VM. For a first VM you can generally accept the default settings. If you selected a VM size that supports it, you can try out Premium Storage by selecting **Premium (SSD)** under **Disk type**.

	![Configure VM settings](./media/virtual-machines-windows-tutorial/create_vm_settings.PNG)

6. Click **Summary** to review your configuration choices. When you're done reviewing or updating the settings, click **Create**.

	![Configure VM settings](./media/virtual-machines-windows-tutorial/create_vm_summary.PNG)

8. While Azure creates the VM, you can track the progress in **Notifications**, in the Hub menu. After Azure creates the VM, you'll see it on your Startboard unless you cleared **Pin to Startboard** in the **Create virtual machine** blade.

## Log on to the virtual machine

After you create the VM, you'll want to log on to it so you can manage its settings and the applications that you'll run on it.

>[AZURE.NOTE] For requirements and troubleshooting tips, see [Connect to an Azure virtual machine with RDP or SSH](https://msdn.microsoft.com/library/azure/dn535788.aspx).

1. If you haven't already done so, sign in to the [Preview portal](https://portal.azure.com).

2. Click your VM on the Startboard. If you need to find it, click **Browse All** > **Recent** or **Browse All** > **Virtual machines**. Then, select your VM from the list.

3. On the VM blade, click **Connect**.

	![Log on to the virtual machine](./media/virtual-machines-windows-tutorial/connect_vm_portal.png)

4. Click **Open** to use the Remote Desktop Protocol file that's automatically created for the Windows Server virtual machine.

5. Click **Connect**.

6. Type the user name and password you set when you created the virtual machine, and then click **OK**.

7. Click **Yes** to verify the identity of the virtual machine.

	You can now work with the virtual machine just as you would with any other server.

## Next steps

<<<<<<< HEAD
To learn more about configuring Windows virtual machines on Azure, see these articles:

[Connect virtual machines with a Virtual Network or Cloud Service](cloud-services-connect-virtual-machine.md)

[Attach Data Disks to a virtual machine](storage-windows-attach-disk.md)

[Manage the availability of virtual machines](../manage-availability-virtual-machines.md)

[About Azure VM configuration settings](http://msdn.microsoft.com/library/azure/dn763935.aspx)

=======
* Use Azure PowerShell and the Azure CLI to [find and select VM images](resource-groups-vm-searching.md).
* Automate VM and workload deployment and management using [Azure Resource Manager](virtual-machines-how-to-automate-azure-resource-manager.md) and [Azure Resource Manager templates](http://azure.microsoft.com/en-us/documentation/templates/).

>>>>>>> e273a4e5
<|MERGE_RESOLUTION|>--- conflicted
+++ resolved
@@ -1,131 +1,109 @@
-<properties
-	pageTitle="Create a virtual machine running Windows in the Azure Preview portal | Microsoft Azure"
-	description="Learn how to create an Azure virtual machine (VM) resource running Windows, using the Azure Marketplace in the Azure Preview Portal"
-	services="virtual-machines"
-	documentationCenter=""
-	authors="KBDAzure"
-	manager="timlt"
-	editor=""
-	tags="azure-resource-manager"/>
-<tags
-	ms.service="virtual-machines"
-	ms.workload="infrastructure-services"
-	ms.tgt_pltfrm="vm-windows"
-	ms.devlang="na"
-	ms.topic="get-started-article"
-	ms.date="07/10/2015"
-	ms.author="kathydav"/>
-
-<<<<<<< HEAD
-# Create a virtual machine running Windows in the Azure Preview Portal#
-=======
-# Create a Virtual Machine running Windows in the Azure Preview Portal#
->>>>>>> e273a4e5
-
-> [AZURE.SELECTOR]
-- [Azure Preview Portal](virtual-machines-windows-tutorial.md)
-- [Azure Portal](virtual-machines-windows-tutorial-classic-portal.md)
-- [PowerShell - Resource Manager](virtual-machines-deploy-rmtemplates-powershell.md)
-- [PowerShell - Service Management](virtual-machines-ps-create-preconfigure-windows-vms.md)
-
-This tutorial shows you how easy it is to create an Azure virtual machine (VM) in just a few minutes in the Azure Preview portal. We'll use a Windows Server 2012 R2 Datacenter image as an example to create the VM in Azure Resource Manager, but that's just one of the many images Azure offers. Note that your image choices depend on your subscription. For example, desktop images may be available to MSDN subscribers.
-
-You can also create VMs using your own images, with Resource Manager templates, or with automation tools. To learn about the different methods, see [Different Ways to Create a Windows Virtual Machine](virtual-machines-windows-choices-create-vm.md).
-
-[AZURE.INCLUDE [free-trial-note](../../includes/free-trial-note.md)]
-
-
-## Select the image
-
-Go to the Azure Marketplace in the Preview portal to find the Windows Server VM image you want. In Preview if you want to create the VM in Resource Manager, you first have to **Filter** in the Marketplace for the Resource Manager compute stack. After applying the Resource Manager filter, you can choose one of Azure's recommended images or another image in the Marketplace.
-
-1. Sign in to the [Preview portal](https://portal.azure.com).
-
-2. On the Hub menu, click **New** > **Compute** > **Marketplace**.
-
-	![Marketplace](./media/virtual-machines-windows-tutorial/marketplace_new.png)
-
-3. Although you'll see Windows Server 2012 R2 Datacenter among the recommended items, click **Filter**. (If you go ahead and select an image without filtering, you'll create the VM in Azure Service Management by default.)
-
-	![VMs in the Marketplace](./media/virtual-machines-windows-tutorial/marketplace_portal.png)
-
-4. On the **Filter** blade, check **Resource Manager** under **Compute stack**. This ensures you'll create the VM in Azure Resource Manager. You can select subcategories, publishers, and other attributes to narrow your search. Then click **Update**.
-
-	![Marketplace Filter](./media/virtual-machines-windows-tutorial/marketplace_filter.png)
-
-1. Enter **Windows Server 2012 R2 Datacenter** in the Search box to see matching items. The list you see could differ from this one because of your subscription and because the Marketplace updates frequently. Scroll to find the image you want, click it, and then click **Create**.
-
-	![Search in the Marketplace](./media/virtual-machines-windows-tutorial/marketplace_search_select.png)
-
-## Create the virtual machine
-
-After you select the image, you can use Azure's default settings for most of the configuration and quickly create the VM.
-
-1. On the **Create virtual machine** blade, click **Basics**. Enter a **Name** you want for the VM, the administrative **User name**, and a strong **Password**. If you have more than one subscription, specify the one for the new VM, as well as a new or existing **Resource group** and an Azure datacenter **Location**.
-
-	![Configure VM basics](./media/virtual-machines-windows-tutorial/create_vm_basics.PNG)
-
-<<<<<<< HEAD
-4. On the **Create VM** blade, fill in the **Host Name** you want for the VM, the administrative **User Name**, and a strong **Password**. **User Name** refers to the administrative account that you'll use to manage the server. Create a password that's hard for others to guess but that you can remember. You'll need the user name and password to log on to the virtual machine. If you forget the password, you can reset it using [these instructions](virtual-machines-windows-reset-password.md).
-=======
-	>[AZURE.NOTE]**User name** refers to the administrative account that you'll use to manage the server. Create a password that's hard for others to guess but that you can remember. **You'll need the user name and password to log on to the virtual machine**.
->>>>>>> e273a4e5
-
-2. Click **Size** and select an appropriate VM size for your needs. Each size specifies the number of compute cores, memory, and other features, such as support for Premium Storage, which will affect the price. Azure recommends certain sizes automatically depending on the image you choose.
-
-	![Configure VM size](./media/virtual-machines-windows-tutorial/create_vm_size.PNG)
-
-	>[AZURE.NOTE] Premium storage is available for DS-series virtual machines in certain regions. Premium storage is the best storage option for data intensive workloads such as a database. For details, see [Premium Storage: High-Performance Storage for Azure Virtual Machine Workloads](storage-premium-storage-preview-portal.md).
-
-3. Click **Settings** to see storage and networking settings for the new VM. For a first VM you can generally accept the default settings. If you selected a VM size that supports it, you can try out Premium Storage by selecting **Premium (SSD)** under **Disk type**.
-
-	![Configure VM settings](./media/virtual-machines-windows-tutorial/create_vm_settings.PNG)
-
-6. Click **Summary** to review your configuration choices. When you're done reviewing or updating the settings, click **Create**.
-
-	![Configure VM settings](./media/virtual-machines-windows-tutorial/create_vm_summary.PNG)
-
-8. While Azure creates the VM, you can track the progress in **Notifications**, in the Hub menu. After Azure creates the VM, you'll see it on your Startboard unless you cleared **Pin to Startboard** in the **Create virtual machine** blade.
-
-## Log on to the virtual machine
-
-After you create the VM, you'll want to log on to it so you can manage its settings and the applications that you'll run on it.
-
->[AZURE.NOTE] For requirements and troubleshooting tips, see [Connect to an Azure virtual machine with RDP or SSH](https://msdn.microsoft.com/library/azure/dn535788.aspx).
-
-1. If you haven't already done so, sign in to the [Preview portal](https://portal.azure.com).
-
-2. Click your VM on the Startboard. If you need to find it, click **Browse All** > **Recent** or **Browse All** > **Virtual machines**. Then, select your VM from the list.
-
-3. On the VM blade, click **Connect**.
-
-	![Log on to the virtual machine](./media/virtual-machines-windows-tutorial/connect_vm_portal.png)
-
-4. Click **Open** to use the Remote Desktop Protocol file that's automatically created for the Windows Server virtual machine.
-
-5. Click **Connect**.
-
-6. Type the user name and password you set when you created the virtual machine, and then click **OK**.
-
-7. Click **Yes** to verify the identity of the virtual machine.
-
-	You can now work with the virtual machine just as you would with any other server.
-
-## Next steps
-
-<<<<<<< HEAD
-To learn more about configuring Windows virtual machines on Azure, see these articles:
-
-[Connect virtual machines with a Virtual Network or Cloud Service](cloud-services-connect-virtual-machine.md)
-
-[Attach Data Disks to a virtual machine](storage-windows-attach-disk.md)
-
-[Manage the availability of virtual machines](../manage-availability-virtual-machines.md)
-
-[About Azure VM configuration settings](http://msdn.microsoft.com/library/azure/dn763935.aspx)
-
-=======
-* Use Azure PowerShell and the Azure CLI to [find and select VM images](resource-groups-vm-searching.md).
-* Automate VM and workload deployment and management using [Azure Resource Manager](virtual-machines-how-to-automate-azure-resource-manager.md) and [Azure Resource Manager templates](http://azure.microsoft.com/en-us/documentation/templates/).
-
->>>>>>> e273a4e5
+<properties
+	pageTitle="Create a virtual machine running Windows in the Azure Preview portal | Microsoft Azure"
+	description="Learn how to create an Azure virtual machine (VM) resource running Windows, using the Azure Marketplace in the Azure Preview Portal"
+	services="virtual-machines"
+	documentationCenter=""
+	authors="KBDAzure"
+	manager="timlt"
+	editor=""
+	tags="azure-resource-manager"/>
+<tags
+	ms.service="virtual-machines"
+	ms.workload="infrastructure-services"
+	ms.tgt_pltfrm="vm-windows"
+	ms.devlang="na"
+	ms.topic="get-started-article"
+	ms.date="07/10/2015"
+	ms.author="kathydav"/>
+
+# Create a virtual machine running Windows in the Azure Preview Portal#
+
+> [AZURE.SELECTOR]
+- [Azure Preview Portal](virtual-machines-windows-tutorial.md)
+- [Azure Portal](virtual-machines-windows-tutorial-classic-portal.md)
+- [PowerShell - Resource Manager](virtual-machines-deploy-rmtemplates-powershell.md)
+- [PowerShell - Service Management](virtual-machines-ps-create-preconfigure-windows-vms.md)
+
+This tutorial shows you how easy it is to create an Azure virtual machine (VM) in just a few minutes in the Azure Preview portal. We'll use a Windows Server 2012 R2 Datacenter image as an example to create the VM in Azure Resource Manager, but that's just one of the many images Azure offers. Note that your image choices depend on your subscription. For example, desktop images may be available to MSDN subscribers.
+
+You can also create VMs using your own images, with Resource Manager templates, or with automation tools. To learn about the different methods, see [Different Ways to Create a Windows Virtual Machine](virtual-machines-windows-choices-create-vm.md).
+
+[AZURE.INCLUDE [free-trial-note](../../includes/free-trial-note.md)]
+
+
+## Select the image
+
+Go to the Azure Marketplace in the Preview portal to find the Windows Server VM image you want. In Preview if you want to create the VM in Resource Manager, you first have to **Filter** in the Marketplace for the Resource Manager compute stack. After applying the Resource Manager filter, you can choose one of Azure's recommended images or another image in the Marketplace.
+
+1. Sign in to the [Preview portal](https://portal.azure.com).
+
+2. On the Hub menu, click **New** > **Compute** > **Marketplace**.
+
+	![Marketplace](./media/virtual-machines-windows-tutorial/marketplace_new.png)
+
+3. Although you'll see Windows Server 2012 R2 Datacenter among the recommended items, click **Filter**. (If you go ahead and select an image without filtering, you'll create the VM in Azure Service Management by default.)
+
+	![VMs in the Marketplace](./media/virtual-machines-windows-tutorial/marketplace_portal.png)
+
+4. On the **Filter** blade, check **Resource Manager** under **Compute stack**. This ensures you'll create the VM in Azure Resource Manager. You can select subcategories, publishers, and other attributes to narrow your search. Then click **Update**.
+
+	![Marketplace Filter](./media/virtual-machines-windows-tutorial/marketplace_filter.png)
+
+1. Enter **Windows Server 2012 R2 Datacenter** in the Search box to see matching items. The list you see could differ from this one because of your subscription and because the Marketplace updates frequently. Scroll to find the image you want, click it, and then click **Create**.
+
+	![Search in the Marketplace](./media/virtual-machines-windows-tutorial/marketplace_search_select.png)
+
+## Create the virtual machine
+
+After you select the image, you can use Azure's default settings for most of the configuration and quickly create the VM.
+
+1. On the **Create virtual machine** blade, click **Basics**. Enter a **Name** you want for the VM, the administrative **User name**, and a strong **Password**. If you have more than one subscription, specify the one for the new VM, as well as a new or existing **Resource group** and an Azure datacenter **Location**.
+
+	![Configure VM basics](./media/virtual-machines-windows-tutorial/create_vm_basics.PNG)
+
+	>[AZURE.NOTE]**User name** refers to the administrative account that you'll use to manage the server. Create a password that's hard for others to guess but that you can remember. **You'll need the user name and password to log on to the virtual machine**.
+
+2. Click **Size** and select an appropriate VM size for your needs. Each size specifies the number of compute cores, memory, and other features, such as support for Premium Storage, which will affect the price. Azure recommends certain sizes automatically depending on the image you choose.
+
+	![Configure VM size](./media/virtual-machines-windows-tutorial/create_vm_size.PNG)
+
+	>[AZURE.NOTE] Premium storage is available for DS-series virtual machines in certain regions. Premium storage is the best storage option for data intensive workloads such as a database. For details, see [Premium Storage: High-Performance Storage for Azure Virtual Machine Workloads](storage-premium-storage-preview-portal.md).
+
+3. Click **Settings** to see storage and networking settings for the new VM. For a first VM you can generally accept the default settings. If you selected a VM size that supports it, you can try out Premium Storage by selecting **Premium (SSD)** under **Disk type**.
+
+	![Configure VM settings](./media/virtual-machines-windows-tutorial/create_vm_settings.PNG)
+
+6. Click **Summary** to review your configuration choices. When you're done reviewing or updating the settings, click **Create**.
+
+	![Configure VM settings](./media/virtual-machines-windows-tutorial/create_vm_summary.PNG)
+
+8. While Azure creates the VM, you can track the progress in **Notifications**, in the Hub menu. After Azure creates the VM, you'll see it on your Startboard unless you cleared **Pin to Startboard** in the **Create virtual machine** blade.
+
+## Log on to the virtual machine
+
+After you create the VM, you'll want to log on to it so you can manage its settings and the applications that you'll run on it.
+
+>[AZURE.NOTE] For requirements and troubleshooting tips, see [Connect to an Azure virtual machine with RDP or SSH](https://msdn.microsoft.com/library/azure/dn535788.aspx).
+
+1. If you haven't already done so, sign in to the [Preview portal](https://portal.azure.com).
+
+2. Click your VM on the Startboard. If you need to find it, click **Browse All** > **Recent** or **Browse All** > **Virtual machines**. Then, select your VM from the list.
+
+3. On the VM blade, click **Connect**.
+
+	![Log on to the virtual machine](./media/virtual-machines-windows-tutorial/connect_vm_portal.png)
+
+4. Click **Open** to use the Remote Desktop Protocol file that's automatically created for the Windows Server virtual machine.
+
+5. Click **Connect**.
+
+6. Type the user name and password you set when you created the virtual machine, and then click **OK**.
+
+7. Click **Yes** to verify the identity of the virtual machine.
+
+	You can now work with the virtual machine just as you would with any other server.
+
+## Next steps
+
+* Use Azure PowerShell and the Azure CLI to [find and select VM images](resource-groups-vm-searching.md).
+* Automate VM and workload deployment and management using [Azure Resource Manager](virtual-machines-how-to-automate-azure-resource-manager.md) and [Azure Resource Manager templates](http://azure.microsoft.com/en-us/documentation/templates/).