<properties 
	pageTitle="Security Considerations for SQL Server in Azure | Microsoft Azure"
	description="This topic refers to resources created with the classic deployment model, and provides general guidance for securing SQL Server running in an Azure Virtual Machine."
	services="virtual-machines"
	documentationCenter="na"
	authors="rothja"
	manager="jeffreyg"
   editor="monicar"    
   tags="azure-service-management"/>
<tags 
	ms.service="virtual-machines"
	ms.devlang="na"
	ms.topic="article"
	ms.tgt_pltfrm="vm-windows-sql-server"
	ms.workload="infrastructure-services"
	ms.date="12/04/2015"
	ms.author="jroth" />

# Security Considerations for SQL Server in Azure Virtual Machines

This topic includes overall security guidelines that help establish secure access to SQL Server instances in an Azure VM. However, in order to ensure better protection to your SQL Server database instances in Azure, we recommend that you implement the traditional on-premises security practices in addition to the security best practices for Azure.

<<<<<<< HEAD
[AZURE.INCLUDE [learn-about-deployment-models](../../includes/learn-about-deployment-models-include.md)] This article covers using a resource with the classic deployment model. 
=======
[AZURE.INCLUDE [learn-about-deployment-models](../../includes/learn-about-deployment-models-classic-include.md)] Resource Manager model.
 
>>>>>>> 08be3281

For more information about the SQL Server security practices, see [SQL Server 2008 R2 Security Best Practices - Operational and Administrative Tasks](http://download.microsoft.com/download/1/2/A/12ABE102-4427-4335-B989-5DA579A4D29D/SQL_Server_2008_R2_Security_Best_Practice_Whitepaper.docx)

Azure complies with several industry regulations and standards that can enable you to build a compliant solution with SQL Server running in a Virtual Machine. For information about regulatory compliance with Azure, see [Azure Trust Center](http://azure.microsoft.com/support/trust-center/).

Following is a list of security recommendations that should be considered when configuring and connecting to the instance of SQL Server in an Azure VM.

## Considerations for managing accounts:

- Create a unique local administrator account that is not named **Administrator**.

- Use complex strong passwords for all your accounts. For more information about how to create a strong password, see [Create Strong Passwords](http://go.microsoft.com/fwlink/?LinkId=293596) article in the Safety and Security Center.

- By default, Azure selects Windows Authentication during SQL Server Virtual Machine setup. Therefore, the **SA** login is disabled and a password is assigned by setup. We recommend that the **SA** login should be not be used or enabled. The following are alternative strategies if a SQL Login is desired:
	- Create a SQL account that has **CONTROL SERVER** permissions.
	- If you must use a **SA** login, enable the login and rename it and assign a new password.
	- Both the options that were mentioned earlier require a change the authentication mode to SQL Server and Windows Authentication Mode. For more information, see Change Server Authentication Mode.

- Create a SQL account that has CONTROL SERVER permissions.

- If you must use a SA login, enable the login and rename it and assign a new password.

- Both the options that were mentioned earlier require a change the authentication mode to **SQL Server and Windows Authentication Mode**. For more information, see [Change Server Authentication Mode](https://msdn.microsoft.com/library/ms188670.aspx).

## Considerations for Securing Connections to Azure Virtual Machine:

- Consider using [Azure Virtual Network](../virtual-network/virtual-networks-overview.md) to administer the virtual machines instead of public RDP ports.

- Remove any endpoints on the virtual machine if you do not use them.

- Enable an encrypted connection option for an instance of the SQL Server Database Engine in Azure Virtual Machines. Configure SQL server instance with a signed certificate. For more information, see [Enable Encrypted Connections to the Database Engine](https://msdn.microsoft.com/library/ms191192.aspx) and [Connection String Syntax](https://msdn.microsoft.com/library/ms254500.aspx).

- If your virtual machines should be accessed only from a specific network, use Windows Firewall to restrict access to certain IP addresses or network subnets. You can also consider adding an ACL on your endpoint to restrict traffic only to the clients you permit. For instructions on using ACLs with endpoints, see [Manage the ACL on an endpoint](virtual-machines-set-up-endpoints.md#manage-the-acl-on-an-endpoint)

## Next Steps

If you are also interested in best practices around performance, see [Performance Best Practices for SQL Server in Azure Virtual Machines](virtual-machines-sql-server-performance-best-practices.md).

For other topics related to running SQL Server in Azure VMs, see [SQL Server on Azure Virtual Machines overview](virtual-machines-sql-server-infrastructure-services.md).
<|MERGE_RESOLUTION|>--- conflicted
+++ resolved
@@ -20,12 +20,8 @@
 
 This topic includes overall security guidelines that help establish secure access to SQL Server instances in an Azure VM. However, in order to ensure better protection to your SQL Server database instances in Azure, we recommend that you implement the traditional on-premises security practices in addition to the security best practices for Azure.
 
-<<<<<<< HEAD
-[AZURE.INCLUDE [learn-about-deployment-models](../../includes/learn-about-deployment-models-include.md)] This article covers using a resource with the classic deployment model. 
-=======
 [AZURE.INCLUDE [learn-about-deployment-models](../../includes/learn-about-deployment-models-classic-include.md)] Resource Manager model.
  
->>>>>>> 08be3281
 
 For more information about the SQL Server security practices, see [SQL Server 2008 R2 Security Best Practices - Operational and Administrative Tasks](http://download.microsoft.com/download/1/2/A/12ABE102-4427-4335-B989-5DA579A4D29D/SQL_Server_2008_R2_Security_Best_Practice_Whitepaper.docx)
 
