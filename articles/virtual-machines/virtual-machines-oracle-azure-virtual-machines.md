--- conflicted
+++ resolved
@@ -14,21 +14,13 @@
 	ms.tgt_pltfrm="Windows"
 	ms.devlang="na"
 	ms.topic="index-page"
-<<<<<<< HEAD
-	ms.date="07/09/2015"
-=======
 	ms.date="10/05/2015"
->>>>>>> 08be3281
 	ms.author="josephd"/>
 
 # Oracle software hosted on Azure virtual machines
 
-<<<<<<< HEAD
-[AZURE.INCLUDE [learn-about-deployment-models](../../includes/learn-about-deployment-models-include.md)] This article covers creating resources with the classic deployment model. 
-=======
 [AZURE.INCLUDE [learn-about-deployment-models](../../includes/learn-about-deployment-models-classic-include.md)] Resource Manager model.
  
->>>>>>> 08be3281
 
 Set up your first or next dev/test or production Oracle database running on a virtual machine in Azure infrastructure services. Take advantage of ease of configuration and the ability to quickly expand the Oracle database workload to include new capacity.
 
