<properties
	pageTitle="How to Use Docker Quickly with Ubuntu-Docker VM Image"
	description="Describes and demonstrates how to be using Docker on Ubuntu Server in minutes directly from the Azure Image Gallery"
	services="virtual-machines"
	documentationCenter=""
	authors="squillace"
	manager="timlt"
	editor="tysonn"/>

<tags
	ms.service="virtual-machines"
	ms.devlang="na"
	ms.topic="article"
	ms.tgt_pltfrm="vm-linux"
	ms.workload="infrastructure"
	ms.date="05/20/2015"
	ms.author="rasquill"/>

# How to Get Started Quickly with Docker in the Azure Marketplace

[AZURE.INCLUDE [learn-about-deployment-models](../../includes/learn-about-deployment-models-include.md)] This article covers creating a resource with the classic deployment model. 

The fastest way to get started using [Docker] is to go to the Azure Marketplace and create a VM using the **Docker on Ubuntu Server** image template created by [Canonical] in conjunction with [MSOpenTech]. This creates an Ubuntu Server VM and automatically installs the [Docker VM Extension](virtual-machines-docker-vm-extension.md) along with the **latest** Docker engine pre-installed and running on on Azure.  

You can immediately connect to the VM using SSH and begin doing work with Docker directly without doing anything else.

<<<<<<< HEAD
> [AZURE.NOTE]The VM created by the Azure Marketplace template does not host the Docker remote API for management by a remote docker client. To enable controlling the Docker Host on this VM remotely, see either [Running Docker with HTTPS](https://docs.docker.com/articles/https/) or follow the steps in [Using the Docker VM Extension from the Azure Portal](virtual-machines-docker-with-portal.md) or [Using the Docker VM Extension from the Azure CLI](virtual-machines-docker-with-xplat-cli.md). If you're feeling especially geeky, you can build the [Windows Docker Client](https://github.com/ahmetalpbalkan/Docker.DotNet) from GitHub and try that as well (or just grab it from [nuget](https://www.nuget.org/packages/Docker.DotNet/)).
=======
> [AZURE.NOTE]The VM created by the Azure Marketplace template does not host the Docker remote API for management by a remote docker client. To enable controlling the Docker Host on this VM remotely, see either [Running Docker with HTTPS](https://docs.docker.com/articles/https/) or follow the steps in [Using the Docker VM Extension from the Azure Portal](virtual-machines-docker-with-portal.md) or [Using the Docker VM Extension from the Azure CLI](virtual-machines-docker-with-xplat-cli-install.md). If you're feeling especially geeky, you can build the [Windows Docker Client](https://github.com/ahmetalpbalkan/Docker.DotNet) from GitHub and try that as well (or just grab it from [nuget](https://www.nuget.org/packages/Docker.DotNet/)).
>>>>>>> a3835ed1

## Log on to the Portal

This part is easy, unless you don't have an Azure account. [Get a free one easily, too](http://azure.microsoft.com/pricing/free-trial/)!

## Create a VM with the Docker Image from Canonical and MSOpenTech

1. Now that you're logged on, click **New** in the lower left-hand corner to create a new VM image. You might see the proper image in the banner immediately:

> ![Choose the Docker Ubuntu image in the banner](./media/virtual-machines-docker-ubuntu-quickstart/CreateNewDockerBanner.png)

2. But if not, search for it in the Image Gallery:

> ![Locate the image in the Image Gallery](./media/virtual-machines-docker-ubuntu-quickstart/DockerOnUbuntuServerMSOpenTech.png)

3. Provide either the username and password for the instance, or a **.pem** file to enable SSH using a certificate. (The below graphic shows specifying a username and password combination.) Then press **Create** at the bottom.

> ![Configure the vm instance](./media/virtual-machines-docker-ubuntu-quickstart/CreateVMDockerUbuntuPwd.png)

4. And wait until it's running. It shouldn't take too long at all.

> ![Docker image running in portal](./media/virtual-machines-docker-ubuntu-quickstart/DockerUbuntuRunning.png)

## Connect with SSH and Have Fun

Now the fun starts. You can immediately connect to the VM using SSH:

> ![Connecting with SSH](./media/virtual-machines-docker-ubuntu-quickstart/SSHToDockerUbuntu.png)

and start issuing Docker commands, remembering that on this Azure VM the default configuration requires **`sudo`**:

> ![Pulling images](./media/virtual-machines-docker-ubuntu-quickstart/DockerPullSmallImages.png)

<!--Every topic should have next steps and links to the next logical set of content to keep the customer engaged-->
## Next steps

You're going to want to start using [Docker]!

<!--Anchors-->
[Log on to the Portal]: #logon
[Create a VM with the Docker Image from Canonical and MSOpenTech]: #createvm
[Connect with SSH and Have Fun]: #havingfun
[Next steps]: #next-steps


[Docker]: https://www.docker.com/
[BusyBox]: http://en.wikipedia.org/wiki/BusyBox
[Docker scratch image]: https://docs.docker.com/articles/baseimages/#creating-a-simple-base-image-using-scratch
[Canonical]: http://www.canonical.com/
[MSOpenTech]: http://msopentech.com/
 <|MERGE_RESOLUTION|>--- conflicted
+++ resolved
@@ -1,82 +1,78 @@
-<properties
-	pageTitle="How to Use Docker Quickly with Ubuntu-Docker VM Image"
-	description="Describes and demonstrates how to be using Docker on Ubuntu Server in minutes directly from the Azure Image Gallery"
-	services="virtual-machines"
-	documentationCenter=""
-	authors="squillace"
-	manager="timlt"
-	editor="tysonn"/>
-
-<tags
-	ms.service="virtual-machines"
-	ms.devlang="na"
-	ms.topic="article"
-	ms.tgt_pltfrm="vm-linux"
-	ms.workload="infrastructure"
-	ms.date="05/20/2015"
-	ms.author="rasquill"/>
-
-# How to Get Started Quickly with Docker in the Azure Marketplace
-
-[AZURE.INCLUDE [learn-about-deployment-models](../../includes/learn-about-deployment-models-include.md)] This article covers creating a resource with the classic deployment model. 
-
-The fastest way to get started using [Docker] is to go to the Azure Marketplace and create a VM using the **Docker on Ubuntu Server** image template created by [Canonical] in conjunction with [MSOpenTech]. This creates an Ubuntu Server VM and automatically installs the [Docker VM Extension](virtual-machines-docker-vm-extension.md) along with the **latest** Docker engine pre-installed and running on on Azure.  
-
-You can immediately connect to the VM using SSH and begin doing work with Docker directly without doing anything else.
-
-<<<<<<< HEAD
-> [AZURE.NOTE]The VM created by the Azure Marketplace template does not host the Docker remote API for management by a remote docker client. To enable controlling the Docker Host on this VM remotely, see either [Running Docker with HTTPS](https://docs.docker.com/articles/https/) or follow the steps in [Using the Docker VM Extension from the Azure Portal](virtual-machines-docker-with-portal.md) or [Using the Docker VM Extension from the Azure CLI](virtual-machines-docker-with-xplat-cli.md). If you're feeling especially geeky, you can build the [Windows Docker Client](https://github.com/ahmetalpbalkan/Docker.DotNet) from GitHub and try that as well (or just grab it from [nuget](https://www.nuget.org/packages/Docker.DotNet/)).
-=======
-> [AZURE.NOTE]The VM created by the Azure Marketplace template does not host the Docker remote API for management by a remote docker client. To enable controlling the Docker Host on this VM remotely, see either [Running Docker with HTTPS](https://docs.docker.com/articles/https/) or follow the steps in [Using the Docker VM Extension from the Azure Portal](virtual-machines-docker-with-portal.md) or [Using the Docker VM Extension from the Azure CLI](virtual-machines-docker-with-xplat-cli-install.md). If you're feeling especially geeky, you can build the [Windows Docker Client](https://github.com/ahmetalpbalkan/Docker.DotNet) from GitHub and try that as well (or just grab it from [nuget](https://www.nuget.org/packages/Docker.DotNet/)).
->>>>>>> a3835ed1
-
-## Log on to the Portal
-
-This part is easy, unless you don't have an Azure account. [Get a free one easily, too](http://azure.microsoft.com/pricing/free-trial/)!
-
-## Create a VM with the Docker Image from Canonical and MSOpenTech
-
-1. Now that you're logged on, click **New** in the lower left-hand corner to create a new VM image. You might see the proper image in the banner immediately:
-
-> ![Choose the Docker Ubuntu image in the banner](./media/virtual-machines-docker-ubuntu-quickstart/CreateNewDockerBanner.png)
-
-2. But if not, search for it in the Image Gallery:
-
-> ![Locate the image in the Image Gallery](./media/virtual-machines-docker-ubuntu-quickstart/DockerOnUbuntuServerMSOpenTech.png)
-
-3. Provide either the username and password for the instance, or a **.pem** file to enable SSH using a certificate. (The below graphic shows specifying a username and password combination.) Then press **Create** at the bottom.
-
-> ![Configure the vm instance](./media/virtual-machines-docker-ubuntu-quickstart/CreateVMDockerUbuntuPwd.png)
-
-4. And wait until it's running. It shouldn't take too long at all.
-
-> ![Docker image running in portal](./media/virtual-machines-docker-ubuntu-quickstart/DockerUbuntuRunning.png)
-
-## Connect with SSH and Have Fun
-
-Now the fun starts. You can immediately connect to the VM using SSH:
-
-> ![Connecting with SSH](./media/virtual-machines-docker-ubuntu-quickstart/SSHToDockerUbuntu.png)
-
-and start issuing Docker commands, remembering that on this Azure VM the default configuration requires **`sudo`**:
-
-> ![Pulling images](./media/virtual-machines-docker-ubuntu-quickstart/DockerPullSmallImages.png)
-
-<!--Every topic should have next steps and links to the next logical set of content to keep the customer engaged-->
-## Next steps
-
-You're going to want to start using [Docker]!
-
-<!--Anchors-->
-[Log on to the Portal]: #logon
-[Create a VM with the Docker Image from Canonical and MSOpenTech]: #createvm
-[Connect with SSH and Have Fun]: #havingfun
-[Next steps]: #next-steps
-
-
-[Docker]: https://www.docker.com/
-[BusyBox]: http://en.wikipedia.org/wiki/BusyBox
-[Docker scratch image]: https://docs.docker.com/articles/baseimages/#creating-a-simple-base-image-using-scratch
-[Canonical]: http://www.canonical.com/
-[MSOpenTech]: http://msopentech.com/
+<properties
+	pageTitle="How to Use Docker Quickly with Ubuntu-Docker VM Image"
+	description="Describes and demonstrates how to be using Docker on Ubuntu Server in minutes directly from the Azure Image Gallery"
+	services="virtual-machines"
+	documentationCenter=""
+	authors="squillace"
+	manager="timlt"
+	editor="tysonn"/>
+
+<tags
+	ms.service="virtual-machines"
+	ms.devlang="na"
+	ms.topic="article"
+	ms.tgt_pltfrm="vm-linux"
+	ms.workload="infrastructure"
+	ms.date="05/20/2015"
+	ms.author="rasquill"/>
+
+# How to Get Started Quickly with Docker in the Azure Marketplace
+
+[AZURE.INCLUDE [learn-about-deployment-models](../../includes/learn-about-deployment-models-include.md)] This article covers creating a resource with the classic deployment model. 
+
+The fastest way to get started using [Docker] is to go to the Azure Marketplace and create a VM using the **Docker on Ubuntu Server** image template created by [Canonical] in conjunction with [MSOpenTech]. This creates an Ubuntu Server VM and automatically installs the [Docker VM Extension](virtual-machines-docker-vm-extension.md) along with the **latest** Docker engine pre-installed and running on on Azure.  
+
+You can immediately connect to the VM using SSH and begin doing work with Docker directly without doing anything else.
+
+> [AZURE.NOTE]The VM created by the Azure Marketplace template does not host the Docker remote API for management by a remote docker client. To enable controlling the Docker Host on this VM remotely, see either [Running Docker with HTTPS](https://docs.docker.com/articles/https/) or follow the steps in [Using the Docker VM Extension from the Azure Portal](virtual-machines-docker-with-portal.md) or [Using the Docker VM Extension from the Azure CLI](virtual-machines-docker-with-xplat-cli-install.md). If you're feeling especially geeky, you can build the [Windows Docker Client](https://github.com/ahmetalpbalkan/Docker.DotNet) from GitHub and try that as well (or just grab it from [nuget](https://www.nuget.org/packages/Docker.DotNet/)).
+
+## Log on to the Portal
+
+This part is easy, unless you don't have an Azure account. [Get a free one easily, too](http://azure.microsoft.com/pricing/free-trial/)!
+
+## Create a VM with the Docker Image from Canonical and MSOpenTech
+
+1. Now that you're logged on, click **New** in the lower left-hand corner to create a new VM image. You might see the proper image in the banner immediately:
+
+> ![Choose the Docker Ubuntu image in the banner](./media/virtual-machines-docker-ubuntu-quickstart/CreateNewDockerBanner.png)
+
+2. But if not, search for it in the Image Gallery:
+
+> ![Locate the image in the Image Gallery](./media/virtual-machines-docker-ubuntu-quickstart/DockerOnUbuntuServerMSOpenTech.png)
+
+3. Provide either the username and password for the instance, or a **.pem** file to enable SSH using a certificate. (The below graphic shows specifying a username and password combination.) Then press **Create** at the bottom.
+
+> ![Configure the vm instance](./media/virtual-machines-docker-ubuntu-quickstart/CreateVMDockerUbuntuPwd.png)
+
+4. And wait until it's running. It shouldn't take too long at all.
+
+> ![Docker image running in portal](./media/virtual-machines-docker-ubuntu-quickstart/DockerUbuntuRunning.png)
+
+## Connect with SSH and Have Fun
+
+Now the fun starts. You can immediately connect to the VM using SSH:
+
+> ![Connecting with SSH](./media/virtual-machines-docker-ubuntu-quickstart/SSHToDockerUbuntu.png)
+
+and start issuing Docker commands, remembering that on this Azure VM the default configuration requires **`sudo`**:
+
+> ![Pulling images](./media/virtual-machines-docker-ubuntu-quickstart/DockerPullSmallImages.png)
+
+<!--Every topic should have next steps and links to the next logical set of content to keep the customer engaged-->
+## Next steps
+
+You're going to want to start using [Docker]!
+
+<!--Anchors-->
+[Log on to the Portal]: #logon
+[Create a VM with the Docker Image from Canonical and MSOpenTech]: #createvm
+[Connect with SSH and Have Fun]: #havingfun
+[Next steps]: #next-steps
+
+
+[Docker]: https://www.docker.com/
+[BusyBox]: http://en.wikipedia.org/wiki/BusyBox
+[Docker scratch image]: https://docs.docker.com/articles/baseimages/#creating-a-simple-base-image-using-scratch
+[Canonical]: http://www.canonical.com/
+[MSOpenTech]: http://msopentech.com/
  