--- conflicted
+++ resolved
@@ -17,19 +17,13 @@
 	ms.date="07/13/2016"
 	ms.author="cynthn"/>
 
-# How to set up endpoints on a classic virtual machine in Azure
+# How to set up endpoints on a classic Windows virtual machine in Azure
 
 
 All Windows virtual machines that you create in Azure using the classic deployment model can automatically communicate over a private network channel with other virtual machines in the same cloud service or virtual network. However, computers on the Internet or other virtual networks require endpoints to direct the inbound network traffic to a virtual machine. This article is also available for [Linux virtual machines](virtual-machines-linux-classic-setup-endpoints.md).
-<<<<<<< HEAD
-
-[AZURE.INCLUDE [learn-about-deployment-models](../../includes/learn-about-deployment-models-classic-include.md)] Resource Manager model. 
-
-=======
 
 [AZURE.INCLUDE [learn-about-deployment-models](../../includes/learn-about-deployment-models-classic-include.md)] In the **Resource Manager** deployment model, endpoints are configured using **Network Security Groups (NSGs)**. For more information, see [Allow external access to your VM using the Azure Portal] (virtual-machines-windows-nsg-quickstart-portal.md).
 
->>>>>>> c186bb0b
 When you create a Windows virtual machine in the Azure classic portal, common endpoints like those for Remote Desktop and Windows PowerShell Remoting are typically created for you automatically. You can configure additional endpoints while creating the virtual machine or afterwards as needed.
 
 
