--- conflicted
+++ resolved
@@ -1,94 +1,3 @@
 ---
-<<<<<<< HEAD
-title: Automated Patching for SQL Server VMs (Classic) | Microsoft Docs
-description: Explains the Automated Patching feature for SQL Server Virtual Machines running in Azure using the classic deployment mode.
-services: virtual-machines-windows
-documentationcenter: na
-author: rothja
-manager: jhubbard
-editor: ''
-tags: azure-service-management
-
-ms.assetid: 737b2f65-08b9-4f54-b867-e987730265a8
-ms.service: virtual-machines-windows
-ms.devlang: na
-ms.topic: article
-ms.tgt_pltfrm: vm-windows-sql-server
-ms.workload: infrastructure-services
-ms.date: 09/26/2016
-ms.author: jroth
-
----
-# Automated Patching for SQL Server in Azure Virtual Machines (Classic)
-> [!div class="op_single_selector"]
-> * [Resource Manager](virtual-machines-windows-sql-automated-patching.md?toc=%2fazure%2fvirtual-machines%2fwindows%2ftoc.json)
-> * [Classic](virtual-machines-windows-classic-sql-automated-patching.md?toc=%2fazure%2fvirtual-machines%2fwindows%2fclassic%2ftoc.json)
-> 
-> 
-
-Automated Patching establishes a maintenance window for an Azure Virtual Machine running SQL Server. Automated Updates can only be installed during this maintenance window. For SQL Server, this ensures that system updates and any associated restarts occur at the best possible time for the database. Automated Patching depends on the [SQL Server IaaS Agent Extension](virtual-machines-windows-classic-sql-server-agent-extension.md?toc=%2fazure%2fvirtual-machines%2fwindows%2fclassic%2ftoc.json).
-
-> [!IMPORTANT] 
-> Azure has two different deployment models for creating and working with resources: [Resource Manager and Classic](../azure-resource-manager/resource-manager-deployment-model.md). This article covers using the Classic deployment model. Microsoft recommends that most new deployments use the Resource Manager model. To view the Resource Manager version of this article, see [Automated Patching for SQL Server in Azure Virtual Machines Resource Manager](virtual-machines-windows-sql-automated-patching.md?toc=%2fazure%2fvirtual-machines%2fwindows%2ftoc.json).
-
-## Prerequisites
-To use Automated Patching, consider the following prerequisites:
-
-**Operating System**:
-
-* Windows Server 2012
-* Windows Server 2012 R2
-
-**SQL Server version**:
-
-* SQL Server 2012
-* SQL Server 2014
-* SQL Server 2016
-
-**Azure PowerShell**:
-
-* [Install the latest Azure PowerShell commands](/powershell/azureps-cmdlets-docs).
-
-**SQL Server IaaS Extension**:
-
-* [Install the SQL Server IaaS Extension](virtual-machines-windows-classic-sql-server-agent-extension.md?toc=%2fazure%2fvirtual-machines%2fwindows%2fclassic%2ftoc.json).
-
-## Settings
-The following table describes the options that can be configured for Automated Patching. For classic VMs, you must use PowerShell to configure these settings.
-
-| Setting | Possible values | Description |
-| --- | --- | --- |
-| **Automated Patching** |Enable/Disable (Disabled) |Enables or disables Automated Patching for an Azure virtual machine. |
-| **Maintenance schedule** |Everyday, Monday, Tuesday, Wednesday, Thursday, Friday, Saturday, Sunday |The schedule for downloading and installing Windows, SQL Server, and Microsoft updates for your virtual machine. |
-| **Maintenance start hour** |0-24 |The local start time to update the virtual machine. |
-| **Maintenance window duration** |30-180 |The number of minutes permitted to complete the download and installation of updates. |
-| **Patch Category** |Important |The category of updates to download and install. |
-
-## Configuration with PowerShell
-In the following example, PowerShell is used to configure Automated Patching on an existing SQL Server VM. The **New-AzureVMSqlServerAutoPatchingConfig** command configures a new maintenance window for automatic updates.
-
-    $aps = New-AzureVMSqlServerAutoPatchingConfig -Enable -DayOfWeek "Thursday" -MaintenanceWindowStartingHour 11 -MaintenanceWindowDuration 120  -PatchCategory "Important"
-
-    Get-AzureVM -ServiceName <vmservicename> -Name <vmname> | Set-AzureVMSqlServerExtension -AutoPatchingSettings $aps | Update-AzureVM
-
-Based on this example, the following table describes the practical effect on the target Azure VM:
-
-| Parameter | Effect |
-| --- | --- |
-| **DayOfWeek** |Patches installed every Thursday. |
-| **MaintenanceWindowStartingHour** |Begin updates at 11:00am. |
-| **MaintenanceWindowsDuration** |Patches must be installed within 120 minutes. Based on the start time, they must complete by 1:00pm. |
-| **PatchCategory** |The only possible setting for this parameter is “Important”. |
-
-It could take several minutes to install and configure the SQL Server IaaS Agent.
-
-To disable Automated Patching, run the same script without the -Enable parameter to the New-AzureVMSqlServerAutoPatchingConfig. As with installation, it can take several minutes to disable Automated Patching.
-
-## Next steps
-For information about other available automation tasks, see [SQL Server IaaS Agent Extension](virtual-machines-windows-classic-sql-server-agent-extension.md?toc=%2fazure%2fvirtual-machines%2fwindows%2fclassic%2ftoc.json).
-
-For more information about running SQL Server on Azure VMs, see [SQL Server on Azure Virtual Machines overview](virtual-machines-windows-sql-server-iaas-overview.md?toc=%2fazure%2fvirtual-machines%2fwindows%2ftoc.json).
-=======
 redirect_url: /azure/virtual-machines/windows/sqlclassic/virtual-machines-windows-classic-sql-automated-patching
----
->>>>>>> e8cfaf0d
+---