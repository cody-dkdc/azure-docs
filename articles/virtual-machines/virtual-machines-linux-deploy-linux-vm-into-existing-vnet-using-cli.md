---
title: Deploy Linux VM into existing network with the Azure CLI 2.0 (Preview) | Microsoft Docs
description: Learn how to deploy a Linux virtual machine into an existing Virtual Network using the Azure CLI 2.0 (Preview)
services: virtual-machines-linux
documentationcenter: virtual-machines
author: iainfoulds
manager: timlt
editor: ''
tags: azure-resource-manager

ms.assetid:
ms.service: virtual-machines-linux
ms.workload: infrastructure
ms.tgt_pltfrm: vm-linux
ms.devlang: na
ms.topic: article
ms.date: 01/31/2017
ms.author: iainfou

---

# Deploy a Linux VM into an existing virtual network using the Azure CLI 2.0 (Preview)

This article shows you how to use the Azure CLI 2.0 (Preview) to deploy a virtual machine (VM) into an existing virtual network. The requirements are:

- [an Azure account](https://azure.microsoft.com/pricing/free-trial/)
- [SSH public and private key files](virtual-machines-linux-mac-create-ssh-keys.md?toc=%2fazure%2fvirtual-machines%2flinux%2ftoc.json)


## CLI versions to complete the task
You can complete the task using one of the following CLI versions:

- [Azure CLI 1.0](virtual-machines-linux-deploy-linux-vm-into-existing-vnet-using-cli-nodejs.md?toc=%2fazure%2fvirtual-machines%2flinux%2ftoc.json) – our CLI for the classic and resource management deployment models
- [Azure CLI 2.0 (Preview)](#quick-commands) - our next generation CLI for the resource management deployment model (this article)


## Quick Commands
If you need to quickly accomplish the task, the following section details the  commands needed. More detailed information and context for each step can be found the rest of the document, [starting here](#detailed-walkthrough).
<<<<<<< HEAD

To create this custom environment, you need the latest [Azure CLI 2.0 (Preview)](/cli/azure/install-az-cli2) installed and logged in to an Azure account using [az login](/cli/azure/#login).

In the following examples, replace example parameter names with your own values. Example parameter names include `myResourceGroup`, `myVnet`, and `myVM`.

**Pre-requirements:** Azure resource group, virtual network and subnet, network security group with SSH inbound, and a virtual network interface card.

=======

To create this custom environment, you need the latest [Azure CLI 2.0 (Preview)](/cli/azure/install-az-cli2) installed and logged in to an Azure account using [az login](/cli/azure/#login).

In the following examples, replace example parameter names with your own values. Example parameter names include `myResourceGroup`, `myVnet`, and `myVM`.

**Pre-requirements:** Azure resource group, virtual network and subnet, network security group with SSH inbound, and a virtual network interface card.

>>>>>>> 518000d5
### Deploy the VM into the virtual network infrastructure

```azurecli
az vm create \
    --resource-group myResourceGroup \
    --name myVM \
    --image Debian \
<<<<<<< HEAD
    --admin-username ops \
    --ssh-key-value ~/.ssh/id_rsa.pub \
    --nics myNic \
    --vnet myVnet \
    --subnet-name mySubnet \
    --nsg myNetworkSecurityGroup
=======
    --admin-username azureuser \
    --ssh-key-value ~/.ssh/id_rsa.pub \
    --nics myNic
>>>>>>> 518000d5
```

## Detailed walkthrough

It is recommended that Azure assets like virtual networks and network security groups should be static and long lived resources that are rarely deployed. Once a virtual network has been deployed, it can be reused by new deployments without any adverse affects to the infrastructure. Think about a virtual network as being a traditional hardware network switch - you would not need to configure a brand new hardware switch with each deployment. With a correctly configured virtual network, we can continue to deploy new VMs into that virtual network over and over with few, if any, changes required over the life of the virtual network.
<<<<<<< HEAD

To create this custom environment, you need the latest [Azure CLI 2.0 (Preview)](/cli/azure/install-az-cli2) installed and logged in to an Azure account using [az login](/cli/azure/#login).

In the following examples, replace example parameter names with your own values. Example parameter names include `myResourceGroup`, `myVnet`, and `myVM`.

## Create the resource group

=======

To create this custom environment, you need the latest [Azure CLI 2.0 (Preview)](/cli/azure/install-az-cli2) installed and logged in to an Azure account using [az login](/cli/azure/#login).

In the following examples, replace example parameter names with your own values. Example parameter names include `myResourceGroup`, `myVnet`, and `myVM`.

## Create the resource group

>>>>>>> 518000d5
First we create an Azure resource group to organize everything we create in this walkthrough. For more information on resource groups, see [Azure Resource Manager overview](../azure-resource-manager/resource-group-overview.md?toc=%2fazure%2fvirtual-machines%2flinux%2ftoc.json). Create the resource group with [az group create](/cli/azure/group#create). The following example creates a resource group named `myResourceGroup` in the `westus` location:

```azurecli
az group create \
    --name myResourceGroup \
    --location westus
```

## Create the virtual network

Lets build an Azure virtual network to launch the VMs into. For more information on virtual networks, see [Create a virtual network by using the Azure CLI](../virtual-network/virtual-networks-create-vnet-arm-cli.md?toc=%2fazure%2fvirtual-machines%2flinux%2ftoc.json). Create the virtual network with [az network vnet create](/cli/azure/network/vnet#create). The following example creates a virtual network named `myVnet` and subnet named `mySubnet`:

```azurecli
az network vnet create \
    --resource-group myResourceGroup \
    --location westus \
    --name myVnet \
    --address-prefix 10.10.0.0/16 \
    --subnet-name mySubnet \
    --subnet-prefix 10.10.1.0/24
```

## Create the network security group

Azure network security groups are equivalent to a firewall at the network layer. For more information on network security groups, see [How to create network security groups in the Azure CLI](../virtual-network/virtual-networks-create-nsg-arm-cli.md?toc=%2fazure%2fvirtual-machines%2flinux%2ftoc.json). Create the network security group with [az network nsg create](/cli/azure/network/nsg#create). The following example creates a network security group named `myNetworkSecurityGroup`:

```azurecli
az network nsg create \
    --resource-group myResourceGroup \
    --location westus \
    --name myNetworkSecurityGroup
```

## Add an inbound SSH allow rule

The Linux VM needs access from the internet, so a rule allowing inbound port 22 traffic to be passed through the network to port 22 on the Linux VM is needed. Add an inbound rule for the network security group with [az network nsg rule create](/cli/azure/network/nsg/rule#create). The following example creates a rule named `myNetworkSecurityGroupRuleSSH`:

```azurecli
az network nsg rule create \
    --resource-group myResourceGroup \
    --nsg-name myNetworkSecurityGroup \
    --name myNetworkSecurityGroupRuleSSH \
    --protocol tcp \
    --direction inbound \
    --priority 1000 \
    --source-address-prefix '*' \
    --source-port-range '*' \
    --destination-address-prefix '*' \
    --destination-port-range 22 \
    --access allow
```

## Attach the subnet to the network security group

The network security group rules can be applied to a subnet or a specific virtual network interface. Lets attach the network security group to our subnet. Attach your subnet to the network security group with [az network vnet subnet update](/cli/azure/network/vnet/subnet#update):

```azurecli
az network vnet subnet update \
    --resource-group myResourceGroup \
    --vnet-name myVnet \
    --name mySubnet \
    --network-security-group myNetworkSecurityGroup
```

## Add a virtual network interface card to the subnet

Virtual network interface cards (VNics) are important as you can reuse them by connecting them to different VMs. This reuse allows you to keep the VNic as a static resource while the VMs can be temporary. Create a VNic and associate it with the subnet with [az network nic create](/cli/azure/network/nic#create). The following example creates a VNic named `myNic`:

```azurecli
az network nic create \
    --resource-group myResourceGroup \
    --location westus \
    --name myNic \
    --vnet-name myVnet \
    --subnet mySubnet
```

## Deploy the VM into the virtual network infrastructure
<<<<<<< HEAD

We now have a virtual network, a subnet, and a network security group acting as a firewall to protect our subnet by blocking all inbound traffic except port 22 for SSH. The VM can now be deployed inside this existing network infrastructure.

Create your VM with [az vm create](/cli/azure/vm#create). For more information on the flags to use with the Azure CLI 2.0 (Preview) to deploy a complete VM, see [Create a complete Linux environment by using the Azure CLI](virtual-machines-linux-create-cli-complete.md?toc=%2fazure%2fvirtual-machines%2flinux%2ftoc.json).

```azurecli
az vm create \
    --resource-group myResourceGroup \
    --name myVM \
    --image Debian \
    --admin-username ops \
    --ssh-key-value ~/.ssh/id_rsa.pub \
    --nics myNic \
    --vnet myVnet \
    --subnet-name mySubnet \
    --nsg myNetworkSecurityGroup
=======

We now have a virtual network, a subnet, and a network security group acting as a firewall to protect our subnet by blocking all inbound traffic except port 22 for SSH. The VM can now be deployed inside this existing network infrastructure.

Create your VM with [az vm create](/cli/azure/vm#create). For more information on the flags to use with the Azure CLI 2.0 (Preview) to deploy a complete VM, see [Create a complete Linux environment by using the Azure CLI](virtual-machines-linux-create-cli-complete.md?toc=%2fazure%2fvirtual-machines%2flinux%2ftoc.json).

The following example creates a VM using Azure Managed Disks. These disks are handled by the Azure platform and do not require any preparation or location to store them. For more information about managed disks, see [Azure Managed Disks overview](../storage/storage-managed-disks-overview.md). If you wish to use unmanaged disks, see the additional note below.

```azurecli
az vm create \
    --resource-group myResourceGroup \
    --name myVM \
    --image Debian \
    --admin-username azureuser \
    --ssh-key-value ~/.ssh/id_rsa.pub \
    --nics myNic
```

If you use managed disks, skip this step. If you wish to use unmanaged disks, you need to add the following additional parameters to the proceeding command to create unmanaged disks in the storage account named `mystorageaccount`: 

```azurecli
    --use-unmanaged-disk \
    --storage-account mystorageaccount
>>>>>>> 518000d5
```

By using the CLI flags to call out existing resources, we instruct Azure to deploy the VM inside the existing network. To reiterate, once a virtual network and subnet have been deployed, they can be left as static or permanent resources inside your Azure region. In this example, we did not create and assign a public IP address to the VNic, so this VM is not publicly accessible over the Internet. For more information, see [Create a VM with a static public IP using the Azure CLI](../virtual-network/virtual-network-deploy-static-pip-arm-cli.md?toc=%2fazure%2fvirtual-machines%2flinux%2ftoc.json).

## Next steps
For more information about ways to create virtual machines in Azure, see the following resources:

* [Use an Azure Resource Manager template to create a specific deployment](virtual-machines-linux-cli-deploy-templates.md?toc=%2fazure%2fvirtual-machines%2flinux%2ftoc.json)
* [Create your own custom environment for a Linux VM using Azure CLI commands directly](virtual-machines-linux-create-cli-complete.md?toc=%2fazure%2fvirtual-machines%2flinux%2ftoc.json)
* [Create a Linux VM on Azure using templates](virtual-machines-linux-create-ssh-secured-vm-from-template.md?toc=%2fazure%2fvirtual-machines%2flinux%2ftoc.json)<|MERGE_RESOLUTION|>--- conflicted
+++ resolved
@@ -36,7 +36,6 @@
 
 ## Quick Commands
 If you need to quickly accomplish the task, the following section details the  commands needed. More detailed information and context for each step can be found the rest of the document, [starting here](#detailed-walkthrough).
-<<<<<<< HEAD
 
 To create this custom environment, you need the latest [Azure CLI 2.0 (Preview)](/cli/azure/install-az-cli2) installed and logged in to an Azure account using [az login](/cli/azure/#login).
 
@@ -44,15 +43,6 @@
 
 **Pre-requirements:** Azure resource group, virtual network and subnet, network security group with SSH inbound, and a virtual network interface card.
 
-=======
-
-To create this custom environment, you need the latest [Azure CLI 2.0 (Preview)](/cli/azure/install-az-cli2) installed and logged in to an Azure account using [az login](/cli/azure/#login).
-
-In the following examples, replace example parameter names with your own values. Example parameter names include `myResourceGroup`, `myVnet`, and `myVM`.
-
-**Pre-requirements:** Azure resource group, virtual network and subnet, network security group with SSH inbound, and a virtual network interface card.
-
->>>>>>> 518000d5
 ### Deploy the VM into the virtual network infrastructure
 
 ```azurecli
@@ -60,24 +50,14 @@
     --resource-group myResourceGroup \
     --name myVM \
     --image Debian \
-<<<<<<< HEAD
-    --admin-username ops \
-    --ssh-key-value ~/.ssh/id_rsa.pub \
-    --nics myNic \
-    --vnet myVnet \
-    --subnet-name mySubnet \
-    --nsg myNetworkSecurityGroup
-=======
     --admin-username azureuser \
     --ssh-key-value ~/.ssh/id_rsa.pub \
     --nics myNic
->>>>>>> 518000d5
 ```
 
 ## Detailed walkthrough
 
 It is recommended that Azure assets like virtual networks and network security groups should be static and long lived resources that are rarely deployed. Once a virtual network has been deployed, it can be reused by new deployments without any adverse affects to the infrastructure. Think about a virtual network as being a traditional hardware network switch - you would not need to configure a brand new hardware switch with each deployment. With a correctly configured virtual network, we can continue to deploy new VMs into that virtual network over and over with few, if any, changes required over the life of the virtual network.
-<<<<<<< HEAD
 
 To create this custom environment, you need the latest [Azure CLI 2.0 (Preview)](/cli/azure/install-az-cli2) installed and logged in to an Azure account using [az login](/cli/azure/#login).
 
@@ -85,15 +65,6 @@
 
 ## Create the resource group
 
-=======
-
-To create this custom environment, you need the latest [Azure CLI 2.0 (Preview)](/cli/azure/install-az-cli2) installed and logged in to an Azure account using [az login](/cli/azure/#login).
-
-In the following examples, replace example parameter names with your own values. Example parameter names include `myResourceGroup`, `myVnet`, and `myVM`.
-
-## Create the resource group
-
->>>>>>> 518000d5
 First we create an Azure resource group to organize everything we create in this walkthrough. For more information on resource groups, see [Azure Resource Manager overview](../azure-resource-manager/resource-group-overview.md?toc=%2fazure%2fvirtual-machines%2flinux%2ftoc.json). Create the resource group with [az group create](/cli/azure/group#create). The following example creates a resource group named `myResourceGroup` in the `westus` location:
 
 ```azurecli
@@ -172,24 +143,6 @@
 ```
 
 ## Deploy the VM into the virtual network infrastructure
-<<<<<<< HEAD
-
-We now have a virtual network, a subnet, and a network security group acting as a firewall to protect our subnet by blocking all inbound traffic except port 22 for SSH. The VM can now be deployed inside this existing network infrastructure.
-
-Create your VM with [az vm create](/cli/azure/vm#create). For more information on the flags to use with the Azure CLI 2.0 (Preview) to deploy a complete VM, see [Create a complete Linux environment by using the Azure CLI](virtual-machines-linux-create-cli-complete.md?toc=%2fazure%2fvirtual-machines%2flinux%2ftoc.json).
-
-```azurecli
-az vm create \
-    --resource-group myResourceGroup \
-    --name myVM \
-    --image Debian \
-    --admin-username ops \
-    --ssh-key-value ~/.ssh/id_rsa.pub \
-    --nics myNic \
-    --vnet myVnet \
-    --subnet-name mySubnet \
-    --nsg myNetworkSecurityGroup
-=======
 
 We now have a virtual network, a subnet, and a network security group acting as a firewall to protect our subnet by blocking all inbound traffic except port 22 for SSH. The VM can now be deployed inside this existing network infrastructure.
 
@@ -212,7 +165,6 @@
 ```azurecli
     --use-unmanaged-disk \
     --storage-account mystorageaccount
->>>>>>> 518000d5
 ```
 
 By using the CLI flags to call out existing resources, we instruct Azure to deploy the VM inside the existing network. To reiterate, once a virtual network and subnet have been deployed, they can be left as static or permanent resources inside your Azure region. In this example, we did not create and assign a public IP address to the VNic, so this VM is not publicly accessible over the Internet. For more information, see [Create a VM with a static public IP using the Azure CLI](../virtual-network/virtual-network-deploy-static-pip-arm-cli.md?toc=%2fazure%2fvirtual-machines%2flinux%2ftoc.json).
