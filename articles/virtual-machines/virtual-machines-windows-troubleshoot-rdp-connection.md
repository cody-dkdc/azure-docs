--- conflicted
+++ resolved
@@ -1,207 +1,191 @@
-<properties
-	pageTitle="Troubleshoot Remote Desktop connection to an Azure VM | Microsoft Azure"
-	description="Troubleshoot Remote Desktop connection errors for a Windows VM. Get quick mitigation steps, help by error message and detailed network troubleshooting."
-	keywords="Remote desktop error,remote desktop connection error,cannot connect to VM,remote desktop troubleshooting"
-	services="virtual-machines-windows"
-	documentationCenter=""
-	authors="iainfoulds"
-	manager="timlt"
-	editor=""
-	tags="top-support-issue,azure-service-management,azure-resource-manager"/>
+<properties
+	pageTitle="Troubleshoot Remote Desktop connection to an Azure VM | Microsoft Azure"
+	description="Troubleshoot Remote Desktop connection errors for a Windows VM. Get quick mitigation steps, help by error message and detailed network troubleshooting."
+	keywords="Remote desktop error,remote desktop connection error,cannot connect to VM,remote desktop troubleshooting"
+	services="virtual-machines-windows"
+	documentationCenter=""
+	authors="iainfoulds"
+	manager="timlt"
+	editor=""
+	tags="top-support-issue,azure-service-management,azure-resource-manager"/>
+
+<tags
+	ms.service="virtual-machines-windows"
+	ms.workload="infrastructure-services"
+	ms.tgt_pltfrm="vm-windows"
+	ms.devlang="na"
+	ms.topic="article"
+	ms.date="04/12/2016"
+	ms.author="iainfou"/>
+
+# Troubleshoot Remote Desktop connections to an Azure virtual machine running Windows
+
+The Remote Desktop Protocol (RDP) connection to your Windows-based Azure virtual machine can fail for various reasons. The issue can be with the Remote Desktop service on the VM, the network connection, or the Remote Desktop client on your host computer. This article will help you discover and correct the reasons for the failure.  
 
-<tags
-	ms.service="virtual-machines-windows"
-	ms.workload="infrastructure-services"
-	ms.tgt_pltfrm="vm-windows"
-	ms.devlang="na"
-	ms.topic="support-article"
-	ms.date="04/12/2016"
-	ms.author="iainfou"/>
+
+[AZURE.INCLUDE [learn-about-deployment-models](../../includes/learn-about-deployment-models-both-include.md)]
+
+This article applies to Azure virtual machines that are running Windows. For Azure virtual machines that are running Linux, see [Troubleshoot Secure Shell connections to a Linux-based Azure virtual machine](virtual-machines-linux-troubleshoot-ssh-connection.md).
+
+If you need more help at any point in this article, you can contact the Azure experts on [the MSDN Azure and Stack Overflow forums](https://azure.microsoft.com/support/forums/). Alternatively, you can file an Azure support incident. Go to the [Azure support site](https://azure.microsoft.com/support/options/) and select **Get Support**.
+
+
+<a id="quickfixrdp"></a>
 
-# Troubleshoot Remote Desktop connections to an Azure virtual machine running Windows
+## Fix common Remote Desktop errors
+
+This section lists quick fixes for common Remote Desktop connection issues.
+
+### Troubleshoot virtual machines created by using the classic deployment model
+
+These steps can help resolve most Remote Desktop connection failures in Azure virtual machines that were created by using the classic deployment model. After each step, try reconnecting to the VM.
+
+- Reset the Remote Desktop service from the [Azure portal](https://portal.azure.com) to fix startup issues with the RDP server. Select **Browse** > **Virtual machines (classic)** > *your Windows virtual machine* > **Reset Remote...**.
+
+- Restart the virtual machine to address other startup issues. Select **Browse** > **Virtual machines (classic)** > *your Windows virtual machine* > **Restart**.
+
+- Redeploy the virtual machine to a new Azure node. See [Redeploy Virtual Machine to new Azure node](virtual-machines-windows-redeploy-to-new-node.md).
+
+	Note that after this operation finishes, ephemeral disk data will be lost and dynamic IP addresses that are associated with the virtual machine will be updated.
+
+- Review your VM’s console log or screenshot to correct boot problems. Select **Browse** > **Virtual machines (classic**) > *your Windows virtual machine* > **Settings** > **Boot diagnostics**.
+
 
-<<<<<<< HEAD
-The Remote Desktop Protocol (RDP) connection to your Windows-based Azure virtual machine can fail for various reasons. The issue can be with the Remote Desktop service on the VM, the network connection, or the Remote Desktop client on your host computer. This article will help you discover and correct the reasons for the failure.  
-=======
-The Remote Desktop (RDP) connection to your Windows-based Azure virtual machine can fail due to various reasons, such as the Remote Desktop service on the VM, the network connection, or the Remote Desktop client on your host computer. This article will help you find out the causes and correct them.  
->>>>>>> 59e44983
+- Check the VM's Resource Health for any platform issues. Select **Browse** > **Virtual machines (classic)** > *your Windows virtual machine* > **Settings** > **Check Health**.
 
-[AZURE.INCLUDE [learn-about-deployment-models](../../includes/learn-about-deployment-models-both-include.md)]
+
+### Troubleshoot virtual machines created by using the Resource Manager deployment model
+
+These steps can help resolve most Remote Desktop connection failures in Azure virtual machines that were created by using the Resource Manager deployment model. After each step, try reconnecting to the VM.
+
+- Reset remote access by using PowerShell.
+	- If you haven't already, [install PowerShell and connect to your Azure subscription](../powershell-install-configure.md) by using the Azure Active Directory method. Note that you don't need to switch to Resource Manager mode in PowerShell versions 1.0.x.
+
+	- Reset your RDP connection by using either of the following PowerShell commands. Replace the `myRG`, `myVM`, `myVMAccessExtension`, and location with values that are relevant to your setup.
 
-This article applies to Azure virtual machines that are running Windows. For Azure virtual machines that are running Linux, see [Troubleshoot Secure Shell connections to a Linux-based Azure virtual machine](virtual-machines-linux-troubleshoot-ssh-connection.md).
+	```
+Set-AzureRmVMExtension -ResourceGroupName "myRG" -VMName "myVM" -Name "myVMAccessExtension" -ExtensionType "VMAccessAgent" -Publisher "Microsoft.Compute" -typeHandlerVersion "2.0" -Location Westus
+	```
+	OR
+
+  ```
+Set-AzureRmVMAccessExtension -ResourceGroupName "myRG" -VMName "myVM" -Name "myVMAccess" -Location Westus
+  ```
+
+
+	> [AZURE.NOTE] If this is your first time resetting the RDP connection, the VMAccessAgent probably doesn't exist yet. In the preceding examples, `myVMAccessExtension` or `MyVMAccess` is a name that you specify for the new extension that will be installed as part of the process. Often this is simply set to the name of the VM. If you have previously worked with the VMAccessAgent, you can get the name of the existing extension by using`Get-AzureRmVM -ResourceGroupName "myRG" -Name "myVM"` to check  the properties of the VM. Then look under the 'Extensions' section of the output. Since only one VMAccessAgent can exist on a VM, you also need to add the `-ForceReRun` parameter when using `Set-AzureRmVMExtension.` This forces the agent to be re-registered.
 
-If you need more help at any point in this article, you can contact the Azure experts on [the MSDN Azure and Stack Overflow forums](https://azure.microsoft.com/support/forums/). Alternatively, you can file an Azure support incident. Go to the [Azure support site](https://azure.microsoft.com/support/options/) and select **Get Support**.
-
-
-<a id="quickfixrdp"></a>
-<<<<<<< HEAD
-## Fix common Remote Desktop errors
-
-This section lists quick fixes for common Remote Desktop connection issues.
-
-### Troubleshoot virtual machines created by using the classic deployment model
-=======
-## Virtual machines created using classic deployment model
->>>>>>> 59e44983
-
-These steps can help resolve most Remote Desktop connection failures in Azure virtual machines that were created by using the classic deployment model. After each step, try reconnecting to the VM.
-
-- Reset the Remote Desktop service from the [Azure portal](https://portal.azure.com) to fix startup issues with the RDP server. Select **Browse** > **Virtual machines (classic)** > *your Windows virtual machine* > **Reset Remote...**.
-
-- Restart the virtual machine to address other startup issues. Select **Browse** > **Virtual machines (classic)** > *your Windows virtual machine* > **Restart**.
-
-- Redeploy the virtual machine to a new Azure node. See [Redeploy Virtual Machine to new Azure node](virtual-machines-windows-redeploy-to-new-node.md).
-
-	Note that after this operation finishes, ephemeral disk data will be lost and dynamic IP addresses that are associated with the virtual machine will be updated.
-
-- Review your VM’s console log or screenshot to correct boot problems. Select **Browse** > **Virtual machines (classic**) > *your Windows virtual machine* > **Settings** > **Boot diagnostics**.
-
-<<<<<<< HEAD
-- Check the VM's Resource Health for any platform issues. Select **Browse** > **Virtual machines (classic)** > *your Windows virtual machine* > **Settings** > **Check Health**.
-=======
-## Virtual machines created using Resource Manager deployment model
->>>>>>> 59e44983
-
-### Troubleshoot virtual machines created by using the Resource Manager deployment model
-
-These steps can help resolve most Remote Desktop connection failures in Azure virtual machines that were created by using the Resource Manager deployment model. After each step, try reconnecting to the VM.
-
-<<<<<<< HEAD
-- Reset remote access by using PowerShell.
-	- If you haven't already, [install PowerShell and connect to your Azure subscription](../powershell-install-configure.md) by using the Azure Active Directory method. Note that you don't need to switch to Resource Manager mode in PowerShell versions 1.0.x.
-
-	- Reset your RDP connection by using either of the following PowerShell commands. Replace the `myRG`, `myVM`, `myVMAccessExtension`, and location with values that are relevant to your setup.
-=======
-	b. Reset your RDP connection, by using either of the following Azure PowerShell commands. Replace the `myRG`, `myVM`, `myVMAccessExtension` and location with values relevant to your setup
->>>>>>> 59e44983
-
-	```
-Set-AzureRmVMExtension -ResourceGroupName "myRG" -VMName "myVM" -Name "myVMAccessExtension" -ExtensionType "VMAccessAgent" -Publisher "Microsoft.Compute" -typeHandlerVersion "2.0" -Location Westus
-	```
-	OR
-
-<<<<<<< HEAD
-  ```
-Set-AzureRmVMAccessExtension -ResourceGroupName "myRG" -VMName "myVM" -Name "myVMAccess" -Location Westus
-  ```
-=======
-	```
-	Set-AzureRmVMAccessExtension -ResourceGroupName "myRG" -VMName "myVM" -Name "myVMAccess" -Location Westus
-	```
-	
-	> [AZURE.NOTE] If this is the first time resetting the RDP connection, the VMAccessAgent likely doesn't already exist. In the preceeding examples, `myVMAccessExtension` or `MyVMAccess` is a name that you specify for the new extension that will be installed as part of the process. Often this is simply set to the name of the VM. If you have previously worked with the VMAccessAgent, you can get the name of the existing extension by checking the properties of a VM with `Get-AzureRmVM -ResourceGroupName "myRG" -Name "myVM"` and looking under the 'Extensions' section of the output. Since only one VMAccessAgent can exist on a VM, you also need to add the `-ForceReRun` parameter when using `Set-AzureRmVMExtension` to force the agent to be re-registered.
->>>>>>> 59e44983
-
-- Restart the virtual machine to address other startup issues. Select **Browse** > **Virtual machines** > *your Windows virtual machine* > **Restart**.
-
-- Resize the VM to fix any host issues. Select **Browse** > **Virtual machines** > *your Windows virtual machine* > **Settings** > **Size**.
-
-- Review the VM's console log or screenshot to correct boot problems. Select **Browse** > **Virtual machines** > *your Windows virtual machine* > **Settings** > **Boot diagnostics**.
-
-
-Proceed to the next section if the previous steps didn't resolve your Remote Desktop connection failures.
-
-## Troubleshoot specific Remote Desktop connection errors
-
-The following are the most common errors you'll see when trying to use Remote Desktop to connect to your Azure virtual machine:
-
-- [Remote Desktop connection error: The remote session was disconnected because there are no Remote Desktop License Servers available to provide a license](#rdplicense).
-
-- [Remote Desktop connection error: Remote Desktop can't find the computer "name"](#rdpname).
-
-- [Remote Desktop connection error: An authentication error has occurred. The Local Security Authority cannot be contacted](#rdpauth).
-
-- [Windows Security error: Your credentials did not work](#wincred).
-
-- [Remote Desktop connection error: This computer can't connect to the remote computer](#rdpconnect).
-
-<a id="rdplicense"></a>
-### Remote Desktop connection error: The remote session was disconnected because there are no Remote Desktop License Servers available to provide a license.
-
-Cause: The 120-day licensing grace period for the Remote Desktop Server role has expired and you need to install licenses.
-
-As a workaround, save a local copy of the RDP file from the portal and run this command at a PowerShell command prompt to connect. This will disable licensing for just that connection:
-
-		mstsc <File name>.RDP /admin
-
-If you don't actually need more than two simultaneous Remote Desktop connections to the VM, you can use Server Manager to remove the Remote Desktop Server role.
-
-For more information, see the the blog post [Azure VM fails with "No Remote Desktop License Servers available"](http://blogs.msdn.com/b/wats/archive/2014/01/21/rdp-to-azure-vm-fails-with-quot-no-remote-desktop-license-servers-available-quot.aspx).
-
-<a id="rdpname"></a>
-### Remote Desktop connection error: Remote Desktop can't find the computer "name".
-
-Cause: The Remote Desktop client on your computer can't resolve the name of the computer in the settings of the RDP file.
-
-Possible solutions:
-
-- If you're on an organization's intranet, make sure that your computer has access to the proxy server and can send HTTPS traffic to it.
-
-- If you're using a locally stored RDP file, try using the one that's generated by the portal. This will ensure that you have the correct DNS name for the virtual machine, or the cloud service and the endpoint port of the virtual machine. Here is a sample RDP file generated by the portal:
-
-		full address:s:tailspin-azdatatier.cloudapp.net:55919
-		prompt for credentials:i:1
-
-The address portion of this RDP file has:
-- The fully qualified domain name of the cloud service that contains the VM ("tailspin-azdatatier.cloudapp.net" in this example).
-
-- The external TCP port of the endpoint for Remote Desktop traffic (55919).
-
-<a id="rdpauth"></a>
-### Remote Desktop connection error: An authentication error has occurred. The Local Security Authority cannot be contacted.
-
-Cause: The target VM can't locate the security authority in the user name portion of your credentials.
-
-When your user name is in the form *SecurityAuthority*\\*UserName* (example: CORP\User1), the *SecurityAuthority* portion is either the virtual machine's computer name (for the local security authority) or an Active Directory domain name.
-
-Possible solutions:
-
-- If the account is local to the VM, make sure that the VM name is spelled correctly.
-
-- If the account is on an Active Directory domain, check the spelling of the domain name.
-
-- If it is an Active Directory domain account and the domain name is spelled correctly, verify that a domain controller is available in that domain. This can be a common issue in an Azure virtual network that contains domain controllers, in which a domain controller computer is not started. As a workaround, you can use a local administrator account instead of a domain account.
-
-<a id="wincred"></a>
-### Windows Security error: Your credentials did not work.
-
-Cause: The target VM can't validate your account name and password.
-
-A Windows-based computer can validate the credentials of either a local account or a domain account.
-
-- For local accounts, use the *ComputerName*\\*UserName* syntax (example: SQL1\Admin4798).
-- For domain accounts, use the *DomainName*\\*UserName* syntax (example: CONTOSO\johndoe).
-
-If you have promoted your VM to a domain controller in a new Active Directory forest, the local administrator account that you signed in with is converted to an equivalent account with the same password in the new forest and domain. The local account is then deleted.
-
-For example, if you signed in with the local account DC1\DCAdmin, and then promoted the virtual machine as a domain controller in a new forest for the corp.contoso.com domain, the DC1\DCAdmin local account gets deleted and a new domain account (CORP\DCAdmin) is created with the same password.
-
-Make sure that the account name is a name that the virtual machine can verify as a valid account, and that the password is correct.
-
-If you need to change the password of the local administrator account, see [How to reset a password or the Remote Desktop service for Windows virtual machines](virtual-machines-windows-reset-rdp.md).
-
-<a id="rdpconnect"></a>
-### Remote Desktop connection error: This computer can't connect to the remote computer.
-
-Cause: The account that's used to connect does not have Remote Desktop sign-in rights.
-
-Every Windows computer has a Remote Desktop users local group, which contains the accounts and groups that can sign into it remotely. Members of the local administrators group also have access, even though those accounts are not listed in the Remote Desktop users local group. For domain-joined machines, the local administrators group also contains the domain administrators for the domain.
-
-Make sure that the account you're using to connect with has Remote Desktop sign-in rights. As a workaround, use a domain or local administrator account to connect over Remote Desktop. Then use the Microsoft Management Console snap-in (**System Tools > Local Users and Groups > Groups > Remote Desktop Users**) to add the desired account to the Remote Desktop users local group.
-
-## Troubleshoot generic Remote Desktop errors
-
-If none of these errors occurred and you still can't connect to the VM via Remote Desktop, read the detailed [troubleshooting guide for Remote Desktop](virtual-machines-windows-detailed-troubleshoot-rdp.md).
-
-
-## Additional resources
-
-[Azure IaaS (Windows) diagnostics package](https://home.diagnostics.support.microsoft.com/SelfHelp?knowledgebaseArticleFilter=2976864)
-
-[How to reset a password or the Remote Desktop service for Windows virtual machines](virtual-machines-windows-reset-rdp.md)
-
-[How to install and configure Azure PowerShell](../powershell-install-configure.md)
-
-[Troubleshoot Secure Shell connections to a Linux-based Azure virtual machine](virtual-machines-linux-troubleshoot-ssh-connection.md)
-
-[Troubleshoot access to an application running on an Azure virtual machine](virtual-machines-linux-troubleshoot-app-connection.md)
+
+- Restart the virtual machine to address other startup issues. Select **Browse** > **Virtual machines** > *your Windows virtual machine* > **Restart**.
+
+- Resize the VM to fix any host issues. Select **Browse** > **Virtual machines** > *your Windows virtual machine* > **Settings** > **Size**.
+
+- Review the VM's console log or screenshot to correct boot problems. Select **Browse** > **Virtual machines** > *your Windows virtual machine* > **Settings** > **Boot diagnostics**.
+
+
+Proceed to the next section if the previous steps didn't resolve your Remote Desktop connection failures.
+
+## Troubleshoot specific Remote Desktop connection errors
+
+The following are the most common errors you'll see when trying to use Remote Desktop to connect to your Azure virtual machine:
+
+- [Remote Desktop connection error: The remote session was disconnected because there are no Remote Desktop License Servers available to provide a license](#rdplicense).
+
+- [Remote Desktop connection error: Remote Desktop can't find the computer "name"](#rdpname).
+
+- [Remote Desktop connection error: An authentication error has occurred. The Local Security Authority cannot be contacted](#rdpauth).
+
+- [Windows Security error: Your credentials did not work](#wincred).
+
+- [Remote Desktop connection error: This computer can't connect to the remote computer](#rdpconnect).
+
+<a id="rdplicense"></a>
+### Remote Desktop connection error: The remote session was disconnected because there are no Remote Desktop License Servers available to provide a license.
+
+Cause: The 120-day licensing grace period for the Remote Desktop Server role has expired and you need to install licenses.
+
+As a workaround, save a local copy of the RDP file from the portal and run this command at a PowerShell command prompt to connect. This will disable licensing for just that connection:
+
+		mstsc <File name>.RDP /admin
+
+If you don't actually need more than two simultaneous Remote Desktop connections to the VM, you can use Server Manager to remove the Remote Desktop Server role.
+
+For more information, see the the blog post [Azure VM fails with "No Remote Desktop License Servers available"](http://blogs.msdn.com/b/wats/archive/2014/01/21/rdp-to-azure-vm-fails-with-quot-no-remote-desktop-license-servers-available-quot.aspx).
+
+<a id="rdpname"></a>
+### Remote Desktop connection error: Remote Desktop can't find the computer "name".
+
+Cause: The Remote Desktop client on your computer can't resolve the name of the computer in the settings of the RDP file.
+
+Possible solutions:
+
+- If you're on an organization's intranet, make sure that your computer has access to the proxy server and can send HTTPS traffic to it.
+
+- If you're using a locally stored RDP file, try using the one that's generated by the portal. This will ensure that you have the correct DNS name for the virtual machine, or the cloud service and the endpoint port of the virtual machine. Here is a sample RDP file generated by the portal:
+
+		full address:s:tailspin-azdatatier.cloudapp.net:55919
+		prompt for credentials:i:1
+
+The address portion of this RDP file has:
+- The fully qualified domain name of the cloud service that contains the VM ("tailspin-azdatatier.cloudapp.net" in this example).
+
+- The external TCP port of the endpoint for Remote Desktop traffic (55919).
+
+<a id="rdpauth"></a>
+### Remote Desktop connection error: An authentication error has occurred. The Local Security Authority cannot be contacted.
+
+Cause: The target VM can't locate the security authority in the user name portion of your credentials.
+
+When your user name is in the form *SecurityAuthority*\\*UserName* (example: CORP\User1), the *SecurityAuthority* portion is either the virtual machine's computer name (for the local security authority) or an Active Directory domain name.
+
+Possible solutions:
+
+- If the account is local to the VM, make sure that the VM name is spelled correctly.
+
+- If the account is on an Active Directory domain, check the spelling of the domain name.
+
+- If it is an Active Directory domain account and the domain name is spelled correctly, verify that a domain controller is available in that domain. This can be a common issue in an Azure virtual network that contains domain controllers, in which a domain controller computer is not started. As a workaround, you can use a local administrator account instead of a domain account.
+
+<a id="wincred"></a>
+### Windows Security error: Your credentials did not work.
+
+Cause: The target VM can't validate your account name and password.
+
+A Windows-based computer can validate the credentials of either a local account or a domain account.
+
+- For local accounts, use the *ComputerName*\\*UserName* syntax (example: SQL1\Admin4798).
+- For domain accounts, use the *DomainName*\\*UserName* syntax (example: CONTOSO\johndoe).
+
+If you have promoted your VM to a domain controller in a new Active Directory forest, the local administrator account that you signed in with is converted to an equivalent account with the same password in the new forest and domain. The local account is then deleted.
+
+For example, if you signed in with the local account DC1\DCAdmin, and then promoted the virtual machine as a domain controller in a new forest for the corp.contoso.com domain, the DC1\DCAdmin local account gets deleted and a new domain account (CORP\DCAdmin) is created with the same password.
+
+Make sure that the account name is a name that the virtual machine can verify as a valid account, and that the password is correct.
+
+If you need to change the password of the local administrator account, see [How to reset a password or the Remote Desktop service for Windows virtual machines](virtual-machines-windows-reset-rdp.md).
+
+<a id="rdpconnect"></a>
+### Remote Desktop connection error: This computer can't connect to the remote computer.
+
+Cause: The account that's used to connect does not have Remote Desktop sign-in rights.
+
+Every Windows computer has a Remote Desktop users local group, which contains the accounts and groups that can sign into it remotely. Members of the local administrators group also have access, even though those accounts are not listed in the Remote Desktop users local group. For domain-joined machines, the local administrators group also contains the domain administrators for the domain.
+
+Make sure that the account you're using to connect with has Remote Desktop sign-in rights. As a workaround, use a domain or local administrator account to connect over Remote Desktop. Then use the Microsoft Management Console snap-in (**System Tools > Local Users and Groups > Groups > Remote Desktop Users**) to add the desired account to the Remote Desktop users local group.
+
+## Troubleshoot generic Remote Desktop errors
+
+If none of these errors occurred and you still can't connect to the VM via Remote Desktop, read the detailed [troubleshooting guide for Remote Desktop](virtual-machines-windows-detailed-troubleshoot-rdp.md).
+
+
+## Additional resources
+
+[Azure IaaS (Windows) diagnostics package](https://home.diagnostics.support.microsoft.com/SelfHelp?knowledgebaseArticleFilter=2976864)
+
+[How to reset a password or the Remote Desktop service for Windows virtual machines](virtual-machines-windows-reset-rdp.md)
+
+[How to install and configure Azure PowerShell](../powershell-install-configure.md)
+
+[Troubleshoot Secure Shell connections to a Linux-based Azure virtual machine](virtual-machines-linux-troubleshoot-ssh-connection.md)
+
+[Troubleshoot access to an application running on an Azure virtual machine](virtual-machines-linux-troubleshoot-app-connection.md)