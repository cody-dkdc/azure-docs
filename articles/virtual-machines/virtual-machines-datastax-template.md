--- conflicted
+++ resolved
@@ -1,959 +1,478 @@
-<<<<<<< HEAD
-<properties
-	pageTitle="DataStax on Ubuntu with a Resource Manager template | Microsoft Azure"
-	description="Learn to easily deploy a new DataStax cluster on Ubuntu VMs by using Azure PowerShell or the Azure CLI and a Resource Manager template"
-	services="virtual-machines"
-	documentationCenter=""
-	authors="karthmut"
-	manager="timlt"
-	editor="tysonn"/>
-
-<tags
-	ms.service="virtual-machines"
-	ms.workload="multiple"
-	ms.tgt_pltfrm="vm-windows"
-	ms.devlang="na"
-	ms.topic="article"
-	ms.date="04/29/2015"
-	ms.author="karthmut"/>
-
-# DataStax on Ubuntu with a Resource Manager template
-
-DataStax is a recognized industry leader in developing and delivering solutions based on Apache Cassandra--the commercially supported, enterprise-ready NoSQL distributed database technology that is widely acknowledged as agile, always on, and predictably scalable to any size. DataStax offers both the Enterprise (DSE) and Community (DSC) flavors. It also provides capabilities like in-memory computing, enterprise-level security, fast and powerful integrated analytics, and enterprise search.
-
-In addition to what is already available in Azure Marketplace, now you can also easily deploy a new DataStax cluster on Ubuntu VMs by using a Resource Manager template deployed through [Azure PowerShell](../powershell-install-configure.md) or the [Azure CLI](../xplat-cli.md).
-
-Newly deployed clusters based on this template will have the topology described in the following diagram, although other topologies can be easily achieved by customizing the template presented in this article:
-
-![cluster-architecture](media/virtual-machines-datastax-template/cluster-architecture.png)
-
-Using parameters, you can define the number of nodes that will be deployed in the new Apache Cassandra cluster. An instance of the DataStax Operations Center service will be also deployed in a stand-alone VM within the same virtual network, giving you the ability to monitor the status of the cluster and all individual nodes, add/remove nodes, and perform all administrative tasks related to that cluster.
-
-Once the deployment is complete, you can access the DataStax Operations Center VM instance by using the configured DNS address. The OpsCenter VM has SSH port 22 enabled, as well as port 8443 for HTTPS. The DNS address for the operations center will include *dnsName* and *region* entered as parameters, resulting in the format `{dnsName}.{region}.cloudapp.azure.com`. If you created a deployment with the *dnsName* parameter set to "datastax” in the "West US” region, you could access the DataStax Operations Center VM for the deployment at `https://datastax.westus.cloudapp.azure.com:8443`.
-
-> [AZURE.NOTE] The certificate used in the deployment is a self-signed certificate that will create a browser warning. You can follow the process on the [DataStax](http://www.datastax.com/) website for replacing the certificate with your own SSL certificate.
-
-Before diving into more details related to Azure Resource Manager and the template we will use for this deployment, make sure you have Azure PowerShell or the Azure CLI configured correctly.
-
-[AZURE.INCLUDE [arm-getting-setup-powershell](../../includes/arm-getting-setup-powershell.md)]
-
-[AZURE.INCLUDE [xplat-getting-set-up-arm](../../includes/xplat-getting-set-up-arm.md)]
-
-## Create a Datastax-based Cassandra cluster by using a Resource Manager template
-
-Follow these steps to create an Apache Cassandra cluster, based on DataStax, by using a Resource Manager template from the GitHub template repository. Each step will include directions for both Azure PowerShell and the Azure CLI.
-
-### Step 1-a: Download the template files by using Azure PowerShell
-
-Create a local folder for the JSON template and other associated files (for example, C:\Azure\Templates\DataStax).
-
-Substitute in the folder name of your local folder and run these commands:
-
-	$folderName="C:\Azure\Templates\DataStax"
-	$webclient = New-Object System.Net.WebClient
-	$url = "https://raw.githubusercontent.com/azure/azure-quickstart-templates/master/datastax-on-ubuntu/azuredeploy.json"
-	$filePath = $folderName + "\azuredeploy.json"
-	$webclient.DownloadFile($url,$filePath)
-	$url = "https://raw.githubusercontent.com/azure/azure-quickstart-templates/master/datastax-on-ubuntu/azuredeploy-parameters.json"
-	$filePath = $folderName + "\azuredeploy-parameters.json"
-	$webclient.DownloadFile($url,$filePath)
-	$url = "https://raw.githubusercontent.com/azure/azure-quickstart-templates/master/datastax-on-ubuntu/dsenode.sh"
-	$filePath = $folderName + "\dsenode.sh"
-	$webclient.DownloadFile($url,$filePath)
-	$url = "https://raw.githubusercontent.com/azure/azure-quickstart-templates/master/datastax-on-ubuntu/ephemeral-nodes-resources.json"
-	$filePath = $folderName + "\ephemeral-nodes-resources.json"
-	$webclient.DownloadFile($url,$filePath)
-	$url = "https://raw.githubusercontent.com/azure/azure-quickstart-templates/master/datastax-on-ubuntu/metadata.json"
-	$filePath = $folderName + "\metadata.json"
-	$webclient.DownloadFile($url,$filePath)
-	$url = "https://raw.githubusercontent.com/azure/azure-quickstart-templates/master/datastax-on-ubuntu/opscenter-install-resources.json"
-	$filePath = $folderName + "\opscenter-install-resources.json"
-	$webclient.DownloadFile($url,$filePath)
-	$url = "https://raw.githubusercontent.com/azure/azure-quickstart-templates/master/datastax-on-ubuntu/opscenter-resources.json"
-	$filePath = $folderName + "\opscenter-resources.json"
-	$webclient.DownloadFile($url,$filePath)
-	$url = "https://raw.githubusercontent.com/azure/azure-quickstart-templates/master/datastax-on-ubuntu/opscenter.sh"
-	$filePath = $folderName + "\opscenter.sh"
-	$webclient.DownloadFile($url,$filePath)
-	$url = "https://raw.githubusercontent.com/azure/azure-quickstart-templates/master/datastax-on-ubuntu/shared-resources.json"
-	$filePath = $folderName + "shared-resources.json"
-	$webclient.DownloadFile($url,$filePath)
-
-### Step 1-b: Download the template files by using the Azure CLI
-
-Clone the entire template repository by using a Git client of your choice, for example:
-
-	git clone https://github.com/Azure/azure-quickstart-templates C:\Azure\Templates
-
-When the cloning is completed, look for the **datastax-on-ubuntu** folder in your C:\Azure\Templates directory.
-
-### Step 2: (optional) Understand the template parameters
-
-When you deploy non-trivial solutions like an Apache Cassandra cluster based on DataStax, you must specify a set of configuration parameters to deal with a number of required settings. By declaring these parameters in the template definition, it’s possible to specify values during deployment through an external file or on the command line.
-
-In the "parameters" section at the top of the azuredeploy.json file, you’ll find the set of parameters that are required by the template to configure a DataStax cluster. Here is an example of the "parameters" section from this template's azuredeploy.json file:
-
-	"parameters": {
-		"region": {
-			"type": "string",
-			"defaultValue": "West US",
-			"metadata": {
-				"Description": "Location where resources will be provisioned"
-			}
-		},
-		"storageAccountPrefix": {
-			"type": "string",
-			"defaultValue": "uniqueStorageAccountName",
-			"metadata": {
-				"Description": "Unique namespace for the storage account where the virtual machine's disks will be placed"
-			}
-		},
-		"dnsName": {
-			"type": "string",
-			"metadata" : {
-				"Description": "DNS subname for the operations center public IP"
-			}
-		},
-		"virtualNetworkName": {
-			"type": "string",
-			"defaultValue": "myvnet",
-			"metadata": {
-				"Description": "Name of the virtual network provisioned for the cluster"
-			}
-		},
-		"adminUsername": {
-			"type": "string",
-			"metadata": {
-				"Description": "Administrator user name used when provisioning virtual machines"
-			}
-		},
-		"adminPassword": {
-			"type": "securestring",
-			"metadata": {
-				"Description": "Administrator password used when provisioning virtual machines"
-			}
-		},
-		"opsCenterAdminPassword": {
-			"type": "securestring",
-			"metadata": {
-				"Description": "Sets the operations center admin user password"
-			}
-		},
-		"clusterVmSize": {
-			"type": "string",
-			"defaultValue": "Standard_D3",
-			"allowedValues": [
-				"Standard_D1",
-				"Standard_D2",
-				"Standard_D3",
-				"Standard_D4",
-				"Standard_D11",
-				"Standard_D12",
-				"Standard_D13",
-				"Standard_D14"
-			],
-			"metadata": {
-				"Description": "The size of the virtual machines used when provisioning cluster nodes"
-			}
-		},
-		"clusterNodeCount": {
-			"type": "int",
-			"metadata": {
-				"Description": "The number of nodes provisioned in the cluster"
-			}
-		},
-		"clusterName": {
-			"type": "string",
-			"metadata": {
-				"Description": "The name of the cluster provisioned"
-			}
-		}
-	}
-
-Each parameter has details such as data type and allowed values. This allows for validation of parameters passed during template execution in an interactive mode (e.g., Azure PowerShell or Azure CLI), as well as a self-discovery UI that could be dynamically built by parsing the list of required parameters and their descriptions.
-
-### Step 3-a: Deploy a DataStax cluster by using a template via Azure PowerShell
-
-Prepare a parameters file for your deployment by creating a JSON file that contains runtime values for all parameters. This file will then be passed as a single entity to the deployment command. If you do not include a parameters file, Azure PowerShell will use any default values specified in the template, and then prompt you to fill in the remaining values.
-
-Here is an example set of parameters from the azuredeploy-parameters.json file:
-
-	{
-		"storageAccountPrefix": {
-			"value": "scorianisa"
-		},
-		"dnsName": {
-			"value": "scorianids"
-		},
-		"virtualNetworkName": {
-			"value": "datastax"
-		},
-		"adminUsername": {
-			"value": "scoriani"
-		},
-		"adminPassword": {
-			"value": ""
-		},
-		"region": {
-			"value": "West US"
-		},
-		"opsCenterAdminPassword": {
-			"value": ""
-		},
-		"clusterVmSize": {
-			"value": "Standard_D3"
-		},
-		"clusterNodeCount": {
-			"value": 3
-		},
-		"clusterName": {
-			"value": "cl1"
-		}
-	}
-
-Fill in an Azure deployment name, resource group name, Azure location, and the folder of your saved JSON deployment file. Then run these commands:
-
-	$deployName="<deployment name>"
-	$RGName="<resource group name>"
-	$locName="<Azure location, such as West US>"
-	$folderName="<folder name, such as C:\Azure\Templates\DataStax>"
-	$templateFile= $folderName + "\azuredeploy.json"
-	$templateParameterFile= $folderName + "\azuredeploy-parameters.json"
-
-	New-AzureResourceGroup –Name $RGName –Location $locName
-
-	New-AzureResourceGroupDeployment -Name $deployName -ResourceGroupName $RGName -TemplateParameterFile $templateParameterFile -TemplateFile $templateFile
-
-When you run the **New-AzureResourceGroupDeployment** command, this will extract parameter values from the JSON parameters file, and will start executing the template accordingly. Defining and using multiple parameter files with your different environments (test, production, etc.) will promote template reuse and simplify complex multi-environment solutions.
-
-When deploying, please keep in mind that a new Azure storage account needs to be created, so the name you provide as the storage account parameter must be unique and meet all requirements for an Azure storage account (lowercase letters and numbers only).
-
-During and after deployment, you can check all the requests that were made during provisioning, including any errors that occurred.  
-
-To do that, go to the [Azure portal](https://portal.azure.com) and do the following:
-
-- Click **Browse** on the left-hand navigation bar, and then scroll down and click **Resource Groups**.  
-- Click the resource group that you just created, to bring up the "Resource Group” blade.  
-- By clicking the "Events” bar graph in the **Monitoring** part of the "Resource Group” blade, you can see the events for your deployment.
-- By clicking individual events, you can drill further down into the details of each operation made on behalf of the template.
-
-After your tests, if you need to remove this resource group and all of its resources (the storage account, virtual machine, and virtual network), use this single command:
-
-	Remove-AzureResourceGroup –Name "<resource group name>" -Force
-
-### Step 3-b: Deploy a DataStax cluster by using a template via the Azure CLI
-
-To deploy a DataStax cluster via the Azure CLI, first create a resource group by specifying a name and a location:
-
-	azure group create dsc "West US"
-
-Pass this resource group name, the location of the JSON template file, and the location of the parameters file (see the above Azure PowerShell section for details) into the following command:
-
-	azure group deployment create dsc -f .\azuredeploy.json -e .\azuredeploy-parameters.json
-
-You can check the status of individual resources deployments by using the following command:
-
-	azure group deployment list dsc
-
-## A tour of the DataStax template structure and file organization
-
-In order to design a robust and reusable Resource Manager template, additional thinking is needed to organize the series of complex and interrelated tasks required during the deployment of a complex solution like DataStax. By leveraging Resource Manager template linking and resource looping in addition to script execution through related extensions, it’s possible to implement a modular approach that can be reused with virtually any complex template-based deployment.
-
-This section steps you through the structure of the azuredeploy.json file for the DataStax cluster.
-
-### "parameters" section
-
-The "parameters" section of azuredeploy.json specifies modifiable parameters that are used in this template. The aforementioned azuredeploy-parameters.json file is used to pass values into the "parameters" section of azuredeploy.json during template execution.
-
-### "variables" section
-
-The "variables" section specifies variables that can be used throughout this template. This contains a number of fields (JSON data types or fragments) that will be set to constants or calculated values at execution time. Here is the "variables" section for this DataStax template:
-
-	"variables": {
-	"templateBaseUrl": "https://raw.githubusercontent.com/Azure/azure-quickstart-templates/master/datastax-on-ubuntu/",
-	"sharedTemplateUrl": "[concat(variables('templateBaseUrl'), 'shared-resources.json')]",
-	"clusterNodesTemplateUrl": "[concat(variables('templateBaseUrl'), 'ephemeral-nodes-resources.json')]",
-	"opsCenterTemplateUrl": "[concat(variables('templateBaseUrl'), 'opscenter-resources.json')]",
-	"opsCenterInstallTemplateUrl": "[concat(variables('templateBaseUrl'), 'opscenter-install-resources.json')]",
-	"opsCenterVmSize": "Standard_A1",
-	"networkSettings": {
-		"virtualNetworkName": "[parameters('virtualNetworkName')]",
-		"addressPrefix": "10.0.0.0/16",
-		"subnet": {
-			"dse": {
-				"name": "dse",
-				"prefix": "10.0.0.0/24",
-				"vnet": "[parameters('virtualNetworkName')]"
-			}
-		},
-		"statics": {
-			"clusterRange": {
-				"base": "10.0.0.",
-				"start": 5
-			},
-			"opsCenter": "10.0.0.240"
-		}
-	},
-	"osSettings": {
-		"imageReference": {
-			"publisher": "Canonical",
-			"offer": "UbuntuServer",
-			"sku": "14.04.2-LTS",
-			"version": "latest"
-		},
-		"scripts": [
-			"[concat(variables('templateBaseUrl'), 'dsenode.sh')]",
-			"[concat(variables('templateBaseUrl'), 'opscenter.sh')]",
-			"https://raw.githubusercontent.com/Azure/azure-quickstart-templates/master/shared_scripts/ubuntu/vm-disk-utils-0.1.sh"
-		]
-	},
-	"sharedStorageAccountName": "[concat(parameters('storageAccountPrefix'),'cmn')]",
-	"nodeList": "[concat(variables('networkSettings').statics.clusterRange.base, variables('networkSettings').statics.clusterRange.start, '-', parameters('clusterNodeCount'))]"
-	},
-
-Drilling down into this example, you can see two different approaches. In this first fragment, the **osSettings** variable is a nested JSON element that contains four key-value pairs:
-
-	"osSettings": {
-	      "imageReference": {
-	        "publisher": "Canonical",
-	        "offer": "UbuntuServer",
-	        "sku": "14.04.2-LTS",
-	        "version": "latest"
-	      },
-
-	 
-In this second fragment, the **scripts** variable is a JSON array where each element will be calculated at run time through a template language function (concat) and the value of another variable plus string constants:
-
-	      "scripts": [
-	        "[concat(variables('templateBaseUrl'), 'dsenode.sh')]",
-	        "[concat(variables('templateBaseUrl'), 'opscenter.sh')]",
-	        "https://raw.githubusercontent.com/Azure/azure-quickstart-templates/master/shared_scripts/ubuntu/vm-disk-utils-0.1.sh"
-	      ]
-
-### "resources" section
-
-The "resources" section is where most of the action is happening. Looking carefully inside this section, you can immediately identify two different cases. The first one is an element defined of type `Microsoft.Resources/deployments` that basically means the invocation of a nested deployment within the main one. Through the **templateLink** element (and related version property), it’s possible to specify a linked template file that will be invoked by passing a set of parameters as input, as seen in this fragment:
-
-	{
-	      "name": "shared",
-	      "type": "Microsoft.Resources/deployments",
-	      "apiVersion": "2015-01-01",
-	      "properties": {
-	        "mode": "Incremental",
-	        "templateLink": {
-	          "uri": "[variables('sharedTemplateUrl')]",
-	          "contentVersion": "1.0.0.0"
-	        },
-	        "parameters": {
-	          "region": {
-	            "value": "[parameters('region')]"
-	          },
-	          "networkSettings": {
-	            "value": "[variables('networkSettings')]"
-	          },
-	          "storageAccountName": {
-	            "value": "[variables('sharedStorageAccountName')]"
-	          }
-	        }
-	      }
-	    },
-
-From this first example, it is clear how azuredeploy.json in this scenario has been organized as a sort of orchestration mechanism, invoking a number of other template files. Each file is responsible for part of the required deployment activities.
-
-In particular, the following linked templates will be used for this deployment:
-
--	**shared-resource.json**: Contains the definition of all resources that will be shared across the deployment. Examples are storage accounts used to store a VM’s OS disks and virtual networks.
--	**opscenter-resources.json**: Deploys an OpsCenter VM and all related resources, including a network interface and public IP address.
--	**opscenter-install-resources.json**: Deploys the OpsCenter VM extension (custom script for Linux) that will invoke the specific bash script file (opscenter.sh) required to set up the OpsCenter service within that VM.
--	**ephemeral-nodes-resources.json**: Deploys all cluster node VMs and connected resources (network cards, private IPs, etc.). This template will also deploy VM extensions (custom scripts for Linux) and invoke a bash script (dsenode.sh) to physically install Apache Cassandra bits on each node.
-
-Let’s drill down into how this last template is used, as it is one of the most interesting from a template development perspective. One important concept to highlight is how a single template file can deploy multiple copies of a single resource type, and for each instance can set unique values for required settings. This concept is known as **resource looping**.
-
-When ephemeral-nodes-resources.json is invoked from within the main azuredeploy.json file, a parameter called *nodeCount* is provided as part of the parameters list. Within the child template, *nodeCount* (the number of nodes to deploy in the cluster) will be used inside the **copy** element of each resource that needs to be deployed in multiple copies, as highlighted in the fragment below. For all settings where you need unique values for different instances of the deployed resource, the **copyindex()** function can be used to obtain a numeric value indicating the current index in that particular resource loop creation. In the following fragment, you can see this concept applied to multiple VMs being created for the DataStax cluster nodes:
-
-			   {
-			      "apiVersion": "2015-05-01-preview",
-			      "type": "Microsoft.Compute/virtualMachines",
-			      "name": "[concat(parameters('namespace'), 'vm', copyindex())]",
-			      "location": "[parameters('region')]",
-			      "copy": {
-			        "name": "[concat(parameters('namespace'), 'vmLoop')]",
-			        "count": "[parameters('nodeCount')]"
-			      },
-			      "dependsOn": [
-			        "[concat('Microsoft.Network/networkInterfaces/', parameters('namespace'), 'nic', copyindex())]",
-			        "[concat('Microsoft.Compute/availabilitySets/', parameters('namespace'), 'set')]",
-			        "[concat('Microsoft.Storage/storageAccounts/', variables('storageAccountName'))]"
-			      ],
-			      "properties": {
-			        "availabilitySet": {
-			          "id": "[resourceId('Microsoft.Compute/availabilitySets', concat(parameters('namespace'), 'set'))]"
-			        },
-			        "hardwareProfile": {
-			          "vmSize": "[parameters('vmSize')]"
-			        },
-			        "osProfile": {
-			          "computername": "[concat(parameters('namespace'), 'vm', copyIndex())]",
-			          "adminUsername": "[parameters('adminUsername')]",
-			          "adminPassword": "[parameters('adminPassword')]"
-			        },
-			        "storageProfile": {
-			          "imageReference": "[parameters('osSettings').imageReference]",
-			          "osDisk": {
-			            "name": "osdisk",
-			            "vhd": {
-			              "uri": "[concat('http://',variables('storageAccountName'),'.blob.core.windows.net/vhds/', variables('vmName'), copyindex(), '-osdisk.vhd')]"
-			            },
-			            "caching": "ReadWrite",
-			            "createOption": "FromImage"
-			          },
-			          "dataDisks": [
-			            {
-			              "name": "datadisk1",
-			              "diskSizeGB": 1023,
-			              "lun": 0,
-			              "vhd": {
-			                "Uri": "[concat('http://', variables('storageAccountName'),'.blob.core.windows.net/','vhds/', variables('vmName'), copyindex(), 'DataDisk1.vhd')]"
-			              },
-			              "caching": "None",
-			              "createOption": "Empty"
-			            }
-			          ]
-			        },
-			        "networkProfile": {
-			          "networkInterfaces": [
-			            {
-			              "id": "[resourceId('Microsoft.Network/networkInterfaces',concat(parameters('namespace'), 'nic', copyindex()))]"
-			            }
-			          ]
-			        }
-			      }
-			    },
-
-Another important concept in resource creation is the ability to specify dependencies and precedencies between resources, as you can see in the **dependsOn** JSON array. In this particular template, each node will also have an attached 1TB disk (see "dataDisks") that can be used for hosting backups and snapshots of the Apache Cassandra instance.
-
-Attached disks are formatted as part of the node preparation activities triggered by the execution of the dsenode.sh script file. The first row of that script invokes another script:
-
-	bash vm-disk-utils-0.1.sh
-
-The vm-disk-utils-0.1.sh file is part of the **shared_scripts\ubuntu** folder in the azure-quickstart-templates GitHub repo, and contains very useful functions for disk mounting, formatting, and striping. These functions can be used in all templates in the repo.
-
-Another interesting fragment to explore is the one related to CustomScriptForLinux VM extensions. These are installed as a separate type of resource, with a dependency on each cluster node (and the OpsCenter instance). They leverage the same resource looping mechanism described for virtual machines:
-
-	{
-	"type": "Microsoft.Compute/virtualMachines/extensions",
-	"name": "[concat(parameters('namespace'), 'vm', copyindex(), '/installdsenode')]",
-	"apiVersion": "2015-05-01-preview",
-	"location": "[parameters('region')]",
-	"copy": {
-		"name": "[concat(parameters('namespace'), 'vmLoop')]",
-		"count": "[parameters('nodeCount')]"
-	},
-	"dependsOn": [
-		"[concat('Microsoft.Compute/virtualMachines/', parameters('namespace'), 'vm', copyindex())]",
-		"[concat('Microsoft.Network/networkInterfaces/', parameters('namespace'), 'nic', copyindex())]"
-	],
-	"properties": {
-		"publisher": "Microsoft.OSTCExtensions",
-		"type": "CustomScriptForLinux",
-		"typeHandlerVersion": "1.2",
-		"settings": {
-			"fileUris": "[parameters('osSettings').scripts]",
-			"commandToExecute": "bash dsenode.sh"
-		}
-	}
-	}
-
-By familiarizing yourself with the other files included in this deployment, you will be able to understand all the details and best practices required to organize and orchestrate complex deployment strategies for multi-node solutions, based on any technology, by leveraging Azure Resource Manager templates. While not mandatory, a recommended approach is to structure your template files as highlighted by the following diagram:
-
-![datastax-template-structure](media/virtual-machines-datastax-template/datastax-template-structure.png)
-
-In essence, this approach suggests to:
-
--	Define your core template file as a central orchestration point for all specific deployment activities, leveraging template linking to invoke sub-template executions.
--	Create a specific template file that will deploy all resources shared across all other specific deployment tasks (storage accounts, virtual network configuration, etc.). This can be heavily reused between deployments that have similar requirements in terms of common infrastructure.
--	Include optional resource templates for spot requirements specific to a given resource.
--	For identical members of a group of resources (nodes in a cluster, etc.), create specific templates that leverage resource looping in order to deploy multiple instances with unique properties.
--	For all post-deployment tasks (product installation, configurations, etc.), leverage script deployment extensions and create scripts specific to each technology.
-
-For more information, see [Azure Resource Manager template language](../resource-group-authoring-templates.md).
-=======
-<properties
-	pageTitle="DataStax on Ubuntu with a Resource Manager template | Microsoft Azure"
-	description="Learn to easily deploy a new DataStax cluster on Ubuntu VMs by using Azure PowerShell or the Azure CLI and a Resource Manager template"
-	services="virtual-machines"
-	documentationCenter=""
-	authors="scoriani"
-	manager="timlt"
-	editor="tysonn"/>
-
-<tags
-	ms.service="virtual-machines"
-	ms.workload="multiple"
-	ms.tgt_pltfrm="vm-windows"
-	ms.devlang="na"
-	ms.topic="article"
-	ms.date="04/29/2015"
-	ms.author="scoriani"/>
-
-# DataStax on Ubuntu with a Resource Manager template
-
-DataStax is a recognized industry leader in developing and delivering solutions based on Apache Cassandra--the commercially supported, enterprise-ready NoSQL distributed database technology that is widely acknowledged as agile, always on, and predictably scalable to any size. DataStax offers both the Enterprise (DSE) and Community (DSC) flavors. It also provides capabilities like in-memory computing, enterprise-level security, fast and powerful integrated analytics, and enterprise search.
-
-In addition to what is already available in Azure Marketplace, now you can also easily deploy a new DataStax cluster on Ubuntu VMs by using a Resource Manager template deployed through [Azure PowerShell](../powershell-install-configure.md) or the [Azure CLI](../xplat-cli-install.md).
-
-Newly deployed clusters based on this template will have the topology described in the following diagram, although other topologies can be easily achieved by customizing the template presented in this article:
-
-![cluster-architecture](media/virtual-machines-datastax-template/cluster-architecture.png)
-
-Using parameters, you can define the number of nodes that will be deployed in the new Apache Cassandra cluster. An instance of the DataStax Operations Center service will be also deployed in a stand-alone VM within the same virtual network, giving you the ability to monitor the status of the cluster and all individual nodes, add/remove nodes, and perform all administrative tasks related to that cluster.
-
-Once the deployment is complete, you can access the DataStax Operations Center VM instance by using the configured DNS address. The OpsCenter VM has SSH port 22 enabled, as well as port 8443 for HTTPS. The DNS address for the operations center will include *dnsName* and *region* entered as parameters, resulting in the format `{dnsName}.{region}.cloudapp.azure.com`. If you created a deployment with the *dnsName* parameter set to "datastax” in the "West US” region, you could access the DataStax Operations Center VM for the deployment at `https://datastax.westus.cloudapp.azure.com:8443`.
-
-> [AZURE.NOTE] The certificate used in the deployment is a self-signed certificate that will create a browser warning. You can follow the process on the [DataStax](http://www.datastax.com/) website for replacing the certificate with your own SSL certificate.
-
-Before diving into more details related to Azure Resource Manager and the template we will use for this deployment, make sure you have Azure PowerShell or the Azure CLI configured correctly.
-
-[AZURE.INCLUDE [arm-getting-setup-powershell](../../includes/arm-getting-setup-powershell.md)]
-
-[AZURE.INCLUDE [xplat-getting-set-up-arm](../../includes/xplat-getting-set-up-arm.md)]
-
-## Create a Datastax-based Cassandra cluster by using a Resource Manager template
-
-Follow these steps to create an Apache Cassandra cluster, based on DataStax, by using a Resource Manager template from the GitHub template repository. Each step will include directions for both Azure PowerShell and the Azure CLI.
-
-### Step 1-a: Download the template files by using Azure PowerShell
-
-Create a local folder for the JSON template and other associated files (for example, C:\Azure\Templates\DataStax).
-
-Substitute in the folder name of your local folder and run these commands:
-
-	$folderName="C:\Azure\Templates\DataStax"
-	$webclient = New-Object System.Net.WebClient
-	$url = "https://raw.githubusercontent.com/azure/azure-quickstart-templates/master/datastax-on-ubuntu/azuredeploy.json"
-	$filePath = $folderName + "\azuredeploy.json"
-	$webclient.DownloadFile($url,$filePath)
-	$url = "https://raw.githubusercontent.com/azure/azure-quickstart-templates/master/datastax-on-ubuntu/azuredeploy-parameters.json"
-	$filePath = $folderName + "\azuredeploy-parameters.json"
-	$webclient.DownloadFile($url,$filePath)
-	$url = "https://raw.githubusercontent.com/azure/azure-quickstart-templates/master/datastax-on-ubuntu/dsenode.sh"
-	$filePath = $folderName + "\dsenode.sh"
-	$webclient.DownloadFile($url,$filePath)
-	$url = "https://raw.githubusercontent.com/azure/azure-quickstart-templates/master/datastax-on-ubuntu/ephemeral-nodes-resources.json"
-	$filePath = $folderName + "\ephemeral-nodes-resources.json"
-	$webclient.DownloadFile($url,$filePath)
-	$url = "https://raw.githubusercontent.com/azure/azure-quickstart-templates/master/datastax-on-ubuntu/metadata.json"
-	$filePath = $folderName + "\metadata.json"
-	$webclient.DownloadFile($url,$filePath)
-	$url = "https://raw.githubusercontent.com/azure/azure-quickstart-templates/master/datastax-on-ubuntu/opscenter-install-resources.json"
-	$filePath = $folderName + "\opscenter-install-resources.json"
-	$webclient.DownloadFile($url,$filePath)
-	$url = "https://raw.githubusercontent.com/azure/azure-quickstart-templates/master/datastax-on-ubuntu/opscenter-resources.json"
-	$filePath = $folderName + "\opscenter-resources.json"
-	$webclient.DownloadFile($url,$filePath)
-	$url = "https://raw.githubusercontent.com/azure/azure-quickstart-templates/master/datastax-on-ubuntu/opscenter.sh"
-	$filePath = $folderName + "\opscenter.sh"
-	$webclient.DownloadFile($url,$filePath)
-	$url = "https://raw.githubusercontent.com/azure/azure-quickstart-templates/master/datastax-on-ubuntu/shared-resources.json"
-	$filePath = $folderName + "shared-resources.json"
-	$webclient.DownloadFile($url,$filePath)
-
-### Step 1-b: Download the template files by using the Azure CLI
-
-Clone the entire template repository by using a Git client of your choice, for example:
-
-	git clone https://github.com/Azure/azure-quickstart-templates C:\Azure\Templates
-
-When the cloning is completed, look for the **datastax-on-ubuntu** folder in your C:\Azure\Templates directory.
-
-### Step 2: (optional) Understand the template parameters
-
-When you deploy non-trivial solutions like an Apache Cassandra cluster based on DataStax, you must specify a set of configuration parameters to deal with a number of required settings. By declaring these parameters in the template definition, it’s possible to specify values during deployment through an external file or on the command line.
-
-In the "parameters" section at the top of the azuredeploy.json file, you’ll find the set of parameters that are required by the template to configure a DataStax cluster. Here is an example of the "parameters" section from this template's azuredeploy.json file:
-
-	"parameters": {
-		"region": {
-			"type": "string",
-			"defaultValue": "West US",
-			"metadata": {
-				"Description": "Location where resources will be provisioned"
-			}
-		},
-		"storageAccountPrefix": {
-			"type": "string",
-			"defaultValue": "uniqueStorageAccountName",
-			"metadata": {
-				"Description": "Unique namespace for the storage account where the virtual machine's disks will be placed"
-			}
-		},
-		"dnsName": {
-			"type": "string",
-			"metadata" : {
-				"Description": "DNS subname for the operations center public IP"
-			}
-		},
-		"virtualNetworkName": {
-			"type": "string",
-			"defaultValue": "myvnet",
-			"metadata": {
-				"Description": "Name of the virtual network provisioned for the cluster"
-			}
-		},
-		"adminUsername": {
-			"type": "string",
-			"metadata": {
-				"Description": "Administrator user name used when provisioning virtual machines"
-			}
-		},
-		"adminPassword": {
-			"type": "securestring",
-			"metadata": {
-				"Description": "Administrator password used when provisioning virtual machines"
-			}
-		},
-		"opsCenterAdminPassword": {
-			"type": "securestring",
-			"metadata": {
-				"Description": "Sets the operations center admin user password"
-			}
-		},
-		"clusterVmSize": {
-			"type": "string",
-			"defaultValue": "Standard_D3",
-			"allowedValues": [
-				"Standard_D1",
-				"Standard_D2",
-				"Standard_D3",
-				"Standard_D4",
-				"Standard_D11",
-				"Standard_D12",
-				"Standard_D13",
-				"Standard_D14"
-			],
-			"metadata": {
-				"Description": "The size of the virtual machines used when provisioning cluster nodes"
-			}
-		},
-		"clusterNodeCount": {
-			"type": "int",
-			"metadata": {
-				"Description": "The number of nodes provisioned in the cluster"
-			}
-		},
-		"clusterName": {
-			"type": "string",
-			"metadata": {
-				"Description": "The name of the cluster provisioned"
-			}
-		}
-	}
-
-Each parameter has details such as data type and allowed values. This allows for validation of parameters passed during template execution in an interactive mode (e.g., Azure PowerShell or Azure CLI), as well as a self-discovery UI that could be dynamically built by parsing the list of required parameters and their descriptions.
-
-### Step 3-a: Deploy a DataStax cluster by using a template via Azure PowerShell
-
-Prepare a parameters file for your deployment by creating a JSON file that contains runtime values for all parameters. This file will then be passed as a single entity to the deployment command. If you do not include a parameters file, Azure PowerShell will use any default values specified in the template, and then prompt you to fill in the remaining values.
-
-Here is an example set of parameters from the azuredeploy-parameters.json file:
-
-	{
-		"storageAccountPrefix": {
-			"value": "scorianisa"
-		},
-		"dnsName": {
-			"value": "scorianids"
-		},
-		"virtualNetworkName": {
-			"value": "datastax"
-		},
-		"adminUsername": {
-			"value": "scoriani"
-		},
-		"adminPassword": {
-			"value": ""
-		},
-		"region": {
-			"value": "West US"
-		},
-		"opsCenterAdminPassword": {
-			"value": ""
-		},
-		"clusterVmSize": {
-			"value": "Standard_D3"
-		},
-		"clusterNodeCount": {
-			"value": 3
-		},
-		"clusterName": {
-			"value": "cl1"
-		}
-	}
-
-Fill in an Azure deployment name, resource group name, Azure location, and the folder of your saved JSON deployment file. Then run these commands:
-
-	$deployName="<deployment name>"
-	$RGName="<resource group name>"
-	$locName="<Azure location, such as West US>"
-	$folderName="<folder name, such as C:\Azure\Templates\DataStax>"
-	$templateFile= $folderName + "\azuredeploy.json"
-	$templateParameterFile= $folderName + "\azuredeploy-parameters.json"
-
-	New-AzureResourceGroup –Name $RGName –Location $locName
-
-	New-AzureResourceGroupDeployment -Name $deployName -ResourceGroupName $RGName -TemplateParameterFile $templateParameterFile -TemplateFile $templateFile
-
-When you run the **New-AzureResourceGroupDeployment** command, this will extract parameter values from the JSON parameters file, and will start executing the template accordingly. Defining and using multiple parameter files with your different environments (test, production, etc.) will promote template reuse and simplify complex multi-environment solutions.
-
-When deploying, please keep in mind that a new Azure storage account needs to be created, so the name you provide as the storage account parameter must be unique and meet all requirements for an Azure storage account (lowercase letters and numbers only).
-
-During and after deployment, you can check all the requests that were made during provisioning, including any errors that occurred.  
-
-To do that, go to the [Azure portal](https://portal.azure.com) and do the following:
-
-- Click **Browse** on the left-hand navigation bar, and then scroll down and click **Resource Groups**.  
-- Click the resource group that you just created, to bring up the "Resource Group” blade.  
-- By clicking the "Events” bar graph in the **Monitoring** part of the "Resource Group” blade, you can see the events for your deployment.
-- By clicking individual events, you can drill further down into the details of each operation made on behalf of the template.
-
-After your tests, if you need to remove this resource group and all of its resources (the storage account, virtual machine, and virtual network), use this single command:
-
-	Remove-AzureResourceGroup –Name "<resource group name>" -Force
-
-### Step 3-b: Deploy a DataStax cluster by using a template via the Azure CLI
-
-To deploy a DataStax cluster via the Azure CLI, first create a resource group by specifying a name and a location:
-
-	azure group create dsc "West US"
-
-Pass this resource group name, the location of the JSON template file, and the location of the parameters file (see the above Azure PowerShell section for details) into the following command:
-
-	azure group deployment create dsc -f .\azuredeploy.json -e .\azuredeploy-parameters.json
-
-You can check the status of individual resources deployments by using the following command:
-
-	azure group deployment list dsc
-
-## A tour of the DataStax template structure and file organization
-
-In order to design a robust and reusable Resource Manager template, additional thinking is needed to organize the series of complex and interrelated tasks required during the deployment of a complex solution like DataStax. By leveraging Resource Manager template linking and resource looping in addition to script execution through related extensions, it’s possible to implement a modular approach that can be reused with virtually any complex template-based deployment.
-
-This section steps you through the structure of the azuredeploy.json file for the DataStax cluster.
-
-### "parameters" section
-
-The "parameters" section of azuredeploy.json specifies modifiable parameters that are used in this template. The aforementioned azuredeploy-parameters.json file is used to pass values into the "parameters" section of azuredeploy.json during template execution.
-
-### "variables" section
-
-The "variables" section specifies variables that can be used throughout this template. This contains a number of fields (JSON data types or fragments) that will be set to constants or calculated values at execution time. Here is the "variables" section for this DataStax template:
-
-	"variables": {
-	"templateBaseUrl": "https://raw.githubusercontent.com/Azure/azure-quickstart-templates/master/datastax-on-ubuntu/",
-	"sharedTemplateUrl": "[concat(variables('templateBaseUrl'), 'shared-resources.json')]",
-	"clusterNodesTemplateUrl": "[concat(variables('templateBaseUrl'), 'ephemeral-nodes-resources.json')]",
-	"opsCenterTemplateUrl": "[concat(variables('templateBaseUrl'), 'opscenter-resources.json')]",
-	"opsCenterInstallTemplateUrl": "[concat(variables('templateBaseUrl'), 'opscenter-install-resources.json')]",
-	"opsCenterVmSize": "Standard_A1",
-	"networkSettings": {
-		"virtualNetworkName": "[parameters('virtualNetworkName')]",
-		"addressPrefix": "10.0.0.0/16",
-		"subnet": {
-			"dse": {
-				"name": "dse",
-				"prefix": "10.0.0.0/24",
-				"vnet": "[parameters('virtualNetworkName')]"
-			}
-		},
-		"statics": {
-			"clusterRange": {
-				"base": "10.0.0.",
-				"start": 5
-			},
-			"opsCenter": "10.0.0.240"
-		}
-	},
-	"osSettings": {
-		"imageReference": {
-			"publisher": "Canonical",
-			"offer": "UbuntuServer",
-			"sku": "14.04.2-LTS",
-			"version": "latest"
-		},
-		"scripts": [
-			"[concat(variables('templateBaseUrl'), 'dsenode.sh')]",
-			"[concat(variables('templateBaseUrl'), 'opscenter.sh')]",
-			"https://raw.githubusercontent.com/Azure/azure-quickstart-templates/master/shared_scripts/ubuntu/vm-disk-utils-0.1.sh"
-		]
-	},
-	"sharedStorageAccountName": "[concat(parameters('storageAccountPrefix'),'cmn')]",
-	"nodeList": "[concat(variables('networkSettings').statics.clusterRange.base, variables('networkSettings').statics.clusterRange.start, '-', parameters('clusterNodeCount'))]"
-	},
-
-Drilling down into this example, you can see two different approaches. In this first fragment, the **osSettings** variable is a nested JSON element that contains four key-value pairs:
-
-	"osSettings": {
-	      "imageReference": {
-	        "publisher": "Canonical",
-	        "offer": "UbuntuServer",
-	        "sku": "14.04.2-LTS",
-	        "version": "latest"
-	      },
-
-	 
-In this second fragment, the **scripts** variable is a JSON array where each element will be calculated at run time through a template language function (concat) and the value of another variable plus string constants:
-
-	      "scripts": [
-	        "[concat(variables('templateBaseUrl'), 'dsenode.sh')]",
-	        "[concat(variables('templateBaseUrl'), 'opscenter.sh')]",
-	        "https://raw.githubusercontent.com/Azure/azure-quickstart-templates/master/shared_scripts/ubuntu/vm-disk-utils-0.1.sh"
-	      ]
-
-### "resources" section
-
-The "resources" section is where most of the action is happening. Looking carefully inside this section, you can immediately identify two different cases. The first one is an element defined of type `Microsoft.Resources/deployments` that basically means the invocation of a nested deployment within the main one. Through the **templateLink** element (and related version property), it’s possible to specify a linked template file that will be invoked by passing a set of parameters as input, as seen in this fragment:
-
-	{
-	      "name": "shared",
-	      "type": "Microsoft.Resources/deployments",
-	      "apiVersion": "2015-01-01",
-	      "properties": {
-	        "mode": "Incremental",
-	        "templateLink": {
-	          "uri": "[variables('sharedTemplateUrl')]",
-	          "contentVersion": "1.0.0.0"
-	        },
-	        "parameters": {
-	          "region": {
-	            "value": "[parameters('region')]"
-	          },
-	          "networkSettings": {
-	            "value": "[variables('networkSettings')]"
-	          },
-	          "storageAccountName": {
-	            "value": "[variables('sharedStorageAccountName')]"
-	          }
-	        }
-	      }
-	    },
-
-From this first example, it is clear how azuredeploy.json in this scenario has been organized as a sort of orchestration mechanism, invoking a number of other template files. Each file is responsible for part of the required deployment activities.
-
-In particular, the following linked templates will be used for this deployment:
-
--	**shared-resource.json**: Contains the definition of all resources that will be shared across the deployment. Examples are storage accounts used to store a VM’s OS disks and virtual networks.
--	**opscenter-resources.json**: Deploys an OpsCenter VM and all related resources, including a network interface and public IP address.
--	**opscenter-install-resources.json**: Deploys the OpsCenter VM extension (custom script for Linux) that will invoke the specific bash script file (opscenter.sh) required to set up the OpsCenter service within that VM.
--	**ephemeral-nodes-resources.json**: Deploys all cluster node VMs and connected resources (network cards, private IPs, etc.). This template will also deploy VM extensions (custom scripts for Linux) and invoke a bash script (dsenode.sh) to physically install Apache Cassandra bits on each node.
-
-Let’s drill down into how this last template is used, as it is one of the most interesting from a template development perspective. One important concept to highlight is how a single template file can deploy multiple copies of a single resource type, and for each instance can set unique values for required settings. This concept is known as **resource looping**.
-
-When ephemeral-nodes-resources.json is invoked from within the main azuredeploy.json file, a parameter called *nodeCount* is provided as part of the parameters list. Within the child template, *nodeCount* (the number of nodes to deploy in the cluster) will be used inside the **copy** element of each resource that needs to be deployed in multiple copies, as highlighted in the fragment below. For all settings where you need unique values for different instances of the deployed resource, the **copyindex()** function can be used to obtain a numeric value indicating the current index in that particular resource loop creation. In the following fragment, you can see this concept applied to multiple VMs being created for the DataStax cluster nodes:
-
-			   {
-			      "apiVersion": "2015-05-01-preview",
-			      "type": "Microsoft.Compute/virtualMachines",
-			      "name": "[concat(parameters('namespace'), 'vm', copyindex())]",
-			      "location": "[parameters('region')]",
-			      "copy": {
-			        "name": "[concat(parameters('namespace'), 'vmLoop')]",
-			        "count": "[parameters('nodeCount')]"
-			      },
-			      "dependsOn": [
-			        "[concat('Microsoft.Network/networkInterfaces/', parameters('namespace'), 'nic', copyindex())]",
-			        "[concat('Microsoft.Compute/availabilitySets/', parameters('namespace'), 'set')]",
-			        "[concat('Microsoft.Storage/storageAccounts/', variables('storageAccountName'))]"
-			      ],
-			      "properties": {
-			        "availabilitySet": {
-			          "id": "[resourceId('Microsoft.Compute/availabilitySets', concat(parameters('namespace'), 'set'))]"
-			        },
-			        "hardwareProfile": {
-			          "vmSize": "[parameters('vmSize')]"
-			        },
-			        "osProfile": {
-			          "computername": "[concat(parameters('namespace'), 'vm', copyIndex())]",
-			          "adminUsername": "[parameters('adminUsername')]",
-			          "adminPassword": "[parameters('adminPassword')]"
-			        },
-			        "storageProfile": {
-			          "imageReference": "[parameters('osSettings').imageReference]",
-			          "osDisk": {
-			            "name": "osdisk",
-			            "vhd": {
-			              "uri": "[concat('http://',variables('storageAccountName'),'.blob.core.windows.net/vhds/', variables('vmName'), copyindex(), '-osdisk.vhd')]"
-			            },
-			            "caching": "ReadWrite",
-			            "createOption": "FromImage"
-			          },
-			          "dataDisks": [
-			            {
-			              "name": "datadisk1",
-			              "diskSizeGB": 1023,
-			              "lun": 0,
-			              "vhd": {
-			                "Uri": "[concat('http://', variables('storageAccountName'),'.blob.core.windows.net/','vhds/', variables('vmName'), copyindex(), 'DataDisk1.vhd')]"
-			              },
-			              "caching": "None",
-			              "createOption": "Empty"
-			            }
-			          ]
-			        },
-			        "networkProfile": {
-			          "networkInterfaces": [
-			            {
-			              "id": "[resourceId('Microsoft.Network/networkInterfaces',concat(parameters('namespace'), 'nic', copyindex()))]"
-			            }
-			          ]
-			        }
-			      }
-			    },
-
-Another important concept in resource creation is the ability to specify dependencies and precedencies between resources, as you can see in the **dependsOn** JSON array. In this particular template, each node will also have an attached 1TB disk (see "dataDisks") that can be used for hosting backups and snapshots of the Apache Cassandra instance.
-
-Attached disks are formatted as part of the node preparation activities triggered by the execution of the dsenode.sh script file. The first row of that script invokes another script:
-
-	bash vm-disk-utils-0.1.sh
-
-The vm-disk-utils-0.1.sh file is part of the **shared_scripts\ubuntu** folder in the azure-quickstart-templates GitHub repo, and contains very useful functions for disk mounting, formatting, and striping. These functions can be used in all templates in the repo.
-
-Another interesting fragment to explore is the one related to CustomScriptForLinux VM extensions. These are installed as a separate type of resource, with a dependency on each cluster node (and the OpsCenter instance). They leverage the same resource looping mechanism described for virtual machines:
-
-	{
-	"type": "Microsoft.Compute/virtualMachines/extensions",
-	"name": "[concat(parameters('namespace'), 'vm', copyindex(), '/installdsenode')]",
-	"apiVersion": "2015-05-01-preview",
-	"location": "[parameters('region')]",
-	"copy": {
-		"name": "[concat(parameters('namespace'), 'vmLoop')]",
-		"count": "[parameters('nodeCount')]"
-	},
-	"dependsOn": [
-		"[concat('Microsoft.Compute/virtualMachines/', parameters('namespace'), 'vm', copyindex())]",
-		"[concat('Microsoft.Network/networkInterfaces/', parameters('namespace'), 'nic', copyindex())]"
-	],
-	"properties": {
-		"publisher": "Microsoft.OSTCExtensions",
-		"type": "CustomScriptForLinux",
-		"typeHandlerVersion": "1.2",
-		"settings": {
-			"fileUris": "[parameters('osSettings').scripts]",
-			"commandToExecute": "bash dsenode.sh"
-		}
-	}
-	}
-
-By familiarizing yourself with the other files included in this deployment, you will be able to understand all the details and best practices required to organize and orchestrate complex deployment strategies for multi-node solutions, based on any technology, by leveraging Azure Resource Manager templates. While not mandatory, a recommended approach is to structure your template files as highlighted by the following diagram:
-
-![datastax-template-structure](media/virtual-machines-datastax-template/datastax-template-structure.png)
-
-In essence, this approach suggests to:
-
--	Define your core template file as a central orchestration point for all specific deployment activities, leveraging template linking to invoke sub-template executions.
--	Create a specific template file that will deploy all resources shared across all other specific deployment tasks (storage accounts, virtual network configuration, etc.). This can be heavily reused between deployments that have similar requirements in terms of common infrastructure.
--	Include optional resource templates for spot requirements specific to a given resource.
--	For identical members of a group of resources (nodes in a cluster, etc.), create specific templates that leverage resource looping in order to deploy multiple instances with unique properties.
--	For all post-deployment tasks (product installation, configurations, etc.), leverage script deployment extensions and create scripts specific to each technology.
-
-For more information, see [Azure Resource Manager template language](../resource-group-authoring-templates.md).
->>>>>>> a3835ed1
+<properties
+	pageTitle="DataStax on Ubuntu with a Resource Manager template | Microsoft Azure"
+	description="Learn to easily deploy a new DataStax cluster on Ubuntu VMs by using Azure PowerShell or the Azure CLI and a Resource Manager template"
+	services="virtual-machines"
+	documentationCenter=""
+	authors="scoriani"
+	manager="timlt"
+	editor="tysonn"/>
+
+<tags
+	ms.service="virtual-machines"
+	ms.workload="multiple"
+	ms.tgt_pltfrm="vm-windows"
+	ms.devlang="na"
+	ms.topic="article"
+	ms.date="04/29/2015"
+	ms.author="scoriani"/>
+
+# DataStax on Ubuntu with a Resource Manager template
+
+DataStax is a recognized industry leader in developing and delivering solutions based on Apache Cassandra--the commercially supported, enterprise-ready NoSQL distributed database technology that is widely acknowledged as agile, always on, and predictably scalable to any size. DataStax offers both the Enterprise (DSE) and Community (DSC) flavors. It also provides capabilities like in-memory computing, enterprise-level security, fast and powerful integrated analytics, and enterprise search.
+
+In addition to what is already available in Azure Marketplace, now you can also easily deploy a new DataStax cluster on Ubuntu VMs by using a Resource Manager template deployed through [Azure PowerShell](../powershell-install-configure.md) or the [Azure CLI](../xplat-cli-install.md).
+
+Newly deployed clusters based on this template will have the topology described in the following diagram, although other topologies can be easily achieved by customizing the template presented in this article:
+
+![cluster-architecture](media/virtual-machines-datastax-template/cluster-architecture.png)
+
+Using parameters, you can define the number of nodes that will be deployed in the new Apache Cassandra cluster. An instance of the DataStax Operations Center service will be also deployed in a stand-alone VM within the same virtual network, giving you the ability to monitor the status of the cluster and all individual nodes, add/remove nodes, and perform all administrative tasks related to that cluster.
+
+Once the deployment is complete, you can access the DataStax Operations Center VM instance by using the configured DNS address. The OpsCenter VM has SSH port 22 enabled, as well as port 8443 for HTTPS. The DNS address for the operations center will include *dnsName* and *region* entered as parameters, resulting in the format `{dnsName}.{region}.cloudapp.azure.com`. If you created a deployment with the *dnsName* parameter set to "datastax” in the "West US” region, you could access the DataStax Operations Center VM for the deployment at `https://datastax.westus.cloudapp.azure.com:8443`.
+
+> [AZURE.NOTE] The certificate used in the deployment is a self-signed certificate that will create a browser warning. You can follow the process on the [DataStax](http://www.datastax.com/) website for replacing the certificate with your own SSL certificate.
+
+Before diving into more details related to Azure Resource Manager and the template we will use for this deployment, make sure you have Azure PowerShell or the Azure CLI configured correctly.
+
+[AZURE.INCLUDE [arm-getting-setup-powershell](../../includes/arm-getting-setup-powershell.md)]
+
+[AZURE.INCLUDE [xplat-getting-set-up-arm](../../includes/xplat-getting-set-up-arm.md)]
+
+## Create a Datastax-based Cassandra cluster by using a Resource Manager template
+
+Follow these steps to create an Apache Cassandra cluster, based on DataStax, by using a Resource Manager template from the GitHub template repository. Each step will include directions for both Azure PowerShell and the Azure CLI.
+
+### Step 1-a: Download the template files by using Azure PowerShell
+
+Create a local folder for the JSON template and other associated files (for example, C:\Azure\Templates\DataStax).
+
+Substitute in the folder name of your local folder and run these commands:
+
+	$folderName="C:\Azure\Templates\DataStax"
+	$webclient = New-Object System.Net.WebClient
+	$url = "https://raw.githubusercontent.com/azure/azure-quickstart-templates/master/datastax-on-ubuntu/azuredeploy.json"
+	$filePath = $folderName + "\azuredeploy.json"
+	$webclient.DownloadFile($url,$filePath)
+	$url = "https://raw.githubusercontent.com/azure/azure-quickstart-templates/master/datastax-on-ubuntu/azuredeploy-parameters.json"
+	$filePath = $folderName + "\azuredeploy-parameters.json"
+	$webclient.DownloadFile($url,$filePath)
+	$url = "https://raw.githubusercontent.com/azure/azure-quickstart-templates/master/datastax-on-ubuntu/dsenode.sh"
+	$filePath = $folderName + "\dsenode.sh"
+	$webclient.DownloadFile($url,$filePath)
+	$url = "https://raw.githubusercontent.com/azure/azure-quickstart-templates/master/datastax-on-ubuntu/ephemeral-nodes-resources.json"
+	$filePath = $folderName + "\ephemeral-nodes-resources.json"
+	$webclient.DownloadFile($url,$filePath)
+	$url = "https://raw.githubusercontent.com/azure/azure-quickstart-templates/master/datastax-on-ubuntu/metadata.json"
+	$filePath = $folderName + "\metadata.json"
+	$webclient.DownloadFile($url,$filePath)
+	$url = "https://raw.githubusercontent.com/azure/azure-quickstart-templates/master/datastax-on-ubuntu/opscenter-install-resources.json"
+	$filePath = $folderName + "\opscenter-install-resources.json"
+	$webclient.DownloadFile($url,$filePath)
+	$url = "https://raw.githubusercontent.com/azure/azure-quickstart-templates/master/datastax-on-ubuntu/opscenter-resources.json"
+	$filePath = $folderName + "\opscenter-resources.json"
+	$webclient.DownloadFile($url,$filePath)
+	$url = "https://raw.githubusercontent.com/azure/azure-quickstart-templates/master/datastax-on-ubuntu/opscenter.sh"
+	$filePath = $folderName + "\opscenter.sh"
+	$webclient.DownloadFile($url,$filePath)
+	$url = "https://raw.githubusercontent.com/azure/azure-quickstart-templates/master/datastax-on-ubuntu/shared-resources.json"
+	$filePath = $folderName + "shared-resources.json"
+	$webclient.DownloadFile($url,$filePath)
+
+### Step 1-b: Download the template files by using the Azure CLI
+
+Clone the entire template repository by using a Git client of your choice, for example:
+
+	git clone https://github.com/Azure/azure-quickstart-templates C:\Azure\Templates
+
+When the cloning is completed, look for the **datastax-on-ubuntu** folder in your C:\Azure\Templates directory.
+
+### Step 2: (optional) Understand the template parameters
+
+When you deploy non-trivial solutions like an Apache Cassandra cluster based on DataStax, you must specify a set of configuration parameters to deal with a number of required settings. By declaring these parameters in the template definition, it’s possible to specify values during deployment through an external file or on the command line.
+
+In the "parameters" section at the top of the azuredeploy.json file, you’ll find the set of parameters that are required by the template to configure a DataStax cluster. Here is an example of the "parameters" section from this template's azuredeploy.json file:
+
+	"parameters": {
+		"region": {
+			"type": "string",
+			"defaultValue": "West US",
+			"metadata": {
+				"Description": "Location where resources will be provisioned"
+			}
+		},
+		"storageAccountPrefix": {
+			"type": "string",
+			"defaultValue": "uniqueStorageAccountName",
+			"metadata": {
+				"Description": "Unique namespace for the storage account where the virtual machine's disks will be placed"
+			}
+		},
+		"dnsName": {
+			"type": "string",
+			"metadata" : {
+				"Description": "DNS subname for the operations center public IP"
+			}
+		},
+		"virtualNetworkName": {
+			"type": "string",
+			"defaultValue": "myvnet",
+			"metadata": {
+				"Description": "Name of the virtual network provisioned for the cluster"
+			}
+		},
+		"adminUsername": {
+			"type": "string",
+			"metadata": {
+				"Description": "Administrator user name used when provisioning virtual machines"
+			}
+		},
+		"adminPassword": {
+			"type": "securestring",
+			"metadata": {
+				"Description": "Administrator password used when provisioning virtual machines"
+			}
+		},
+		"opsCenterAdminPassword": {
+			"type": "securestring",
+			"metadata": {
+				"Description": "Sets the operations center admin user password"
+			}
+		},
+		"clusterVmSize": {
+			"type": "string",
+			"defaultValue": "Standard_D3",
+			"allowedValues": [
+				"Standard_D1",
+				"Standard_D2",
+				"Standard_D3",
+				"Standard_D4",
+				"Standard_D11",
+				"Standard_D12",
+				"Standard_D13",
+				"Standard_D14"
+			],
+			"metadata": {
+				"Description": "The size of the virtual machines used when provisioning cluster nodes"
+			}
+		},
+		"clusterNodeCount": {
+			"type": "int",
+			"metadata": {
+				"Description": "The number of nodes provisioned in the cluster"
+			}
+		},
+		"clusterName": {
+			"type": "string",
+			"metadata": {
+				"Description": "The name of the cluster provisioned"
+			}
+		}
+	}
+
+Each parameter has details such as data type and allowed values. This allows for validation of parameters passed during template execution in an interactive mode (e.g., Azure PowerShell or Azure CLI), as well as a self-discovery UI that could be dynamically built by parsing the list of required parameters and their descriptions.
+
+### Step 3-a: Deploy a DataStax cluster by using a template via Azure PowerShell
+
+Prepare a parameters file for your deployment by creating a JSON file that contains runtime values for all parameters. This file will then be passed as a single entity to the deployment command. If you do not include a parameters file, Azure PowerShell will use any default values specified in the template, and then prompt you to fill in the remaining values.
+
+Here is an example set of parameters from the azuredeploy-parameters.json file:
+
+	{
+		"storageAccountPrefix": {
+			"value": "scorianisa"
+		},
+		"dnsName": {
+			"value": "scorianids"
+		},
+		"virtualNetworkName": {
+			"value": "datastax"
+		},
+		"adminUsername": {
+			"value": "scoriani"
+		},
+		"adminPassword": {
+			"value": ""
+		},
+		"region": {
+			"value": "West US"
+		},
+		"opsCenterAdminPassword": {
+			"value": ""
+		},
+		"clusterVmSize": {
+			"value": "Standard_D3"
+		},
+		"clusterNodeCount": {
+			"value": 3
+		},
+		"clusterName": {
+			"value": "cl1"
+		}
+	}
+
+Fill in an Azure deployment name, resource group name, Azure location, and the folder of your saved JSON deployment file. Then run these commands:
+
+	$deployName="<deployment name>"
+	$RGName="<resource group name>"
+	$locName="<Azure location, such as West US>"
+	$folderName="<folder name, such as C:\Azure\Templates\DataStax>"
+	$templateFile= $folderName + "\azuredeploy.json"
+	$templateParameterFile= $folderName + "\azuredeploy-parameters.json"
+
+	New-AzureResourceGroup –Name $RGName –Location $locName
+
+	New-AzureResourceGroupDeployment -Name $deployName -ResourceGroupName $RGName -TemplateParameterFile $templateParameterFile -TemplateFile $templateFile
+
+When you run the **New-AzureResourceGroupDeployment** command, this will extract parameter values from the JSON parameters file, and will start executing the template accordingly. Defining and using multiple parameter files with your different environments (test, production, etc.) will promote template reuse and simplify complex multi-environment solutions.
+
+When deploying, please keep in mind that a new Azure storage account needs to be created, so the name you provide as the storage account parameter must be unique and meet all requirements for an Azure storage account (lowercase letters and numbers only).
+
+During and after deployment, you can check all the requests that were made during provisioning, including any errors that occurred.  
+
+To do that, go to the [Azure portal](https://portal.azure.com) and do the following:
+
+- Click **Browse** on the left-hand navigation bar, and then scroll down and click **Resource Groups**.  
+- Click the resource group that you just created, to bring up the "Resource Group” blade.  
+- By clicking the "Events” bar graph in the **Monitoring** part of the "Resource Group” blade, you can see the events for your deployment.
+- By clicking individual events, you can drill further down into the details of each operation made on behalf of the template.
+
+After your tests, if you need to remove this resource group and all of its resources (the storage account, virtual machine, and virtual network), use this single command:
+
+	Remove-AzureResourceGroup –Name "<resource group name>" -Force
+
+### Step 3-b: Deploy a DataStax cluster by using a template via the Azure CLI
+
+To deploy a DataStax cluster via the Azure CLI, first create a resource group by specifying a name and a location:
+
+	azure group create dsc "West US"
+
+Pass this resource group name, the location of the JSON template file, and the location of the parameters file (see the above Azure PowerShell section for details) into the following command:
+
+	azure group deployment create dsc -f .\azuredeploy.json -e .\azuredeploy-parameters.json
+
+You can check the status of individual resources deployments by using the following command:
+
+	azure group deployment list dsc
+
+## A tour of the DataStax template structure and file organization
+
+In order to design a robust and reusable Resource Manager template, additional thinking is needed to organize the series of complex and interrelated tasks required during the deployment of a complex solution like DataStax. By leveraging Resource Manager template linking and resource looping in addition to script execution through related extensions, it’s possible to implement a modular approach that can be reused with virtually any complex template-based deployment.
+
+This section steps you through the structure of the azuredeploy.json file for the DataStax cluster.
+
+### "parameters" section
+
+The "parameters" section of azuredeploy.json specifies modifiable parameters that are used in this template. The aforementioned azuredeploy-parameters.json file is used to pass values into the "parameters" section of azuredeploy.json during template execution.
+
+### "variables" section
+
+The "variables" section specifies variables that can be used throughout this template. This contains a number of fields (JSON data types or fragments) that will be set to constants or calculated values at execution time. Here is the "variables" section for this DataStax template:
+
+	"variables": {
+	"templateBaseUrl": "https://raw.githubusercontent.com/Azure/azure-quickstart-templates/master/datastax-on-ubuntu/",
+	"sharedTemplateUrl": "[concat(variables('templateBaseUrl'), 'shared-resources.json')]",
+	"clusterNodesTemplateUrl": "[concat(variables('templateBaseUrl'), 'ephemeral-nodes-resources.json')]",
+	"opsCenterTemplateUrl": "[concat(variables('templateBaseUrl'), 'opscenter-resources.json')]",
+	"opsCenterInstallTemplateUrl": "[concat(variables('templateBaseUrl'), 'opscenter-install-resources.json')]",
+	"opsCenterVmSize": "Standard_A1",
+	"networkSettings": {
+		"virtualNetworkName": "[parameters('virtualNetworkName')]",
+		"addressPrefix": "10.0.0.0/16",
+		"subnet": {
+			"dse": {
+				"name": "dse",
+				"prefix": "10.0.0.0/24",
+				"vnet": "[parameters('virtualNetworkName')]"
+			}
+		},
+		"statics": {
+			"clusterRange": {
+				"base": "10.0.0.",
+				"start": 5
+			},
+			"opsCenter": "10.0.0.240"
+		}
+	},
+	"osSettings": {
+		"imageReference": {
+			"publisher": "Canonical",
+			"offer": "UbuntuServer",
+			"sku": "14.04.2-LTS",
+			"version": "latest"
+		},
+		"scripts": [
+			"[concat(variables('templateBaseUrl'), 'dsenode.sh')]",
+			"[concat(variables('templateBaseUrl'), 'opscenter.sh')]",
+			"https://raw.githubusercontent.com/Azure/azure-quickstart-templates/master/shared_scripts/ubuntu/vm-disk-utils-0.1.sh"
+		]
+	},
+	"sharedStorageAccountName": "[concat(parameters('storageAccountPrefix'),'cmn')]",
+	"nodeList": "[concat(variables('networkSettings').statics.clusterRange.base, variables('networkSettings').statics.clusterRange.start, '-', parameters('clusterNodeCount'))]"
+	},
+
+Drilling down into this example, you can see two different approaches. In this first fragment, the **osSettings** variable is a nested JSON element that contains four key-value pairs:
+
+	"osSettings": {
+	      "imageReference": {
+	        "publisher": "Canonical",
+	        "offer": "UbuntuServer",
+	        "sku": "14.04.2-LTS",
+	        "version": "latest"
+	      },
+
+	 
+In this second fragment, the **scripts** variable is a JSON array where each element will be calculated at run time through a template language function (concat) and the value of another variable plus string constants:
+
+	      "scripts": [
+	        "[concat(variables('templateBaseUrl'), 'dsenode.sh')]",
+	        "[concat(variables('templateBaseUrl'), 'opscenter.sh')]",
+	        "https://raw.githubusercontent.com/Azure/azure-quickstart-templates/master/shared_scripts/ubuntu/vm-disk-utils-0.1.sh"
+	      ]
+
+### "resources" section
+
+The "resources" section is where most of the action is happening. Looking carefully inside this section, you can immediately identify two different cases. The first one is an element defined of type `Microsoft.Resources/deployments` that basically means the invocation of a nested deployment within the main one. Through the **templateLink** element (and related version property), it’s possible to specify a linked template file that will be invoked by passing a set of parameters as input, as seen in this fragment:
+
+	{
+	      "name": "shared",
+	      "type": "Microsoft.Resources/deployments",
+	      "apiVersion": "2015-01-01",
+	      "properties": {
+	        "mode": "Incremental",
+	        "templateLink": {
+	          "uri": "[variables('sharedTemplateUrl')]",
+	          "contentVersion": "1.0.0.0"
+	        },
+	        "parameters": {
+	          "region": {
+	            "value": "[parameters('region')]"
+	          },
+	          "networkSettings": {
+	            "value": "[variables('networkSettings')]"
+	          },
+	          "storageAccountName": {
+	            "value": "[variables('sharedStorageAccountName')]"
+	          }
+	        }
+	      }
+	    },
+
+From this first example, it is clear how azuredeploy.json in this scenario has been organized as a sort of orchestration mechanism, invoking a number of other template files. Each file is responsible for part of the required deployment activities.
+
+In particular, the following linked templates will be used for this deployment:
+
+-	**shared-resource.json**: Contains the definition of all resources that will be shared across the deployment. Examples are storage accounts used to store a VM’s OS disks and virtual networks.
+-	**opscenter-resources.json**: Deploys an OpsCenter VM and all related resources, including a network interface and public IP address.
+-	**opscenter-install-resources.json**: Deploys the OpsCenter VM extension (custom script for Linux) that will invoke the specific bash script file (opscenter.sh) required to set up the OpsCenter service within that VM.
+-	**ephemeral-nodes-resources.json**: Deploys all cluster node VMs and connected resources (network cards, private IPs, etc.). This template will also deploy VM extensions (custom scripts for Linux) and invoke a bash script (dsenode.sh) to physically install Apache Cassandra bits on each node.
+
+Let’s drill down into how this last template is used, as it is one of the most interesting from a template development perspective. One important concept to highlight is how a single template file can deploy multiple copies of a single resource type, and for each instance can set unique values for required settings. This concept is known as **resource looping**.
+
+When ephemeral-nodes-resources.json is invoked from within the main azuredeploy.json file, a parameter called *nodeCount* is provided as part of the parameters list. Within the child template, *nodeCount* (the number of nodes to deploy in the cluster) will be used inside the **copy** element of each resource that needs to be deployed in multiple copies, as highlighted in the fragment below. For all settings where you need unique values for different instances of the deployed resource, the **copyindex()** function can be used to obtain a numeric value indicating the current index in that particular resource loop creation. In the following fragment, you can see this concept applied to multiple VMs being created for the DataStax cluster nodes:
+
+			   {
+			      "apiVersion": "2015-05-01-preview",
+			      "type": "Microsoft.Compute/virtualMachines",
+			      "name": "[concat(parameters('namespace'), 'vm', copyindex())]",
+			      "location": "[parameters('region')]",
+			      "copy": {
+			        "name": "[concat(parameters('namespace'), 'vmLoop')]",
+			        "count": "[parameters('nodeCount')]"
+			      },
+			      "dependsOn": [
+			        "[concat('Microsoft.Network/networkInterfaces/', parameters('namespace'), 'nic', copyindex())]",
+			        "[concat('Microsoft.Compute/availabilitySets/', parameters('namespace'), 'set')]",
+			        "[concat('Microsoft.Storage/storageAccounts/', variables('storageAccountName'))]"
+			      ],
+			      "properties": {
+			        "availabilitySet": {
+			          "id": "[resourceId('Microsoft.Compute/availabilitySets', concat(parameters('namespace'), 'set'))]"
+			        },
+			        "hardwareProfile": {
+			          "vmSize": "[parameters('vmSize')]"
+			        },
+			        "osProfile": {
+			          "computername": "[concat(parameters('namespace'), 'vm', copyIndex())]",
+			          "adminUsername": "[parameters('adminUsername')]",
+			          "adminPassword": "[parameters('adminPassword')]"
+			        },
+			        "storageProfile": {
+			          "imageReference": "[parameters('osSettings').imageReference]",
+			          "osDisk": {
+			            "name": "osdisk",
+			            "vhd": {
+			              "uri": "[concat('http://',variables('storageAccountName'),'.blob.core.windows.net/vhds/', variables('vmName'), copyindex(), '-osdisk.vhd')]"
+			            },
+			            "caching": "ReadWrite",
+			            "createOption": "FromImage"
+			          },
+			          "dataDisks": [
+			            {
+			              "name": "datadisk1",
+			              "diskSizeGB": 1023,
+			              "lun": 0,
+			              "vhd": {
+			                "Uri": "[concat('http://', variables('storageAccountName'),'.blob.core.windows.net/','vhds/', variables('vmName'), copyindex(), 'DataDisk1.vhd')]"
+			              },
+			              "caching": "None",
+			              "createOption": "Empty"
+			            }
+			          ]
+			        },
+			        "networkProfile": {
+			          "networkInterfaces": [
+			            {
+			              "id": "[resourceId('Microsoft.Network/networkInterfaces',concat(parameters('namespace'), 'nic', copyindex()))]"
+			            }
+			          ]
+			        }
+			      }
+			    },
+
+Another important concept in resource creation is the ability to specify dependencies and precedencies between resources, as you can see in the **dependsOn** JSON array. In this particular template, each node will also have an attached 1TB disk (see "dataDisks") that can be used for hosting backups and snapshots of the Apache Cassandra instance.
+
+Attached disks are formatted as part of the node preparation activities triggered by the execution of the dsenode.sh script file. The first row of that script invokes another script:
+
+	bash vm-disk-utils-0.1.sh
+
+The vm-disk-utils-0.1.sh file is part of the **shared_scripts\ubuntu** folder in the azure-quickstart-templates GitHub repo, and contains very useful functions for disk mounting, formatting, and striping. These functions can be used in all templates in the repo.
+
+Another interesting fragment to explore is the one related to CustomScriptForLinux VM extensions. These are installed as a separate type of resource, with a dependency on each cluster node (and the OpsCenter instance). They leverage the same resource looping mechanism described for virtual machines:
+
+	{
+	"type": "Microsoft.Compute/virtualMachines/extensions",
+	"name": "[concat(parameters('namespace'), 'vm', copyindex(), '/installdsenode')]",
+	"apiVersion": "2015-05-01-preview",
+	"location": "[parameters('region')]",
+	"copy": {
+		"name": "[concat(parameters('namespace'), 'vmLoop')]",
+		"count": "[parameters('nodeCount')]"
+	},
+	"dependsOn": [
+		"[concat('Microsoft.Compute/virtualMachines/', parameters('namespace'), 'vm', copyindex())]",
+		"[concat('Microsoft.Network/networkInterfaces/', parameters('namespace'), 'nic', copyindex())]"
+	],
+	"properties": {
+		"publisher": "Microsoft.OSTCExtensions",
+		"type": "CustomScriptForLinux",
+		"typeHandlerVersion": "1.2",
+		"settings": {
+			"fileUris": "[parameters('osSettings').scripts]",
+			"commandToExecute": "bash dsenode.sh"
+		}
+	}
+	}
+
+By familiarizing yourself with the other files included in this deployment, you will be able to understand all the details and best practices required to organize and orchestrate complex deployment strategies for multi-node solutions, based on any technology, by leveraging Azure Resource Manager templates. While not mandatory, a recommended approach is to structure your template files as highlighted by the following diagram:
+
+![datastax-template-structure](media/virtual-machines-datastax-template/datastax-template-structure.png)
+
+In essence, this approach suggests to:
+
+-	Define your core template file as a central orchestration point for all specific deployment activities, leveraging template linking to invoke sub-template executions.
+-	Create a specific template file that will deploy all resources shared across all other specific deployment tasks (storage accounts, virtual network configuration, etc.). This can be heavily reused between deployments that have similar requirements in terms of common infrastructure.
+-	Include optional resource templates for spot requirements specific to a given resource.
+-	For identical members of a group of resources (nodes in a cluster, etc.), create specific templates that leverage resource looping in order to deploy multiple instances with unique properties.
+-	For all post-deployment tasks (product installation, configurations, etc.), leverage script deployment extensions and create scripts specific to each technology.
+
+For more information, see [Azure Resource Manager template language](../resource-group-authoring-templates.md).