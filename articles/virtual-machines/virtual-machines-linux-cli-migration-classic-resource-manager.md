--- conflicted
+++ resolved
@@ -1,181 +1,4 @@
 ---
-title: Migrate VMs to Resource Manager using Azure CLI | Microsoft Docs
-description: This article walks through the platform-supported migration of resources from classic to Azure Resource Manager by using Azure CLI
-services: virtual-machines-linux
-documentationcenter: ''
-author: singhkays
-manager: timlt
-editor: ''
-tags: azure-resource-manager
-
-ms.assetid: d6f5a877-05b6-4127-a545-3f5bede4e479
-ms.service: virtual-machines-linux
-ms.workload: infrastructure-services
-ms.tgt_pltfrm: vm-linux
-ms.devlang: na
-ms.topic: article
-ms.date: 03/30/2017
-ms.author: kasing
-
----
-# Migrate IaaS resources from classic to Azure Resource Manager by using Azure CLI
-These steps show you how to use Azure command-line interface (CLI) commands to migrate infrastructure as a service (IaaS) resources from the classic deployment model to the Azure Resource Manager deployment model. The article requires the [Azure CLI](../cli-install-nodejs.md).
-
-> [!NOTE]
-> All the operations described here are idempotent. If you have a problem other than an unsupported feature or a configuration error, we recommend that you retry the prepare, abort, or commit operation. The platform will then try the action again.
-> 
-> 
-
-<br>
-Here is a flowchart to identify the order in which steps need to be executed during a migration process
-
-![Screenshot that shows the migration steps](windows/media/migration-classic-resource-manager/migration-flow.png)
-
-## Step 1: Prepare for migration
-Here are a few best practices that we recommend as you evaluate migrating IaaS resources from classic to Resource Manager:
-
-* Read through the [list of unsupported configurations or features](windows/migration-classic-resource-manager.md). If you have virtual machines that use unsupported configurations or features, we recommend that you wait for the feature/configuration support to be announced. Alternatively, you can remove that feature or move out of that configuration to enable migration if it suits your needs.
-* If you have automated scripts that deploy your infrastructure and applications today, try to create a similar test setup by using those scripts for migration. Alternatively, you can set up sample environments by using the Azure portal.
-
-> [!IMPORTANT]
-> Application Gateways are not currently supported for migration from classic to Resource Manager. To migrate a classic virtual network with an Application gateway, remove the gateway before running a Prepare operation to move the network. After you complete the migration, reconnect the gateway in Azure Resource Manager. 
->
->ExpressRoute gateways connecting to ExpressRoute circuits in another subscription cannot be migrated automatically. In such cases, remove the ExpressRoute gateway, migrate the virtual network and recreate the gateway. Please see [Migrate ExpressRoute circuits and associated virtual networks from the classic to the Resource Manager deployment model](../expressroute/expressroute-migration-classic-resource-manager.md) for more information.
-> 
-> 
-
-## Step 2: Set your subscription and register the provider
-For migration scenarios, you need to set up your environment for both classic and Resource Manager. [Install Azure CLI](../cli-install-nodejs.md) and [select your subscription](../xplat-cli-connect.md).
-
-Sign-in to your account.
-
-    azure login
-
-Select the Azure subscription by using the following command.
-
-    azure account set "<azure-subscription-name>"
-
-> [!NOTE]
-> Registration is a one time step but it needs to be done once before attempting migration. Without registering you'll see the following error message 
-> 
-> *BadRequest : Subscription is not registered for migration.* 
-> 
-> 
-
-Register with the migration resource provider by using the following command. Note that in some cases, this command times out. However, the registration will be successful.
-
-    azure provider register Microsoft.ClassicInfrastructureMigrate
-
-Please wait five minutes for the registration to finish. You can check the status of the approval by using the following command. Make sure that RegistrationState is `Registered` before you proceed.
-
-    azure provider show Microsoft.ClassicInfrastructureMigrate
-
-Now switch CLI to the `asm` mode.
-
-    azure config mode asm
-
-## Step 3: Make sure you have enough Azure Resource Manager Virtual Machine cores in the Azure region of your current deployment or VNET
-For this step you'll need to switch to `arm` mode. Do this with the following command.
-
-```
-azure config mode arm
-```
-
-You can use the following CLI command to check the current amount of cores you have in Azure Resource Manager. To learn more about core quotas, see [Limits and the Azure Resource Manager](../azure-subscription-service-limits.md#limits-and-the-azure-resource-manager)
-
-```
-azure vm list-usage -l "<Your VNET or Deployment's Azure region"
-```
-
-Once you're done verifying this step, you can switch back to `asm` mode.
-
-    azure config mode asm
-
-
-## Step 4: Option 1 - Migrate virtual machines in a cloud service
-Get the list of cloud services by using the following command, and then pick the cloud service that you want to migrate. Note that if the VMs in the cloud service are in a virtual network or if they have web/worker roles, you will get an error message.
-
-    azure service list
-
-Run the following command to get the deployment name for the cloud service from the verbose output. In most cases, the deployment name is the same as the cloud service name.
-
-    azure service show <serviceName> -vv
-
-Prepare the virtual machines in the cloud service for migration. You have two options to choose from.
-
-If you want to migrate the VMs to a platform-created virtual network, use the following command.
-
-    azure service deployment prepare-migration <serviceName> <deploymentName> new "" "" ""
-
-If you want to migrate to an existing virtual network in the Resource Manager deployment model, use the following command.
-
-    azure service deployment prepare-migration <serviceName> <deploymentName> existing <destinationVNETResourceGroupName> <subnetName> <vnetName>
-
-After the prepare operation is successful, you can look through the verbose output to get the migration state of the VMs and ensure that they are in the `Prepared` state.
-
-    azure vm show <vmName> -vv
-
-Check the configuration for the prepared resources by using either CLI or the Azure portal. If you are not ready for migration and you want to go back to the old state, use the following command.
-
-    azure service deployment abort-migration <serviceName> <deploymentName>
-
-If the prepared configuration looks good, you can move forward and commit the resources by using the following command.
-
-    azure service deployment commit-migration <serviceName> <deploymentName>
-
-
-
-## Step 4: Option 2 -  Migrate virtual machines in a virtual network
-Pick the virtual network that you want to migrate. Note that if the virtual network contains web/worker roles or VMs with unsupported configurations, you will get a validation error message.
-
-Get all the virtual networks in the subscription by using the following command.
-
-    azure network vnet list
-
-The output will look something like this:
-
-![Screenshot of the command line with the entire virtual network name highlighted.](./media/virtual-machines-linux-cli-migration-classic-resource-manager/vnet.png)
-
-In the above example, the **virtualNetworkName** is the entire name **"Group classicubuntu16 classicubuntu16"**.
-
-Prepare the virtual network of your choice for migration by using the following command.
-
-    azure network vnet prepare-migration <virtualNetworkName>
-
-Check the configuration for the prepared virtual machines by using either CLI or the Azure portal. If you are not ready for migration and you want to go back to the old state, use the following command.
-
-    azure network vnet abort-migration <virtualNetworkName>
-
-If the prepared configuration looks good, you can move forward and commit the resources by using the following command.
-
-    azure network vnet commit-migration <virtualNetworkName>
-
-## Step 5: Migrate a storage account
-Once you're done migrating the virtual machines, we recommend you migrate the storage account.
-
-Prepare the storage account for migration by using the following command
-
-    azure storage account prepare-migration <storageAccountName>
-
-Check the configuration for the prepared storage account by using either CLI or the Azure portal. If you are not ready for migration and you want to go back to the old state, use the following command.
-
-    azure storage account abort-migration <storageAccountName>
-
-If the prepared configuration looks good, you can move forward and commit the resources by using the following command.
-
-    azure storage account commit-migration <storageAccountName>
-
-## Next steps
-<<<<<<< HEAD
-
-* [Overview of platform-supported migration of IaaS resources from classic to Azure Resource Manager](virtual-machines-linux-migration-classic-resource-manager-overview.md?toc=%2fazure%2fvirtual-machines%2flinux%2ftoc.json)
-* [Technical deep dive on platform-supported migration from classic to Azure Resource Manager](virtual-machines-linux-migration-classic-resource-manager-deep-dive.md?toc=%2fazure%2fvirtual-machines%2flinux%2ftoc.json)
-* [Planning for migration of IaaS resources from classic to Azure Resource Manager](virtual-machines-linux-migration-classic-resource-manager-plan.md?toc=%2fazure%2fvirtual-machines%2flinux%2ftoc.json)
-* [Use PowerShell to migrate IaaS resources from classic to Azure Resource Manager](virtual-machines-windows-ps-migration-classic-resource-manager.md?toc=%2fazure%2fvirtual-machines%2fwindows%2ftoc.json)
-* [Community tools for assisting with migration of IaaS resources from classic to Azure Resource Manager](virtual-machines-windows-migration-scripts.md?toc=%2fazure%2fvirtual-machines%2fwindows%2ftoc.json)
-* [Review most common migration errors](virtual-machines-linux-migration-classic-resource-manager-errors.md?toc=%2fazure%2fvirtual-machines%2flinux%2ftoc.json)
-* [Review the most frequently asked questions about migrating IaaS resources from classic to Azure Resource Manager](virtual-machines-linux-migration-classic-resource-manager-faq.md?toc=%2fazure%2fvirtual-machines%2flinux%2ftoc.json)
-=======
-* [Platform-supported migration of IaaS resources from classic to Resource Manager](windows/migration-classic-resource-manager.md)
-* [Technical deep dive on platform-supported migration from classic to Resource Manager](windows/migration-classic-resource-manager-deep-dive.md)
->>>>>>> 7ee5b077
+redirect_url: /azure/virtual-machines/linux/migration-classic-resource-manager-cli
+redirect_document_id: true
+---