--- conflicted
+++ resolved
@@ -14,20 +14,12 @@
 	ms.tgt_pltfrm="Windows"
 	ms.devlang="na"
 	ms.topic="index-page"
-<<<<<<< HEAD
-	ms.date="09/08/2015"
-=======
 	ms.date="10/20/2015"
->>>>>>> 08be3281
 	ms.author="josephd"/>
 
 # SharePoint farms hosted in Azure infrastructure services
 
-<<<<<<< HEAD
-[AZURE.INCLUDE [learn-about-deployment-models](../../includes/learn-about-deployment-models-include.md)] This article covers creating resources with the Resource Manager deployment model or the classic deployment model.
-=======
 [AZURE.INCLUDE [learn-about-deployment-models-both-include](../../includes/learn-about-deployment-models-both-include.md)]
->>>>>>> 08be3281
 
 Set up your first or next dev/test or production SharePoint farm in Microsoft Azure infrastructure services, where you can take advantage of ease of configuration and the ability to quickly expand the farm to include new capacity or optimization of key functionality.
 
@@ -35,59 +27,35 @@
 
 ## Basic SharePoint dev/test farm
 
-<<<<<<< HEAD
-For virtual machines created using the classic deployment model, use the [SharePoint Server Farm](virtual-machines-sharepoint-farm-azure-preview.md) feature of the Azure preview portal to create a basic dev/test farm for an Internet-facing SharePoint website.
-=======
 This automatically-created environment consists of three servers in a cloud-only Azure virtual network: a domain controller, a SQL server, and the SharePoint server.
 
 See the [SharePoint 2013 non-HA Farm](https://azure.microsoft.com/marketplace/partners/sharepoint2013/sharepoint2013farmsharepoint2013-nonha/) item in the Azure Marketplace of the Azure portal. This creates a basic dev/test farm for an Internet-facing SharePoint website. See [Create SharePoint server farms](virtual-machines-sharepoint-farm-azure-preview.md) for additional details.
->>>>>>> 08be3281
 
 You can also use an Azure Resource Manager template. See [Deploy a three-server SharePoint farm](virtual-machines-workload-template-sharepoint.md#deploy-a-three-server-sharepoint-farm).
 
-<<<<<<< HEAD
-To create a similar configuration with the Resource Manager deployment model, use a template. See [Deploy a three-server SharePoint farm](virtual-machines-workload-template-sharepoint.md#deploy-a-three-server-sharepoint-farm).
-
-## High-availability SharePoint dev/test farm
-
-For classic virtual machines, use the [SharePoint Server Farm](virtual-machines-sharepoint-farm-azure-preview.md) feature of the Azure preview portal to create a high-availability SharePoint dev/test farm for an Internet-facing SharePoint website.
-=======
 > [AZURE.NOTE] The **SharePoint Server Farm** item in the Azure Marketplace of the Azure portal has been removed.
 
 ## High-availability SharePoint dev/test farm
 
 This automatically-created environment consists of nine servers in a cloud-only Azure virtual network: two for domain controllers, three for a SQL server cluster, two application-tier SharePoint servers, and two web-tier SharePoint servers.
->>>>>>> 08be3281
 
 See the [SharePoint 2013 HA Farm](https://azure.microsoft.com/marketplace/partners/sharepoint2013/sharepoint2013farmsharepoint2013-ha/) item in the Azure Marketplace of the Azure portal. This creates a high-availability dev/test farm for an Internet-facing SharePoint website. See [Create SharePoint server farms](virtual-machines-sharepoint-farm-azure-preview.md) for additional details.
 
-<<<<<<< HEAD
-To create a similar configuration with Resource Manager virtual machines, use a template. See [Deploy a nine-server SharePoint farm](virtual-machines-workload-template-sharepoint.md#deploy-a-nine-server-sharepoint-farm).
-=======
 You can also use an Azure Resource Manager template. See [Deploy a nine-server SharePoint farm](virtual-machines-workload-template-sharepoint.md#deploy-a-nine-server-sharepoint-farm).
 
 > [AZURE.NOTE] The **SharePoint Server Farm** item in the Azure Marketplace of the Azure portal has been removed.
->>>>>>> 08be3281
 
 ## Hybrid cloud dev/test farm
 
 With the [SharePoint intranet farm in a hybrid cloud dev/test environment](../virtual-network/virtual-networks-setup-sharepoint-hybrid-cloud-testing.md), you create a simulated hybrid cloud configuration that hosts a simple, two-tier SharePoint farm, which you can use to test an intranet SharePoint farm hosted in Azure from your location on the Internet.
 
-<<<<<<< HEAD
-This configuration uses classic virtual machines.
-=======
 This configuration uses the classic deployment model.
->>>>>>> 08be3281
 
 ## High-availability, intranet SharePoint production farm
 
 With the deployment of [SharePoint 2013 with SQL Server AlwaysOn Availability Groups in Azure](virtual-machines-workload-intranet-sharepoint-overview.md), you build out a production-ready, high-availability, intranet SharePoint Server 2013 farm in Azure.
 
-<<<<<<< HEAD
-This configuration uses classic virtual machines.
-=======
 This configuration uses the classic deployment model.
->>>>>>> 08be3281
 
 ## Additional resources
 
