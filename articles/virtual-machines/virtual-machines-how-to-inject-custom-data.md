--- conflicted
+++ resolved
@@ -1,83 +1,79 @@
-<properties
-	pageTitle="Injecting Custom Data into Azure Virtual Machines"
-	description="This topic describes how to inject custom data into an Azure Virtual Machine when the instance is created and how to locate the custom data on either Windows or Linux."
-	services="virtual-machines"
-	documentationCenter=""
-	authors="squillace"
-	manager="timlt"
-	editor="tysonn"
-	tags="azure-service-management" />
-
-<tags
-	ms.service="virtual-machines"
-	ms.workload="infrastructure-services"
-	ms.tgt_pltfrm="vm-windows"
-	ms.devlang="na"
-	ms.topic="article"
-	ms.date="07/14/2015"
-	ms.author="rasquill"/>
-
-
-#Injecting custom data into an Azure virtual machine
-
-Injecting a script or other data into an Azure virtual machine when it is being provisioned is a very common scenario, regardless of whether the operating system is Windows or a Linux distribution. This topic describes how to:
-
-- Inject data into an Azure virtual machine when it is being provisioned
-
-- Retrieve it for both Windows and Linux
-
-- Use special tools available on some systems to detect and handle custom data automatically
-
-> [AZURE.NOTE] This article describes how custom data can be injected using a VM created with the Azure Service Management compute stack. To see how to use the Azure Resource Management compute stack, see [the example template here](https://github.com/Azure/azure-quickstart-templates/tree/master/101-vm-customdata).
-
-## Injecting custom data into your Azure virtual machine
-
-This feature is currently supported only in the [Azure Command-Line Interface](https://github.com/Azure/azure-xplat-cli). Although you may use any of the options for the `azure vm create` command, the following approach demonstrates one very basic approach.
-
-```
-    PASSWORD='AcceptablePassword -- more than 8 chars, a cap, a num, a special'
-    VMNAME=mycustomdataubuntu
-    USERNAME=username
-    VMIMAGE= An image chosen from among those listed by azure vm image list
-    azure vm create $VMNAME $VMIMAGE $USERNAME $PASSWORD --location "West US" --json -d ./custom-data.txt -e 22
-```
-
-
-## Using custom data in the virtual machine
-
-+ If your Azure virtual machine is a Windows-based virtual machine, then the custom data file is saved to `%SYSTEMDRIVE%\AzureData\CustomData.bin`. Although it was base64-encoded to transfer from the local computer to the new virtual machine, it is automatically decoded and can be opened or used immediately.
-
-   > [AZURE.NOTE] If the file exists, it is overwritten. The security on the directory is set to **System:Full Control** and **Administrators:Full Control**.
-
-+ If your Azure virtual machine is a Linux-based virtual machine, then the custom data file will be located in the following two places. The data will be base64-encoded, so you will need to decode the data first.
-
-    + At `/var/lib/waagent/ovf-env.xml`
-    + At `/var/lib/waagent/CustomData`
-
-
-
-## Cloud-init on Azure
-
-If your Azure virtual machine is from an Ubuntu or CoreOS image, then you can use CustomData to send a cloud-config to cloud-init. Or if your custom data file is a script, then cloud-init can simply execute it.
-
-### Ubuntu Cloud Images
-
-In most Azure Linux images, you would edit "/etc/waagent.conf" to configure the temporary resource disk and swap file. See [Azure Linux Agent user guide](virtual-machines-linux-agent-user-guide.md) for more information.
-
-<<<<<<< HEAD
-However, on the Ubuntu Cloud Images we must use cloud-init to configure the resource disk (aka "ephemeral" disk) and swap partition.  See [Ubuntu wiki: AzureSwapPartitions](http://go.microsoft.com/fwlink/?LinkID=532955&clcid=0x409) for details.
-=======
-However, on the Ubuntu Cloud Images you must use cloud-init to configure the resource disk (that is, the "ephemeral" disk) and swap partition.  Please see the following page on the Ubuntu wiki for more details:
->>>>>>> 3ab3ce06
-
-
-
-<!--Every topic should have next steps and links to the next logical set of content to keep the customer engaged-->
-## Next steps: Using cloud-init
-
-For further information, see the [cloud-init documentation for Ubuntu](https://help.ubuntu.com/community/CloudInit).
-
-<!--Link references-->
-[Add Role Service Management REST API Reference](http://msdn.microsoft.com/library/azure/jj157186.aspx)
-
-[Azure Command-line Interface](https://github.com/Azure/azure-sdk-tools-xplat)
+<properties
+	pageTitle="Injecting Custom Data into Azure Virtual Machines"
+	description="This topic describes how to inject custom data into an Azure Virtual Machine when the instance is created and how to locate the custom data on either Windows or Linux."
+	services="virtual-machines"
+	documentationCenter=""
+	authors="squillace"
+	manager="timlt"
+	editor="tysonn"
+	tags="azure-service-management" />
+
+<tags
+	ms.service="virtual-machines"
+	ms.workload="infrastructure-services"
+	ms.tgt_pltfrm="vm-windows"
+	ms.devlang="na"
+	ms.topic="article"
+	ms.date="07/14/2015"
+	ms.author="rasquill"/>
+
+
+#Injecting custom data into an Azure virtual machine
+
+Injecting a script or other data into an Azure virtual machine when it is being provisioned is a very common scenario, regardless of whether the operating system is Windows or a Linux distribution. This topic describes how to:
+
+- Inject data into an Azure virtual machine when it is being provisioned
+
+- Retrieve it for both Windows and Linux
+
+- Use special tools available on some systems to detect and handle custom data automatically
+
+> [AZURE.NOTE] This article describes how custom data can be injected using a VM created with the Azure Service Management compute stack. To see how to use the Azure Resource Management compute stack, see [the example template here](https://github.com/Azure/azure-quickstart-templates/tree/master/101-vm-customdata).
+
+## Injecting custom data into your Azure virtual machine
+
+This feature is currently supported only in the [Azure Command-Line Interface](https://github.com/Azure/azure-xplat-cli). Although you may use any of the options for the `azure vm create` command, the following approach demonstrates one very basic approach.
+
+```
+    PASSWORD='AcceptablePassword -- more than 8 chars, a cap, a num, a special'
+    VMNAME=mycustomdataubuntu
+    USERNAME=username
+    VMIMAGE= An image chosen from among those listed by azure vm image list
+    azure vm create $VMNAME $VMIMAGE $USERNAME $PASSWORD --location "West US" --json -d ./custom-data.txt -e 22
+```
+
+
+## Using custom data in the virtual machine
+
++ If your Azure virtual machine is a Windows-based virtual machine, then the custom data file is saved to `%SYSTEMDRIVE%\AzureData\CustomData.bin`. Although it was base64-encoded to transfer from the local computer to the new virtual machine, it is automatically decoded and can be opened or used immediately.
+
+   > [AZURE.NOTE] If the file exists, it is overwritten. The security on the directory is set to **System:Full Control** and **Administrators:Full Control**.
+
++ If your Azure virtual machine is a Linux-based virtual machine, then the custom data file will be located in the following two places. The data will be base64-encoded, so you will need to decode the data first.
+
+    + At `/var/lib/waagent/ovf-env.xml`
+    + At `/var/lib/waagent/CustomData`
+
+
+
+## Cloud-init on Azure
+
+If your Azure virtual machine is from an Ubuntu or CoreOS image, then you can use CustomData to send a cloud-config to cloud-init. Or if your custom data file is a script, then cloud-init can simply execute it.
+
+### Ubuntu Cloud Images
+
+In most Azure Linux images, you would edit "/etc/waagent.conf" to configure the temporary resource disk and swap file. See [Azure Linux Agent user guide](virtual-machines-linux-agent-user-guide.md) for more information.
+
+However, on the Ubuntu Cloud Images, you must use cloud-init to configure the resource disk (that is, the "ephemeral" disk) and swap partition. See the following page on the Ubuntu wiki for more details: [AzureSwapPartitions](https://wiki.ubuntu.com/AzureSwapPartitions).
+
+
+
+<!--Every topic should have next steps and links to the next logical set of content to keep the customer engaged-->
+## Next steps: Using cloud-init
+
+For further information, see the [cloud-init documentation for Ubuntu](https://help.ubuntu.com/community/CloudInit).
+
+<!--Link references-->
+[Add Role Service Management REST API Reference](http://msdn.microsoft.com/library/azure/jj157186.aspx)
+
+[Azure Command-line Interface](https://github.com/Azure/azure-sdk-tools-xplat)