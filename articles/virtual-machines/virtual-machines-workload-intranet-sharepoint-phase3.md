<properties
	pageTitle="SharePoint Server 2013 farm Phase 3 | Microsoft Azure"
	description="Create the computers and the SQL Server cluster and enable Availability Groups in Phase 3 of the SharePoint Server 2013 farm in Azure."
	documentationCenter=""
	services="virtual-machines"
	authors="JoeDavies-MSFT"
	manager="timlt"
	editor=""
	tags="azure-resource-manager"/>

<tags
	ms.service="virtual-machines"
	ms.workload="infrastructure-services"
	ms.tgt_pltfrm="Windows"
	ms.devlang="na"
	ms.topic="article"
	ms.date="12/11/2015"
	ms.author="josephd"/>

# SharePoint Intranet Farm Workload Phase 3: Configure SQL Server Infrastructure

<<<<<<< HEAD
[AZURE.INCLUDE [learn-about-deployment-models](../../includes/learn-about-deployment-models-include.md)] This article covers creating resources with the classic deployment model. 

In this phase of deploying an intranet-only SharePoint 2013 farm with SQL Server AlwaysOn Availability Groups in Azure infrastructure services, you create and configure the two SQL Server computers and the cluster majority node computer in Service Management, and then combine them into a Windows Server cluster.
=======
[AZURE.INCLUDE [learn-about-deployment-models](../../includes/learn-about-deployment-models-rm-include.md)] classic deployment model.

In this phase of deploying an intranet-only SharePoint 2013 farm with SQL Server AlwaysOn Availability Groups in Azure infrastructure services, you create and configure the two SQL Server computers and the cluster majority node computer, and then combine them into a Windows Server cluster.
>>>>>>> 08be3281

You must complete this phase before moving on to [Phase 4](virtual-machines-workload-intranet-sharepoint-phase4.md). See [Deploying SharePoint with SQL Server AlwaysOn Availability Groups in Azure](virtual-machines-workload-intranet-sharepoint-overview.md) for all of the phases.

> [AZURE.NOTE] These instructions use a SQL Server image in the Azure image gallery and you are charged ongoing costs for the use of the SQL Server license. It is also possible to create virtual machines in Azure and install your own SQL Server licenses, but you must have Software Assurance and License Mobility to use your SQL Server license on a virtual machine, including an Azure virtual machine. For more information about installing SQL Server on a virtual machine, see [Installation for SQL Server](https://msdn.microsoft.com/library/bb500469.aspx).

## Create the SQL Server cluster virtual machines in Azure

There are two SQL server virtual machines. One SQL server contains the primary database replica of an availability group. The second SQL server contains the secondary backup replica. The backup is provided to ensure high availability. An additional virtual machine is for the cluster majority node.

Use the following block of PowerShell commands to create the virtual machines for the three servers. Specify the values for the variables, removing the < and > characters. Note that this PowerShell command set uses values from the following tables:

- Table M, for your virtual machines
- Table V, for your virtual network settings
- Table S, for your subnet
- Table ST, for your storage accounts
- Table A, for your availability sets

Recall that you defined Table M in [Phase 2: Configure Domain Controllers](virtual-machines-workload-intranet-sharepoint-phase2.md) and Tables V, S, ST, and A in [Phase 1: Configure Azure](virtual-machines-workload-intranet-sharepoint-phase1.md).

> [AZURE.NOTE] The following command sets use Azure PowerShell 1.0 and later. For more information, see [Azure PowerShell 1.0](https://azure.microsoft.com/blog/azps-1-0/).

When you have supplied all the proper values, run the resulting block at the Azure PowerShell command prompt.


	# Set up key variables
	$rgName="<your resource group name>"
	$locName="<Azure location of your resource group>"
	$saName="<Table ST – Item 1 – Storage account name column>"
	$vnetName="<Table V – Item 1 – Value column>"
	$avName="<Table A – Item 2 – Availability set name column>"
	
	# Create the first SQL Server virtual machine
	$vmName="<Table M – Item 3 - Virtual machine name column>"
	$vmSize="<Table M – Item 3 - Minimum size column>"
	$vnet=Get-AzureRMVirtualNetwork -Name $vnetName -ResourceGroupName $rgName
	$nic=New-AzureRMNetworkInterface -Name ($vmName +"-NIC") -ResourceGroupName $rgName -Location $locName -SubnetId $vnet.Subnets[1].Id
	$avSet=Get-AzureRMAvailabilitySet –Name $avName –ResourceGroupName $rgName 
	$vm=New-AzureRMVMConfig -VMName $vmName -VMSize $vmSize -AvailabilitySetId $avset.Id
	
	$diskSize=<size of the extra disk for SQL data in GB>
	$diskLabel="<the label on the disk>"
	$storageAcc=Get-AzureRMStorageAccount -ResourceGroupName $rgName -Name $saName
	$vhdURI=$storageAcc.PrimaryEndpoints.Blob.ToString() + "vhds/" + $vmName + "-SQLDataDisk.vhd"
	Add-AzureRMVMDataDisk -VM $vm -Name $diskLabel -DiskSizeInGB $diskSize -VhdUri $vhdURI  -CreateOption empty
	
	$cred=Get-Credential -Message "Type the name and password of the local administrator account for the first SQL Server computer." 
	$vm=Set-AzureRMVMOperatingSystem -VM $vm -Windows -ComputerName $vmName -Credential $cred -ProvisionVMAgent -EnableAutoUpdate
	$vm=Set-AzureRMVMSourceImage -VM $vm -PublisherName MicrosoftSQLServer -Offer SQL2014-WS2012R2 -Skus Enterprise -Version "latest"
	$vm=Add-AzureRMVMNetworkInterface -VM $vm -Id $nic.Id
	$storageAcc=Get-AzureRMStorageAccount -ResourceGroupName $rgName -Name $saName
	$osDiskUri=$storageAcc.PrimaryEndpoints.Blob.ToString() + "vhds/" + $vmName + "-OSDisk.vhd"
	$vm=Set-AzureRMVMOSDisk -VM $vm -Name "OSDisk" -VhdUri $osDiskUri -CreateOption fromImage
	New-AzureRMVM -ResourceGroupName $rgName -Location $locName -VM $vm
	
	# Create the second SQL Server virtual machine
	$vmName="<Table M – Item 4 - Virtual machine name column>"
	$vmSize="<Table M – Item 4 - Minimum size column>"
	$nic=New-AzureRMNetworkInterface -Name ($vmName +"-NIC") -ResourceGroupName $rgName -Location $locName -SubnetId $vnet.Subnets[1].Id
	$vm=New-AzureRMVMConfig -VMName $vmName -VMSize $vmSize -AvailabilitySetId $avset.Id
	
	$diskSize=<size of the extra disk for SQL data in GB>
	$diskLabel="<the label on the disk>"
	$vhdURI=$storageAcc.PrimaryEndpoints.Blob.ToString() + "vhds/" + $vmName + "-ADDSDisk.vhd"
	Add-AzureRMVMDataDisk -VM $vm -Name $diskLabel -DiskSizeInGB $diskSize -VhdUri $vhdURI  -CreateOption empty
	
	$cred=Get-Credential -Message "Type the name and password of the local administrator account for the second SQL Server computer." 
	$vm=Set-AzureRMVMOperatingSystem -VM $vm -Windows -ComputerName $vmName -Credential $cred -ProvisionVMAgent -EnableAutoUpdate
	$vm=Set-AzureRMVMSourceImage -VM $vm -PublisherName MicrosoftSQLServer -Offer SQL2014-WS2012R2 -Skus Enterprise -Version "latest"
	$vm=Add-AzureRMVMNetworkInterface -VM $vm -Id $nic.Id
	$storageAcc=Get-AzureRMStorageAccount -ResourceGroupName $rgName -Name $saName
	$osDiskUri=$storageAcc.PrimaryEndpoints.Blob.ToString() + "vhds/" + $vmName + "-OSDisk.vhd"
	$vm=Set-AzureRMVMOSDisk -VM $vm -Name "OSDisk" -VhdUri $osDiskUri -CreateOption fromImage
	New-AzureRMVM -ResourceGroupName $rgName -Location $locName -VM $vm
	
	# Create the cluster majority node server
	$vmName="<Table M – Item 5 - Virtual machine name column>"
	$vmSize="<Table M – Item 5 - Minimum size column>"
	$nic=New-AzureRMNetworkInterface -Name ($vmName +"-NIC") -ResourceGroupName $rgName -Location $locName -SubnetId $vnet.Subnets[1].Id
	$vm=New-AzureRMVMConfig -VMName $vmName -VMSize $vmSize -AvailabilitySetId $avset.Id
	$cred=Get-Credential -Message "Type the name and password of the local administrator account for the cluster majority node server." 
	$vm=Set-AzureRMVMOperatingSystem -VM $vm -Windows -ComputerName $vmName -Credential $cred -ProvisionVMAgent -EnableAutoUpdate
	$vm=Set-AzureRMVMSourceImage -VM $vm -PublisherName MicrosoftWindowsServer -Offer WindowsServer -Skus 2012-R2-Datacenter -Version "latest"
	$vm=Add-AzureRMVMNetworkInterface -VM $vm -Id $nic.Id
	$storageAcc=Get-AzureRMStorageAccount -ResourceGroupName $rgName -Name $saName
	$osDiskUri=$storageAcc.PrimaryEndpoints.Blob.ToString() + "vhds/" + $vmName + "-OSDisk.vhd"
	$vm=Set-AzureRMVMOSDisk -VM $vm -Name "OSDisk" -VhdUri $osDiskUri -CreateOption fromImage
	New-AzureRMVM -ResourceGroupName $rgName -Location $locName -VM $vm

> [AZURE.NOTE] Because these virtual machines are for an intranet application, they are not assigned a public IP address or a DNS domain name label and exposed to the Internet. However, this also means that you cannot connect to them from the Azure portal. The **Connect** button will be unavailable when you view the properties of the virtual machine. Use the Remote Desktop Connection accessory or another Remote Desktop tool to connect to the virtual machine using its private IP address or intranet DNS name.

## Configure the SQL Server computers

For each virtual machine running SQL Server, use the remote desktop client of your choice and create a remote desktop connection. Use its intranet DNS or computer name and the credentials of the local administrator account.

For each virtual machine running SQL Server, join them to the appropriate AD DS domain with these commands at the Windows PowerShell prompt.

	$domName="<AD DS domain name to join, such as corp.contoso.com>"
	Add-Computer -DomainName $domName
	Restart-Computer

Note that you must supply domain account credentials after entering the Add-Computer command.

After they restart, reconnect to them using an account that has local administrator privileges.

For each SQL server, do the following:

1. Use the [Logging on to a virtual machine with a Remote Desktop connection procedure](virtual-machines-workload-intranet-sharepoint-phase2.md#logon) to log on using the credentials of the local administrator account.

2. Use the [To initialize an empty disk procedure](virtual-machines-workload-intranet-sharepoint-phase2.md#datadisk) twice, once for each SQL server, to add the extra data disk.

3. Run the following commands from a Windows PowerShell command prompt.

		md f:\Data
		md f:\Log
		md f:\Backup

4. Use the [To test connectivity procedure](virtual-machines-workload-intranet-sharepoint-phase2.md#testconn) to test connectivity to locations on your organization network. This procedure ensures that DNS name resolution is working correctly (that the virtual machine is correctly configured with DNS servers in the virtual network) and that packets can be sent to and from the cross-premises virtual network.

Use the following procedure twice, once for each SQL server, to configure the SQL server to use the F: drive for new databases and for accounts and permissions.

1.	On the Start screen, type **SQL Studio**, and then click **SQL Server 2014 Management Studio**.
2.	In **Connect to Server**, click **Connect**.
3.	In the left pane, right-click the top node—the default instance named after the machine—and then click **Properties**.
4.	In **Server Properties**, click **Database Settings**.
5.	In **Database default locations**, set the following values:
- For **Data**, set the path to **f:\Data**.
- For **Log**, set the path to **f:\Log**.
- For **Backup**, set the path to **f:\Backup**.
- Only new databases use these locations.
6.	Click **OK** to close the window.
7.	In the left pane, expand the **Security folder**.
8.	Right-click **Logins**, and then click **New login**.
9.	In **Login name**, type *domain*\sp_farm_db in (in which *domain* is the name of the domain in which the sp_farm_db account was created).
10.	Under **Select a page**, click **Server Roles**, click **sysadmin**, and then click **OK**.
11.	Close SQL Server 2014 Management Studio.

Use the following procedure twice, once for each SQL server, to allow remote desktop connections using the sp_farm_db account.

1.	On the Start screen, right-click **This PC**, and then click **Properties**.
2.	In the **System** window, click **Remote Settings**.
3.	In the **Remote Desktop** section, click **Select Users**, and then click **Add**.
4.	In **Enter the object names to select**, type [domain]**\sp_farm_db**, and then click **OK** three times.

SQL Server requires a port that clients use to access the database server. It also needs ports to connect with the SQL Server Management Studio and to manage the high-availability group. Next, run the following command at an administrator-level Windows PowerShell command prompt twice, once for each SQL server, to add a firewall rule that allows inbound traffic to the SQL server.

	New-NetFirewallRule -DisplayName "SQL Server ports 1433, 1434, and 5022" -Direction Inbound –Protocol TCP –LocalPort 1433,1434,5022 -Action Allow

For each of the SQL server virtual machines, sign out as the local administrator.

For information about optimizing SQL Server performance in Azure, see [Performance Best Practices for SQL Server in Azure Virtual Machines](virtual-machines-sql-server-performance-best-practices.md). You can also disable Geo Redundant Storage (GRS) for the SharePoint farm storage account and use storage spaces to optimize IOPs.

## Configure the cluster majority node server

Use the [Logging on to a virtual machine with a Remote Desktop connection procedure](virtual-machines-workload-intranet-sharepoint-phase2.md#logon) for the cluster majority node to log on using the credentials of a domain account.

On the cluster majority node, use the [To test connectivity procedure](virtual-machines-workload-intranet-sharepoint-phase2.md#testconn) to test connectivity to locations on your organization network.

## Create the Windows server cluster

SQL Server AlwaysOn Availability Groups rely on the Windows Server Failover Clustering (WSFC) feature of Windows Server. The feature allows several machines to participate as a group in a cluster. When one machine fails, a second machine is ready to take its place. Therefore the first task is to enable the Failover Clustering feature on all of the participating machines, which include:

- The primary SQL server
- The secondary SQL server
- The cluster majority node

The failover cluster requires at least three VMs. Two machines host SQL Server. The second SQL Server VM is a synchronous secondary replica, ensuring zero data loss if the primary machine fails. The third machine does not need to host SQL Server. The cluster majority node provides a quorum in the WSFC. Because the WSFC cluster relies on a quorum to monitor health, there must always be a majority to ensure that the WSFC cluster is online. If only two machines are in a cluster, and one fails, there can be no majority when only one out of two fails. For more information, see [WSFC Quorum Modes and Voting Configuration (SQL Server)](http://msdn.microsoft.com/library/hh270280.aspx).

For both SQL server computers and for the cluster majority node, run the following command at an administrator-level Windows PowerShell command prompt.

	Install-WindowsFeature Failover-Clustering -IncludeManagementTools

Due to current non-RFC-compliant behavior by DHCP in Azure, creation of a Windows Server Failover Cluster (WSFC) cluster can fail. For details, search for "WSFC cluster behavior in Azure networking" in High Availability and Disaster Recovery for SQL Server in Azure Virtual Machines. However, there is a workaround. Use the following steps to create the cluster.

1.	Log on to the primary SQL Server virtual machine with the **sp_install** account.
2.	From the Start screen, type **Failover**, and then click **Failover Cluster Manager**.
3.	In the left pane, right-click **Failover Cluster Manager**, and then click **Create Cluster**.
4.	On the Before You Begin page, click **Next**.
5.	On the Select Servers page, type the name of the primary SQL Server machine, click **Add**, and then click **Next**.
6.	On the Validation Warning page, click **No, I do not require support from Microsoft for this cluster, and therefore do not want to run the validation tests. When I click Next, continue creating the cluster**, and then click **Next**.
7.	On the Access Point for Administering the Cluster page, in the **Cluster Name** text box, type the name for your cluster, and then click **Next**.
8.	In the Confirmation page, click **Next** to begin cluster creation.
9.	On the Summary page, click **Finish**.
10.	In the left pane, click your new cluster. In the **Cluster Core Resources** section of the contents pane, open your server cluster name. The **IP Address** resource appears in the **Failed** state. The IP address resource cannot be brought online because the cluster is assigned the same IP address as that of the machine itself. The result is a duplicate address.
11.	Right-click the failed **IP Address** resource, and then click **Properties**.
12.	In the **IP Address Properties** dialog box, click **Static IP Address**.
13.	Type an unused IP in the address range corresponding to the subnet on which the SQL server is located, and then click **OK**.
14.	Right-click the failed IP Address resource, and then click **Bring Online**. Wait until both resources are online. When the cluster name resource comes online, it updates the domain controller with a new Active Directory (AD) computer account. This AD account is later used to run the availability group clustered service.
15.	Now that the AD account is created, bring the cluster name offline. Right-click the cluster name in **Cluster Core Resources**, and then click **Take Offline**.
16.	To remove the cluster IP address, right-click **IP Address**, click **Remove**, and then click **Yes** when prompted. The cluster resource can no longer come online because it depends on the IP address resource. However, an availability group does not depend on the cluster name or IP address in order to work properly. So the cluster name can be left offline.
17.	To add the remaining nodes to the cluster, right-click your cluster name in the left pane, and then click **Add Node**.
18.	On the Before You Begin page, click **Next**.
19.	On the Select Servers page, type the name and then click **Add** to add both the secondary SQL server and cluster majority node to the cluster. After adding the two computers, click **Next**.
If a machine cannot be added, and the error message is "the Remote Registry is not running," do the following. Log on to the machine, open the Services snap-in (services.msc), and enable the Remote Registry. For more information, see [Unable to connect to Remote Registry service](http://technet.microsoft.com/library/bb266998.aspx).
20.	On the Validation Warning page, click **No, I do not require support from Microsoft for this cluster, and therefore do not want to run the validation tests. When I click Next, continue creating the cluster**, and then click **Next**.
21.	On the Confirmation page, click **Next**.
22.	On the Summary page, click **Finish**.
23.	In the left pane, click **Nodes**. You should see all three computers listed.

## Enable AlwaysOn Availability Groups

The next step is to enable AlwaysOn Availability Groups using the SQL Server Configuration Manager. Note that an availability group in SQL Server differs from an Azure availability set. An availability group contains databases that are highly-available and recoverable. An Azure availability set allocates virtual machines to different fault domains. For more information about fault domains, see [Manage the Availability of Virtual Machines](virtual-machines-manage-availability.md).

Use these steps to enable AlwaysOn Availability Groups on SQL Server.

1.	Log on to the primary SQL server using the **sp_farm_db** account, or some other account that has sysadmin server role on the SQL server.
2.	On the Start screen, type **SQL Server Configuration**, and then click **SQL Server Configuration Manager**.
3.	In the left pane, click **SQL Server Services**.
4.	In the contents pane, double-click **SQL Server (MSSQLSERVER)**.
5.	In **SQL Server (MSSQLSERVER) Properties**, click the **AlwaysOn High Availability** tab, select **Enable AlwaysOn Availability Groups**, click **Apply**, and then click **OK** when prompted. Do not close the properties window yet.
6.	Click the virtual-machines-manage-availability tab, then type [Domain]**\sqlservice** in **Account Name**. Type the sqlservice account password in **Password** and **Confirm password**, and then click **OK**.
7.	In the message window, click **Yes** to restart the SQL Server service.
8.	Log on to the secondary SQL server and repeat this process.

The next diagram shows the configuration resulting from the successful completion of this phase, with placeholder computer names.

![](./media/virtual-machines-workload-intranet-sharepoint-phase3/workload-spsqlao_03.png)

## Next step

- Use [Phase 4](virtual-machines-workload-intranet-sharepoint-phase4.md) to continue with the configuration of this workload.<|MERGE_RESOLUTION|>--- conflicted
+++ resolved
@@ -19,15 +19,9 @@
 
 # SharePoint Intranet Farm Workload Phase 3: Configure SQL Server Infrastructure
 
-<<<<<<< HEAD
-[AZURE.INCLUDE [learn-about-deployment-models](../../includes/learn-about-deployment-models-include.md)] This article covers creating resources with the classic deployment model. 
-
-In this phase of deploying an intranet-only SharePoint 2013 farm with SQL Server AlwaysOn Availability Groups in Azure infrastructure services, you create and configure the two SQL Server computers and the cluster majority node computer in Service Management, and then combine them into a Windows Server cluster.
-=======
 [AZURE.INCLUDE [learn-about-deployment-models](../../includes/learn-about-deployment-models-rm-include.md)] classic deployment model.
 
 In this phase of deploying an intranet-only SharePoint 2013 farm with SQL Server AlwaysOn Availability Groups in Azure infrastructure services, you create and configure the two SQL Server computers and the cluster majority node computer, and then combine them into a Windows Server cluster.
->>>>>>> 08be3281
 
 You must complete this phase before moving on to [Phase 4](virtual-machines-workload-intranet-sharepoint-phase4.md). See [Deploying SharePoint with SQL Server AlwaysOn Availability Groups in Azure](virtual-machines-workload-intranet-sharepoint-overview.md) for all of the phases.
 
