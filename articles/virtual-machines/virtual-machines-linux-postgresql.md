<properties
	pageTitle="Install and configure PostgreSQL on a Microsoft Azure virtual machine running Linux"
<<<<<<< HEAD
	description="Learn how to install and configure PostgreSQL on an Ubuntu or CentOS virtual machine in Azure."
=======
	description="Learn how to install and configure PostgreSQL on an Linux virtual machine (VM) in Azure."
>>>>>>> 8affda17
	services="virtual-machines"
	documentationCenter=""
	authors="SuperScottz"
	manager="timlt"
	editor=""
  tags=""/>

<tags
	ms.service="virtual-machines"
	ms.devlang="na"
	ms.topic="article"
	ms.tgt_pltfrm="linux"
	ms.workload="infrastructure-services"
	ms.date="08/10/2015"
	ms.author="mingzhan"/>


#Install and configure PostgreSQL on Azure

PostgreSQL is an advanced open-source database similar to Oracle and DB2. It includes enterprise-ready features such as full ACID compliance, reliable transactional processing, and multi-version concurrency control. It also supports standards such as ANSI SQL and SQL/MED (including foreign data wrappers for Oracle, MySQL, MongoDB, and many others). It is highly extensible with support for over 12 procedural languages, GIN and GiST indexes, spatial data support, and multiple NoSQL-like features for JSON or key-value-based applications.

In this article, you will learn how to install and configure PostgreSQL on an Azure virtual machine running Linux.

<<<<<<< HEAD
> [AZURE.NOTE] You must already have an Azure virtual machine running Linux in order to complete this tutorial. To create and set up a Linux VM before proceeding, see the
[Azure Linux VM tutorial](virtual-machines-linux-tutorial.md).
=======
> [AZURE.NOTE] You must already have a Microsoft Azure virtual machine running Linux in order to complete this tutorial. Please see the
[Azure Linux VM tutorial](virtual-machines-linux-tutorial.md) to create and set up a Linux VM before proceeding.
>>>>>>> 8affda17

In this case, use port 1999 as the PostgreSQL port.  

## Install PostgreSQL

Connect to the Linux VM you created via PuTTY. If this is the first time you're using an Azure Linux VM, see [How to Use SSH with Linux on Azure](virtual-machines-linux-use-ssh-key.md) to learn how to use PuTTY to connect to a Linux VM.

1. Run the following command to switch to the root (admin):

		# sudo su -

2. Some distributions have dependencies that you must install before installing PostgreSQL. Check for your distro in this list and run the appropriate command:

<<<<<<< HEAD
	- Red Hat:
=======
	- Red Hat base Linux:
>>>>>>> 8affda17

			# yum install readline-devel gcc make zlib-devel openssl openssl-devel libxml2-devel pam-devel pam  libxslt-devel tcl-devel python-devel -y  

	- Debian base Linux:

 			# apt-get install readline-devel gcc make zlib-devel openssl openssl-devel libxml2-devel pam-devel pam libxslt-devel tcl-devel python-devel -y  

<<<<<<< HEAD
	- SUSE:
=======
	- SUSE Linux:
>>>>>>> 8affda17

			# zypper install readline-devel gcc make zlib-devel openssl openssl-devel libxml2-devel pam-devel pam  libxslt-devel tcl-devel python-devel -y  

3. Download PostgreSQL into the root directory, and then unzip the package:

		# wget https://ftp.postgresql.org/pub/source/v9.3.5/postgresql-9.3.5.tar.bz2 -P /root/

		# tar jxvf  postgresql-9.3.5.tar.bz2

	The above is an example. You can find the more detailed download address in the [Index of /pub/source/](https://ftp.postgresql.org/pub/source/).

4. To start the build, run these commands:

		# cd postgresql-9.3.5

		# ./configure --prefix=/opt/postgresql-9.3.5

5. If  you want to build everything that can be built, including the documentation (HTML and man pages) and additional modules (contrib), run the following command instead:

		# gmake install-world

	You should receive the following confirmation message:

		PostgreSQL, contrib, and documentation successfully made. Ready to install.

## Configure PostgreSQL

1. (Optional) Create a symbolic link to shorten the PostgreSQL reference to not include the version number:

		# ln -s /opt/pgsql9.3.5 /opt/pgsql

2. Create a directory for the database:

		# mkdir -p /opt/pgsql_data

3. Create a non-root user and modify that user’s profile. Then, switch to this new user (called *postgres* in our example):

		# useradd postgres

		# chown -R postgres.postgres /opt/pgsql_data

		# su - postgres

<<<<<<< HEAD
    >[AZURE.NOTE] For security reasons, PostgreSQL uses a non-root user to initialize, start, or shut down the database.
=======
   > [AZURE.NOTE] For security reasons, PostgreSQL uses a non-root user to initialize, start, or shut down the database.
>>>>>>> 8affda17


4. Edit the *bash_profile* file by entering the commands below. These lines will be added to the end of the *bash_profile* file:

		cat >> ~/.bash_profile <<EOF
		export PGPORT=1999
		export PGDATA=/opt/pgsql_data
		export LANG=en_US.utf8
		export PGHOME=/opt/pgsql
		export PATH=\$PATH:\$PGHOME/bin
		export MANPATH=\$MANPATH:\$PGHOME/share/man
		export DATA=`date +"%Y%m%d%H%M"`
		export PGUSER=postgres
		alias rm='rm -i'
		alias ll='ls -lh'
		EOF

5. Execute the *bash_profile* file:

		$ source .bash_profile

6. Validate your installation by using the following command:

		$ which psql

	If your installation is successful, you will see the following response:

		/opt/pgsql/bin/psql

7. You can also check the PostgreSQL version:

		$ psql -V

8. Initialize the database:

		$ initdb -D $PGDATA -E UTF8 --locale=C -U postgres -W

	You should receive the following output:

![image](./media/virtual-machines-linux-postgresql/no1.png)

## Set up PostgreSQL

<!--	[postgres@ test ~]$ exit -->

Run the following commands:

	# cd /root/postgresql-9.3.5/contrib/start-scripts

	# cp linux /etc/init.d/postgresql

Modify two variables in the /etc/init.d/postgresql file. The prefix is set to the installation path of PostgreSQL: **/opt/pgsql**. PGDATA is set to the data storage path of PostgreSQL: **/opt/pgsql_data**.

	# sed -i '32s#usr/local#opt#' /etc/init.d/postgresql

	# sed -i '35s#usr/local/pgsql/data#opt/pgsql_data#' /etc/init.d/postgresql

![image](./media/virtual-machines-linux-postgresql/no2.png)

Change the file to make it executable:

	# chmod +x /etc/init.d/postgresql

Start PostgreSQL:

	# /etc/init.d/postgresql start

Check if the endpoint of PostgreSQL is on:

	# netstat -tunlp|grep 1999

You should see the following output:

![image](./media/virtual-machines-linux-postgresql/no3.png)

## Connect to the Postgres database

Switch to the postgres user once again:

	# su - postgres

Create a Postgres database:

	$ createdb events

Connect to the events database that you just created:

	$ psql -d events

## Create and delete a Postgres table

Now that you have connected to the database, you can create tables in it.

For example, create a new example Postgres table by using the following command:

	CREATE TABLE potluck (name VARCHAR(20),	food VARCHAR(30),	confirmed CHAR(1), signup_date DATE);

You have now set up a four-column table with the following column names and restrictions:

1. The “name” column has been limited by the VARCHAR command to be under 20 characters long.
2. The “food” column indicates the food item that each person will bring. VARCHAR limits this text to be under 30 characters.
3. The “confirmed” column records whether the person has RSVP’d to the potluck. The acceptable values are "Y" and "N".
4. The “date” column shows when they signed up for the event. Postgres requires that dates be written as yyyy-mm-dd.

You should see the following if your table has been successfully created:

![image](./media/virtual-machines-linux-postgresql/no4.png)

You can also check the table structure by using the following command:

![image](./media/virtual-machines-linux-postgresql/no5.png)

### Add data to a table

First, insert information into a row:

	INSERT INTO potluck (name, food, confirmed, signup_date) VALUES('John', 'Casserole', 'Y', '2012-04-11');

You should see this output:

![image](./media/virtual-machines-linux-postgresql/no6.png)

You can add a couple more people to the table as well. Here are some options, or you can create your own:

	INSERT INTO potluck (name, food, confirmed, signup_date) VALUES('Sandy', 'Key Lime Tarts', 'N', '2012-04-14');

	INSERT INTO potluck (name, food, confirmed, signup_date) VALUES ('Tom', 'BBQ','Y', '2012-04-18');

	INSERT INTO potluck (name, food, confirmed, signup_date) VALUES('Tina', 'Salad', 'Y', '2012-04-18');

### Show tables

Use the following command to show a table:

	select * from potluck;

The output is:

![image](./media/virtual-machines-linux-postgresql/no7.png)

### Delete data in a table

Use the following command to delete data in a table:

	delete from potluck where name=’John’;

This deletes all the information in the "John" row. The output is:

![image](./media/virtual-machines-linux-postgresql/no8.png)

### Update data in a table

Use the following command to update data in a table. For this one, Sandy has confirmed that she is attending, so we will change her RSVP from "N" to "Y":

 	UPDATE potluck set confirmed = 'Y' WHERE name = 'Sandy';


##Get more information about PostgreSQL
Now that you have completed the installation of PostgreSQL in an Azure Linux VM, you can enjoy using it in Azure. To learn more about PostgreSQL, visit the [PostgreSQL website](http://www.postgresql.org/).<|MERGE_RESOLUTION|>--- conflicted
+++ resolved
@@ -1,10 +1,6 @@
 <properties
-	pageTitle="Install and configure PostgreSQL on a Microsoft Azure virtual machine running Linux"
-<<<<<<< HEAD
-	description="Learn how to install and configure PostgreSQL on an Ubuntu or CentOS virtual machine in Azure."
-=======
-	description="Learn how to install and configure PostgreSQL on an Linux virtual machine (VM) in Azure."
->>>>>>> 8affda17
+	pageTitle="Install and configure PostgreSQL on a Microsoft Azure virtual machine running Linux | Microsoft Azure"
+	description="Learn how to install and configure PostgreSQL on a Linux virtual machine in Azure."
 	services="virtual-machines"
 	documentationCenter=""
 	authors="SuperScottz"
@@ -28,13 +24,8 @@
 
 In this article, you will learn how to install and configure PostgreSQL on an Azure virtual machine running Linux.
 
-<<<<<<< HEAD
 > [AZURE.NOTE] You must already have an Azure virtual machine running Linux in order to complete this tutorial. To create and set up a Linux VM before proceeding, see the
 [Azure Linux VM tutorial](virtual-machines-linux-tutorial.md).
-=======
-> [AZURE.NOTE] You must already have a Microsoft Azure virtual machine running Linux in order to complete this tutorial. Please see the
-[Azure Linux VM tutorial](virtual-machines-linux-tutorial.md) to create and set up a Linux VM before proceeding.
->>>>>>> 8affda17
 
 In this case, use port 1999 as the PostgreSQL port.  
 
@@ -48,11 +39,7 @@
 
 2. Some distributions have dependencies that you must install before installing PostgreSQL. Check for your distro in this list and run the appropriate command:
 
-<<<<<<< HEAD
-	- Red Hat:
-=======
 	- Red Hat base Linux:
->>>>>>> 8affda17
 
 			# yum install readline-devel gcc make zlib-devel openssl openssl-devel libxml2-devel pam-devel pam  libxslt-devel tcl-devel python-devel -y  
 
@@ -60,11 +47,7 @@
 
  			# apt-get install readline-devel gcc make zlib-devel openssl openssl-devel libxml2-devel pam-devel pam libxslt-devel tcl-devel python-devel -y  
 
-<<<<<<< HEAD
-	- SUSE:
-=======
 	- SUSE Linux:
->>>>>>> 8affda17
 
 			# zypper install readline-devel gcc make zlib-devel openssl openssl-devel libxml2-devel pam-devel pam  libxslt-devel tcl-devel python-devel -y  
 
@@ -108,11 +91,7 @@
 
 		# su - postgres
 
-<<<<<<< HEAD
-    >[AZURE.NOTE] For security reasons, PostgreSQL uses a non-root user to initialize, start, or shut down the database.
-=======
    > [AZURE.NOTE] For security reasons, PostgreSQL uses a non-root user to initialize, start, or shut down the database.
->>>>>>> 8affda17
 
 
 4. Edit the *bash_profile* file by entering the commands below. These lines will be added to the end of the *bash_profile* file:
