--- conflicted
+++ resolved
@@ -25,7 +25,6 @@
 
 This topic describes how to use **ssh-keygen** and **openssl** on Linux and Mac to create and use **ssh-rsa** format and **.pem** format files to secure communication with Azure VMs based on Linux. Creating Linux-based Azure Virtual Machines using the Resource Manager deployment model is recommended for new deployments and takes an *ssh-rsa* type public key file or string (depending on the deployment client). The [preview portal](https://portal.azure.com) currently accepts only the **ssh-rsa** format strings, whether for classic or Resource Manager deployments.
 
-<<<<<<< HEAD
 > [AZURE.INCLUDE [learn-about-deployment-models](../../includes/learn-about-deployment-models-both-include.md)]
 To create these types of files for use on a Windows computer to communicate securely with Linux VMs in Azure, see [Use SSH keys on Windows](virtual-machines-windows-use-ssh-key.md). 
 
@@ -48,26 +47,26 @@
 
 	- For Mac, be sure to visit the [Apple Product Security web site](https://support.apple.com/HT201222) and choose the proper updates if necessary.
 	- For Debian-based Linux distributions such as Ubuntu, Debian, Mint, and so on:
-		
+
 			sudo apt-get update ssh-keygen
 			sudo apt-get update openssl
-			
+
 	- For RPM-based Linux distributions such as CentOS and Oracle Linux:
-		
+
 			sudo yum update ssh-keygen
 			sudo yum update openssl
-			
+
 	- For SLES and OpenSUSE
-		
+
 			sudo zypper update ssh-keygen
 			sudo zypper update openssl
-	
+
 2. Use **ssh-keygen** to create a 2048-bit RSA public and private key files, and unless you have a specific location or specific names for the files, accept the default location and name of `~/.ssh/id_rsa`. The basic command is:
 
 		ssh-keygen -t rsa -b 2048 
-	
+
 	Typically, your **ssh-keygen** implementation adds a comment, often the username and host name of the computer. You can specify a specific comment using the `-C` option.
-	
+
 3. Create a .pem file from your `~/.ssh/id_rsa` file to enable you to work with the classic portal. Use the **openssl** as follows:
 
 		openssl req -x509 -key ~/.ssh/id_rsa -nodes -days 365 -newkey rsa:2048 -out myCert.pem
@@ -129,7 +128,7 @@
 	data:    TemplateLink       : https://raw.githubusercontent.com/Azure/azure-quickstart-templates/master/101-vm-sshkey/azuredeploy.json
 	data:    ContentVersion     : 1.0.0.0
 	data:    Name                   Type    Value
-	
+
 	data:    newStorageAccountName  String  testtestsshvmtemplate3
 	data:    adminUserName          String  ops
 	data:    sshKeyData             String  ssh-rsa AAAAB3NzaC1yc2EAAAADAQABAAABAQDAkek3P6V3EhmD+xP+iKDZco9 user@macbookpro
@@ -161,7 +160,7 @@
 	+ Configuring certificate
 	+ Creating VM
 	info:    vm create command OK
-	
+
 
 ## Connect to your VM
 
@@ -170,11 +169,11 @@
 A typical usage with Resource Manager deployment might look like the following, if you've merely specified a subdomain and a deployment location:
 
 	ssh user@subdomain.westus.cloudapp.azure.com -p 22
-	
+
 or, if you are connecting to a classic deployment cloud service the address you would use might look like this:
 
 	ssh user@subdomain.cloudapp.net -p 22
-	
+
 Because the address form can change -- you can always use the IP address or perhaps you have a custom domain name assigned -- you'll need to discover the address of your Azure VM. 
 
 ### Discovering your Azure VM SSH address with classic deployments
@@ -270,27 +269,27 @@
 	Saving password to keychain failed
 	Identity added: /Users/rasquill/.ssh/id_rsa (/Users/rasquill/.ssh/id_rsa)
 	Welcome to Ubuntu 14.04.3 LTS (GNU/Linux 3.19.0-28-generic x86_64)
-	
+
 	* Documentation:  https://help.ubuntu.com/
-	
+
 	System information as of Sat Oct 10 20:53:08 UTC 2015
-	
+
 	System load: 0.52              Memory usage: 5%   Processes:       80
 	Usage of /:  45.3% of 1.94GB   Swap usage:   0%   Users logged in: 0
-	
+
 	Graph this data and manage this system at:
 		https://landscape.canonical.com/
-	
+
 	Get cloud support with Ubuntu Advantage Cloud Guest:
 		http://www.ubuntu.com/business/services/cloud
-	
+
 	0 packages can be updated.
 	0 updates are security updates.
-	
+
 	The programs included with the Ubuntu system are free software;
 	the exact distribution terms for each program are described in the
 	individual files in /usr/share/doc/*/copyright.
-	
+
 	Ubuntu comes with ABSOLUTELY NO WARRANTY, to the extent permitted by
 	applicable law.
 
@@ -299,159 +298,5 @@
 You can read the suggestions at [Troubleshooting SSH Connections](virtual-machines-troubleshoot-ssh-connections.md) to see if they can help resolve the situation.
 
 ## Next steps
-
-Now that you've connected to your VM, make sure to update your chosen distribution before continuing to use it.
-=======
-1. Install the `openssl` utility if needed:
-
-	**CentOS / Oracle Linux**
-
-		# sudo yum install openssl
-
-	**Ubuntu**
-
-		# sudo apt-get install openssl
-
-	**SLES & openSUSE**
-
-		# sudo zypper install openssl
-
-
-2. Use `openssl` to generate an X509 certificate with a 2048-bit RSA keypair. Please answer the few questions that the `openssl` prompts for (or you may leave them blank). The content in these fields is not used by the platform:
-
-		# openssl req -x509 -nodes -days 365 -newkey rsa:2048 -keyout myPrivateKey.key -out myCert.pem
-
-3.	Change the permissions on the private key to secure it.
-
-		# chmod 600 myPrivateKey.key
-
-4.	Upload the `myCert.pem` while creating the Linux virtual machine. The provisioning process will automatically install the public key in this certificate into the `authorized_keys` file for the specified user in the virtual machine.
-
-5.	If you are going to use the API directly, and not use the Management Portal, convert the `myCert.pem` to `myCert.cer` (DER encoded X509 certificate) using the following command:
-
-		# openssl  x509 -outform der -in myCert.pem -out myCert.cer
-
-
-## Generate a Key from an Existing OpenSSH Compatible Key
-The previous example describes how to create a new key for use with Azure. In some cases you may already have an existing OpenSSH compatible public & private key pair and wish to use the same keys with Azure.
-
-OpenSSH private keys are directly readable by the `openssl` utility. The following command will take an existing SSH private key (id_rsa in the example below) and create the `.pem` public key that is needed for Azure:
-
-	# openssl req -x509 -key ~/.ssh/id_rsa -nodes -days 365 -newkey rsa:2048 -out myCert.pem
-
-The **myCert.pem** file is the public key that may then be used to provision a Linux virtual machine on Azure. During provisioning the `.pem` file will be translated into an `openssh` compatible public key and placed in `~/.ssh/authorized_keys`.
-
-
-## Connect to an Azure Virtual Machine from Linux
-
-1. In some cases the SSH endpoint for a Linux virtual machine may be configured for a port other then the default port 22. You can find the correct port number on the Dashboard for the VM in the Management Portal (under "SSH Details").
-
-2.	Connect to the Linux virtual machine using `ssh`. You will be prompted to accept the fingerprint of the host's public key the first time you log in.
-
-		# ssh -i  myPrivateKey.key -p <port> username@servicename.cloudapp.net
-
-3.	(Optional) You may copy `myPrivateKey.key` to `~/.ssh/id_rsa` so that your OpenSSH client can automatically pick this up without the use of the `-i` option.
-
-## Get OpenSSL on Windows ##
-
-There are a number of utilities that include a `openssl` for Windows. A few examples are listed below -
-
-### Use Git for Windows ###
-
-1.	Download and install Git for Windows from the following location: [http://git-for-windows.github.io/](http://git-for-windows.github.io/)
-2.	Run Git Bash from the Start Menu > All Programs > Git
-3.	Change to the `bin` directory by typing in `cd bin`
-
-### Use GitHub Desktop ###
-
-1.	Download and install GitHub Desktop from the following location: [http://desktop.github.com/](http://desktop.github.com/)
-2.	Run Git Shell from the Start Menu > All Programs > GitHub, Inc
-
-	**Note:** You may encounter the following error when running the `openssl` commands above:
-
-		Unable to load config info from /usr/local/ssl/openssl.cnf
-
-	The easiest way to resolve this is to set the `OPENSSL_CONF` environment variable. The process for setting this variable will vary depending on the shell that you have configured in Github:
-
-	**Powershell:**
-
-		$Env:OPENSSL_CONF="$Env:GITHUB_GIT\ssl\openssl.cnf"
-
-	**CMD:**
-
-		set OPENSSL_CONF=%GITHUB_GIT%\ssl\openssl.cnf
-
-	**Git Bash:**
-
-		export OPENSSL_CONF=$GITHUB_GIT/ssl/openssl.cnf
-
-
-###Use Cygwin###
-
-1.	Download and install Cygwin from the following location: [http://cygwin.com/](http://cygwin.com/)
-2.	Ensure that the OpenSSL package and all of its dependencies are installed.
-3.	Run `cygwin`
-
-
-## Create a Private Key on Windows ##
-
-1.	Follow one of the set of instructions above to be able to run `openssl.exe`
-2.	Type in the following command:
-
-		# openssl.exe req -x509 -nodes -days 365 -newkey rsa:2048 -keyout myPrivateKey.key -out myCert.pem
-
-3.	Your screen should look like the following:
-
-	![linuxwelcomegit](./media/virtual-machines-linux-use-ssh-key/linuxwelcomegit.png)
-
-4.	Answer the questions that are asked.
-5.	It would have created two files: `myPrivateKey.key` and `myCert.pem`.
-6.	If you are going to use the API directly, and not use the Management Portal, convert the `myCert.pem` to `myCert.cer` (DER encoded X509 certificate) using the following command:
-
-		# openssl.exe  x509 -outform der -in myCert.pem -out myCert.cer
-
-## Create a PPK for Putty ##
-
-1. Download and install Puttygen from the following location: [http://www.chiark.greenend.org.uk/~sgtatham/putty/download.html](http://www.chiark.greenend.org.uk/~sgtatham/putty/download.html)
-
-2. Puttygen may not be able to read the private key that was created earlier (`myPrivateKey.key`). Run the following command to translate it into an RSA private key that Puttygen can understand:
-
-		# openssl rsa -in ./myPrivateKey.key -out myPrivateKey_rsa
-		# chmod 600 ./myPrivateKey_rsa
-
-	The command above should produce a new private key called myPrivateKey_rsa.
-
-3. Run `puttygen.exe`
-
-4. Click the menu: File > Load a Private Key
-
-5. Find your private key, which we named `myPrivateKey_rsa` above. You will need to change the file filter to show **All Files (\*.\*)**
-
-6. Click **Open**. You will receive a prompt which should look like this:
-
-	![linuxgoodforeignkey](./media/virtual-machines-linux-use-ssh-key/linuxgoodforeignkey.png)
-
-7. Click **OK**
-
-8. Click **Save Private Key**, which is highlighted in the screenshot below:
-
-	![linuxputtyprivatekey](./media/virtual-machines-linux-use-ssh-key/linuxputtygenprivatekey.png)
-
-9. Save the file as a PPK
-
-
-## Use Putty to Connect to a Linux Machine ##
-
-1.	Download and install putty from the following location: [http://www.chiark.greenend.org.uk/~sgtatham/putty/download.html](http://www.chiark.greenend.org.uk/~sgtatham/putty/download.html)
-2.	Run putty.exe
-3.	Fill in the host name using the IP from the Management Portal:
-
-	![linuxputtyconfig](./media/virtual-machines-linux-use-ssh-key/linuxputtyconfig.png)
-
-4.	Before selecting **Open**, click the Connection > SSH > Auth tab to choose your key. See the screenshot below for the field to fill in:
-
-	![linuxputtyprivatekey](./media/virtual-machines-linux-use-ssh-key/linuxputtyprivatekey.png)
-
-5.	Click **Open** to connect to your virtual machine
  
->>>>>>> 06a08902
+Now that you've connected to your VM, make sure to update your chosen distribution before continuing to use it.