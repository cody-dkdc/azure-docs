--- conflicted
+++ resolved
@@ -1,1652 +1,3 @@
-<<<<<<< HEAD
----
-title: Azure Virtual Machines high availability for SAP NetWeaver | Microsoft Docs
-description: High-availability guide for SAP NetWeaver on Azure Virtual Machines
-services: virtual-machines-windows,virtual-network,storage
-documentationcenter: saponazure
-author: goraco
-manager: timlt
-editor: ''
-tags: azure-resource-manager
-keywords: ''
-
-ms.assetid: 5e514964-c907-4324-b659-16dd825f6f87
-ms.service: virtual-machines-windows
-ms.devlang: NA
-ms.topic: article
-ms.tgt_pltfrm: vm-windows
-ms.workload: infrastructure-services
-ms.date: 12/07/2016
-ms.author: goraco
----
-
-# Azure Virtual Machines high availability for SAP NetWeaver
-
-[767598]:https://launchpad.support.sap.com/#/notes/767598
-[773830]:https://launchpad.support.sap.com/#/notes/773830
-[826037]:https://launchpad.support.sap.com/#/notes/826037
-[965908]:https://launchpad.support.sap.com/#/notes/965908
-[1031096]:https://launchpad.support.sap.com/#/notes/1031096
-[1139904]:https://launchpad.support.sap.com/#/notes/1139904
-[1173395]:https://launchpad.support.sap.com/#/notes/1173395
-[1245200]:https://launchpad.support.sap.com/#/notes/1245200
-[1409604]:https://launchpad.support.sap.com/#/notes/1409604
-[1558958]:https://launchpad.support.sap.com/#/notes/1558958
-[1585981]:https://launchpad.support.sap.com/#/notes/1585981
-[1588316]:https://launchpad.support.sap.com/#/notes/1588316
-[1590719]:https://launchpad.support.sap.com/#/notes/1590719
-[1597355]:https://launchpad.support.sap.com/#/notes/1597355
-[1605680]:https://launchpad.support.sap.com/#/notes/1605680
-[1619720]:https://launchpad.support.sap.com/#/notes/1619720
-[1619726]:https://launchpad.support.sap.com/#/notes/1619726
-[1619967]:https://launchpad.support.sap.com/#/notes/1619967
-[1750510]:https://launchpad.support.sap.com/#/notes/1750510
-[1752266]:https://launchpad.support.sap.com/#/notes/1752266
-[1757924]:https://launchpad.support.sap.com/#/notes/1757924
-[1757928]:https://launchpad.support.sap.com/#/notes/1757928
-[1758182]:https://launchpad.support.sap.com/#/notes/1758182
-[1758496]:https://launchpad.support.sap.com/#/notes/1758496
-[1772688]:https://launchpad.support.sap.com/#/notes/1772688
-[1814258]:https://launchpad.support.sap.com/#/notes/1814258
-[1882376]:https://launchpad.support.sap.com/#/notes/1882376
-[1909114]:https://launchpad.support.sap.com/#/notes/1909114
-[1922555]:https://launchpad.support.sap.com/#/notes/1922555
-[1928533]:https://launchpad.support.sap.com/#/notes/1928533
-[1941500]:https://launchpad.support.sap.com/#/notes/1941500
-[1956005]:https://launchpad.support.sap.com/#/notes/1956005
-[1973241]:https://launchpad.support.sap.com/#/notes/1973241
-[1984787]:https://launchpad.support.sap.com/#/notes/1984787
-[1999351]:https://launchpad.support.sap.com/#/notes/1999351
-[2002167]:https://launchpad.support.sap.com/#/notes/2002167
-[2015553]:https://launchpad.support.sap.com/#/notes/2015553
-[2039619]:https://launchpad.support.sap.com/#/notes/2039619
-[2121797]:https://launchpad.support.sap.com/#/notes/2121797
-[2134316]:https://launchpad.support.sap.com/#/notes/2134316
-[2178632]:https://launchpad.support.sap.com/#/notes/2178632
-[2191498]:https://launchpad.support.sap.com/#/notes/2191498
-[2233094]:https://launchpad.support.sap.com/#/notes/2233094
-[2243692]:https://launchpad.support.sap.com/#/notes/2243692
-
-[sap-installation-guides]:http://service.sap.com/instguides
-
-[azure-cli]:../xplat-cli-install.md
-[azure-portal]:https://portal.azure.com
-[azure-ps]:https://docs.microsoft.com/powershell/azureps-cmdlets-docs
-[azure-quickstart-templates-github]:https://github.com/Azure/azure-quickstart-templates
-[azure-script-ps]:https://go.microsoft.com/fwlink/p/?LinkID=395017
-[azure-subscription-service-limits]:../azure-subscription-service-limits.md
-[azure-subscription-service-limits-subscription]:../azure-subscription-service-limits.md
-
-[dbms-guide]:virtual-machines-windows-sap-dbms-guide.md
-[dbms-guide-2.1]:virtual-machines-windows-sap-dbms-guide.md#c7abf1f0-c927-4a7c-9c1d-c7b5b3b7212f
-[dbms-guide-2.2]:virtual-machines-windows-sap-dbms-guide.md#c8e566f9-21b7-4457-9f7f-126036971a91
-[dbms-guide-2.3]:virtual-machines-windows-sap-dbms-guide.md#10b041ef-c177-498a-93ed-44b3441ab152
-[dbms-guide-2]:virtual-machines-windows-sap-dbms-guide.md#65fa79d6-a85f-47ee-890b-22e794f51a64
-[dbms-guide-3]:virtual-machines-windows-sap-dbms-guide.md#871dfc27-e509-4222-9370-ab1de77021c3
-[dbms-guide-5.5.1]:virtual-machines-windows-sap-dbms-guide.md#0fef0e79-d3fe-4ae2-85af-73666a6f7268
-[dbms-guide-5.5.2]:virtual-machines-windows-sap-dbms-guide.md#f9071eff-9d72-4f47-9da4-1852d782087b
-[dbms-guide-5.6]:virtual-machines-windows-sap-dbms-guide.md#1b353e38-21b3-4310-aeb6-a77e7c8e81c8
-[dbms-guide-5.8]:virtual-machines-windows-sap-dbms-guide.md#9053f720-6f3b-4483-904d-15dc54141e30
-[dbms-guide-5]:virtual-machines-windows-sap-dbms-guide.md#3264829e-075e-4d25-966e-a49dad878737
-[dbms-guide-8.4.1]:virtual-machines-windows-sap-dbms-guide.md#b48cfe3b-48e9-4f5b-a783-1d29155bd573
-[dbms-guide-8.4.2]:virtual-machines-windows-sap-dbms-guide.md#23c78d3b-ca5a-4e72-8a24-645d141a3f5d
-[dbms-guide-8.4.3]:virtual-machines-windows-sap-dbms-guide.md#77cd2fbb-307e-4cbf-a65f-745553f72d2c
-[dbms-guide-8.4.4]:virtual-machines-windows-sap-dbms-guide.md#f77c1436-9ad8-44fb-a331-8671342de818
-[dbms-guide-900-sap-cache-server-on-premises]:virtual-machines-windows-sap-dbms-guide.md#642f746c-e4d4-489d-bf63-73e80177a0a8
-
-[dbms-guide-figure-100]:./media/virtual-machines-shared-sap-dbms-guide/100_storage_account_types.png
-[dbms-guide-figure-200]:./media/virtual-machines-shared-sap-dbms-guide/200-ha-set-for-dbms-ha.png
-[dbms-guide-figure-300]:./media/virtual-machines-shared-sap-dbms-guide/300-reference-config-iaas.png
-[dbms-guide-figure-400]:./media/virtual-machines-shared-sap-dbms-guide/400-sql-2012-backup-to-blob-storage.png
-[dbms-guide-figure-500]:./media/virtual-machines-shared-sap-dbms-guide/500-sql-2012-backup-to-blob-storage-different-containers.png
-[dbms-guide-figure-600]:./media/virtual-machines-shared-sap-dbms-guide/600-iaas-maxdb.png
-[dbms-guide-figure-700]:./media/virtual-machines-shared-sap-dbms-guide/700-livecach-prod.png
-[dbms-guide-figure-800]:./media/virtual-machines-shared-sap-dbms-guide/800-azure-vm-sap-content-server.png
-[dbms-guide-figure-900]:./media/virtual-machines-shared-sap-dbms-guide/900-sap-cache-server-on-premises.png
-
-[deployment-guide]:virtual-machines-windows-sap-deployment-guide.md
-[deployment-guide-2.2]:virtual-machines-windows-sap-deployment-guide.md#42ee2bdb-1efc-4ec7-ab31-fe4c22769b94
-[deployment-guide-3.1.2]:virtual-machines-windows-sap-deployment-guide.md#3688666f-281f-425b-a312-a77e7db2dfab
-[deployment-guide-3.2]:virtual-machines-windows-sap-deployment-guide.md#db477013-9060-4602-9ad4-b0316f8bb281
-[deployment-guide-3.3]:virtual-machines-windows-sap-deployment-guide.md#54a1fc6d-24fd-4feb-9c57-ac588a55dff2
-[deployment-guide-3.4]:virtual-machines-windows-sap-deployment-guide.md#a9a60133-a763-4de8-8986-ac0fa33aa8c1
-[deployment-guide-3]:virtual-machines-windows-sap-deployment-guide.md#b3253ee3-d63b-4d74-a49b-185e76c4088e
-[deployment-guide-4.1]:virtual-machines-windows-sap-deployment-guide.md#604bcec2-8b6e-48d2-a944-61b0f5dee2f7
-[deployment-guide-4.2]:virtual-machines-windows-sap-deployment-guide.md#7ccf6c3e-97ae-4a7a-9c75-e82c37beb18e
-[deployment-guide-4.3]:virtual-machines-windows-sap-deployment-guide.md#31d9ecd6-b136-4c73-b61e-da4a29bbc9cc
-[deployment-guide-4.4.2]:virtual-machines-windows-sap-deployment-guide.md#6889ff12-eaaf-4f3c-97e1-7c9edc7f7542
-[deployment-guide-4.4]:virtual-machines-windows-sap-deployment-guide.md#c7cbb0dc-52a4-49db-8e03-83e7edc2927d
-[deployment-guide-4.5.1]:virtual-machines-windows-sap-deployment-guide.md#987cf279-d713-4b4c-8143-6b11589bb9d4
-[deployment-guide-4.5.2]:virtual-machines-windows-sap-deployment-guide.md#408f3779-f422-4413-82f8-c57a23b4fc2f
-[deployment-guide-4.5]:virtual-machines-windows-sap-deployment-guide.md#d98edcd3-f2a1-49f7-b26a-07448ceb60ca
-[deployment-guide-5.1]:virtual-machines-windows-sap-deployment-guide.md#bb61ce92-8c5c-461f-8c53-39f5e5ed91f2
-[deployment-guide-5.2]:virtual-machines-windows-sap-deployment-guide.md#e2d592ff-b4ea-4a53-a91a-e5521edb6cd1
-[deployment-guide-5.3]:virtual-machines-windows-sap-deployment-guide.md#fe25a7da-4e4e-4388-8907-8abc2d33cfd8
-
-[deployment-guide-configure-monitoring-scenario-1]:virtual-machines-windows-sap-deployment-guide.md#ec323ac3-1de9-4c3a-b770-4ff701def65b
-[deployment-guide-configure-proxy]:virtual-machines-windows-sap-deployment-guide.md#baccae00-6f79-4307-ade4-40292ce4e02d
-[deployment-guide-figure-100]:./media/virtual-machines-shared-sap-deployment-guide/100-deploy-vm-image.png
-[deployment-guide-figure-1000]:./media/virtual-machines-shared-sap-deployment-guide/1000-service-properties.png
-[deployment-guide-figure-11]:virtual-machines-windows-sap-deployment-guide.md#figure-11
-[deployment-guide-figure-1100]:./media/virtual-machines-shared-sap-deployment-guide/1100-azperflib.png
-[deployment-guide-figure-1200]:./media/virtual-machines-shared-sap-deployment-guide/1200-cmd-test-login.png
-[deployment-guide-figure-1300]:./media/virtual-machines-shared-sap-deployment-guide/1300-cmd-test-executed.png
-[deployment-guide-figure-14]:virtual-machines-windows-sap-deployment-guide.md#figure-14
-[deployment-guide-figure-1400]:./media/virtual-machines-shared-sap-deployment-guide/1400-azperflib-error-servicenotstarted.png
-[deployment-guide-figure-300]:./media/virtual-machines-shared-sap-deployment-guide/300-deploy-private-image.png
-[deployment-guide-figure-400]:./media/virtual-machines-shared-sap-deployment-guide/400-deploy-using-disk.png
-[deployment-guide-figure-5]:virtual-machines-windows-sap-deployment-guide.md#figure-5
-[deployment-guide-figure-50]:./media/virtual-machines-shared-sap-deployment-guide/50-forced-tunneling-suse.png
-[deployment-guide-figure-500]:./media/virtual-machines-shared-sap-deployment-guide/500-install-powershell.png
-[deployment-guide-figure-6]:virtual-machines-windows-sap-deployment-guide.md#figure-6
-[deployment-guide-figure-600]:./media/virtual-machines-shared-sap-deployment-guide/600-powershell-version.png
-[deployment-guide-figure-7]:virtual-machines-windows-sap-deployment-guide.md#figure-7
-[deployment-guide-figure-700]:./media/virtual-machines-shared-sap-deployment-guide/700-install-powershell-installed.png
-[deployment-guide-figure-760]:./media/virtual-machines-shared-sap-deployment-guide/760-azure-cli-version.png
-[deployment-guide-figure-900]:./media/virtual-machines-shared-sap-deployment-guide/900-cmd-update-executed.png
-[deployment-guide-figure-azure-cli-installed]:virtual-machines-windows-sap-deployment-guide.md#402488e5-f9bb-4b29-8063-1c5f52a892d0
-[deployment-guide-figure-azure-cli-version]:virtual-machines-windows-sap-deployment-guide.md#0ad010e6-f9b5-4c21-9c09-bb2e5efb3fda
-[deployment-guide-install-vm-agent-windows]:virtual-machines-windows-sap-deployment-guide.md#b2db5c9a-a076-42c6-9835-16945868e866
-[deployment-guide-troubleshooting-chapter]:virtual-machines-windows-sap-deployment-guide.md#564adb4f-5c95-4041-9616-6635e83a810b
-
-[deploy-template-cli]:../resource-group-template-deploy.md#deploy-with-azure-cli-for-mac-linux-and-windows
-[deploy-template-portal]:../resource-group-template-deploy.md#deploy-with-the-preview-portal
-[deploy-template-powershell]:../resource-group-template-deploy.md#deploy-with-powershell
-
-[dr-guide-classic]:http://go.microsoft.com/fwlink/?LinkID=521971
-
-[getting-started]:virtual-machines-windows-sap-get-started.md
-[getting-started-dbms]:virtual-machines-windows-sap-get-started.md#1343ffe1-8021-4ce6-a08d-3a1553a4db82
-[getting-started-deployment]:virtual-machines-windows-sap-get-started.md#6aadadd2-76b5-46d8-8713-e8d63630e955
-[getting-started-planning]:virtual-machines-windows-sap-get-started.md#3da0389e-708b-4e82-b2a2-e92f132df89c
-
-[getting-started-windows-classic]:virtual-machines-windows-classic-sap-get-started.md
-[getting-started-windows-classic-dbms]:virtual-machines-windows-classic-sap-get-started.md#c5b77a14-f6b4-44e9-acab-4d28ff72a930
-[getting-started-windows-classic-deployment]:virtual-machines-windows-classic-sap-get-started.md#f84ea6ce-bbb4-41f7-9965-34d31b0098ea
-[getting-started-windows-classic-dr]:virtual-machines-windows-classic-sap-get-started.md#cff10b4a-01a5-4dc3-94b6-afb8e55757d3
-[getting-started-windows-classic-ha-sios]:virtual-machines-windows-classic-sap-get-started.md#4bb7512c-0fa0-4227-9853-4004281b1037
-[getting-started-windows-classic-planning]:virtual-machines-windows-classic-sap-get-started.md#f2a5e9d8-49e4-419e-9900-af783173481c
-
-[ha-guide-classic]:http://go.microsoft.com/fwlink/?LinkId=613056
-
-[ha-guide]:virtual-machines-windows-sap-high-availability-guide.md
-
-[install-extension-cli]:virtual-machines-linux-enable-aem.md
-
-[Logo_Linux]:./media/virtual-machines-shared-sap-shared/Linux.png
-[Logo_Windows]:./media/virtual-machines-shared-sap-shared/Windows.png
-
-[msdn-set-azurermvmaemextension]:https://msdn.microsoft.com/library/azure/mt670598.aspx
-
-[planning-guide]:virtual-machines-windows-sap-planning-guide.md
-[planning-guide-1.2]:virtual-machines-windows-sap-planning-guide.md#e55d1e22-c2c8-460b-9897-64622a34fdff
-[planning-guide-11]:virtual-machines-windows-sap-planning-guide.md#7cf991a1-badd-40a9-944e-7baae842a058
-[planning-guide-11.4.1]:virtual-machines-windows-sap-planning-guide.md#5d9d36f9-9058-435d-8367-5ad05f00de77
-[planning-guide-11.5]:virtual-machines-windows-sap-planning-guide.md#4e165b58-74ca-474f-a7f4-5e695a93204f
-[planning-guide-2.1]:virtual-machines-windows-sap-planning-guide.md#1625df66-4cc6-4d60-9202-de8a0b77f803
-[planning-guide-2.2]:virtual-machines-windows-sap-planning-guide.md#f5b3b18c-302c-4bd8-9ab2-c388f1ab3d10
-[planning-guide-3.1]:virtual-machines-windows-sap-planning-guide.md#be80d1b9-a463-4845-bd35-f4cebdb5424a
-[planning-guide-3.2.1]:virtual-machines-windows-sap-planning-guide.md#df49dc09-141b-4f34-a4a2-990913b30358
-[planning-guide-3.2.2]:virtual-machines-windows-sap-planning-guide.md#fc1ac8b2-e54a-487c-8581-d3cc6625e560
-[planning-guide-3.2.3]:virtual-machines-windows-sap-planning-guide.md#18810088-f9be-4c97-958a-27996255c665
-[planning-guide-3.2]:virtual-machines-windows-sap-planning-guide.md#8d8ad4b8-6093-4b91-ac36-ea56d80dbf77
-[planning-guide-3.3.2]:virtual-machines-windows-sap-planning-guide.md#ff5ad0f9-f7f4-4022-9102-af07aef3bc92
-[planning-guide-5.1.1]:virtual-machines-windows-sap-planning-guide.md#4d175f1b-7353-4137-9d2f-817683c26e53
-[planning-guide-5.1.2]:virtual-machines-windows-sap-planning-guide.md#e18f7839-c0e2-4385-b1e6-4538453a285c
-[planning-guide-5.2.1]:virtual-machines-windows-sap-planning-guide.md#1b287330-944b-495d-9ea7-94b83aff73ef
-[planning-guide-5.2.2]:virtual-machines-windows-sap-planning-guide.md#57f32b1c-0cba-4e57-ab6e-c39fe22b6ec3
-[planning-guide-5.2]:virtual-machines-windows-sap-planning-guide.md#6ffb9f41-a292-40bf-9e70-8204448559e7
-[planning-guide-5.3.1]:virtual-machines-windows-sap-planning-guide.md#6e835de8-40b1-4b71-9f18-d45b20959b79
-[planning-guide-5.3.2]:virtual-machines-windows-sap-planning-guide.md#a43e40e6-1acc-4633-9816-8f095d5a7b6a
-[planning-guide-5.4.2]:virtual-machines-windows-sap-planning-guide.md#9789b076-2011-4afa-b2fe-b07a8aba58a1
-[planning-guide-5.5.1]:virtual-machines-windows-sap-planning-guide.md#4efec401-91e0-40c0-8e64-f2dceadff646
-[planning-guide-5.5.3]:virtual-machines-windows-sap-planning-guide.md#17e0d543-7e8c-4160-a7da-dd7117a1ad9d
-[planning-guide-7.1]:virtual-machines-windows-sap-planning-guide.md#3e9c3690-da67-421a-bc3f-12c520d99a30
-[planning-guide-7]:virtual-machines-windows-sap-planning-guide.md#96a77628-a05e-475d-9df3-fb82217e8f14
-[planning-guide-9.1]:virtual-machines-windows-sap-planning-guide.md#6f0a47f3-a289-4090-a053-2521618a28c3
-[planning-guide-azure-premium-storage]:virtual-machines-windows-sap-planning-guide.md#ff5ad0f9-f7f4-4022-9102-af07aef3bc92
-
-[planning-guide-figure-100]:./media/virtual-machines-shared-sap-planning-guide/100-single-vm-in-azure.png
-[planning-guide-figure-1300]:./media/virtual-machines-shared-sap-planning-guide/1300-ref-config-iaas-for-sap.png
-[planning-guide-figure-1400]:./media/virtual-machines-shared-sap-planning-guide/1400-attach-detach-disks.png
-[planning-guide-figure-1600]:./media/virtual-machines-shared-sap-planning-guide/1600-firewall-port-rule.png
-[planning-guide-figure-1700]:./media/virtual-machines-shared-sap-planning-guide/1700-single-vm-demo.png
-[planning-guide-figure-1900]:./media/virtual-machines-shared-sap-planning-guide/1900-vm-set-vnet.png
-[planning-guide-figure-200]:./media/virtual-machines-shared-sap-planning-guide/200-multiple-vms-in-azure.png
-[planning-guide-figure-2100]:./media/virtual-machines-shared-sap-planning-guide/2100-s2s.png
-[planning-guide-figure-2200]:./media/virtual-machines-shared-sap-planning-guide/2200-network-printing.png
-[planning-guide-figure-2300]:./media/virtual-machines-shared-sap-planning-guide/2300-sapgui-stms.png
-[planning-guide-figure-2400]:./media/virtual-machines-shared-sap-planning-guide/2400-vm-extension-overview.png
-[planning-guide-figure-2500]:./media/virtual-machines-shared-sap-planning-guide/2500-vm-extension-details.png
-[planning-guide-figure-2600]:./media/virtual-machines-shared-sap-planning-guide/2600-sap-router-connection.png
-[planning-guide-figure-2700]:./media/virtual-machines-shared-sap-planning-guide/2700-exposed-sap-portal.png
-[planning-guide-figure-2800]:./media/virtual-machines-shared-sap-planning-guide/2800-endpoint-config.png
-[planning-guide-figure-2900]:./media/virtual-machines-shared-sap-planning-guide/2900-azure-ha-sap-ha.png
-[planning-guide-figure-300]:./media/virtual-machines-shared-sap-planning-guide/300-vpn-s2s.png
-[planning-guide-figure-3000]:./media/virtual-machines-shared-sap-planning-guide/3000-sap-ha-on-azure.png
-[planning-guide-figure-3200]:./media/virtual-machines-shared-sap-planning-guide/3200-sap-ha-with-sql.png
-[planning-guide-figure-400]:./media/virtual-machines-shared-sap-planning-guide/400-vm-services.png
-[planning-guide-figure-600]:./media/virtual-machines-shared-sap-planning-guide/600-s2s-details.png
-[planning-guide-figure-700]:./media/virtual-machines-shared-sap-planning-guide/700-decision-tree-deploy-to-azure.png
-[planning-guide-figure-800]:./media/virtual-machines-shared-sap-planning-guide/800-portal-vm-overview.png
-[planning-guide-microsoft-azure-networking]:virtual-machines-windows-sap-planning-guide.md#61678387-8868-435d-9f8c-450b2424f5bd
-[planning-guide-storage-microsoft-azure-storage-and-data-disks]:virtual-machines-windows-sap-planning-guide.md#a72afa26-4bf4-4a25-8cf7-855d6032157f
-
-[sap-ha-guide]:virtual-machines-windows-sap-high-availability-guide.md
-[sap-ha-guide-1]:virtual-machines-windows-sap-high-availability-guide.md#217c5479-5595-4cd8-870d-15ab00d4f84c
-[sap-ha-guide-2]:virtual-machines-windows-sap-high-availability-guide.md#42b8f600-7ba3-4606-b8a5-53c4f026da08
-[sap-ha-guide-3]:virtual-machines-windows-sap-high-availability-guide.md#42156640c6-01cf-45a9-b225-4baa678b24f1
-[sap-ha-guide-3.1]:virtual-machines-windows-sap-high-availability-guide.md#f76af273-1993-4d83-b12d-65deeae23686
-[sap-ha-guide-3.2]:virtual-machines-windows-sap-high-availability-guide.md#3e85fbe0-84b1-4892-87af-d9b65ff91860
-[sap-ha-guide-4]:virtual-machines-windows-sap-high-availability-guide.md#8ecf3ba0-67c0-4495-9c14-feec1a2255b7
-[sap-ha-guide-4.1]:virtual-machines-windows-sap-high-availability-guide.md#1a3c5408-b168-46d6-99f5-4219ad1b1ff2
-[sap-ha-guide-5]:virtual-machines-windows-sap-high-availability-guide.md#fdfee875-6e66-483a-a343-14bbaee33275
-[sap-ha-guide-5.1]:virtual-machines-windows-sap-high-availability-guide.md#be21cf3e-fb01-402b-9955-54fbecf66592
-[sap-ha-guide-5.2]:virtual-machines-windows-sap-high-availability-guide.md#ff7a9a06-2bc5-4b20-860a-46cdb44669cd
-[sap-ha-guide-6]:virtual-machines-windows-sap-high-availability-guide.md#2ddba413-a7f5-4e4e-9a51-87908879c10a
-[sap-ha-guide-6.1]:virtual-machines-windows-sap-high-availability-guide.md#1a464091-922b-48d7-9d08-7cecf757f341
-[sap-ha-guide-6.2]:virtual-machines-windows-sap-high-availability-guide.md#44641e18-a94e-431f-95ff-303ab65e0bcb
-[sap-ha-guide-7]:virtual-machines-windows-sap-high-availability-guide.md#2e3fec50-241e-441b-8708-0b1864f66dfa
-[sap-ha-guide-7.1]:virtual-machines-windows-sap-high-availability-guide.md#93faa747-907e-440a-b00a-1ae0a89b1c0e
-[sap-ha-guide-7.2]:virtual-machines-windows-sap-high-availability-guide.md#f559c285-ee68-4eec-add1-f60fe7b978db
-[sap-ha-guide-7.2.1]:virtual-machines-windows-sap-high-availability-guide.md#b5b1fd0b-1db4-4d49-9162-de07a0132a51
-[sap-ha-guide-7.3]:virtual-machines-windows-sap-high-availability-guide.md#ddd878a0-9c2f-4b8e-8968-26ce60be1027
-[sap-ha-guide-7.4]:virtual-machines-windows-sap-high-availability-guide.md#045252ed-0277-4fc8-8f46-c5a29694a816
-[sap-ha-guide-8]:virtual-machines-windows-sap-high-availability-guide.md#78092dbe-165b-454c-92f5-4972bdbef9bf
-[sap-ha-guide-8.1]:virtual-machines-windows-sap-high-availability-guide.md#c87a8d3f-b1dc-4d2f-b23c-da4b72977489
-[sap-ha-guide-8.2]:virtual-machines-windows-sap-high-availability-guide.md#7fe9af0e-3cce-495b-a5ec-dcb4d8e0a310
-[sap-ha-guide-8.3]:virtual-machines-windows-sap-high-availability-guide.md#47d5300a-a830-41d4-83dd-1a0d1ffdbe6a
-[sap-ha-guide-8.4]:virtual-machines-windows-sap-high-availability-guide.md#b22d7b3b-4343-40ff-a319-097e13f62f9e
-[sap-ha-guide-8.5]:virtual-machines-windows-sap-high-availability-guide.md#9fbd43c0-5850-4965-9726-2a921d85d73f
-[sap-ha-guide-8.6]:virtual-machines-windows-sap-high-availability-guide.md#84c019fe-8c58-4dac-9e54-173efd4b2c30
-[sap-ha-guide-8.7]:virtual-machines-windows-sap-high-availability-guide.md#7a8f3e9b-0624-4051-9e41-b73fff816a9e
-[sap-ha-guide-8.8]:virtual-machines-windows-sap-high-availability-guide.md#f19bd997-154d-4583-a46e-7f5a69d0153c
-[sap-ha-guide-8.9]:virtual-machines-windows-sap-high-availability-guide.md#fe0bd8b5-2b43-45e3-8295-80bee5415716
-[sap-ha-guide-8.10]:virtual-machines-windows-sap-high-availability-guide.md#e69e9a34-4601-47a3-a41c-d2e11c626c0c
-[sap-ha-guide-8.11]:virtual-machines-windows-sap-high-availability-guide.md#661035b2-4d0f-4d31-86f8-dc0a50d78158
-[sap-ha-guide-8.12]:virtual-machines-windows-sap-high-availability-guide.md#0d67f090-7928-43e0-8772-5ccbf8f59aab
-[sap-ha-guide-8.12.1]:virtual-machines-windows-sap-high-availability-guide.md#5eecb071-c703-4ccc-ba6d-fe9c6ded9d79
-[sap-ha-guide-8.12.2]:virtual-machines-windows-sap-high-availability-guide.md#e49a4529-50c9-4dcf-bde7-15a0c21d21ca
-[sap-ha-guide-8.12.2.1]:virtual-machines-windows-sap-high-availability-guide.md#06260b30-d697-4c4d-b1c9-d22c0bd64855
-[sap-ha-guide-8.12.2.2]:virtual-machines-windows-sap-high-availability-guide.md#4c08c387-78a0-46b1-9d27-b497b08cac3d
-[sap-ha-guide-8.12.3]:virtual-machines-windows-sap-high-availability-guide.md#5c8e5482-841e-45e1-a89d-a05c0907c868
-[sap-ha-guide-8.12.3.1]:virtual-machines-windows-sap-high-availability-guide.md#1c2788c3-3648-4e82-9e0d-e058e475e2a3
-[sap-ha-guide-8.12.3.2]:virtual-machines-windows-sap-high-availability-guide.md#dd41d5a2-8083-415b-9878-839652812102
-[sap-ha-guide-8.12.3.3]:virtual-machines-windows-sap-high-availability-guide.md#d9c1fc8e-8710-4dff-bec2-1f535db7b006
-[sap-ha-guide-9]:virtual-machines-windows-sap-high-availability-guide.md#a06f0b49-8a7a-42bf-8b0d-c12026c5746b
-[sap-ha-guide-9.1]:virtual-machines-windows-sap-high-availability-guide.md#31c6bd4f-51df-4057-9fdf-3fcbc619c170
-[sap-ha-guide-9.1.1]:virtual-machines-windows-sap-high-availability-guide.md#a97ad604-9094-44fe-a364-f89cb39bf097
-[sap-ha-guide-9.1.2]:virtual-machines-windows-sap-high-availability-guide.md#eb5af918-b42f-4803-bb50-eff41f84b0b0
-[sap-ha-guide-9.1.3]:virtual-machines-windows-sap-high-availability-guide.md#e4caaab2-e90f-4f2c-bc84-2cd2e12a9556
-[sap-ha-guide-9.1.4]:virtual-machines-windows-sap-high-availability-guide.md#10822f4f-32e7-4871-b63a-9b86c76ce761
-[sap-ha-guide-9.1.5]:virtual-machines-windows-sap-high-availability-guide.md#4498c707-86c0-4cde-9c69-058a7ab8c3ac
-[sap-ha-guide-9.2]:virtual-machines-windows-sap-high-availability-guide.md#85d78414-b21d-4097-92b6-34d8bcb724b7
-[sap-ha-guide-9.3]:virtual-machines-windows-sap-high-availability-guide.md#8a276e16-f507-4071-b829-cdc0a4d36748
-[sap-ha-guide-9.4]:virtual-machines-windows-sap-high-availability-guide.md#094bc895-31d4-4471-91cc-1513b64e406a
-[sap-ha-guide-9.5]:virtual-machines-windows-sap-high-availability-guide.md#2477e58f-c5a7-4a5d-9ae3-7b91022cafb5
-[sap-ha-guide-9.6]:virtual-machines-windows-sap-high-availability-guide.md#0ba4a6c1-cc37-4bcf-a8dc-025de4263772
-[sap-ha-guide-10]:virtual-machines-windows-sap-high-availability-guide.md#18aa2b9d-92d2-4c0e-8ddd-5acaabda99e9
-[sap-ha-guide-10.1]:virtual-machines-windows-sap-high-availability-guide.md#65fdef0f-9f94-41f9-b314-ea45bbfea445
-[sap-ha-guide-10.2]:virtual-machines-windows-sap-high-availability-guide.md#5e959fa9-8fcd-49e5-a12c-37f6ba07b916
-[sap-ha-guide-10.3]:virtual-machines-windows-sap-high-availability-guide.md#755a6b93-0099-4533-9f6d-5c9a613878b5
-
-[sap-ha-multi-sid-guide]:virtual-machines-windows-sap-high-availability-multi-sid.md (SAP multi-SID high-availability configuration)
-
-
-[sap-ha-guide-figure-1000]:./media/virtual-machines-shared-sap-high-availability-guide/1000-wsfc-for-sap-ascs-on-azure.png
-[sap-ha-guide-figure-1001]:./media/virtual-machines-shared-sap-high-availability-guide/1001-wsfc-on-azure-ilb.png
-[sap-ha-guide-figure-1002]:./media/virtual-machines-shared-sap-high-availability-guide/1002-wsfc-sios-on-azure-ilb.png
-[sap-ha-guide-figure-2000]:./media/virtual-machines-shared-sap-high-availability-guide/2000-wsfc-sap-as-ha-on-azure.png
-[sap-ha-guide-figure-2001]:./media/virtual-machines-shared-sap-high-availability-guide/2001-wsfc-sap-ascs-ha-on-azure.png
-[sap-ha-guide-figure-2003]:./media/virtual-machines-shared-sap-high-availability-guide/2003-wsfc-sap-dbms-ha-on-azure.png
-[sap-ha-guide-figure-2004]:./media/virtual-machines-shared-sap-high-availability-guide/2004-wsfc-sap-ha-e2e-archit-template1-on-azure.png
-[sap-ha-guide-figure-2005]:./media/virtual-machines-shared-sap-high-availability-guide/2005-wsfc-sap-ha-e2e-arch-template2-on-azure.png
-
-[sap-ha-guide-figure-3000]:./media/virtual-machines-shared-sap-high-availability-guide/3000-template-parameters-sap-ha-arm-on-azure.png
-[sap-ha-guide-figure-3001]:./media/virtual-machines-shared-sap-high-availability-guide/3001-configuring-dns-servers-for-Azure-vnet.png
-[sap-ha-guide-figure-3002]:./media/virtual-machines-shared-sap-high-availability-guide/3002-configuring-static-IP-address-for-network-card-of-each-vm.png
-[sap-ha-guide-figure-3003]:./media/virtual-machines-shared-sap-high-availability-guide/3003-setup-static-ip-address-ilb-for-ascs-instance.png
-[sap-ha-guide-figure-3004]:./media/virtual-machines-shared-sap-high-availability-guide/3004-default-ascs-scs-ilb-balancing-rules-for-azure-ilb.png
-[sap-ha-guide-figure-3005]:./media/virtual-machines-shared-sap-high-availability-guide/3005-changing-ascs-scs-default-ilb-rules-for-azure-ilb.png
-[sap-ha-guide-figure-3006]:./media/virtual-machines-shared-sap-high-availability-guide/3006-adding-vm-to-domain.png
-[sap-ha-guide-figure-3007]:./media/virtual-machines-shared-sap-high-availability-guide/3007-config-wsfc-1.png
-[sap-ha-guide-figure-3008]:./media/virtual-machines-shared-sap-high-availability-guide/3008-config-wsfc-2.png
-[sap-ha-guide-figure-3009]:./media/virtual-machines-shared-sap-high-availability-guide/3009-config-wsfc-3.png
-[sap-ha-guide-figure-3010]:./media/virtual-machines-shared-sap-high-availability-guide/3010-config-wsfc-4.png
-[sap-ha-guide-figure-3011]:./media/virtual-machines-shared-sap-high-availability-guide/3011-config-wsfc-5.png
-[sap-ha-guide-figure-3012]:./media/virtual-machines-shared-sap-high-availability-guide/3012-config-wsfc-6.png
-[sap-ha-guide-figure-3013]:./media/virtual-machines-shared-sap-high-availability-guide/3013-config-wsfc-7.png
-[sap-ha-guide-figure-3014]:./media/virtual-machines-shared-sap-high-availability-guide/3014-config-wsfc-8.png
-[sap-ha-guide-figure-3015]:./media/virtual-machines-shared-sap-high-availability-guide/3015-config-wsfc-9.png
-[sap-ha-guide-figure-3016]:./media/virtual-machines-shared-sap-high-availability-guide/3016-config-wsfc-10.png
-[sap-ha-guide-figure-3017]:./media/virtual-machines-shared-sap-high-availability-guide/3017-config-wsfc-11.png
-[sap-ha-guide-figure-3018]:./media/virtual-machines-shared-sap-high-availability-guide/3018-config-wsfc-12.png
-[sap-ha-guide-figure-3019]:./media/virtual-machines-shared-sap-high-availability-guide/3019-assign-permissions-on-share-for-cluster-name-object.png
-[sap-ha-guide-figure-3020]:./media/virtual-machines-shared-sap-high-availability-guide/3020-change-object-type-include-computer-objects.png
-[sap-ha-guide-figure-3021]:./media/virtual-machines-shared-sap-high-availability-guide/3021-check-box-for-computer-objects.png
-[sap-ha-guide-figure-3022]:./media/virtual-machines-shared-sap-high-availability-guide/3022-set-security-attributes-for-cluster-name-object-on-file-share-quorum.png
-[sap-ha-guide-figure-3023]:./media/virtual-machines-shared-sap-high-availability-guide/3023-call-configure-cluster-quorum-setting-wizard.png
-[sap-ha-guide-figure-3024]:./media/virtual-machines-shared-sap-high-availability-guide/3024-selection-screen-different-quorum-configurations.png
-[sap-ha-guide-figure-3025]:./media/virtual-machines-shared-sap-high-availability-guide/3025-selection-screen-file-share-witness.png
-[sap-ha-guide-figure-3026]:./media/virtual-machines-shared-sap-high-availability-guide/3026-define-file-share-location-for-witness-share.png
-[sap-ha-guide-figure-3027]:./media/virtual-machines-shared-sap-high-availability-guide/3027-successful-reconfiguration-cluster-file-share-witness.png
-[sap-ha-guide-figure-3028]:./media/virtual-machines-shared-sap-high-availability-guide/3028-install-dot-net-framework-35.png
-[sap-ha-guide-figure-3029]:./media/virtual-machines-shared-sap-high-availability-guide/3029-install-dot-net-framework-35-progress.png
-[sap-ha-guide-figure-3030]:./media/virtual-machines-shared-sap-high-availability-guide/3030-sios-installer.png
-[sap-ha-guide-figure-3031]:./media/virtual-machines-shared-sap-high-availability-guide/3031-first-screen-sios-data-keeper-installation.png
-[sap-ha-guide-figure-3032]:./media/virtual-machines-shared-sap-high-availability-guide/3032-data-keeper-informs-service-be-disabled.png
-[sap-ha-guide-figure-3033]:./media/virtual-machines-shared-sap-high-availability-guide/3033-user-selection-sios-data-keeper.png
-[sap-ha-guide-figure-3034]:./media/virtual-machines-shared-sap-high-availability-guide/3034-domain-user-sios-data-keeper.png
-[sap-ha-guide-figure-3035]:./media/virtual-machines-shared-sap-high-availability-guide/3035-provide-sios-data-keeper-license.png
-[sap-ha-guide-figure-3036]:./media/virtual-machines-shared-sap-high-availability-guide/3036-data-keeper-management-config-tool.png
-[sap-ha-guide-figure-3037]:./media/virtual-machines-shared-sap-high-availability-guide/3037-tcp-ip-address-first-node-data-keeper.png
-[sap-ha-guide-figure-3038]:./media/virtual-machines-shared-sap-high-availability-guide/3038-create-replication-sios-job.png
-[sap-ha-guide-figure-3039]:./media/virtual-machines-shared-sap-high-availability-guide/3039-define-sios-replication-job-name.png
-[sap-ha-guide-figure-3040]:./media/virtual-machines-shared-sap-high-availability-guide/3040-define-sios-source-node.png
-[sap-ha-guide-figure-3041]:./media/virtual-machines-shared-sap-high-availability-guide/3041-define-sios-target-node.png
-[sap-ha-guide-figure-3042]:./media/virtual-machines-shared-sap-high-availability-guide/3042-define-sios-synchronous-replication.png
-[sap-ha-guide-figure-3043]:./media/virtual-machines-shared-sap-high-availability-guide/3043-enable-sios-replicated-volume-as-cluster-volume.png
-[sap-ha-guide-figure-3044]:./media/virtual-machines-shared-sap-high-availability-guide/3044-data-keeper-synchronous-mirroring-for-SAP-gui.png
-[sap-ha-guide-figure-3045]:./media/virtual-machines-shared-sap-high-availability-guide/3045-replicated-disk-by-data-keeper-in-wsfc.png
-[sap-ha-guide-figure-3046]:./media/virtual-machines-shared-sap-high-availability-guide/3046-dns-entry-sap-ascs-virtual-name-ip.png
-[sap-ha-guide-figure-3047]:./media/virtual-machines-shared-sap-high-availability-guide/3047-dns-manager.png
-[sap-ha-guide-figure-3048]:./media/virtual-machines-shared-sap-high-availability-guide/3048-default-cluster-probe-port.png
-[sap-ha-guide-figure-3049]:./media/virtual-machines-shared-sap-high-availability-guide/3049-cluster-probe-port-after.png
-[sap-ha-guide-figure-3050]:./media/virtual-machines-shared-sap-high-availability-guide/3050-service-type-ers-delayed-automatic.png
-[sap-ha-guide-figure-5000]:./media/virtual-machines-shared-sap-high-availability-guide/5000-wsfc-sap-sid-node-a.png
-[sap-ha-guide-figure-5001]:./media/virtual-machines-shared-sap-high-availability-guide/5001-sios-replicating-local-volume.png
-[sap-ha-guide-figure-5002]:./media/virtual-machines-shared-sap-high-availability-guide/5002-wsfc-sap-sid-node-b.png
-[sap-ha-guide-figure-5003]:./media/virtual-machines-shared-sap-high-availability-guide/5003-sios-replicating-local-volume-b-to-a.png
-
-[sap-ha-guide-figure-6003]:./media/virtual-machines-shared-sap-high-availability-guide/6003-sap-multi-sid-full-landscape.png
-
-[powershell-install-configure]:https://docs.microsoft.com/powershell/azureps-cmdlets-docs
-[resource-group-authoring-templates]:../resource-group-authoring-templates.md
-[resource-group-overview]:../resource-group-overview.md
-[resource-groups-networking]:../virtual-network/resource-groups-networking.md
-[sap-pam]:https://support.sap.com/pam (SAP Product Availability Matrix)
-[sap-templates-2-tier-marketplace-image]:https://portal.azure.com/#create/Microsoft.Template/uri/https%3A%2F%2Fraw.githubusercontent.com%2FAzure%2Fazure-quickstart-templates%2Fmaster%2Fsap-2-tier-marketplace-image%2Fazuredeploy.json
-[sap-templates-2-tier-os-disk]:https://portal.azure.com/#create/Microsoft.Template/uri/https%3A%2F%2Fraw.githubusercontent.com%2FAzure%2Fazure-quickstart-templates%2Fmaster%2Fsap-2-tier-user-disk%2Fazuredeploy.json
-[sap-templates-2-tier-user-image]:https://portal.azure.com/#create/Microsoft.Template/uri/https%3A%2F%2Fraw.githubusercontent.com%2FAzure%2Fazure-quickstart-templates%2Fmaster%2Fsap-2-tier-user-image%2Fazuredeploy.json
-[sap-templates-3-tier-marketplace-image]:https://portal.azure.com/#create/Microsoft.Template/uri/https%3A%2F%2Fraw.githubusercontent.com%2FAzure%2Fazure-quickstart-templates%2Fmaster%2Fsap-3-tier-marketplace-image%2Fazuredeploy.json
-[sap-templates-3-tier-user-image]:https://portal.azure.com/#create/Microsoft.Template/uri/https%3A%2F%2Fraw.githubusercontent.com%2FAzure%2Fazure-quickstart-templates%2Fmaster%2Fsap-3-tier-user-image%2Fazuredeploy.json
-[sap-templates-3-tier-multisid-xscs-marketplace-image]:https://portal.azure.com/#create/Microsoft.Template/uri/https%3A%2F%2Fraw.githubusercontent.com%2FAzure%2Fazure-quickstart-templates%2Fmaster%2Fsap-3-tier-marketplace-image-multi-sid-xscs%2Fazuredeploy.json
-[sap-templates-3-tier-multisid-db-marketplace-image]:https://portal.azure.com/#create/Microsoft.Template/uri/https%3A%2F%2Fraw.githubusercontent.com%2FAzure%2Fazure-quickstart-templates%2Fmaster%2Fsap-3-tier-marketplace-image-multi-sid-db%2Fazuredeploy.json
-[sap-templates-3-tier-multisid-apps-marketplace-image]:https://portal.azure.com/#create/Microsoft.Template/uri/https%3A%2F%2Fraw.githubusercontent.com%2FAzure%2Fazure-quickstart-templates%2Fmaster%2Fsap-3-tier-marketplace-image-multi-sid-apps%2Fazuredeploy.json
-[storage-azure-cli]:../storage/storage-azure-cli.md
-[storage-azure-cli-copy-blobs]:../storage/storage-azure-cli.md#copy-blobs
-[storage-introduction]:../storage/storage-introduction.md
-[storage-powershell-guide-full-copy-vhd]:../storage/storage-powershell-guide-full.md#how-to-copy-blobs-from-one-storage-container-to-another
-[storage-premium-storage-preview-portal]:../storage/storage-premium-storage.md
-[storage-redundancy]:../storage/storage-redundancy.md
-[storage-scalability-targets]:../storage/storage-scalability-targets.md
-[storage-use-azcopy]:../storage/storage-use-azcopy.md
-[template-201-vm-from-specialized-vhd]:https://github.com/Azure/azure-quickstart-templates/tree/master/201-vm-from-specialized-vhd
-[templates-101-simple-windows-vm]:https://github.com/Azure/azure-quickstart-templates/tree/master/101-simple-windows-vm
-[templates-101-vm-from-user-image]:https://github.com/Azure/azure-quickstart-templates/tree/master/101-vm-from-user-image
-[virtual-machines-linux-attach-disk-portal]:virtual-machines-linux-attach-disk-portal.md
-[virtual-machines-windows-attach-disk-portal]:virtual-machines-windows-attach-disk-portal.md
-[virtual-machines-azure-resource-manager-architecture]:../azure-resource-manager/resource-group-overview.md
-[virtual-machines-azure-resource-manager-architecture-benefits-arm]:../azure-resource-manager/resource-group-overview.md#the-benefits-of-using-resource-manager
-[virtual-machines-azurerm-versus-azuresm]:virtual-machines-windows-compare-deployment-models.md
-[virtual-machines-windows-classic-configure-oracle-data-guard]:virtual-machines-windows-classic-configure-oracle-data-guard.md
-[virtual-machines-linux-cli-deploy-templates]:virtual-machines-linux-cli-deploy-templates.md
-[virtual-machines-deploy-rmtemplates-powershell]:virtual-machines-windows-ps-manage.md
-[virtual-machines-linux-agent-user-guide]:virtual-machines-linux-agent-user-guide.md
-[virtual-machines-linux-agent-user-guide-command-line-options]:virtual-machines-linux-agent-user-guide.md#command-line-options
-[virtual-machines-linux-capture-image]:virtual-machines-linux-capture-image.md
-[virtual-machines-linux-capture-image-capture]:virtual-machines-linux-capture-image.md#capture-the-vm
-[virtual-machines-windows-capture-image]:virtual-machines-windows-capture-image.md
-[virtual-machines-windows-capture-image-capture]:virtual-machines-windows-capture-image.md#capture-the-vm
-[virtual-machines-linux-configure-lvm]:virtual-machines-linux-configure-lvm.md
-[virtual-machines-linux-configure-raid]:virtual-machines-linux-configure-raid.md
-[virtual-machines-linux-classic-create-upload-vhd-step-1]:virtual-machines-linux-classic-create-upload-vhd.md#step-1-prepare-the-image-to-be-uploaded
-[virtual-machines-linux-create-upload-vhd-suse]:virtual-machines-linux-suse-create-upload-vhd.md
-[virtual-machines-linux-redhat-create-upload-vhd]:virtual-machines-linux-redhat-create-upload-vhd.md
-[virtual-machines-linux-how-to-attach-disk]:virtual-machines-linux-add-disk.md
-[virtual-machines-linux-how-to-attach-disk-how-to-initialize-a-new-data-disk-in-linux]:virtual-machines-linux-add-disk.md#connect-to-the-linux-vm-to-mount-the-new-disk
-[virtual-machines-linux-tutorial]:virtual-machines-linux-quick-create-cli.md
-[virtual-machines-linux-update-agent]:virtual-machines-linux-update-agent.md
-[virtual-machines-manage-availability]:virtual-machines-windows-manage-availability.md
-[virtual-machines-ps-create-preconfigure-windows-resource-manager-vms]:virtual-machines-windows-ps-create.md
-[virtual-machines-sizes]:virtual-machines-windows-sizes.md
-[virtual-machines-windows-classic-ps-sql-alwayson-availability-groups]:virtual-machines-windows-classic-ps-sql-alwayson-availability-groups.md
-[virtual-machines-windows-classic-ps-sql-int-listener]:virtual-machines-windows-classic-ps-sql-int-listener.md
-[virtual-machines-windows-portal-sql-alwayson-availability-groups-manual]:virtual-machines-windows-portal-sql-alwayson-availability-groups-manual.md
-[virtual-machines-windows-portal-sql-alwayson-int-listener]:virtual-machines-windows-portal-sql-alwayson-int-listener.md
-[virtual-machines-sql-server-high-availability-and-disaster-recovery-solutions]:virtual-machines-windows-sql-high-availability-dr.md
-[virtual-machines-sql-server-infrastructure-services]:virtual-machines-windows-sql-server-iaas-overview.md
-[virtual-machines-sql-server-performance-best-practices]:virtual-machines-windows-sql-performance.md
-[virtual-machines-upload-image-windows-resource-manager]:virtual-machines-windows-upload-image.md
-[virtual-machines-windows-tutorial]:virtual-machines-windows-hero-tutorial.md
-[virtual-machines-workload-template-sql-alwayson]:https://azure.microsoft.com/documentation/templates/sql-server-2014-alwayson-dsc/
-[virtual-network-deploy-multinic-arm-cli]:../virtual-network/virtual-network-deploy-multinic-arm-cli.md
-[virtual-network-deploy-multinic-arm-ps]:../virtual-network/virtual-network-deploy-multinic-arm-ps.md
-[virtual-network-deploy-multinic-arm-template]:../virtual-network/virtual-network-deploy-multinic-arm-template.md
-[virtual-networks-configure-vnet-to-vnet-connection]:../vpn-gateway/vpn-gateway-vnet-vnet-rm-ps.md
-[virtual-networks-create-vnet-arm-pportal]:../virtual-network/virtual-networks-create-vnet-arm-pportal.md
-[virtual-networks-manage-dns-in-vnet]:../virtual-network/virtual-networks-name-resolution-for-vms-and-role-instances.md
-[virtual-networks-multiple-nics]:../virtual-network/virtual-networks-multiple-nics.md
-[virtual-networks-nsg]:../virtual-network/virtual-networks-nsg.md
-[virtual-networks-reserved-private-ip]:../virtual-network/virtual-networks-static-private-ip-arm-ps.md
-[virtual-networks-static-private-ip-arm-pportal]:../virtual-network/virtual-networks-static-private-ip-arm-pportal.md
-[virtual-networks-udr-overview]:../virtual-network/virtual-networks-udr-overview.md
-[vpn-gateway-about-vpn-devices]:../vpn-gateway/vpn-gateway-about-vpn-devices.md
-[vpn-gateway-create-site-to-site-rm-powershell]:../vpn-gateway/vpn-gateway-create-site-to-site-rm-powershell.md
-[vpn-gateway-cross-premises-options]:../vpn-gateway/vpn-gateway-plan-design.md
-[vpn-gateway-site-to-site-create]:../vpn-gateway/vpn-gateway-howto-site-to-site-resource-manager-portal.md
-[vpn-gateway-vpn-faq]:../vpn-gateway/vpn-gateway-vpn-faq.md
-[xplat-cli]:../xplat-cli-install.md
-[xplat-cli-azure-resource-manager]:../xplat-cli-azure-resource-manager.md
-
-
-Azure Virtual Machines is the solution for organizations that need compute, storage, and network resources, in minimal time, and without lengthy procurement cycles. You can use Azure Virtual Machines to deploy classic applications like SAP NetWeaver-based ABAP, Java, and an ABAP+Java stack. Extend reliability and availability without additional on-premises resources. Azure Virtual Machines supports cross-premises connectivity, so you can integrate Azure Virtual Machines into your organization's on-premises domains, private clouds, and SAP system landscape.
-
-In this article, we cover the steps that you can take to deploy high-availability SAP systems in Azure by using the Azure Resource Manager deployment model. We walk you through these major tasks:
-
-* Find the right SAP Notes and installation guides, listed in the [Resources][sap-ha-guide-2] section. This article complements SAP installation documentation and SAP Notes, which are the primary resources that can help you install and deploy SAP software on specific platforms.
-* Learn the differences between the Azure Resource Manager deployment model and the Azure classic deployment model.
-* Learn about Windows Server Failover Clustering quorum modes, so you can select the model that is right for your Azure deployment.
-* Learn about Windows Server Failover Clustering shared storage in Azure services.
-* Learn how to help protect single-point-of-failure components like Advanced Business Application Programming (ABAP) SAP Central Services (ASCS)/SAP Central Services (SCS) and database management systems (DBMS), and redundant components like SAP Application Server, in Azure.
-* Follow a step-by-step example of an installation and configuration of a high-availability SAP system in a Windows Server Failover Clustering cluster in Azure by using Azure Resource Manager.
-* Learn about additional steps required to use Windows Server Failover Clustering in Azure, but which are not needed in an on-premises deployment.
-
-To simplify deployment and configuration, in this article, we use the SAP three-tier high-availability Resource Manager templates. The templates automate deployment of the entire infrastructure that you need for a high-availability SAP system. The infrastructure also supports SAP Application Performance Standard (SAPS) sizing of your SAP system.
-
-## <a name="217c5479-5595-4cd8-870d-15ab00d4f84c"></a> Prerequisites
-Before you start, make sure that you meet the prerequisites that are described in the following sections. Also, be sure to check all resources listed in the [Resources][sap-ha-guide-2] section.
-
-In this article, we use Azure Resource Manager templates for [three-tier SAP NetWeaver](https://github.com/Azure/azure-quickstart-templates/tree/master/sap-3-tier-marketplace-image/). For a helpful overview of templates, see [SAP Azure Resource Manager templates](https://blogs.msdn.microsoft.com/saponsqlserver/2016/05/16/azure-quickstart-templates-for-sap/).
-
-## <a name="42b8f600-7ba3-4606-b8a5-53c4f026da08"></a> Resources
-These articles cover SAP deployments in Azure:
-
-* [Azure Virtual Machines planning and implementation for SAP NetWeaver][planning-guide]
-* [Azure Virtual Machines deployment for SAP NetWeaver][deployment-guide]
-* [Azure Virtual Machines DBMS deployment for SAP NetWeaver][dbms-guide]
-* [Azure Virtual Machines high availability for SAP NetWeaver (this guide)][sap-ha-guide]
-
-> [!NOTE]
-> Whenever possible, we give you a link to the referring SAP installation guide (see the [SAP installation guides][sap-installation-guides]). For prerequisites and information about the installation process, it's a good idea to read the SAP NetWeaver installation guides carefully. This article covers only specific tasks for SAP NetWeaver-based systems that you can use with Azure Virtual Machines.
->
->
-
-These SAP Notes are related to the topic of SAP in Azure:
-
-| Note number | Title |
-| --- | --- |
-| [1928533] |SAP Applications on Azure: Supported Products and Sizing |
-| [2015553] |SAP on Microsoft Azure: Support Prerequisites |
-| [1999351] |Enhanced Azure Monitoring for SAP |
-| [2178632] |Key Monitoring Metrics for SAP on Microsoft Azure |
-| [1999351] |Virtualization on Windows: Enhanced Monitoring |
-| [2243692] |Use of Azure Premium SSD Storage for SAP DBMS Instance |
-
-Learn more about the [limitations of Azure subscriptions][azure-subscription-service-limits-subscription], including general default limitations and maximum limitations.
-
-## <a name="42156640c6-01cf-45a9-b225-4baa678b24f1"></a>High-availability SAP with Azure Resource Manager vs. the Azure classic deployment model
-The Azure Resource Manager and Azure classic deployment models are different in the following areas:
-
-- Resource groups
-- Azure internal load balancer dependency on the Azure resource group
-- Support for SAP multi-SID scenarios
-
-### <a name="f76af273-1993-4d83-b12d-65deeae23686"></a> Resource groups
-In Azure Resource Manager, you can use resource groups to manage all the application resources in your Azure subscription. An integrated approach, in a resource group, all resources have the same life cycle. For example, all resources are created at the same time and they are deleted at the same time. Learn more about [resource groups](../azure-resource-manager/resource-group-overview.md#resource-groups).
-
-### <a name="3e85fbe0-84b1-4892-87af-d9b65ff91860"></a> Azure internal load balancer dependency on the Azure resource group
-
-In the Azure classic deployment model, there is a dependency between the Azure internal load balancer (Azure Load Balancer service) and the cloud service group. Every internal load balancer needs one cloud service group.
-
-In Azure Resource Manager, you don't need an Azure resource group to use Azure Load Balancer. The environment is simpler and more flexible.
-
-### Support for SAP multi-SID scenarios
-
-In Azure Resource Manager, you can install multiple SAP system identifier (SID) ASCS/SCS instances in one cluster. Multi-SID instances are possible because of support for multiple IP addresses for each Azure internal load balancer.
-
-To use the Azure classic deployment model, follow the procedures described in [SAP NetWeaver in Azure: Clustering SAP ASCS/SCS instances by using Windows Server Failover Clustering in Azure with SIOS DataKeeper](http://go.microsoft.com/fwlink/?LinkId=613056).
-
-> [!IMPORTANT]
-> We strongly recommend that you use the Azure Resource Manager deployment model for your SAP installations. It offers many benefits that are not available in the classic deployment model. Learn more about Azure [deployment models][virtual-machines-azure-resource-manager-architecture-benefits-arm].   
->
->
-
-## <a name="8ecf3ba0-67c0-4495-9c14-feec1a2255b7"></a> Windows Server Failover Clustering
-Windows Server Failover Clustering is the foundation of a high-availability SAP ASCS/SCS installation and DBMS in Windows.
-
-A failover cluster is a group of 1+n independent servers (nodes) that work together to increase the availability of applications and services. If a node failure occurs, Windows Server Failover Clustering calculates the number of failures that can occur while maintaining a healthy cluster to provide applications and services. You can choose from different quorum modes to achieve failover clustering.
-
-### <a name="1a3c5408-b168-46d6-99f5-4219ad1b1ff2"></a> Quorum modes
-You can choose from four quorum modes when you use Windows Server Failover Clustering:
-
-* **Node Majority**. Each node of the cluster can vote. The cluster functions only with a majority of votes, that is, with more than half the votes. We recommend this option for clusters that have an uneven number of nodes. For example, three nodes in a seven-node cluster can fail, and the cluster stills achieves a majority and continues to run.  
-* **Node and Disk Majority**. Each node and a designated disk (a disk witness) in the cluster storage can vote when they are available and in communication. The cluster functions only with a majority of the votes, that is, with more than half the votes. This mode makes sense in a cluster environment with an even number of nodes. If half the nodes and the disk are online, the cluster remains in a healthy state.
-* **Node and File Share Majority**. Each node plus a designated file share (a file share witness) that the administrator creates can vote, regardless of whether the nodes and file share are available and in communication. The cluster functions only with a majority of the votes, that is, with more than half the votes. This mode makes sense in a cluster environment with an even number of nodes. It's similar to the Node and Disk Majority mode, but it uses a witness file share instead of a witness disk. This mode is easy to implement, but if the file share itself is not highly available, it might become a single point of failure.
-* **No Majority: Disk Only**. The cluster has a quorum if one node is available and in communication with a specific disk in the cluster storage. Only the nodes that also are in communication with that disk can join the cluster. We recommend that you do not use this mode.
- 
-
-## <a name="fdfee875-6e66-483a-a343-14bbaee33275"></a> Windows Server Failover Clustering on-premises
-Figure 1 shows a cluster of two nodes. If the network connection between the nodes fails and both nodes stay up and running, a quorum disk or file share determines which node will continue to provide the cluster's applications and services. The node that has access to the quorum disk or file share is the node that ensures that services continue.
-
-Because this example uses a two-node cluster, we use the Node and File Share Majority quorum mode. The Node and Disk Majority also is a valid option. In a production environment, we recommend that you use a quorum disk. You can use network and storage system technology to make it highly available.
-
-![Figure 1: Example of a Windows Server Failover Clustering configuration for SAP ASCS/SCS in Azure][sap-ha-guide-figure-1000]
-
-_**Figure 1:** Example of a Windows Server Failover Clustering configuration for SAP ASCS/SCS in Azure_
-
-### <a name="be21cf3e-fb01-402b-9955-54fbecf66592"></a> Shared storage
-Figure 1 also shows a two-node shared storage cluster. In an on-premises shared storage cluster, all nodes in the cluster detect shared storage. A locking mechanism protects the data from corruption. All nodes can detect if another node fails. If one node fails, the remaining node takes ownership of the storage resources and ensures the availability of services.
-
-> [!NOTE]
-> You don't need shared disks for high availability with some DBMS applications, like with SQL Server. SQL Server Always On replicates DBMS data and log files from the local disk of one cluster node to the local disk of another cluster node. In that case, the Windows cluster configuration doesn't need a shared disk.
->
->
-
-### <a name="ff7a9a06-2bc5-4b20-860a-46cdb44669cd"></a> Networking and name resolution
-Client computers reach the cluster over a virtual IP address and a virtual host name that the DNS server provides. The on-premises nodes and the DNS server can handle multiple IP addresses.
-
-In a typical setup, you use two or more network connections:
-
-* A dedicated connection to the storage
-* A cluster-internal network connection for the heartbeat
-* A public network that clients use to connect to the cluster
-
-## <a name="2ddba413-a7f5-4e4e-9a51-87908879c10a"></a> Windows Server Failover Clustering in Azure
-Compared to bare metal or private cloud deployments, Azure Virtual Machines requires additional steps to configure Windows Server Failover Clustering. When you build a shared cluster disk, you need to set several IP addresses and virtual host names for the SAP ASCS/SCS instance.
-
-In this article, we discuss key concepts and the additional steps required to build an SAP high-availability central services cluster in Azure. We show you how to set up the third-party tool SIOS DataKeeper, and how to configure the Azure internal load balancer. You can use these tools to create a Windows failover cluster with a file share witness in Azure.
-
-![Figure 2: Windows Server Failover Clustering configuration in Azure without a shared disk][sap-ha-guide-figure-1001]
-
-_**Figure 2:** Windows Server Failover Clustering configuration in Azure without a shared disk_
-
-### <a name="1a464091-922b-48d7-9d08-7cecf757f341"></a> Shared disk in Azure with SIOS DataKeeper
-You need cluster shared storage for a high-availability SAP ASCS/SCS instance. As of September 2016, Azure doesn't offer shared storage that you can use to create a shared storage cluster. You can use third-party software SIOS DataKeeper Cluster Edition to create a mirrored storage that simulates cluster shared storage. The SIOS solution provides real-time synchronous data replication. This is how you can create a shared disk resource for a cluster:
-
-1. Attach an additional Azure virtual hard disk (VHD) to each of the virtual machines (VMs) in a Windows cluster configuration.
-2. Run SIOS DataKeeper Cluster Edition on both virtual machine nodes.
-3. Configure SIOS DataKeeper Cluster Edition so that it mirrors the content of the additional VHD attached volume from the source virtual machine to the additional VHD attached volume of the target virtual machine. SIOS DataKeeper abstracts the source and target local volumes, and then presents them to Windows Server Failover Clustering as one shared disk.
-
-Get more information about [SIOS DataKeeper](http://us.sios.com/products/datakeeper-cluster/).
-
-![Figure 3: Windows Server Failover Clustering configuration in Azure with SIOS DataKeeper][sap-ha-guide-figure-1002]
-
-_**Figure 3:** Windows Server Failover Clustering configuration in Azure with SIOS DataKeeper_
-
-> [!NOTE]
-> You don't need shared disks for high availability with some DBMS products, like SQL Server. SQL Server Always On replicates DBMS data and log files from the local disk of one cluster node to the local disk of another cluster node. In this case, the Windows cluster configuration doesn't need a shared disk.
->
->
-
-### <a name="44641e18-a94e-431f-95ff-303ab65e0bcb"></a> Name resolution in Azure
-The Azure cloud platform doesn't offer the option to configure virtual IP addresses, such as floating IP addresses. You need an alternative solution to set up a virtual IP address to reach the cluster resource in the cloud.
-Azure has an internal load balancer in the Azure Load Balancer service. With the internal load balancer, clients reach the cluster over the cluster virtual IP address.
-You need to deploy the internal load balancer in the resource group that contains the cluster nodes. Then, configure all necessary port forwarding rules with the probe ports of the internal load balancer.
-The clients can connect via the virtual host name. The DNS server resolves the cluster IP address, and the internal load balancer handles port forwarding to the active node of the cluster.
-
-## <a name="2e3fec50-241e-441b-8708-0b1864f66dfa"></a> SAP NetWeaver high availability in Azure Infrastructure-as-a-Service (IaaS)
-To achieve SAP application high availability, such as for SAP software components, you need to protect the following components:
-
-* SAP Application Server instance
-* SAP ASCS/SCS instance
-* DBMS server
-
-For more information about protecting SAP components in high-availability scenarios, see [Azure Virtual Machines planning and implementation for SAP NetWeaver][planning-guide-11].
-
-### <a name="93faa747-907e-440a-b00a-1ae0a89b1c0e"></a> High-availability SAP Application Server
-You usually don't need a specific high-availability solution for the SAP Application Server and dialog instances. You achieve high availability by redundancy, and you'll configure multiple dialog instances in different instances of Azure Virtual Machines. You should have at least two SAP application instances installed in two instances of Azure Virtual Machines.
-
-![Figure 4: High-availability SAP Application Server][sap-ha-guide-figure-2000]
-
-_**Figure 4:** High-availability SAP Application Server_
-
-You must place all virtual machines that host SAP Application Server instances in the same Azure availability set. An Azure availability set ensures that:
-
-* All virtual machines are part of the same upgrade domain. An upgrade domain, for example, makes sure that the virtual machines aren't updated at the same time during planned maintenance downtime.
-* All virtual machines are part of the same fault domain. A fault domain, for example, makes sure that virtual machines are deployed so that no single point of failure affects the availability of all virtual machines.
-
-Learn more about how to [manage the availability of virtual machines][virtual-machines-manage-availability].
-
-Because the Azure storage account is a potential single point of failure, it's important to have at least two Azure storage accounts, in which at least two virtual machines are distributed. In an ideal setup, the disks of each virtual machine that is running an SAP dialog instance would be deployed in a different storage account.
-
-### <a name="f559c285-ee68-4eec-add1-f60fe7b978db"></a> High-availability SAP ASCS/SCS instance
-Figure 5 is an example of a high-availability SAP ASCS/SCS instance.
-
-![Figure 5: High-availability SAP ASCS/SCS instance][sap-ha-guide-figure-2001]
-
-_**Figure 5:** High-availability SAP ASCS/SCS instance_
-
-#### <a name="b5b1fd0b-1db4-4d49-9162-de07a0132a51"></a> SAP ASCS/SCS instance high availability with Windows Server Failover Clustering in Azure
-Compared to bare metal or private cloud deployments, Azure Virtual Machines requires additional steps to configure Windows Server Failover Clustering. To build a Windows failover cluster, you need a shared cluster disk, several IP addresses, several virtual host names, and an Azure internal load balancer for clustering an SAP ASCS/SCS instance. We discuss this in more detail later in the article.
-
-![Figure 6: Windows Server Failover Clustering for an SAP ASCS/SCS configuration in Azure by using SIOS DataKeeper][sap-ha-guide-figure-1002]
-
-_**Figure 6:** Windows Server Failover Clustering for an SAP ASCS/SCS configuration in Azure with SIOS DataKeeper_
-
-### <a name="ddd878a0-9c2f-4b8e-8968-26ce60be1027"></a>High-availability DBMS instance
-The DBMS also is a single point of contact in an SAP system. You need to protect it by using a high-availability solution. Figure 7 shows a SQL Server Always On high-availability solution in Azure, with Windows Server Failover Clustering and the Azure internal load balancer. SQL Server Always On replicates DBMS data and log files by using its own DBMS replication. In this case, you don't need cluster shared disks, which simplifies the entire setup.
-
-![Figure 7: Example of a high-availability SAP DBMS, with SQL Server Always On][sap-ha-guide-figure-2003]
-
-_**Figure 7:** Example of a high-availability SAP DBMS, with SQL Server Always On_
-
-For more information about clustering SQL Server in Azure by using the Azure Resource Manager deployment model, see these articles:
-
-* [Configure Always On availability group in Azure Virtual Machines manually by using Resource Manager][virtual-machines-windows-portal-sql-alwayson-availability-groups-manual]
-* [Configure an Azure internal load balancer for an Always On availability group in Azure][virtual-machines-windows-portal-sql-alwayson-int-listener]
-
-## <a name="045252ed-0277-4fc8-8f46-c5a29694a816"></a> End-to-end high-availability deployment scenarios
-
-### Deployment scenario using Architectural Template 1
-
-Figure 8 shows an example of an SAP NetWeaver high-availability architecture in Azure for **one** SAP system. This scenario is set up as follows:
-
-- One dedicated cluster is used for the SAP ASCS/SCS instance.
-- One dedicated cluster is used for the DBMS instance.
-- SAP Application Server instances are deployed in their own dedicated VMs.
-
-![Figure 8: SAP high-availability Architectural Template 1, with dedicated cluster for ASCS/SCS and DBMS][sap-ha-guide-figure-2004]
-
-_**Figure 8:** SAP high-availability Architectural Template 1, dedicated clusters for ASCS/SCS and DBMS_
-
-### Deployment scenario using Architectural Template 2
-
-Figure 9 shows an example of an SAP NetWeaver high-availability architecture in Azure for **one** SAP system. This scenario is set up as follows:
-
-- One dedicated cluster is used for **both** the SAP ASCS/SCS instance and the DBMS.
-- SAP Application Server instances are deployed in own dedicated VMs.
-
-![Figure 9: SAP high-availability Architectural Template 2, with a dedicated cluster for ASCS/SCS and a dedicated cluster for DBMS][sap-ha-guide-figure-2005]
-
-_**Figure 9:** SAP high-availability Architectural Template 2, with a dedicated cluster for ASCS/SCS and a dedicated cluster for DBMS_
-
-### Deployment scenario using Architectural Template 3
-
-Figure 10 shows an example of an SAP NetWeaver high-availability architecture in Azure for **two** SAP systems, with &lt;SID1&gt; and &lt;SID2&gt;. This scenario is set up as follows:
-
-- One dedicated cluster is used for **both** the SAP ASCS/SCS SID1 instance *and* the SAP ASCS/SCS SID2 instance (one cluster).
-- One dedicated cluster is used for DBMS SID1, and another dedicated cluster is used for DBMS SID2 (two clusters).
-- SAP Application Server instances for the SAP system SID1 have their own dedicated VMs.
-- SAP Application Server instances for the SAP system SID2 have their own dedicated VMs.
-
-![Figure 10: SAP high-availability Architectural Template 3, with a dedicated cluster for different ASCS/SCS instances][sap-ha-guide-figure-6003]
-
-_**Figure 10:** SAP high-availability Architectural Template 3, with a dedicated cluster for different ASCS/SCS instances_
-
-## <a name="78092dbe-165b-454c-92f5-4972bdbef9bf"></a> Prepare the infrastructure
-
-### Prepare the infrastructure for Architectural Template 1
-Azure Resource Manager templates for SAP help simplify deployment of required resources.
-
-The three-tier templates in Azure Resource Manager also support high-availability scenarios, such as in Architectural Template 1, which has two clusters. Each cluster is an SAP single point of failure for SAP ASCS/SCS and DBMS.
-
-Here's where you can get Azure Resource Manager templates for the example scenario we describe in this article:
-
-* [Azure Marketplace image](https://github.com/Azure/azure-quickstart-templates/tree/master/sap-3-tier-marketplace-image)  
-* [Custom image](https://github.com/Azure/azure-quickstart-templates/tree/master/sap-3-tier-user-image)
-
-To prepare the infrastructure for Architectural Template 1:
-
-- In the Azure portal, on the **Parameters** blade, in the **SYSTEMAVAILABILITY** box, select **HA**.
-
-  ![Figure 11: Set SAP high-availability Azure Resource Manager parameters][sap-ha-guide-figure-3000]
-
-_**Figure 11:** Set SAP high-availability Azure Resource Manager parameters_
-
-
-  The templates create:
-
-  * **Virtual machines**:
-    * SAP Application Server virtual machines: <*SAPSystemSID*>-di-<*Number*>
-    * ASCS/SCS cluster virtual machines: <*SAPSystemSID*>-ascs-<*Number*>
-    * DBMS cluster: <*SAPSystemSID*>-db-<*Number*>
-
-  * **Network cards for all virtual machines, with associated IP addresses**:
-    * <*SAPSystemSID*>-nic-di-<*Number*>
-    * <*SAPSystemSID*>-nic-ascs-<*Number*>
-    * <*SAPSystemSID*>-nic-db-<*Number*>
-
-  * **Azure storage accounts**
-
-  * **Availability groups** for:
-    * SAP Application Server virtual machines: <*SAPSystemSID*>-avset-di
-    * SAP ASCS/SCS cluster virtual machines: <*SAPSystemSID*>-avset-ascs
-    * DBMS cluster virtual machines: <*SAPSystemSID*>-avset-db
-
-  * **Azure internal load balancer**:
-    * With all ports for the ASCS/SCS instance and IP address <*SAPSystemSID*>-lb-ascs
-    * With all ports for the SQL Server DBMS and IP address <*SAPSystemSID*>-lb-db
-
-  * **Network security group**: <*SAPSystemSID*>-nsg-ascs-0  
-    * With an open external Remote Desktop Protocol (RDP) port to the <*SAPSystemSID*>-ascs-0 virtual machine
-
-> [!NOTE]
-> All IP addresses of the network cards and Azure internal load balancers are **dynamic** by default. Change them to **static** IP addresses. We describe how to do this later in the article.
->
->
-
-### <a name="c87a8d3f-b1dc-4d2f-b23c-da4b72977489"></a> Deploy virtual machines with corporate network connectivity (cross-premises) to use in production
-For production SAP systems, deploy Azure virtual machines with [corporate network connectivity (cross-premises)][planning-guide-2.2] by using Azure Site-to-Site VPN or Azure ExpressRoute.
-
-> [!NOTE]
-> You can use your Azure Virtual Network instance. The virtual network and subnet have already been created and prepared.
->
->
-
-1.  In the Azure portal, on the **Parameters** blade, in the **NEWOREXISTINGSUBNET** box, select **existing**.
-2.  In the **SUBNETID** box, add the full string of your prepared Azure network SubnetID where you plan to deploy your Azure virtual machines.
-3.  To get a list of all Azure network subnets, run this PowerShell command:
-
-  ```PowerShell
-  (Get-AzureRmVirtualNetwork -Name <azureVnetName>  -ResourceGroupName <ResourceGroupOfVNET>).Subnets
-  ```
-
-  The **ID** field shows the **SUBNETID**.
-4. To get a list of all **SUBNETID** values, run this PowerShell command:
-
-  ```PowerShell
-  (Get-AzureRmVirtualNetwork -Name <azureVnetName>  -ResourceGroupName <ResourceGroupOfVNET>).Subnets.Id
-  ```
-
-  The **SUBNETID** looks like this:
-
-  ```
-  /subscriptions/<SubscriptionId>/resourceGroups/<VPNName>/providers/Microsoft.Network/virtualNetworks/azureVnet/subnets/<SubnetName>
-  ```
-
-### <a name="7fe9af0e-3cce-495b-a5ec-dcb4d8e0a310"></a> Deploy cloud-only SAP instances for test and demo
-You can deploy your high-availability SAP system in a cloud-only deployment model. This kind of deployment primarily is useful for demo and test use cases. It's not suited for production use cases.
-
-- In the Azure portal, on the **Parameters** blade, in the **NEWOREXISTINGSUBNET** box, select **new**. Leave the **SUBNETID** field empty.
-
-  The SAP Azure Resource Manager template automatically creates the Azure virtual network and subnet.
-
-> [!NOTE]
-> You also need to deploy at least one dedicated virtual machine for Active Directory and DNS in the same Azure Virtual Network instance. The template doesn't create these virtual machines.
->
->
-
-
-### Prepare the infrastructure for Architectural Template 2
-
-You can use this Azure Resource Manager template for SAP to help simplify deployment of required infrastructure resources for SAP Architectural Template 2.
-
-Here's where you can get Azure Resource Manager templates for this deployment scenario:
-
-* [Azure Marketplace image](https://github.com/Azure/azure-quickstart-templates/tree/master/sap-3-tier-marketplace-image-converged)  
-* [Custom image](https://github.com/Azure/azure-quickstart-templates/tree/master/sap-3-tier-user-image-converged)
-
-
-### Prepare the infrastructure for Architectural Template 3
-
-You can prepare the infrastructure and configure SAP for **multi-SID**. For example, you can add an additional SAP ASCS/SCS instance into an *existing* cluster configuration. For more information, see [Configure an additional SAP ASCS/SCS instance into an existing cluster configuration to create an SAP multi-SID configuration in Azure Resource Manager][sap-ha-multi-sid-guide].
-
-If you want to create a new multi-SID cluster, you can use the multi-SID [quickstart templates on GitHub](https://github.com/Azure/azure-quickstart-templates).
-To create a new multi-SID cluster, you need to deploy the following three templates:
-
-* [ASCS/SCS template](#ASCS-SCS-template)
-* [Database template](#database-template)
-* [Application servers template](#application-servers-template)
-
-The following sections have more details about the templates and the parameters you need to provide in the templates.
-
-#### <a name="ASCS-SCS-template"></a> ASCS/SCS template
-
-The ASCS/SCS template deploys two virtual machines that you can use to create a Windows Server failover cluster that hosts multiple ASCS/SCS instances.
-
-To set up the ASCS/SCS multi-SID template, in the [ASCS/SCS multi-SID template][sap-templates-3-tier-multisid-xscs-marketplace-image], enter values for the following parameters:
-
-  - **Resource Prefix**.  Set the resource prefix, which is used to prefix all resources that are created during the deployment. Because the resources do not belong to only one SAP system, the prefix of the resource is not the SID of one SAP system.  The prefix must be between **three and six characters**.
-  - **Stack Type**. Select the stack type of the SAP system. Depending on the stack type, Azure Load Balancer has one (ABAP or Java only) or two (ABAP+Java) private IP addresses per SAP system.
-  -  **OS Type**. Select the operating system of the virtual machines.
-  -  **SAP System Count**. Select the number of SAP systems you want to install in this cluster.
-  -  **System Availability**. Select **HA**.
-  -  **Admin Username and Admin Password**. Create a new user that can be used to sign in to the machine.
-  -  **New Or Existing Subnet**. Set whether a new virtual network and subnet should be created, or an existing subnet should be used. If you already have a virtual network that is connected to your on-premises network, select **existing**.
-  -  **Subnet Id**. Set the ID of the subnet to which the virtual machines should be connected. Select the subnet of your virtual private network (VPN) or ExpressRoute virtual network to connect the virtual machine to your on-premises network. The ID usually looks like this:
-
-   /subscriptions/<*subscription id*>/resourceGroups/<*resource group name*>/providers/Microsoft.Network/virtualNetworks/<*virtual network name*>/subnets/<*subnet name*>
-
-The template deploys one Azure Load Balancer instance, which supports multiple SAP systems.
-
-- The ASCS instances are configured for instance number 00, 10, 20...
-- The SCS instances are configured for instance number 01, 11, 21...
-- The ASCS Enqueue Replication Server (ERS) (Linux only) instances are configured for instance number 02, 12, 22...
-- The SCS ERS (Linux only) instances are configured for instance number 03, 13, 23...
-
-The load balancer contains 1 (2 for Linux) VIP(s), 1x VIP for ASCS/SCS and 1x VIP for ERS (Linux only).
-
-The following list contains all load balancing rules (where x is the number of the SAP system, for example, 1, 2, 3...):
-- Windows-specific ports for every SAP system: 445, 5985
-- ASCS ports (instance number x0): 32x0, 36x0, 39x0, 81x0, 5x013, 5x014, 5x016
-- SCS ports (instance number x1): 32x1, 33x1, 39x1, 81x1, 5x113, 5x114, 5x116
-- ASCS ERS ports on Linux (instance number x2): 33x2, 5x213, 5x214, 5x216
-- SCS ERS ports on Linux (instance number x3): 33x3, 5x313, 5x314, 5x316
-
-The load balancer is configured to use the following probe ports (where x is the number of the SAP system, for example, 1, 2, 3...):
-- ASCS/SCS internal load balancer probe port: 620x0
-- ERS internal load balancer probe port (Linux only): 621x2
-
-#### <a name="database-template"></a> Database template
-
-The database template deploys one or two virtual machines that you can use to install the relational database management system (RDBMS) for one SAP system. For example, if you deploy an ASCS/SCS template for five SAP systems, you need to deploy this template five times.
-
-To set up the database multi-SID template, in the [database multi-SID template][sap-templates-3-tier-multisid-db-marketplace-image], enter values for the following parameters:
-
-  -  **Sap System Id**. Enter the SAP system ID of the SAP system you want to install. The ID will be used as a prefix for the resources that are deployed.
-  -  **Os Type**. Select the operating system of the virtual machines.
-  -  **Dbtype**. Select the type of the database you want to install on the cluster. Select **SQL** if you want to install Microsoft SQL Server. Select **HANA** if you plan to install SAP HANA on the virtual machines. Make sure to select the correct operating system type: select **Windows** for SQL, and select a Linux distribution for HANA. The Azure Load Balancer that is connected to the virtual machines will be configured to support the selected database type:
-    * **SQL**. The load balancer will load-balance port 1433. Make sure to use this port for your SQL Server Always On setup.
-    * **HANA**. The load balancer will load-balance ports 35015 and 35017. Make sure to install SAP HANA with instance number **50**.
-    The load balancer will use probe port 62550.
-  -  **Sap System Size**. Set the number of SAPS the new system will provide. If you are not sure how many SAPS the system will require, ask your SAP Technology Partner or System Integrator.
-  -  **System Availability**. Select **HA**.
-  -  **Admin Username and Admin Password**. Create a new user that can be used to sign in to the machine.
-  -  **Subnet Id**. Enter the ID of the subnet that you used during the deployment of the ASCS/SCS template, or the ID of the subnet that was created as part of the ASCS/SCS template deployment.
-
-#### <a name="application-servers-template"></a> Application servers template
-
-The application servers template deploys two or more virtual machines that can be used as SAP Application Server instances for one SAP system. For example, if you deploy an ASCS/SCS template for five SAP systems, you need to deploy this template five times.
-
-To set up the application servers multi-SID template, in the [application servers multi-SID template][sap-templates-3-tier-multisid-apps-marketplace-image], enter values for the following parameters:
-
-  -  **Sap System Id**. Enter the SAP system ID of the SAP system you want to install. The ID will be used as a prefix for the resources that are deployed.
-  -  **Os Type**. Select the operating system of the virtual machines.
-  -  **Sap System Size**. The number of SAPS the new system will provide. If you are not sure how many SAPS the system will require, ask your SAP Technology Partner or System Integrator.
-  -  **System Availability**. Select **HA**.
-  -  **Admin Username and Admin Password**. Create a new user that can be used to sign in to the machine.
-  -  **Subnet Id**. Enter the ID of the subnet that you used during the deployment of the ASCS/SCS template, or the ID of the subnet that was created as part of the ASCS/SCS template deployment.
-
-
-### <a name="47d5300a-a830-41d4-83dd-1a0d1ffdbe6a"></a> Azure virtual network
-In our example, the address space of the Azure virtual network is 10.0.0.0/16. There is one subnet called **Subnet**, with an address range of 10.0.0.0/24. All virtual machines and internal load balancers are deployed in this virtual network.
-
-> [!IMPORTANT]
-> Don't make any changes to the network settings inside the guest operating system. This includes IP addresses, DNS servers, and subnet. Configure all your network settings in Azure. The Dynamic Host Configuration Protocol (DHCP) service propagates your settings.
->
->
-
-### <a name="b22d7b3b-4343-40ff-a319-097e13f62f9e"></a> DNS IP addresses
-
-To set the required DNS IP addresses, do the following steps.
-
-1.  In the Azure portal, on the **DNS servers** blade, make sure that your virtual network **DNS servers** option is set to **Custom DNS**.
-2.  Select your settings based on the type of network you have. For more information, see the following resources:
-    * [Corporate network connectivity (cross-premises)][planning-guide-2.2]: Add the IP addresses of the on-premises DNS servers.  
-    You can extend on-premises DNS servers to the virtual machines that are running in Azure. In that scenario, you can add the IP addresses of the Azure virtual machines on which you run the DNS service.
-    * [Cloud-only deployment][planning-guide-2.1]: Deploy an additional virtual machine in the same Virtual Network instance that serves as a DNS server. Add the IP addresses of the Azure virtual machines that you've set up to run DNS service.
-
-    ![Figure 12: Configure DNS servers for Azure Virtual Network][sap-ha-guide-figure-3001]
-
-    _**Figure 12:** Configure DNS servers for Azure Virtual Network_
-
-  > [!NOTE]
-  > If you change the IP addresses of the DNS servers, you need to restart the Azure virtual machines to apply the change and propagate the new DNS servers.
-  >
-  >
-
-In our example, the DNS service is installed and configured on these Windows virtual machines:
-
-| Virtual machine role | Virtual machine host name | Network card name | Static IP address |
-| --- | --- | --- | --- |
-| First DNS server |domcontr-0 |pr1-nic-domcontr-0 |10.0.0.10 |
-| Second DNS server |domcontr-1 |pr1-nic-domcontr-1 |10.0.0.11 |
-
-### <a name="9fbd43c0-5850-4965-9726-2a921d85d73f"></a> Host names and static IP addresses for the SAP ASCS/SCS clustered instance and DBMS clustered instance
-
-For on-premises deployment, you need these reserved host names and IP addresses:
-
-| Virtual host name role | Virtual host name | Virtual static IP address |
-| --- | --- | --- |
-| SAP ASCS/SCS first cluster virtual host name (for cluster management) |pr1-ascs-vir |10.0.0.42 |
-| SAP ASCS/SCS instance virtual host name |pr1-ascs-sap |10.0.0.43 |
-| SAP DBMS second cluster virtual host name (cluster management) |pr1-dbms-vir |10.0.0.32 |
-
-When you create the cluster, create the virtual host names **pr1-ascs-vir** and **pr1-dbms-vir** and the associated IP addresses that manage the cluster itself. For information about how to do this, see [Collect cluster nodes in a cluster configuration][sap-ha-guide-8.12.1].
-
-You can manually create the other two virtual host names, **pr1-ascs-sap** and **pr1-dbms-sap**, and the associated IP addresses, on the DNS server. The clustered SAP ASCS/SCS instance and the clustered DBMS instance use these resources. For information about how to do this, see [Create a virtual host name for a clustered SAP ASCS/SCS instance][sap-ha-guide-9.1.1].
-
-### <a name="84c019fe-8c58-4dac-9e54-173efd4b2c30"></a> Set static IP addresses for the SAP virtual machines
-After you deploy the virtual machines to use in your cluster, you need to set static IP addresses for all virtual machines. Do this in the Azure Virtual Network configuration, and not in the guest operating system.
-
-1.  In the Azure portal, select **Resource Group** > **Network Card** > **Settings** > **IP Address**.
-2.  On the **IP addresses** blade, under **Assignment**, select **Static**. In the **IP address** box, enter the IP address that you want to use.
-
-  > [!NOTE]
-  > If you change the IP address of the network card, you need to restart the Azure virtual machines to apply the change.  
-  >
-  >
-
-  ![Figure 13: Set static IP addresses for the network card of each virtual machine][sap-ha-guide-figure-3002]
-
-  _**Figure 13:** Set static IP addresses for the network card of each virtual machine_
-
-  Repeat this step for all network interfaces, that is, for all virtual machines, including virtual machines that you want to use for your Active Directory/DNS service.
-
-In our example, we have these virtual machines and static IP addresses:
-
-| Virtual machine role | Virtual machine host name | Network card name | Static IP address |
-| --- | --- | --- | --- |
-| First SAP Application Server instance |pr1-di-0 |pr1-nic-di-0 |10.0.0.50 |
-| Second SAP Application Server instance |pr1-di-1 |pr1-nic-di-1 |10.0.0.51 |
-| ... |... |... |... |
-| Last SAP Application Server instance |pr1-di-5 |pr1-nic-di-5 |10.0.0.55 |
-| First cluster node for ASCS/SCS instance |pr1-ascs-0 |pr1-nic-ascs-0 |10.0.0.40 |
-| Second cluster node for ASCS/SCS instance |pr1-ascs-1 |pr1-nic-ascs-1 |10.0.0.41 |
-| First cluster node for DBMS instance |pr1-db-0 |pr1-nic-db-0 |10.0.0.30 |
-| Second cluster node for DBMS instance |pr1-db-1 |pr1-nic-db-1 |10.0.0.31 |
-
-### <a name="7a8f3e9b-0624-4051-9e41-b73fff816a9e"></a> Set a static IP address for the Azure internal load balancer
-
-The SAP Azure Resource Manager template creates an Azure internal load balancer that is used for the SAP ASCS/SCS instance cluster and the DBMS cluster.
-
-> [!IMPORTANT]
-> The IP address of the virtual host name of the SAP ASCS/SCS is the same as the IP address of the SAP ASCS/SCS internal load balancer: **pr1-lb-ascs**.
-> The IP address of the virtual name of the DBMS is the same as the IP address of the DBMS internal load balancer: **pr1-lb-dbms**.
->
->
-
-To set a static IP address for the Azure internal load balancer:
-
-1.  The initial deployment sets the internal load balancer IP address to **Dynamic**. In the Azure portal, on the **IP addresses** blade, under **Assignment**, select **Static**.
-2.  Set the IP address of the internal load balancer **pr1-lb-ascs** to the IP address of the virtual host name of the SAP ASCS/SCS instance.
-3.  Set the IP address of the internal load balancer **pr1-lb-dbms** to the IP address of the virtual host name of the DBMS instance.
-
-  ![Figure 14: Set static IP addresses for the internal load balancer for the SAP ASCS/SCS instance][sap-ha-guide-figure-3003]
-
-  _**Figure 14:** Set static IP addresses for the internal load balancer for the SAP ASCS/SCS instance_
-
-In our example, we have two Azure internal load balancers that have these static IP addresses:
-
-| Azure internal load balancer role | Azure internal load balancer name | Static IP address |
-| --- | --- | --- |
-| SAP ASCS/SCS instance internal load balancer |pr1-lb-ascs |10.0.0.43 |
-| SAP DBMS internal load balancer |pr1-lb-dbms |10.0.0.33 |
-
-
-### <a name="f19bd997-154d-4583-a46e-7f5a69d0153c"></a> Default ASCS/SCS load balancing rules for the Azure internal load balancer
-
-The SAP Azure Resource Manager template creates the ports you need:
-* An ABAP ASCS instance, with the default instance number **00**
-* A Java SCS instance, with the default instance number **01**
-
-When you install your SAP ASCS/SCS instance, you must use the default instance number **00** for your ABAP ASCS instance and the default instance number **01** for your Java SCS instance.
-
-Next, create required internal load balancing endpoints for the SAP NetWeaver ports.
-
-To create required internal load balancing endpoints, first, create these load balancing endpoints for the SAP NetWeaver ABAP ASCS ports:
-
-| Service/load balancing rule name | Default port numbers | Concrete ports for (ASCS instance with instance number 00) (ERS with 10) |
-| --- | --- | --- |
-| Enqueue Server / *lbrule3200* |32<*InstanceNumber*> |3200 |
-| ABAP Message Server / *lbrule3600* |36<*InstanceNumber*> |3600 |
-| Internal ABAP Message / *lbrule3900* |39<*InstanceNumber*> |3900 |
-| Message Server HTTP / *Lbrule8100* |81<*InstanceNumber*> |8100 |
-| SAP Start Service ASCS HTTP / *Lbrule50013* |5<*InstanceNumber*>13 |50013 |
-| SAP Start Service ASCS HTTPS / *Lbrule50014* |5<*InstanceNumber*>14 |50014 |
-| Enqueue Replication / *Lbrule50016* |5<*InstanceNumber*>16 |50016 |
-| SAP Start Service ERS HTTP *Lbrule51013* |5<*InstanceNumber*>13 |51013 |
-| SAP Start Service ERS HTTP *Lbrule51014* |5<*InstanceNumber*>14 |51014 |
-| Win RM *Lbrule5985* | |5985 |
-| File Share *Lbrule445* | |445 |
-
-_**Table 1:** Port numbers of the SAP NetWeaver ABAP ASCS instances_
-
-Then, create these load balancing endpoints for the SAP NetWeaver Java SCS ports:
-
-| Service/load balancing rule name | Default port numbers | Concrete ports for (SCS instance with instance number 01) (ERS with 11) |
-| --- | --- | --- |
-| Enqueue Server / *lbrule3201* |32<*InstanceNumber*> |3201 |
-| Gateway Server / *lbrule3301* |33<*InstanceNumber*> |3301 |
-| Java Message Server / *lbrule3900* |39<*InstanceNumber*> |3901 |
-| Message Server HTTP / *Lbrule8101* |81<*InstanceNumber*> |8101 |
-| SAP Start Service SCS HTTP / *Lbrule50113* |5<*InstanceNumber*>13 |50113 |
-| SAP Start Service SCS HTTPS / *Lbrule50114* |5<*InstanceNumber*>14 |50114 |
-| Enqueue Replication / *Lbrule50116* |5<*InstanceNumber*>16 |50116 |
-| SAP Start Service ERS HTTP *Lbrule51113* |5<*InstanceNumber*>13 |51113 |
-| SAP Start Service ERS HTTP *Lbrule51114* |5<*InstanceNumber*>14 |51114 |
-| Win RM *Lbrule5985* | |5985 |
-| File Share *Lbrule445* | |445 |
-
-_**Table 2:** Port numbers of the SAP NetWeaver Java SCS instances_
-
-![Figure 15: Default ASCS/SCS load balancing rules for the Azure internal load balancer][sap-ha-guide-figure-3004]
-
-_**Figure 15:** Default ASCS/SCS load balancing rules for the Azure internal load balancer_
-
-Set the IP address of the load balancer **pr1-lb-dbms** to the IP address of the virtual host name of the DBMS instance.
-
-### <a name="fe0bd8b5-2b43-45e3-8295-80bee5415716"></a> Change the ASCS/SCS default load balancing rules for the Azure internal load balancer
-
-If you want to use different numbers for the SAP ASCS or SCS instances, you must change the names and values of their ports from default values.
-
-1.  In the Azure portal, select **<*SID*>-lb-ascs load balancer** > **Load Balancing Rules**.
-2.  For all load balancing rules that belong to the SAP ASCS or SCS instance, change these values:
-
-  * Name
-  * Port
-  * Back-end port
-
-  For example, if you want to change the default ASCS instance number from 00 to 31, you need to make the changes for all ports listed in Table 1.
-
-  Here's an example of an update for port *lbrule3200*.
-
-  ![Figure 16: Change the ASCS/SCS default load balancing rules for the Azure internal load balancer][sap-ha-guide-figure-3005]
-
-  _**Figure 16:** Change the ASCS/SCS default load balancing rules for the Azure internal load balancer_
-
-### <a name="e69e9a34-4601-47a3-a41c-d2e11c626c0c"></a> Add Windows virtual machines to the domain
-
-After you assign a static IP address to the virtual machines, add the virtual machines to the domain.
-
-![Figure 17: Add a virtual machine to a domain][sap-ha-guide-figure-3006]
-
-_**Figure 17:** Add a virtual machine to a domain_
-
-### <a name="661035b2-4d0f-4d31-86f8-dc0a50d78158"></a> Add registry entries on both cluster nodes of the SAP ASCS/SCS instance
-
-Azure Load Balancer has an internal load balancer that closes connections when the connections are idle for a set period of time (an idle timeout). SAP work processes in dialog instances open connections to the SAP enqueue process as soon as the first enqueue/dequeue request needs to be sent. These connections usually remain established until the work process or the enqueue process restarts. However, if the connection is idle for a set period of time, the Azure internal load balancer closes the connections. This isn't a problem because the SAP work process reestablishes the connection to the enqueue process if it no longer exists. These activities are documented in the developer traces of SAP processes, but they create a large amount of extra content in those traces. It's a good idea to change the TCP/IP `KeepAliveTime` and `KeepAliveInterval` on both cluster nodes. Combine these changes in the TCP/IP parameters with SAP profile parameters, described later in the article.
-
-To add registry entries on both cluster nodes of the SAP ASCS/SCS instance, first, add these Windows registry entries on both Windows cluster nodes for SAP ASCS/SCS:
-
-| Path | HKLM\SYSTEM\CurrentControlSet\Services\Tcpip\Parameters |
-| --- | --- |
-| Variable name |`KeepAliveTime` |
-| Variable type |REG_DWORD (Decimal) |
-| Value |120000 |
-| Link to documentation |[https://technet.microsoft.com/en-us/library/cc957549.aspx](https://technet.microsoft.com/en-us/library/cc957549.aspx) |
-
-_**Table 3:** Change the first TCP/IP parameter_
-
-Then, add this Windows registry entries on both Windows cluster nodes for SAP ASCS/SCS:
-
-| Path | HKLM\SYSTEM\CurrentControlSet\Services\Tcpip\Parameters |
-| --- | --- |
-| Variable name |`KeepAliveInterval` |
-| Variable type |REG_DWORD (Decimal) |
-| Value |120000 |
-| Link to documentation |[https://technet.microsoft.com/en-us/library/cc957548.aspx](https://technet.microsoft.com/en-us/library/cc957548.aspx) |
-
-_**Table 4:** Change the second TCP/IP parameter_
-
-**To apply the changes, restart both cluster nodes**.
-
-### <a name="0d67f090-7928-43e0-8772-5ccbf8f59aab"></a> Set up a Windows Server Failover Clustering cluster for an SAP ASCS/SCS instance
-
-Setting up a Windows Server Failover Clustering cluster for an SAP ASCS/SCS instance involves these tasks:
-
-- Collecting the cluster nodes in a cluster configuration
-- Configuring a cluster file share witness
-
-#### <a name="5eecb071-c703-4ccc-ba6d-fe9c6ded9d79"></a> Collect the cluster nodes in a cluster configuration
-
-1.  In the Add Role and Features Wizard, add failover clustering to both cluster nodes.
-2.  Set up the failover cluster by using Failover Cluster Manager. In Failover Cluster Manager, select **Create Cluster**, and then add only the name of the first cluster, node A. Do not add the second node yet; you'll add the second node in a later step.
-
-  ![Figure 18: Add the server or virtual machine name of the first cluster node][sap-ha-guide-figure-3007]
-
-  _**Figure 18:** Add the server or virtual machine name of the first cluster node_
-
-3.  Enter the network name (virtual host name) of the cluster.
-
-  ![Figure 19: Enter the cluster name][sap-ha-guide-figure-3008]
-
-  _**Figure 19:** Enter the cluster name_
-
-4.  After you've created the cluster, run a cluster validation test.
-
-  ![Figure 20: Run the cluster validation check][sap-ha-guide-figure-3009]
-
-  _**Figure 20:** Run the cluster validation check_
-
-  You can ignore any warnings about disks at this point in the process. You'll add a file share witness and the SIOS shared disks later. At this stage, you don't need to worry about having a quorum.
-
-  ![Figure 21: No quorum disk is found][sap-ha-guide-figure-3010]
-
-  _**Figure 21:** No quorum disk is found_
-
-  ![Figure 22: Core cluster resource needs a new IP address][sap-ha-guide-figure-3011]
-
-  _**Figure 22:** Core cluster resource needs a new IP address_
-
-5.  Change the IP address of the core cluster service. The cluster can't start until you change the IP address of the core cluster service, because the IP address of the server points to one of the virtual machine nodes. Do this on the **Properties** page of the core cluster service's IP resource.
-
-  For example, we need to assign an IP address (in our example, **10.0.0.42**) for the cluster virtual host name **pr1-ascs-vir**.
-
-  ![Figure 23: In the Properties dialog box, change the IP address][sap-ha-guide-figure-3012]
-
-  _**Figure 23:** In the **Properties** dialog box, change the IP address_
-
-  ![Figure 24: Assign the IP address that is reserved for the cluster][sap-ha-guide-figure-3013]
-
-  _**Figure 24:** Assign the IP address that is reserved for the cluster_
-
-6.  Bring the cluster virtual host name online.
-
-  ![Figure 25: Cluster core service is up and running, and with the correct IP address][sap-ha-guide-figure-3014]
-
-  _**Figure 25:** Cluster core service is up and running, and with the correct IP address_
-
-7.  Add the second cluster node.
-
-  Now that the core cluster service is up and running, you can add the second cluster node.
-
-  ![Figure 26: Add the second cluster node][sap-ha-guide-figure-3015]
-
-  _**Figure 26:** Add the second cluster node_
-
-8.  Enter a name for the second cluster node host.
-
-  ![Figure 27: Enter the second cluster node host name][sap-ha-guide-figure-3016]
-
-  _**Figure 27:** Enter the second cluster node host name_
-
-  > [!IMPORTANT]
-  > Be sure that the **Add all eligible storage to the cluster** check box is **NOT** selected.  
-  >
-  >
-
-  ![Figure 28: Do not select the check box][sap-ha-guide-figure-3017]
-
-  _**Figure 28:** Do **not** select the check box_
-
-  You can ignore warnings about quorum and disks. You'll set the quorum and share the disk later, as described in [Installing SIOS DataKeeper Cluster Edition for SAP ASCS/SCS cluster share disk][sap-ha-guide-8.12.3].
-
-  ![Figure 29: Ignore warnings about the disk quorum][sap-ha-guide-figure-3018]
-
-  _**Figure 29:** Ignore warnings about the disk quorum_
-
-
-#### <a name="e49a4529-50c9-4dcf-bde7-15a0c21d21ca"></a> Configure a cluster file share witness
-
-Configuring a cluster file share witness involves these tasks:
-
-- Creating a file share
-- Setting the file share witness quorum in Failover Cluster Manager
-
-##### <a name="06260b30-d697-4c4d-b1c9-d22c0bd64855"></a> Create a file share
-
-1.  Select a file share witness instead of a quorum disk. SIOS DataKeeper supports this option.
-
-  In the examples in this article, the file share witness is on the Active Directory/DNS server that is running in Azure. The file share witness is called **domcontr-0**. Because you would have configured a VPN connection to Azure (via Site-to-Site VPN or Azure ExpressRoute), your Active Directory/DNS service is on-premises and isn't suitable to run a file share witness.
-
-  > [!NOTE]
-  > If your Active Directory/DNS service runs only on-premises, don't configure your file share witness on the Active Directory/DNS Windows operating system that is running on-premises. Network latency between cluster nodes running in Azure and Active Directory/DNS on-premises might be too large and cause connectivity issues. Be sure to configure the file share witness on an Azure virtual machine that is running close to the cluster node.  
-  >
-  >
-
-  The quorum drive needs at least 1,024 MB of free space. We recommend 2,048 MB of free space for the quorum drive.
-
-2.  Add the cluster name object.
-
-  ![Figure 30: Assign the permissions on the share for the cluster name object][sap-ha-guide-figure-3019]
-
-  _**Figure 30:** Assign the permissions on the share for the cluster name object_
-
-  Be sure that the permissions include the authority to change data in the share for the cluster name object (in our example, **pr1-ascs-vir$**).
-
-3.  To add the cluster name object to the list, select **Add**. Change the filter to check for computer objects, in addition to those shown in Figure 31.
-
-  ![Figure 31: Change the Object Types to include computers][sap-ha-guide-figure-3020]
-
-  _**Figure 31:** Change the Object Types to include computers_
-
-  ![Figure 32: Select the Computers check box][sap-ha-guide-figure-3021]
-
-  _**Figure 32:** Select the **Computers** check box_
-
-4.  Enter the cluster name object as shown in Figure 31. Because the record has already been created, you can change the permissions, as shown in Figure 30.
-
-5.  Select the **Security** tab of the share, and then set more detailed permissions for the cluster name object.
-
-  ![Figure 33: Set the security attributes for the cluster name object on the file share quorum][sap-ha-guide-figure-3022]
-
-  _**Figure 33:** Set the security attributes for the cluster name object on the file share quorum_
-
-##### <a name="4c08c387-78a0-46b1-9d27-b497b08cac3d"></a> Set the file share witness quorum in Failover Cluster Manager
-
-1.  Open the Configure Quorum Setting Wizard.
-
-  ![Figure 34: Start the Configure Cluster Quorum Setting Wizard][sap-ha-guide-figure-3023]
-
-  _**Figure 34:** Start the Configure Cluster Quorum Setting Wizard_
-
-2.  On the **Select Quorum Configuration** page, select **Select the quorum witness**.
-
-  ![Figure 35: Quorum configurations you can choose from][sap-ha-guide-figure-3024]
-
-  _**Figure 35:** Quorum configurations you can choose from_
-
-3.  On the **Select Quorum Witness** page, select **Configure a file share witness**.
-
-  ![Figure 36: Select the file share witness][sap-ha-guide-figure-3025]
-
-  _**Figure 36:** Select the file share witness_
-
-4.  Enter the UNC path to the file share (in our example, \\domcontr-0\FSW). To see a list of the changes you can make, select **Next**.
-
-  ![Figure 37: Define the file share location for the witness share][sap-ha-guide-figure-3026]
-
-  _**Figure 37:** Define the file share location for the witness share_
-
-5.  Select the changes you want, and then select **Next**. You need to successfully reconfigure the cluster configuration as shown in Figure 38.  
-
-  ![Figure 38: Confirmation that you've reconfigured the cluster][sap-ha-guide-figure-3027]
-
-  _**Figure 38:** Confirmation that you've reconfigured the cluster_
-
-### <a name="5c8e5482-841e-45e1-a89d-a05c0907c868"></a> Install SIOS DataKeeper Cluster Edition for the SAP ASCS/SCS cluster share disk
-
-You now have a working Windows Server Failover Clustering configuration in Azure. But, to install an SAP ASCS/SCS instance, you need a shared disk resource. You cannot create the shared disk resources you need in Azure. SIOS DataKeeper Cluster Edition is a third-party solution you can use to create shared disk resources.
-
-Installing SIOS DataKeeper Cluster Edition for the SAP ASCS/SCS cluster share disk involves these tasks:
-
-- Adding the .NET Framework 3.5
-- Installing SIOS DataKeeper
-- Setting up SIOS DataKeeper
-
-#### <a name="1c2788c3-3648-4e82-9e0d-e058e475e2a3"></a> Add the .NET Framework 3.5
-The Microsoft .NET Framework 3.5 isn't automatically activated or installed on Windows Server 2012 R2. Because SIOS DataKeeper requires the .NET Framework to be on all nodes that you install DataKeeper on, you must install the .NET Framework 3.5 on the guest operating system of all virtual machines in the cluster.
-
-There are two ways to add the .NET Framework 3.5:
-
-- Use the Add Roles and Features Wizard in Windows as shown in Figure 39.
-
-  ![Figure 39: Install the .NET Framework 3.5 by using the Add Roles and Features Wizard][sap-ha-guide-figure-3028]
-
-  _**Figure 39:** Install the .NET Framework 3.5 by using the Add Roles and Features Wizard_
-
-  ![Figure 40: Installation progress bar when you install the .NET Framework 3.5 by using the Add Roles and Features Wizard][sap-ha-guide-figure-3029]
-
-  _**Figure 40:** Installation progress bar when you install the .NET Framework 3.5 by using the Add Roles and Features Wizard_
-
-- Use the command-line tool dism.exe. For this type of installation, you need to access the SxS directory on the Windows installation media. At an elevated command prompt, type:
-
-  ```
-  Dism /online /enable-feature /featurename:NetFx3 /All /Source:installation_media_drive:\sources\sxs /LimitAccess
-  ```
-
-#### <a name="dd41d5a2-8083-415b-9878-839652812102"></a> Install SIOS DataKeeper
-
-Install SIOS DataKeeper Cluster Edition on each node in the cluster. To create virtual shared storage with SIOS DataKeeper, create a synced mirror and then simulate cluster shared storage.
-
-Before you install the SIOS software, create the domain user **DataKeeperSvc**.
-
-> [!NOTE]
-> Add the **DataKeeperSvc** user to the **Local Administrator** group on both cluster nodes.
->
->
-
-To install SIOS DataKeeper:
-
-1.  Install the SIOS software on both cluster nodes.
-
-  ![SIOS installer][sap-ha-guide-figure-3030]
-
-  ![Figure 41: First page of the SIOS DataKeeper installation][sap-ha-guide-figure-3031]
-
-  _**Figure 41:** First page of the SIOS DataKeeper installation_
-
-2.  In the dialog box shown in Figure 42, select **Yes**.
-
-  ![Figure 42: DataKeeper informs you that a service will be disabled][sap-ha-guide-figure-3032]
-
-  _**Figure 42:** DataKeeper informs you that a service will be disabled_
-
-3.  In the dialog box shown in Figure 43, we recommend that you select **Domain or Server account**.
-
-  ![Figure 43: User selection for SIOS DataKeeper][sap-ha-guide-figure-3033]
-
-  _**Figure 43:** User selection for SIOS DataKeeper_
-
-4.  Enter the domain account user name and passwords that you created for SIOS DataKeeper.
-
-  ![Figure 44: Enter the domain user name and password for the SIOS DataKeeper installation][sap-ha-guide-figure-3034]
-
-  _**Figure 44:** Enter the domain user name and password for the SIOS DataKeeper installation_
-
-5.  Install the license key for your SIOS DataKeeper instance as shown in Figure 45.
-
-  ![Figure 45: Enter your SIOS DataKeeper license key][sap-ha-guide-figure-3035]
-
-  _**Figure 45:** Enter your SIOS DataKeeper license key_
-
-6.  When prompted, restart the virtual machine.
-
-#### <a name="d9c1fc8e-8710-4dff-bec2-1f535db7b006"></a> Set up SIOS DataKeeper
-
-After you install SIOS DataKeeper on both nodes, you need to start the configuration. The goal of the configuration is to have synchronous data replication between the additional VHDs attached to each of the virtual machines.
-
-1.  Start the DataKeeper Management and Configuration tool, and then select **Connect Server**. (In Figure 46, this option is circled in red.)
-
-  ![Figure 46: SIOS DataKeeper Management and Configuration tool][sap-ha-guide-figure-3036]
-
-  _**Figure 46:** SIOS DataKeeper Management and Configuration tool_
-
-2.  Enter the name or TCP/IP address of the first node the Management and Configuration tool should connect to, and, in a second step, the second node.
-
-  ![Figure 47: Insert the name or TCP/IP address of the first node the Management and Configuration tool should connect to, and in a second step, the second node][sap-ha-guide-figure-3037]
-
-  _**Figure 47:** Insert the name or TCP/IP address of the first node the Management and Configuration tool should connect to, and in a second step, the second node_
-
-3.  Create the replication job between the two nodes.
-
-  ![Figure 48: Create a replication job][sap-ha-guide-figure-3038]
-
-  _**Figure 48:** Create a replication job_
-
-  A wizard guides you through the process of creating a replication job.
-4.  Define the name, TCP/IP address, and disk volume of the source node.
-
-  ![Figure 49: Define the name of the replication job][sap-ha-guide-figure-3039]
-
-  _**Figure 49:** Define the name of the replication job_
-
-  ![Figure 50: Define the base data for the node, which should be the current source node][sap-ha-guide-figure-3040]
-
-  _**Figure 50:** Define the base data for the node, which should be the current source node_
-
-5.  Define the name, TCP/IP address, and disk volume of the target node.
-
-  ![Figure 51: Define the base data for the node, which should be the current target node][sap-ha-guide-figure-3041]
-
-  _**Figure 51:** Define the base data for the node, which should be the current target node_
-
-6.  Define the compression algorithms. In our example, we recommend that you compress the replication stream. Especially in resynchronization situations, the compression of the replication stream dramatically reduces resynchronization time. Note that compression uses the CPU and RAM resources of a virtual machine. As the compression rate increases, so does the volume of CPU resources used. You also can adjust this setting later.
-
-7.  Another setting you need to check is whether the replication occurs asynchronously or synchronously. *When you protect SAP ASCS/SCS configurations, you must use synchronous replication*.  
-
-  ![Figure 52: Define replication details][sap-ha-guide-figure-3042]
-
-  _**Figure 52:** Define replication details_
-
-8.  Define whether the volume that is replicated by the replication job should be represented to a Windows Server Failover Clustering cluster configuration as a shared disk. For the SAP ASCS/SCS configuration, select **Yes** so that the Windows cluster sees the replicated volume as a shared disk that it can use as a cluster volume.
-
-  ![Figure 53: Select Yes to set the replicated volume as a cluster volume][sap-ha-guide-figure-3043]
-
-  _**Figure 53:** Select **Yes** to set the replicated volume as a cluster volume_
-
-  After the volume is created, the DataKeeper Management and Configuration tool shows that the replication job is active.
-
-  ![Figure 54: DataKeeper synchronous mirroring for the SAP ASCS/SCS share disk is active][sap-ha-guide-figure-3044]
-
-  _**Figure 54:** DataKeeper synchronous mirroring for the SAP ASCS/SCS share disk is active_
-
-  Failover Cluster Manager now shows the disk as a DataKeeper disk, as shown in Figure 55.
-
-  ![Figure 55: Failover Cluster Manager shows the disk that DataKeeper replicated][sap-ha-guide-figure-3045]
-
-  _**Figure 55:** Failover Cluster Manager shows the disk that DataKeeper replicated_
-
-## <a name="a06f0b49-8a7a-42bf-8b0d-c12026c5746b"></a> Install the SAP NetWeaver system
-
-We won’t describe the DBMS setup because setups vary depending on the DBMS system you use. However, we assume that high-availability concerns with the DBMS are addressed with the functionalities the different DBMS vendors support for Azure. For example, Always On or database mirroring for SQL Server, and Oracle Data Guard for Oracle databases. In the scenario we use in this article, we didn't add more protection to the DBMS.
-
-There are no special considerations when different DBMS services interact with this kind of clustered SAP ASCS/SCS configuration in Azure.
-
-> [!NOTE]
-> The installation procedures of SAP NetWeaver ABAP systems, Java systems, and ABAP+Java systems are almost identical. The most significant difference is that an SAP ABAP system has one ASCS instance. The SAP Java system has one SCS instance. The SAP ABAP+Java system has one ASCS instance and one SCS instance running in the same Microsoft failover cluster group. Any installation differences for each SAP NetWeaver installation stack are explicitly mentioned. You can assume that all other parts are the same.  
->
->
-
-### <a name="31c6bd4f-51df-4057-9fdf-3fcbc619c170"></a> Install SAP with a high-availability ASCS/SCS instance
-
-> [!IMPORTANT]
-> Be sure not to place your page file on DataKeeper mirrored volumes. DataKeeper does not support mirrored volumes. You can leave your page file on the temporary drive D of an Azure virtual machine, which is the default. If it's not already there, move the Windows page file to drive D of your Azure virtual machine.
->
->
-
-Installing SAP with a high-availability ASCS/SCS instance involves these tasks:
-
-- Creating a virtual host name for the clustered SAP ASCS/SCS instance
-- Installing the SAP first cluster node
-- Modifying the SAP profile of the ASCS/SCS instance
-- Adding a probe port
-- Opening the Windows firewall probe port
-
-#### <a name="a97ad604-9094-44fe-a364-f89cb39bf097"></a> Create a virtual host name for the clustered SAP ASCS/SCS instance
-
-1.  In the Windows DNS manager, create a DNS entry for the virtual host name of the ASCS/SCS instance.
-
-  > [!IMPORTANT]
-  > The IP address that you assign to the virtual host name of the ASCS/SCS instance must be the same as the IP address that you assigned to Azure Load Balancer (**<*SID*>-lb-ascs**).  
-  >
-  >
-
-  The IP address of the virtual SAP ASCS/SCS host name (**pr1-ascs-sap**) is the same as the IP address of Azure Load Balancer (**pr1-lb-ascs**).
-
-  ![Figure 56: Define the DNS entry for the SAP ASCS/SCS cluster virtual name and TCP/IP address][sap-ha-guide-figure-3046]
-
-  _**Figure 56:** Define the DNS entry for the SAP ASCS/SCS cluster virtual name and TCP/IP address_
-
-2.  To define the IP address assigned to the virtual host name, select **DNS Manager** > **Domain**.
-
-  ![Figure 57: New virtual name and TCP/IP address for SAP ASCS/SCS cluster configuration][sap-ha-guide-figure-3047]
-
-  _**Figure 57:** New virtual name and TCP/IP address for SAP ASCS/SCS cluster configuration_
-
-#### <a name="eb5af918-b42f-4803-bb50-eff41f84b0b0"></a> Install the SAP first cluster node
-
-1.  Execute the first cluster node option on cluster node A. For example, on the **pr1-ascs-0** host.
-2.  To keep the default ports for the Azure internal load balancer, select:
-
-  * **ABAP system**: **ASCS** instance number **00**
-  * **Java system**: **SCS** instance number **01**
-  * **ABAP+Java system**: **ASCS** instance number **00** and **SCS** instance number **01**
-
-  To use instance numbers other than 00 for the ABAP ASCS instance and 01 for the Java SCS instance, first you need to change the Azure internal load balancer default load balancing rules, described in [Change the ASCS/SCS default load balancing rules for the Azure internal load balancer][sap-ha-guide-8.9].
-
-The next few tasks aren't described in the standard SAP installation documentation.
-
-> [!NOTE]
-> The SAP installation documentation describes how to install the first ASCS/SCS cluster node.
->
->
-
-#### <a name="e4caaab2-e90f-4f2c-bc84-2cd2e12a9556"></a> Modify the SAP profile of the ASCS/SCS instance
-
-You need to add a new profile parameter. The profile parameter prevents connections between SAP work processes and the enqueue server from closing when they are idle for too long. We mentioned the problem scenario in [Add registry entries on both cluster nodes of the SAP ASCS/SCS instance][sap-ha-guide-8.11]. In that section, we also introduced two changes to some basic TCP/IP connection parameters. In a second step, you need to set the enqueue server to send a `keep_alive` signal so that the connections don't hit the Azure internal load balancer's idle threshold.
-
-To modify the SAP profile of the ASCS/SCS instance:
-
-1.  Add this profile parameter to the SAP ASCS/SCS instance profile:
-
-  ```
-  enque/encni/set_so_keepalive = true
-  ```
-  In our example, the path is:
-
-  `<ShareDisk>:\usr\sap\PR1\SYS\profile\PR1_ASCS00_pr1-ascs-sap`
-
-  For example, to the SAP SCS instance profile and corresponding path:
-
-  `<ShareDisk>:\usr\sap\PR1\SYS\profile\PR1_SCS01_pr1-ascs-sap`
-
-2.  To apply the changes, restart the SAP ASCS /SCS instance.
-
-#### <a name="10822f4f-32e7-4871-b63a-9b86c76ce761"></a> Add a probe port
-
-Use the internal load balancer's probe functionality to make the entire cluster configuration work with Azure Load Balancer. The Azure internal load balancer usually distributes the incoming workload equally between participating virtual machines. However, this won't work in some cluster configurations because only one instance is active. The other instance is passive and can’t accept any of the workload. A probe functionality helps when the Azure internal load balancer assigns work only to an active instance. With the probe functionality, the internal load balancer can detect which instances are active, and then target only the instance with the workload.
-
-To add a probe port:
-
-1.  Check the current **ProbePort** setting by running the following PowerShell command. Execute it from within one of the virtual machines in the cluster configuration.
-
-  ```PowerShell
-  $SAPSID = "PR1"     # SAP <SID>
-
-  $SAPNetworkIPClusterName = "SAP $SAPSID IP"
-  Get-ClusterResource $SAPNetworkIPClusterName | Get-ClusterParameter
-  ```
-
-2.  Define a probe port. The default probe port number is **0**. In our example, we use probe port **62000**.
-
-  ![Figure 58: The cluster configuration probe port is 0 by default][sap-ha-guide-figure-3048]
-
-  _**Figure 58:** The default cluster configuration probe port is 0_
-
-  The port number is defined in SAP Azure Resource Manager templates. You can assign the port number in PowerShell.
-
-  To set a new ProbePort value for the **SAP <*SID*> IP** cluster resource, run the following PowerShell script. Update the PowerShell variables for your environment. After the script runs, you'll be prompted to restart the SAP cluster group to activate the changes.
-
-  ```PowerShell
-  $SAPSID = "PR1"      # SAP <SID>
-  $ProbePort = 62000   # ProbePort of the Azure Internal Load Balancer
-
-  Clear-Host
-  $SAPClusterRoleName = "SAP $SAPSID"
-  $SAPIPresourceName = "SAP $SAPSID IP"
-  $SAPIPResourceClusterParameters =  Get-ClusterResource $SAPIPresourceName | Get-ClusterParameter
-  $IPAddress = ($SAPIPResourceClusterParameters | Where-Object {$_.Name -eq "Address" }).Value
-  $NetworkName = ($SAPIPResourceClusterParameters | Where-Object {$_.Name -eq "Network" }).Value
-  $SubnetMask = ($SAPIPResourceClusterParameters | Where-Object {$_.Name -eq "SubnetMask" }).Value
-  $OverrideAddressMatch = ($SAPIPResourceClusterParameters | Where-Object {$_.Name -eq "OverrideAddressMatch" }).Value
-  $EnableDhcp = ($SAPIPResourceClusterParameters | Where-Object {$_.Name -eq "EnableDhcp" }).Value
-  $OldProbePort = ($SAPIPResourceClusterParameters | Where-Object {$_.Name -eq "ProbePort" }).Value
-
-  $var = Get-ClusterResource | Where-Object {  $_.name -eq $SAPIPresourceName  }
-
-  Write-Host "Current configuration parameters for SAP IP cluster resource '$SAPIPresourceName' are:" -ForegroundColor Cyan
-  Get-ClusterResource -Name $SAPIPresourceName | Get-ClusterParameter
-
-  Write-Host
-  Write-Host "Current probe port property of the SAP cluster resource '$SAPIPresourceName' is '$OldProbePort'." -ForegroundColor Cyan
-  Write-Host
-  Write-Host "Setting the new probe port property of the SAP cluster resource '$SAPIPresourceName' to '$ProbePort' ..." -ForegroundColor Cyan
-  Write-Host
-
-  $var | Set-ClusterParameter -Multiple @{"Address"=$IPAddress;"ProbePort"=$ProbePort;"Subnetmask"=$SubnetMask;"Network"=$NetworkName;"OverrideAddressMatch"=$OverrideAddressMatch;"EnableDhcp"=$EnableDhcp}
-
-  Write-Host
-
-  $ActivateChanges = Read-Host "Do you want to take restart SAP cluster role '$SAPClusterRoleName', to activate the changes (yes/no)?"
-
-  if($ActivateChanges -eq "yes"){
-  Write-Host
-  Write-Host "Activating changes..." -ForegroundColor Cyan
-
-  Write-Host
-  write-host "Taking SAP cluster IP resource '$SAPIPresourceName' offline ..." -ForegroundColor Cyan
-  Stop-ClusterResource -Name $SAPIPresourceName
-  sleep 5
-
-  Write-Host "Starting SAP cluster role '$SAPClusterRoleName' ..." -ForegroundColor Cyan
-  Start-ClusterGroup -Name $SAPClusterRoleName
-
-  Write-Host "New ProbePort parameter is active." -ForegroundColor Green
-  Write-Host
-
-  Write-Host "New configuration parameters for SAP IP cluster resource '$SAPIPresourceName':" -ForegroundColor Cyan
-  Write-Host
-  Get-ClusterResource -Name $SAPIPresourceName | Get-ClusterParameter
-  }else
-  {
-  Write-Host "Changes are not activated."
-  }
-  ```
-
-  After you bring the **SAP <*SID*>** cluster role online, verify that **ProbePort** is set to the new value.
-
-  ```PowerShell
-  $SAPSID = "PR1"     # SAP <SID>
-
-  $SAPNetworkIPClusterName = "SAP $SAPSID IP"
-  Get-ClusterResource $SAPNetworkIPClusterName | Get-ClusterParameter
-
-  ```
-
-  ![Figure 59: Probe the cluster port after you set the new value][sap-ha-guide-figure-3049]
-
-  _**Figure 59:** Probe the cluster port after you set the new value_
-
-#### <a name="4498c707-86c0-4cde-9c69-058a7ab8c3ac"></a> Open the Windows firewall probe port
-
-You need to open a Windows firewall probe port on both cluster nodes. Use the following script to open a Windows firewall probe port. Update the PowerShell variables for your environment.
-
-  ```PowerShell
-  $ProbePort = 62000   # ProbePort of the Azure Internal Load Balancer
-
-  New-NetFirewallRule -Name AzureProbePort -DisplayName "Rule for Azure Probe Port" -Direction Inbound -Action Allow -Protocol TCP -LocalPort $ProbePort
-  ```
-
-The **ProbePort** is set to **62000**. Now you can access the file share **\\\ascsha-clsap\sapmnt** from other hosts, such as from **ascsha-dbas**.
-
-### <a name="85d78414-b21d-4097-92b6-34d8bcb724b7"></a> Install the database instance
-
-To install the database instance, follow the process described in the SAP installation documentation.
-
-### <a name="8a276e16-f507-4071-b829-cdc0a4d36748"></a> Install the second cluster node
-
-To install the second cluster, follow the steps in the SAP installation guide.
-
-### <a name="094bc895-31d4-4471-91cc-1513b64e406a"></a> Change the start type of the SAP ERS Windows service instance
-
-Change the start type of the SAP ERS Windows service to **Automatic (Delayed Start)** on both cluster nodes.
-
-![Figure 60: Change the service type for the SAP ERS instance to delayed automatic][sap-ha-guide-figure-3050]
-
-_**Figure 60:** Change the service type for the SAP ERS instance to delayed automatic_
-
-### <a name="2477e58f-c5a7-4a5d-9ae3-7b91022cafb5"></a> Install the SAP Primary Application Server
-
-Install the Primary Application Server (PAS) instance <*SID*>-di-0 on the virtual machine that you've designated to host the PAS. There are no dependencies on Azure or DataKeeper-specific settings.
-
-### <a name="0ba4a6c1-cc37-4bcf-a8dc-025de4263772"></a> Install the SAP Additional Application Server
-
-Install an SAP Additional Application Server (AAS) on all the virtual machines that you've designated to host an SAP Application Server instance. For example, on <*SID*>-di-1 to <*SID*>-di-&lt;n&gt;.
-
-> [!NOTE]
-> This finishes the installation of a high-availability SAP NetWeaver system. Next, proceed with failover testing.
->
-
-
-## <a name="18aa2b9d-92d2-4c0e-8ddd-5acaabda99e9"></a> Test the SAP ASCS/SCS instance failover and SIOS replication
-It's easy to test and monitor an SAP ASCS/SCS instance failover and SIOS disk replication by using Failover Cluster Manager and the SIOS DataKeeper Management and Configuration tool.
-
-### <a name="65fdef0f-9f94-41f9-b314-ea45bbfea445"></a> SAP ASCS/SCS instance is running on cluster node A
-
-The **SAP PR1** cluster group is running on cluster node A. For example, on **pr1-ascs-0**. Assign the shared disk drive S, which is part of the **SAP PR1** cluster group, and which the ASCS/SCS instance uses, to cluster node A.
-
-![Figure 61: Failover Cluster Manager: The SAP <SID> cluster group is running on cluster node A][sap-ha-guide-figure-5000]
-
-_**Figure 61:** Failover Cluster Manager: The SAP <*SID*> cluster group is running on cluster node A_
-
-In the SIOS DataKeeper Management and Configuration tool, you can see that the shared disk data is synchronously replicated from the source volume drive S on cluster node A to the target volume drive S on cluster node B. For example, it's replicated from **pr1-ascs-0 [10.0.0.40]** to **pr1-ascs-1 [10.0.0.41]**.
-
-![Figure 62: In SIOS DataKeeper, replicate the local volume from cluster node A to cluster node B][sap-ha-guide-figure-5001]
-
-_**Figure 62:** In SIOS DataKeeper, replicate the local volume from cluster node A to cluster node B_
-
-### <a name="5e959fa9-8fcd-49e5-a12c-37f6ba07b916"></a> Failover from node A to node B
-
-1.  Choose one of these options to initiate a failover of the SAP <*SID*> cluster group from cluster node A to cluster node B:
-  - Use Failover Cluster Manager  
-  - Use Failover Cluster PowerShell
-
-  ```PowerShell
-  $SAPSID = "PR1"     # SAP <SID>
-
-  $SAPClusterGroup = "SAP $SAPSID"
-  Move-ClusterGroup -Name $SAPClusterGroup
-
-  ```
-2.  Restart cluster node A within the Windows guest operating system (this initiates an automatic failover of the SAP <*SID*> cluster group from node A to node B).  
-3.  Restart cluster node A from the Azure portal (this initiates an automatic failover of the SAP <*SID*> cluster group from node A to node B).  
-4.  Restart cluster node A by using Azure PowerShell (this initiates an automatic failover of the SAP <*SID*> cluster group from node A to node B).
-
-  After failover, the SAP <*SID*> cluster group is running on cluster node B. For example, it's running on **pr1-ascs-1**.
-
-  ![Figure 63: In Failover Cluster Manager, the SAP <SID> cluster group is running on cluster node B][sap-ha-guide-figure-5002]
-
-  _**Figure 63**: In Failover Cluster Manager, the SAP <*SID*> cluster group is running on cluster node B_
-
-  The shared disk is now mounted on cluster node B. SIOS DataKeeper is replicating data from source volume drive S on cluster node B to target volume drive S on cluster node A. For example, it's replicating from **pr1-ascs-1 [10.0.0.41]** to **pr1-ascs-0 [10.0.0.40]**.
-
-  ![Figure 64: SIOS DataKeeper replicates the local volume from cluster node B to cluster node A][sap-ha-guide-figure-5003]
-
-  _**Figure 64:** SIOS DataKeeper replicates the local volume from cluster node B to cluster node A_
-=======
 ---
 title: Azure Virtual Machines high availability for SAP NetWeaver | Microsoft Docs
 description: High-availability guide for SAP NetWeaver on Azure Virtual Machines
@@ -3293,5 +1644,4 @@
 
   ![Figure 64: SIOS DataKeeper replicates the local volume from cluster node B to cluster node A][sap-ha-guide-figure-5003]
 
-  _**Figure 64:** SIOS DataKeeper replicates the local volume from cluster node B to cluster node A_
->>>>>>> e8cfaf0d
+  _**Figure 64:** SIOS DataKeeper replicates the local volume from cluster node B to cluster node A_