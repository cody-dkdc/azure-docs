---
<<<<<<< HEAD
title: SQL Server on Azure Virtual Machines FAQ | Microsoft Docs
description: This article provides answers to frequently asked questions about running SQL Server on Azure VMs.
services: virtual-machines-windows
documentationcenter: ''
author: v-shysun
manager: felixwu
editor: ''
tags: azure-service-management

ms.assetid: 2fa5ee6b-51a6-4237-805f-518e6c57d11b
ms.service: virtual-machines-sql
ms.devlang: na
ms.topic: article
ms.tgt_pltfrm: vm-windows-sql-server
ms.workload: iaas-sql-server
ms.date: 11/30/2016
ms.author: v-shysun

---
# SQL Server on Azure Virtual Machines FAQ
This topic provides answers to some of the most common questions about running [SQL Server on Azure Virtual Machines](https://azure.microsoft.com/services/virtual-machines/sql-server/).

[!INCLUDE [support-disclaimer](../../includes/support-disclaimer.md)]

## Frequently Asked Questions
1. **How do I create an Azure virtual machine with SQL Server?**
   
    The easiest solution is to create a Virtual Machine that includes SQL Server. For a tutorial on signing up for Azure and creating a SQL VM from the portal, see [Provision a SQL Server virtual machine in the Azure Portal](virtual-machines-windows-portal-sql-server-provision.md?toc=%2fazure%2fvirtual-machines%2fwindows%2ftoc.json). You can select a virtual machine image that uses pay-per-minute SQL Server licensing, or you can use an image that allows you to bring your own SQL Server license. You also have the option of manually installing SQL Server on a VM and reusing an on-premises license. If you bring your own license, you must have [License Mobility through Software Assurance on Azure](https://azure.microsoft.com/pricing/license-mobility/).
2. **What is the difference between SQL VMs and the SQL Database service?**
   
    Conceptually, running SQL Server on an Azure virtual machine is not that different from running SQL Server in a remote datacenter. In contrast, [SQL Database](../sql-database/sql-database-technical-overview.md) offers database-as-a-service. With SQL Database, you do not have access to the machines that host your databases. For a full comparison, see [Choose a cloud SQL Server option: Azure SQL (PaaS) Database or SQL Server on Azure VMs (IaaS)](../sql-database/sql-database-paas-vs-sql-server-iaas.md).
3. **How can I migrate my on-premises SQL Server database to the Cloud?**
   
    First create an Azure virtual machine with a SQL Server instance. Then migrate your on-premises databases to that instance. For data migration strategies, see [Migrate a SQL Server database to SQL Server in an Azure VM](virtual-machines-windows-migrate-sql.md?toc=%2fazure%2fvirtual-machines%2fwindows%2ftoc.json).
4. **Can I change the installed features or install a second instance of SQL Server on the same VM?**
   
    Yes. The SQL Server installation media is located in a folder on the **C** drive. Run **Setup.exe** from that location to add new SQL Server instances or to change other installed features of SQL Server on the machine.
5. **How do I upgrade to a new version/edition of the SQL Server in an Azure VM?**
   
    Currently, there is no in-place upgrade for SQL Server running in an Azure VM. Create a new Azure virtual machine with the desired SQL Server version/edition, and then migrate your databases to the new server using standard [data migration techniques](virtual-machines-windows-migrate-sql.md?toc=%2fazure%2fvirtual-machines%2fwindows%2ftoc.json).
6. **How can I install my licensed copy of SQL Server on an Azure VM?**
   
    There are two ways to do this. You can provision one of the [virtual machine images that supports licenses](virtual-machines-windows-sql-server-iaas-overview.md?toc=%2fazure%2fvirtual-machines%2fwindows%2ftoc.json#BYOL). Another option is to copy the SQL Server installation media to a Windows Server VM, and then install SQL Server on the VM. For licensing reasons, you must have [License Mobility through Software Assurance on Azure](https://azure.microsoft.com/pricing/license-mobility/).
7. **Can I change a VM to use my own SQL Server license if it was created from one of the pay-as-you-go gallery images?**

    No. You can not switch from pay-per-minute licensing to using your own license. Create a new Azure virtual machine using one of the [BYOL images](virtual-machines-windows-sql-server-iaas-overview.md?toc=%2fazure%2fvirtual-machines%2fwindows%2ftoc.json#BYOL), and then migrate your databases to the new server using standard [data migration techniques](virtual-machines-windows-migrate-sql.md?toc=%2fazure%2fvirtual-machines%2fwindows%2ftoc.json).

7. **Do I have to pay to license SQL Server on an Azure VM if it is only being used for standby/failover?**
   
    You do not have to pay to license one SQL Server participating as a passive secondary replica in an HA deployment, if you have Software Assurance and use License Mobility as described in [Virtual Machine Licensing FAQ](http://azure.microsoft.com/pricing/licensing-faq/).
    
8. **How are updates and service packs applied on a SQL Server VM?**
   
    Virtual machines give you control over the host machine, including when and how you apply updates. For the operating system, you can manually apply windows updates, or you can enable a scheduling service called [Automated Patching](virtual-machines-windows-classic-sql-automated-patching.md?toc=%2fazure%2fvirtual-machines%2fwindows%2fclassic%2ftoc.json). Automated Patching installs any updates that are marked important, including SQL Server updates in that category. Other optional updates to SQL Server must be installed manually.
9. **Is it possible to set up configurations not shown in the virtual machine gallery (For example Windows 2008 R2 + SQL Server 2012)?**
   
    No. For virtual machine gallery images that include SQL Server, you must select one of the provided images.
10. **How do I install SQL Data tools on my Azure VM?**
    
     Download and install the SQL Data tools from [Microsoft SQL Server Data Tools - Business Intelligence for Visual Studio 2013 ](https://www.microsoft.com/en-us/download/details.aspx?id=42313).

## Resources
For an overview of SQL Server on Azure Virtual Machines, watch the video [Azure VM is the best platform for SQL Server 2016](https://channel9.msdn.com/Events/DataDriven/SQLServer2016/Azure-VM-is-the-best-platform-for-SQL-Server-2016). You can also get a good introduction in the topic, [SQL Server on Azure Virtual Machines overview](virtual-machines-windows-sql-server-iaas-overview.md?toc=%2fazure%2fvirtual-machines%2fwindows%2ftoc.json).

Other resources include:

* [Provision a SQL Server virtual machine in the Azure Portal](virtual-machines-windows-portal-sql-server-provision.md?toc=%2fazure%2fvirtual-machines%2fwindows%2ftoc.json)
* [Migrating a Database to SQL Server on an Azure VM](virtual-machines-windows-migrate-sql.md?toc=%2fazure%2fvirtual-machines%2fwindows%2ftoc.json)
* [High Availability and Disaster Recovery for SQL Server in Azure Virtual Machines](virtual-machines-windows-sql-high-availability-dr.md?toc=%2fazure%2fvirtual-machines%2fwindows%2ftoc.json)
* [Performance best practices for SQL Server in Azure Virtual Machines](virtual-machines-windows-sql-performance.md?toc=%2fazure%2fvirtual-machines%2fwindows%2ftoc.json)
* [Application Patterns and Development Strategies for SQL Server in Azure Virtual Machines](virtual-machines-windows-sql-server-app-patterns-dev-strategies.md?toc=%2fazure%2fvirtual-machines%2fwindows%2ftoc.json)
=======
redirect_url: /azure/virtual-machines/windows/sql/virtual-machines-windows-sql-server-iaas-faq
---
>>>>>>> e8cfaf0d
<|MERGE_RESOLUTION|>--- conflicted
+++ resolved
@@ -1,77 +1,3 @@
 ---
-<<<<<<< HEAD
-title: SQL Server on Azure Virtual Machines FAQ | Microsoft Docs
-description: This article provides answers to frequently asked questions about running SQL Server on Azure VMs.
-services: virtual-machines-windows
-documentationcenter: ''
-author: v-shysun
-manager: felixwu
-editor: ''
-tags: azure-service-management
-
-ms.assetid: 2fa5ee6b-51a6-4237-805f-518e6c57d11b
-ms.service: virtual-machines-sql
-ms.devlang: na
-ms.topic: article
-ms.tgt_pltfrm: vm-windows-sql-server
-ms.workload: iaas-sql-server
-ms.date: 11/30/2016
-ms.author: v-shysun
-
----
-# SQL Server on Azure Virtual Machines FAQ
-This topic provides answers to some of the most common questions about running [SQL Server on Azure Virtual Machines](https://azure.microsoft.com/services/virtual-machines/sql-server/).
-
-[!INCLUDE [support-disclaimer](../../includes/support-disclaimer.md)]
-
-## Frequently Asked Questions
-1. **How do I create an Azure virtual machine with SQL Server?**
-   
-    The easiest solution is to create a Virtual Machine that includes SQL Server. For a tutorial on signing up for Azure and creating a SQL VM from the portal, see [Provision a SQL Server virtual machine in the Azure Portal](virtual-machines-windows-portal-sql-server-provision.md?toc=%2fazure%2fvirtual-machines%2fwindows%2ftoc.json). You can select a virtual machine image that uses pay-per-minute SQL Server licensing, or you can use an image that allows you to bring your own SQL Server license. You also have the option of manually installing SQL Server on a VM and reusing an on-premises license. If you bring your own license, you must have [License Mobility through Software Assurance on Azure](https://azure.microsoft.com/pricing/license-mobility/).
-2. **What is the difference between SQL VMs and the SQL Database service?**
-   
-    Conceptually, running SQL Server on an Azure virtual machine is not that different from running SQL Server in a remote datacenter. In contrast, [SQL Database](../sql-database/sql-database-technical-overview.md) offers database-as-a-service. With SQL Database, you do not have access to the machines that host your databases. For a full comparison, see [Choose a cloud SQL Server option: Azure SQL (PaaS) Database or SQL Server on Azure VMs (IaaS)](../sql-database/sql-database-paas-vs-sql-server-iaas.md).
-3. **How can I migrate my on-premises SQL Server database to the Cloud?**
-   
-    First create an Azure virtual machine with a SQL Server instance. Then migrate your on-premises databases to that instance. For data migration strategies, see [Migrate a SQL Server database to SQL Server in an Azure VM](virtual-machines-windows-migrate-sql.md?toc=%2fazure%2fvirtual-machines%2fwindows%2ftoc.json).
-4. **Can I change the installed features or install a second instance of SQL Server on the same VM?**
-   
-    Yes. The SQL Server installation media is located in a folder on the **C** drive. Run **Setup.exe** from that location to add new SQL Server instances or to change other installed features of SQL Server on the machine.
-5. **How do I upgrade to a new version/edition of the SQL Server in an Azure VM?**
-   
-    Currently, there is no in-place upgrade for SQL Server running in an Azure VM. Create a new Azure virtual machine with the desired SQL Server version/edition, and then migrate your databases to the new server using standard [data migration techniques](virtual-machines-windows-migrate-sql.md?toc=%2fazure%2fvirtual-machines%2fwindows%2ftoc.json).
-6. **How can I install my licensed copy of SQL Server on an Azure VM?**
-   
-    There are two ways to do this. You can provision one of the [virtual machine images that supports licenses](virtual-machines-windows-sql-server-iaas-overview.md?toc=%2fazure%2fvirtual-machines%2fwindows%2ftoc.json#BYOL). Another option is to copy the SQL Server installation media to a Windows Server VM, and then install SQL Server on the VM. For licensing reasons, you must have [License Mobility through Software Assurance on Azure](https://azure.microsoft.com/pricing/license-mobility/).
-7. **Can I change a VM to use my own SQL Server license if it was created from one of the pay-as-you-go gallery images?**
-
-    No. You can not switch from pay-per-minute licensing to using your own license. Create a new Azure virtual machine using one of the [BYOL images](virtual-machines-windows-sql-server-iaas-overview.md?toc=%2fazure%2fvirtual-machines%2fwindows%2ftoc.json#BYOL), and then migrate your databases to the new server using standard [data migration techniques](virtual-machines-windows-migrate-sql.md?toc=%2fazure%2fvirtual-machines%2fwindows%2ftoc.json).
-
-7. **Do I have to pay to license SQL Server on an Azure VM if it is only being used for standby/failover?**
-   
-    You do not have to pay to license one SQL Server participating as a passive secondary replica in an HA deployment, if you have Software Assurance and use License Mobility as described in [Virtual Machine Licensing FAQ](http://azure.microsoft.com/pricing/licensing-faq/).
-    
-8. **How are updates and service packs applied on a SQL Server VM?**
-   
-    Virtual machines give you control over the host machine, including when and how you apply updates. For the operating system, you can manually apply windows updates, or you can enable a scheduling service called [Automated Patching](virtual-machines-windows-classic-sql-automated-patching.md?toc=%2fazure%2fvirtual-machines%2fwindows%2fclassic%2ftoc.json). Automated Patching installs any updates that are marked important, including SQL Server updates in that category. Other optional updates to SQL Server must be installed manually.
-9. **Is it possible to set up configurations not shown in the virtual machine gallery (For example Windows 2008 R2 + SQL Server 2012)?**
-   
-    No. For virtual machine gallery images that include SQL Server, you must select one of the provided images.
-10. **How do I install SQL Data tools on my Azure VM?**
-    
-     Download and install the SQL Data tools from [Microsoft SQL Server Data Tools - Business Intelligence for Visual Studio 2013 ](https://www.microsoft.com/en-us/download/details.aspx?id=42313).
-
-## Resources
-For an overview of SQL Server on Azure Virtual Machines, watch the video [Azure VM is the best platform for SQL Server 2016](https://channel9.msdn.com/Events/DataDriven/SQLServer2016/Azure-VM-is-the-best-platform-for-SQL-Server-2016). You can also get a good introduction in the topic, [SQL Server on Azure Virtual Machines overview](virtual-machines-windows-sql-server-iaas-overview.md?toc=%2fazure%2fvirtual-machines%2fwindows%2ftoc.json).
-
-Other resources include:
-
-* [Provision a SQL Server virtual machine in the Azure Portal](virtual-machines-windows-portal-sql-server-provision.md?toc=%2fazure%2fvirtual-machines%2fwindows%2ftoc.json)
-* [Migrating a Database to SQL Server on an Azure VM](virtual-machines-windows-migrate-sql.md?toc=%2fazure%2fvirtual-machines%2fwindows%2ftoc.json)
-* [High Availability and Disaster Recovery for SQL Server in Azure Virtual Machines](virtual-machines-windows-sql-high-availability-dr.md?toc=%2fazure%2fvirtual-machines%2fwindows%2ftoc.json)
-* [Performance best practices for SQL Server in Azure Virtual Machines](virtual-machines-windows-sql-performance.md?toc=%2fazure%2fvirtual-machines%2fwindows%2ftoc.json)
-* [Application Patterns and Development Strategies for SQL Server in Azure Virtual Machines](virtual-machines-windows-sql-server-app-patterns-dev-strategies.md?toc=%2fazure%2fvirtual-machines%2fwindows%2ftoc.json)
-=======
 redirect_url: /azure/virtual-machines/windows/sql/virtual-machines-windows-sql-server-iaas-faq
----
->>>>>>> e8cfaf0d
+---