--- conflicted
+++ resolved
@@ -1,10 +1,6 @@
 <properties
 	pageTitle="SQL Server AlwaysOn with Azure Resource Manager template | Microsoft Azure"
-<<<<<<< HEAD
-	description="Easily deploy five servers that support SQL Server AlwaysOn with a Resource Manager template and the Azure preview portal, Azure PowerShell, or the Azure CLI."
-=======
 	description="Easily deploy five servers that support SQL Server AlwaysOn with a Resource Manager template and the Azure portal, Azure PowerShell, or the Azure CLI."
->>>>>>> 08be3281
 	services="virtual-machines"
 	documentationCenter=""
 	authors="davidmu1"
@@ -23,11 +19,7 @@
 
 # Deploy SQL Server AlwaysOn with an Azure Resource Manager template
 
-<<<<<<< HEAD
-[AZURE.INCLUDE [learn-about-deployment-models](../../includes/learn-about-deployment-models-include.md)] This article covers creating a resource with the Resource Manager deployment model. You can't create this resource with the classic deployment model.
-=======
 [AZURE.INCLUDE [learn-about-deployment-models](../../includes/learn-about-deployment-models-rm-include.md)] classic deployment model. You can't create this resource with the classic deployment model.
->>>>>>> 08be3281
 
 Use the instructions in this article to deploy SQL Server AlwaysOn using an Azure Resource Manager template. This template creates five virtual machines in a new virtual network on two different subnets.
 
