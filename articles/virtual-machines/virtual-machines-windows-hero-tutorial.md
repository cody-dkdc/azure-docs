--- conflicted
+++ resolved
@@ -27,14 +27,7 @@
 
 This tutorial shows you how easy it is to create a Windows virtual machine in just a few minutes using the Azure portal. We use a Windows Server 2012 R2 Datacenter image as an example, but that's just one of the many images Azure offers. Your image choices depend on your subscription. For example, desktop images may be available to [MSDN subscribers](https://azure.microsoft.com/pricing/member-offers/msdn-benefits-details/?WT.mc_id=A261C142F).
 
-<<<<<<< HEAD
 If you don't have an Azure subscription, you can create a [free account](https://azure.microsoft.com/free/) in just a couple of minutes.
-=======
-[AZURE.INCLUDE [free-trial-note](../../includes/free-trial-note.md)]
-<br>
-
-[AZURE.INCLUDE [learn-about-deployment-models](../../includes/learn-about-deployment-models-rm-include.md)] [classic deployment model](virtual-machines-windows-classic-createportal.md).
->>>>>>> 2f262ede
 
 ## Video walkthrough
 
