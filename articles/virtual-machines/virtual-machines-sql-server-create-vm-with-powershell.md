<properties
	pageTitle="Create a SQL Server Virtual Machine in PowerShell | Microsoft Azure"
	description="Provides steps and PowerShell scripts for creating an Azure VM with SQL Server virtual machine gallery images."
	services="virtual-machines"
	documentationCenter="na"
	authors="rothja"
	manager="jeffreyg"
	editor="monicar"
	tags="azure-service-management" />
<tags
	ms.service="virtual-machines"
	ms.devlang="na"
	ms.topic="article"
	ms.tgt_pltfrm="vm-windows-sql-server"
	ms.workload="infrastructure-services"
	ms.date="01/22/2016"
	ms.author="jroth" />

# Create a SQL Server Virtual Machine in Azure (PowerShell)

> [AZURE.SELECTOR]
- [Classic portal](virtual-machines-provision-sql-server.md)
- [PowerShell](virtual-machines-sql-server-create-vm-with-powershell.md)
- [Azure Resource Manager portal](virtual-machines-windows-portal-sql-server-provision.md)


## Overview

This article provides steps for how to create a SQL Server virtual machine in Azure by using the PowerShell cmdlets.

[AZURE.INCLUDE [learn-about-deployment-models](../../includes/learn-about-deployment-models-classic-include.md)] Resource Manager model.


## Install and configure PowerShell

1. If you do not have an Azure account, visit [Azure free trial](https://azure.microsoft.com/pricing/free-trial/).

2. [Install the latest Azure PowerShell cmdlets](../powershell-install-configure.md/#how-to-install-azure-powershell).

3. [Connect PowerShell with your Azure subscription](../powershell-install-configure.md/#how-to-connect-to-your-subscription).

## Determine your target Azure region

Your SQL Server Virtual Machine will be hosted in a cloud service that resides a specific Azure region. The following steps help you to determine your region, storage account, and cloud service that will be used for the rest of the tutorial.

1. Determine the data center that you want to use to host your SQL Server VM. The following PowerShell commands will display the available regions in detail with a summary list at the end.

		Get-AzureLocation
		(Get-AzureLocation).Name

2.  Once you've identified your preferred location, set a variable named **$dcLocation** to that region.

		$dcLocation = "<region name>"

## Set your subscription and storage account

1. Determine the Azure subscription you will use for the new virtual machine.

		(Get-AzureSubscription).SubscriptionName

1. Assign your target Azure subscription to the **$subscr** variable. Then set this as your current Azure subscription.

		$subscr="<subscription name>"
		Select-AzureSubscription -SubscriptionName $subscr –Current

1. Then check for existing storage accounts. The following script displays all storage accounts that exist in your chosen region:

		(Get-AzureStorageAccount | where { $_.GeoPrimaryLocation -eq $dcLocation }).StorageAccountName

	>[AZURE.NOTE] If you require a new storage account, first create an all-lower-case storage account name with the New-AzureStorageAccount command as in the following example: **New-AzureStorageAccount -StorageAccountName "<storage account name>" -Location $dcLocation**

1. Assign the target storage account name to the **$staccount**. Then use **Set-AzureSubscription** to set the subscription and current storage account.

		$staccount="<storage account name>"
		Set-AzureSubscription -SubscriptionName $subscr -CurrentStorageAccountName $staccount

## Select a SQL Server virtual machine image

1. Find out the list of available SQL Server virtual machines images from the gallery. These images all have an **ImageFamily** property that starts with "SQL". The following query displays the image family available to you that have SQL Server preinstalled.

		Get-AzureVMImage | where { $_.ImageFamily -like "SQL*" } | select ImageFamily -Unique | Sort-Object -Property ImageFamily

1. When you find the  virtual machine image family, there could be multiple published images in this family. Use the following script to find the latest published virtual machine image name for your selected image family (such as **SQL Server 2014 SP1 Enterprise on Windows Server 2012 R2**):

		$family="<ImageFamily value>"
		$image=Get-AzureVMImage | where { $_.ImageFamily -eq $family } | sort PublishedDate -Descending | select -ExpandProperty ImageName -First 1

		echo "Selected SQL Server image name:"
		echo "   $image"

## Create the virtual machine

Finally, create the virtual machine with PowerShell:

1. Create a cloud service to host the new VM. Note that it is also possible to use an existing cloud service instead. Create a new variable **$svcname** with the short name of the cloud service.

		$svcname = "<cloud service name>"
		New-AzureService -ServiceName $svcname -Label $svcname -Location $dcLocation

2. Specify the virtual machine name and a size. For more information about virtual machine sizes, see [Virtual Machine Sizes for Azure](virtual-machines-size-specs.md).

		$vmname="<machine name>"
		$vmsize="<Specify a valid machine size>" # see the link to virtual machine sizes
		$vm1=New-AzureVMConfig -Name $vmname -InstanceSize $vmsize -ImageName $image

3. Specify the local administrator account and password.

		$cred=Get-Credential -Message "Type the name and password of the local administrator account."
		$vm1 | Add-AzureProvisioningConfig -Windows -AdminUsername $cred.GetNetworkCredential().Username -Password $cred.GetNetworkCredential().Password

4. Run the following script to create the virtual machine.

		New-AzureVM –ServiceName $svcname -VMs $vm1

>[AZURE.NOTE] For additional explanation and configuration options, see the **Build your command set** section in [Use Azure PowerShell to create and preconfigure Windows-based Virtual Machines](virtual-machines-windows-classic-create-powershell.md).

## Example PowerShell script

The following script provides and example of a complete script that creates a **SQL Server 2014 SP1 Enterprise on Windows Server 2012 R2** virtual machine. If you use this script, you must customize the initial variables based on the previous steps in this topic.

	# Customize these variables based on your settings and requirements:
	$dcLocation = "East US"
	$subscr="mysubscription"
	$staccount="mystorageaccount"
	$family="SQL Server 2014 SP1 Enterprise on Windows Server 2012 R2"
	$svcname = "mycloudservice"
	$vmname="myvirtualmachine"
	$vmsize="A5"

	# Set the current subscription and storage account
	# Comment out the New-AzureStorageAccount line if the account already exists
	Select-AzureSubscription -SubscriptionName $subscr –Current
	New-AzureStorageAccount -StorageAccountName $staccount -Location $dcLocation
	Set-AzureSubscription -SubscriptionName $subscr -CurrentStorageAccountName $staccount

	# Select the most recent VM image in this image family:
	$image=Get-AzureVMImage | where { $_.ImageFamily -eq $family } | sort PublishedDate -Descending | select -ExpandProperty ImageName -First 1

	# Create the new cloud service; comment out this line if cloud service exists already:
	New-AzureService -ServiceName $svcname -Label $svcname -Location $dcLocation

	# Create the VM config:
	$vm1=New-AzureVMConfig -Name $vmname -InstanceSize $vmsize -ImageName $image

	# Set administrator credentials:
	$cred=Get-Credential -Message "Type the name and password of the local administrator account."
	$vm1 | Add-AzureProvisioningConfig -Windows -AdminUsername $cred.GetNetworkCredential().Username -Password $cred.GetNetworkCredential().Password

	# Create the SQL Server VM:
	New-AzureVM –ServiceName $svcname -VMs $vm1


## Connect with remote desktop

1. Create the .RDP files in the current user's document folder to launch these virtual machines to complete setup:

		$documentspath = [environment]::getfolderpath("mydocuments")
		Get-AzureRemoteDesktopFile -ServiceName $svcname -Name $vmname -LocalPath "$documentspath\vm1.rdp"

1. In the documents directory, launch the RDP file. Connect with the administrator user name and password provided earlier (for example, if your user name was VMAdmin, specify "\VMAdmin" as the user and provide the password).

		.\vm1.rdp

## Complete the configuration of the SQL Server Machine for remote access

After logging onto the machine with remote desktop, configure SQL Server based on the instructions in [Steps for configuring SQL Server connectivity in an Azure VM](virtual-machines-sql-server-connectivity.md#steps-for-configuring-sql-server-connectivity-in-an-azure-vm).

## Next steps

<<<<<<< HEAD
You can find additional instructions for provisioning virtual machines with PowerShell in the [virtual machines documentation](virtual-machines-ps-create-preconfigure-windows-vms.md). For additional scripts related to SQL Server and Premium Storage, see [Use Azure Premium Storage with SQL Server on Virtual Machines](virtual-machines-windows-classic-sql-server-premium-storage.md).
=======
You can find additional instructions for provisioning virtual machines with PowerShell in the [virtual machines documentation](virtual-machines-windows-classic-create-powershell.md). For additional scripts related to SQL Server and Premium Storage, see [Use Azure Premium Storage with SQL Server on Virtual Machines](virtual-machines-sql-server-use-premium-storage.md).
>>>>>>> e5d616de

In many cases, the next step is to migrate your databases to this new SQL Server VM. For database migration guidance, see [Migrating a Database to SQL Server on an Azure VM](virtual-machines-windows-classic-migrate-sql.md).

If you're also interested in seeing how to perform these steps from the Azure classic portal, see [Provisioning a SQL Server Virtual Machine on Azure](virtual-machines-provision-sql-server.md).

In addition to these resources, we recommend that you review [other topics related to running SQL Server in Azure Virtual Machines](virtual-machines-sql-server-infrastructure-services.md).<|MERGE_RESOLUTION|>--- conflicted
+++ resolved
@@ -167,11 +167,7 @@
 
 ## Next steps
 
-<<<<<<< HEAD
-You can find additional instructions for provisioning virtual machines with PowerShell in the [virtual machines documentation](virtual-machines-ps-create-preconfigure-windows-vms.md). For additional scripts related to SQL Server and Premium Storage, see [Use Azure Premium Storage with SQL Server on Virtual Machines](virtual-machines-windows-classic-sql-server-premium-storage.md).
-=======
-You can find additional instructions for provisioning virtual machines with PowerShell in the [virtual machines documentation](virtual-machines-windows-classic-create-powershell.md). For additional scripts related to SQL Server and Premium Storage, see [Use Azure Premium Storage with SQL Server on Virtual Machines](virtual-machines-sql-server-use-premium-storage.md).
->>>>>>> e5d616de
+You can find additional instructions for provisioning virtual machines with PowerShell in the [virtual machines documentation](virtual-machines-windows-classic-create-powershell.md). For additional scripts related to SQL Server and Premium Storage, see [Use Azure Premium Storage with SQL Server on Virtual Machines](virtual-machines-windows-classic-sql-server-premium-storage.md).
 
 In many cases, the next step is to migrate your databases to this new SQL Server VM. For database migration guidance, see [Migrating a Database to SQL Server on an Azure VM](virtual-machines-windows-classic-migrate-sql.md).
 
