--- conflicted
+++ resolved
@@ -1,72 +1,71 @@
----
-title: Create a Linux VM in Azure from a template | Microsoft Docs
-description: How to use the Azure CLI to create a Linux VM from a Resource Manager template
-services: virtual-machines-linux
-documentationcenter: ''
-author: iainfoulds
-manager: jeconnoc
-editor: ''
-tags: azure-resource-manager
-
-ms.assetid: 721b8378-9e47-411e-842c-ec3276d3256a
-ms.service: virtual-machines-linux
-ms.workload: infrastructure-services
-ms.tgt_pltfrm: vm-linux
-ms.devlang: azurecli
-ms.topic: article
-ms.date: 05/30/2018
-ms.author: iainfou
-ms.custom: H1Hack27Feb2017
-
----
-# How to create a Linux virtual machine with Azure Resource Manager templates
-<<<<<<< HEAD
-=======
-This article shows you how to quickly deploy a Linux virtual machine (VM) with Azure Resource Manager templates and the Azure CLI. You can also perform these steps with the [Azure classic CLI](create-ssh-secured-vm-from-template-nodejs.md).
->>>>>>> c8ea1347
-
-This article shows you how to quickly deploy a Linux virtual machine (VM) with Azure Resource Manager templates and the Azure CLI. 
-
-## Templates overview
-Azure Resource Manager templates are JSON files that define the infrastructure and configuration of your Azure solution. By using a template, you can repeatedly deploy your solution throughout its lifecycle and have confidence your resources are deployed in a consistent state. To learn more about the format of the template and how you construct it, see [Create your first Azure Resource Manager template](../../azure-resource-manager/resource-manager-create-first-template.md). To view the JSON syntax for resources types, see [Define resources in Azure Resource Manager templates](/azure/templates/).
-
-
-## Create a resource group
-An Azure resource group is a logical container into which Azure resources are deployed and managed. A resource group must be created before a virtual machine. The following example creates a resource group named *myResourceGroupVM* in the *eastus* region:
-
-```azurecli
-az group create --name myResourceGroup --location eastus
-```
-
-## Create a virtual machine
-The following example creates a VM from [this Azure Resource Manager template](https://raw.githubusercontent.com/Azure/azure-quickstart-templates/master/101-vm-sshkey/azuredeploy.json) with [az group deployment create](/cli/azure/group/deployment#az_group_deployment_create). Only SSH authentication is allowed. When prompted, provide the value of your own SSH public key, such as the contents of *~/.ssh/id_rsa.pub*. If you need to create an SSH key pair, see [How to create and use an SSH key pair for Linux VMs in Azure](mac-create-ssh-keys.md).
-
-```azurecli
-az group deployment create \
-    --resource-group myResourceGroup \
-    --template-uri https://raw.githubusercontent.com/azure/azure-quickstart-templates/master/101-vm-sshkey/azuredeploy.json
-```
-
-In the previous example, you specified a template stored in GitHub. You can also download or create a template and specify the local path with the `--template-file` parameter.
-
-
-## Connect to virtual machine
-To SSH to your VM, obtain the public IP address with [az vm show](/cli/azure/vm#az-vm-show):
-
-```azurecli
-az vm show \
-    --resource-group myResourceGroup \
-    --name sshvm \
-    --show-details \
-    --query publicIps \
-    --output tsv
-```
-
-You can then SSH to your VM as normal. Provide you own public IP address from the preceding command:
-
-```bash
-ssh azureuser@<ipAddress>
-```
-
-## Next steps
+---
+title: Create a Linux VM in Azure from a template | Microsoft Docs
+description: How to use the Azure CLI to create a Linux VM from a Resource Manager template
+services: virtual-machines-linux
+documentationcenter: ''
+author: iainfoulds
+manager: jeconnoc
+editor: ''
+tags: azure-resource-manager
+
+ms.assetid: 721b8378-9e47-411e-842c-ec3276d3256a
+ms.service: virtual-machines-linux
+ms.workload: infrastructure-services
+ms.tgt_pltfrm: vm-linux
+ms.devlang: azurecli
+ms.topic: article
+ms.date: 05/30/2018
+ms.author: iainfou
+ms.custom: H1Hack27Feb2017
+
+---
+# How to create a Linux virtual machine with Azure Resource Manager templates
+
+This article shows you how to quickly deploy a Linux virtual machine (VM) with Azure Resource Manager templates and the Azure CLI. You can also perform these steps with the [Azure classic CLI](create-ssh-secured-vm-from-template-nodejs.md).
+
+
+This article shows you how to quickly deploy a Linux virtual machine (VM) with Azure Resource Manager templates and the Azure CLI. 
+
+## Templates overview
+Azure Resource Manager templates are JSON files that define the infrastructure and configuration of your Azure solution. By using a template, you can repeatedly deploy your solution throughout its lifecycle and have confidence your resources are deployed in a consistent state. To learn more about the format of the template and how you construct it, see [Create your first Azure Resource Manager template](../../azure-resource-manager/resource-manager-create-first-template.md). To view the JSON syntax for resources types, see [Define resources in Azure Resource Manager templates](/azure/templates/).
+
+
+## Create a resource group
+An Azure resource group is a logical container into which Azure resources are deployed and managed. A resource group must be created before a virtual machine. The following example creates a resource group named *myResourceGroupVM* in the *eastus* region:
+
+```azurecli
+az group create --name myResourceGroup --location eastus
+```
+
+## Create a virtual machine
+The following example creates a VM from [this Azure Resource Manager template](https://raw.githubusercontent.com/Azure/azure-quickstart-templates/master/101-vm-sshkey/azuredeploy.json) with [az group deployment create](/cli/azure/group/deployment#az_group_deployment_create). Only SSH authentication is allowed. When prompted, provide the value of your own SSH public key, such as the contents of *~/.ssh/id_rsa.pub*. If you need to create an SSH key pair, see [How to create and use an SSH key pair for Linux VMs in Azure](mac-create-ssh-keys.md).
+
+```azurecli
+az group deployment create \
+    --resource-group myResourceGroup \
+    --template-uri https://raw.githubusercontent.com/azure/azure-quickstart-templates/master/101-vm-sshkey/azuredeploy.json
+```
+
+In the previous example, you specified a template stored in GitHub. You can also download or create a template and specify the local path with the `--template-file` parameter.
+
+
+## Connect to virtual machine
+To SSH to your VM, obtain the public IP address with [az vm show](/cli/azure/vm#az-vm-show):
+
+```azurecli
+az vm show \
+    --resource-group myResourceGroup \
+    --name sshvm \
+    --show-details \
+    --query publicIps \
+    --output tsv
+```
+
+You can then SSH to your VM as normal. Provide you own public IP address from the preceding command:
+
+```bash
+ssh azureuser@<ipAddress>
+```
+
+## Next steps
 In this example, you created a basic Linux VM. For more Resource Manager templates that include application frameworks or create more complex environments, browse the [Azure quickstart templates gallery](https://azure.microsoft.com/documentation/templates/).