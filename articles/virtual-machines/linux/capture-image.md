--- conflicted
+++ resolved
@@ -1,147 +1,143 @@
----
-title: Capture an image of a Linux VM in Azure using CLI 2.0 | Microsoft Docs
-description: Capture an image of an Azure VM to use for mass deployments using the Azure CLI 2.0.
-services: virtual-machines-linux
-documentationcenter: ''
-author: cynthn
-manager: timlt
-editor: ''
-tags: azure-resource-manager
-
-ms.assetid: e608116f-f478-41be-b787-c2ad91b5a802
-ms.service: virtual-machines-linux
-ms.workload: infrastructure-services
-ms.tgt_pltfrm: vm-linux
-ms.devlang: azurecli
-ms.topic: article
-ms.date: 07/10/2017
-ms.author: cynthn
-
----
-# How to create an image of a virtual machine or VHD
-
-<!-- generalize, image - extended version of the tutorial-->
-
-To create multiple copies of a virtual machine (VM) to use in Azure, capture an image of the VM or the OS VHD. To create an image, you need remove personal account information which makes it safer to deploy multiple times. In the following steps you deprovision an existing VM, deallocate and create an image. You can use this image to create VMs across any resource group within your subscription.
-
-If you want to create a copy of your existing Linux VM for backup or debugging, or upload a specialized Linux VHD from an on-premises VM, see [Upload and create a Linux VM from custom disk image](upload-vhd.md).  
-
-You can also use **Packer** to create your custom configuration. For more information on using Packer, see [How to use Packer to create Linux virtual machine images in Azure](build-image-with-packer.md).
-
-
-## Before you begin
-Ensure that you meet the following prerequisites:
-
-<<<<<<< HEAD
-* You need an Azure VM created in the Resource Manager deployment model using managed disks. If you haven't created a Linux VM, you can use the [portal](quick-create-portal.md), the [Azure CLI](quick-create-cli.md), or [Resource Manager templates](cli-deploy-templates.md). Configure the VM as needed. For example, [add data disks](add-disk.md), apply updates, and install applications. 
-=======
-* You need an Azure VM created in the Resource Manager deployment model using managed disks. If you haven't created a Linux VM, you can use the [portal](quick-create-portal.md), the [Azure CLI](quick-create-cli.md), or [Resource Manager templates](create-ssh-secured-vm-from-template.md). Configure the VM as needed. For example, [add data disks](add-disk.md), apply updates, and install applications. 
->>>>>>> 7e950a10
-
-* You also need to have the latest [Azure CLI 2.0](/cli/azure/install-az-cli2) installed and be logged in to an Azure account using [az login](/cli/azure/#login).
-
-## Quick commands
-
-For a simplified version of this topic, for testing, evaluating or learning about VMs in Azure, see [Create a custom image of an Azure VM using the CLI](tutorial-custom-images.md).
-
-
-## Step 1: Deprovision the VM
-You deprovision the VM, using the Azure VM agent, to delete machine specific files and data. Use the `waagent` command with the *-deprovision+user* parameter on your source Linux VM. For more information, see the [Azure Linux Agent user guide](../windows/agent-user-guide.md).
-
-1. Connect to your Linux VM using an SSH client.
-2. In the SSH window, type the following command:
-   
-    ```bash
-    sudo waagent -deprovision+user
-    ```
-<br>
-   > [!NOTE]
-   > Only run this command on a VM that you intend to capture as an image. It does not guarantee that the image is cleared of all sensitive information or is suitable for redistribution. The *+user* parameter also removes the last provisioned user account. If you want to keep account credentials in the VM, just use *-deprovision* to leave the user account in place.
- 
-3. Type **y** to continue. You can add the **-force** parameter to avoid this confirmation step.
-4. After the command completes, type **exit**. This step closes the SSH client.
-
-## Step 2: Create VM image
-Use the Azure CLI 2.0 to mark the VM as generalized and capture the image. In the following examples, replace example parameter names with your own values. Example parameter names include *myResourceGroup*, *myVnet*, and *myVM*.
-
-1. Deallocate the VM that you deprovisioned with [az vm deallocate](/cli//azure/vm#deallocate). The following example deallocates the VM named *myVM* in the resource group named *myResourceGroup*:
-   
-    ```azurecli
-    az vm deallocate \
-	  --resource-group myResourceGroup \
-	  --name myVM
-    ```
-
-2. Mark the VM as generalized with [az vm generalize](/cli//azure/vm#generalize). The following example marks the the VM named *myVM* in the resource group named *myResourceGroup* as generalized:
-   
-    ```azurecli
-    az vm generalize \
-	  --resource-group myResourceGroup \
-	  --name myVM
-    ```
-
-3. Now create an image of the VM resource with [az image create](/cli//azure/image#create). The following example creates an image named *myImage* in the resource group named *myResourceGroup* using the VM resource named *myVM*:
-   
-    ```azurecli
-    az image create \
-	  --resource-group myResourceGroup \
-	  --name myImage --source myVM
-    ```
-   
-   > [!NOTE]
-   > The image is created in the same resource group as your source VM. You can create VMs in any resource group within your subscription from this image. From a management perspective, you may wish to create a specific resource group for your VM resources and images.
-
-## Step 3: Create a VM from the captured image
-Create a VM using the image you created with [az vm create](/cli/azure/vm#create). The following example creates a VM named *myVMDeployed* from the image named *myImage*:
-
-```azurecli
-az vm create \
-   --resource-group myResourceGroup \
-   --name myVMDeployed \
-   --image myImage\
-   --admin-username azureuser \
-   --ssh-key-value ~/.ssh/id_rsa.pub
-```
-
-### Creating the VM in another resource group 
-
-You can create VMs from an image in any resource group within your subscription. To create a VM in a different resource group than the image, specify the full resource ID to your image. Use [az image list](/cli/azure/image#list) to view a list of images. The output is similar to the following example:
-
-```json
-"id": "/subscriptions/guid/resourceGroups/MYRESOURCEGROUP/providers/Microsoft.Compute/images/myImage",
-   "location": "westus",
-   "name": "myImage",
-```
-
-The following example uses [az vm create](/cli/azure/vm#create) to create a VM in a different resource group than the source image by specifying the image resource ID:
-
-```azurecli
-az vm create \
-   --resource-group myOtherResourceGroup \
-   --name myOtherVMDeployed \
-   --image "/subscriptions/guid/resourceGroups/MYRESOURCEGROUP/providers/Microsoft.Compute/images/myImage" \
-   --admin-username azureuser \
-   --ssh-key-value ~/.ssh/id_rsa.pub
-```
-
-
-## Step 4: Verify the deployment
-
-Now SSH to the virtual machine you created to verify the deployment and start using the new VM. To connect via SSH, find the IP address or FQDN of your VM with [az vm show](/cli/azure/vm#show):
-
-```azurecli
-az vm show \
-   --resource-group myResourceGroup \
-   --name myVMDeployed \
-   --show-details
-```
-
-## Next steps
-You can create multiple VMs from your source VM image. If you need to make changes to your image: 
-
-- Create a VM from your image.
-- Make any updates or configuration changes.
-- Follow the steps again to deprovision, deallocate, generalize, and create an image.
-- Use this new image for future deployments. If desired, delete the original image.
-
-For more information on managing your VMs with the CLI, see [Azure CLI 2.0](/cli/azure/overview).
+---
+title: Capture an image of a Linux VM in Azure using CLI 2.0 | Microsoft Docs
+description: Capture an image of an Azure VM to use for mass deployments using the Azure CLI 2.0.
+services: virtual-machines-linux
+documentationcenter: ''
+author: cynthn
+manager: timlt
+editor: ''
+tags: azure-resource-manager
+
+ms.assetid: e608116f-f478-41be-b787-c2ad91b5a802
+ms.service: virtual-machines-linux
+ms.workload: infrastructure-services
+ms.tgt_pltfrm: vm-linux
+ms.devlang: azurecli
+ms.topic: article
+ms.date: 07/10/2017
+ms.author: cynthn
+
+---
+# How to create an image of a virtual machine or VHD
+
+<!-- generalize, image - extended version of the tutorial-->
+
+To create multiple copies of a virtual machine (VM) to use in Azure, capture an image of the VM or the OS VHD. To create an image, you need remove personal account information which makes it safer to deploy multiple times. In the following steps you deprovision an existing VM, deallocate and create an image. You can use this image to create VMs across any resource group within your subscription.
+
+If you want to create a copy of your existing Linux VM for backup or debugging, or upload a specialized Linux VHD from an on-premises VM, see [Upload and create a Linux VM from custom disk image](upload-vhd.md).  
+
+You can also use **Packer** to create your custom configuration. For more information on using Packer, see [How to use Packer to create Linux virtual machine images in Azure](build-image-with-packer.md).
+
+
+## Before you begin
+Ensure that you meet the following prerequisites:
+
+* You need an Azure VM created in the Resource Manager deployment model using managed disks. If you haven't created a Linux VM, you can use the [portal](quick-create-portal.md), the [Azure CLI](quick-create-cli.md), or [Resource Manager templates](create-ssh-secured-vm-from-template.md). Configure the VM as needed. For example, [add data disks](add-disk.md), apply updates, and install applications. 
+
+* You also need to have the latest [Azure CLI 2.0](/cli/azure/install-az-cli2) installed and be logged in to an Azure account using [az login](/cli/azure/#login).
+
+## Quick commands
+
+For a simplified version of this topic, for testing, evaluating or learning about VMs in Azure, see [Create a custom image of an Azure VM using the CLI](tutorial-custom-images.md).
+
+
+## Step 1: Deprovision the VM
+You deprovision the VM, using the Azure VM agent, to delete machine specific files and data. Use the `waagent` command with the *-deprovision+user* parameter on your source Linux VM. For more information, see the [Azure Linux Agent user guide](../windows/agent-user-guide.md).
+
+1. Connect to your Linux VM using an SSH client.
+2. In the SSH window, type the following command:
+   
+    ```bash
+    sudo waagent -deprovision+user
+    ```
+<br>
+   > [!NOTE]
+   > Only run this command on a VM that you intend to capture as an image. It does not guarantee that the image is cleared of all sensitive information or is suitable for redistribution. The *+user* parameter also removes the last provisioned user account. If you want to keep account credentials in the VM, just use *-deprovision* to leave the user account in place.
+ 
+3. Type **y** to continue. You can add the **-force** parameter to avoid this confirmation step.
+4. After the command completes, type **exit**. This step closes the SSH client.
+
+## Step 2: Create VM image
+Use the Azure CLI 2.0 to mark the VM as generalized and capture the image. In the following examples, replace example parameter names with your own values. Example parameter names include *myResourceGroup*, *myVnet*, and *myVM*.
+
+1. Deallocate the VM that you deprovisioned with [az vm deallocate](/cli//azure/vm#deallocate). The following example deallocates the VM named *myVM* in the resource group named *myResourceGroup*:
+   
+    ```azurecli
+    az vm deallocate \
+	  --resource-group myResourceGroup \
+	  --name myVM
+    ```
+
+2. Mark the VM as generalized with [az vm generalize](/cli//azure/vm#generalize). The following example marks the the VM named *myVM* in the resource group named *myResourceGroup* as generalized:
+   
+    ```azurecli
+    az vm generalize \
+	  --resource-group myResourceGroup \
+	  --name myVM
+    ```
+
+3. Now create an image of the VM resource with [az image create](/cli//azure/image#create). The following example creates an image named *myImage* in the resource group named *myResourceGroup* using the VM resource named *myVM*:
+   
+    ```azurecli
+    az image create \
+	  --resource-group myResourceGroup \
+	  --name myImage --source myVM
+    ```
+   
+   > [!NOTE]
+   > The image is created in the same resource group as your source VM. You can create VMs in any resource group within your subscription from this image. From a management perspective, you may wish to create a specific resource group for your VM resources and images.
+
+## Step 3: Create a VM from the captured image
+Create a VM using the image you created with [az vm create](/cli/azure/vm#create). The following example creates a VM named *myVMDeployed* from the image named *myImage*:
+
+```azurecli
+az vm create \
+   --resource-group myResourceGroup \
+   --name myVMDeployed \
+   --image myImage\
+   --admin-username azureuser \
+   --ssh-key-value ~/.ssh/id_rsa.pub
+```
+
+### Creating the VM in another resource group 
+
+You can create VMs from an image in any resource group within your subscription. To create a VM in a different resource group than the image, specify the full resource ID to your image. Use [az image list](/cli/azure/image#list) to view a list of images. The output is similar to the following example:
+
+```json
+"id": "/subscriptions/guid/resourceGroups/MYRESOURCEGROUP/providers/Microsoft.Compute/images/myImage",
+   "location": "westus",
+   "name": "myImage",
+```
+
+The following example uses [az vm create](/cli/azure/vm#create) to create a VM in a different resource group than the source image by specifying the image resource ID:
+
+```azurecli
+az vm create \
+   --resource-group myOtherResourceGroup \
+   --name myOtherVMDeployed \
+   --image "/subscriptions/guid/resourceGroups/MYRESOURCEGROUP/providers/Microsoft.Compute/images/myImage" \
+   --admin-username azureuser \
+   --ssh-key-value ~/.ssh/id_rsa.pub
+```
+
+
+## Step 4: Verify the deployment
+
+Now SSH to the virtual machine you created to verify the deployment and start using the new VM. To connect via SSH, find the IP address or FQDN of your VM with [az vm show](/cli/azure/vm#show):
+
+```azurecli
+az vm show \
+   --resource-group myResourceGroup \
+   --name myVMDeployed \
+   --show-details
+```
+
+## Next steps
+You can create multiple VMs from your source VM image. If you need to make changes to your image: 
+
+- Create a VM from your image.
+- Make any updates or configuration changes.
+- Follow the steps again to deprovision, deallocate, generalize, and create an image.
+- Use this new image for future deployments. If desired, delete the original image.
+
+For more information on managing your VMs with the CLI, see [Azure CLI 2.0](/cli/azure/overview).