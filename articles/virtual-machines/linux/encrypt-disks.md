--- conflicted
+++ resolved
@@ -1,221 +1,216 @@
----
-title: Encrypt disks on a Linux VM in Azure | Microsoft Docs
-description: How to encrypt virtual disks on a Linux VM for enhanced security using the Azure CLI
-services: virtual-machines-linux
-documentationcenter: ''
-author: iainfoulds
-manager: jeconnoc
-editor: ''
-tags: azure-resource-manager
-
-ms.assetid: 2a23b6fa-6941-4998-9804-8efe93b647b3
-ms.service: virtual-machines-linux
-ms.devlang: azurecli
-ms.topic: article
-ms.tgt_pltfrm: vm-linux
-ms.workload: infrastructure
-ms.date: 05/31/2018
-ms.author: iainfou
-
----
-# How to encrypt a Linux virtual machine in Azure
-<<<<<<< HEAD
-
-For enhanced virtual machine (VM) security and compliance, virtual disks and the VM itself can be encrypted. VMs are encrypted using cryptographic keys that are secured in an Azure Key Vault. You control these cryptographic keys and can audit their use. This article details how to encrypt virtual disks on a Linux VM using the Azure CLI. 
-
-=======
-For enhanced virtual machine (VM) security and compliance, virtual disks and the VM itself can be encrypted. VMs are encrypted using cryptographic keys that are secured in an Azure Key Vault. You control these cryptographic keys and can audit their use. This article details how to encrypt virtual disks on a Linux VM using the Azure CLI 2.0. 
->>>>>>> cb5bc20f
-
-[!INCLUDE [cloud-shell-try-it.md](../../../includes/cloud-shell-try-it.md)]
-
-If you choose to install and use the CLI locally, this article requires that you are running the Azure CLI version 2.0.30 or later. Run `az --version` to find the version. If you need to install or upgrade, see [Install Azure CLI]( /cli/azure/install-azure-cli).
-
-## Overview of disk encryption
-Virtual disks on Linux VMs are encrypted at rest using [dm-crypt](https://wikipedia.org/wiki/Dm-crypt). There is no charge for encrypting virtual disks in Azure. Cryptographic keys are stored in Azure Key Vault using software-protection, or you can import or generate your keys in Hardware Security Modules (HSMs) certified to FIPS 140-2 level 2 standards. You retain control of these cryptographic keys and can audit their use. These cryptographic keys are used to encrypt and decrypt virtual disks attached to your VM. An Azure Active Directory service principal provides a secure mechanism for issuing these cryptographic keys as VMs are powered on and off.
-
-The process for encrypting a VM is as follows:
-
-1. Create a cryptographic key in an Azure Key Vault.
-2. Configure the cryptographic key to be usable for encrypting disks.
-3. To read the cryptographic key from the Azure Key Vault, create an Azure Active Directory service principal with the appropriate permissions.
-4. Issue the command to encrypt your virtual disks, specifying the Azure Active Directory service principal and appropriate cryptographic key to be used.
-5. The Azure Active Directory service principal requests the required cryptographic key from Azure Key Vault.
-6. The virtual disks are encrypted using the provided cryptographic key.
-
-## Encryption process
-Disk encryption relies on the following additional components:
-
-* **Azure Key Vault** - used to safeguard cryptographic keys and secrets used for the disk encryption/decryption process.
-  * If one exists, you can use an existing Azure Key Vault. You do not have to dedicate a Key Vault to encrypting disks.
-  * To separate administrative boundaries and key visibility, you can create a dedicated Key Vault.
-* **Azure Active Directory** - handles the secure exchanging of required cryptographic keys and authentication for requested actions.
-  * You can typically use an existing Azure Active Directory instance for housing your application.
-  * The service principal provides a secure mechanism to request and be issued the appropriate cryptographic keys. You are not developing an actual application that integrates with Azure Active Directory.
-
-## Requirements and limitations
-Supported scenarios and requirements for disk encryption:
-
-* The following Linux server SKUs - Ubuntu, CentOS, SUSE and SUSE Linux Enterprise Server (SLES), and Red Hat Enterprise Linux.
-* All resources (such as Key Vault, Storage account, and VM) must be in the same Azure region and subscription.
-* Standard A, D, DS, G, GS, etc., series VMs.
-* Updating the cryptographic keys on an already encrypted Linux VM.
-
-Disk encryption is not currently supported in the following scenarios:
-
-* Basic tier VMs.
-* VMs created using the Classic deployment model.
-* Disabling OS disk encryption on Linux VMs.
-* Use of custom Linux images.
-
-For more information on supported scenarios and limitations, see [Azure Disk Encryption for IaaS VMs](../../security/azure-security-disk-encryption.md)
-
-
-## Create an Azure Key Vault and keys
-In the following examples, replace example parameter names with your own values. Example parameter names include *myResourceGroup*, *myKey*, and *myVM*.
-
-The first step is to create an Azure Key Vault to store your cryptographic keys. Azure Key Vault can store keys, secrets, or passwords that allow you to securely implement them in your applications and services. For virtual disk encryption, you use Key Vault to store a cryptographic key that is used to encrypt or decrypt your virtual disks.
-
-Enable the Azure Key Vault provider within your Azure subscription with [az provider register](/cli/azure/provider#az-provider-register) and create a resource group with [az group create](/cli/azure/group#az-group-create). The following example creates a resource group name *myResourceGroup* in the `eastus` location:
-
-```azurecli-interactive
-az provider register -n Microsoft.KeyVault
-az group create --name myResourceGroup --location eastus
-```
-
-The Azure Key Vault containing the cryptographic keys and associated compute resources such as storage and the VM itself must reside in the same region. Create an Azure Key Vault with [az keyvault create](/cli/azure/keyvault#az-keyvault-create) and enable the Key Vault for use with disk encryption. Specify a unique Key Vault name for *keyvault_name* as follows:
-
-```azurecli-interactive
-keyvault_name=myuniquekeyvaultname
-az keyvault create \
-    --name $keyvault_name \
-    --resource-group myResourceGroup \
-    --location eastus \
-    --enabled-for-disk-encryption True
-```
-
-You can store cryptographic keys using software or Hardware Security Model (HSM) protection. Using an HSM requires a premium Key Vault. There is an additional cost to creating a premium Key Vault rather than standard Key Vault that stores software-protected keys. To create a premium Key Vault, in the preceding step add `--sku Premium` to the command. The following example uses software-protected keys since you created a standard Key Vault.
-
-For both protection models, the Azure platform needs to be granted access to request the cryptographic keys when the VM boots to decrypt the virtual disks. Create a cryptographic key in your Key Vault with [az keyvault key create](/cli/azure/keyvault/key#az-keyvault-key-create). The following example creates a key named *myKey*:
-
-```azurecli-interactive
-az keyvault key create --vault-name $keyvault_name --name myKey --protection software
-```
-
-
-## Create an Azure Active Directory service principal
-When virtual disks are encrypted or decrypted, you specify an account to handle the authentication and exchanging of cryptographic keys from Key Vault. This account, an Azure Active Directory service principal, allows the Azure platform to request the appropriate cryptographic keys on behalf of the VM. A default Azure Active Directory instance is available in your subscription, though many organizations have dedicated Azure Active Directory directories.
-
-Create a service principal using Azure Active Directory with [az ad sp create-for-rbac](/cli/azure/ad/sp#az-ad-sp-create-for-rbac). The following example reads in the values for the service principal and password for use in later commands:
-
-```azurecli-interactive
-read sp_id sp_password <<< $(az ad sp create-for-rbac --query [appId,password] -o tsv)
-```
-
-The password is only displayed when you create the service principal. If desired, view and record the password (`echo $sp_password`). You can list your service principals with [az ad sp list](/cli/azure/ad/sp#az-ad-sp-list) and view additional information about a specific service principal with [az ad sp show](/cli/azure/ad/sp#az-ad-sp-show).
-
-To successfully encrypt or decrypt virtual disks, permissions on the cryptographic key stored in Key Vault must be set to permit the Azure Active Directory service principal to read the keys. Set permissions on your Key Vault with [az keyvault set-policy](/cli/azure/keyvault#az-keyvault-set-policy). In the following example, the service principal ID is supplied from the preceding command:
-
-```azurecli-interactive
-az keyvault set-policy --name $keyvault_name --spn $sp_id \
-  --key-permissions wrapKey \
-  --secret-permissions set
-```
-
-
-## Create a virtual machine
-Create a VM with [az vm create](/cli/azure/vm#az-vm-create) and attach a 5Gb data disk. Only certain marketplace images support disk encryption. The following example creates a VM named *myVM* using an *Ubuntu 16.04 LTS* image:
-
-```azurecli-interactive
-az vm create \
-    --resource-group myResourceGroup \
-    --name myVM \
-    --image UbuntuLTS \
-    --admin-username azureuser \
-    --generate-ssh-keys \
-    --data-disk-sizes-gb 5
-```
-
-SSH to your VM using the *publicIpAddress* shown in the output of the preceding command. Create a partition and filesystem, then mount the data disk. For more information, see [Connect to a Linux VM to mount the new disk](add-disk.md?toc=%2fazure%2fvirtual-machines%2flinux%2ftoc.json#connect-to-the-linux-vm-to-mount-the-new-disk). Close your SSH session.
-
-
-## Encrypt the virtual machine
-To encrypt the virtual disks, you bring together all the previous components:
-
-1. Specify the Azure Active Directory service principal and password.
-2. Specify the Key Vault to store the metadata for your encrypted disks.
-3. Specify the cryptographic keys to use for the actual encryption and decryption.
-4. Specify whether you want to encrypt the OS disk, the data disks, or all.
-
-Encrypt your VM with [az vm encryption enable](/cli/azure/vm/encryption#az-vm-encryption-enable). The following example uses the *$sp_id* and *$sp_password* variables from the preceding [az ad sp create-for-rbac](/cli/azure/ad/sp#az-ad-sp-create-for-rbac) command:
-
-```azurecli-interactive
-az vm encryption enable \
-    --resource-group myResourceGroup \
-    --name myVM \
-    --aad-client-id $sp_id \
-    --aad-client-secret $sp_password \
-    --disk-encryption-keyvault $keyvault_name \
-    --key-encryption-key myKey \
-    --volume-type all
-```
-
-It takes some time for the disk encryption process to complete. Monitor the status of the process with [az vm encryption show](/cli/azure/vm/encryption#az-vm-encryption-show):
-
-```azurecli-interactive
-az vm encryption show --resource-group myResourceGroup --name myVM
-```
-
-The output is similar to the following truncated example:
-
-```json
-[
-  "dataDisk": "EncryptionInProgress",
-  "osDisk": "EncryptionInProgress"
-]
-```
-
-Wait until the status for the OS disk reports **VMRestartPending**, then restart your VM with [az vm restart](/cli/azure/vm#az-vm-restart):
-
-```azurecli-interactive
-az vm restart --resource-group myResourceGroup --name myVM
-```
-
-The disk encryption process is finalized during the boot process, so wait a few minutes before checking the status of encryption again with [az vm encryption show](/cli/azure/vm/encryption#az-vm-encryption-show):
-
-```azurecli-interactive
-az vm encryption show --resource-group myResourceGroup --name myVM
-```
-
-The status should now report both the OS disk and data disk as **Encrypted**.
-
-
-## Add additional data disks
-Once you have encrypted your data disks, you can later add additional virtual disks to your VM and also encrypt them. For example, lets add a second virtual disk to your VM as follows:
-
-```azurecli-interactive
-az vm disk attach \
-    --resource-group myResourceGroup \
-    --vm-name myVM \
-    --disk myDataDisk \
-    --new \
-    --size-gb 5
-```
-
-Rerun the command to encrypt the virtual disks as follows:
-
-```azurecli-interactive
-az vm encryption enable \
-    --resource-group myResourceGroup \
-    --name myVM \
-    --aad-client-id $sp_id \
-    --aad-client-secret $sp_password \
-    --disk-encryption-keyvault $keyvault_name \
-    --key-encryption-key myKey \
-    --volume-type all
-```
-
-
-## Next steps
-* For more information about managing Azure Key Vault, including deleting cryptographic keys and vaults, see [Manage Key Vault using CLI](../../key-vault/key-vault-manage-with-cli2.md).
-* For more information about disk encryption, such as preparing an encrypted custom VM to upload to Azure, see [Azure Disk Encryption](../../security/azure-security-disk-encryption.md).
+---
+title: Encrypt disks on a Linux VM in Azure | Microsoft Docs
+description: How to encrypt virtual disks on a Linux VM for enhanced security using the Azure CLI
+services: virtual-machines-linux
+documentationcenter: ''
+author: iainfoulds
+manager: jeconnoc
+editor: ''
+tags: azure-resource-manager
+
+ms.assetid: 2a23b6fa-6941-4998-9804-8efe93b647b3
+ms.service: virtual-machines-linux
+ms.devlang: azurecli
+ms.topic: article
+ms.tgt_pltfrm: vm-linux
+ms.workload: infrastructure
+ms.date: 05/31/2018
+ms.author: iainfou
+
+---
+# How to encrypt a Linux virtual machine in Azure
+
+For enhanced virtual machine (VM) security and compliance, virtual disks and the VM itself can be encrypted. VMs are encrypted using cryptographic keys that are secured in an Azure Key Vault. You control these cryptographic keys and can audit their use. This article details how to encrypt virtual disks on a Linux VM using the Azure CLI. 
+
+[!INCLUDE [cloud-shell-try-it.md](../../../includes/cloud-shell-try-it.md)]
+
+If you choose to install and use the CLI locally, this article requires that you are running the Azure CLI version 2.0.30 or later. Run `az --version` to find the version. If you need to install or upgrade, see [Install Azure CLI]( /cli/azure/install-azure-cli).
+
+## Overview of disk encryption
+Virtual disks on Linux VMs are encrypted at rest using [dm-crypt](https://wikipedia.org/wiki/Dm-crypt). There is no charge for encrypting virtual disks in Azure. Cryptographic keys are stored in Azure Key Vault using software-protection, or you can import or generate your keys in Hardware Security Modules (HSMs) certified to FIPS 140-2 level 2 standards. You retain control of these cryptographic keys and can audit their use. These cryptographic keys are used to encrypt and decrypt virtual disks attached to your VM. An Azure Active Directory service principal provides a secure mechanism for issuing these cryptographic keys as VMs are powered on and off.
+
+The process for encrypting a VM is as follows:
+
+1. Create a cryptographic key in an Azure Key Vault.
+2. Configure the cryptographic key to be usable for encrypting disks.
+3. To read the cryptographic key from the Azure Key Vault, create an Azure Active Directory service principal with the appropriate permissions.
+4. Issue the command to encrypt your virtual disks, specifying the Azure Active Directory service principal and appropriate cryptographic key to be used.
+5. The Azure Active Directory service principal requests the required cryptographic key from Azure Key Vault.
+6. The virtual disks are encrypted using the provided cryptographic key.
+
+## Encryption process
+Disk encryption relies on the following additional components:
+
+* **Azure Key Vault** - used to safeguard cryptographic keys and secrets used for the disk encryption/decryption process.
+  * If one exists, you can use an existing Azure Key Vault. You do not have to dedicate a Key Vault to encrypting disks.
+  * To separate administrative boundaries and key visibility, you can create a dedicated Key Vault.
+* **Azure Active Directory** - handles the secure exchanging of required cryptographic keys and authentication for requested actions.
+  * You can typically use an existing Azure Active Directory instance for housing your application.
+  * The service principal provides a secure mechanism to request and be issued the appropriate cryptographic keys. You are not developing an actual application that integrates with Azure Active Directory.
+
+## Requirements and limitations
+Supported scenarios and requirements for disk encryption:
+
+* The following Linux server SKUs - Ubuntu, CentOS, SUSE and SUSE Linux Enterprise Server (SLES), and Red Hat Enterprise Linux.
+* All resources (such as Key Vault, Storage account, and VM) must be in the same Azure region and subscription.
+* Standard A, D, DS, G, GS, etc., series VMs.
+* Updating the cryptographic keys on an already encrypted Linux VM.
+
+Disk encryption is not currently supported in the following scenarios:
+
+* Basic tier VMs.
+* VMs created using the Classic deployment model.
+* Disabling OS disk encryption on Linux VMs.
+* Use of custom Linux images.
+
+For more information on supported scenarios and limitations, see [Azure Disk Encryption for IaaS VMs](../../security/azure-security-disk-encryption.md)
+
+
+## Create an Azure Key Vault and keys
+In the following examples, replace example parameter names with your own values. Example parameter names include *myResourceGroup*, *myKey*, and *myVM*.
+
+The first step is to create an Azure Key Vault to store your cryptographic keys. Azure Key Vault can store keys, secrets, or passwords that allow you to securely implement them in your applications and services. For virtual disk encryption, you use Key Vault to store a cryptographic key that is used to encrypt or decrypt your virtual disks.
+
+Enable the Azure Key Vault provider within your Azure subscription with [az provider register](/cli/azure/provider#az-provider-register) and create a resource group with [az group create](/cli/azure/group#az-group-create). The following example creates a resource group name *myResourceGroup* in the `eastus` location:
+
+```azurecli-interactive
+az provider register -n Microsoft.KeyVault
+az group create --name myResourceGroup --location eastus
+```
+
+The Azure Key Vault containing the cryptographic keys and associated compute resources such as storage and the VM itself must reside in the same region. Create an Azure Key Vault with [az keyvault create](/cli/azure/keyvault#az-keyvault-create) and enable the Key Vault for use with disk encryption. Specify a unique Key Vault name for *keyvault_name* as follows:
+
+```azurecli-interactive
+keyvault_name=myuniquekeyvaultname
+az keyvault create \
+    --name $keyvault_name \
+    --resource-group myResourceGroup \
+    --location eastus \
+    --enabled-for-disk-encryption True
+```
+
+You can store cryptographic keys using software or Hardware Security Model (HSM) protection. Using an HSM requires a premium Key Vault. There is an additional cost to creating a premium Key Vault rather than standard Key Vault that stores software-protected keys. To create a premium Key Vault, in the preceding step add `--sku Premium` to the command. The following example uses software-protected keys since you created a standard Key Vault.
+
+For both protection models, the Azure platform needs to be granted access to request the cryptographic keys when the VM boots to decrypt the virtual disks. Create a cryptographic key in your Key Vault with [az keyvault key create](/cli/azure/keyvault/key#az-keyvault-key-create). The following example creates a key named *myKey*:
+
+```azurecli-interactive
+az keyvault key create --vault-name $keyvault_name --name myKey --protection software
+```
+
+
+## Create an Azure Active Directory service principal
+When virtual disks are encrypted or decrypted, you specify an account to handle the authentication and exchanging of cryptographic keys from Key Vault. This account, an Azure Active Directory service principal, allows the Azure platform to request the appropriate cryptographic keys on behalf of the VM. A default Azure Active Directory instance is available in your subscription, though many organizations have dedicated Azure Active Directory directories.
+
+Create a service principal using Azure Active Directory with [az ad sp create-for-rbac](/cli/azure/ad/sp#az-ad-sp-create-for-rbac). The following example reads in the values for the service principal and password for use in later commands:
+
+```azurecli-interactive
+read sp_id sp_password <<< $(az ad sp create-for-rbac --query [appId,password] -o tsv)
+```
+
+The password is only displayed when you create the service principal. If desired, view and record the password (`echo $sp_password`). You can list your service principals with [az ad sp list](/cli/azure/ad/sp#az-ad-sp-list) and view additional information about a specific service principal with [az ad sp show](/cli/azure/ad/sp#az-ad-sp-show).
+
+To successfully encrypt or decrypt virtual disks, permissions on the cryptographic key stored in Key Vault must be set to permit the Azure Active Directory service principal to read the keys. Set permissions on your Key Vault with [az keyvault set-policy](/cli/azure/keyvault#az-keyvault-set-policy). In the following example, the service principal ID is supplied from the preceding command:
+
+```azurecli-interactive
+az keyvault set-policy --name $keyvault_name --spn $sp_id \
+  --key-permissions wrapKey \
+  --secret-permissions set
+```
+
+
+## Create a virtual machine
+Create a VM with [az vm create](/cli/azure/vm#az-vm-create) and attach a 5Gb data disk. Only certain marketplace images support disk encryption. The following example creates a VM named *myVM* using an *Ubuntu 16.04 LTS* image:
+
+```azurecli-interactive
+az vm create \
+    --resource-group myResourceGroup \
+    --name myVM \
+    --image UbuntuLTS \
+    --admin-username azureuser \
+    --generate-ssh-keys \
+    --data-disk-sizes-gb 5
+```
+
+SSH to your VM using the *publicIpAddress* shown in the output of the preceding command. Create a partition and filesystem, then mount the data disk. For more information, see [Connect to a Linux VM to mount the new disk](add-disk.md?toc=%2fazure%2fvirtual-machines%2flinux%2ftoc.json#connect-to-the-linux-vm-to-mount-the-new-disk). Close your SSH session.
+
+
+## Encrypt the virtual machine
+To encrypt the virtual disks, you bring together all the previous components:
+
+1. Specify the Azure Active Directory service principal and password.
+2. Specify the Key Vault to store the metadata for your encrypted disks.
+3. Specify the cryptographic keys to use for the actual encryption and decryption.
+4. Specify whether you want to encrypt the OS disk, the data disks, or all.
+
+Encrypt your VM with [az vm encryption enable](/cli/azure/vm/encryption#az-vm-encryption-enable). The following example uses the *$sp_id* and *$sp_password* variables from the preceding [az ad sp create-for-rbac](/cli/azure/ad/sp#az-ad-sp-create-for-rbac) command:
+
+```azurecli-interactive
+az vm encryption enable \
+    --resource-group myResourceGroup \
+    --name myVM \
+    --aad-client-id $sp_id \
+    --aad-client-secret $sp_password \
+    --disk-encryption-keyvault $keyvault_name \
+    --key-encryption-key myKey \
+    --volume-type all
+```
+
+It takes some time for the disk encryption process to complete. Monitor the status of the process with [az vm encryption show](/cli/azure/vm/encryption#az-vm-encryption-show):
+
+```azurecli-interactive
+az vm encryption show --resource-group myResourceGroup --name myVM
+```
+
+The output is similar to the following truncated example:
+
+```json
+[
+  "dataDisk": "EncryptionInProgress",
+  "osDisk": "EncryptionInProgress"
+]
+```
+
+Wait until the status for the OS disk reports **VMRestartPending**, then restart your VM with [az vm restart](/cli/azure/vm#az-vm-restart):
+
+```azurecli-interactive
+az vm restart --resource-group myResourceGroup --name myVM
+```
+
+The disk encryption process is finalized during the boot process, so wait a few minutes before checking the status of encryption again with [az vm encryption show](/cli/azure/vm/encryption#az-vm-encryption-show):
+
+```azurecli-interactive
+az vm encryption show --resource-group myResourceGroup --name myVM
+```
+
+The status should now report both the OS disk and data disk as **Encrypted**.
+
+
+## Add additional data disks
+Once you have encrypted your data disks, you can later add additional virtual disks to your VM and also encrypt them. For example, lets add a second virtual disk to your VM as follows:
+
+```azurecli-interactive
+az vm disk attach \
+    --resource-group myResourceGroup \
+    --vm-name myVM \
+    --disk myDataDisk \
+    --new \
+    --size-gb 5
+```
+
+Rerun the command to encrypt the virtual disks as follows:
+
+```azurecli-interactive
+az vm encryption enable \
+    --resource-group myResourceGroup \
+    --name myVM \
+    --aad-client-id $sp_id \
+    --aad-client-secret $sp_password \
+    --disk-encryption-keyvault $keyvault_name \
+    --key-encryption-key myKey \
+    --volume-type all
+```
+
+
+## Next steps
+* For more information about managing Azure Key Vault, including deleting cryptographic keys and vaults, see [Manage Key Vault using CLI](../../key-vault/key-vault-manage-with-cli2.md).
+* For more information about disk encryption, such as preparing an encrypted custom VM to upload to Azure, see [Azure Disk Encryption](../../security/azure-security-disk-encryption.md).