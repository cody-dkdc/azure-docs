--- conflicted
+++ resolved
@@ -1,140 +1,135 @@
----
-title: Optimize your Linux VM on Azure | Microsoft Docs
-description: Learn some optimization tips to make sure you have set up your Linux VM for optimal performance on Azure
-keywords: linux virtual machine,virtual machine linux,ubuntu virtual machine
-services: virtual-machines-linux
-documentationcenter: ''
-author: rickstercdn
-manager: timlt
-editor: tysonn
-tags: azure-resource-manager
-
-ms.assetid: 8baa30c8-d40e-41ac-93d0-74e96fe18d4c
-ms.service: virtual-machines-linux
-ms.workload: infrastructure-services
-ms.tgt_pltfrm: vm-linux
-ms.devlang: na
-ms.topic: article
-ms.date: 09/06/2016
-ms.author: rclaus
-
----
-# Optimize your Linux VM on Azure
-Creating a Linux virtual machine (VM) is easy to do from the command line or from the portal. This tutorial shows you how to ensure you have set it up to optimize its performance on the Microsoft Azure platform. This topic uses an Ubuntu Server VM, but you can also create Linux virtual machine using [your own images as templates](create-upload-generic.md?toc=%2fazure%2fvirtual-machines%2flinux%2ftoc.json).  
-
-## Prerequisites
-This topic assumes you already have a working Azure subscription ([free trial signup](https://azure.microsoft.com/pricing/free-trial/)) and have already provisioned a VM into your Azure subscription. Make sure that you have the latest [Azure CLI 2.0](/cli/azure/install-az-cli2) installed and logged in to your Azure subscription with [az login](/cli/azure/#login) before you [create a VM](quick-create-cli.md?toc=%2fazure%2fvirtual-machines%2flinux%2ftoc.json).
-
-## Azure OS Disk
-Once you create a Linux VM in Azure, it has two disks associated with it. **/dev/sda** is your OS disk, **/dev/sdb** is your temporary disk.  Do not use the main OS disk (**/dev/sda**) for anything except the operating system as it is optimized for fast VM boot time and does not provide good performance for your workloads. You want to attach one or more disks to your VM to get persistent and optimized storage for your data. 
-
-## Adding Disks for Size and Performance targets
-Based on the VM size, you can attach up to 16 additional disks on an A-Series, 32 disks on a D-Series and 64 disks on a G-Series machine - each up to 1 TB in size. You add extra disks as needed per your space and IOps requirements. Each disk has a performance target of 500 IOps for Standard Storage and up to 5000 IOps per disk for Premium Storage.  For more information about Premium Storage disks, see [Premium Storage: High-Performance Storage for Azure VMs](../windows/premium-storage.md)
-
-To achieve the highest IOps on Premium Storage disks where their cache settings have been set to either **ReadOnly** or **None**, you must disable **barriers** while mounting the file system in Linux. You do not need barriers because the writes to Premium Storage backed disks are durable for these cache settings.
-
-* If you use **reiserFS**, disable barriers using the mount option `barrier=none` (For enabling barriers, use `barrier=flush`)
-* If you use **ext3/ext4**, disable barriers using the mount option `barrier=0` (For enabling barriers, use `barrier=1`)
-* If you use **XFS**, disable barriers using the mount option `nobarrier` (For enabling barriers, use the option `barrier`)
-
-## Unmanaged storage account considerations
-The default action when you create a VM with the Azure CLI 2.0 is to use Azure Managed Disks.  These disks are handled by the Azure platform and do not require any preparation or location to store them.  Unmanaged disks require a storage account and have some additional performance considerations.  For more information about managed disks, see [Azure Managed Disks overview](../windows/managed-disks-overview.md).  The following section outlines performance considerations only when you use unmanaged disks.  Again, the default and recommended storage solution is to use managed disks.
-
-If you create a VM with unmanaged disks, make sure that you attach disks from storage accounts residing in the same region as your VM to ensure close proximity and minimize network latency.  Each Standard storage account has a maximum of 20k IOps and a 500 TB size capacity.  This  limit works out to approximately 40 heavily used disks including both the OS disk and any data disks you create. For Premium Storage accounts, there is no Maximum IOps limit but there is a 32 TB size limit. 
-
-When dealing with high IOps workloads and you have chosen Standard Storage for your disks, you might need to split the disks across multiple storage accounts to make sure you have not hit the 20,000 IOps limit for Standard Storage accounts. Your VM can contain a mix of disks from across different storage accounts and storage account types to achieve your optimal configuration.
- 
-
-## Your VM Temporary drive
-By default when you create a VM, Azure provides you with an OS disk (**/dev/sda**) and a temporary disk (**/dev/sdb**).  All additional disks you add show up as **/dev/sdc**, **/dev/sdd**, **/dev/sde** and so on. All data on your temporary disk (**/dev/sdb**) is not durable, and can be lost if specific events like VM Resizing, redeployment, or maintenance forces a restart of your VM.  The size and type of your temporary disk is related to the VM size you chose at deployment time. All of the premium size VMs (DS, G, and DS_V2 series) the temporary drive are backed by a local SSD for additional performance of up to 48k IOps. 
-
-## Linux Swap File
-If your Azure VM is from an Ubuntu or CoreOS image, then you can use CustomData to send a cloud-config to cloud-init. If you [uploaded a custom Linux image](upload-vhd.md?toc=%2fazure%2fvirtual-machines%2flinux%2ftoc.json) that uses cloud-init, you also configure swap partitions using cloud-init.
-
-On Ubuntu Cloud Images, you must use cloud-init to configure the swap partition. For more information, see [AzureSwapPartitions](https://wiki.ubuntu.com/AzureSwapPartitions).
-
-For images without cloud-init support, VM images deployed from the Azure Marketplace have a VM Linux Agent integrated with the OS. This agent allows the VM to interact with various Azure services. Assuming you have deployed a standard image from the Azure Marketplace, you would need to do the following to correctly configure your Linux swap file settings:
-
-Locate and modify two entries in the **/etc/waagent.conf** file. They control the existence of a dedicated swap file and size of the swap file. The parameters you are looking to modify are `ResourceDisk.EnableSwap=N` and `ResourceDisk.SwapSizeMB=0` 
-
-Change the parameters to the following settings:
-
-* ResourceDisk.EnableSwap=Y
-* ResourceDisk.SwapSizeMB={size in MB to meet your needs} 
-
-Once you have made the change, you need to restart the waagent or restart your Linux VM to reflect those changes.  You know the changes have been implemented and a swap file has been created when you use the `free` command to view free space. The following example has a 512MB swap file created as a result of modifying the **waagent.conf** file:
-
-```bash
-azuseruser@myVM:~$ free
-            total       used       free     shared    buffers     cached
-Mem:       3525156     804168    2720988        408       8428     633192
--/+ buffers/cache:     162548    3362608
-Swap:       524284          0     524284
-```
-
-## I/O scheduling algorithm for Premium Storage
-With the 2.6.18 Linux kernel, the default I/O scheduling algorithm was changed from Deadline to CFQ (Completely fair queuing algorithm). For random access I/O patterns, there is negligible difference in performance differences between CFQ and Deadline.  For SSD-based disks where the disk I/O pattern is predominantly sequential, switching back to the NOOP or Deadline algorithm can achieve better I/O performance.
-
-### View the current I/O scheduler
-Use the following command:  
-
-```bash
-cat /sys/block/sda/queue/scheduler
-```
-
-You see following output, which indicates the current scheduler.  
-
-```bash
-noop [deadline] cfq
-```
-
-### Change the current device (/dev/sda) of I/O scheduling algorithm
-Use the following commands:  
-
-```bash
-azureuser@myVM:~$ sudo su -
-root@myVM:~# echo "noop" >/sys/block/sda/queue/scheduler
-root@myVM:~# sed -i 's/GRUB_CMDLINE_LINUX=""/GRUB_CMDLINE_LINUX_DEFAULT="quiet splash elevator=noop"/g' /etc/default/grub
-root@myVM:~# update-grub
-```
-
-> [!NOTE]
-> Applying this setting for **/dev/sda** alone is not useful. Set on all data disks where sequential I/O dominates the I/O pattern.  
-
-You should see the following output, indicating that **grub.cfg** has been rebuilt successfully and that the default scheduler has been updated to NOOP.  
-
-```bash
-Generating grub configuration file ...
-Found linux image: /boot/vmlinuz-3.13.0-34-generic
-Found initrd image: /boot/initrd.img-3.13.0-34-generic
-Found linux image: /boot/vmlinuz-3.13.0-32-generic
-Found initrd image: /boot/initrd.img-3.13.0-32-generic
-Found memtest86+ image: /memtest86+.elf
-Found memtest86+ image: /memtest86+.bin
-done
-```
-
-For the Redhat distribution family, you only need the following command:   
-
-```bash
-echo 'echo noop >/sys/block/sda/queue/scheduler' >> /etc/rc.local
-```
-
-## Using Software RAID to achieve higher I/Ops
-If your workloads require more IOps than a single disk can provide, you need to use a software RAID configuration of multiple disks. Because Azure already performs disk resiliency at the local fabric layer, you achieve the highest level of performance from a RAID-0 striping configuration.  Provision and create disks in the Azure environment and attach them to your Linux VM before partitioning, formatting and mounting the drives.  More details on configuring a software RAID setup on your Linux VM in azure can be found in the **[Configuring Software RAID on Linux](configure-raid.md?toc=%2fazure%2fvirtual-machines%2flinux%2ftoc.json)** document.
-
-## Next Steps
-Remember, as with all optimization discussions, you need to perform tests before and after each change to measure the impact the change has.  Optimization is a step by step process that has different results across different machines in your environment.  What works for one configuration may not work for others.
-
-Some useful links to additional resources: 
-
-<<<<<<< HEAD
-* [Premium Storage: High-Performance Storage for Azure Virtual Machine Workloads](../../storage/common/storage-premium-storage.md)
-* [Azure Linux Agent User Guide](../extensions/agent-windows.md)
-=======
-* [Premium Storage: High-Performance Storage for Azure Virtual Machine Workloads](../windows/premium-storage.md)
-* [Azure Linux Agent User Guide](../windows/agent-user-guide.md?toc=%2fazure%2fvirtual-machines%2flinux%2ftoc.json)
->>>>>>> 51ba3da8
-* [Optimizing MySQL Performance on Azure Linux VMs](classic/optimize-mysql.md?toc=%2fazure%2fvirtual-machines%2flinux%2fclassic%2ftoc.json)
-* [Configure Software RAID on Linux](configure-raid.md?toc=%2fazure%2fvirtual-machines%2flinux%2ftoc.json)
-
+---
+title: Optimize your Linux VM on Azure | Microsoft Docs
+description: Learn some optimization tips to make sure you have set up your Linux VM for optimal performance on Azure
+keywords: linux virtual machine,virtual machine linux,ubuntu virtual machine
+services: virtual-machines-linux
+documentationcenter: ''
+author: rickstercdn
+manager: timlt
+editor: tysonn
+tags: azure-resource-manager
+
+ms.assetid: 8baa30c8-d40e-41ac-93d0-74e96fe18d4c
+ms.service: virtual-machines-linux
+ms.workload: infrastructure-services
+ms.tgt_pltfrm: vm-linux
+ms.devlang: na
+ms.topic: article
+ms.date: 09/06/2016
+ms.author: rclaus
+
+---
+# Optimize your Linux VM on Azure
+Creating a Linux virtual machine (VM) is easy to do from the command line or from the portal. This tutorial shows you how to ensure you have set it up to optimize its performance on the Microsoft Azure platform. This topic uses an Ubuntu Server VM, but you can also create Linux virtual machine using [your own images as templates](create-upload-generic.md?toc=%2fazure%2fvirtual-machines%2flinux%2ftoc.json).  
+
+## Prerequisites
+This topic assumes you already have a working Azure subscription ([free trial signup](https://azure.microsoft.com/pricing/free-trial/)) and have already provisioned a VM into your Azure subscription. Make sure that you have the latest [Azure CLI 2.0](/cli/azure/install-az-cli2) installed and logged in to your Azure subscription with [az login](/cli/azure/#login) before you [create a VM](quick-create-cli.md?toc=%2fazure%2fvirtual-machines%2flinux%2ftoc.json).
+
+## Azure OS Disk
+Once you create a Linux VM in Azure, it has two disks associated with it. **/dev/sda** is your OS disk, **/dev/sdb** is your temporary disk.  Do not use the main OS disk (**/dev/sda**) for anything except the operating system as it is optimized for fast VM boot time and does not provide good performance for your workloads. You want to attach one or more disks to your VM to get persistent and optimized storage for your data. 
+
+## Adding Disks for Size and Performance targets
+Based on the VM size, you can attach up to 16 additional disks on an A-Series, 32 disks on a D-Series and 64 disks on a G-Series machine - each up to 1 TB in size. You add extra disks as needed per your space and IOps requirements. Each disk has a performance target of 500 IOps for Standard Storage and up to 5000 IOps per disk for Premium Storage.  For more information about Premium Storage disks, see [Premium Storage: High-Performance Storage for Azure VMs](../windows/premium-storage.md)
+
+To achieve the highest IOps on Premium Storage disks where their cache settings have been set to either **ReadOnly** or **None**, you must disable **barriers** while mounting the file system in Linux. You do not need barriers because the writes to Premium Storage backed disks are durable for these cache settings.
+
+* If you use **reiserFS**, disable barriers using the mount option `barrier=none` (For enabling barriers, use `barrier=flush`)
+* If you use **ext3/ext4**, disable barriers using the mount option `barrier=0` (For enabling barriers, use `barrier=1`)
+* If you use **XFS**, disable barriers using the mount option `nobarrier` (For enabling barriers, use the option `barrier`)
+
+## Unmanaged storage account considerations
+The default action when you create a VM with the Azure CLI 2.0 is to use Azure Managed Disks.  These disks are handled by the Azure platform and do not require any preparation or location to store them.  Unmanaged disks require a storage account and have some additional performance considerations.  For more information about managed disks, see [Azure Managed Disks overview](../windows/managed-disks-overview.md).  The following section outlines performance considerations only when you use unmanaged disks.  Again, the default and recommended storage solution is to use managed disks.
+
+If you create a VM with unmanaged disks, make sure that you attach disks from storage accounts residing in the same region as your VM to ensure close proximity and minimize network latency.  Each Standard storage account has a maximum of 20k IOps and a 500 TB size capacity.  This  limit works out to approximately 40 heavily used disks including both the OS disk and any data disks you create. For Premium Storage accounts, there is no Maximum IOps limit but there is a 32 TB size limit. 
+
+When dealing with high IOps workloads and you have chosen Standard Storage for your disks, you might need to split the disks across multiple storage accounts to make sure you have not hit the 20,000 IOps limit for Standard Storage accounts. Your VM can contain a mix of disks from across different storage accounts and storage account types to achieve your optimal configuration.
+ 
+
+## Your VM Temporary drive
+By default when you create a VM, Azure provides you with an OS disk (**/dev/sda**) and a temporary disk (**/dev/sdb**).  All additional disks you add show up as **/dev/sdc**, **/dev/sdd**, **/dev/sde** and so on. All data on your temporary disk (**/dev/sdb**) is not durable, and can be lost if specific events like VM Resizing, redeployment, or maintenance forces a restart of your VM.  The size and type of your temporary disk is related to the VM size you chose at deployment time. All of the premium size VMs (DS, G, and DS_V2 series) the temporary drive are backed by a local SSD for additional performance of up to 48k IOps. 
+
+## Linux Swap File
+If your Azure VM is from an Ubuntu or CoreOS image, then you can use CustomData to send a cloud-config to cloud-init. If you [uploaded a custom Linux image](upload-vhd.md?toc=%2fazure%2fvirtual-machines%2flinux%2ftoc.json) that uses cloud-init, you also configure swap partitions using cloud-init.
+
+On Ubuntu Cloud Images, you must use cloud-init to configure the swap partition. For more information, see [AzureSwapPartitions](https://wiki.ubuntu.com/AzureSwapPartitions).
+
+For images without cloud-init support, VM images deployed from the Azure Marketplace have a VM Linux Agent integrated with the OS. This agent allows the VM to interact with various Azure services. Assuming you have deployed a standard image from the Azure Marketplace, you would need to do the following to correctly configure your Linux swap file settings:
+
+Locate and modify two entries in the **/etc/waagent.conf** file. They control the existence of a dedicated swap file and size of the swap file. The parameters you are looking to modify are `ResourceDisk.EnableSwap=N` and `ResourceDisk.SwapSizeMB=0` 
+
+Change the parameters to the following settings:
+
+* ResourceDisk.EnableSwap=Y
+* ResourceDisk.SwapSizeMB={size in MB to meet your needs} 
+
+Once you have made the change, you need to restart the waagent or restart your Linux VM to reflect those changes.  You know the changes have been implemented and a swap file has been created when you use the `free` command to view free space. The following example has a 512MB swap file created as a result of modifying the **waagent.conf** file:
+
+```bash
+azuseruser@myVM:~$ free
+            total       used       free     shared    buffers     cached
+Mem:       3525156     804168    2720988        408       8428     633192
+-/+ buffers/cache:     162548    3362608
+Swap:       524284          0     524284
+```
+
+## I/O scheduling algorithm for Premium Storage
+With the 2.6.18 Linux kernel, the default I/O scheduling algorithm was changed from Deadline to CFQ (Completely fair queuing algorithm). For random access I/O patterns, there is negligible difference in performance differences between CFQ and Deadline.  For SSD-based disks where the disk I/O pattern is predominantly sequential, switching back to the NOOP or Deadline algorithm can achieve better I/O performance.
+
+### View the current I/O scheduler
+Use the following command:  
+
+```bash
+cat /sys/block/sda/queue/scheduler
+```
+
+You see following output, which indicates the current scheduler.  
+
+```bash
+noop [deadline] cfq
+```
+
+### Change the current device (/dev/sda) of I/O scheduling algorithm
+Use the following commands:  
+
+```bash
+azureuser@myVM:~$ sudo su -
+root@myVM:~# echo "noop" >/sys/block/sda/queue/scheduler
+root@myVM:~# sed -i 's/GRUB_CMDLINE_LINUX=""/GRUB_CMDLINE_LINUX_DEFAULT="quiet splash elevator=noop"/g' /etc/default/grub
+root@myVM:~# update-grub
+```
+
+> [!NOTE]
+> Applying this setting for **/dev/sda** alone is not useful. Set on all data disks where sequential I/O dominates the I/O pattern.  
+
+You should see the following output, indicating that **grub.cfg** has been rebuilt successfully and that the default scheduler has been updated to NOOP.  
+
+```bash
+Generating grub configuration file ...
+Found linux image: /boot/vmlinuz-3.13.0-34-generic
+Found initrd image: /boot/initrd.img-3.13.0-34-generic
+Found linux image: /boot/vmlinuz-3.13.0-32-generic
+Found initrd image: /boot/initrd.img-3.13.0-32-generic
+Found memtest86+ image: /memtest86+.elf
+Found memtest86+ image: /memtest86+.bin
+done
+```
+
+For the Redhat distribution family, you only need the following command:   
+
+```bash
+echo 'echo noop >/sys/block/sda/queue/scheduler' >> /etc/rc.local
+```
+
+## Using Software RAID to achieve higher I/Ops
+If your workloads require more IOps than a single disk can provide, you need to use a software RAID configuration of multiple disks. Because Azure already performs disk resiliency at the local fabric layer, you achieve the highest level of performance from a RAID-0 striping configuration.  Provision and create disks in the Azure environment and attach them to your Linux VM before partitioning, formatting and mounting the drives.  More details on configuring a software RAID setup on your Linux VM in azure can be found in the **[Configuring Software RAID on Linux](configure-raid.md?toc=%2fazure%2fvirtual-machines%2flinux%2ftoc.json)** document.
+
+## Next Steps
+Remember, as with all optimization discussions, you need to perform tests before and after each change to measure the impact the change has.  Optimization is a step by step process that has different results across different machines in your environment.  What works for one configuration may not work for others.
+
+Some useful links to additional resources: 
+
+* [Premium Storage: High-Performance Storage for Azure Virtual Machine Workloads](../windows/premium-storage.md)
+* [Azure Linux Agent User Guide](../windows/agent-user-guide.md?toc=%2fazure%2fvirtual-machines%2flinux%2ftoc.json)
+* [Optimizing MySQL Performance on Azure Linux VMs](classic/optimize-mysql.md?toc=%2fazure%2fvirtual-machines%2flinux%2fclassic%2ftoc.json)
+* [Configure Software RAID on Linux](configure-raid.md?toc=%2fazure%2fvirtual-machines%2flinux%2ftoc.json)
+