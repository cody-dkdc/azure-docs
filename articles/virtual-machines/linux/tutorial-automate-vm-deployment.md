---
title: Customize a Linux VM on first boot in Azure | Microsoft Docs
description: Learn how to use cloud-init and Key Vault to customze Linux VMs the first time they boot in Azure 
services: virtual-machines-linux
documentationcenter: virtual-machines
author: iainfoulds
manager: timlt
editor: tysonn
tags: azure-resource-manager

ms.assetid: 
ms.service: virtual-machines-linux
ms.devlang: na
ms.topic: article
ms.tgt_pltfrm: vm-linux
ms.workload: infrastructure
ms.date: 04/17/2017
ms.author: iainfou
---

# How to customize a Linux virtual machine on first boot
To create virtual machines (VMs) in a quick and consistent manner, some form of automation is typically desired. A common approach to customize a VM on first boot is to use [cloud-init](https://cloudinit.readthedocs.io). This tutorial describes how to use cloud-init to automatically install packages, configure the NGINX web server, and deploy a Node.js app.

The steps in this tutorial can be completed using the latest [Azure CLI 2.0](/cli/azure/install-azure-cli).


## Cloud-init overview
[Cloud-init](https://cloudinit.readthedocs.io) is a widely used approach to customize a Linux VM as it boots for the first time. You can use cloud-init to install packages and write files, or to configure users and security. As cloud-init runs during the initial boot process, there are no additional steps or required agents to apply your configuration.

Cloud-init also works across distributions. For example, you don't use **apt-get install** or **yum install** to install a package. Instead you can define a list of packages to install and cloud-init automatically uses the native package management tool for the distro you select.

We are working with our partners to get cloud-init included and working in the images that they provide to Azure. The following table outlines the current cloud-init availability on Azure platform images:

| Alias | Publisher | Offer | SKU | Version |
|:--- |:--- |:--- |:--- |:--- |:--- |
| UbuntuLTS |Canonical |UbuntuServer |14.04.4-LTS |latest |
| CoreOS |CoreOS |CoreOS |Stable |latest |


## Create cloud-init config file
To see cloud-init in action, create a VM that installs NGINX and runs a simple 'Hello World' Node.js app. The following cloud-init configuration installs the required packages, creates a Node.js app, then initialize and starts the app.

Create a file named *cloud-init.txt* and paste the following configuration:

```yaml
#cloud-config
package_upgrade: true
packages:
  - nginx
  - nodejs
  - npm
write_files:
  - owner: www-data:www-data
  - path: /etc/nginx/sites-available/default
    content: |
      server {
        listen 80;
        location / {
          proxy_pass http://localhost:3000;
          proxy_http_version 1.1;
          proxy_set_header Upgrade $http_upgrade;
          proxy_set_header Connection keep-alive;
          proxy_set_header Host $host;
          proxy_cache_bypass $http_upgrade;
        }
      }
  - owner: azureuser:azureuser
  - path: /home/azureuser/myapp/index.js
    content: |
      var express = require('express')
      var app = express()
      var os = require('os');
      app.get('/', function (req, res) {
        res.send('Hello World from host ' + os.hostname() + '!')
      })
      app.listen(3000, function () {
        console.log('Hello world app listening on port 3000!')
      })
runcmd:
  - service nginx restart
  - cd "/home/azureuser/myapp"
  - npm init
  - npm install express -y
  - nodejs index.js
```

For more information about cloud-init configuration options, see [cloud-init config examples](https://cloudinit.readthedocs.io/en/latest/topics/examples.html)]


<<<<<<< HEAD
## Create virtual machine
Before you can create a VM, create a resource group with [az group create](/cli/azure/group#create). The following example creates a resource group named *myResourceGroupAutomate* in the *westus* location:
=======
## Create a VM with cloud-init
Before you can create a VM, create a resource group with [az group create](/cli/azure/group#create). The following example creates a resource group named `myResourceGroupAutomate` in the `westus` location:
>>>>>>> d1012c0d

```azurecli
az group create --name myResourceGroupAutomate --location westus
```

Now create a VM with [az vm create](/cli/azure/vm#create). Use the `--custom-data` parameter to pass in your cloud-init config file. Provide the full path to the *cloud-init.txt* config if you saved the file outside of your present working directory. The following example creates a VM named *myAutomatedVM*:

```azurecli
az vm create \
    --resource-group myResourceGroupAutomate \
    --name myVM \
    --image Canonical:UbuntuServer:14.04.4-LTS:latest \
    --admin-username azureuser \
    --generate-ssh-keys \
    --custom-data cloud-init.txt
```

It takes a few minutes for the VM to be created, the packages to install, and the app to start. When the VM has been created, take note of the `publicIpAddress` displayed by the Azure CLI. This address is used to access the Node.js app via a web browser.

To allow web traffic to reach your VM, open port 80 from the Internet with [az vm open-port](/cli/azure/vm#open-port):

```azurecli
az vm open-port --port 80 --resource-group myResourceGroupAutomate --name myVM
```

## Test web app
Now you can open a web browser and enter *http://<publicIpAddress>* in the address bar. Provide your own public IP address from the VM create process. Your Node.js app is displayed as in the following example:

![View running NGINX site](./media/tutorial-automate-vm-deployment/nginx.png)


## Inject certificates from Key Vault
This optional section shows how you can securely store certificates in Azure Key Vault and inject them during the VM deployment. Rather than using a custom image that includes the certificates baked-in, this process ensures that the most up-to-date certificates are injected to a VM on first boot. During the process, the certificate never leaves the Azure platform or is exposed in a script, command line history, or template.

Azure Key Vault safeguards cryptographic keys and secrets, such as certificates or passwords. Key Vault helps streamline the key management process and enables you to maintain control of keys that access and encrypt your data. This scenario introduces some Key Vault concepts to create and use a certificate, though is not an exhaustive overview on how to use Key Vault.

The following steps show how you can:

- Create an Azure Key Vault
- Generate or upload a certificate to the Key Vault
- Create a secret from the certificate to inject in to a VM
- Create a VM and inject the certificate

### Create an Azure Key Vault
First, create a Key Vault with [az keyvault create](/cli/azure/keyvault#create) and enable it for use when you deploy a VM. Each Key Vault requires a unique name, and should be all lower case. Replace *<mykeyvault>* in the following example with your own unique Key Vault name:

```azurecli
keyvault_name=<mykeyvault>
az keyvault create \
    --resource-group myResourceGroupAutomate \
    --name $keyvault_name \
    --enabled-for-deployment
```

### Generate certificate and store in Key Vault
For production use, you should import a valid certificate signed by trusted provider with [az keyvault certificate import](/cli/azure/certificate#import). For this tutorial, the following example shows how you can generate a self-signed certificate with [az keyvault certificate create](/cli/azure/certificate#create) that uses the default certificate policy:

```azurecli
az keyvault certificate create \
    --vault-name $keyvault_name \
    --name mycert \
    --policy "$(az keyvault certificate get-default-policy)"
```


### Prepare certificate for use with VM
To use the certificate during the VM create process, obtain the ID of your certificate with [az keyvault secret list-versions](/cli/azure/keyvault/secret#list-versions). Convert the certificate with [az vm format-secret](/cli/azure/vm#format-secret). The following example assigns the output of these commands to variables for ease of use in the next steps:

```azurecli
secret=$(az keyvault secret list-versions \
          --vault-name $keyvault_name \
          --name mycert \
          --query "[?attributes.enabled].id" --output tsv)
vm_secret=$(az vm format-secret --secret "$secret")
```


### Create cloud-init config to secure NGINX
When you create a VM, certificates and keys are stored in the protected */var/lib/waagent/* directory. To automate adding the certificate to the VM and configuring NGINX, you can expand on the cloud-init config from the previous example.

Create a file named *cloud-init-secured.txt* and paste the following configuration:

```yaml
#cloud-config
package_upgrade: true
packages:
  - nginx
  - nodejs
  - npm
write_files:
  - owner: www-data:www-data
  - path: /etc/nginx/sites-available/default
    content: |
      server {
        listen 80;
        listen 443 ssl;
        ssl_certificate /etc/nginx/ssl/mycert.cert;
        ssl_certificate_key /etc/nginx/ssl/mycert.prv;
        location / {
          proxy_pass http://localhost:3000;
          proxy_http_version 1.1;
          proxy_set_header Upgrade $http_upgrade;
          proxy_set_header Connection keep-alive;
          proxy_set_header Host $host;
          proxy_cache_bypass $http_upgrade;
        }
      }
  - owner: azureuser:azureuser
  - path: /home/azureuser/myapp/index.js
    content: |
      var express = require('express')
      var app = express()
      var os = require('os');
      app.get('/', function (req, res) {
        res.send('Hello World from host ' + os.hostname() + '!')
      })
      app.listen(3000, function () {
        console.log('Hello world app listening on port 3000!')
      })
runcmd:
  - secretsname=$(find /var/lib/waagent/ -name "*.prv" | cut -c -57)
  - mkdir /etc/nginx/ssl
  - cp $secretsname.crt /etc/nginx/ssl/mycert.cert
  - cp $secretsname.prv /etc/nginx/ssl/mycert.prv
  - service nginx restart
  - cd "/home/azureuser/myapp"
  - npm init
  - npm install express -y
  - nodejs index.js
```

### Create secure VM
Now create a VM with [az vm create](/cli/azure/vm#create). The certificate data is injected from Key Vault with the `--secrets` parameter. As in the previous example, you also pass in the cloud-init config with the `--custom-data` parameter:

```azurecli
az vm create \
    --resource-group myResourceGroupAutomate \
    --name myVMSecured \
    --image Canonical:UbuntuServer:14.04.4-LTS:latest \
    --admin-username azureuser \
    --generate-ssh-keys \
    --custom-data cloud-init-secured.txt \
    --secrets "$vm_secret"
```

It takes a few minutes for the VM to be created, the packages to install, and the app to start. When the VM has been created, take note of the `publicIpAddress` displayed by the Azure CLI. This address is used to access the Node.js app via a web browser.

To allow secure web traffic to reach your VM, open port 443 from the Internet with [az vm open-port](/cli/azure/vm#open-port):

```azurecli
az vm open-port \
    --resource-group myResourceGroupAutomate \
    --name myVMSecured \
    --port 443
```

### Test secure web app
Now you can open a web browser and enter *https://<publicIpAddress>* in the address bar. Provide your own public IP address from the VM create process. Accept the security warning if you used a self-signed certificate:

![Accept web browser security warning](./media/tutorial-automate-vm-deployment/browser-warning.png)

Your secured NGINX site and Node.js app is then displayed as in the following example:

![View running secure NGINX site](./media/tutorial-automate-vm-deployment/secured-nginx.png)


## Next steps
In this tutorial, you have learned how to customize a VM on first boot. Advance to the next tutorial to learn how to create custom VM images.

[Create custom VM images](./tutorial-custom-images.md)<|MERGE_RESOLUTION|>--- conflicted
+++ resolved
@@ -86,14 +86,8 @@
 
 For more information about cloud-init configuration options, see [cloud-init config examples](https://cloudinit.readthedocs.io/en/latest/topics/examples.html)]
 
-
-<<<<<<< HEAD
 ## Create virtual machine
 Before you can create a VM, create a resource group with [az group create](/cli/azure/group#create). The following example creates a resource group named *myResourceGroupAutomate* in the *westus* location:
-=======
-## Create a VM with cloud-init
-Before you can create a VM, create a resource group with [az group create](/cli/azure/group#create). The following example creates a resource group named `myResourceGroupAutomate` in the `westus` location:
->>>>>>> d1012c0d
 
 ```azurecli
 az group create --name myResourceGroupAutomate --location westus
