---
title: OpenShift in Azure overview | Microsoft Docs
description: An overview of OpenShift in Azure.
services: virtual-machines-linux
documentationcenter: virtual-machines
author: haroldwongms
manager: mdotson
editor: 
tags: azure-resource-manager

ms.assetid: 
ms.service: virtual-machines-linux
ms.devlang: na
ms.topic: article
ms.tgt_pltfrm: vm-linux
ms.workload: infrastructure
<<<<<<< HEAD
ms.date: 04/19/2019
=======
ms.date: 05/7/2019
>>>>>>> 6a383dfd
ms.author: haroldw
---

# OpenShift in Azure

OpenShift is an open and extensible container application platform that brings Docker and Kubernetes to the enterprise.  

OpenShift includes Kubernetes for container orchestration and management. It adds developer-centric and operations-centric tools that enable:

- Rapid application development.
- Easy deployment and scaling.
- Long-term lifecycle maintenance for teams and applications.

There are multiple versions of OpenShift available.  Of these versions, only two are available today for customers to deploy in Azure: OpenShift Container Platform and OKD (formerly OpenShift Origin).
<<<<<<< HEAD
=======

## Azure Red Hat OpenShift

Microsoft Azure Red Hat OpenShift is a fully managed offering of OpenShift running in Azure. This service is jointly managed and supported by Microsoft and Red Hat. For more details, see the [Azure Red Hat OpenShift Service](https://docs.microsoft.com/azure/openshift/) documentation.
>>>>>>> 6a383dfd

## OpenShift Container Platform

Container Platform is an enterprise-ready [commercial version](https://www.openshift.com) from and supported by Red Hat. With this version, customers purchase the necessary entitlements for OpenShift Container Platform and are responsible for installation and management of the entire infrastructure.

Because customers "own" the entire platform, they can install it in their on-premises datacenter, or in a public cloud (such as Azure).

<<<<<<< HEAD
## Azure Red Hat OpenShift

Azure Red Hat OpenShift is a fully managed offering of OpenShift running in Azure. This service is jointly managed and supported by Microsoft and Red Hat. The cluster will deploy into the customer's Azure subscription. The service is scheduled to be GA around May 2019. Separate documentation for the managed service will be available once the service is GA.

=======
>>>>>>> 6a383dfd
## OKD

OKD is an [open-source](https://www.okd.io/) upstream project of OpenShift that's community supported. OKD can be installed on CentOS or Red Hat Enterprise Linux (RHEL).

## Next steps

- [Configure common prerequisites for OpenShift in Azure](./openshift-prerequisites.md)
- [Deploy OpenShift Container Platform in Azure](./openshift-container-platform.md)
- [Deploy OpenShift Container Platform Self-Managed Marketplace Offer](./openshift-marketplace-self-managed.md)
- [Deploy OpenShift in Azure Stack](./openshift-azure-stack.md)
- [Post-deployment tasks](./openshift-post-deployment.md)
- [Troubleshoot OpenShift deployment](./openshift-troubleshooting.md)
<|MERGE_RESOLUTION|>--- conflicted
+++ resolved
@@ -1,68 +1,54 @@
----
-title: OpenShift in Azure overview | Microsoft Docs
-description: An overview of OpenShift in Azure.
-services: virtual-machines-linux
-documentationcenter: virtual-machines
-author: haroldwongms
-manager: mdotson
-editor: 
-tags: azure-resource-manager
-
-ms.assetid: 
-ms.service: virtual-machines-linux
-ms.devlang: na
-ms.topic: article
-ms.tgt_pltfrm: vm-linux
-ms.workload: infrastructure
-<<<<<<< HEAD
-ms.date: 04/19/2019
-=======
-ms.date: 05/7/2019
->>>>>>> 6a383dfd
-ms.author: haroldw
----
-
-# OpenShift in Azure
-
-OpenShift is an open and extensible container application platform that brings Docker and Kubernetes to the enterprise.  
-
-OpenShift includes Kubernetes for container orchestration and management. It adds developer-centric and operations-centric tools that enable:
-
-- Rapid application development.
-- Easy deployment and scaling.
-- Long-term lifecycle maintenance for teams and applications.
-
-There are multiple versions of OpenShift available.  Of these versions, only two are available today for customers to deploy in Azure: OpenShift Container Platform and OKD (formerly OpenShift Origin).
-<<<<<<< HEAD
-=======
-
-## Azure Red Hat OpenShift
-
-Microsoft Azure Red Hat OpenShift is a fully managed offering of OpenShift running in Azure. This service is jointly managed and supported by Microsoft and Red Hat. For more details, see the [Azure Red Hat OpenShift Service](https://docs.microsoft.com/azure/openshift/) documentation.
->>>>>>> 6a383dfd
-
-## OpenShift Container Platform
-
-Container Platform is an enterprise-ready [commercial version](https://www.openshift.com) from and supported by Red Hat. With this version, customers purchase the necessary entitlements for OpenShift Container Platform and are responsible for installation and management of the entire infrastructure.
-
-Because customers "own" the entire platform, they can install it in their on-premises datacenter, or in a public cloud (such as Azure).
-
-<<<<<<< HEAD
-## Azure Red Hat OpenShift
-
-Azure Red Hat OpenShift is a fully managed offering of OpenShift running in Azure. This service is jointly managed and supported by Microsoft and Red Hat. The cluster will deploy into the customer's Azure subscription. The service is scheduled to be GA around May 2019. Separate documentation for the managed service will be available once the service is GA.
-
-=======
->>>>>>> 6a383dfd
-## OKD
-
-OKD is an [open-source](https://www.okd.io/) upstream project of OpenShift that's community supported. OKD can be installed on CentOS or Red Hat Enterprise Linux (RHEL).
-
-## Next steps
-
-- [Configure common prerequisites for OpenShift in Azure](./openshift-prerequisites.md)
-- [Deploy OpenShift Container Platform in Azure](./openshift-container-platform.md)
-- [Deploy OpenShift Container Platform Self-Managed Marketplace Offer](./openshift-marketplace-self-managed.md)
-- [Deploy OpenShift in Azure Stack](./openshift-azure-stack.md)
-- [Post-deployment tasks](./openshift-post-deployment.md)
-- [Troubleshoot OpenShift deployment](./openshift-troubleshooting.md)
+---
+title: OpenShift in Azure overview | Microsoft Docs
+description: An overview of OpenShift in Azure.
+services: virtual-machines-linux
+documentationcenter: virtual-machines
+author: haroldwongms
+manager: mdotson
+editor: 
+tags: azure-resource-manager
+
+ms.assetid: 
+ms.service: virtual-machines-linux
+ms.devlang: na
+ms.topic: article
+ms.tgt_pltfrm: vm-linux
+ms.workload: infrastructure
+ms.date: 05/7/2019
+ms.author: haroldw
+---
+
+# OpenShift in Azure
+
+OpenShift is an open and extensible container application platform that brings Docker and Kubernetes to the enterprise.  
+
+OpenShift includes Kubernetes for container orchestration and management. It adds developer-centric and operations-centric tools that enable:
+
+- Rapid application development.
+- Easy deployment and scaling.
+- Long-term lifecycle maintenance for teams and applications.
+
+There are multiple versions of OpenShift available.  Of these versions, only two are available today for customers to deploy in Azure: OpenShift Container Platform and OKD (formerly OpenShift Origin).
+
+## Azure Red Hat OpenShift
+
+Microsoft Azure Red Hat OpenShift is a fully managed offering of OpenShift running in Azure. This service is jointly managed and supported by Microsoft and Red Hat. For more details, see the [Azure Red Hat OpenShift Service](https://docs.microsoft.com/azure/openshift/) documentation.
+
+## OpenShift Container Platform
+
+Container Platform is an enterprise-ready [commercial version](https://www.openshift.com) from and supported by Red Hat. With this version, customers purchase the necessary entitlements for OpenShift Container Platform and are responsible for installation and management of the entire infrastructure.
+
+Because customers "own" the entire platform, they can install it in their on-premises datacenter, or in a public cloud (such as Azure).
+
+## OKD
+
+OKD is an [open-source](https://www.okd.io/) upstream project of OpenShift that's community supported. OKD can be installed on CentOS or Red Hat Enterprise Linux (RHEL).
+
+## Next steps
+
+- [Configure common prerequisites for OpenShift in Azure](./openshift-prerequisites.md)
+- [Deploy OpenShift Container Platform in Azure](./openshift-container-platform.md)
+- [Deploy OpenShift Container Platform Self-Managed Marketplace Offer](./openshift-marketplace-self-managed.md)
+- [Deploy OpenShift in Azure Stack](./openshift-azure-stack.md)
+- [Post-deployment tasks](./openshift-post-deployment.md)
+- [Troubleshoot OpenShift deployment](./openshift-troubleshooting.md)