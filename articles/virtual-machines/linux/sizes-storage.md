---
title: Azure Linux VM sizes - Storage | Microsoft Docs
description: Lists the different storage optimized sizes available for Linux virtual machines in Azure. Lists information about the number of vCPUs, data disks and NICs as well as storage throughput and network bandwidth for sizes in this series.
services: virtual-machines-linux
documentationcenter: ''
author: jonbeck7
manager: jeconnoc
editor: ''
tags: azure-resource-manager,azure-service-management

ms.assetid: 
ms.service: virtual-machines-linux
ms.devlang: na
ms.topic: article
ms.tgt_pltfrm: vm-linux
ms.workload: infrastructure-services
ms.date: 01/15/2019
ms.author: jonbeck

---

# Storage optimized virtual machine sizes

<<<<<<< HEAD
[!INCLUDE [virtual-machines-common-sizes-general](../../../includes/virtual-machines-common-sizes-storage.md)]
=======
[!INCLUDE [virtual-machines-common-sizes-storage](../../../includes/virtual-machines-common-sizes-storage.md)]
>>>>>>> 6a383dfd

## Other sizes

- [General purpose](sizes-general.md)
- [Compute optimized](sizes-compute.md)
- [Memory optimized](sizes-memory.md)
- [GPU](sizes-gpu.md)
- [High performance compute](sizes-hpc.md)
- [Previous generations](sizes-previous-gen.md)

## Next steps

Learn more about how [Azure compute units (ACU)](acu.md) can help you compare compute performance across Azure SKUs.

Learn how to [Optimize performance on the Lsv2-series virtual machines](storage-performance.md).<|MERGE_RESOLUTION|>--- conflicted
+++ resolved
@@ -1,43 +1,39 @@
----
-title: Azure Linux VM sizes - Storage | Microsoft Docs
-description: Lists the different storage optimized sizes available for Linux virtual machines in Azure. Lists information about the number of vCPUs, data disks and NICs as well as storage throughput and network bandwidth for sizes in this series.
-services: virtual-machines-linux
-documentationcenter: ''
-author: jonbeck7
-manager: jeconnoc
-editor: ''
-tags: azure-resource-manager,azure-service-management
-
-ms.assetid: 
-ms.service: virtual-machines-linux
-ms.devlang: na
-ms.topic: article
-ms.tgt_pltfrm: vm-linux
-ms.workload: infrastructure-services
-ms.date: 01/15/2019
-ms.author: jonbeck
-
----
-
-# Storage optimized virtual machine sizes
-
-<<<<<<< HEAD
-[!INCLUDE [virtual-machines-common-sizes-general](../../../includes/virtual-machines-common-sizes-storage.md)]
-=======
-[!INCLUDE [virtual-machines-common-sizes-storage](../../../includes/virtual-machines-common-sizes-storage.md)]
->>>>>>> 6a383dfd
-
-## Other sizes
-
-- [General purpose](sizes-general.md)
-- [Compute optimized](sizes-compute.md)
-- [Memory optimized](sizes-memory.md)
-- [GPU](sizes-gpu.md)
-- [High performance compute](sizes-hpc.md)
-- [Previous generations](sizes-previous-gen.md)
-
-## Next steps
-
-Learn more about how [Azure compute units (ACU)](acu.md) can help you compare compute performance across Azure SKUs.
-
+---
+title: Azure Linux VM sizes - Storage | Microsoft Docs
+description: Lists the different storage optimized sizes available for Linux virtual machines in Azure. Lists information about the number of vCPUs, data disks and NICs as well as storage throughput and network bandwidth for sizes in this series.
+services: virtual-machines-linux
+documentationcenter: ''
+author: jonbeck7
+manager: jeconnoc
+editor: ''
+tags: azure-resource-manager,azure-service-management
+
+ms.assetid: 
+ms.service: virtual-machines-linux
+ms.devlang: na
+ms.topic: article
+ms.tgt_pltfrm: vm-linux
+ms.workload: infrastructure-services
+ms.date: 01/15/2019
+ms.author: jonbeck
+
+---
+
+# Storage optimized virtual machine sizes
+
+[!INCLUDE [virtual-machines-common-sizes-storage](../../../includes/virtual-machines-common-sizes-storage.md)]
+
+## Other sizes
+
+- [General purpose](sizes-general.md)
+- [Compute optimized](sizes-compute.md)
+- [Memory optimized](sizes-memory.md)
+- [GPU](sizes-gpu.md)
+- [High performance compute](sizes-hpc.md)
+- [Previous generations](sizes-previous-gen.md)
+
+## Next steps
+
+Learn more about how [Azure compute units (ACU)](acu.md) can help you compare compute performance across Azure SKUs.
+
 Learn how to [Optimize performance on the Lsv2-series virtual machines](storage-performance.md).