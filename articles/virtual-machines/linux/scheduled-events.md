---
title: Scheduled Events for Linux VMs in Azure | Microsoft Docs
description: Schedule events by using Azure Metadata Service for your Linux virtual machines.
services: virtual-machines-windows, virtual-machines-linux, cloud-services
documentationcenter: ''
author: ericrad
manager: timlt
editor: ''
tags: ''

ms.assetid: 
ms.service: virtual-machines-windows
ms.devlang: na
ms.topic: article
ms.tgt_pltfrm: na
ms.workload: infrastructure-services
ms.date: 08/14/2017
ms.author: ericrad

---

# Azure Metadata Service: Scheduled Events for Linux VMs

Scheduled Events is an Azure Metadata Service that gives your application time to prepare for virtual machine (VM) maintenance. It provides information about upcoming maintenance events (for example, reboot) so that your application can prepare for them and limit disruption. It's available for all Azure Virtual Machines types, including PaaS and IaaS on both Windows and Linux. 

For information about Scheduled Events on Windows, see [Scheduled Events for Windows VMs](../windows/scheduled-events.md).

<<<<<<< HEAD
[!IMPORTANT] Scheduled Events is generally available in all Azure Regions. See [Version and Region Availability](#version-and-region-availability) for latest release information.
=======
> [!Note] 
> Scheduled Events is generally available in all Azure Regions. See [Version and Region Availability](#version-and-region-availability) for latest release information.
>>>>>>> 3eb2ccda

## Why use Scheduled Events?

Many applications can benefit from time to prepare for VM maintenance. The time can be used to perform application-specific tasks that improve availability, reliability, and serviceability, including: 

- Checkpoint and restore.
- Connection draining.
- Primary replica failover.
- Removal from a load balancer pool.
- Event logging.
- Graceful shutdown.

With Scheduled Events, your application can discover when maintenance will occur and trigger tasks to limit its impact.  

Scheduled Events provides events in the following use cases:

- Platform-initiated maintenance (for example, a host OS update)
- User-initiated maintenance (for example, a user restarts or redeploys a VM)

## The Basics  

  Metadata Service exposes information about running VMs by using a REST endpoint that's accessible from within the VM. The information is available via a nonroutable IP so that it's not exposed outside the VM.

### Scope
Scheduled events are delivered to:

- All the VMs in a cloud service.
- All the VMs in an availability set.
- All the VMs in a scale set placement group. 

As a result, check the `Resources` field in the event to identify which VMs are affected.

### Endpoint Discovery
For VNET enabled VMs, Metadata Service is available from a static nonroutable IP, `169.254.169.254`. The full endpoint for the latest version of Scheduled Events is: 

 > `http://169.254.169.254/metadata/scheduledevents?api-version=2017-08-01`

If the VM is not created within a Virtual Network, the default cases for cloud services and classic VMs, additional logic is required to discover the IP address to use. 
To learn how to [discover the host endpoint](https://github.com/azure-samples/virtual-machines-python-scheduled-events-discover-endpoint-for-non-vnet-vm), see this sample.

### Version and Region Availability
The Scheduled Events service is versioned. Versions are mandatory; the current version is `2017-08-01`.

| Version | Release Type | Regions | Release Notes | 
| - | - | - | - | 
| 2017-08-01 | General Availability | All | <li> Removed prepended underscore from resource names for Iaas VMs<br><li>Metadata header requirement enforced for all requests | 
| 2017-03-01 | Preview | All | <li>Initial release


> [!NOTE] 
> Previous preview releases of Scheduled Events supported {latest} as the api-version. This format is no longer supported and will be deprecated in the future.

### Enabling and Disabling Scheduled Events
Scheduled Events is enabled for your service the first time you make a request for events. You should expect a delayed response in your first call of up to two minutes.

Scheduled Events is disabled for your service if it does not make a request for 24 hours.

### User-initiated Maintenance
User-initiated VM maintenance via the Azure portal, API, CLI, or PowerShell results in a scheduled event. You then can test the maintenance preparation logic in your application, and your application can prepare for user-initiated maintenance.

If you restart a VM, an event with the type `Reboot` is scheduled. If you redeploy a VM, an event with the type `Redeploy` is scheduled.

## Use the API

### Headers
When you query Metadata Service, you must provide the header `Metadata:true` to ensure the request wasn't unintentionally redirected. The `Metadata:true` header is required for all scheduled events requests. Failure to include the header in the request results in a "Bad Request" response from Metadata Service.

### Query for events
You can query for scheduled events by making the following call:

#### Bash
```
curl -H Metadata:true http://169.254.169.254/metadata/scheduledevents?api-version=2017-08-01
```

A response contains an array of scheduled events. An empty array means that currently no events are scheduled.
In the case where there are scheduled events, the response contains an array of events. 
```
{
    "DocumentIncarnation": {IncarnationID},
    "Events": [
        {
            "EventId": {eventID},
            "EventType": "Reboot" | "Redeploy" | "Freeze",
            "ResourceType": "VirtualMachine",
            "Resources": [{resourceName}],
            "EventStatus": "Scheduled" | "Started",
            "NotBefore": {timeInUTC},              
        }
    ]
}
```

### Event Properties
|Property  |  Description |
| - | - |
| EventId | Globally unique identifier for this event. <br><br> Example: <br><ul><li>602d9444-d2cd-49c7-8624-8643e7171297  |
| EventType | Impact this event causes. <br><br> Values: <br><ul><li> `Freeze`: The VM is scheduled to pause for a few seconds. The CPU is suspended, but there is no effect on memory, open files, or network connections. <li>`Reboot`: The VM is scheduled for reboot. (Nonpersistent memory is lost.) <li>`Redeploy`: The VM is scheduled to move to another node. (Ephemeral disks are lost.) |
| ResourceType | Type of resource this event affects. <br><br> Values: <ul><li>`VirtualMachine`|
| Resources| List of resources this event affects. The list is guaranteed to contain machines from at most one [update domain](manage-availability.md), but it might not contain all machines in the UD. <br><br> Example: <br><ul><li> ["FrontEnd_IN_0", "BackEnd_IN_0"] |
| EventStatus | Status of this event. <br><br> Values: <ul><li>`Scheduled`: This event is scheduled to start after the time specified in the `NotBefore` property.<li>`Started`: This event has started.</ul> No `Completed` or similar status is ever provided. The event is no longer returned when the event is finished.
| NotBefore| Time after which this event can start. <br><br> Example: <br><ul><li> 2016-09-19T18:29:47Z  |

### Event Scheduling
Each event is scheduled a minimum amount of time in the future based on the event type. This time is reflected in an event's `NotBefore` property. 

|EventType  | Minimum notice |
| - | - |
| Freeze| 15 minutes |
| Reboot | 15 minutes |
| Redeploy | 10 minutes |

### Start an event 

After you learn of an upcoming event and finish your logic for graceful shutdown, you can approve the outstanding event by making a `POST` call to Metadata Service with `EventId`. This call indicates to Azure that it can shorten the minimum notification time (when possible). 

The following JSON sample is expected in the `POST` request body. The request should contain a list of `StartRequests`. Each `StartRequest` contains `EventId` for the event you want to expedite:
```
{
	"StartRequests" : [
		{
			"EventId": {EventId}
		}
	]
}
```

#### Bash sample
```
curl -H Metadata:true -X POST -d '{"DocumentIncarnation":"5", "StartRequests": [{"EventId": "f020ba2e-3bc0-4c40-a10b-86575a9eabd5"}]}' http://169.254.169.254/metadata/scheduledevents?api-version=2017-08-01
```

> [!NOTE] 
> Acknowledging an event allows the event to proceed for all `Resources` in the event, not just the VM that acknowledges the event. Therefore, you can choose to elect a leader to coordinate the acknowledgement, which might be as simple as the first machine in the `Resources` field.

## Python sample 

The following sample queries Metadata Service for scheduled events and approves each outstanding event:

```python
#!/usr/bin/python

import json
import urllib2
import socket
import sys

metadata_url = "http://169.254.169.254/metadata/scheduledevents?api-version=2017-08-01"
headers = "{Metadata:true}"
this_host = socket.gethostname()

def get_scheduled_events():
   req = urllib2.Request(metadata_url)
   req.add_header('Metadata', 'true')
   resp = urllib2.urlopen(req)
   data = json.loads(resp.read())
   return data

def handle_scheduled_events(data):
    for evt in data['Events']:
        eventid = evt['EventId']
        status = evt['EventStatus']
        resources = evt['Resources']
        eventtype = evt['EventType']
        resourcetype = evt['ResourceType']
        notbefore = evt['NotBefore'].replace(" ","_")
        if this_host in resources:
            print "+ Scheduled Event. This host " + this_host + " is scheduled for " + eventtype + " not before " + notbefore
            # Add logic for handling events here


def main():
   data = get_scheduled_events()
   handle_scheduled_events(data)

if __name__ == '__main__':
  main()
  sys.exit(0)
```

## Next steps 
- Watch [Scheduled Events on Azure Friday](https://channel9.msdn.com/Shows/Azure-Friday/Using-Azure-Scheduled-Events-to-Prepare-for-VM-Maintenance) to see a demo. 
- Review the Scheduled Events code samples in the [Azure Instance Metadata Scheduled Events Github repository](https://github.com/Azure-Samples/virtual-machines-scheduled-events-discover-endpoint-for-non-vnet-vm).
- Read more about the APIs that are available in the [Instance Metadata Service](instance-metadata-service.md).
- Learn about [planned maintenance for Linux virtual machines in Azure](planned-maintenance.md).<|MERGE_RESOLUTION|>--- conflicted
+++ resolved
@@ -25,12 +25,8 @@
 
 For information about Scheduled Events on Windows, see [Scheduled Events for Windows VMs](../windows/scheduled-events.md).
 
-<<<<<<< HEAD
-[!IMPORTANT] Scheduled Events is generally available in all Azure Regions. See [Version and Region Availability](#version-and-region-availability) for latest release information.
-=======
 > [!Note] 
 > Scheduled Events is generally available in all Azure Regions. See [Version and Region Availability](#version-and-region-availability) for latest release information.
->>>>>>> 3eb2ccda
 
 ## Why use Scheduled Events?
 
