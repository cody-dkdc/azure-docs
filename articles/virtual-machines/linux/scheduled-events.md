---
title: Scheduled Events for Linux VMs in Azure | Microsoft Docs
description: Schedule events by using Azure Metadata Service for your Linux virtual machines.
services: virtual-machines-windows, virtual-machines-linux, cloud-services
documentationcenter: ''
author: ericrad
manager: timlt
editor: ''
tags: ''

ms.assetid: 
ms.service: virtual-machines-windows
ms.devlang: na
ms.topic: article
ms.tgt_pltfrm: na
ms.workload: infrastructure-services
ms.date: 08/14/2017
ms.author: ericrad

---

# Azure Metadata Service: Scheduled Events for Linux VMs

Scheduled Events is a subservice under Azure Metadata Service that gives your application time to prepare for virtual machine (VM) maintenance. It provides information about upcoming maintenance events (for example, reboot) so that your application can prepare for them and limit disruption. It's available for all Azure Virtual Machines types, including PaaS and IaaS on both Windows and Linux. 

For information about Scheduled Events on Windows, see [Scheduled Events for Windows VMs](../windows/scheduled-events.md).

## Why use Scheduled Events?

Many applications can benefit from time to prepare for VM maintenance. The time can be used to perform application-specific tasks that improve availability, reliability, and serviceability, including: 

- Checkpoint and restore.
- Connection draining.
- Primary replica failover.
- Removal from a load balancer pool.
- Event logging.
- Graceful shutdown.

With Scheduled Events, your application can discover when maintenance will occur and trigger tasks to limit its impact.  

Scheduled Events provides events in the following use cases:

- Platform-initiated maintenance (for example, a host OS update)
- User-initiated maintenance (for example, a user restarts or redeploys a VM)

## The Basics  

  Metadata Service exposes information about running VMs by using a REST endpoint that's accessible from within the VM. The information is available via a nonroutable IP so that it's not exposed outside the VM.

### Scope
Scheduled events are delivered to:

- All the VMs in a cloud service.
- All the VMs in an availability set.
- All the VMs in a scale set placement group. 

As a result, check the `Resources` field in the event to identify which VMs are affected.

### Endpoint Discovery
For VNET enabled VMs, Metadata Service is available from a static nonroutable IP, `169.254.169.254`. The full endpoint for the latest version of Scheduled Events is: 

 > `http://169.254.169.254/metadata/scheduledevents?api-version=2017-08-01`

If the VM is not created within a Virtual Network, the default cases for cloud services and classic VMs, additional logic is required to discover the IP address to use. 
To learn how to [discover the host endpoint](https://github.com/azure-samples/virtual-machines-python-scheduled-events-discover-endpoint-for-non-vnet-vm), see this sample.

### Version and Region Availability
The Scheduled Events service is versioned. Versions are mandatory; the current version is `2017-08-01`.

| Version | Release Type | Regions | Release Notes | 
| - | - | - | - | 
| 2017-08-01 | General Availability | All | <li> Removed prepended underscore from resource names for Iaas VMs<br><li>Metadata header requirement enforced for all requests | 
| 2017-03-01 | Preview | All | <li>Initial release


> [!NOTE] 
> Previous preview releases of Scheduled Events supported {latest} as the api-version. This format is no longer supported and will be deprecated in the future.

<<<<<<< HEAD
### Use headers
When you query Metadata Service, you must provide the header `Metadata:true` to ensure the request wasn't unintentionally redirected. The `Metadata:true` header is required for all scheduled events requests. Failure to include the header in the request results in a "Bad Request" response from Metadata Service.

### Enabling and Disabling Scheduled Events
Scheduled Events is enabled for your service the first time you make a request for events. You should expect a delayed response in your first call of up to two minutes.
=======
### Enable Scheduled Events
The first time you make a request for scheduled events, Azure implicitly enables the feature on your VM. As a result, expect a delayed response in your first call of up to two minutes.
>>>>>>> 65f6adfd

Scheduled Events is disabled for your service if it does not make a request for 24 hours.

### User-initiated Maintenance
User-initiated VM maintenance via the Azure portal, API, CLI, or PowerShell results in a scheduled event. You then can test the maintenance preparation logic in your application, and your application can prepare for user-initiated maintenance.

If you restart a VM, an event with the type `Reboot` is scheduled. If you redeploy a VM, an event with the type `Redeploy` is scheduled.

## Use the API

### Headers
When you query Metadata Service, you must provide the header `Metadata:true` to ensure the request wasn't unintentionally redirected. The `Metadata:true` header is required for all scheduled events requests. Failure to include the header in the request results in a "Bad Request" response from Metadata Service.

### Query for events
You can query for scheduled events by making the following call:

#### Bash
```
curl -H Metadata:true http://169.254.169.254/metadata/scheduledevents?api-version=2017-08-01
```

A response contains an array of scheduled events. An empty array means that currently no events are scheduled.
In the case where there are scheduled events, the response contains an array of events. 
```
{
    "DocumentIncarnation": {IncarnationID},
    "Events": [
        {
            "EventId": {eventID},
            "EventType": "Reboot" | "Redeploy" | "Freeze",
            "ResourceType": "VirtualMachine",
            "Resources": [{resourceName}],
            "EventStatus": "Scheduled" | "Started",
            "NotBefore": {timeInUTC},              
        }
    ]
}
```

### Event properties
|Property  |  Description |
| - | - |
| EventId | Globally unique identifier for this event. <br><br> Example: <br><ul><li>602d9444-d2cd-49c7-8624-8643e7171297  |
| EventType | Impact this event causes. <br><br> Values: <br><ul><li> `Freeze`: The VM is scheduled to pause for a few seconds. The CPU is suspended, but there is no effect on memory, open files, or network connections. <li>`Reboot`: The VM is scheduled for reboot. (Nonpersistent memory is lost.) <li>`Redeploy`: The VM is scheduled to move to another node. (Ephemeral disks are lost.) |
| ResourceType | Type of resource this event affects. <br><br> Values: <ul><li>`VirtualMachine`|
| Resources| List of resources this event affects. The list is guaranteed to contain machines from at most one [update domain](manage-availability.md), but it might not contain all machines in the UD. <br><br> Example: <br><ul><li> ["FrontEnd_IN_0", "BackEnd_IN_0"] |
| EventStatus | Status of this event. <br><br> Values: <ul><li>`Scheduled`: This event is scheduled to start after the time specified in the `NotBefore` property.<li>`Started`: This event has started.</ul> No `Completed` or similar status is ever provided. The event is no longer returned when the event is finished.
| NotBefore| Time after which this event can start. <br><br> Example: <br><ul><li> 2016-09-19T18:29:47Z  |

### Event scheduling
Each event is scheduled a minimum amount of time in the future based on the event type. This time is reflected in an event's `NotBefore` property. 

|EventType  | Minimum notice |
| - | - |
| Freeze| 15 minutes |
| Reboot | 15 minutes |
| Redeploy | 10 minutes |

### Start an event 

After you learn of an upcoming event and finish your logic for graceful shutdown, you can approve the outstanding event by making a `POST` call to Metadata Service with `EventId`. This call indicates to Azure that it can shorten the minimum notification time (when possible). 

The following JSON sample is expected in the `POST` request body. The request should contain a list of `StartRequests`. Each `StartRequest` contains `EventId` for the event you want to expedite:
```
{
	"StartRequests" : [
		{
			"EventId": {EventId}
		}
	]
}
```

#### Bash sample
```
curl -H Metadata:true -X POST -d '{"DocumentIncarnation":"5", "StartRequests": [{"EventId": "f020ba2e-3bc0-4c40-a10b-86575a9eabd5"}]}' http://169.254.169.254/metadata/scheduledevents?api-version=2017-08-01
```

> [!NOTE] 
> Acknowledging an event allows the event to proceed for all `Resources` in the event, not just the VM that acknowledges the event. Therefore, you can choose to elect a leader to coordinate the acknowledgement, which might be as simple as the first machine in the `Resources` field.

## Python sample 

The following sample queries Metadata Service for scheduled events and approves each outstanding event:

```python
#!/usr/bin/python

import json
import urllib2
import socket
import sys

metadata_url = "http://169.254.169.254/metadata/scheduledevents?api-version=2017-08-01"
headers = "{Metadata:true}"
this_host = socket.gethostname()

def get_scheduled_events():
   req = urllib2.Request(metadata_url)
   req.add_header('Metadata', 'true')
   resp = urllib2.urlopen(req)
   data = json.loads(resp.read())
   return data

def handle_scheduled_events(data):
    for evt in data['Events']:
        eventid = evt['EventId']
        status = evt['EventStatus']
        resources = evt['Resources']
        eventtype = evt['EventType']
        resourcetype = evt['ResourceType']
        notbefore = evt['NotBefore'].replace(" ","_")
        if this_host in resources:
            print "+ Scheduled Event. This host " + this_host + " is scheduled for " + eventtype + " not before " + notbefore
            # Add logic for handling events here


def main():
   data = get_scheduled_events()
   handle_scheduled_events(data)

if __name__ == '__main__':
  main()
  sys.exit(0)
```

## Next steps 
- Watch [Scheduled Events on Azure Friday](https://channel9.msdn.com/Shows/Azure-Friday/Using-Azure-Scheduled-Events-to-Prepare-for-VM-Maintenance) to see a demo. 
- Review the Scheduled Events code samples in the [Azure Instance Metadata Scheduled Events Github repository](https://github.com/Azure-Samples/virtual-machines-scheduled-events-discover-endpoint-for-non-vnet-vm).
- Read more about the APIs that are available in the [Instance Metadata Service](instance-metadata-service.md).
- Learn about [planned maintenance for Linux virtual machines in Azure](planned-maintenance.md).<|MERGE_RESOLUTION|>--- conflicted
+++ resolved
@@ -76,16 +76,8 @@
 > [!NOTE] 
 > Previous preview releases of Scheduled Events supported {latest} as the api-version. This format is no longer supported and will be deprecated in the future.
 
-<<<<<<< HEAD
-### Use headers
-When you query Metadata Service, you must provide the header `Metadata:true` to ensure the request wasn't unintentionally redirected. The `Metadata:true` header is required for all scheduled events requests. Failure to include the header in the request results in a "Bad Request" response from Metadata Service.
-
 ### Enabling and Disabling Scheduled Events
 Scheduled Events is enabled for your service the first time you make a request for events. You should expect a delayed response in your first call of up to two minutes.
-=======
-### Enable Scheduled Events
-The first time you make a request for scheduled events, Azure implicitly enables the feature on your VM. As a result, expect a delayed response in your first call of up to two minutes.
->>>>>>> 65f6adfd
 
 Scheduled Events is disabled for your service if it does not make a request for 24 hours.
 
