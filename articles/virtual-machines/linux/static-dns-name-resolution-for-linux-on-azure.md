--- conflicted
+++ resolved
@@ -1,170 +1,165 @@
----
-title: Use internal DNS for VM name resolution with the Azure CLI | Microsoft Docs
-description: How to create virtual network interface cards and use internal DNS for VM name resolution on Azure with the Azure CLI
-services: virtual-machines-linux
-documentationcenter: ''
-author: vlivech
-manager: jeconnoc
-editor: ''
-tags: azure-resource-manager
-
-ms.assetid:
-ms.service: virtual-machines-linux
-ms.workload: infrastructure-services
-ms.tgt_pltfrm: vm-linux
-ms.devlang: azurecli
-ms.topic: article
-ms.date: 02/16/2017
-ms.author: v-livech
-
----
-
-# Create virtual network interface cards and use internal DNS for VM name resolution on Azure
-<<<<<<< HEAD
-
-This article shows you how to set static internal DNS names for Linux VMs using virtual network interface cards (vNics) and DNS label names with the Azure CLI. Static DNS names are used for permanent infrastructure services like a Jenkins build server, which is used for this document, or a Git server.
-
-=======
-This article shows you how to set static internal DNS names for Linux VMs using virtual network interface cards (vNics) and DNS label names with the Azure CLI. You can also perform these steps with the [Azure classic CLI](static-dns-name-resolution-for-linux-on-azure-nodejs.md?toc=%2fazure%2fvirtual-machines%2flinux%2ftoc.json). Static DNS names are used for permanent infrastructure services like a Jenkins build server, which is used for this document, or a Git server.
->>>>>>> c8ea1347
-
-The requirements are:
-
-* [an Azure account](https://azure.microsoft.com/pricing/free-trial/)
-* [SSH public and private key files](mac-create-ssh-keys.md?toc=%2fazure%2fvirtual-machines%2flinux%2ftoc.json)
-
-## Quick commands
-If you need to quickly accomplish the task, the following section details the commands needed. More detailed information and context for each step can be found in the rest of the document, [starting here](#detailed-walkthrough). To perform these steps, you need the latest [Azure CLI](/cli/azure/install-az-cli2) installed and logged in to an Azure account using [az login](/cli/azure/reference-index#az_login).
-
-Pre-Requirements: Resource Group, virtual network and subnet, Network Security Group with SSH inbound.
-
-### Create a virtual network interface card with a static internal DNS name
-Create the vNic with [az network nic create](/cli/azure/network/nic#az_network_nic_create). The `--internal-dns-name` CLI flag is for setting the DNS label, which provides the static DNS name for the virtual network interface card (vNic). The following example creates a vNic named `myNic`, connects it to the `myVnet` virtual network, and creates an internal DNS name record called `jenkins`:
-
-```azurecli
-az network nic create \
-    --resource-group myResourceGroup \
-    --name myNic \
-    --vnet-name myVnet \
-    --subnet mySubnet \
-    --internal-dns-name jenkins
-```
-
-### Deploy a VM and connect the vNic
-Create a VM with [az vm create](/cli/azure/vm#az_vm_create). The `--nics` flag connects the vNic to the VM during the deployment to Azure. The following example creates a VM named `myVM` with Azure Managed Disks and attaches the vNic named `myNic` from the preceding step:
-
-```azurecli
-az vm create \
-    --resource-group myResourceGroup \
-    --name myVM \
-    --nics myNic \
-    --image UbuntuLTS \
-    --admin-username azureuser \
-    --ssh-key-value ~/.ssh/id_rsa.pub
-```
-
-## Detailed walkthrough
-
-A full continuous integration and continuous deployment (CiCd) infrastructure on Azure requires certain servers to be static or long-lived servers. It is recommended that Azure assets like the virtual networks and Network Security Groups are static and long lived resources that are rarely deployed. Once a virtual network has been deployed, it can be reused by new deployments without any adverse affects to the infrastructure. You can later add a Git repository server or a Jenkins automation server delivers CiCd to this virtual network for your development or test environments.  
-
-Internal DNS names are only resolvable inside an Azure virtual network. Because the DNS names are internal, they are not resolvable to the outside internet, providing additional security to the infrastructure.
-
-In the following examples, replace example parameter names with your own values. Example parameter names include `myResourceGroup`, `myNic`, and `myVM`.
-
-## Create the resource group
-First, create the resource group with [az group create](/cli/azure/group#az_group_create). The following example creates a resource group named `myResourceGroup` in the `westus` location:
-
-```azurecli
-az group create --name myResourceGroup --location westus
-```
-
-## Create the virtual network
-
-The next step is to build a virtual network to launch the VMs into. The virtual network contains one subnet for this walkthrough. For more information on Azure virtual networks, see [Create a virtual network](../../virtual-network/manage-virtual-network.md?toc=%2fazure%2fvirtual-machines%2flinux%2ftoc.json#create-a-virtual-network). 
-
-Create the virtual network with [az network vnet create](/cli/azure/network/vnet#az_network_vnet_create). The following example creates a virtual network named `myVnet` and subnet named `mySubnet`:
-
-```azurecli
-az network vnet create \
-    --resource-group myResourceGroup \
-    --name myVnet \
-    --address-prefix 192.168.0.0/16 \
-    --subnet-name mySubnet \
-    --subnet-prefix 192.168.1.0/24
-```
-
-## Create the Network Security Group
-Azure Network Security Groups are equivalent to a firewall at the network layer. For more information about Network Security Groups, see [How to create NSGs in the Azure CLI](../../virtual-network/tutorial-filter-network-traffic-cli.md?toc=%2fazure%2fvirtual-machines%2flinux%2ftoc.json). 
-
-Create the network security group with [az network nsg create](/cli/azure/network/nsg#az_network_nsg_create). The following example creates a network security group named `myNetworkSecurityGroup`:
-
-```azurecli
-az network nsg create \
-    --resource-group myResourceGroup \
-    --name myNetworkSecurityGroup
-```
-
-## Add an inbound rule to allow SSH
-Add an inbound rule for the network security group with [az network nsg rule create](/cli/azure/network/nsg/rule#az_network_nsg_rule_create). The following example creates a rule named `myRuleAllowSSH`:
-
-```azurecli
-az network nsg rule create \
-    --resource-group myResourceGroup \
-    --nsg-name myNetworkSecurityGroup \
-    --name myRuleAllowSSH \
-    --protocol tcp \
-    --direction inbound \
-    --priority 1000 \
-    --source-address-prefix '*' \
-    --source-port-range '*' \
-    --destination-address-prefix '*' \
-    --destination-port-range 22 \
-    --access allow
-```
-
-## Associate the subnet with the Network Security Group
-To associate the subnet with the Network Security Group, use [az network vnet subnet update](/cli/azure/network/vnet/subnet#az_network_vnet_subnet_update). The following example associates the subnet name `mySubnet` with the Network Security Group named `myNetworkSecurityGroup`:
-
-```azurecli
-az network vnet subnet update \
-    --resource-group myResourceGroup \
-    --vnet-name myVnet \
-    --name mySubnet \
-    --network-security-group myNetworkSecurityGroup
-```
-
-
-## Create the virtual network interface card and static DNS names
-Azure is very flexible, but to use DNS names for VM name resolution, you need to create virtual network interface cards (vNics) that include a DNS label. vNics are important as you can reuse them by connecting them to different VMs over the infrastructure lifecycle. This approach keeps the vNic as a static resource while the VMs can be temporary. By using DNS labeling on the vNic, we are able to enable simple name resolution from other VMs in the VNet. Using resolvable names enables other VMs to access the automation server by the DNS name `Jenkins` or the Git server as `gitrepo`.  
-
-Create the vNic with [az network nic create](/cli/azure/network/nic#az_network_nic_create). The following example creates a vNic named `myNic`, connects it to the `myVnet` virtual network named `myVnet`, and creates an internal DNS name record called `jenkins`:
-
-```azurecli
-az network nic create \
-    --resource-group myResourceGroup \
-    --name myNic \
-    --vnet-name myVnet \
-    --subnet mySubnet \
-    --internal-dns-name jenkins
-```
-
-## Deploy the VM into the virtual network infrastructure
-We now have a virtual network and subnet, a Network Security Group acting as a firewall to protect our subnet by blocking all inbound traffic except port 22 for SSH, and a vNic. You can now deploy a VM inside this existing network infrastructure.
-
-Create a VM with [az vm create](/cli/azure/vm#az_vm_create). The following example creates a VM named `myVM` with Azure Managed Disks and attaches the vNic named `myNic` from the preceding step:
-
-```azurecli
-az vm create \
-    --resource-group myResourceGroup \
-    --name myVM \
-    --nics myNic \
-    --image UbuntuLTS \
-    --admin-username azureuser \
-    --ssh-key-value ~/.ssh/id_rsa.pub
-```
-
-By using the CLI flags to call out existing resources, we instruct Azure to deploy the VM inside the existing network. To reiterate, once a VNet and subnet have been deployed, they can be left as static or permanent resources inside your Azure region.  
-
-## Next steps
-* [Create your own custom environment for a Linux VM using Azure CLI commands directly](create-cli-complete.md?toc=%2fazure%2fvirtual-machines%2flinux%2ftoc.json)
-* [Create a Linux VM on Azure using templates](create-ssh-secured-vm-from-template.md?toc=%2fazure%2fvirtual-machines%2flinux%2ftoc.json)
+---
+title: Use internal DNS for VM name resolution with the Azure CLI | Microsoft Docs
+description: How to create virtual network interface cards and use internal DNS for VM name resolution on Azure with the Azure CLI
+services: virtual-machines-linux
+documentationcenter: ''
+author: vlivech
+manager: jeconnoc
+editor: ''
+tags: azure-resource-manager
+
+ms.assetid:
+ms.service: virtual-machines-linux
+ms.workload: infrastructure-services
+ms.tgt_pltfrm: vm-linux
+ms.devlang: azurecli
+ms.topic: article
+ms.date: 02/16/2017
+ms.author: v-livech
+
+---
+
+# Create virtual network interface cards and use internal DNS for VM name resolution on Azure
+
+This article shows you how to set static internal DNS names for Linux VMs using virtual network interface cards (vNics) and DNS label names with the Azure CLI. Static DNS names are used for permanent infrastructure services like a Jenkins build server, which is used for this document, or a Git server.
+
+The requirements are:
+
+* [an Azure account](https://azure.microsoft.com/pricing/free-trial/)
+* [SSH public and private key files](mac-create-ssh-keys.md?toc=%2fazure%2fvirtual-machines%2flinux%2ftoc.json)
+
+## Quick commands
+If you need to quickly accomplish the task, the following section details the commands needed. More detailed information and context for each step can be found in the rest of the document, [starting here](#detailed-walkthrough). To perform these steps, you need the latest [Azure CLI](/cli/azure/install-az-cli2) installed and logged in to an Azure account using [az login](/cli/azure/reference-index#az_login).
+
+Pre-Requirements: Resource Group, virtual network and subnet, Network Security Group with SSH inbound.
+
+### Create a virtual network interface card with a static internal DNS name
+Create the vNic with [az network nic create](/cli/azure/network/nic#az_network_nic_create). The `--internal-dns-name` CLI flag is for setting the DNS label, which provides the static DNS name for the virtual network interface card (vNic). The following example creates a vNic named `myNic`, connects it to the `myVnet` virtual network, and creates an internal DNS name record called `jenkins`:
+
+```azurecli
+az network nic create \
+    --resource-group myResourceGroup \
+    --name myNic \
+    --vnet-name myVnet \
+    --subnet mySubnet \
+    --internal-dns-name jenkins
+```
+
+### Deploy a VM and connect the vNic
+Create a VM with [az vm create](/cli/azure/vm#az_vm_create). The `--nics` flag connects the vNic to the VM during the deployment to Azure. The following example creates a VM named `myVM` with Azure Managed Disks and attaches the vNic named `myNic` from the preceding step:
+
+```azurecli
+az vm create \
+    --resource-group myResourceGroup \
+    --name myVM \
+    --nics myNic \
+    --image UbuntuLTS \
+    --admin-username azureuser \
+    --ssh-key-value ~/.ssh/id_rsa.pub
+```
+
+## Detailed walkthrough
+
+A full continuous integration and continuous deployment (CiCd) infrastructure on Azure requires certain servers to be static or long-lived servers. It is recommended that Azure assets like the virtual networks and Network Security Groups are static and long lived resources that are rarely deployed. Once a virtual network has been deployed, it can be reused by new deployments without any adverse affects to the infrastructure. You can later add a Git repository server or a Jenkins automation server delivers CiCd to this virtual network for your development or test environments.  
+
+Internal DNS names are only resolvable inside an Azure virtual network. Because the DNS names are internal, they are not resolvable to the outside internet, providing additional security to the infrastructure.
+
+In the following examples, replace example parameter names with your own values. Example parameter names include `myResourceGroup`, `myNic`, and `myVM`.
+
+## Create the resource group
+First, create the resource group with [az group create](/cli/azure/group#az_group_create). The following example creates a resource group named `myResourceGroup` in the `westus` location:
+
+```azurecli
+az group create --name myResourceGroup --location westus
+```
+
+## Create the virtual network
+
+The next step is to build a virtual network to launch the VMs into. The virtual network contains one subnet for this walkthrough. For more information on Azure virtual networks, see [Create a virtual network](../../virtual-network/manage-virtual-network.md?toc=%2fazure%2fvirtual-machines%2flinux%2ftoc.json#create-a-virtual-network). 
+
+Create the virtual network with [az network vnet create](/cli/azure/network/vnet#az_network_vnet_create). The following example creates a virtual network named `myVnet` and subnet named `mySubnet`:
+
+```azurecli
+az network vnet create \
+    --resource-group myResourceGroup \
+    --name myVnet \
+    --address-prefix 192.168.0.0/16 \
+    --subnet-name mySubnet \
+    --subnet-prefix 192.168.1.0/24
+```
+
+## Create the Network Security Group
+Azure Network Security Groups are equivalent to a firewall at the network layer. For more information about Network Security Groups, see [How to create NSGs in the Azure CLI](../../virtual-network/tutorial-filter-network-traffic-cli.md?toc=%2fazure%2fvirtual-machines%2flinux%2ftoc.json). 
+
+Create the network security group with [az network nsg create](/cli/azure/network/nsg#az_network_nsg_create). The following example creates a network security group named `myNetworkSecurityGroup`:
+
+```azurecli
+az network nsg create \
+    --resource-group myResourceGroup \
+    --name myNetworkSecurityGroup
+```
+
+## Add an inbound rule to allow SSH
+Add an inbound rule for the network security group with [az network nsg rule create](/cli/azure/network/nsg/rule#az_network_nsg_rule_create). The following example creates a rule named `myRuleAllowSSH`:
+
+```azurecli
+az network nsg rule create \
+    --resource-group myResourceGroup \
+    --nsg-name myNetworkSecurityGroup \
+    --name myRuleAllowSSH \
+    --protocol tcp \
+    --direction inbound \
+    --priority 1000 \
+    --source-address-prefix '*' \
+    --source-port-range '*' \
+    --destination-address-prefix '*' \
+    --destination-port-range 22 \
+    --access allow
+```
+
+## Associate the subnet with the Network Security Group
+To associate the subnet with the Network Security Group, use [az network vnet subnet update](/cli/azure/network/vnet/subnet#az_network_vnet_subnet_update). The following example associates the subnet name `mySubnet` with the Network Security Group named `myNetworkSecurityGroup`:
+
+```azurecli
+az network vnet subnet update \
+    --resource-group myResourceGroup \
+    --vnet-name myVnet \
+    --name mySubnet \
+    --network-security-group myNetworkSecurityGroup
+```
+
+
+## Create the virtual network interface card and static DNS names
+Azure is very flexible, but to use DNS names for VM name resolution, you need to create virtual network interface cards (vNics) that include a DNS label. vNics are important as you can reuse them by connecting them to different VMs over the infrastructure lifecycle. This approach keeps the vNic as a static resource while the VMs can be temporary. By using DNS labeling on the vNic, we are able to enable simple name resolution from other VMs in the VNet. Using resolvable names enables other VMs to access the automation server by the DNS name `Jenkins` or the Git server as `gitrepo`.  
+
+Create the vNic with [az network nic create](/cli/azure/network/nic#az_network_nic_create). The following example creates a vNic named `myNic`, connects it to the `myVnet` virtual network named `myVnet`, and creates an internal DNS name record called `jenkins`:
+
+```azurecli
+az network nic create \
+    --resource-group myResourceGroup \
+    --name myNic \
+    --vnet-name myVnet \
+    --subnet mySubnet \
+    --internal-dns-name jenkins
+```
+
+## Deploy the VM into the virtual network infrastructure
+We now have a virtual network and subnet, a Network Security Group acting as a firewall to protect our subnet by blocking all inbound traffic except port 22 for SSH, and a vNic. You can now deploy a VM inside this existing network infrastructure.
+
+Create a VM with [az vm create](/cli/azure/vm#az_vm_create). The following example creates a VM named `myVM` with Azure Managed Disks and attaches the vNic named `myNic` from the preceding step:
+
+```azurecli
+az vm create \
+    --resource-group myResourceGroup \
+    --name myVM \
+    --nics myNic \
+    --image UbuntuLTS \
+    --admin-username azureuser \
+    --ssh-key-value ~/.ssh/id_rsa.pub
+```
+
+By using the CLI flags to call out existing resources, we instruct Azure to deploy the VM inside the existing network. To reiterate, once a VNet and subnet have been deployed, they can be left as static or permanent resources inside your Azure region.  
+
+## Next steps
+* [Create your own custom environment for a Linux VM using Azure CLI commands directly](create-cli-complete.md?toc=%2fazure%2fvirtual-machines%2flinux%2ftoc.json)
+* [Create a Linux VM on Azure using templates](create-ssh-secured-vm-from-template.md?toc=%2fazure%2fvirtual-machines%2flinux%2ftoc.json)