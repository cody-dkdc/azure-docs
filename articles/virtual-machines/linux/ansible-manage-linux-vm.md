--- conflicted
+++ resolved
@@ -1,12 +1,6 @@
 ---
-<<<<<<< HEAD
-title: Use Ansible to manage a Linux virtual machine in Azure
-description: Learn how to use Ansible to manage a Linux virtual machine in Azure
-ms.service: virtual-machines-linux
-=======
 title: Quickstart - Manage Linux virtual machines in Azure using Ansible | Microsoft Docs
 description: In this quickstart, learn how to manage a Linux virtual machine in Azure using Ansible
->>>>>>> 6a383dfd
 keywords: ansible, azure, devops, bash, cloudshell, playbook, bash
 ms.topic: quickstart
 ms.service: ansible
