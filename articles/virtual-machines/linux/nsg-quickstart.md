---
title: Open ports to a Linux VM with Azure CLI | Microsoft Docs
description: Learn how to open a port / create an endpoint to your Linux VM using the Azure resource manager deployment model and the Azure CLI
services: virtual-machines-linux
documentationcenter: ''
author: iainfoulds
manager: jeconnoc
editor: ''

ms.assetid: eef9842b-495a-46cf-99a6-74e49807e74e
ms.service: virtual-machines-linux
ms.devlang: azurecli
ms.topic: article
ms.tgt_pltfrm: vm-linux
ms.workload: infrastructure-services
ms.date: 12/13/2017
ms.author: iainfou

---
# Open ports and endpoints to a Linux VM with the Azure CLI
<<<<<<< HEAD

You open a port, or create an endpoint, to a virtual machine (VM) in Azure by creating a network filter on a subnet or VM network interface. You place these filters, which control both inbound and outbound traffic, on a Network Security Group attached to the resource that receives the traffic. Let's use a common example of web traffic on port 80. This article shows you how to open a port to a VM with the Azure CLI. 
=======
You open a port, or create an endpoint, to a virtual machine (VM) in Azure by creating a network filter on a subnet or VM network interface. You place these filters, which control both inbound and outbound traffic, on a Network Security Group attached to the resource that receives the traffic. Let's use a common example of web traffic on port 80. This article shows you how to open a port to a VM with the Azure CLI. You can also perform these steps with the [Azure classic CLI](nsg-quickstart-nodejs.md).
>>>>>>> c8ea1347

To create a Network Security Group and rules you need the latest [Azure CLI](/cli/azure/install-az-cli2) installed and logged in to an Azure account using [az login](/cli/azure/reference-index#az_login).

In the following examples, replace example parameter names with your own values. Example parameter names include *myResourceGroup*, *myNetworkSecurityGroup*, and *myVnet*.


## Quickly open a port for a VM
If you need to quickly open a port for a VM in a dev/test scenario, you can use the [az vm open-port](/cli/azure/vm#az_vm_open_port) command. This command creates a Network Security Group, adds a rule, and applies it to a VM or subnet. The following example opens port *80* on the VM named *myVM* in the resource group named *myResourceGroup*.

```azure-cli
az vm open-port --resource-group myResourceGroup --name myVM --port 80
```

For more control over the rules, such as defining a source IP address range, continue with the additional steps in this article.


## Create a Network Security Group and rules
Create the network security group with [az network nsg create](/cli/azure/network/nsg#az_network_nsg_create). The following example creates a network security group named *myNetworkSecurityGroup* in the *eastus* location:

```azurecli
az network nsg create \
    --resource-group myResourceGroup \
    --location eastus \
    --name myNetworkSecurityGroup
```

Add a rule with [az network nsg rule create](/cli/azure/network/nsg/rule#az_network_nsg_rule_create) to allow HTTP traffic to your webserver (or adjust for your own scenario, such as SSH access or database connectivity). The following example creates a rule named *myNetworkSecurityGroupRule* to allow TCP traffic on port 80:

```azurecli
az network nsg rule create \
    --resource-group myResourceGroup \
    --nsg-name myNetworkSecurityGroup \
    --name myNetworkSecurityGroupRule \
    --protocol tcp \
    --priority 1000 \
    --destination-port-range 80
```


## Apply Network Security Group to VM
Associate the Network Security Group with your VM's network interface (NIC) with [az network nic update](/cli/azure/network/nic#az_network_nic_update). The following example associates an existing NIC named *myNic* with the Network Security Group named *myNetworkSecurityGroup*:

```azurecli
az network nic update \
    --resource-group myResourceGroup \
    --name myNic \
    --network-security-group myNetworkSecurityGroup
```

Alternatively, you can associate your Network Security Group with a virtual network subnet with [az network vnet subnet update](/cli/azure/network/vnet/subnet#az_network_vnet_subnet_update) rather than just to the network interface on a single VM. The following example associates an existing subnet named *mySubnet* in the *myVnet* virtual network with the Network Security Group named *myNetworkSecurityGroup*:

```azurecli
az network vnet subnet update \
    --resource-group myResourceGroup \
    --vnet-name myVnet \
    --name mySubnet \
    --network-security-group myNetworkSecurityGroup
```

## More information on Network Security Groups
The quick commands here allow you to get up and running with traffic flowing to your VM. Network Security Groups provide many great features and granularity for controlling access to your resources. You can read more about [creating a Network Security Group and ACL rules here](tutorial-virtual-network.md#secure-network-traffic).

For highly available web applications, you should place your VMs behind an Azure Load Balancer. The load balancer distributes traffic to VMs, with a Network Security Group that provides traffic filtering. For more information, see [How to load balance Linux virtual machines in Azure to create a highly available application](tutorial-load-balancer.md).

## Next steps
In this example, you created a simple rule to allow HTTP traffic. You can find information on creating more detailed environments in the following articles:

* [Azure Resource Manager overview](../../azure-resource-manager/resource-group-overview.md)
* [What is a Network Security Group (NSG)?](../../virtual-network/security-overview.md)
<|MERGE_RESOLUTION|>--- conflicted
+++ resolved
@@ -1,95 +1,92 @@
----
-title: Open ports to a Linux VM with Azure CLI | Microsoft Docs
-description: Learn how to open a port / create an endpoint to your Linux VM using the Azure resource manager deployment model and the Azure CLI
-services: virtual-machines-linux
-documentationcenter: ''
-author: iainfoulds
-manager: jeconnoc
-editor: ''
-
-ms.assetid: eef9842b-495a-46cf-99a6-74e49807e74e
-ms.service: virtual-machines-linux
-ms.devlang: azurecli
-ms.topic: article
-ms.tgt_pltfrm: vm-linux
-ms.workload: infrastructure-services
-ms.date: 12/13/2017
-ms.author: iainfou
-
----
-# Open ports and endpoints to a Linux VM with the Azure CLI
-<<<<<<< HEAD
-
-You open a port, or create an endpoint, to a virtual machine (VM) in Azure by creating a network filter on a subnet or VM network interface. You place these filters, which control both inbound and outbound traffic, on a Network Security Group attached to the resource that receives the traffic. Let's use a common example of web traffic on port 80. This article shows you how to open a port to a VM with the Azure CLI. 
-=======
-You open a port, or create an endpoint, to a virtual machine (VM) in Azure by creating a network filter on a subnet or VM network interface. You place these filters, which control both inbound and outbound traffic, on a Network Security Group attached to the resource that receives the traffic. Let's use a common example of web traffic on port 80. This article shows you how to open a port to a VM with the Azure CLI. You can also perform these steps with the [Azure classic CLI](nsg-quickstart-nodejs.md).
->>>>>>> c8ea1347
-
-To create a Network Security Group and rules you need the latest [Azure CLI](/cli/azure/install-az-cli2) installed and logged in to an Azure account using [az login](/cli/azure/reference-index#az_login).
-
-In the following examples, replace example parameter names with your own values. Example parameter names include *myResourceGroup*, *myNetworkSecurityGroup*, and *myVnet*.
-
-
-## Quickly open a port for a VM
-If you need to quickly open a port for a VM in a dev/test scenario, you can use the [az vm open-port](/cli/azure/vm#az_vm_open_port) command. This command creates a Network Security Group, adds a rule, and applies it to a VM or subnet. The following example opens port *80* on the VM named *myVM* in the resource group named *myResourceGroup*.
-
-```azure-cli
-az vm open-port --resource-group myResourceGroup --name myVM --port 80
-```
-
-For more control over the rules, such as defining a source IP address range, continue with the additional steps in this article.
-
-
-## Create a Network Security Group and rules
-Create the network security group with [az network nsg create](/cli/azure/network/nsg#az_network_nsg_create). The following example creates a network security group named *myNetworkSecurityGroup* in the *eastus* location:
-
-```azurecli
-az network nsg create \
-    --resource-group myResourceGroup \
-    --location eastus \
-    --name myNetworkSecurityGroup
-```
-
-Add a rule with [az network nsg rule create](/cli/azure/network/nsg/rule#az_network_nsg_rule_create) to allow HTTP traffic to your webserver (or adjust for your own scenario, such as SSH access or database connectivity). The following example creates a rule named *myNetworkSecurityGroupRule* to allow TCP traffic on port 80:
-
-```azurecli
-az network nsg rule create \
-    --resource-group myResourceGroup \
-    --nsg-name myNetworkSecurityGroup \
-    --name myNetworkSecurityGroupRule \
-    --protocol tcp \
-    --priority 1000 \
-    --destination-port-range 80
-```
-
-
-## Apply Network Security Group to VM
-Associate the Network Security Group with your VM's network interface (NIC) with [az network nic update](/cli/azure/network/nic#az_network_nic_update). The following example associates an existing NIC named *myNic* with the Network Security Group named *myNetworkSecurityGroup*:
-
-```azurecli
-az network nic update \
-    --resource-group myResourceGroup \
-    --name myNic \
-    --network-security-group myNetworkSecurityGroup
-```
-
-Alternatively, you can associate your Network Security Group with a virtual network subnet with [az network vnet subnet update](/cli/azure/network/vnet/subnet#az_network_vnet_subnet_update) rather than just to the network interface on a single VM. The following example associates an existing subnet named *mySubnet* in the *myVnet* virtual network with the Network Security Group named *myNetworkSecurityGroup*:
-
-```azurecli
-az network vnet subnet update \
-    --resource-group myResourceGroup \
-    --vnet-name myVnet \
-    --name mySubnet \
-    --network-security-group myNetworkSecurityGroup
-```
-
-## More information on Network Security Groups
-The quick commands here allow you to get up and running with traffic flowing to your VM. Network Security Groups provide many great features and granularity for controlling access to your resources. You can read more about [creating a Network Security Group and ACL rules here](tutorial-virtual-network.md#secure-network-traffic).
-
-For highly available web applications, you should place your VMs behind an Azure Load Balancer. The load balancer distributes traffic to VMs, with a Network Security Group that provides traffic filtering. For more information, see [How to load balance Linux virtual machines in Azure to create a highly available application](tutorial-load-balancer.md).
-
-## Next steps
-In this example, you created a simple rule to allow HTTP traffic. You can find information on creating more detailed environments in the following articles:
-
-* [Azure Resource Manager overview](../../azure-resource-manager/resource-group-overview.md)
-* [What is a Network Security Group (NSG)?](../../virtual-network/security-overview.md)
+---
+title: Open ports to a Linux VM with Azure CLI | Microsoft Docs
+description: Learn how to open a port / create an endpoint to your Linux VM using the Azure resource manager deployment model and the Azure CLI
+services: virtual-machines-linux
+documentationcenter: ''
+author: iainfoulds
+manager: jeconnoc
+editor: ''
+
+ms.assetid: eef9842b-495a-46cf-99a6-74e49807e74e
+ms.service: virtual-machines-linux
+ms.devlang: azurecli
+ms.topic: article
+ms.tgt_pltfrm: vm-linux
+ms.workload: infrastructure-services
+ms.date: 12/13/2017
+ms.author: iainfou
+
+---
+# Open ports and endpoints to a Linux VM with the Azure CLI
+
+You open a port, or create an endpoint, to a virtual machine (VM) in Azure by creating a network filter on a subnet or VM network interface. You place these filters, which control both inbound and outbound traffic, on a Network Security Group attached to the resource that receives the traffic. Let's use a common example of web traffic on port 80. This article shows you how to open a port to a VM with the Azure CLI. 
+
+
+To create a Network Security Group and rules you need the latest [Azure CLI](/cli/azure/install-az-cli2) installed and logged in to an Azure account using [az login](/cli/azure/reference-index#az_login).
+
+In the following examples, replace example parameter names with your own values. Example parameter names include *myResourceGroup*, *myNetworkSecurityGroup*, and *myVnet*.
+
+
+## Quickly open a port for a VM
+If you need to quickly open a port for a VM in a dev/test scenario, you can use the [az vm open-port](/cli/azure/vm#az_vm_open_port) command. This command creates a Network Security Group, adds a rule, and applies it to a VM or subnet. The following example opens port *80* on the VM named *myVM* in the resource group named *myResourceGroup*.
+
+```azure-cli
+az vm open-port --resource-group myResourceGroup --name myVM --port 80
+```
+
+For more control over the rules, such as defining a source IP address range, continue with the additional steps in this article.
+
+
+## Create a Network Security Group and rules
+Create the network security group with [az network nsg create](/cli/azure/network/nsg#az_network_nsg_create). The following example creates a network security group named *myNetworkSecurityGroup* in the *eastus* location:
+
+```azurecli
+az network nsg create \
+    --resource-group myResourceGroup \
+    --location eastus \
+    --name myNetworkSecurityGroup
+```
+
+Add a rule with [az network nsg rule create](/cli/azure/network/nsg/rule#az_network_nsg_rule_create) to allow HTTP traffic to your webserver (or adjust for your own scenario, such as SSH access or database connectivity). The following example creates a rule named *myNetworkSecurityGroupRule* to allow TCP traffic on port 80:
+
+```azurecli
+az network nsg rule create \
+    --resource-group myResourceGroup \
+    --nsg-name myNetworkSecurityGroup \
+    --name myNetworkSecurityGroupRule \
+    --protocol tcp \
+    --priority 1000 \
+    --destination-port-range 80
+```
+
+
+## Apply Network Security Group to VM
+Associate the Network Security Group with your VM's network interface (NIC) with [az network nic update](/cli/azure/network/nic#az_network_nic_update). The following example associates an existing NIC named *myNic* with the Network Security Group named *myNetworkSecurityGroup*:
+
+```azurecli
+az network nic update \
+    --resource-group myResourceGroup \
+    --name myNic \
+    --network-security-group myNetworkSecurityGroup
+```
+
+Alternatively, you can associate your Network Security Group with a virtual network subnet with [az network vnet subnet update](/cli/azure/network/vnet/subnet#az_network_vnet_subnet_update) rather than just to the network interface on a single VM. The following example associates an existing subnet named *mySubnet* in the *myVnet* virtual network with the Network Security Group named *myNetworkSecurityGroup*:
+
+```azurecli
+az network vnet subnet update \
+    --resource-group myResourceGroup \
+    --vnet-name myVnet \
+    --name mySubnet \
+    --network-security-group myNetworkSecurityGroup
+```
+
+## More information on Network Security Groups
+The quick commands here allow you to get up and running with traffic flowing to your VM. Network Security Groups provide many great features and granularity for controlling access to your resources. You can read more about [creating a Network Security Group and ACL rules here](tutorial-virtual-network.md#secure-network-traffic).
+
+For highly available web applications, you should place your VMs behind an Azure Load Balancer. The load balancer distributes traffic to VMs, with a Network Security Group that provides traffic filtering. For more information, see [How to load balance Linux virtual machines in Azure to create a highly available application](tutorial-load-balancer.md).
+
+## Next steps
+In this example, you created a simple rule to allow HTTP traffic. You can find information on creating more detailed environments in the following articles:
+
+* [Azure Resource Manager overview](../../azure-resource-manager/resource-group-overview.md)
+* [What is a Network Security Group (NSG)?](../../virtual-network/security-overview.md)