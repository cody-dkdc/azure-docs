---
title: Create a Linux VM in Azure with multiple NICs | Microsoft Docs
description: Learn how to create a Linux VM with multiple NICs attached to it using the Azure CLI or Resource Manager templates.
services: virtual-machines-linux
documentationcenter: ''
author: iainfoulds
manager: jeconnoc
editor: ''

ms.assetid: 5d2d04d0-fc62-45fa-88b1-61808a2bc691
ms.service: virtual-machines-linux
ms.devlang: azurecli
ms.topic: article
ms.tgt_pltfrm: vm-linux
ms.workload: infrastructure
ms.date: 09/26/2017
ms.author: iainfou

---
# How to create a Linux virtual machine in Azure with multiple network interface cards
You can create a virtual machine (VM) in Azure that has multiple virtual network interfaces (NICs) attached to it. A common scenario is to have different subnets for front-end and back-end connectivity, or a network dedicated to a monitoring or backup solution. This article details how to create a VM with multiple NICs attached to it and how to add or remove NICs from an existing VM. Different [VM sizes](sizes.md) support a varying number of NICs, so size your VM accordingly.

<<<<<<< HEAD
This article details how to create a VM with multiple NICs with the Azure CLI 2.0. 
=======
This article details how to create a VM with multiple NICs with the Azure CLI. You can also perform these steps with the [Azure CLI 1.0](multiple-nics-nodejs.md).
>>>>>>> 4a786ae7


## Create supporting resources
Install the latest [Azure CLI](/cli/azure/install-az-cli2) and log in to an Azure account using [az login](/cli/azure/reference-index#az_login).

In the following examples, replace example parameter names with your own values. Example parameter names included *myResourceGroup*, *mystorageaccount*, and *myVM*.

First, create a resource group with [az group create](/cli/azure/group#az_group_create). The following example creates a resource group named *myResourceGroup* in the *eastus* location:

```azurecli
az group create --name myResourceGroup --location eastus
```

Create the virtual network with [az network vnet create](/cli/azure/network/vnet#az_network_vnet_create). The following example creates a virtual network named *myVnet* and subnet named *mySubnetFrontEnd*:

```azurecli
az network vnet create \
    --resource-group myResourceGroup \
    --name myVnet \
    --address-prefix 192.168.0.0/16 \
    --subnet-name mySubnetFrontEnd \
    --subnet-prefix 192.168.1.0/24
```

Create a subnet for the back-end traffic with [az network vnet subnet create](/cli/azure/network/vnet/subnet#az_network_vnet_subnet_create). The following example creates a subnet named *mySubnetBackEnd*:

```azurecli
az network vnet subnet create \
    --resource-group myResourceGroup \
    --vnet-name myVnet \
    --name mySubnetBackEnd \
    --address-prefix 192.168.2.0/24
```

Create a network security group with [az network nsg create](/cli/azure/network/nsg#az_network_nsg_create). The following example creates a network security group named *myNetworkSecurityGroup*:

```azurecli
az network nsg create \
    --resource-group myResourceGroup \
    --name myNetworkSecurityGroup
```

## Create and configure multiple NICs
Create two NICs with [az network nic create](/cli/azure/network/nic#az_network_nic_create). The following example creates two NICs, named *myNic1* and *myNic2*, connected the network security group, with one NIC connecting to each subnet:

```azurecli
az network nic create \
    --resource-group myResourceGroup \
    --name myNic1 \
    --vnet-name myVnet \
    --subnet mySubnetFrontEnd \
    --network-security-group myNetworkSecurityGroup
az network nic create \
    --resource-group myResourceGroup \
    --name myNic2 \
    --vnet-name myVnet \
    --subnet mySubnetBackEnd \
    --network-security-group myNetworkSecurityGroup
```

## Create a VM and attach the NICs
When you create the VM, specify the NICs you created with `--nics`. You also need to take care when you select the VM size. There are limits for the total number of NICs that you can add to a VM. Read more about [Linux VM sizes](sizes.md). 

Create a VM with [az vm create](/cli/azure/vm#az_vm_create). The following example creates a VM named *myVM*:

```azurecli
az vm create \
    --resource-group myResourceGroup \
    --name myVM \
    --image UbuntuLTS \
    --size Standard_DS3_v2 \
    --admin-username azureuser \
    --generate-ssh-keys \
    --nics myNic1 myNic2
```

Add routing tables to the guest OS by completing the steps in [Configure the guest OS for multiple NICs](#configure-guest-os-for- multiple-nics).

## Add a NIC to a VM
The previous steps created a VM with multiple NICs. You can also add NICs to an existing VM with the Azure CLI. Different [VM sizes](sizes.md) support a varying number of NICs, so size your VM accordingly. If needed, you can [resize a VM](change-vm-size.md).

Create another NIC with [az network nic create](/cli/azure/network/nic#az_network_nic_create). The following example creates a NIC named *myNic3* connected to the back-end subnet and network security group created in the previous steps:

```azurecli
az network nic create \
    --resource-group myResourceGroup \
    --name myNic3 \
    --vnet-name myVnet \
    --subnet mySubnetBackEnd \
    --network-security-group myNetworkSecurityGroup
```

To add a NIC to an existing VM, first deallocate the VM with [az vm deallocate](/cli/azure/vm#az_vm_deallocate). The following example deallocates the VM named *myVM*:


```azurecli
az vm deallocate --resource-group myResourceGroup --name myVM
```

Add the NIC with [az vm nic add](/cli/azure/vm/nic#az_vm_nic_add). The following example adds *myNic3* to *myVM*:

```azurecli
az vm nic add \
    --resource-group myResourceGroup \
    --vm-name myVM \
    --nics myNic3
```

Start the VM with [az vm start](/cli/azure/vm#az_vm_start):

```azurecli
az vm start --resource-group myResourceGroup --name myVM
```

Add routing tables to the guest OS by completing the steps in [Configure the guest OS for multiple NICs](#configure-guest-os-for- multiple-nics).

## Remove a NIC from a VM
To remove a NIC from an existing VM, first deallocate the VM with [az vm deallocate](/cli/azure/vm#az_vm_deallocate). The following example deallocates the VM named *myVM*:

```azurecli
az vm deallocate --resource-group myResourceGroup --name myVM
```

Remove the NIC with [az vm nic remove](/cli/azure/vm/nic#az_vm_nic_remove). The following example removes *myNic3* from *myVM*:

```azurecli
az vm nic remove \
    --resource-group myResourceGroup \
    --vm-name myVM \
    --nics myNic3
```

Start the VM with [az vm start](/cli/azure/vm#az_vm_start):

```azurecli
az vm start --resource-group myResourceGroup --name myVM
```


## Create multiple NICs using Resource Manager templates
Azure Resource Manager templates use declarative JSON files to define your environment. You can read an [overview of Azure Resource Manager](../../azure-resource-manager/resource-group-overview.md). Resource Manager templates provide a way to create multiple instances of a resource during deployment, such as creating multiple NICs. You use *copy* to specify the number of instances to create:

```json
"copy": {
    "name": "multiplenics"
    "count": "[parameters('count')]"
}
```

Read more about [creating multiple instances using *copy*](../../resource-group-create-multiple.md). 

You can also use a `copyIndex()` to then append a number to a resource name, which allows you to create `myNic1`, `myNic2`, etc. The following shows an example of appending the index value:

```json
"name": "[concat('myNic', copyIndex())]", 
```

You can read a complete example of [creating multiple NICs using Resource Manager templates](../../virtual-network/template-samples.md).

Add routing tables to the guest OS by completing the steps in [Configure the guest OS for multiple NICs](#configure-guest-os-for- multiple-nics).

## Configure guest OS for multiple NICs
When you add multiple NICs to a Linux VM, you need to create routing rules. These rules allow the VM to send and receive traffic that belongs to a specific NIC. Otherwise, traffic that belongs to *eth1*, for example, cannot be processed correctly by the defined default route.

To correct this routing issue, first add two routing tables to */etc/iproute2/rt_tables* as follows:

```bash
echo "200 eth0-rt" >> /etc/iproute2/rt_tables
echo "201 eth1-rt" >> /etc/iproute2/rt_tables
```

To make the change persistent and applied during network stack activation, edit */etc/sysconfig/network-scripts/ifcfg-eth0* and */etc/sysconfig/network-scripts/ifcfg-eth1*. Alter the line *"NM_CONTROLLED=yes"* to *"NM_CONTROLLED=no"*. Without this step, the additional rules/routing are not automatically applied.
 
Next, extend the routing tables. Let's assume we have the following setup in place:

*Routing*

```bash
default via 10.0.1.1 dev eth0 proto static metric 100
10.0.1.0/24 dev eth0 proto kernel scope link src 10.0.1.4 metric 100
10.0.1.0/24 dev eth1 proto kernel scope link src 10.0.1.5 metric 101
168.63.129.16 via 10.0.1.1 dev eth0 proto dhcp metric 100
169.254.169.254 via 10.0.1.1 dev eth0 proto dhcp metric 100
```

*Interfaces*

```bash
lo: inet 127.0.0.1/8 scope host lo
eth0: inet 10.0.1.4/24 brd 10.0.1.255 scope global eth0    
eth1: inet 10.0.1.5/24 brd 10.0.1.255 scope global eth1
```

You would then create the following files and add the appropriate rules and routes to each:

- */etc/sysconfig/network-scripts/rule-eth0*

    ```bash
    from 10.0.1.4/32 table eth0-rt
    to 10.0.1.4/32 table eth0-rt
    ```

- */etc/sysconfig/network-scripts/route-eth0*

    ```bash
    10.0.1.0/24 dev eth0 table eth0-rt
    default via 10.0.1.1 dev eth0 table eth0-rt
    ```

- */etc/sysconfig/network-scripts/rule-eth1*

    ```bash
    from 10.0.1.5/32 table eth1-rt
    to 10.0.1.5/32 table eth1-rt
    ```

- */etc/sysconfig/network-scripts/route-eth1*

    ```bash
    10.0.1.0/24 dev eth1 table eth1-rt
    default via 10.0.1.1 dev eth1 table eth1-rt
    ```

To apply the changes, restart the *network* service as follows:

```bash
systemctl restart network
```

The routing rules are now correctly in place and you can connect with either interface as needed.


## Next steps
Review [Linux VM sizes](sizes.md) when trying to creating a VM with multiple NICs. Pay attention to the maximum number of NICs each VM size supports. 
<|MERGE_RESOLUTION|>--- conflicted
+++ resolved
@@ -1,261 +1,259 @@
----
-title: Create a Linux VM in Azure with multiple NICs | Microsoft Docs
-description: Learn how to create a Linux VM with multiple NICs attached to it using the Azure CLI or Resource Manager templates.
-services: virtual-machines-linux
-documentationcenter: ''
-author: iainfoulds
-manager: jeconnoc
-editor: ''
-
-ms.assetid: 5d2d04d0-fc62-45fa-88b1-61808a2bc691
-ms.service: virtual-machines-linux
-ms.devlang: azurecli
-ms.topic: article
-ms.tgt_pltfrm: vm-linux
-ms.workload: infrastructure
-ms.date: 09/26/2017
-ms.author: iainfou
-
----
-# How to create a Linux virtual machine in Azure with multiple network interface cards
-You can create a virtual machine (VM) in Azure that has multiple virtual network interfaces (NICs) attached to it. A common scenario is to have different subnets for front-end and back-end connectivity, or a network dedicated to a monitoring or backup solution. This article details how to create a VM with multiple NICs attached to it and how to add or remove NICs from an existing VM. Different [VM sizes](sizes.md) support a varying number of NICs, so size your VM accordingly.
-
-<<<<<<< HEAD
-This article details how to create a VM with multiple NICs with the Azure CLI 2.0. 
-=======
-This article details how to create a VM with multiple NICs with the Azure CLI. You can also perform these steps with the [Azure CLI 1.0](multiple-nics-nodejs.md).
->>>>>>> 4a786ae7
-
-
-## Create supporting resources
-Install the latest [Azure CLI](/cli/azure/install-az-cli2) and log in to an Azure account using [az login](/cli/azure/reference-index#az_login).
-
-In the following examples, replace example parameter names with your own values. Example parameter names included *myResourceGroup*, *mystorageaccount*, and *myVM*.
-
-First, create a resource group with [az group create](/cli/azure/group#az_group_create). The following example creates a resource group named *myResourceGroup* in the *eastus* location:
-
-```azurecli
-az group create --name myResourceGroup --location eastus
-```
-
-Create the virtual network with [az network vnet create](/cli/azure/network/vnet#az_network_vnet_create). The following example creates a virtual network named *myVnet* and subnet named *mySubnetFrontEnd*:
-
-```azurecli
-az network vnet create \
-    --resource-group myResourceGroup \
-    --name myVnet \
-    --address-prefix 192.168.0.0/16 \
-    --subnet-name mySubnetFrontEnd \
-    --subnet-prefix 192.168.1.0/24
-```
-
-Create a subnet for the back-end traffic with [az network vnet subnet create](/cli/azure/network/vnet/subnet#az_network_vnet_subnet_create). The following example creates a subnet named *mySubnetBackEnd*:
-
-```azurecli
-az network vnet subnet create \
-    --resource-group myResourceGroup \
-    --vnet-name myVnet \
-    --name mySubnetBackEnd \
-    --address-prefix 192.168.2.0/24
-```
-
-Create a network security group with [az network nsg create](/cli/azure/network/nsg#az_network_nsg_create). The following example creates a network security group named *myNetworkSecurityGroup*:
-
-```azurecli
-az network nsg create \
-    --resource-group myResourceGroup \
-    --name myNetworkSecurityGroup
-```
-
-## Create and configure multiple NICs
-Create two NICs with [az network nic create](/cli/azure/network/nic#az_network_nic_create). The following example creates two NICs, named *myNic1* and *myNic2*, connected the network security group, with one NIC connecting to each subnet:
-
-```azurecli
-az network nic create \
-    --resource-group myResourceGroup \
-    --name myNic1 \
-    --vnet-name myVnet \
-    --subnet mySubnetFrontEnd \
-    --network-security-group myNetworkSecurityGroup
-az network nic create \
-    --resource-group myResourceGroup \
-    --name myNic2 \
-    --vnet-name myVnet \
-    --subnet mySubnetBackEnd \
-    --network-security-group myNetworkSecurityGroup
-```
-
-## Create a VM and attach the NICs
-When you create the VM, specify the NICs you created with `--nics`. You also need to take care when you select the VM size. There are limits for the total number of NICs that you can add to a VM. Read more about [Linux VM sizes](sizes.md). 
-
-Create a VM with [az vm create](/cli/azure/vm#az_vm_create). The following example creates a VM named *myVM*:
-
-```azurecli
-az vm create \
-    --resource-group myResourceGroup \
-    --name myVM \
-    --image UbuntuLTS \
-    --size Standard_DS3_v2 \
-    --admin-username azureuser \
-    --generate-ssh-keys \
-    --nics myNic1 myNic2
-```
-
-Add routing tables to the guest OS by completing the steps in [Configure the guest OS for multiple NICs](#configure-guest-os-for- multiple-nics).
-
-## Add a NIC to a VM
-The previous steps created a VM with multiple NICs. You can also add NICs to an existing VM with the Azure CLI. Different [VM sizes](sizes.md) support a varying number of NICs, so size your VM accordingly. If needed, you can [resize a VM](change-vm-size.md).
-
-Create another NIC with [az network nic create](/cli/azure/network/nic#az_network_nic_create). The following example creates a NIC named *myNic3* connected to the back-end subnet and network security group created in the previous steps:
-
-```azurecli
-az network nic create \
-    --resource-group myResourceGroup \
-    --name myNic3 \
-    --vnet-name myVnet \
-    --subnet mySubnetBackEnd \
-    --network-security-group myNetworkSecurityGroup
-```
-
-To add a NIC to an existing VM, first deallocate the VM with [az vm deallocate](/cli/azure/vm#az_vm_deallocate). The following example deallocates the VM named *myVM*:
-
-
-```azurecli
-az vm deallocate --resource-group myResourceGroup --name myVM
-```
-
-Add the NIC with [az vm nic add](/cli/azure/vm/nic#az_vm_nic_add). The following example adds *myNic3* to *myVM*:
-
-```azurecli
-az vm nic add \
-    --resource-group myResourceGroup \
-    --vm-name myVM \
-    --nics myNic3
-```
-
-Start the VM with [az vm start](/cli/azure/vm#az_vm_start):
-
-```azurecli
-az vm start --resource-group myResourceGroup --name myVM
-```
-
-Add routing tables to the guest OS by completing the steps in [Configure the guest OS for multiple NICs](#configure-guest-os-for- multiple-nics).
-
-## Remove a NIC from a VM
-To remove a NIC from an existing VM, first deallocate the VM with [az vm deallocate](/cli/azure/vm#az_vm_deallocate). The following example deallocates the VM named *myVM*:
-
-```azurecli
-az vm deallocate --resource-group myResourceGroup --name myVM
-```
-
-Remove the NIC with [az vm nic remove](/cli/azure/vm/nic#az_vm_nic_remove). The following example removes *myNic3* from *myVM*:
-
-```azurecli
-az vm nic remove \
-    --resource-group myResourceGroup \
-    --vm-name myVM \
-    --nics myNic3
-```
-
-Start the VM with [az vm start](/cli/azure/vm#az_vm_start):
-
-```azurecli
-az vm start --resource-group myResourceGroup --name myVM
-```
-
-
-## Create multiple NICs using Resource Manager templates
-Azure Resource Manager templates use declarative JSON files to define your environment. You can read an [overview of Azure Resource Manager](../../azure-resource-manager/resource-group-overview.md). Resource Manager templates provide a way to create multiple instances of a resource during deployment, such as creating multiple NICs. You use *copy* to specify the number of instances to create:
-
-```json
-"copy": {
-    "name": "multiplenics"
-    "count": "[parameters('count')]"
-}
-```
-
-Read more about [creating multiple instances using *copy*](../../resource-group-create-multiple.md). 
-
-You can also use a `copyIndex()` to then append a number to a resource name, which allows you to create `myNic1`, `myNic2`, etc. The following shows an example of appending the index value:
-
-```json
-"name": "[concat('myNic', copyIndex())]", 
-```
-
-You can read a complete example of [creating multiple NICs using Resource Manager templates](../../virtual-network/template-samples.md).
-
-Add routing tables to the guest OS by completing the steps in [Configure the guest OS for multiple NICs](#configure-guest-os-for- multiple-nics).
-
-## Configure guest OS for multiple NICs
-When you add multiple NICs to a Linux VM, you need to create routing rules. These rules allow the VM to send and receive traffic that belongs to a specific NIC. Otherwise, traffic that belongs to *eth1*, for example, cannot be processed correctly by the defined default route.
-
-To correct this routing issue, first add two routing tables to */etc/iproute2/rt_tables* as follows:
-
-```bash
-echo "200 eth0-rt" >> /etc/iproute2/rt_tables
-echo "201 eth1-rt" >> /etc/iproute2/rt_tables
-```
-
-To make the change persistent and applied during network stack activation, edit */etc/sysconfig/network-scripts/ifcfg-eth0* and */etc/sysconfig/network-scripts/ifcfg-eth1*. Alter the line *"NM_CONTROLLED=yes"* to *"NM_CONTROLLED=no"*. Without this step, the additional rules/routing are not automatically applied.
- 
-Next, extend the routing tables. Let's assume we have the following setup in place:
-
-*Routing*
-
-```bash
-default via 10.0.1.1 dev eth0 proto static metric 100
-10.0.1.0/24 dev eth0 proto kernel scope link src 10.0.1.4 metric 100
-10.0.1.0/24 dev eth1 proto kernel scope link src 10.0.1.5 metric 101
-168.63.129.16 via 10.0.1.1 dev eth0 proto dhcp metric 100
-169.254.169.254 via 10.0.1.1 dev eth0 proto dhcp metric 100
-```
-
-*Interfaces*
-
-```bash
-lo: inet 127.0.0.1/8 scope host lo
-eth0: inet 10.0.1.4/24 brd 10.0.1.255 scope global eth0    
-eth1: inet 10.0.1.5/24 brd 10.0.1.255 scope global eth1
-```
-
-You would then create the following files and add the appropriate rules and routes to each:
-
-- */etc/sysconfig/network-scripts/rule-eth0*
-
-    ```bash
-    from 10.0.1.4/32 table eth0-rt
-    to 10.0.1.4/32 table eth0-rt
-    ```
-
-- */etc/sysconfig/network-scripts/route-eth0*
-
-    ```bash
-    10.0.1.0/24 dev eth0 table eth0-rt
-    default via 10.0.1.1 dev eth0 table eth0-rt
-    ```
-
-- */etc/sysconfig/network-scripts/rule-eth1*
-
-    ```bash
-    from 10.0.1.5/32 table eth1-rt
-    to 10.0.1.5/32 table eth1-rt
-    ```
-
-- */etc/sysconfig/network-scripts/route-eth1*
-
-    ```bash
-    10.0.1.0/24 dev eth1 table eth1-rt
-    default via 10.0.1.1 dev eth1 table eth1-rt
-    ```
-
-To apply the changes, restart the *network* service as follows:
-
-```bash
-systemctl restart network
-```
-
-The routing rules are now correctly in place and you can connect with either interface as needed.
-
-
-## Next steps
-Review [Linux VM sizes](sizes.md) when trying to creating a VM with multiple NICs. Pay attention to the maximum number of NICs each VM size supports. 
+---
+title: Create a Linux VM in Azure with multiple NICs | Microsoft Docs
+description: Learn how to create a Linux VM with multiple NICs attached to it using the Azure CLI or Resource Manager templates.
+services: virtual-machines-linux
+documentationcenter: ''
+author: iainfoulds
+manager: jeconnoc
+editor: ''
+
+ms.assetid: 5d2d04d0-fc62-45fa-88b1-61808a2bc691
+ms.service: virtual-machines-linux
+ms.devlang: azurecli
+ms.topic: article
+ms.tgt_pltfrm: vm-linux
+ms.workload: infrastructure
+ms.date: 09/26/2017
+ms.author: iainfou
+
+---
+# How to create a Linux virtual machine in Azure with multiple network interface cards
+
+You can create a virtual machine (VM) in Azure that has multiple virtual network interfaces (NICs) attached to it. A common scenario is to have different subnets for front-end and back-end connectivity, or a network dedicated to a monitoring or backup solution. This article details how to create a VM with multiple NICs attached to it and how to add or remove NICs from an existing VM. Different [VM sizes](sizes.md) support a varying number of NICs, so size your VM accordingly.
+
+
+This article details how to create a VM with multiple NICs with the Azure CLI.
+
+
+## Create supporting resources
+Install the latest [Azure CLI](/cli/azure/install-az-cli2) and log in to an Azure account using [az login](/cli/azure/reference-index#az_login).
+
+In the following examples, replace example parameter names with your own values. Example parameter names included *myResourceGroup*, *mystorageaccount*, and *myVM*.
+
+First, create a resource group with [az group create](/cli/azure/group#az_group_create). The following example creates a resource group named *myResourceGroup* in the *eastus* location:
+
+```azurecli
+az group create --name myResourceGroup --location eastus
+```
+
+Create the virtual network with [az network vnet create](/cli/azure/network/vnet#az_network_vnet_create). The following example creates a virtual network named *myVnet* and subnet named *mySubnetFrontEnd*:
+
+```azurecli
+az network vnet create \
+    --resource-group myResourceGroup \
+    --name myVnet \
+    --address-prefix 192.168.0.0/16 \
+    --subnet-name mySubnetFrontEnd \
+    --subnet-prefix 192.168.1.0/24
+```
+
+Create a subnet for the back-end traffic with [az network vnet subnet create](/cli/azure/network/vnet/subnet#az_network_vnet_subnet_create). The following example creates a subnet named *mySubnetBackEnd*:
+
+```azurecli
+az network vnet subnet create \
+    --resource-group myResourceGroup \
+    --vnet-name myVnet \
+    --name mySubnetBackEnd \
+    --address-prefix 192.168.2.0/24
+```
+
+Create a network security group with [az network nsg create](/cli/azure/network/nsg#az_network_nsg_create). The following example creates a network security group named *myNetworkSecurityGroup*:
+
+```azurecli
+az network nsg create \
+    --resource-group myResourceGroup \
+    --name myNetworkSecurityGroup
+```
+
+## Create and configure multiple NICs
+Create two NICs with [az network nic create](/cli/azure/network/nic#az_network_nic_create). The following example creates two NICs, named *myNic1* and *myNic2*, connected the network security group, with one NIC connecting to each subnet:
+
+```azurecli
+az network nic create \
+    --resource-group myResourceGroup \
+    --name myNic1 \
+    --vnet-name myVnet \
+    --subnet mySubnetFrontEnd \
+    --network-security-group myNetworkSecurityGroup
+az network nic create \
+    --resource-group myResourceGroup \
+    --name myNic2 \
+    --vnet-name myVnet \
+    --subnet mySubnetBackEnd \
+    --network-security-group myNetworkSecurityGroup
+```
+
+## Create a VM and attach the NICs
+When you create the VM, specify the NICs you created with `--nics`. You also need to take care when you select the VM size. There are limits for the total number of NICs that you can add to a VM. Read more about [Linux VM sizes](sizes.md). 
+
+Create a VM with [az vm create](/cli/azure/vm#az_vm_create). The following example creates a VM named *myVM*:
+
+```azurecli
+az vm create \
+    --resource-group myResourceGroup \
+    --name myVM \
+    --image UbuntuLTS \
+    --size Standard_DS3_v2 \
+    --admin-username azureuser \
+    --generate-ssh-keys \
+    --nics myNic1 myNic2
+```
+
+Add routing tables to the guest OS by completing the steps in [Configure the guest OS for multiple NICs](#configure-guest-os-for- multiple-nics).
+
+## Add a NIC to a VM
+The previous steps created a VM with multiple NICs. You can also add NICs to an existing VM with the Azure CLI. Different [VM sizes](sizes.md) support a varying number of NICs, so size your VM accordingly. If needed, you can [resize a VM](change-vm-size.md).
+
+Create another NIC with [az network nic create](/cli/azure/network/nic#az_network_nic_create). The following example creates a NIC named *myNic3* connected to the back-end subnet and network security group created in the previous steps:
+
+```azurecli
+az network nic create \
+    --resource-group myResourceGroup \
+    --name myNic3 \
+    --vnet-name myVnet \
+    --subnet mySubnetBackEnd \
+    --network-security-group myNetworkSecurityGroup
+```
+
+To add a NIC to an existing VM, first deallocate the VM with [az vm deallocate](/cli/azure/vm#az_vm_deallocate). The following example deallocates the VM named *myVM*:
+
+
+```azurecli
+az vm deallocate --resource-group myResourceGroup --name myVM
+```
+
+Add the NIC with [az vm nic add](/cli/azure/vm/nic#az_vm_nic_add). The following example adds *myNic3* to *myVM*:
+
+```azurecli
+az vm nic add \
+    --resource-group myResourceGroup \
+    --vm-name myVM \
+    --nics myNic3
+```
+
+Start the VM with [az vm start](/cli/azure/vm#az_vm_start):
+
+```azurecli
+az vm start --resource-group myResourceGroup --name myVM
+```
+
+Add routing tables to the guest OS by completing the steps in [Configure the guest OS for multiple NICs](#configure-guest-os-for- multiple-nics).
+
+## Remove a NIC from a VM
+To remove a NIC from an existing VM, first deallocate the VM with [az vm deallocate](/cli/azure/vm#az_vm_deallocate). The following example deallocates the VM named *myVM*:
+
+```azurecli
+az vm deallocate --resource-group myResourceGroup --name myVM
+```
+
+Remove the NIC with [az vm nic remove](/cli/azure/vm/nic#az_vm_nic_remove). The following example removes *myNic3* from *myVM*:
+
+```azurecli
+az vm nic remove \
+    --resource-group myResourceGroup \
+    --vm-name myVM \
+    --nics myNic3
+```
+
+Start the VM with [az vm start](/cli/azure/vm#az_vm_start):
+
+```azurecli
+az vm start --resource-group myResourceGroup --name myVM
+```
+
+
+## Create multiple NICs using Resource Manager templates
+Azure Resource Manager templates use declarative JSON files to define your environment. You can read an [overview of Azure Resource Manager](../../azure-resource-manager/resource-group-overview.md). Resource Manager templates provide a way to create multiple instances of a resource during deployment, such as creating multiple NICs. You use *copy* to specify the number of instances to create:
+
+```json
+"copy": {
+    "name": "multiplenics"
+    "count": "[parameters('count')]"
+}
+```
+
+Read more about [creating multiple instances using *copy*](../../resource-group-create-multiple.md). 
+
+You can also use a `copyIndex()` to then append a number to a resource name, which allows you to create `myNic1`, `myNic2`, etc. The following shows an example of appending the index value:
+
+```json
+"name": "[concat('myNic', copyIndex())]", 
+```
+
+You can read a complete example of [creating multiple NICs using Resource Manager templates](../../virtual-network/template-samples.md).
+
+Add routing tables to the guest OS by completing the steps in [Configure the guest OS for multiple NICs](#configure-guest-os-for- multiple-nics).
+
+## Configure guest OS for multiple NICs
+When you add multiple NICs to a Linux VM, you need to create routing rules. These rules allow the VM to send and receive traffic that belongs to a specific NIC. Otherwise, traffic that belongs to *eth1*, for example, cannot be processed correctly by the defined default route.
+
+To correct this routing issue, first add two routing tables to */etc/iproute2/rt_tables* as follows:
+
+```bash
+echo "200 eth0-rt" >> /etc/iproute2/rt_tables
+echo "201 eth1-rt" >> /etc/iproute2/rt_tables
+```
+
+To make the change persistent and applied during network stack activation, edit */etc/sysconfig/network-scripts/ifcfg-eth0* and */etc/sysconfig/network-scripts/ifcfg-eth1*. Alter the line *"NM_CONTROLLED=yes"* to *"NM_CONTROLLED=no"*. Without this step, the additional rules/routing are not automatically applied.
+ 
+Next, extend the routing tables. Let's assume we have the following setup in place:
+
+*Routing*
+
+```bash
+default via 10.0.1.1 dev eth0 proto static metric 100
+10.0.1.0/24 dev eth0 proto kernel scope link src 10.0.1.4 metric 100
+10.0.1.0/24 dev eth1 proto kernel scope link src 10.0.1.5 metric 101
+168.63.129.16 via 10.0.1.1 dev eth0 proto dhcp metric 100
+169.254.169.254 via 10.0.1.1 dev eth0 proto dhcp metric 100
+```
+
+*Interfaces*
+
+```bash
+lo: inet 127.0.0.1/8 scope host lo
+eth0: inet 10.0.1.4/24 brd 10.0.1.255 scope global eth0    
+eth1: inet 10.0.1.5/24 brd 10.0.1.255 scope global eth1
+```
+
+You would then create the following files and add the appropriate rules and routes to each:
+
+- */etc/sysconfig/network-scripts/rule-eth0*
+
+    ```bash
+    from 10.0.1.4/32 table eth0-rt
+    to 10.0.1.4/32 table eth0-rt
+    ```
+
+- */etc/sysconfig/network-scripts/route-eth0*
+
+    ```bash
+    10.0.1.0/24 dev eth0 table eth0-rt
+    default via 10.0.1.1 dev eth0 table eth0-rt
+    ```
+
+- */etc/sysconfig/network-scripts/rule-eth1*
+
+    ```bash
+    from 10.0.1.5/32 table eth1-rt
+    to 10.0.1.5/32 table eth1-rt
+    ```
+
+- */etc/sysconfig/network-scripts/route-eth1*
+
+    ```bash
+    10.0.1.0/24 dev eth1 table eth1-rt
+    default via 10.0.1.1 dev eth1 table eth1-rt
+    ```
+
+To apply the changes, restart the *network* service as follows:
+
+```bash
+systemctl restart network
+```
+
+The routing rules are now correctly in place and you can connect with either interface as needed.
+
+
+## Next steps
+Review [Linux VM sizes](sizes.md) when trying to creating a VM with multiple NICs. Pay attention to the maximum number of NICs each VM size supports. 