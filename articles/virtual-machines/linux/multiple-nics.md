---
title: Create a Linux VM in Azure with multiple NICs | Microsoft Docs
description: Learn how to create a Linux VM with multiple NICs attached to it using the Azure CLI or Resource Manager templates.
services: virtual-machines-linux
documentationcenter: ''
author: iainfoulds
manager: jeconnoc
editor: ''

ms.assetid: 5d2d04d0-fc62-45fa-88b1-61808a2bc691
ms.service: virtual-machines-linux
ms.devlang: azurecli
ms.topic: article
ms.tgt_pltfrm: vm-linux
ms.workload: infrastructure
ms.date: 06/07/2018
ms.author: iainfou

---
# How to create a Linux virtual machine in Azure with multiple network interface cards

<<<<<<< HEAD
You can create a virtual machine (VM) in Azure that has multiple virtual network interfaces (NICs) attached to it. A common scenario is to have different subnets for front-end and back-end connectivity, or a network dedicated to a monitoring or backup solution. This article details how to create a VM with multiple NICs attached to it and how to add or remove NICs from an existing VM. Different [VM sizes](sizes.md) support a varying number of NICs, so size your VM accordingly.
=======
This article details how to create a VM with multiple NICs with the Azure CLI 2.0. You can also perform these steps with the [Azure CLI 1.0](multiple-nics-nodejs.md).
>>>>>>> 75913af4

This article details how to create a VM with multiple NICs with the Azure CLI.

## Create supporting resources
Install the latest [Azure CLI](/cli/azure/install-az-cli2) and log in to an Azure account using [az login](/cli/azure/reference-index#az_login).

In the following examples, replace example parameter names with your own values. Example parameter names included *myResourceGroup*, *mystorageaccount*, and *myVM*.

First, create a resource group with [az group create](/cli/azure/group#az_group_create). The following example creates a resource group named *myResourceGroup* in the *eastus* location:

```azurecli
az group create --name myResourceGroup --location eastus
```

Create the virtual network with [az network vnet create](/cli/azure/network/vnet#az_network_vnet_create). The following example creates a virtual network named *myVnet* and subnet named *mySubnetFrontEnd*:

```azurecli
az network vnet create \
    --resource-group myResourceGroup \
    --name myVnet \
    --address-prefix 10.0.0.0/16 \
    --subnet-name mySubnetFrontEnd \
    --subnet-prefix 10.0.1.0/24
```

Create a subnet for the back-end traffic with [az network vnet subnet create](/cli/azure/network/vnet/subnet#az_network_vnet_subnet_create). The following example creates a subnet named *mySubnetBackEnd*:

```azurecli
az network vnet subnet create \
    --resource-group myResourceGroup \
    --vnet-name myVnet \
    --name mySubnetBackEnd \
    --address-prefix 10.0.2.0/24
```

Create a network security group with [az network nsg create](/cli/azure/network/nsg#az_network_nsg_create). The following example creates a network security group named *myNetworkSecurityGroup*:

```azurecli
az network nsg create \
    --resource-group myResourceGroup \
    --name myNetworkSecurityGroup
```

## Create and configure multiple NICs
Create two NICs with [az network nic create](/cli/azure/network/nic#az_network_nic_create). The following example creates two NICs, named *myNic1* and *myNic2*, connected the network security group, with one NIC connecting to each subnet:

```azurecli
az network nic create \
    --resource-group myResourceGroup \
    --name myNic1 \
    --vnet-name myVnet \
    --subnet mySubnetFrontEnd \
    --network-security-group myNetworkSecurityGroup
az network nic create \
    --resource-group myResourceGroup \
    --name myNic2 \
    --vnet-name myVnet \
    --subnet mySubnetBackEnd \
    --network-security-group myNetworkSecurityGroup
```

## Create a VM and attach the NICs
When you create the VM, specify the NICs you created with `--nics`. You also need to take care when you select the VM size. There are limits for the total number of NICs that you can add to a VM. Read more about [Linux VM sizes](sizes.md).

Create a VM with [az vm create](/cli/azure/vm#az_vm_create). The following example creates a VM named *myVM*:

```azurecli
az vm create \
    --resource-group myResourceGroup \
    --name myVM \
    --image UbuntuLTS \
    --size Standard_DS3_v2 \
    --admin-username azureuser \
    --generate-ssh-keys \
    --nics myNic1 myNic2
```

Add routing tables to the guest OS by completing the steps in [Configure the guest OS for multiple NICs](#configure-guest-os-for- multiple-nics).

## Add a NIC to a VM
The previous steps created a VM with multiple NICs. You can also add NICs to an existing VM with the Azure CLI. Different [VM sizes](sizes.md) support a varying number of NICs, so size your VM accordingly. If needed, you can [resize a VM](change-vm-size.md).

Create another NIC with [az network nic create](/cli/azure/network/nic#az_network_nic_create). The following example creates a NIC named *myNic3* connected to the back-end subnet and network security group created in the previous steps:

```azurecli
az network nic create \
    --resource-group myResourceGroup \
    --name myNic3 \
    --vnet-name myVnet \
    --subnet mySubnetBackEnd \
    --network-security-group myNetworkSecurityGroup
```

To add a NIC to an existing VM, first deallocate the VM with [az vm deallocate](/cli/azure/vm#az_vm_deallocate). The following example deallocates the VM named *myVM*:


```azurecli
az vm deallocate --resource-group myResourceGroup --name myVM
```

Add the NIC with [az vm nic add](/cli/azure/vm/nic#az_vm_nic_add). The following example adds *myNic3* to *myVM*:

```azurecli
az vm nic add \
    --resource-group myResourceGroup \
    --vm-name myVM \
    --nics myNic3
```

Start the VM with [az vm start](/cli/azure/vm#az_vm_start):

```azurecli
az vm start --resource-group myResourceGroup --name myVM
```

Add routing tables to the guest OS by completing the steps in [Configure the guest OS for multiple NICs](#configure-guest-os-for- multiple-nics).

## Remove a NIC from a VM
To remove a NIC from an existing VM, first deallocate the VM with [az vm deallocate](/cli/azure/vm#az_vm_deallocate). The following example deallocates the VM named *myVM*:

```azurecli
az vm deallocate --resource-group myResourceGroup --name myVM
```

Remove the NIC with [az vm nic remove](/cli/azure/vm/nic#az_vm_nic_remove). The following example removes *myNic3* from *myVM*:

```azurecli
az vm nic remove \
    --resource-group myResourceGroup \
    --vm-name myVM \
    --nics myNic3
```

Start the VM with [az vm start](/cli/azure/vm#az_vm_start):

```azurecli
az vm start --resource-group myResourceGroup --name myVM
```


## Create multiple NICs using Resource Manager templates
Azure Resource Manager templates use declarative JSON files to define your environment. You can read an [overview of Azure Resource Manager](../../azure-resource-manager/resource-group-overview.md). Resource Manager templates provide a way to create multiple instances of a resource during deployment, such as creating multiple NICs. You use *copy* to specify the number of instances to create:

```json
"copy": {
    "name": "multiplenics"
    "count": "[parameters('count')]"
}
```

Read more about [creating multiple instances using *copy*](../../resource-group-create-multiple.md). 

You can also use a `copyIndex()` to then append a number to a resource name, which allows you to create `myNic1`, `myNic2`, etc. The following shows an example of appending the index value:

```json
"name": "[concat('myNic', copyIndex())]", 
```

You can read a complete example of [creating multiple NICs using Resource Manager templates](../../virtual-network/template-samples.md).

Add routing tables to the guest OS by completing the steps in [Configure the guest OS for multiple NICs](#configure-guest-os-for- multiple-nics).

## Configure guest OS for multiple NICs

The previous steps created a virtual network and subnet, attached NICs, then created a VM. A public IP address and network security group rules that allow SSH traffic were not created. To configure the guest OS for multiple NICs, you need to allow remote connections and run commands locally on the VM.

To allow SSH traffic, create a network security group rule with [az network nsg rule create](/cli/azure/network/nsg/rule#az-network-nsg-rule-create) as follows:

```azurecli
az network nsg rule create \
    --resource-group myResourceGroup \
    --nsg-name myNetworkSecurityGroup \
    --name allow_ssh \
    --priority 101 \
    --destination-port-ranges 22
```

Create a public IP address with [az network public-ip create](/cli/azure/network/public-ip#az-network-public-ip-create) and assign it to the first NIC with [az network nic ip-config update](/cli/azure/network/nic/ip-config#az-network-nic-ip-config-update):

```azurecli
az network public-ip-address create --resource-group myResourceGroup --name myPublicIP

az network nic ip-config update \
    --resource-group myResourceGroup \
    --nic-name myNic1 \
    --name ipconfig1 \
    --public-ip-addres myPublicIP
```

To view the view public IP address of the VM, use [az vm show](/cli/azure/vm#az-vm-show) as follows::

```azurecli
az vm show --resource-group myResourceGroup --name myVM -d --query publicIps -o tsv
```

Now SSH to the public IP address of your VM. The default username provided in a previous step was *azureuser*. Provide your own username and public IP address:

```bash
ssh azureuser@137.117.58.232
```

To send to or from a secondary network interface, you have to manually add persistent routes to the operating system for each secondary network interface. In this article, *eth1* is the secondary interface. Instructions for adding persistent routes to the operating system vary by distro. See documentation for your distro for instructions.

When adding the route to the operating system, the gateway address is *.1* for whichever subnet the network interface is in. For example, if the network interface is assigned the address *10.0.2.4*, the gateway you specify for the route is *10.0.2.1*. You can define a specific network for the route's destination, or specify a destination of *0.0.0.0*, if you want all traffic for the interface to go through the specified gateway. The gateway for each subnet is managed by the virtual network.

Once you've added the route for a secondary interface, verify that the route is in your route table with `route -n`. The following example output is for the route table that has the two network interfaces added to the VM in this article:

```bash
Kernel IP routing table
Destination     Gateway         Genmask         Flags Metric Ref    Use Iface
0.0.0.0         10.0.1.1        0.0.0.0         UG    0      0        0 eth0
0.0.0.0         10.0.2.1        0.0.0.0         UG    0      0        0 eth1
10.0.1.0        0.0.0.0         255.255.255.0   U     0      0        0 eth0
10.0.2.0        0.0.0.0         255.255.255.0   U     0      0        0 eth1
168.63.129.16   10.0.1.1        255.255.255.255 UGH   0      0        0 eth0
169.254.169.254 10.0.1.1        255.255.255.255 UGH   0      0        0 eth0
```

Confirm that the route you added persists across reboots by checking your route table again after a reboot. To test connectivity, you can enter the following command, for example, where *eth1* is the name of a secondary network interface:

```bash
ping bing.com -c 4 -I eth1
```

## Next steps
Review [Linux VM sizes](sizes.md) when trying to creating a VM with multiple NICs. Pay attention to the maximum number of NICs each VM size supports.

To further secure your VMs, use just in time VM access. This feature opens network security group rules for SSH traffic when needed, and for a defined period of time. For more information, see [Manage virtual machine access using just in time](../../security-center/security-center-just-in-time.md).
<|MERGE_RESOLUTION|>--- conflicted
+++ resolved
@@ -1,254 +1,249 @@
----
-title: Create a Linux VM in Azure with multiple NICs | Microsoft Docs
-description: Learn how to create a Linux VM with multiple NICs attached to it using the Azure CLI or Resource Manager templates.
-services: virtual-machines-linux
-documentationcenter: ''
-author: iainfoulds
-manager: jeconnoc
-editor: ''
-
-ms.assetid: 5d2d04d0-fc62-45fa-88b1-61808a2bc691
-ms.service: virtual-machines-linux
-ms.devlang: azurecli
-ms.topic: article
-ms.tgt_pltfrm: vm-linux
-ms.workload: infrastructure
-ms.date: 06/07/2018
-ms.author: iainfou
-
----
-# How to create a Linux virtual machine in Azure with multiple network interface cards
-
-<<<<<<< HEAD
-You can create a virtual machine (VM) in Azure that has multiple virtual network interfaces (NICs) attached to it. A common scenario is to have different subnets for front-end and back-end connectivity, or a network dedicated to a monitoring or backup solution. This article details how to create a VM with multiple NICs attached to it and how to add or remove NICs from an existing VM. Different [VM sizes](sizes.md) support a varying number of NICs, so size your VM accordingly.
-=======
-This article details how to create a VM with multiple NICs with the Azure CLI 2.0. You can also perform these steps with the [Azure CLI 1.0](multiple-nics-nodejs.md).
->>>>>>> 75913af4
-
-This article details how to create a VM with multiple NICs with the Azure CLI.
-
-## Create supporting resources
-Install the latest [Azure CLI](/cli/azure/install-az-cli2) and log in to an Azure account using [az login](/cli/azure/reference-index#az_login).
-
-In the following examples, replace example parameter names with your own values. Example parameter names included *myResourceGroup*, *mystorageaccount*, and *myVM*.
-
-First, create a resource group with [az group create](/cli/azure/group#az_group_create). The following example creates a resource group named *myResourceGroup* in the *eastus* location:
-
-```azurecli
-az group create --name myResourceGroup --location eastus
-```
-
-Create the virtual network with [az network vnet create](/cli/azure/network/vnet#az_network_vnet_create). The following example creates a virtual network named *myVnet* and subnet named *mySubnetFrontEnd*:
-
-```azurecli
-az network vnet create \
-    --resource-group myResourceGroup \
-    --name myVnet \
-    --address-prefix 10.0.0.0/16 \
-    --subnet-name mySubnetFrontEnd \
-    --subnet-prefix 10.0.1.0/24
-```
-
-Create a subnet for the back-end traffic with [az network vnet subnet create](/cli/azure/network/vnet/subnet#az_network_vnet_subnet_create). The following example creates a subnet named *mySubnetBackEnd*:
-
-```azurecli
-az network vnet subnet create \
-    --resource-group myResourceGroup \
-    --vnet-name myVnet \
-    --name mySubnetBackEnd \
-    --address-prefix 10.0.2.0/24
-```
-
-Create a network security group with [az network nsg create](/cli/azure/network/nsg#az_network_nsg_create). The following example creates a network security group named *myNetworkSecurityGroup*:
-
-```azurecli
-az network nsg create \
-    --resource-group myResourceGroup \
-    --name myNetworkSecurityGroup
-```
-
-## Create and configure multiple NICs
-Create two NICs with [az network nic create](/cli/azure/network/nic#az_network_nic_create). The following example creates two NICs, named *myNic1* and *myNic2*, connected the network security group, with one NIC connecting to each subnet:
-
-```azurecli
-az network nic create \
-    --resource-group myResourceGroup \
-    --name myNic1 \
-    --vnet-name myVnet \
-    --subnet mySubnetFrontEnd \
-    --network-security-group myNetworkSecurityGroup
-az network nic create \
-    --resource-group myResourceGroup \
-    --name myNic2 \
-    --vnet-name myVnet \
-    --subnet mySubnetBackEnd \
-    --network-security-group myNetworkSecurityGroup
-```
-
-## Create a VM and attach the NICs
-When you create the VM, specify the NICs you created with `--nics`. You also need to take care when you select the VM size. There are limits for the total number of NICs that you can add to a VM. Read more about [Linux VM sizes](sizes.md).
-
-Create a VM with [az vm create](/cli/azure/vm#az_vm_create). The following example creates a VM named *myVM*:
-
-```azurecli
-az vm create \
-    --resource-group myResourceGroup \
-    --name myVM \
-    --image UbuntuLTS \
-    --size Standard_DS3_v2 \
-    --admin-username azureuser \
-    --generate-ssh-keys \
-    --nics myNic1 myNic2
-```
-
-Add routing tables to the guest OS by completing the steps in [Configure the guest OS for multiple NICs](#configure-guest-os-for- multiple-nics).
-
-## Add a NIC to a VM
-The previous steps created a VM with multiple NICs. You can also add NICs to an existing VM with the Azure CLI. Different [VM sizes](sizes.md) support a varying number of NICs, so size your VM accordingly. If needed, you can [resize a VM](change-vm-size.md).
-
-Create another NIC with [az network nic create](/cli/azure/network/nic#az_network_nic_create). The following example creates a NIC named *myNic3* connected to the back-end subnet and network security group created in the previous steps:
-
-```azurecli
-az network nic create \
-    --resource-group myResourceGroup \
-    --name myNic3 \
-    --vnet-name myVnet \
-    --subnet mySubnetBackEnd \
-    --network-security-group myNetworkSecurityGroup
-```
-
-To add a NIC to an existing VM, first deallocate the VM with [az vm deallocate](/cli/azure/vm#az_vm_deallocate). The following example deallocates the VM named *myVM*:
-
-
-```azurecli
-az vm deallocate --resource-group myResourceGroup --name myVM
-```
-
-Add the NIC with [az vm nic add](/cli/azure/vm/nic#az_vm_nic_add). The following example adds *myNic3* to *myVM*:
-
-```azurecli
-az vm nic add \
-    --resource-group myResourceGroup \
-    --vm-name myVM \
-    --nics myNic3
-```
-
-Start the VM with [az vm start](/cli/azure/vm#az_vm_start):
-
-```azurecli
-az vm start --resource-group myResourceGroup --name myVM
-```
-
-Add routing tables to the guest OS by completing the steps in [Configure the guest OS for multiple NICs](#configure-guest-os-for- multiple-nics).
-
-## Remove a NIC from a VM
-To remove a NIC from an existing VM, first deallocate the VM with [az vm deallocate](/cli/azure/vm#az_vm_deallocate). The following example deallocates the VM named *myVM*:
-
-```azurecli
-az vm deallocate --resource-group myResourceGroup --name myVM
-```
-
-Remove the NIC with [az vm nic remove](/cli/azure/vm/nic#az_vm_nic_remove). The following example removes *myNic3* from *myVM*:
-
-```azurecli
-az vm nic remove \
-    --resource-group myResourceGroup \
-    --vm-name myVM \
-    --nics myNic3
-```
-
-Start the VM with [az vm start](/cli/azure/vm#az_vm_start):
-
-```azurecli
-az vm start --resource-group myResourceGroup --name myVM
-```
-
-
-## Create multiple NICs using Resource Manager templates
-Azure Resource Manager templates use declarative JSON files to define your environment. You can read an [overview of Azure Resource Manager](../../azure-resource-manager/resource-group-overview.md). Resource Manager templates provide a way to create multiple instances of a resource during deployment, such as creating multiple NICs. You use *copy* to specify the number of instances to create:
-
-```json
-"copy": {
-    "name": "multiplenics"
-    "count": "[parameters('count')]"
-}
-```
-
-Read more about [creating multiple instances using *copy*](../../resource-group-create-multiple.md). 
-
-You can also use a `copyIndex()` to then append a number to a resource name, which allows you to create `myNic1`, `myNic2`, etc. The following shows an example of appending the index value:
-
-```json
-"name": "[concat('myNic', copyIndex())]", 
-```
-
-You can read a complete example of [creating multiple NICs using Resource Manager templates](../../virtual-network/template-samples.md).
-
-Add routing tables to the guest OS by completing the steps in [Configure the guest OS for multiple NICs](#configure-guest-os-for- multiple-nics).
-
-## Configure guest OS for multiple NICs
-
-The previous steps created a virtual network and subnet, attached NICs, then created a VM. A public IP address and network security group rules that allow SSH traffic were not created. To configure the guest OS for multiple NICs, you need to allow remote connections and run commands locally on the VM.
-
-To allow SSH traffic, create a network security group rule with [az network nsg rule create](/cli/azure/network/nsg/rule#az-network-nsg-rule-create) as follows:
-
-```azurecli
-az network nsg rule create \
-    --resource-group myResourceGroup \
-    --nsg-name myNetworkSecurityGroup \
-    --name allow_ssh \
-    --priority 101 \
-    --destination-port-ranges 22
-```
-
-Create a public IP address with [az network public-ip create](/cli/azure/network/public-ip#az-network-public-ip-create) and assign it to the first NIC with [az network nic ip-config update](/cli/azure/network/nic/ip-config#az-network-nic-ip-config-update):
-
-```azurecli
-az network public-ip-address create --resource-group myResourceGroup --name myPublicIP
-
-az network nic ip-config update \
-    --resource-group myResourceGroup \
-    --nic-name myNic1 \
-    --name ipconfig1 \
-    --public-ip-addres myPublicIP
-```
-
-To view the view public IP address of the VM, use [az vm show](/cli/azure/vm#az-vm-show) as follows::
-
-```azurecli
-az vm show --resource-group myResourceGroup --name myVM -d --query publicIps -o tsv
-```
-
-Now SSH to the public IP address of your VM. The default username provided in a previous step was *azureuser*. Provide your own username and public IP address:
-
-```bash
-ssh azureuser@137.117.58.232
-```
-
-To send to or from a secondary network interface, you have to manually add persistent routes to the operating system for each secondary network interface. In this article, *eth1* is the secondary interface. Instructions for adding persistent routes to the operating system vary by distro. See documentation for your distro for instructions.
-
-When adding the route to the operating system, the gateway address is *.1* for whichever subnet the network interface is in. For example, if the network interface is assigned the address *10.0.2.4*, the gateway you specify for the route is *10.0.2.1*. You can define a specific network for the route's destination, or specify a destination of *0.0.0.0*, if you want all traffic for the interface to go through the specified gateway. The gateway for each subnet is managed by the virtual network.
-
-Once you've added the route for a secondary interface, verify that the route is in your route table with `route -n`. The following example output is for the route table that has the two network interfaces added to the VM in this article:
-
-```bash
-Kernel IP routing table
-Destination     Gateway         Genmask         Flags Metric Ref    Use Iface
-0.0.0.0         10.0.1.1        0.0.0.0         UG    0      0        0 eth0
-0.0.0.0         10.0.2.1        0.0.0.0         UG    0      0        0 eth1
-10.0.1.0        0.0.0.0         255.255.255.0   U     0      0        0 eth0
-10.0.2.0        0.0.0.0         255.255.255.0   U     0      0        0 eth1
-168.63.129.16   10.0.1.1        255.255.255.255 UGH   0      0        0 eth0
-169.254.169.254 10.0.1.1        255.255.255.255 UGH   0      0        0 eth0
-```
-
-Confirm that the route you added persists across reboots by checking your route table again after a reboot. To test connectivity, you can enter the following command, for example, where *eth1* is the name of a secondary network interface:
-
-```bash
-ping bing.com -c 4 -I eth1
-```
-
-## Next steps
-Review [Linux VM sizes](sizes.md) when trying to creating a VM with multiple NICs. Pay attention to the maximum number of NICs each VM size supports.
-
-To further secure your VMs, use just in time VM access. This feature opens network security group rules for SSH traffic when needed, and for a defined period of time. For more information, see [Manage virtual machine access using just in time](../../security-center/security-center-just-in-time.md).
+---
+title: Create a Linux VM in Azure with multiple NICs | Microsoft Docs
+description: Learn how to create a Linux VM with multiple NICs attached to it using the Azure CLI or Resource Manager templates.
+services: virtual-machines-linux
+documentationcenter: ''
+author: iainfoulds
+manager: jeconnoc
+editor: ''
+
+ms.assetid: 5d2d04d0-fc62-45fa-88b1-61808a2bc691
+ms.service: virtual-machines-linux
+ms.devlang: azurecli
+ms.topic: article
+ms.tgt_pltfrm: vm-linux
+ms.workload: infrastructure
+ms.date: 06/07/2018
+ms.author: iainfou
+
+---
+# How to create a Linux virtual machine in Azure with multiple network interface cards
+
+
+This article details how to create a VM with multiple NICs with the Azure CLI.
+
+## Create supporting resources
+Install the latest [Azure CLI](/cli/azure/install-az-cli2) and log in to an Azure account using [az login](/cli/azure/reference-index#az_login).
+
+In the following examples, replace example parameter names with your own values. Example parameter names included *myResourceGroup*, *mystorageaccount*, and *myVM*.
+
+First, create a resource group with [az group create](/cli/azure/group#az_group_create). The following example creates a resource group named *myResourceGroup* in the *eastus* location:
+
+```azurecli
+az group create --name myResourceGroup --location eastus
+```
+
+Create the virtual network with [az network vnet create](/cli/azure/network/vnet#az_network_vnet_create). The following example creates a virtual network named *myVnet* and subnet named *mySubnetFrontEnd*:
+
+```azurecli
+az network vnet create \
+    --resource-group myResourceGroup \
+    --name myVnet \
+    --address-prefix 10.0.0.0/16 \
+    --subnet-name mySubnetFrontEnd \
+    --subnet-prefix 10.0.1.0/24
+```
+
+Create a subnet for the back-end traffic with [az network vnet subnet create](/cli/azure/network/vnet/subnet#az_network_vnet_subnet_create). The following example creates a subnet named *mySubnetBackEnd*:
+
+```azurecli
+az network vnet subnet create \
+    --resource-group myResourceGroup \
+    --vnet-name myVnet \
+    --name mySubnetBackEnd \
+    --address-prefix 10.0.2.0/24
+```
+
+Create a network security group with [az network nsg create](/cli/azure/network/nsg#az_network_nsg_create). The following example creates a network security group named *myNetworkSecurityGroup*:
+
+```azurecli
+az network nsg create \
+    --resource-group myResourceGroup \
+    --name myNetworkSecurityGroup
+```
+
+## Create and configure multiple NICs
+Create two NICs with [az network nic create](/cli/azure/network/nic#az_network_nic_create). The following example creates two NICs, named *myNic1* and *myNic2*, connected the network security group, with one NIC connecting to each subnet:
+
+```azurecli
+az network nic create \
+    --resource-group myResourceGroup \
+    --name myNic1 \
+    --vnet-name myVnet \
+    --subnet mySubnetFrontEnd \
+    --network-security-group myNetworkSecurityGroup
+az network nic create \
+    --resource-group myResourceGroup \
+    --name myNic2 \
+    --vnet-name myVnet \
+    --subnet mySubnetBackEnd \
+    --network-security-group myNetworkSecurityGroup
+```
+
+## Create a VM and attach the NICs
+When you create the VM, specify the NICs you created with `--nics`. You also need to take care when you select the VM size. There are limits for the total number of NICs that you can add to a VM. Read more about [Linux VM sizes](sizes.md).
+
+Create a VM with [az vm create](/cli/azure/vm#az_vm_create). The following example creates a VM named *myVM*:
+
+```azurecli
+az vm create \
+    --resource-group myResourceGroup \
+    --name myVM \
+    --image UbuntuLTS \
+    --size Standard_DS3_v2 \
+    --admin-username azureuser \
+    --generate-ssh-keys \
+    --nics myNic1 myNic2
+```
+
+Add routing tables to the guest OS by completing the steps in [Configure the guest OS for multiple NICs](#configure-guest-os-for- multiple-nics).
+
+## Add a NIC to a VM
+The previous steps created a VM with multiple NICs. You can also add NICs to an existing VM with the Azure CLI. Different [VM sizes](sizes.md) support a varying number of NICs, so size your VM accordingly. If needed, you can [resize a VM](change-vm-size.md).
+
+Create another NIC with [az network nic create](/cli/azure/network/nic#az_network_nic_create). The following example creates a NIC named *myNic3* connected to the back-end subnet and network security group created in the previous steps:
+
+```azurecli
+az network nic create \
+    --resource-group myResourceGroup \
+    --name myNic3 \
+    --vnet-name myVnet \
+    --subnet mySubnetBackEnd \
+    --network-security-group myNetworkSecurityGroup
+```
+
+To add a NIC to an existing VM, first deallocate the VM with [az vm deallocate](/cli/azure/vm#az_vm_deallocate). The following example deallocates the VM named *myVM*:
+
+
+```azurecli
+az vm deallocate --resource-group myResourceGroup --name myVM
+```
+
+Add the NIC with [az vm nic add](/cli/azure/vm/nic#az_vm_nic_add). The following example adds *myNic3* to *myVM*:
+
+```azurecli
+az vm nic add \
+    --resource-group myResourceGroup \
+    --vm-name myVM \
+    --nics myNic3
+```
+
+Start the VM with [az vm start](/cli/azure/vm#az_vm_start):
+
+```azurecli
+az vm start --resource-group myResourceGroup --name myVM
+```
+
+Add routing tables to the guest OS by completing the steps in [Configure the guest OS for multiple NICs](#configure-guest-os-for- multiple-nics).
+
+## Remove a NIC from a VM
+To remove a NIC from an existing VM, first deallocate the VM with [az vm deallocate](/cli/azure/vm#az_vm_deallocate). The following example deallocates the VM named *myVM*:
+
+```azurecli
+az vm deallocate --resource-group myResourceGroup --name myVM
+```
+
+Remove the NIC with [az vm nic remove](/cli/azure/vm/nic#az_vm_nic_remove). The following example removes *myNic3* from *myVM*:
+
+```azurecli
+az vm nic remove \
+    --resource-group myResourceGroup \
+    --vm-name myVM \
+    --nics myNic3
+```
+
+Start the VM with [az vm start](/cli/azure/vm#az_vm_start):
+
+```azurecli
+az vm start --resource-group myResourceGroup --name myVM
+```
+
+
+## Create multiple NICs using Resource Manager templates
+Azure Resource Manager templates use declarative JSON files to define your environment. You can read an [overview of Azure Resource Manager](../../azure-resource-manager/resource-group-overview.md). Resource Manager templates provide a way to create multiple instances of a resource during deployment, such as creating multiple NICs. You use *copy* to specify the number of instances to create:
+
+```json
+"copy": {
+    "name": "multiplenics"
+    "count": "[parameters('count')]"
+}
+```
+
+Read more about [creating multiple instances using *copy*](../../resource-group-create-multiple.md). 
+
+You can also use a `copyIndex()` to then append a number to a resource name, which allows you to create `myNic1`, `myNic2`, etc. The following shows an example of appending the index value:
+
+```json
+"name": "[concat('myNic', copyIndex())]", 
+```
+
+You can read a complete example of [creating multiple NICs using Resource Manager templates](../../virtual-network/template-samples.md).
+
+Add routing tables to the guest OS by completing the steps in [Configure the guest OS for multiple NICs](#configure-guest-os-for- multiple-nics).
+
+## Configure guest OS for multiple NICs
+
+The previous steps created a virtual network and subnet, attached NICs, then created a VM. A public IP address and network security group rules that allow SSH traffic were not created. To configure the guest OS for multiple NICs, you need to allow remote connections and run commands locally on the VM.
+
+To allow SSH traffic, create a network security group rule with [az network nsg rule create](/cli/azure/network/nsg/rule#az-network-nsg-rule-create) as follows:
+
+```azurecli
+az network nsg rule create \
+    --resource-group myResourceGroup \
+    --nsg-name myNetworkSecurityGroup \
+    --name allow_ssh \
+    --priority 101 \
+    --destination-port-ranges 22
+```
+
+Create a public IP address with [az network public-ip create](/cli/azure/network/public-ip#az-network-public-ip-create) and assign it to the first NIC with [az network nic ip-config update](/cli/azure/network/nic/ip-config#az-network-nic-ip-config-update):
+
+```azurecli
+az network public-ip-address create --resource-group myResourceGroup --name myPublicIP
+
+az network nic ip-config update \
+    --resource-group myResourceGroup \
+    --nic-name myNic1 \
+    --name ipconfig1 \
+    --public-ip-addres myPublicIP
+```
+
+To view the view public IP address of the VM, use [az vm show](/cli/azure/vm#az-vm-show) as follows::
+
+```azurecli
+az vm show --resource-group myResourceGroup --name myVM -d --query publicIps -o tsv
+```
+
+Now SSH to the public IP address of your VM. The default username provided in a previous step was *azureuser*. Provide your own username and public IP address:
+
+```bash
+ssh azureuser@137.117.58.232
+```
+
+To send to or from a secondary network interface, you have to manually add persistent routes to the operating system for each secondary network interface. In this article, *eth1* is the secondary interface. Instructions for adding persistent routes to the operating system vary by distro. See documentation for your distro for instructions.
+
+When adding the route to the operating system, the gateway address is *.1* for whichever subnet the network interface is in. For example, if the network interface is assigned the address *10.0.2.4*, the gateway you specify for the route is *10.0.2.1*. You can define a specific network for the route's destination, or specify a destination of *0.0.0.0*, if you want all traffic for the interface to go through the specified gateway. The gateway for each subnet is managed by the virtual network.
+
+Once you've added the route for a secondary interface, verify that the route is in your route table with `route -n`. The following example output is for the route table that has the two network interfaces added to the VM in this article:
+
+```bash
+Kernel IP routing table
+Destination     Gateway         Genmask         Flags Metric Ref    Use Iface
+0.0.0.0         10.0.1.1        0.0.0.0         UG    0      0        0 eth0
+0.0.0.0         10.0.2.1        0.0.0.0         UG    0      0        0 eth1
+10.0.1.0        0.0.0.0         255.255.255.0   U     0      0        0 eth0
+10.0.2.0        0.0.0.0         255.255.255.0   U     0      0        0 eth1
+168.63.129.16   10.0.1.1        255.255.255.255 UGH   0      0        0 eth0
+169.254.169.254 10.0.1.1        255.255.255.255 UGH   0      0        0 eth0
+```
+
+Confirm that the route you added persists across reboots by checking your route table again after a reboot. To test connectivity, you can enter the following command, for example, where *eth1* is the name of a secondary network interface:
+
+```bash
+ping bing.com -c 4 -I eth1
+```
+
+## Next steps
+Review [Linux VM sizes](sizes.md) when trying to creating a VM with multiple NICs. Pay attention to the maximum number of NICs each VM size supports.
+
+To further secure your VMs, use just in time VM access. This feature opens network security group rules for SSH traffic when needed, and for a defined period of time. For more information, see [Manage virtual machine access using just in time](../../security-center/security-center-just-in-time.md).