---
title: Red Hat Update Infrastructure | Microsoft Docs
description: Learn about Red Hat Update Infrastructure for on-demand Red Hat Enterprise Linux instances in Microsoft Azure
services: virtual-machines-linux
documentationcenter: ''
author: BorisB2015
manager: jeconnoc
editor: ''

ms.assetid: f495f1b4-ae24-46b9-8d26-c617ce3daf3a
ms.service: virtual-machines-linux
ms.devlang: na
ms.topic: article
ms.tgt_pltfrm: vm-linux
ms.workload: infrastructure-services
ms.date: 04/02/2018
ms.author: borisb

---
# Red Hat Update Infrastructure for on-demand Red Hat Enterprise Linux VMs in Azure
 [Red Hat Update Infrastructure](https://access.redhat.com/products/red-hat-update-infrastructure) (RHUI) allows cloud providers, such as Azure, to mirror Red Hat-hosted repository content, create custom repositories with Azure-specific content, and make it available to end-user VMs.

Red Hat Enterprise Linux (RHEL) Pay-As-You-Go (PAYG) images come preconfigured to access Azure RHUI. No additional configuration is needed. To get the latest updates, run `sudo yum update` after your RHEL instance is ready. This service is included as part of the RHEL PAYG software fees.

## Important information about Azure RHUI
* Azure RHUI currently supports only the latest minor release in each RHEL family (RHEL6 or RHEL7). To upgrade an RHEL VM instance connected to RHUI to the latest minor version, run `sudo yum update`.

    For example, if you provision a VM from an RHEL 7.2 PAYG image and run `sudo yum update`, you end up with an RHEL 7.6 VM (the latest minor version in the RHEL7 family).

    To avoid this behavior, you need to build your own image as described in the [Create and upload a Red Hat-based virtual machine for Azure](redhat-create-upload-vhd.md?toc=%2fazure%2fvirtual-machines%2flinux%2ftoc.json) article. Then you need to connect it to a different update infrastructure ([directly to Red Hat content delivery servers](https://access.redhat.com/solutions/253273) or a [Red Hat Satellite server](https://access.redhat.com/products/red-hat-satellite)).

* Access to the Azure-hosted RHUI is included in the RHEL PAYG image price. If you unregister a PAYG RHEL VM from the Azure-hosted RHUI that does not convert the virtual machine into a bring-your-own-license (BYOL) type of VM. If you register the same VM with another source of updates, you might incur _indirect_ double charges. You're charged the first time for the Azure RHEL software fee. You're charged the second time for Red Hat subscriptions that were purchased previously. If you consistently need to use an update infrastructure other than Azure-hosted RHUI, consider creating and deploying your own (BYOL-type) images. This process is described in [Create and upload a Red Hat-based virtual machine for Azure](redhat-create-upload-vhd.md?toc=%2fazure%2fvirtual-machines%2flinux%2ftoc.json).

* Two classes of RHEL PAYG images in Azure (RHEL for SAP HANA and RHEL for SAP Business Applications) are connected to dedicated RHUI channels that remain on the specific RHEL minor version as required for SAP certification.

* Access to Azure-hosted RHUI is limited to the VMs within the [Azure datacenter IP ranges](https://www.microsoft.com/download/details.aspx?id=41653). If you're proxying all VM traffic via an on-premises network infrastructure, you might need to set up user-defined routes for the RHEL PAYG VMs to access the Azure RHUI.

### The IPs for the RHUI content delivery servers

RHUI is available in all regions where RHEL on-demand images are available. It currently includes all public regions listed on the [Azure status dashboard](https://azure.microsoft.com/status/) page, Azure US Government, and Microsoft Azure Germany regions.

If you're using a network configuration to further restrict access from RHEL PAYG VMs, make sure the following IPs are allowed for `yum update` to work depending on the environment you're in:

```
# Azure Global
13.91.47.76
40.85.190.91
52.187.75.218
52.174.163.213
52.237.203.198

# Azure US Government
13.72.186.193

# Azure Germany
51.5.243.77
51.4.228.145
```

## RHUI Azure infrastructure update

In November 2018, we deployed an updated Azure RHUI for RHEL 8 beta images. Currently the new RHUI is deployed in only one region - West US. If you are using a RHEL 8 beta image, you may notice some network latency depending on your VM's location and proximity to West US. More RHUI servers will be deployed in the near future to mitigate this, and this document will be updated acordingly.

In September 2016, we deployed an updated Azure RHUI. In April 2017, we shut down the old Azure RHUI. If you have been using the RHEL PAYG images (or their snapshots) from September 2016 or later, you're automatically connecting to the new Azure RHUI. If, however, you have older snapshots on your VMs, you need to manually update their configuration to access the Azure RHUI as described in a following section.

The new Azure RHUI servers are deployed with [Azure Traffic Manager](https://azure.microsoft.com/services/traffic-manager/). In Traffic Manager, a single endpoint (rhui-1.microsoft.com) can be used by any VM, regardless of region.

### Troubleshoot connection problems to Azure RHUI
If you experience problems connecting to Azure RHUI from your Azure RHEL PAYG VM, follow these steps:

1. Inspect the VM configuration for the Azure RHUI endpoint:

    a. Check if the `/etc/yum.repos.d/rh-cloud.repo` file contains a reference to `rhui-[1-3].microsoft.com` in the `baseurl` of the `[rhui-microsoft-azure-rhel*]` section of the file. If it does, you're using the new Azure RHUI.

    b. If it points to a location with the following pattern, `mirrorlist.*cds[1-4].cloudapp.net`, a configuration update is required. You're using the old VM snapshot, and you need to update it to point to the new Azure RHUI.

<<<<<<< HEAD
1. Access to Azure-hosted RHUI is limited to VMs within the [Azure datacenter IP ranges] (https://www.microsoft.com/download/details.aspx?id=41653).

=======
1. Access to Azure-hosted RHUI is limited to VMs within the [Azure datacenter IP ranges](https://www.microsoft.com/download/details.aspx?id=41653).
 
>>>>>>> 7a4b3c8b
1. If you're using the new configuration, have verified that the VM connects from the Azure IP range, and still can't connect to Azure RHUI, file a support case with Microsoft or Red Hat.

### Manual update procedure to use the Azure RHUI servers
This procedure is provided for reference only. RHEL PAYG images already have the correct configuration to connect to Azure RHUI. To manually update the configuration to use the Azure RHUI servers, complete the following steps:

1. Download the public key signature via curl.

   ```bash
   curl -o RPM-GPG-KEY-microsoft-azure-release https://download.microsoft.com/download/9/D/9/9d945f05-541d-494f-9977-289b3ce8e774/microsoft-sign-public.asc
   ```

1. Verify the validity of the downloaded key.

   ```bash
   gpg --list-packets --verbose < RPM-GPG-KEY-microsoft-azure-release
   ```

1. Check the output, and then verify the `keyid` and the `user ID packet`.

   ```bash
   Version: GnuPG v1.4.7 (GNU/Linux)
   :public key packet:
           version 4, algo 1, created 1446074508, expires 0
           pkey[0]: [2048 bits]
           pkey[1]: [17 bits]
           keyid: EB3E94ADBE1229CF
   :user ID packet: "Microsoft (Release signing) <gpgsecurity@microsoft.com>"
   :signature packet: algo 1, keyid EB3E94ADBE1229CF
           version 4, created 1446074508, md5len 0, sigclass 0x13
           digest algo 2, begin of digest 1a 9b
           hashed subpkt 2 len 4 (sig created 2015-10-28)
           hashed subpkt 27 len 1 (key flags: 03)
           hashed subpkt 11 len 5 (pref-sym-algos: 9 8 7 3 2)
           hashed subpkt 21 len 3 (pref-hash-algos: 2 8 3)
           hashed subpkt 22 len 2 (pref-zip-algos: 2 1)
           hashed subpkt 30 len 1 (features: 01)
           hashed subpkt 23 len 1 (key server preferences: 80)
           subpkt 16 len 8 (issuer key ID EB3E94ADBE1229CF)
           data: [2047 bits]
   ```

1. Install the public key.

   ```bash
   sudo install -o root -g root -m 644 RPM-GPG-KEY-microsoft-azure-release /etc/pki/rpm-gpg
   sudo rpm --import /etc/pki/rpm-gpg/RPM-GPG-KEY-microsoft-azure-release
   ```

1. Download, verify, and install a client RPM Package Manager (RPM).

    >[!NOTE]
    >Package versions change. If you manually connect to Azure RHUI, you can find the latest version of the client package for each RHEL family by provisioning the latest image from the gallery.

   a. Download.

    - For RHEL 6:
        ```bash
        curl -o azureclient.rpm https://rhui-1.microsoft.com/pulp/repos/microsoft-azure-rhel6/rhui-azure-rhel6-2.1-32.noarch.rpm
        ```

    - For RHEL 7:
        ```bash
        curl -o azureclient.rpm https://rhui-1.microsoft.com/pulp/repos/microsoft-azure-rhel7/rhui-azure-rhel7-2.1-19.noarch.rpm
        ```

   b. Verify.

   ```bash
   rpm -Kv azureclient.rpm
   ```

   c. Check the output to ensure that the signature of the package is OK.

   ```bash
   azureclient.rpm:
       Header V3 RSA/SHA256 Signature, key ID be1229cf: OK
       Header SHA1 digest: OK (927a3b548146c95a3f6c1a5d5ae52258a8859ab3)
       V3 RSA/SHA256 Signature, key ID be1229cf: OK
       MD5 digest: OK (c04ff605f82f4be8c96020bf5c23b86c)
   ```

   d. Install the RPM.

    ```bash
    sudo rpm -U azureclient.rpm
    ```

1. After you finish, verify that you can access Azure RHUI from the VM.

## Next steps
To create a Red Hat Enterprise Linux VM from an Azure Marketplace PAYG image and to use Azure-hosted RHUI, go to the [Azure Marketplace](https://azure.microsoft.com/marketplace/partners/redhat/).
<|MERGE_RESOLUTION|>--- conflicted
+++ resolved
@@ -74,13 +74,9 @@
 
     b. If it points to a location with the following pattern, `mirrorlist.*cds[1-4].cloudapp.net`, a configuration update is required. You're using the old VM snapshot, and you need to update it to point to the new Azure RHUI.
 
-<<<<<<< HEAD
+
 1. Access to Azure-hosted RHUI is limited to VMs within the [Azure datacenter IP ranges] (https://www.microsoft.com/download/details.aspx?id=41653).
 
-=======
-1. Access to Azure-hosted RHUI is limited to VMs within the [Azure datacenter IP ranges](https://www.microsoft.com/download/details.aspx?id=41653).
- 
->>>>>>> 7a4b3c8b
 1. If you're using the new configuration, have verified that the VM connects from the Azure IP range, and still can't connect to Azure RHUI, file a support case with Microsoft or Red Hat.
 
 ### Manual update procedure to use the Azure RHUI servers
@@ -171,4 +167,4 @@
 1. After you finish, verify that you can access Azure RHUI from the VM.
 
 ## Next steps
-To create a Red Hat Enterprise Linux VM from an Azure Marketplace PAYG image and to use Azure-hosted RHUI, go to the [Azure Marketplace](https://azure.microsoft.com/marketplace/partners/redhat/).
+To create a Red Hat Enterprise Linux VM from an Azure Marketplace PAYG image and to use Azure-hosted RHUI, go to the [Azure Marketplace](https://azure.microsoft.com/marketplace/partners/redhat/).