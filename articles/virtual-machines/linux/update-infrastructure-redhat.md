---
title: Red Hat Update Infrastructure | Microsoft Docs
description: Learn about Red Hat Update Infrastructure for on-demand Red Hat Enterprise Linux instances in Microsoft Azure
services: virtual-machines-linux
documentationcenter: ''
author: BorisB2015
manager: jeconnoc
editor: ''

ms.assetid: f495f1b4-ae24-46b9-8d26-c617ce3daf3a
ms.service: virtual-machines-linux
ms.devlang: na
ms.topic: article
ms.tgt_pltfrm: vm-linux
ms.workload: infrastructure-services
ms.date: 11/27/2018
ms.author: borisb

---
# Red Hat Update Infrastructure for on-demand Red Hat Enterprise Linux VMs in Azure
 [Red Hat Update Infrastructure](https://access.redhat.com/products/red-hat-update-infrastructure) (RHUI) allows cloud providers, such as Azure, to mirror Red Hat-hosted repository content, create custom repositories with Azure-specific content, and make it available to end-user VMs.

Red Hat Enterprise Linux (RHEL) Pay-As-You-Go (PAYG) images come preconfigured to access Azure RHUI. No additional configuration is needed. To get the latest updates, run `sudo yum update` after your RHEL instance is ready. This service is included as part of the RHEL PAYG software fees.

## Important information about Azure RHUI
* Azure RHUI currently supports only the latest minor release in each RHEL family (RHEL6 or RHEL7). To upgrade an RHEL VM instance connected to RHUI to the latest minor version, run `sudo yum update`.

    For example, if you provision a VM from an RHEL 7.4 PAYG image and run `sudo yum update`, you end up with an RHEL 7.6 VM (the latest minor version in the RHEL7 family).

    To avoid this behavior, you need to build your own image as described in the [Create and upload a Red Hat-based virtual machine for Azure](redhat-create-upload-vhd.md?toc=%2fazure%2fvirtual-machines%2flinux%2ftoc.json) article. Then you need to connect it to a different update infrastructure ([directly to Red Hat content delivery servers](https://access.redhat.com/solutions/253273) or a [Red Hat Satellite server](https://access.redhat.com/products/red-hat-satellite)).

* Access to the Azure-hosted RHUI is included in the RHEL PAYG image price. If you unregister a PAYG RHEL VM from the Azure-hosted RHUI that does not convert the virtual machine into a bring-your-own-license (BYOL) type of VM. If you register the same VM with another source of updates, you might incur _indirect_ double charges. You're charged the first time for the Azure RHEL software fee. You're charged the second time for Red Hat subscriptions that were purchased previously. If you consistently need to use an update infrastructure other than Azure-hosted RHUI, consider creating and deploying your own (BYOL-type) images. This process is described in [Create and upload a Red Hat-based virtual machine for Azure](redhat-create-upload-vhd.md?toc=%2fazure%2fvirtual-machines%2flinux%2ftoc.json).

<<<<<<< HEAD
* Two classes of RHEL PAYG images in Azure (RHEL for SAP HANA and RHEL for SAP Business Applications) are connected to dedicated RHUI channels that remain on the specific RHEL minor version as required for SAP certification.
=======
* Two classes of RHEL PAYG images in Azure (RHEL for SAP HANA and RHEL for SAP Business Applications) are connected to dedicated RHUI channels that remain on the specific RHEL minor version as required for SAP certification. 
>>>>>>> 90a68c79

* Access to Azure-hosted RHUI is limited to the VMs within the [Azure datacenter IP ranges](https://www.microsoft.com/download/details.aspx?id=41653). If you're proxying all VM traffic via an on-premises network infrastructure, you might need to set up user-defined routes for the RHEL PAYG VMs to access the Azure RHUI.

### The IPs for the RHUI content delivery servers

<<<<<<< HEAD
RHUI is available in all regions where RHEL on-demand images are available. It currently includes all public regions listed on the [Azure status dashboard](https://azure.microsoft.com/status/) page, Azure US Government, and Microsoft Azure Germany regions.

If you're using a network configuration to further restrict access from RHEL PAYG VMs, make sure the following IPs are allowed for `yum update` to work depending on the environment you're in:
=======
RHUI is available in all regions where RHEL on-demand images are available. It currently includes all public regions listed on the [Azure status dashboard](https://azure.microsoft.com/status/) page, Azure US Government, and Microsoft Azure Germany regions. 

If you're using a network configuration to further restrict access from RHEL PAYG VMs, make sure the following IPs are allowed for `yum update` to work depending on the environment you're in: 
>>>>>>> 90a68c79

```
# Azure Global
13.91.47.76
40.85.190.91
52.187.75.218
52.174.163.213
52.237.203.198

# Azure US Government
13.72.186.193

# Azure Germany
51.5.243.77
51.4.228.145
```

## RHUI Azure infrastructure update

In September 2016, we deployed an updated Azure RHUI. In April 2017, we shut down the old Azure RHUI. If you have been using the RHEL PAYG images (or their snapshots) from September 2016 or later, you're automatically connecting to the new Azure RHUI. If, however, you have older snapshots on your VMs, you need to manually update their configuration to access the Azure RHUI as described in a following section.

<<<<<<< HEAD
The new Azure RHUI servers are deployed with [Azure Traffic Manager](https://azure.microsoft.com/services/traffic-manager/). In Traffic Manager, a single endpoint (rhui-1.microsoft.com) can be used by any VM, regardless of region.

### Update expired RHUI client certificate on a VM

If you are using an older RHEL VM image, for example, RHEL 7.4 (image URN: `RedHat:RHEL:7.4:7.4.2018010506`), you will experience connectivity issues to RHUI due to a now-expired (on Nov 21 2018) SSL client certificate. To overcome this problem, please update the RHUI client package on the VM using the following command
=======
The new Azure RHUI servers are deployed with [Azure Traffic Manager](https://azure.microsoft.com/services/traffic-manager/). In Traffic Manager, a single endpoint (rhui-1.microsoft.com) can be used by any VM, regardless of region. 

### Update expired RHUI client certificate on a VM

If you are using an older RHEL VM image, for example, RHEL 7.4 (image URN: `RedHat:RHEL:7.4:7.4.2018010506`), you will experience connectivity issues to RHUI due to a now-expired (on Nov 21 2018) SSL client certificate. To overcome this problem, please update the RHUI client package on the VM using the following command 
>>>>>>> 90a68c79

```bash
sudo yum update -y --disablerepo=* --enablerepo=rhui-microsoft-* rhui-azure-rhel7
```

Alternatively, running `sudo yum update` will also update this package despite "expired SSL certificate" errors you will see for other repositories. Following the update, normal connectivity to other RHUI repositories should be restored.

### Troubleshoot connection problems to Azure RHUI
If you experience problems connecting to Azure RHUI from your Azure RHEL PAYG VM, follow these steps:

1. Inspect the VM configuration for the Azure RHUI endpoint:

    a. Check if the `/etc/yum.repos.d/rh-cloud.repo` file contains a reference to `rhui-[1-3].microsoft.com` in the `baseurl` of the `[rhui-microsoft-azure-rhel*]` section of the file. If it does, you're using the new Azure RHUI.

    b. If it points to a location with the following pattern, `mirrorlist.*cds[1-4].cloudapp.net`, a configuration update is required. You're using the old VM snapshot, and you need to update it to point to the new Azure RHUI.

1. Access to Azure-hosted RHUI is limited to VMs within the [Azure datacenter IP ranges](https://www.microsoft.com/download/details.aspx?id=41653).
<<<<<<< HEAD

=======
 
>>>>>>> 90a68c79
1. If you're using the new configuration, have verified that the VM connects from the Azure IP range, and still can't connect to Azure RHUI, file a support case with Microsoft or Red Hat.

### Manual update procedure to use the Azure RHUI servers
This procedure is provided for reference only. RHEL PAYG images already have the correct configuration to connect to Azure RHUI. To manually update the configuration to use the Azure RHUI servers, complete the following steps:

1. Download the public key signature via curl.

   ```bash
<<<<<<< HEAD
   curl -o RPM-GPG-KEY-microsoft-azure-release https://download.microsoft.com/download/9/D/9/9d945f05-541d-494f-9977-289b3ce8e774/microsoft-sign-public.asc
=======
   curl -o RPM-GPG-KEY-microsoft-azure-release https://download.microsoft.com/download/9/D/9/9d945f05-541d-494f-9977-289b3ce8e774/microsoft-sign-public.asc 
>>>>>>> 90a68c79
   ```

1. Verify the validity of the downloaded key.

   ```bash
   gpg --list-packets --verbose < RPM-GPG-KEY-microsoft-azure-release
   ```

1. Check the output, and then verify the `keyid` and the `user ID packet`.

   ```bash
   Version: GnuPG v1.4.7 (GNU/Linux)
   :public key packet:
           version 4, algo 1, created 1446074508, expires 0
           pkey[0]: [2048 bits]
           pkey[1]: [17 bits]
           keyid: EB3E94ADBE1229CF
   :user ID packet: "Microsoft (Release signing) <gpgsecurity@microsoft.com>"
   :signature packet: algo 1, keyid EB3E94ADBE1229CF
           version 4, created 1446074508, md5len 0, sigclass 0x13
           digest algo 2, begin of digest 1a 9b
           hashed subpkt 2 len 4 (sig created 2015-10-28)
           hashed subpkt 27 len 1 (key flags: 03)
           hashed subpkt 11 len 5 (pref-sym-algos: 9 8 7 3 2)
           hashed subpkt 21 len 3 (pref-hash-algos: 2 8 3)
           hashed subpkt 22 len 2 (pref-zip-algos: 2 1)
           hashed subpkt 30 len 1 (features: 01)
           hashed subpkt 23 len 1 (key server preferences: 80)
           subpkt 16 len 8 (issuer key ID EB3E94ADBE1229CF)
           data: [2047 bits]
   ```

1. Install the public key.

   ```bash
   sudo install -o root -g root -m 644 RPM-GPG-KEY-microsoft-azure-release /etc/pki/rpm-gpg
   sudo rpm --import /etc/pki/rpm-gpg/RPM-GPG-KEY-microsoft-azure-release
   ```

1. Download, verify, and install a client RPM Package Manager (RPM).
<<<<<<< HEAD

    >[!NOTE]
    >Package versions change. If you manually connect to Azure RHUI, you can find the latest version of the client package for each RHEL family by provisioning the latest image from the gallery.

   a. Download.

    - For RHEL 6:
        ```bash
        curl -o azureclient.rpm https://rhui-1.microsoft.com/pulp/repos/microsoft-azure-rhel6/rhui-azure-rhel6-2.2-74.noarch.rpm
        ```

    - For RHEL 7:
        ```bash
        curl -o azureclient.rpm https://rhui-1.microsoft.com/pulp/repos/microsoft-azure-rhel7/rhui-azure-rhel7-2.2-74.noarch.rpm
=======
    
    >[!NOTE]
    >Package versions change. If you manually connect to Azure RHUI, you can find the latest version of the client package for each RHEL family by provisioning the latest image from the gallery.
  
   a. Download. 
   
    - For RHEL 6:
        ```bash
        curl -o azureclient.rpm https://rhui-1.microsoft.com/pulp/repos/microsoft-azure-rhel6/rhui-azure-rhel6-2.2-74.noarch.rpm 
        ```
    
    - For RHEL 7:
        ```bash
        curl -o azureclient.rpm https://rhui-1.microsoft.com/pulp/repos/microsoft-azure-rhel7/rhui-azure-rhel7-2.2-74.noarch.rpm  
>>>>>>> 90a68c79
        ```

   b. Verify.

   ```bash
   rpm -Kv azureclient.rpm
   ```

   c. Check the output to ensure that the signature of the package is OK.

   ```bash
   azureclient.rpm:
       Header V3 RSA/SHA256 Signature, key ID be1229cf: OK
       Header SHA1 digest: OK (927a3b548146c95a3f6c1a5d5ae52258a8859ab3)
       V3 RSA/SHA256 Signature, key ID be1229cf: OK
       MD5 digest: OK (c04ff605f82f4be8c96020bf5c23b86c)
   ```

   d. Install the RPM.

    ```bash
    sudo rpm -U azureclient.rpm
    ```

1. After you finish, verify that you can access Azure RHUI from the VM.

## Next steps
<<<<<<< HEAD
To create a Red Hat Enterprise Linux VM from an Azure Marketplace PAYG image and to use Azure-hosted RHUI, go to the [Azure Marketplace](https://azure.microsoft.com/marketplace/partners/redhat/).
=======
To create a Red Hat Enterprise Linux VM from an Azure Marketplace PAYG image and to use Azure-hosted RHUI, go to the [Azure Marketplace](https://azure.microsoft.com/marketplace/partners/redhat/). 
>>>>>>> 90a68c79
<|MERGE_RESOLUTION|>--- conflicted
+++ resolved
@@ -31,25 +31,16 @@
 
 * Access to the Azure-hosted RHUI is included in the RHEL PAYG image price. If you unregister a PAYG RHEL VM from the Azure-hosted RHUI that does not convert the virtual machine into a bring-your-own-license (BYOL) type of VM. If you register the same VM with another source of updates, you might incur _indirect_ double charges. You're charged the first time for the Azure RHEL software fee. You're charged the second time for Red Hat subscriptions that were purchased previously. If you consistently need to use an update infrastructure other than Azure-hosted RHUI, consider creating and deploying your own (BYOL-type) images. This process is described in [Create and upload a Red Hat-based virtual machine for Azure](redhat-create-upload-vhd.md?toc=%2fazure%2fvirtual-machines%2flinux%2ftoc.json).
 
-<<<<<<< HEAD
 * Two classes of RHEL PAYG images in Azure (RHEL for SAP HANA and RHEL for SAP Business Applications) are connected to dedicated RHUI channels that remain on the specific RHEL minor version as required for SAP certification.
-=======
-* Two classes of RHEL PAYG images in Azure (RHEL for SAP HANA and RHEL for SAP Business Applications) are connected to dedicated RHUI channels that remain on the specific RHEL minor version as required for SAP certification. 
->>>>>>> 90a68c79
 
 * Access to Azure-hosted RHUI is limited to the VMs within the [Azure datacenter IP ranges](https://www.microsoft.com/download/details.aspx?id=41653). If you're proxying all VM traffic via an on-premises network infrastructure, you might need to set up user-defined routes for the RHEL PAYG VMs to access the Azure RHUI.
 
 ### The IPs for the RHUI content delivery servers
 
-<<<<<<< HEAD
 RHUI is available in all regions where RHEL on-demand images are available. It currently includes all public regions listed on the [Azure status dashboard](https://azure.microsoft.com/status/) page, Azure US Government, and Microsoft Azure Germany regions.
 
 If you're using a network configuration to further restrict access from RHEL PAYG VMs, make sure the following IPs are allowed for `yum update` to work depending on the environment you're in:
-=======
-RHUI is available in all regions where RHEL on-demand images are available. It currently includes all public regions listed on the [Azure status dashboard](https://azure.microsoft.com/status/) page, Azure US Government, and Microsoft Azure Germany regions. 
 
-If you're using a network configuration to further restrict access from RHEL PAYG VMs, make sure the following IPs are allowed for `yum update` to work depending on the environment you're in: 
->>>>>>> 90a68c79
 
 ```
 # Azure Global
@@ -71,19 +62,11 @@
 
 In September 2016, we deployed an updated Azure RHUI. In April 2017, we shut down the old Azure RHUI. If you have been using the RHEL PAYG images (or their snapshots) from September 2016 or later, you're automatically connecting to the new Azure RHUI. If, however, you have older snapshots on your VMs, you need to manually update their configuration to access the Azure RHUI as described in a following section.
 
-<<<<<<< HEAD
 The new Azure RHUI servers are deployed with [Azure Traffic Manager](https://azure.microsoft.com/services/traffic-manager/). In Traffic Manager, a single endpoint (rhui-1.microsoft.com) can be used by any VM, regardless of region.
 
 ### Update expired RHUI client certificate on a VM
 
 If you are using an older RHEL VM image, for example, RHEL 7.4 (image URN: `RedHat:RHEL:7.4:7.4.2018010506`), you will experience connectivity issues to RHUI due to a now-expired (on Nov 21 2018) SSL client certificate. To overcome this problem, please update the RHUI client package on the VM using the following command
-=======
-The new Azure RHUI servers are deployed with [Azure Traffic Manager](https://azure.microsoft.com/services/traffic-manager/). In Traffic Manager, a single endpoint (rhui-1.microsoft.com) can be used by any VM, regardless of region. 
-
-### Update expired RHUI client certificate on a VM
-
-If you are using an older RHEL VM image, for example, RHEL 7.4 (image URN: `RedHat:RHEL:7.4:7.4.2018010506`), you will experience connectivity issues to RHUI due to a now-expired (on Nov 21 2018) SSL client certificate. To overcome this problem, please update the RHUI client package on the VM using the following command 
->>>>>>> 90a68c79
 
 ```bash
 sudo yum update -y --disablerepo=* --enablerepo=rhui-microsoft-* rhui-azure-rhel7
@@ -101,11 +84,7 @@
     b. If it points to a location with the following pattern, `mirrorlist.*cds[1-4].cloudapp.net`, a configuration update is required. You're using the old VM snapshot, and you need to update it to point to the new Azure RHUI.
 
 1. Access to Azure-hosted RHUI is limited to VMs within the [Azure datacenter IP ranges](https://www.microsoft.com/download/details.aspx?id=41653).
-<<<<<<< HEAD
 
-=======
- 
->>>>>>> 90a68c79
 1. If you're using the new configuration, have verified that the VM connects from the Azure IP range, and still can't connect to Azure RHUI, file a support case with Microsoft or Red Hat.
 
 ### Manual update procedure to use the Azure RHUI servers
@@ -114,11 +93,7 @@
 1. Download the public key signature via curl.
 
    ```bash
-<<<<<<< HEAD
    curl -o RPM-GPG-KEY-microsoft-azure-release https://download.microsoft.com/download/9/D/9/9d945f05-541d-494f-9977-289b3ce8e774/microsoft-sign-public.asc
-=======
-   curl -o RPM-GPG-KEY-microsoft-azure-release https://download.microsoft.com/download/9/D/9/9d945f05-541d-494f-9977-289b3ce8e774/microsoft-sign-public.asc 
->>>>>>> 90a68c79
    ```
 
 1. Verify the validity of the downloaded key.
@@ -159,7 +134,6 @@
    ```
 
 1. Download, verify, and install a client RPM Package Manager (RPM).
-<<<<<<< HEAD
 
     >[!NOTE]
     >Package versions change. If you manually connect to Azure RHUI, you can find the latest version of the client package for each RHEL family by provisioning the latest image from the gallery.
@@ -174,22 +148,6 @@
     - For RHEL 7:
         ```bash
         curl -o azureclient.rpm https://rhui-1.microsoft.com/pulp/repos/microsoft-azure-rhel7/rhui-azure-rhel7-2.2-74.noarch.rpm
-=======
-    
-    >[!NOTE]
-    >Package versions change. If you manually connect to Azure RHUI, you can find the latest version of the client package for each RHEL family by provisioning the latest image from the gallery.
-  
-   a. Download. 
-   
-    - For RHEL 6:
-        ```bash
-        curl -o azureclient.rpm https://rhui-1.microsoft.com/pulp/repos/microsoft-azure-rhel6/rhui-azure-rhel6-2.2-74.noarch.rpm 
-        ```
-    
-    - For RHEL 7:
-        ```bash
-        curl -o azureclient.rpm https://rhui-1.microsoft.com/pulp/repos/microsoft-azure-rhel7/rhui-azure-rhel7-2.2-74.noarch.rpm  
->>>>>>> 90a68c79
         ```
 
    b. Verify.
@@ -217,8 +175,4 @@
 1. After you finish, verify that you can access Azure RHUI from the VM.
 
 ## Next steps
-<<<<<<< HEAD
 To create a Red Hat Enterprise Linux VM from an Azure Marketplace PAYG image and to use Azure-hosted RHUI, go to the [Azure Marketplace](https://azure.microsoft.com/marketplace/partners/redhat/).
-=======
-To create a Red Hat Enterprise Linux VM from an Azure Marketplace PAYG image and to use Azure-hosted RHUI, go to the [Azure Marketplace](https://azure.microsoft.com/marketplace/partners/redhat/). 
->>>>>>> 90a68c79
