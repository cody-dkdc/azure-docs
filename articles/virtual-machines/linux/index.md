---
layout: LandingPage
---
#Linux Virtual Machine Documentation

Use Azure Virtual Machines to create and run Linux virtual machines on Azure's compute, networking, and storage infrastructure.  Scale to thousands of machines for internet-wide deployments, or run one for a few minutes to crunch some serious numbers:  you'll get both speed and consistency.

<ul class="panelContent cardsFTitle">
    <li>
        <a href="/azure/virtual-machines/virtual-machines-linux-azure-overview">
        <div class="cardSize">
            <div class="cardPadding">
                <div class="card">
                    <div class="cardImageOuter">
                        <div class="cardImage">
                            <img src="media/index/virtual-machine.svg" alt="" />
                        </div>
                    </div>
                    <div class="cardText">
                        <h3>Learn about Linux Virtual Machines</h3>
                    </div>
                </div>
            </div>
        </div>
        </a>
    </li>
    <li>
        <a href="https://azure.microsoft.com/en-us/documentation/videos/index/?services=virtual-machines">
        <div class="cardSize">
            <div class="cardPadding">
                <div class="card">
                    <div class="cardImageOuter">
                        <div class="cardImage">
                            <img src="media/index/video-library.svg" alt="" />
                        </div>
                    </div>
                    <div class="cardText">
                        <h3>Virtual Machines Video Library</h3>
                    </div>
                </div>
            </div>
        </div>
        </a>
    </li>
    <li>
<<<<<<< HEAD
        <a href="/azure/virtual-machines/virtual-machines-linux-quick-create-cli">
=======
        <a href="/azure/virtual-machines/virtual-machines-linux-quick-create-portal">
        <div class="cardSize">
            <div class="cardPadding">
                <div class="card">
                    <div class="cardImageOuter">
                        <div class="cardImage">
                            <img src="media/index/portal.svg" alt="" />
                        </div>
                    </div>
                    <div class="cardText">
                        <h3>Create a VM using the Portal</h3>
                    </div>
                </div>
            </div>
        </div>
        </a>
    </li>
    <li>
        <a href="/azure/virtual-machines/virtual-machines-linux-mac-create-ssh-keys">
>>>>>>> 6c98cd96
        <div class="cardSize">
            <div class="cardPadding">
                <div class="card">
                    <div class="cardImageOuter">
                        <div class="cardImage">
<<<<<<< HEAD
                            <img src="media/index/get-started.svg" alt="" />
=======
                            <img src="media/index/tutorial.svg" alt="" />
>>>>>>> 6c98cd96
                        </div>
                    </div>
                    <div class="cardText">
                        <h3>Get Started with Linux VMs using the CLI</h3>
                    </div>
                </div>
            </div>
        </div>
        </a>
    </li>
    <li>
        <a href="/azure/virtual-machines/virtual-machines-linux-quick-create-portal">
        <div class="cardSize">
            <div class="cardPadding">
                <div class="card">
                    <div class="cardImageOuter">
                        <div class="cardImage">
<<<<<<< HEAD
                            <img src="media/index/get-started.svg" alt="" />
=======
                            <img src="media/index/cli.svg" alt="" />
>>>>>>> 6c98cd96
                        </div>
                    </div>
                    <div class="cardText">
                        <h3>Get Started with Linux VMs using the Azure Portal</h3>
                    </div>
                </div>
            </div>
        </div>
        </a>
    </li>
    <li>
        <a href="/azure/virtual-machines/virtual-machines-linux-quick-create-cli">
        <div class="cardSize">
            <div class="cardPadding">
                <div class="card">
                    <div class="cardImageOuter">
                        <div class="cardImage">
<<<<<<< HEAD
                            <img src="media/index/get-started.svg" alt="" />
=======
                            <img src="media/index/cli.svg" alt="" />
>>>>>>> 6c98cd96
                        </div>
                    </div>
                    <div class="cardText">
                        <h3>Get Started with Linux VMs using the CLI</h3>
                    </div>
                </div>
            </div>
        </div>
        </a>
    </li>
</ul>

---

##Reference

###Azure CLI
[Linux VMs using the Azure CLI](/cli/azure/vm)

###.NET
[.NET Managed Reference APIs ](/dotnet/api/)

###Java SDK
[Java SDK Reference](/java/api/)

###REST (Compute)
[Compute REST API Reference](/rest/api/compute)

###REST (Network)
[Network REST API Reference](https://msdn.microsoft.com/library/mt163658.aspx)

###REST (Storage)
[Storage REST API Reference](/rest/api/storage)

<div class="downloadHolder">
    <a href="https://opbuildstorageprod.blob.core.windows.net/output-pdf-files/en-us/Azure.azure-documents/live/virtual-machines/linux.pdf">
        <div class="img"></div>
        <div class="text">
            Download Linux Virtual Machine Documentation
        </div>
    </a>
</div><|MERGE_RESOLUTION|>--- conflicted
+++ resolved
@@ -43,9 +43,6 @@
         </a>
     </li>
     <li>
-<<<<<<< HEAD
-        <a href="/azure/virtual-machines/virtual-machines-linux-quick-create-cli">
-=======
         <a href="/azure/virtual-machines/virtual-machines-linux-quick-create-portal">
         <div class="cardSize">
             <div class="cardPadding">
@@ -65,21 +62,16 @@
     </li>
     <li>
         <a href="/azure/virtual-machines/virtual-machines-linux-mac-create-ssh-keys">
->>>>>>> 6c98cd96
         <div class="cardSize">
             <div class="cardPadding">
                 <div class="card">
                     <div class="cardImageOuter">
                         <div class="cardImage">
-<<<<<<< HEAD
-                            <img src="media/index/get-started.svg" alt="" />
-=======
                             <img src="media/index/tutorial.svg" alt="" />
->>>>>>> 6c98cd96
                         </div>
                     </div>
                     <div class="cardText">
-                        <h3>Get Started with Linux VMs using the CLI</h3>
+                        <h3>Create SSH keys on Linux and Mac for Linux VMs in Azure</h3>
                     </div>
                 </div>
             </div>
@@ -87,21 +79,17 @@
         </a>
     </li>
     <li>
-        <a href="/azure/virtual-machines/virtual-machines-linux-quick-create-portal">
+        <a href="/azure/xplat-cli-install">
         <div class="cardSize">
             <div class="cardPadding">
                 <div class="card">
                     <div class="cardImageOuter">
                         <div class="cardImage">
-<<<<<<< HEAD
-                            <img src="media/index/get-started.svg" alt="" />
-=======
                             <img src="media/index/cli.svg" alt="" />
->>>>>>> 6c98cd96
                         </div>
                     </div>
                     <div class="cardText">
-                        <h3>Get Started with Linux VMs using the Azure Portal</h3>
+                        <h3>Install the Azure CLI</h3>
                     </div>
                 </div>
             </div>
@@ -115,15 +103,11 @@
                 <div class="card">
                     <div class="cardImageOuter">
                         <div class="cardImage">
-<<<<<<< HEAD
-                            <img src="media/index/get-started.svg" alt="" />
-=======
                             <img src="media/index/cli.svg" alt="" />
->>>>>>> 6c98cd96
                         </div>
                     </div>
                     <div class="cardText">
-                        <h3>Get Started with Linux VMs using the CLI</h3>
+                        <h3>Create a Linux VM on Azure by using the CLI</h3>
                     </div>
                 </div>
             </div>
@@ -137,13 +121,13 @@
 ##Reference
 
 ###Azure CLI
-[Linux VMs using the Azure CLI](/cli/azure/vm)
+[Azure CLI](/cli/azure/vm)
 
 ###.NET
-[.NET Managed Reference APIs ](/dotnet/api/)
+[Managed Reference API Reference](/dotnet/api/)
 
 ###Java SDK
-[Java SDK Reference](/java/api/)
+[Java](/java/api/)
 
 ###REST (Compute)
 [Compute REST API Reference](/rest/api/compute)
@@ -152,7 +136,7 @@
 [Network REST API Reference](https://msdn.microsoft.com/library/mt163658.aspx)
 
 ###REST (Storage)
-[Storage REST API Reference](/rest/api/storage)
+[Storage REST API Reference](https://msdn.microsoft.com/library/azure/dd179355.aspx)
 
 <div class="downloadHolder">
     <a href="https://opbuildstorageprod.blob.core.windows.net/output-pdf-files/en-us/Azure.azure-documents/live/virtual-machines/linux.pdf">
