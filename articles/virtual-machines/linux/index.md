--- conflicted
+++ resolved
@@ -98,11 +98,7 @@
         </div>
     </li>
     <li>
-<<<<<<< HEAD
-        <div class="cardSize"><p />
-=======
         <div class="cardSize">
->>>>>>> f1ea3417
             <div class="cardPadding">
                 <div class="card">
                     <div class="cardText">
@@ -117,11 +113,7 @@
         </div>
     </li>
     <li>
-<<<<<<< HEAD
-        <div class="cardSize"><p />
-=======
         <div class="cardSize">
->>>>>>> f1ea3417
             <div class="cardPadding">
                 <div class="card">
                     <div class="cardText">
