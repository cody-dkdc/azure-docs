--- conflicted
+++ resolved
@@ -1,12 +1,6 @@
 ---
-<<<<<<< HEAD
-title: Use Ansible to create a Linux virtual machine in Azure
-description: Learn how to Use Ansible to create a Linux virtual machine in Azure
-ms.service: virtual-machines-linux
-=======
 title: Quickstart - Configure Linux virtual machines in Azure using Ansible | Microsoft Docs
 description: In this quickstart, learn how to create a Linux virtual machine in Azure using Ansible
->>>>>>> 6a383dfd
 keywords: ansible, azure, devops, virtual machine
 ms.topic: tutorial
 ms.service: ansible
