---
title: Upload a custom Linux disk with Azure CLI | Microsoft Docs
description: Create and upload a virtual hard disk (VHD) to Azure using the Resource Manager deployment model and the Azure CLI
services: virtual-machines-linux
documentationcenter: ''
author: cynthn
manager: jeconnoc
editor: tysonn
tags: azure-resource-manager

ms.assetid: a8c7818f-eb65-409e-aa91-ce5ae975c564
ms.service: virtual-machines-linux
ms.workload: infrastructure-services
ms.tgt_pltfrm: vm-linux
ms.devlang: azurecli
ms.topic: article
ms.date: 07/10/2017
ms.author: cynthn

---
<<<<<<< HEAD
# Upload and create a Linux VM from custom disk with the Azure CLI 2.0
This article shows you how to upload a virtual hard disk (VHD) to an Azure storage account with the Azure CLI 2.0 and create Linux VMs from this custom disk. This functionality allows you to install and configure a Linux distro to your requirements and then use that VHD to quickly create Azure virtual machines (VMs).
=======
# Upload and create a Linux VM from custom disk with the Azure CLI
This article shows you how to upload a virtual hard disk (VHD) to an Azure storage account with the Azure CLI and create Linux VMs from this custom disk. You can also perform these steps with the [Azure CLI 1.0](upload-vhd-nodejs.md?toc=%2fazure%2fvirtual-machines%2flinux%2ftoc.json). This functionality allows you to install and configure a Linux distro to your requirements and then use that VHD to quickly create Azure virtual machines (VMs).
>>>>>>> 4a786ae7

This topic uses storage accounts for the final VHDs, but you can also do these steps using [managed disks](upload-vhd.md). 

## Quick commands
If you need to quickly accomplish the task, the following section details the base commands to upload a VHD to Azure. More detailed information and context for each step can be found the rest of the document, [starting here](#requirements).

Make sure that you have the latest [Azure CLI](/cli/azure/install-az-cli2) installed and logged in to an Azure account using [az login](/cli/azure/reference-index#az_login).

In the following examples, replace example parameter names with your own values. Example parameter names included `myResourceGroup`, `mystorageaccount`, and `mydisks`.

First, create a resource group with [az group create](/cli/azure/group#az_group_create). The following example creates a resource group named `myResourceGroup` in the `WestUs` location:

```azurecli
az group create --name myResourceGroup --location westus
```

Create a storage account to hold your virtual disks with [az storage account create](/cli/azure/storage/account#az_storage_account_create). The following example creates a storage account named `mystorageaccount`:

```azurecli
az storage account create --resource-group myResourceGroup --location westus \
  --name mystorageaccount --kind Storage --sku Standard_LRS
```

List the access keys for your storage account with [az storage account keys list](/cli/azure/storage/account/keys#az_storage_account_keys_list). Make a note of `key1`:

```azurecli
az storage account keys list --resource-group myResourceGroup --account-name mystorageaccount
```

Create a container within your storage account using the storage key you obtained with [az storage container create](/cli/azure/storage/container#az_storage_container_create). The following example creates a container named `mydisks` using the storage key value from `key1`:

```azurecli
az storage container create --account-name mystorageaccount \
    --account-key key1 --name mydisks
```

Finally, upload your VHD to the container you created with [az storage blob upload](/cli/azure/storage/blob#az_storage_blob_upload). Specify the local path to your VHD under `/path/to/disk/mydisk.vhd`:

```azurecli
az storage blob upload --account-name mystorageaccount \
    --account-key key1 --container-name mydisks --type page \
    --file /path/to/disk/mydisk.vhd --name myDisk.vhd
```

Specify the URI to your disk (`--image`) with [az vm create](/cli/azure/vm#az_vm_create). The following example creates a VM named `myVM` using the virtual disk previously uploaded:

```azurecli
az vm create --resource-group myResourceGroup --location westus \
    --name myVM --storage-account mystorageaccount --os-type linux \
    --admin-username azureuser --ssh-key-value ~/.ssh/id_rsa.pub \
    --image https://mystorageaccount.blob.core.windows.net/mydisk/myDisks.vhd \
    --use-unmanaged-disk
```

The destination storage account has to be the same as where you uploaded your virtual disk to. You also need to specify, or answer prompts for, all the additional parameters required by the **az vm create** command such as virtual network, public IP address, username, and SSH keys. You can read more about the [available CLI Resource Manager parameters](../azure-cli-arm-commands.md#azure-vm-commands-to-manage-your-azure-virtual-machines).

## Requirements
To complete the following steps, you need:

* **Linux operating system installed in a .vhd file** - Install an [Azure-endorsed Linux distribution](endorsed-distros.md?toc=%2fazure%2fvirtual-machines%2flinux%2ftoc.json) (or see [information for non-endorsed distributions](create-upload-generic.md?toc=%2fazure%2fvirtual-machines%2flinux%2ftoc.json)) to a virtual disk in the VHD format. Multiple tools exist to create a VM and VHD:
  * Install and configure [QEMU](https://en.wikibooks.org/wiki/QEMU/Installing_QEMU) or [KVM](http://www.linux-kvm.org/page/RunningKVM), taking care to use VHD as your image format. If needed, you can [convert an image](https://en.wikibooks.org/wiki/QEMU/Images#Converting_image_formats) using `qemu-img convert`.
  * You can also use Hyper-V [on Windows 10](https://msdn.microsoft.com/virtualization/hyperv_on_windows/quick_start/walkthrough_install) or [on Windows Server 2012/2012 R2](https://technet.microsoft.com/library/hh846766.aspx).

> [!NOTE]
> The newer VHDX format is not supported in Azure. When you create a VM, specify VHD as the format. If needed, you can convert VHDX disks to VHD using [`qemu-img convert`](https://en.wikibooks.org/wiki/QEMU/Images#Converting_image_formats) or the [`Convert-VHD`](https://technet.microsoft.com/library/hh848454.aspx) PowerShell cmdlet. Further, Azure does not support uploading dynamic VHDs, so you need to convert such disks to static VHDs before uploading. You can use tools such as [Azure VHD Utilities for GO](https://github.com/Microsoft/azure-vhd-utils-for-go) to convert dynamic disks during the process of uploading to Azure.
> 
> 

* VMs created from your custom disk must reside in the same storage account as the disk itself
  * Create a storage account and container to hold both your custom disk and created VMs
  * After you have created all your VMs, you can safely delete your disk

Make sure that you have the latest [Azure CLI](/cli/azure/install-az-cli2) installed and logged in to an Azure account using [az login](/cli/azure/reference-index#az_login).

In the following examples, replace example parameter names with your own values. Example parameter names included `myResourceGroup`, `mystorageaccount`, and `mydisks`.

<a id="prepimage"> </a>

## Prepare the disk to be uploaded
Azure supports various Linux distributions (see [Endorsed Distributions](endorsed-distros.md?toc=%2fazure%2fvirtual-machines%2flinux%2ftoc.json)). The following articles guide you through how to prepare the various Linux distributions that are supported on Azure:

* **[CentOS-based Distributions](create-upload-centos.md?toc=%2fazure%2fvirtual-machines%2flinux%2ftoc.json)**
* **[Debian Linux](debian-create-upload-vhd.md?toc=%2fazure%2fvirtual-machines%2flinux%2ftoc.json)**
* **[Oracle Linux](oracle-create-upload-vhd.md?toc=%2fazure%2fvirtual-machines%2flinux%2ftoc.json)**
* **[Red Hat Enterprise Linux](redhat-create-upload-vhd.md?toc=%2fazure%2fvirtual-machines%2flinux%2ftoc.json)**
* **[SLES & openSUSE](suse-create-upload-vhd.md?toc=%2fazure%2fvirtual-machines%2flinux%2ftoc.json)**
* **[Ubuntu](create-upload-ubuntu.md?toc=%2fazure%2fvirtual-machines%2flinux%2ftoc.json)**
* **[Other - Non-Endorsed Distributions](create-upload-generic.md?toc=%2fazure%2fvirtual-machines%2flinux%2ftoc.json)**

Also see the **[Linux Installation Notes](create-upload-generic.md#general-linux-installation-notes)** for more general tips on preparing Linux images for Azure.

> [!NOTE]
> The [Azure platform SLA](https://azure.microsoft.com/support/legal/sla/virtual-machines/) applies to VMs running Linux only when one of the endorsed distributions is used with the configuration details as specified under 'Supported Versions' in [Linux on Azure-Endorsed Distributions](endorsed-distros.md?toc=%2fazure%2fvirtual-machines%2flinux%2ftoc.json).
> 
> 

## Create a resource group
Resource groups logically bring together all the Azure resources to support your virtual machines, such as the virtual networking and storage. For more information resource groups, see [resource groups overview](../../azure-resource-manager/resource-group-overview.md). Before uploading your custom disk and creating VMs, you first need to create a resource group with [az group create](/cli/azure/group#az_group_create).

The following example creates a resource group named `myResourceGroup` in the `westus` location:

```azurecli
az group create --name myResourceGroup --location westus
```

## Create a storage account

Create a storage account for your custom disk and VMs with [az storage account create](/cli/azure/storage/account#az_storage_account_create). Any VMs with unmanaged disks that you create from your custom disk need to be in the same storage account as that disk. 

The following example creates a storage account named `mystorageaccount` in the resource group previously created:

```azurecli
az storage account create --resource-group myResourceGroup --location westus \
  --name mystorageaccount --kind Storage --sku Standard_LRS
```

## List storage account keys
Azure generates two 512-bit access keys for each storage account. These access keys are used when authenticating to the storage account, such as to carry out write operations. Read more about [managing access to storage here](../../storage/common/storage-create-storage-account.md#manage-your-storage-account). You view the access keys with [az storage account keys list](/cli/azure/storage/account/keys#az_storage_account_keys_list).

View the access keys for the storage account you created:

```azurecli
az storage account keys list --resource-group myResourceGroup --account-name mystorageaccount
```

The output is similar to:

```azurecli
info:    Executing command storage account keys list
+ Getting storage account keys
data:    Name  Key                                                                                       Permissions
data:    ----  ----------------------------------------------------------------------------------------  -----------
data:    key1  d4XAvZzlGAgWdvhlWfkZ9q4k9bYZkXkuPCJ15NTsQOeDeowCDAdB80r9zA/tUINApdSGQ94H9zkszYyxpe8erw==  Full
data:    key2  Ww0T7g4UyYLaBnLYcxIOTVziGAAHvU+wpwuPvK4ZG0CDFwu/mAxS/YYvAQGHocq1w7/3HcalbnfxtFdqoXOw8g==  Full
info:    storage account keys list command OK
```
Make a note of `key1` as you will use it to interact with your storage account in the next steps.

## Create a storage container
In the same way that you create different directories to logically organize your local file system, you create containers within a storage account to organize your disks. A storage account can contain any number of containers. Create a container with [az storage container create](/cli/azure/storage/container#az_storage_container_create).

The following example creates a container named `mydisks`:

```azurecli
az storage container create \
    --account-name mystorageaccount \
    --name mydisks
```

## Upload VHD
Now upload your custom disk with [az storage blob upload](/cli/azure/storage/blob#az_storage_blob_upload). You upload and store your custom disk as a page blob.

Specify your access key, the container you created in the previous step, and then the path to the custom disk on your local computer:

```azurecli
az storage blob upload --account-name mystorageaccount \
    --account-key key1 --container-name mydisks --type page \
    --file /path/to/disk/mydisk.vhd --name myDisk.vhd
```

## Create the VM
To create a VM with unmanaged disks, specify the URI to your disk (`--image`) with [az vm create](/cli/azure/vm#az_vm_create). The following example creates a VM named `myVM` using the virtual disk previously uploaded:

You specify the `--image` parameter with [az vm create](/cli/azure/vm#az_vm_create) to point to your custom disk. Ensure that `--storage-account` matches the storage account where your custom disk is stored. You do not have to use the same container as the custom disk to store your VMs. Make sure to create any additional containers in the same way as the earlier steps before uploading your custom disk.

The following example creates a VM named `myVM` from your custom disk:

```azurecli
az vm create --resource-group myResourceGroup --location westus \
    --name myVM --storage-account mystorageaccount --os-type linux \
    --admin-username azureuser --ssh-key-value ~/.ssh/id_rsa.pub \
    --image https://mystorageaccount.blob.core.windows.net/mydisks/myDisk.vhd \
    --use-unmanaged-disk
```

You still need to specify, or answer prompts for, all the additional parameters required by the **az vm create** command such as username and SSH keys.


## Resource Manager template
Azure Resource Manager templates are JavaScript Object Notation (JSON) files that define the environment you wish to build. The templates are broken down in to different resource providers such as compute or network. You can use existing templates or write your own. Read more about [using Resource Manager and templates](../../azure-resource-manager/resource-group-overview.md).

Within the `Microsoft.Compute/virtualMachines` provider of your template, you have a `storageProfile` node that contains the configuration details for your VM. The two main parameters to edit are the `image` and `vhd` URIs that point to your custom disk and your new VM's virtual disk. The following shows an example of the JSON for using a custom disk:

```json
"storageProfile": {
          "osDisk": {
            "name": "myVM",
            "osType": "Linux",
            "caching": "ReadWrite",
            "createOption": "FromImage",
            "image": {
              "uri": "https://mystorageaccount.blob.core.windows.net/mydisks/myDisk.vhd"
            },
            "vhd": {
              "uri": "https://mystorageaccount.blob.core.windows.net/vhds/newvmname.vhd"
            }
          }
```

You can use [this existing template to create a VM from a custom image](https://github.com/Azure/azure-quickstart-templates/tree/master/101-vm-from-user-image) or read about [creating your own Azure Resource Manager templates](../../azure-resource-manager/resource-group-authoring-templates.md). 

Once you have a template configured, use [az group deployment create](/cli/azure/group/deployment#az_group_deployment_create) to create your VMs. Specify the URI of your JSON template with the `--template-uri` parameter:

```azurecli
az group deployment create --resource-group myNewResourceGroup \
  --template-uri https://uri.to.template/mytemplate.json
```

If you have a JSON file stored locally on your computer, you can use the `--template-file` parameter instead:

```azurecli
az group deployment create --resource-group myNewResourceGroup \
  --template-file /path/to/mytemplate.json
```


## Next steps
After you have prepared and uploaded your custom virtual disk, you can read more about [using Resource Manager and templates](../../azure-resource-manager/resource-group-overview.md). You may also want to [add a data disk](add-disk.md?toc=%2fazure%2fvirtual-machines%2flinux%2ftoc.json) to your new VMs. If you have applications running on your VMs that you need to access, be sure to [open ports and endpoints](nsg-quickstart.md?toc=%2fazure%2fvirtual-machines%2flinux%2ftoc.json).
<|MERGE_RESOLUTION|>--- conflicted
+++ resolved
@@ -18,13 +18,11 @@
 ms.author: cynthn
 
 ---
-<<<<<<< HEAD
-# Upload and create a Linux VM from custom disk with the Azure CLI 2.0
-This article shows you how to upload a virtual hard disk (VHD) to an Azure storage account with the Azure CLI 2.0 and create Linux VMs from this custom disk. This functionality allows you to install and configure a Linux distro to your requirements and then use that VHD to quickly create Azure virtual machines (VMs).
-=======
+
 # Upload and create a Linux VM from custom disk with the Azure CLI
-This article shows you how to upload a virtual hard disk (VHD) to an Azure storage account with the Azure CLI and create Linux VMs from this custom disk. You can also perform these steps with the [Azure CLI 1.0](upload-vhd-nodejs.md?toc=%2fazure%2fvirtual-machines%2flinux%2ftoc.json). This functionality allows you to install and configure a Linux distro to your requirements and then use that VHD to quickly create Azure virtual machines (VMs).
->>>>>>> 4a786ae7
+
+This article shows you how to upload a virtual hard disk (VHD) to an Azure storage account with the Azure CLI and create Linux VMs from this custom disk. This functionality allows you to install and configure a Linux distro to your requirements and then use that VHD to quickly create Azure virtual machines (VMs).
+
 
 This topic uses storage accounts for the final VHDs, but you can also do these steps using [managed disks](upload-vhd.md). 
 
