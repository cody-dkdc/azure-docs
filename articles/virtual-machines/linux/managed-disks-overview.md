---
title: Azure Disk Storage managed disk overview for Linux VMs| Microsoft Docs
description: Overview of Azure managed disks, which handles the storage accounts for you when using Azure Linux VMs
services: "virtual-machines-linux,storage"
author: roygara
ms.service: virtual-machines-linux
ms.tgt_pltfrm: vm-linux
ms.topic: article
ms.date: 01/22/2019
ms.author: rogarana
ms.subservice: disks
---
# Introduction to Azure managed disks

An Azure managed disk is a virtual hard disk (VHD). You can think of it like a physical disk in an on-premises server but, virtualized. Azure managed disks are stored as page blobs, which are a random IO storage object in Azure. We call a managed disk ‘managed’ because it is an abstraction over page blobs, blob containers, and Azure storage accounts. With managed disks, all you have to do is provision the disk, and Azure takes care of the rest.

<<<<<<< HEAD
When you select to use Azure managed disks with your workloads, Azure creates and manages the disk for you. The available types of disks are ultra disks (preview), premium solid state drives (SSD), standard SSD, and standard hard disk drives (HDD). For more information about each individual disk type, see [Select a disk type](disks-types.md).
=======
When you select to use Azure managed disks with your workloads, Azure creates and manages the disk for you. The available types of disks are Ultra Solid State Drives (SSD) (Preview), Premium SSD, Standard SSD, and Standard Hard Disk Drives (HDD). For more information about each individual disk type, see [Select a disk type for IaaS VMs](disks-types.md).
>>>>>>> 85760227

[!INCLUDE [virtual-machines-managed-disks-overview.md](../../../includes/virtual-machines-managed-disks-overview.md)]

> [!div class="nextstepaction"]
> [Select a disk type for IaaS VMs](disks-types.md)<|MERGE_RESOLUTION|>--- conflicted
+++ resolved
@@ -14,11 +14,7 @@
 
 An Azure managed disk is a virtual hard disk (VHD). You can think of it like a physical disk in an on-premises server but, virtualized. Azure managed disks are stored as page blobs, which are a random IO storage object in Azure. We call a managed disk ‘managed’ because it is an abstraction over page blobs, blob containers, and Azure storage accounts. With managed disks, all you have to do is provision the disk, and Azure takes care of the rest.
 
-<<<<<<< HEAD
-When you select to use Azure managed disks with your workloads, Azure creates and manages the disk for you. The available types of disks are ultra disks (preview), premium solid state drives (SSD), standard SSD, and standard hard disk drives (HDD). For more information about each individual disk type, see [Select a disk type](disks-types.md).
-=======
-When you select to use Azure managed disks with your workloads, Azure creates and manages the disk for you. The available types of disks are Ultra Solid State Drives (SSD) (Preview), Premium SSD, Standard SSD, and Standard Hard Disk Drives (HDD). For more information about each individual disk type, see [Select a disk type for IaaS VMs](disks-types.md).
->>>>>>> 85760227
+When you select to use Azure managed disks with your workloads, Azure creates and manages the disk for you. The available types of disks are ultra disks (Preview), premium solid state drives (SSD), standard SSD, and standard hard disk drives (HDD). For more information about each individual disk type, see [Select a disk type for IaaS VMs](disks-types.md).
 
 [!INCLUDE [virtual-machines-managed-disks-overview.md](../../../includes/virtual-machines-managed-disks-overview.md)]
 
