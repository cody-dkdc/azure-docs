---
<<<<<<< HEAD
title: Install Ansible on Azure virtual machines
description: Learn how to install and configure Ansible for managing Azure resources on Ubuntu, CentOS, and SLES
ms.service: virtual-machines-linux
=======
title: Quickstart - Install Ansible on Linux virtual machines in Azure | Microsoft Docs
description: In this quickstart, learn how to install and configure Ansible for managing Azure resources on Ubuntu, CentOS, and SLES
>>>>>>> 6a383dfd
keywords: ansible, azure, devops, bash, cloudshell, playbook, bash
ms.topic: quickstart
ms.service: ansible
author: tomarchermsft
manager: jeconnoc
ms.author: tarcher
ms.date: 04/30/2019
---

# Quickstart: Install Ansible on Linux virtual machines in Azure

Ansible allows you to automate the deployment and configuration of resources in your environment. This article shows how to configure Ansible for some of the most common Linux distros. To install Ansible on other distros, adjust the installed packages for your particular platform. 

## Prerequisites

<<<<<<< HEAD
- **Azure subscription** - If you don't have an Azure subscription, create a [free account](https://azure.microsoft.com/free/?ref=microsoft.com&utm_source=microsoft.com&utm_medium=docs&utm_campaign=visualstudio).

- **Access to Linux or a Linux virtual machine** -  If you don't have a Linux machine, create a [Linux virtual machine](https://docs.microsoft.com/azure/virtual-network/quick-create-cli).

- **Azure service principal**: Follow the directions in the section of the **Create the service principal** section in the article, [Create an Azure service principal with Azure CLI 2.0](/cli/azure/create-an-azure-service-principal-azure-cli?view=azure-cli-latest). Take note of the values for the **appId**, **displayName**, **password**, and **tenant**.
=======
[!INCLUDE [open-source-devops-prereqs-azure-sub.md](../../../includes/open-source-devops-prereqs-azure-subscription.md)]
[!INCLUDE [open-source-devops-prereqs-create-sp.md](../../../includes/open-source-devops-prereqs-create-service-principal.md)]
- **Access to Linux or a Linux virtual machine** -  If you don't have a Linux machine, create a [Linux virtual machine](/azure/virtual-network/quick-create-cli).
>>>>>>> 6a383dfd

## Install Ansible on an Azure Linux virtual machine

Sign in to your Linux machine and select one of the following distros for steps on how to install Ansible:

- [CentOS 7.4](#centos-74)
- Ubuntu 16.04 LTS
- [SLES 12 SP2](#sles-12-sp2)

### CentOS 7.4

In this section, you configure CentOS to use Ansible.

1. Open a terminal window.

1. Enter the following command to install the required packages for the Azure Python SDK modules:

    ```bash
    sudo yum check-update; sudo yum install -y gcc libffi-devel python-devel openssl-devel epel-release
    sudo yum install -y python-pip python-wheel
    ```

1. Enter the following command to install the required packages Ansible:

    ```bash
    sudo pip install ansible[azure]
    ```

1. [Create the Azure credentials](#create-azure-credentials).

### Ubuntu 16.04 LTS

In this section, you configure Ubuntu to use Ansible.

1. Open a terminal window.

1. Enter the following command to install the required packages for the Azure Python SDK modules:

    ```bash
    sudo apt-get update && sudo apt-get install -y libssl-dev libffi-dev python-dev python-pip
    ```

1. Enter the following command to install the required packages Ansible:

    ```bash
    sudo pip install ansible[azure]
    ```

1. [Create the Azure credentials](#create-azure-credentials).

### SLES 12 SP2

In this section, you configure SLES to use Ansible.

1. Open a terminal window.

1. Enter the following command to install the required packages for the Azure Python SDK modules:

    ```bash
    sudo zypper refresh && sudo zypper --non-interactive install gcc libffi-devel-gcc5 make \
        python-devel libopenssl-devel libtool python-pip python-setuptools
    ```

1. Enter the following command to install the required packages Ansible:

    ```bash
    sudo pip install ansible[azure]
    ```

1. Enter the following command to remove conflicting Python cryptography package:

    ```bash
    sudo pip uninstall -y cryptography
    ```

1. [Create the Azure credentials](#create-azure-credentials).

## Create Azure credentials

To configure the Ansible credentials, you need the following information:

* Your Azure subscription ID 
* The service principal values

If you're using Ansible Tower or Jenkins, declare the service principal values as environment variables.

Configure the Ansible credentials using one of the following techniques:

- [Create an Ansible credentials file](#file-credentials)
- [Use Ansible environment variables](#env-credentials)

### <span id="file-credentials"/> Create Ansible credentials file

In this section, you create a local credentials file to provide credentials to Ansible. 

For more information about defining Ansible credentials, see [Providing Credentials to Azure Modules](https://docs.ansible.com/ansible/guide_azure.html#providing-credentials-to-azure-modules).

1. For a development environment, create a file named `credentials` on the host virtual machine:

    ```bash
    mkdir ~/.azure
    vi ~/.azure/credentials
    ```

1. Insert the following lines into the file. Replace the placeholders with the service principal values.

    ```bash
    [default]
    subscription_id=<your-subscription_id>
    client_id=<security-principal-appid>
    secret=<security-principal-password>
    tenant=<security-principal-tenant>
    ```

1. Save and close the file.

### <span id="env-credentials"/>Use Ansible environment variables

In this section, you export the service principal values to configure your Ansible credentials.

1. Open a terminal window.

1. Export the service principal values:

    ```bash
    export AZURE_SUBSCRIPTION_ID=<your-subscription_id>
    export AZURE_CLIENT_ID=<security-principal-appid>
    export AZURE_SECRET=<security-principal-password>
    export AZURE_TENANT=<security-principal-tenant>
    ```

## Verify the configuration

To verify the successful configuration, use Ansible to create an Azure resource group.

[!INCLUDE [create-resource-group-with-ansible.md](../../../includes/ansible-snippet-create-resource-group.md)]

## Next steps

> [!div class="nextstepaction"] 
> [Quickstart: Configure a Linux virtual machine in Azure using Ansible](./ansible-create-vm.md)<|MERGE_RESOLUTION|>--- conflicted
+++ resolved
@@ -1,12 +1,6 @@
 ---
-<<<<<<< HEAD
-title: Install Ansible on Azure virtual machines
-description: Learn how to install and configure Ansible for managing Azure resources on Ubuntu, CentOS, and SLES
-ms.service: virtual-machines-linux
-=======
 title: Quickstart - Install Ansible on Linux virtual machines in Azure | Microsoft Docs
 description: In this quickstart, learn how to install and configure Ansible for managing Azure resources on Ubuntu, CentOS, and SLES
->>>>>>> 6a383dfd
 keywords: ansible, azure, devops, bash, cloudshell, playbook, bash
 ms.topic: quickstart
 ms.service: ansible
@@ -22,17 +16,9 @@
 
 ## Prerequisites
 
-<<<<<<< HEAD
-- **Azure subscription** - If you don't have an Azure subscription, create a [free account](https://azure.microsoft.com/free/?ref=microsoft.com&utm_source=microsoft.com&utm_medium=docs&utm_campaign=visualstudio).
-
-- **Access to Linux or a Linux virtual machine** -  If you don't have a Linux machine, create a [Linux virtual machine](https://docs.microsoft.com/azure/virtual-network/quick-create-cli).
-
-- **Azure service principal**: Follow the directions in the section of the **Create the service principal** section in the article, [Create an Azure service principal with Azure CLI 2.0](/cli/azure/create-an-azure-service-principal-azure-cli?view=azure-cli-latest). Take note of the values for the **appId**, **displayName**, **password**, and **tenant**.
-=======
 [!INCLUDE [open-source-devops-prereqs-azure-sub.md](../../../includes/open-source-devops-prereqs-azure-subscription.md)]
 [!INCLUDE [open-source-devops-prereqs-create-sp.md](../../../includes/open-source-devops-prereqs-create-service-principal.md)]
 - **Access to Linux or a Linux virtual machine** -  If you don't have a Linux machine, create a [Linux virtual machine](/azure/virtual-network/quick-create-cli).
->>>>>>> 6a383dfd
 
 ## Install Ansible on an Azure Linux virtual machine
 
