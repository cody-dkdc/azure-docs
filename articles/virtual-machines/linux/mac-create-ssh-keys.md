---
title: Create and use an SSH key pair for Linux VMs in Azure | Microsoft Docs
description: How to create and use an SSH public-private key pair for Linux VMs in Azure to improve the security of the authentication process.
services: virtual-machines-linux
documentationcenter: ''
author: cynthn
manager: jeconnoc
editor: ''
tags: azure-resource-manager

ms.assetid: 34ae9482-da3e-4b2d-9d0d-9d672aa42498
ms.service: virtual-machines-linux
ms.workload: infrastructure-services
ms.tgt_pltfrm: vm-linux
ms.devlang: na
ms.topic: article
ms.date: 09/11/2018
ms.author: cynthn

---

# Quick steps: Create and use an SSH public-private key pair for Linux VMs in Azure

With a secure shell (SSH) key pair, you can create virtual machines (VMs) in Azure that use SSH keys for authentication, eliminating the need for passwords to log in. This article shows you how to quickly generate and use an SSH public-private key file pair for Linux VMs. You can complete these steps with the Azure Cloud Shell, a macOS or Linux host, the Windows Subsystem for Linux, and other tools that support OpenSSH. 

> [!NOTE]
> VMs created using SSH keys are by default configured with passwords disabled, which greatly increases the difficulty of brute-force guessing attacks. 

For more background and examples, see [Detailed steps to create SSH key pairs](create-ssh-keys-detailed.md).

For additional ways to generate and use SSH keys on a Windows computer, see [How to use SSH keys with Windows on Azure](ssh-from-windows.md).

[!INCLUDE [virtual-machines-common-ssh-support](../../../includes/virtual-machines-common-ssh-support.md)]

## Create an SSH key pair

Use the `ssh-keygen` command to generate SSH public and private key files. By default, these files are created in the ~/.ssh directory. You can specify a different location, and an optional password (*passphrase*) to access the private key file. If an SSH key pair with the same name exists in the given location, those files are overwritten.

The following command creates an SSH key pair using RSA encryption and a bit length of 2048:

```bash
ssh-keygen -t rsa -b 2048
```

<<<<<<< HEAD
If you use the [Azure CLI](/cli/azure) to create your VM, you can optionally generate SSH public and private key files by running the [az vm create](/cli/azure/vm#az_vm_create) command with the `--generate-ssh-keys` option. The keys are stored in the ~/.ssh directory. Note that this command option does not overwrite keys if they already exist in that location.
=======
If you use the [Azure CLI 2.0](/cli/azure) to create your VM with the [az vm create](/cli/azure/vm#az-vm-create) command, you can optionally generate SSH public and private key files using the `--generate-ssh-keys` option. The key files are stored in the ~/.ssh directory unless specified otherwise with the `--ssh-dest-key-path` option. The `--generate-ssh-keys` option will not overwrite existing key files, instead returning an error. In the following command, replace *VMname* and *RGname* with your own values:
>>>>>>> 5be4f26d

```azurecli
az vm create --name VMname --resource-group RGname --generate-ssh-keys 
```

## Provide an SSH public key when deploying a VM

To create a Linux VM that uses SSH keys for authentication, specify your SSH public key when creating the VM using the Azure portal, Azure CLI, Azure Resource Manager templates, or other methods:

* [Create a Linux virtual machine with the Azure portal](quick-create-portal.md?toc=%2fazure%2fvirtual-machines%2flinux%2ftoc.json)
* [Create a Linux virtual machine with the Azure CLI](quick-create-cli.md?toc=%2fazure%2fvirtual-machines%2flinux%2ftoc.json)
* [Create a Linux VM using an Azure template](create-ssh-secured-vm-from-template.md?toc=%2fazure%2fvirtual-machines%2flinux%2ftoc.json)

If you're not familiar with the format of an SSH public key, you can display your public key with the following `cat` command, replacing `~/.ssh/id_rsa.pub` with the path and filename of your own public key file if needed:

```bash
cat ~/.ssh/id_rsa.pub
```

A typical public key value looks like this:

<<<<<<< HEAD
The public key that you place on your Linux VM in Azure is by default stored in `~/.ssh/id_rsa.pub`, unless you changed the location when you created the keys. If you use the [Azure CLI](/cli/azure) to create your VM with an existing public key, specify the value or location of this public key by running the [az vm create](/cli/azure/vm#az_vm_create) command with the `--ssh-key-value` option. 
=======
```
ssh-rsa AAAAB3NzaC1yc2EAABADAQABAAACAQC1/KanayNr+Q7ogR5mKnGpKWRBQU7F3Jjhn7utdf7Z2iUFykaYx+MInSnT3XdnBRS8KhC0IP8ptbngIaNOWd6zM8hB6UrcRTlTpwk/SuGMw1Vb40xlEFphBkVEUgBolOoANIEXriAMvlDMZsgvnMFiQ12tD/u14cxy1WNEMAftey/vX3Fgp2vEq4zHXEliY/sFZLJUJzcRUI0MOfHXAuCjg/qyqqbIuTDFyfg8k0JTtyGFEMQhbXKcuP2yGx1uw0ice62LRzr8w0mszftXyMik1PnshRXbmE2xgINYg5xo/ra3mq2imwtOKJpfdtFoMiKhJmSNHBSkK7vFTeYgg0v2cQ2+vL38lcIFX4Oh+QCzvNF/AXoDVlQtVtSqfQxRVG79Zqio5p12gHFktlfV7reCBvVIhyxc2LlYUkrq4DHzkxNY5c9OGSHXSle9YsO3F1J5ip18f6gPq4xFmo6dVoJodZm9N0YMKCkZ4k1qJDESsJBk2ujDPmQQeMjJX3FnDXYYB182ZCGQzXfzlPDC29cWVgDZEXNHuYrOLmJTmYtLZ4WkdUhLLlt5XsdoKWqlWpbegyYtGZgeZNRtOOdN6ybOPJqmYFd2qRtb4sYPniGJDOGhx4VodXAjT09omhQJpE6wlZbRWDvKC55R2d/CSPHJscEiuudb+1SG2uA/oik/WQ== username@domainname
```
>>>>>>> 5be4f26d

If you copy and paste the contents of the public key file to use in the Azure portal or a Resource Manager template, make sure you don't copy any trailing whitespace. To copy a public key in macOS, you can pipe the public key file to **pbcopy**. Similarly in Linux, you can pipe the public key file to programs such as **xclip**.

The public key that you place on your Linux VM in Azure is by default stored in ~/.ssh/id_rsa.pub, unless you specified a different location when you created the key pair. To use the [Azure CLI 2.0](/cli/azure) to create your VM with an existing public key, specify the value and optionally the location of this public key using the [az vm create](/cli/azure/vm#az-vm-create) command with the `--ssh-key-value` option. In the following command, replace *VMname*, *RGname*, and *keyFile* with your own values:

```azurecli
az vm create --name VMname --resource-group RGname --ssh-key-value @keyFile
```

## SSH into your VM

With the public key deployed on your Azure VM, and the private key on your local system, SSH into your VM using the IP address or DNS name of your VM. In the following command, replace *azureuser* and *myvm.westus.cloudapp.azure.com* with the administrator user name and the fully qualified domain name (or IP address):

```bash
ssh azureuser@myvm.westus.cloudapp.azure.com
```

If you specified a passphrase when you created your key pair, enter that passphrase when prompted during the login process. The VM is added to your ~/.ssh/known_hosts file, and you won't be asked to connect again until either the public key on your Azure VM changes or the server name is removed from ~/.ssh/known_hosts.

## Next steps

* For more information on working with SSH key pairs, see [Detailed steps to create and manage SSH key pairs](create-ssh-keys-detailed.md).

* If you have difficulties with SSH connections to Azure VMs, see [Troubleshoot SSH connections to an Azure Linux VM](troubleshoot-ssh-connection.md).
<|MERGE_RESOLUTION|>--- conflicted
+++ resolved
@@ -1,101 +1,93 @@
----
-title: Create and use an SSH key pair for Linux VMs in Azure | Microsoft Docs
-description: How to create and use an SSH public-private key pair for Linux VMs in Azure to improve the security of the authentication process.
-services: virtual-machines-linux
-documentationcenter: ''
-author: cynthn
-manager: jeconnoc
-editor: ''
-tags: azure-resource-manager
-
-ms.assetid: 34ae9482-da3e-4b2d-9d0d-9d672aa42498
-ms.service: virtual-machines-linux
-ms.workload: infrastructure-services
-ms.tgt_pltfrm: vm-linux
-ms.devlang: na
-ms.topic: article
-ms.date: 09/11/2018
-ms.author: cynthn
-
----
-
-# Quick steps: Create and use an SSH public-private key pair for Linux VMs in Azure
-
-With a secure shell (SSH) key pair, you can create virtual machines (VMs) in Azure that use SSH keys for authentication, eliminating the need for passwords to log in. This article shows you how to quickly generate and use an SSH public-private key file pair for Linux VMs. You can complete these steps with the Azure Cloud Shell, a macOS or Linux host, the Windows Subsystem for Linux, and other tools that support OpenSSH. 
-
-> [!NOTE]
-> VMs created using SSH keys are by default configured with passwords disabled, which greatly increases the difficulty of brute-force guessing attacks. 
-
-For more background and examples, see [Detailed steps to create SSH key pairs](create-ssh-keys-detailed.md).
-
-For additional ways to generate and use SSH keys on a Windows computer, see [How to use SSH keys with Windows on Azure](ssh-from-windows.md).
-
-[!INCLUDE [virtual-machines-common-ssh-support](../../../includes/virtual-machines-common-ssh-support.md)]
-
-## Create an SSH key pair
-
-Use the `ssh-keygen` command to generate SSH public and private key files. By default, these files are created in the ~/.ssh directory. You can specify a different location, and an optional password (*passphrase*) to access the private key file. If an SSH key pair with the same name exists in the given location, those files are overwritten.
-
-The following command creates an SSH key pair using RSA encryption and a bit length of 2048:
-
-```bash
-ssh-keygen -t rsa -b 2048
-```
-
-<<<<<<< HEAD
-If you use the [Azure CLI](/cli/azure) to create your VM, you can optionally generate SSH public and private key files by running the [az vm create](/cli/azure/vm#az_vm_create) command with the `--generate-ssh-keys` option. The keys are stored in the ~/.ssh directory. Note that this command option does not overwrite keys if they already exist in that location.
-=======
-If you use the [Azure CLI 2.0](/cli/azure) to create your VM with the [az vm create](/cli/azure/vm#az-vm-create) command, you can optionally generate SSH public and private key files using the `--generate-ssh-keys` option. The key files are stored in the ~/.ssh directory unless specified otherwise with the `--ssh-dest-key-path` option. The `--generate-ssh-keys` option will not overwrite existing key files, instead returning an error. In the following command, replace *VMname* and *RGname* with your own values:
->>>>>>> 5be4f26d
-
-```azurecli
-az vm create --name VMname --resource-group RGname --generate-ssh-keys 
-```
-
-## Provide an SSH public key when deploying a VM
-
-To create a Linux VM that uses SSH keys for authentication, specify your SSH public key when creating the VM using the Azure portal, Azure CLI, Azure Resource Manager templates, or other methods:
-
-* [Create a Linux virtual machine with the Azure portal](quick-create-portal.md?toc=%2fazure%2fvirtual-machines%2flinux%2ftoc.json)
-* [Create a Linux virtual machine with the Azure CLI](quick-create-cli.md?toc=%2fazure%2fvirtual-machines%2flinux%2ftoc.json)
-* [Create a Linux VM using an Azure template](create-ssh-secured-vm-from-template.md?toc=%2fazure%2fvirtual-machines%2flinux%2ftoc.json)
-
-If you're not familiar with the format of an SSH public key, you can display your public key with the following `cat` command, replacing `~/.ssh/id_rsa.pub` with the path and filename of your own public key file if needed:
-
-```bash
-cat ~/.ssh/id_rsa.pub
-```
-
-A typical public key value looks like this:
-
-<<<<<<< HEAD
-The public key that you place on your Linux VM in Azure is by default stored in `~/.ssh/id_rsa.pub`, unless you changed the location when you created the keys. If you use the [Azure CLI](/cli/azure) to create your VM with an existing public key, specify the value or location of this public key by running the [az vm create](/cli/azure/vm#az_vm_create) command with the `--ssh-key-value` option. 
-=======
-```
-ssh-rsa AAAAB3NzaC1yc2EAABADAQABAAACAQC1/KanayNr+Q7ogR5mKnGpKWRBQU7F3Jjhn7utdf7Z2iUFykaYx+MInSnT3XdnBRS8KhC0IP8ptbngIaNOWd6zM8hB6UrcRTlTpwk/SuGMw1Vb40xlEFphBkVEUgBolOoANIEXriAMvlDMZsgvnMFiQ12tD/u14cxy1WNEMAftey/vX3Fgp2vEq4zHXEliY/sFZLJUJzcRUI0MOfHXAuCjg/qyqqbIuTDFyfg8k0JTtyGFEMQhbXKcuP2yGx1uw0ice62LRzr8w0mszftXyMik1PnshRXbmE2xgINYg5xo/ra3mq2imwtOKJpfdtFoMiKhJmSNHBSkK7vFTeYgg0v2cQ2+vL38lcIFX4Oh+QCzvNF/AXoDVlQtVtSqfQxRVG79Zqio5p12gHFktlfV7reCBvVIhyxc2LlYUkrq4DHzkxNY5c9OGSHXSle9YsO3F1J5ip18f6gPq4xFmo6dVoJodZm9N0YMKCkZ4k1qJDESsJBk2ujDPmQQeMjJX3FnDXYYB182ZCGQzXfzlPDC29cWVgDZEXNHuYrOLmJTmYtLZ4WkdUhLLlt5XsdoKWqlWpbegyYtGZgeZNRtOOdN6ybOPJqmYFd2qRtb4sYPniGJDOGhx4VodXAjT09omhQJpE6wlZbRWDvKC55R2d/CSPHJscEiuudb+1SG2uA/oik/WQ== username@domainname
-```
->>>>>>> 5be4f26d
-
-If you copy and paste the contents of the public key file to use in the Azure portal or a Resource Manager template, make sure you don't copy any trailing whitespace. To copy a public key in macOS, you can pipe the public key file to **pbcopy**. Similarly in Linux, you can pipe the public key file to programs such as **xclip**.
-
-The public key that you place on your Linux VM in Azure is by default stored in ~/.ssh/id_rsa.pub, unless you specified a different location when you created the key pair. To use the [Azure CLI 2.0](/cli/azure) to create your VM with an existing public key, specify the value and optionally the location of this public key using the [az vm create](/cli/azure/vm#az-vm-create) command with the `--ssh-key-value` option. In the following command, replace *VMname*, *RGname*, and *keyFile* with your own values:
-
-```azurecli
-az vm create --name VMname --resource-group RGname --ssh-key-value @keyFile
-```
-
-## SSH into your VM
-
-With the public key deployed on your Azure VM, and the private key on your local system, SSH into your VM using the IP address or DNS name of your VM. In the following command, replace *azureuser* and *myvm.westus.cloudapp.azure.com* with the administrator user name and the fully qualified domain name (or IP address):
-
-```bash
-ssh azureuser@myvm.westus.cloudapp.azure.com
-```
-
-If you specified a passphrase when you created your key pair, enter that passphrase when prompted during the login process. The VM is added to your ~/.ssh/known_hosts file, and you won't be asked to connect again until either the public key on your Azure VM changes or the server name is removed from ~/.ssh/known_hosts.
-
-## Next steps
-
-* For more information on working with SSH key pairs, see [Detailed steps to create and manage SSH key pairs](create-ssh-keys-detailed.md).
-
-* If you have difficulties with SSH connections to Azure VMs, see [Troubleshoot SSH connections to an Azure Linux VM](troubleshoot-ssh-connection.md).
+---
+title: Create and use an SSH key pair for Linux VMs in Azure | Microsoft Docs
+description: How to create and use an SSH public-private key pair for Linux VMs in Azure to improve the security of the authentication process.
+services: virtual-machines-linux
+documentationcenter: ''
+author: cynthn
+manager: jeconnoc
+editor: ''
+tags: azure-resource-manager
+
+ms.assetid: 34ae9482-da3e-4b2d-9d0d-9d672aa42498
+ms.service: virtual-machines-linux
+ms.workload: infrastructure-services
+ms.tgt_pltfrm: vm-linux
+ms.devlang: na
+ms.topic: article
+ms.date: 09/11/2018
+ms.author: cynthn
+
+---
+
+# Quick steps: Create and use an SSH public-private key pair for Linux VMs in Azure
+
+With a secure shell (SSH) key pair, you can create virtual machines (VMs) in Azure that use SSH keys for authentication, eliminating the need for passwords to log in. This article shows you how to quickly generate and use an SSH public-private key file pair for Linux VMs. You can complete these steps with the Azure Cloud Shell, a macOS or Linux host, the Windows Subsystem for Linux, and other tools that support OpenSSH. 
+
+> [!NOTE]
+> VMs created using SSH keys are by default configured with passwords disabled, which greatly increases the difficulty of brute-force guessing attacks. 
+
+For more background and examples, see [Detailed steps to create SSH key pairs](create-ssh-keys-detailed.md).
+
+For additional ways to generate and use SSH keys on a Windows computer, see [How to use SSH keys with Windows on Azure](ssh-from-windows.md).
+
+[!INCLUDE [virtual-machines-common-ssh-support](../../../includes/virtual-machines-common-ssh-support.md)]
+
+## Create an SSH key pair
+
+Use the `ssh-keygen` command to generate SSH public and private key files. By default, these files are created in the ~/.ssh directory. You can specify a different location, and an optional password (*passphrase*) to access the private key file. If an SSH key pair with the same name exists in the given location, those files are overwritten.
+
+The following command creates an SSH key pair using RSA encryption and a bit length of 2048:
+
+```bash
+ssh-keygen -t rsa -b 2048
+```
+
+If you use the [Azure CLI](/cli/azure) to create your VM with the [az vm create](/cli/azure/vm#az-vm-create) command, you can optionally generate SSH public and private key files using the `--generate-ssh-keys` option. The key files are stored in the ~/.ssh directory unless specified otherwise with the `--ssh-dest-key-path` option. The `--generate-ssh-keys` option will not overwrite existing key files, instead returning an error. In the following command, replace *VMname* and *RGname* with your own values:
+
+```azurecli
+az vm create --name VMname --resource-group RGname --generate-ssh-keys 
+```
+
+## Provide an SSH public key when deploying a VM
+
+To create a Linux VM that uses SSH keys for authentication, specify your SSH public key when creating the VM using the Azure portal, Azure CLI, Azure Resource Manager templates, or other methods:
+
+* [Create a Linux virtual machine with the Azure portal](quick-create-portal.md?toc=%2fazure%2fvirtual-machines%2flinux%2ftoc.json)
+* [Create a Linux virtual machine with the Azure CLI](quick-create-cli.md?toc=%2fazure%2fvirtual-machines%2flinux%2ftoc.json)
+* [Create a Linux VM using an Azure template](create-ssh-secured-vm-from-template.md?toc=%2fazure%2fvirtual-machines%2flinux%2ftoc.json)
+
+If you're not familiar with the format of an SSH public key, you can display your public key with the following `cat` command, replacing `~/.ssh/id_rsa.pub` with the path and filename of your own public key file if needed:
+
+```bash
+cat ~/.ssh/id_rsa.pub
+```
+
+A typical public key value looks like this:
+
+```
+ssh-rsa AAAAB3NzaC1yc2EAABADAQABAAACAQC1/KanayNr+Q7ogR5mKnGpKWRBQU7F3Jjhn7utdf7Z2iUFykaYx+MInSnT3XdnBRS8KhC0IP8ptbngIaNOWd6zM8hB6UrcRTlTpwk/SuGMw1Vb40xlEFphBkVEUgBolOoANIEXriAMvlDMZsgvnMFiQ12tD/u14cxy1WNEMAftey/vX3Fgp2vEq4zHXEliY/sFZLJUJzcRUI0MOfHXAuCjg/qyqqbIuTDFyfg8k0JTtyGFEMQhbXKcuP2yGx1uw0ice62LRzr8w0mszftXyMik1PnshRXbmE2xgINYg5xo/ra3mq2imwtOKJpfdtFoMiKhJmSNHBSkK7vFTeYgg0v2cQ2+vL38lcIFX4Oh+QCzvNF/AXoDVlQtVtSqfQxRVG79Zqio5p12gHFktlfV7reCBvVIhyxc2LlYUkrq4DHzkxNY5c9OGSHXSle9YsO3F1J5ip18f6gPq4xFmo6dVoJodZm9N0YMKCkZ4k1qJDESsJBk2ujDPmQQeMjJX3FnDXYYB182ZCGQzXfzlPDC29cWVgDZEXNHuYrOLmJTmYtLZ4WkdUhLLlt5XsdoKWqlWpbegyYtGZgeZNRtOOdN6ybOPJqmYFd2qRtb4sYPniGJDOGhx4VodXAjT09omhQJpE6wlZbRWDvKC55R2d/CSPHJscEiuudb+1SG2uA/oik/WQ== username@domainname
+```
+
+If you copy and paste the contents of the public key file to use in the Azure portal or a Resource Manager template, make sure you don't copy any trailing whitespace. To copy a public key in macOS, you can pipe the public key file to **pbcopy**. Similarly in Linux, you can pipe the public key file to programs such as **xclip**.
+
+The public key that you place on your Linux VM in Azure is by default stored in ~/.ssh/id_rsa.pub, unless you specified a different location when you created the key pair. To use the [Azure CLI 2.0](/cli/azure) to create your VM with an existing public key, specify the value and optionally the location of this public key using the [az vm create](/cli/azure/vm#az-vm-create) command with the `--ssh-key-value` option. In the following command, replace *VMname*, *RGname*, and *keyFile* with your own values:
+
+```azurecli
+az vm create --name VMname --resource-group RGname --ssh-key-value @keyFile
+```
+
+## SSH into your VM
+
+With the public key deployed on your Azure VM, and the private key on your local system, SSH into your VM using the IP address or DNS name of your VM. In the following command, replace *azureuser* and *myvm.westus.cloudapp.azure.com* with the administrator user name and the fully qualified domain name (or IP address):
+
+```bash
+ssh azureuser@myvm.westus.cloudapp.azure.com
+```
+
+If you specified a passphrase when you created your key pair, enter that passphrase when prompted during the login process. The VM is added to your ~/.ssh/known_hosts file, and you won't be asked to connect again until either the public key on your Azure VM changes or the server name is removed from ~/.ssh/known_hosts.
+
+## Next steps
+
+* For more information on working with SSH key pairs, see [Detailed steps to create and manage SSH key pairs](create-ssh-keys-detailed.md).
+
+* If you have difficulties with SSH connections to Azure VMs, see [Troubleshoot SSH connections to an Azure Linux VM](troubleshoot-ssh-connection.md).