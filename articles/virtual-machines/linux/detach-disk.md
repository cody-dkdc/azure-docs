---
title: Detach a data disk from a Linux VM - Azure| Microsoft Docs
description: Learn to detach a data disk from a virtual machine in Azure using Azure CLI or the Azure portal.
services: virtual-machines-linux
documentationcenter: ''
author: roygara
manager: twooley
editor: ''
tags: azure-service-management

ms.assetid: 
ms.service: virtual-machines-linux
ms.workload: infrastructure-services
ms.tgt_pltfrm: vm-windows
ms.devlang: azurecli
ms.topic: article
ms.date: 07/18/2018
<<<<<<< HEAD
ms.author: cynthn
=======
ms.author: rogarana
>>>>>>> 6a383dfd
ms.subservice: disks

---
# How to detach a data disk from a Linux virtual machine

When you no longer need a data disk that's attached to a virtual machine, you can easily detach it. This removes the disk from the virtual machine, but doesn't remove it from storage. In this article, we are working with an Ubuntu LTS 16.04 distribution. If you are using a different distribution, the instructions for unmounting the disk might be different.

> [!WARNING]
> If you detach a disk it is not automatically deleted. If you have subscribed to Premium storage, you will continue to incur storage charges for the disk. For more information, see [Pricing and Billing when using Premium Storage](https://azure.microsoft.com/pricing/details/storage/page-blobs/).

If you want to use the existing data on the disk again, you can reattach it to the same virtual machine, or another one.  


## Connect to the VM to unmount the disk

Before you can detach the disk using either CLI or the portal, you need to unmount the disk and removed references to if from your fstab file.

Connect to the VM. In this example, the public IP address of the VM is *10.0.1.4* with the username *azureuser*: 

```bash
ssh azureuser@10.0.1.4
```

First, find the data disk that you want to detach. The following example uses dmesg to filter on SCSI disks:

```bash
dmesg | grep SCSI
```

The output is similar to the following example:

```bash
[    0.294784] SCSI subsystem initialized
[    0.573458] Block layer SCSI generic (bsg) driver version 0.4 loaded (major 252)
[    7.110271] sd 2:0:0:0: [sda] Attached SCSI disk
[    8.079653] sd 3:0:1:0: [sdb] Attached SCSI disk
[ 1828.162306] sd 5:0:0:0: [sdc] Attached SCSI disk
```

Here, *sdc* is the disk that we want to detach. You also should grab the UUID of the disk.

```bash
sudo -i blkid
```

The output looks similar to the following example:

```bash
/dev/sda1: UUID="11111111-1b1b-1c1c-1d1d-1e1e1e1e1e1e" TYPE="ext4"
/dev/sdb1: UUID="22222222-2b2b-2c2c-2d2d-2e2e2e2e2e2e" TYPE="ext4"
/dev/sdc1: UUID="33333333-3b3b-3c3c-3d3d-3e3e3e3e3e3e" TYPE="ext4"
```


Edit the */etc/fstab* file to remove references to the disk. 

> [!NOTE]
> Improperly editing the **/etc/fstab** file could result in an unbootable system. If unsure, refer to the distribution's documentation for information on how to properly edit this file. It is also recommended that a backup of the /etc/fstab file is created before editing.

Open the */etc/fstab* file in a text editor as follows:

```bash
sudo vi /etc/fstab
```

In this example, the following line needs to be deleted from the */etc/fstab* file:

```bash
UUID=33333333-3b3b-3c3c-3d3d-3e3e3e3e3e3e   /datadrive   ext4   defaults,nofail   1   2
```

Use `umount` to unmount the disk. The following example unmounts the */dev/sdc1* partition from the */datadrive* mount point:

```bash
sudo umount /dev/sdc1 /datadrive
```


## Detach a data disk using Azure CLI 

This example detaches the *myDataDisk* disk from VM named *myVM* in *myResourceGroup*.

```azurecli
az vm disk detach \
    -g myResourceGroup \
	--vm-name myVm \
	-n myDataDisk
```

The disk stays in storage but is no longer attached to a virtual machine.


## Detach a data disk using the portal

1. In the left menu, select **Virtual Machines**.
2. Select the virtual machine that has the data disk you want to detach and click **Stop** to deallocate the VM.
3. In the virtual machine pane, select **Disks**.
4. At the top of the **Disks** pane, select **Edit**.
5. In the **Disks** pane, to the far right of the data disk that you would like to detach, click the ![Detach button image](./media/detach-disk/detach.png) detach button.
5. After the disk has been removed, click Save on the top of the pane.
6. In the virtual machine pane, click **Overview** and then click the **Start** button at the top of the pane to restart the VM.

The disk stays in storage but is no longer attached to a virtual machine.



## Next steps
If you want to reuse the data disk, you can just [attach it to another VM](add-disk.md?toc=%2fazure%2fvirtual-machines%2flinux%2ftoc.json).

<|MERGE_RESOLUTION|>--- conflicted
+++ resolved
@@ -1,131 +1,127 @@
----
-title: Detach a data disk from a Linux VM - Azure| Microsoft Docs
-description: Learn to detach a data disk from a virtual machine in Azure using Azure CLI or the Azure portal.
-services: virtual-machines-linux
-documentationcenter: ''
-author: roygara
-manager: twooley
-editor: ''
-tags: azure-service-management
-
-ms.assetid: 
-ms.service: virtual-machines-linux
-ms.workload: infrastructure-services
-ms.tgt_pltfrm: vm-windows
-ms.devlang: azurecli
-ms.topic: article
-ms.date: 07/18/2018
-<<<<<<< HEAD
-ms.author: cynthn
-=======
-ms.author: rogarana
->>>>>>> 6a383dfd
-ms.subservice: disks
-
----
-# How to detach a data disk from a Linux virtual machine
-
-When you no longer need a data disk that's attached to a virtual machine, you can easily detach it. This removes the disk from the virtual machine, but doesn't remove it from storage. In this article, we are working with an Ubuntu LTS 16.04 distribution. If you are using a different distribution, the instructions for unmounting the disk might be different.
-
-> [!WARNING]
-> If you detach a disk it is not automatically deleted. If you have subscribed to Premium storage, you will continue to incur storage charges for the disk. For more information, see [Pricing and Billing when using Premium Storage](https://azure.microsoft.com/pricing/details/storage/page-blobs/).
-
-If you want to use the existing data on the disk again, you can reattach it to the same virtual machine, or another one.  
-
-
-## Connect to the VM to unmount the disk
-
-Before you can detach the disk using either CLI or the portal, you need to unmount the disk and removed references to if from your fstab file.
-
-Connect to the VM. In this example, the public IP address of the VM is *10.0.1.4* with the username *azureuser*: 
-
-```bash
-ssh azureuser@10.0.1.4
-```
-
-First, find the data disk that you want to detach. The following example uses dmesg to filter on SCSI disks:
-
-```bash
-dmesg | grep SCSI
-```
-
-The output is similar to the following example:
-
-```bash
-[    0.294784] SCSI subsystem initialized
-[    0.573458] Block layer SCSI generic (bsg) driver version 0.4 loaded (major 252)
-[    7.110271] sd 2:0:0:0: [sda] Attached SCSI disk
-[    8.079653] sd 3:0:1:0: [sdb] Attached SCSI disk
-[ 1828.162306] sd 5:0:0:0: [sdc] Attached SCSI disk
-```
-
-Here, *sdc* is the disk that we want to detach. You also should grab the UUID of the disk.
-
-```bash
-sudo -i blkid
-```
-
-The output looks similar to the following example:
-
-```bash
-/dev/sda1: UUID="11111111-1b1b-1c1c-1d1d-1e1e1e1e1e1e" TYPE="ext4"
-/dev/sdb1: UUID="22222222-2b2b-2c2c-2d2d-2e2e2e2e2e2e" TYPE="ext4"
-/dev/sdc1: UUID="33333333-3b3b-3c3c-3d3d-3e3e3e3e3e3e" TYPE="ext4"
-```
-
-
-Edit the */etc/fstab* file to remove references to the disk. 
-
-> [!NOTE]
-> Improperly editing the **/etc/fstab** file could result in an unbootable system. If unsure, refer to the distribution's documentation for information on how to properly edit this file. It is also recommended that a backup of the /etc/fstab file is created before editing.
-
-Open the */etc/fstab* file in a text editor as follows:
-
-```bash
-sudo vi /etc/fstab
-```
-
-In this example, the following line needs to be deleted from the */etc/fstab* file:
-
-```bash
-UUID=33333333-3b3b-3c3c-3d3d-3e3e3e3e3e3e   /datadrive   ext4   defaults,nofail   1   2
-```
-
-Use `umount` to unmount the disk. The following example unmounts the */dev/sdc1* partition from the */datadrive* mount point:
-
-```bash
-sudo umount /dev/sdc1 /datadrive
-```
-
-
-## Detach a data disk using Azure CLI 
-
-This example detaches the *myDataDisk* disk from VM named *myVM* in *myResourceGroup*.
-
-```azurecli
-az vm disk detach \
-    -g myResourceGroup \
-	--vm-name myVm \
-	-n myDataDisk
-```
-
-The disk stays in storage but is no longer attached to a virtual machine.
-
-
-## Detach a data disk using the portal
-
-1. In the left menu, select **Virtual Machines**.
-2. Select the virtual machine that has the data disk you want to detach and click **Stop** to deallocate the VM.
-3. In the virtual machine pane, select **Disks**.
-4. At the top of the **Disks** pane, select **Edit**.
-5. In the **Disks** pane, to the far right of the data disk that you would like to detach, click the ![Detach button image](./media/detach-disk/detach.png) detach button.
-5. After the disk has been removed, click Save on the top of the pane.
-6. In the virtual machine pane, click **Overview** and then click the **Start** button at the top of the pane to restart the VM.
-
-The disk stays in storage but is no longer attached to a virtual machine.
-
-
-
-## Next steps
-If you want to reuse the data disk, you can just [attach it to another VM](add-disk.md?toc=%2fazure%2fvirtual-machines%2flinux%2ftoc.json).
-
+---
+title: Detach a data disk from a Linux VM - Azure| Microsoft Docs
+description: Learn to detach a data disk from a virtual machine in Azure using Azure CLI or the Azure portal.
+services: virtual-machines-linux
+documentationcenter: ''
+author: roygara
+manager: twooley
+editor: ''
+tags: azure-service-management
+
+ms.assetid: 
+ms.service: virtual-machines-linux
+ms.workload: infrastructure-services
+ms.tgt_pltfrm: vm-windows
+ms.devlang: azurecli
+ms.topic: article
+ms.date: 07/18/2018
+ms.author: rogarana
+ms.subservice: disks
+
+---
+# How to detach a data disk from a Linux virtual machine
+
+When you no longer need a data disk that's attached to a virtual machine, you can easily detach it. This removes the disk from the virtual machine, but doesn't remove it from storage. In this article, we are working with an Ubuntu LTS 16.04 distribution. If you are using a different distribution, the instructions for unmounting the disk might be different.
+
+> [!WARNING]
+> If you detach a disk it is not automatically deleted. If you have subscribed to Premium storage, you will continue to incur storage charges for the disk. For more information, see [Pricing and Billing when using Premium Storage](https://azure.microsoft.com/pricing/details/storage/page-blobs/).
+
+If you want to use the existing data on the disk again, you can reattach it to the same virtual machine, or another one.  
+
+
+## Connect to the VM to unmount the disk
+
+Before you can detach the disk using either CLI or the portal, you need to unmount the disk and removed references to if from your fstab file.
+
+Connect to the VM. In this example, the public IP address of the VM is *10.0.1.4* with the username *azureuser*: 
+
+```bash
+ssh azureuser@10.0.1.4
+```
+
+First, find the data disk that you want to detach. The following example uses dmesg to filter on SCSI disks:
+
+```bash
+dmesg | grep SCSI
+```
+
+The output is similar to the following example:
+
+```bash
+[    0.294784] SCSI subsystem initialized
+[    0.573458] Block layer SCSI generic (bsg) driver version 0.4 loaded (major 252)
+[    7.110271] sd 2:0:0:0: [sda] Attached SCSI disk
+[    8.079653] sd 3:0:1:0: [sdb] Attached SCSI disk
+[ 1828.162306] sd 5:0:0:0: [sdc] Attached SCSI disk
+```
+
+Here, *sdc* is the disk that we want to detach. You also should grab the UUID of the disk.
+
+```bash
+sudo -i blkid
+```
+
+The output looks similar to the following example:
+
+```bash
+/dev/sda1: UUID="11111111-1b1b-1c1c-1d1d-1e1e1e1e1e1e" TYPE="ext4"
+/dev/sdb1: UUID="22222222-2b2b-2c2c-2d2d-2e2e2e2e2e2e" TYPE="ext4"
+/dev/sdc1: UUID="33333333-3b3b-3c3c-3d3d-3e3e3e3e3e3e" TYPE="ext4"
+```
+
+
+Edit the */etc/fstab* file to remove references to the disk. 
+
+> [!NOTE]
+> Improperly editing the **/etc/fstab** file could result in an unbootable system. If unsure, refer to the distribution's documentation for information on how to properly edit this file. It is also recommended that a backup of the /etc/fstab file is created before editing.
+
+Open the */etc/fstab* file in a text editor as follows:
+
+```bash
+sudo vi /etc/fstab
+```
+
+In this example, the following line needs to be deleted from the */etc/fstab* file:
+
+```bash
+UUID=33333333-3b3b-3c3c-3d3d-3e3e3e3e3e3e   /datadrive   ext4   defaults,nofail   1   2
+```
+
+Use `umount` to unmount the disk. The following example unmounts the */dev/sdc1* partition from the */datadrive* mount point:
+
+```bash
+sudo umount /dev/sdc1 /datadrive
+```
+
+
+## Detach a data disk using Azure CLI 
+
+This example detaches the *myDataDisk* disk from VM named *myVM* in *myResourceGroup*.
+
+```azurecli
+az vm disk detach \
+    -g myResourceGroup \
+	--vm-name myVm \
+	-n myDataDisk
+```
+
+The disk stays in storage but is no longer attached to a virtual machine.
+
+
+## Detach a data disk using the portal
+
+1. In the left menu, select **Virtual Machines**.
+2. Select the virtual machine that has the data disk you want to detach and click **Stop** to deallocate the VM.
+3. In the virtual machine pane, select **Disks**.
+4. At the top of the **Disks** pane, select **Edit**.
+5. In the **Disks** pane, to the far right of the data disk that you would like to detach, click the ![Detach button image](./media/detach-disk/detach.png) detach button.
+5. After the disk has been removed, click Save on the top of the pane.
+6. In the virtual machine pane, click **Overview** and then click the **Start** button at the top of the pane to restart the VM.
+
+The disk stays in storage but is no longer attached to a virtual machine.
+
+
+
+## Next steps
+If you want to reuse the data disk, you can just [attach it to another VM](add-disk.md?toc=%2fazure%2fvirtual-machines%2flinux%2ftoc.json).
+