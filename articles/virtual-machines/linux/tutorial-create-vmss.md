---
title: Create a Virtual Machine Scale Sets for Linux in Azure | Microsoft Docs
description: Create and deploy a highly available application on Linux VMs using a virtual machine scale set
services: virtual-machine-scale-sets
documentationcenter: ''
author: iainfoulds
manager: timlt
editor: ''
tags: ''

ms.assetid: ''
ms.service: virtual-machine-scale-sets
ms.workload: infrastructure-services
ms.tgt_pltfrm: na
ms.devlang: azurecli
ms.topic: article
ms.date: 08/11/2017
ms.author: iainfou
---

# Create a Virtual Machine Scale Set and deploy a highly available app on Linux
A virtual machine scale set allows you to deploy and manage a set of identical, auto-scaling virtual machines. You can scale the number of VMs in the scale set manually, or define rules to autoscale based on CPU usage, memory demand, or network traffic. In this tutorial, you deploy a virtual machine scale set in Azure. You learn how to:

> [!div class="checklist"]
> * Use cloud-init to create an app to scale
> * Create a virtual machine scale set
> * Increase or decrease the number of instances in a scale set
> * View connection info for scale set instances
> * Use data disks in a scale set


[!INCLUDE [cloud-shell-try-it.md](../../../includes/cloud-shell-try-it.md)]

If you choose to install and use the CLI locally, this tutorial requires that you are running the Azure CLI version 2.0.4 or later. Run `az --version` to find the version. If you need to install or upgrade, see [Install Azure CLI 2.0]( /cli/azure/install-azure-cli). 

## Scale Set overview
A virtual machine scale set allows you to deploy and manage a set of identical, auto-scaling virtual machines. Scale sets use the same components as you learned about in the previous tutorial to [Create highly available VMs](tutorial-availability-sets.md). VMs in a scale set are created in an availability set and distributed across logic fault and update domains.

VMs are created as needed in a scale set. You define autoscale rules to control how and when VMs are added or removed from the scale set. These rules can trigger based on metrics such as CPU load, memory usage, or network traffic.

Scale sets support up to 1,000 VMs when you use an Azure platform image. For production workloads, you may wish to [Create a custom VM image](tutorial-custom-images.md). You can create up to 100 VMs in a scale set when using a custom image.


## Create an app to scale
For production use, you may wish to [Create a custom VM image](tutorial-custom-images.md) that includes your application installed and configured. For this tutorial, lets customize the VMs on first boot to quickly see a scale set in action.

In a previous tutorial, you learned [How to customize a Linux virtual machine on first boot](tutorial-automate-vm-deployment.md) with cloud-init. You can use the same cloud-init configuration file to install NGINX and run a simple 'Hello World' Node.js app. 

In your current shell, create a file named *cloud-init.txt* and paste the following configuration. For example, create the file in the Cloud Shell not on your local machine. Enter `sensible-editor cloud-init.txt` to create the file and see a list of available editors. Make sure that the whole cloud-init file is copied correctly, especially the first line:

```yaml
#cloud-config
package_upgrade: true
packages:
  - nginx
  - nodejs
  - npm
write_files:
  - owner: www-data:www-data
  - path: /etc/nginx/sites-available/default
    content: |
      server {
        listen 80;
        location / {
          proxy_pass http://localhost:3000;
          proxy_http_version 1.1;
          proxy_set_header Upgrade $http_upgrade;
          proxy_set_header Connection keep-alive;
          proxy_set_header Host $host;
          proxy_cache_bypass $http_upgrade;
        }
      }
  - owner: azureuser:azureuser
  - path: /home/azureuser/myapp/index.js
    content: |
      var express = require('express')
      var app = express()
      var os = require('os');
      app.get('/', function (req, res) {
        res.send('Hello World from host ' + os.hostname() + '!')
      })
      app.listen(3000, function () {
        console.log('Hello world app listening on port 3000!')
      })
runcmd:
  - service nginx restart
  - cd "/home/azureuser/myapp"
  - npm init
  - npm install express -y
  - nodejs index.js
```


## Create a scale set
Before you can create a scale set, create a resource group with [az group create](/cli/azure/group#create). The following example creates a resource group named *myResourceGroupScaleSet* in the *eastus* location:

```azurecli-interactive 
az group create --name myResourceGroupScaleSet --location eastus
```

Now create a virtual machine scale set with [az vmss create](/cli/azure/vmss#create). The following example creates a scale set named *myScaleSet*, uses the cloud-init file to customize the VM, and generates SSH keys if they do not exist:

```azurecli-interactive 
az vmss create \
  --resource-group myResourceGroupScaleSet \
  --name myScaleSet \
  --image UbuntuLTS \
  --upgrade-policy-mode automatic \
  --custom-data cloud-init.txt \
  --admin-username azureuser \
  --generate-ssh-keys      
```

It takes a few minutes to create and configure all the scale set resources and VMs. There are background tasks that continue to run after the Azure CLI returns you to the prompt. It may be another couple of minutes before you can access the app.


## Allow web traffic
A load balancer was created automatically as part of the virtual machine scale set. The load balancer distributes traffic across a set of defined VMs using load balancer rules. You can learn more about load balancer concepts and configuration in the next tutorial, [How to load balance virtual machines in Azure](tutorial-load-balancer.md).

To allow traffic to reach the web app, create a rule with [az network lb rule create](/cli/azure/network/lb/rule#create). The following example creates a rule named *myLoadBalancerRuleWeb*:

```azurecli-interactive 
az network lb rule create \
  --resource-group myResourceGroupScaleSet \
  --name myLoadBalancerRuleWeb \
  --lb-name myScaleSetLB \
  --backend-pool-name myScaleSetLBBEPool \
  --backend-port 80 \
  --frontend-ip-name loadBalancerFrontEnd \
  --frontend-port 80 \
  --protocol tcp
```

## Test your app
To see your Node.js app on the web, obtain the public IP address of your load balancer with [az network public-ip show](/cli/azure/network/public-ip#show). The following example obtains the IP address for *myScaleSetLBPublicIP* created as part of the scale set:

```azurecli-interactive 
az network public-ip show \
    --resource-group myResourceGroupScaleSet \
    --name myScaleSetLBPublicIP \
    --query [ipAddress] \
    --output tsv
```

Enter the public IP address in to a web browser. The app is displayed, including the hostname of the VM that the load balancer distributed traffic to:

![Running Node.js app](./media/tutorial-create-vmss/running-nodejs-app.png)

To see the scale set in action, you can force-refresh your web browser to see the load balancer distribute traffic across all the VMs running your app.


## Management tasks
Throughout the lifecycle of the scale set, you may need to run one or more management tasks. Additionally, you may want to create scripts that automate various lifecycle-tasks. The Azure CLI 2.0 provides a quick way to do those tasks. Here are a few common tasks.

### View VMs in a scale set
To view a list of VMs running in your scale set, use [az vmss list-instances](/cli/azure/vmss#list-instances) as follows:

```azurecli-interactive 
az vmss list-instances \
  --resource-group myResourceGroupScaleSet \
  --name myScaleSet \
  --output table
```

The output is similar to the following example:

```azurecli-interactive 
  InstanceId  LatestModelApplied    Location    Name          ProvisioningState    ResourceGroup            VmId
------------  --------------------  ----------  ------------  -------------------  -----------------------  ------------------------------------
           1  True                  eastus      myScaleSet_1  Succeeded            MYRESOURCEGROUPSCALESET  c72ddc34-6c41-4a53-b89e-dd24f27b30ab
           3  True                  eastus      myScaleSet_3  Succeeded            MYRESOURCEGROUPSCALESET  44266022-65c3-49c5-92dd-88ffa64f95da
```


### Increase or decrease VM instances
To see the number of instances you currently have in a scale set, use [az vmss show](/cli/azure/vmss#show) and query on *sku.capacity*:

```azurecli-interactive 
az vmss show \
    --resource-group myResourceGroupScaleSet \
    --name myScaleSet \
    --query [sku.capacity] \
    --output table
```

You can then manually increase or decrease the number of virtual machines in the scale set with [az vmss scale](/cli/azure/vmss#scale). The following example sets the number of VMs in your scale set to *5*:

```azurecli-interactive 
az vmss scale \
    --resource-group myResourceGroupScaleSet \
    --name myScaleSet \
    --new-capacity 5
```

Autoscale rules let you define how to scale up or down the number of VMs in your scale set in response to demand such as network traffic or CPU usage. Currently, these rules cannot be set in Azure CLI 2.0. Use the [Azure portal](https://portal.azure.com) to configure autoscale.

### Get connection info
To obtain connection information about the VMs in your scale sets, use [az vmss list-instance-connection-info](/cli/azure/vmss#list-instance-connection-info). This command outputs the public IP address and port for each VM that allows you to connect with SSH:

```azurecli-interactive 
az vmss list-instance-connection-info \
    --resource-group myResourceGroupScaleSet \
    --name myScaleSet
```


## Use data disks with scale sets
You can create and use data disks with scale sets. In a previous tutorial, you learned how to [Manage Azure disks](tutorial-manage-disks.md) that outlines the best practices and performance improvements for building apps on data disks rather than the OS disk.

### Create scale set with data disks
To create a scale set and attach data disks, add the `--data-disk-sizes-gb` parameter to the [az vmss create](/cli/azure/vmss#create) command. The following example creates a scale set with *50*Gb data disks attached to each instance:

```azurecli-interactive 
az vmss create \
    --resource-group myResourceGroupScaleSet \
    --name myScaleSetDisks \
    --image UbuntuLTS \
    --upgrade-policy-mode automatic \
    --custom-data cloud-init.txt \
    --admin-username azureuser \
    --generate-ssh-keys \
    --data-disk-sizes-gb 50
```

When instances are removed from a scale set, any attached data disks are also removed.

### Add data disks
To add a data disk to instances in your scale set, use [az vmss disk attach](/cli/azure/vmss/disk#attach). The following example adds a *50*Gb disk to each instance:

```azurecli-interactive 
<<<<<<< HEAD
az vmss disk attach `
    --resource-group myResourceGroupScaleSet `
    --name myScaleSet `
    --size-gb 50 `
=======
az vmss disk attach \
    --resource-group myResourceGroupScaleSet \
    --name myScaleSet \
    --size-gb 50 \
>>>>>>> 7e950a10
    --lun 2
```

### Detach data disks
To remove a data disk to instances in your scale set, use [az vmss disk detach](/cli/azure/vmss/disk#detach). The following example removes the data disk at LUN *2* from each instance:

```azurecli-interactive 
<<<<<<< HEAD
az vmss disk detach `
    --resource-group myResourceGroupScaleSet `
    --name myScaleSet `
=======
az vmss disk detach \
    --resource-group myResourceGroupScaleSet \
    --name myScaleSet \
>>>>>>> 7e950a10
    --lun 2
```


## Next steps
In this tutorial, you created a virtual machine scale set. You learned how to:

> [!div class="checklist"]
> * Use cloud-init to create an app to scale
> * Create a virtual machine scale set
> * Increase or decrease the number of instances in a scale set
> * View connection info for scale set instances
> * Use data disks in a scale set

Advance to the next tutorial to learn more about load balancing concepts for virtual machines.

> [!div class="nextstepaction"]
> [Load balance virtual machines](tutorial-load-balancer.md)<|MERGE_RESOLUTION|>--- conflicted
+++ resolved
@@ -228,17 +228,10 @@
 To add a data disk to instances in your scale set, use [az vmss disk attach](/cli/azure/vmss/disk#attach). The following example adds a *50*Gb disk to each instance:
 
 ```azurecli-interactive 
-<<<<<<< HEAD
-az vmss disk attach `
-    --resource-group myResourceGroupScaleSet `
-    --name myScaleSet `
-    --size-gb 50 `
-=======
 az vmss disk attach \
     --resource-group myResourceGroupScaleSet \
     --name myScaleSet \
     --size-gb 50 \
->>>>>>> 7e950a10
     --lun 2
 ```
 
@@ -246,15 +239,9 @@
 To remove a data disk to instances in your scale set, use [az vmss disk detach](/cli/azure/vmss/disk#detach). The following example removes the data disk at LUN *2* from each instance:
 
 ```azurecli-interactive 
-<<<<<<< HEAD
-az vmss disk detach `
-    --resource-group myResourceGroupScaleSet `
-    --name myScaleSet `
-=======
 az vmss disk detach \
     --resource-group myResourceGroupScaleSet \
     --name myScaleSet \
->>>>>>> 7e950a10
     --lun 2
 ```
 
