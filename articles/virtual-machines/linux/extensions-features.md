---
title: Virtual machine extensions and features for Linux | Microsoft Docs
description: Learn what extensions are available for Azure virtual machines, grouped by what they provide or improve.
services: virtual-machines-linux
documentationcenter: ''
author: neilpeterson
manager: timlt
editor: ''
tags: azure-service-management,azure-resource-manager

ms.assetid: 52f5d0ec-8f75-49e7-9e15-88d46b420e63
ms.service: virtual-machines-linux
ms.devlang: na
ms.topic: article
ms.tgt_pltfrm: vm-linux
ms.workload: infrastructure-services
ms.date: 04/26/2017
ms.author: nepeters
---

# Virtual machine extensions and features for Linux

Azure virtual machine extensions are small applications that provide post-deployment configuration and automation tasks on Azure virtual machines. For example, if a virtual machine requires software installation, anti-virus protection, or Docker configuration, a VM extension can be used to complete these tasks. Azure VM extensions can be run using the Azure CLI, PowerShell, Azure Resource Manager templates, and the Azure portal. Extensions can be bundled with a new virtual machine deployment, or run against any existing system.

This document provides an overview of VM extensions, prerequisites for using Azure VM extensions, and guidance on how to detect, manage, and remove VM extensions. This document provides generalized information because many VM extensions are available, each with a potentially unique configuration. Extension-specific details can be found in each document specific to the individual extension.

## Use cases and samples

Several different Azure VM extensions are available, each with a specific use case. Some examples are:

- Apply PowerShell Desired State configurations to a virtual machine using the DSC extension for Linux. For more information, see [Azure Desired State configuration extension](https://github.com/Azure/azure-linux-extensions/tree/master/DSC).
- Configure monitoring of a virtual machine with the Microsoft Monitoring Agent VM extension. For more information, see [How to monitor a Linux VM](tutorial-monitoring.md).
- Configure monitoring of your Azure infrastructure with the Datadog extension. For more information, see the [Datadog blog](https://www.datadoghq.com/blog/introducing-azure-monitoring-with-one-click-datadog-deployment/).
- Configure a Docker host on an Azure virtual machine using the Docker VM extension. For more information, see [Docker VM extension](dockerextension.md).

In addition to process-specific extensions, a Custom Script extension is available for both Windows and Linux virtual machines. The Custom Script extension for Linux allows any Bash script to be run on a virtual machine. Custom scripts are useful for designing Azure deployments that require configuration beyond what native Azure tooling can provide. For more information, see [Linux VM Custom Script extension](extensions-customscript.md).

<<<<<<< HEAD
To work through an example where a VM extension is used in an end-to-end application deployment, see [Automating application deployments to Azure virtual machines](../linux/dotnet-core-1-landing.md).
=======
>>>>>>> 7e950a10

## Prerequisites

Each virtual machine extension might have its own set of prerequisites. For instance, the Docker VM extension has a prerequisite of a supported Linux distribution. Requirements of individual extensions are detailed in the extension-specific documentation.

### Azure VM agent

The Azure VM agent manages interactions between an Azure virtual machine and the Azure fabric controller. The VM agent is responsible for many functional aspects of deploying and managing Azure virtual machines, including running VM extensions. The Azure VM agent is preinstalled on Azure Marketplace images and can be installed manually on supported operating systems.

For information on supported operating systems and installation instructions, see [Azure virtual machine agent](../windows/classic/agents-and-extensions.md).

## Discover VM extensions

Many different VM extensions are available for use with Azure virtual machines. To see a complete list, run the following command with the Azure CLI, replacing the example location with the location of your choice.

```azurecli
az vm extension image list --location westus -o table
```

## Run VM extensions

Azure virtual machine extensions can be run on existing virtual machines, which are useful when you need to make configuration changes or recover connectivity on an already deployed VM. VM extensions can also be bundled with Azure Resource Manager template deployments. By using extensions with Resource Manager templates, Azure virtual machines can be deployed and configured without post-deployment intervention.

The following methods can be used to run an extension against an existing virtual machine.

### Azure CLI

Azure virtual machine extensions can be run against an existing virtual machine by using the `az vm extension set` command. This example runs the custom script extension against a virtual machine.

```azurecli
az vm extension set `
  --resource-group exttest `
  --vm-name exttest `
  --name customScript `
  --publisher Microsoft.Azure.Extensions `
  --settings '{"fileUris": ["https://gist.github.com/ahmetalpbalkan/b5d4a856fe15464015ae87d5587a4439/raw/466f5c30507c990a4d5a2f5c79f901fa89a80841/hello.sh"],"commandToExecute": "./hello.sh"}'
```

The script produces output similar to the following text:

```azurecli
info:    Executing command vm extension set
+ Looking up the VM "myVM"
+ Installing extension "CustomScript", VM: "mvVM"
info:    vm extension set command OK
```

### Azure portal

VM extensions can be applied to an existing virtual machine through the Azure portal. To do so, select the virtual machine, choose **Extensions**, and click **Add**. Select the extension you want from the list of available extensions and follow the instructions in the wizard.

The following image shows the installation of the Linux Custom Script extension from the Azure portal.

![Install custom script extension](./media/extensions-features/installscriptextensionlinux.png)

### Azure Resource Manager templates

VM extensions can be added to an Azure Resource Manager template and executed with the deployment of the template. When you deploy an extension with a template, you can create fully configured Azure deployments. For example, the following JSON is taken from a Resource Manager template. The template deploys a set of load-balanced virtual machines and an Azure SQL database, and then installs a .NET Core application on each VM. The VM extension takes care of the software installation.

For more information, see the full [Resource Manager template](https://github.com/Microsoft/dotnet-core-sample-templates/tree/master/dotnet-core-music-linux).

```json
{
    "apiVersion": "2015-06-15",
    "type": "extensions",
    "name": "config-app",
    "location": "[resourceGroup().location]",
    "dependsOn": [
    "[concat('Microsoft.Compute/virtualMachines/', concat(variables('vmName'),copyindex()))]"
    ],
    "tags": {
    "displayName": "config-app"
    },
    "properties": {
    "publisher": "Microsoft.Azure.Extensions",
    "type": "CustomScript",
    "typeHandlerVersion": "2.0",
    "autoUpgradeMinorVersion": true,
    "settings": {
        "fileUris": [
        "https://raw.githubusercontent.com/Microsoft/dotnet-core-sample-templates/master/dotnet-core-music-linux/scripts/config-music.sh"
        ]
    },
    "protectedSettings": {
        "commandToExecute": "[concat('sudo sh config-music.sh ',variables('musicStoreSqlName'), ' ', parameters('adminUsername'), ' ', parameters('sqlAdminPassword'))]"
    }
    }
}
```

<<<<<<< HEAD
For more information, see [Authoring Azure Resource Manager templates with Linux VM extensions](../linux/extensions-authoring-templates.md).
=======
For more information, see [Authoring Azure Resource Manager templates](../windows/template-description.md?toc=%2fazure%2fvirtual-machines%2flinux%2ftoc.json#extensions).
>>>>>>> 7e950a10

## Secure VM extension data

When you're running a VM extension, it may be necessary to include sensitive information such as credentials, storage account names, and storage account access keys. Many VM extensions include a protected configuration that encrypts data and only decrypts it inside the target virtual machine. Each extension has a specific protected configuration schema, and each is detailed in extension-specific documentation.

The following example shows an instance of the Custom Script extension for Linux. Notice that the command to execute includes a set of credentials. In this example, the command to execute will not be encrypted.


```json
{
  "apiVersion": "2015-06-15",
  "type": "extensions",
  "name": "config-app",
  "location": "[resourceGroup().location]",
  "dependsOn": [
    "[concat('Microsoft.Compute/virtualMachines/', concat(variables('vmName'),copyindex()))]"
  ],
  "tags": {
    "displayName": "config-app"
  },
  "properties": {
    "publisher": "Microsoft.Azure.Extensions",
    "type": "CustomScript",
    "typeHandlerVersion": "2.0",
    "autoUpgradeMinorVersion": true,
    "settings": {
      "fileUris": [
        "https://raw.githubusercontent.com/Microsoft/dotnet-core-sample-templates/master/dotnet-core-music-linux/scripts/config-music.sh"
      ],
      "commandToExecute": "[concat('sudo sh config-music.sh ',variables('musicStoreSqlName'), ' ', parameters('adminUsername'), ' ', parameters('sqlAdminPassword'))]"
    }
  }
}
```

Moving the **command to execute** property to the **protected** configuration secures the execution string.

```json
{
  "apiVersion": "2015-06-15",
  "type": "extensions",
  "name": "config-app",
  "location": "[resourceGroup().location]",
  "dependsOn": [
    "[concat('Microsoft.Compute/virtualMachines/', concat(variables('vmName'),copyindex()))]"
  ],
  "tags": {
    "displayName": "config-app"
  },
  "properties": {
    "publisher": "Microsoft.Azure.Extensions",
    "type": "CustomScript",
    "typeHandlerVersion": "2.0",
    "autoUpgradeMinorVersion": true,
    "settings": {
      "fileUris": [
        "https://raw.githubusercontent.com/Microsoft/dotnet-core-sample-templates/master/dotnet-core-music-linux/scripts/config-music.sh"
      ]
    },
    "protectedSettings": {
      "commandToExecute": "[concat('sudo sh config-music.sh ',variables('musicStoreSqlName'), ' ', parameters('adminUsername'), ' ', parameters('sqlAdminPassword'))]"
    }
  }
}
```

## Troubleshoot VM extensions

Each VM extension may have troubleshooting steps specific to the extension. For example, when you're using the Custom Script extension, script execution details can be found locally on the virtual machine on which the extension was run. Any extension-specific troubleshooting steps are detailed in extension-specific documentation.

The following troubleshooting steps apply to all virtual machine extensions.

### View extension status

After a virtual machine extension has been run against a virtual machine, use the following Azure CLI command to return extension status. Replace example parameter names with your own values.

```azurecli
az vm extension list --resource-group myResourceGroup --vm-name myVM -o table
```

The output looks like the following text:

```azurecli
AutoUpgradeMinorVersion    Location    Name          ProvisioningState    Publisher                   ResourceGroup      TypeHandlerVersion  VirtualMachineExtensionType
-------------------------  ----------  ------------  -------------------  --------------------------  ---------------  --------------------  -----------------------------
True                       westus      customScript  Succeeded            Microsoft.Azure.Extensions  exttest                             2  customScript
```

Extension execution status can also be found in the Azure portal. To view the status of an extension, select the virtual machine, choose **Extensions**, and select the desired extension.

### Rerun a VM extension

There may be cases in which a virtual machine extension needs to be rerun. You can rerun an extension by removing it, and then rerunning the extension with an execution method of your choice. To remove an extension, run the following command with the Azure CLI. Replace example parameter names with your own values.

```azurecli
az vm extension delete --name customScript --resource-group myResourceGroup --vm-name myVM
```

You can remove an extension by using the following steps in the Azure portal:

1. Select a virtual machine.
2. Choose **Extensions**.
3. Select the desired extension.
4. Choose **Uninstall**.

## Common VM extension reference
| Extension name | Description | More information |
| --- | --- | --- |
| Custom Script extension for Linux |Run scripts against an Azure virtual machine |[Custom Script extension for Linux](extensions-customscript.md?toc=%2fazure%2fvirtual-machines%2flinux%2ftoc.json) |
| Docker extension |Install the Docker daemon to support remote Docker commands. |[Docker VM extension](dockerextension.md?toc=%2fazure%2fvirtual-machines%2flinux%2ftoc.json) |
| VM Access extension |Regain access to an Azure virtual machine |[VM Access extension](https://github.com/Azure/azure-linux-extensions/tree/master/VMAccess) |
| Azure Diagnostics extension |Manage Azure Diagnostics |[Azure Diagnostics extension](https://azure.microsoft.com/blog/windows-azure-virtual-machine-monitoring-with-wad-extension/) |
| Azure VM Access extension |Manage users and credentials |[VM Access extension for Linux](https://azure.microsoft.com/en-us/blog/using-vmaccess-extension-to-reset-login-credentials-for-linux-vm/) |
<|MERGE_RESOLUTION|>--- conflicted
+++ resolved
@@ -1,249 +1,241 @@
----
-title: Virtual machine extensions and features for Linux | Microsoft Docs
-description: Learn what extensions are available for Azure virtual machines, grouped by what they provide or improve.
-services: virtual-machines-linux
-documentationcenter: ''
-author: neilpeterson
-manager: timlt
-editor: ''
-tags: azure-service-management,azure-resource-manager
-
-ms.assetid: 52f5d0ec-8f75-49e7-9e15-88d46b420e63
-ms.service: virtual-machines-linux
-ms.devlang: na
-ms.topic: article
-ms.tgt_pltfrm: vm-linux
-ms.workload: infrastructure-services
-ms.date: 04/26/2017
-ms.author: nepeters
----
-
-# Virtual machine extensions and features for Linux
-
-Azure virtual machine extensions are small applications that provide post-deployment configuration and automation tasks on Azure virtual machines. For example, if a virtual machine requires software installation, anti-virus protection, or Docker configuration, a VM extension can be used to complete these tasks. Azure VM extensions can be run using the Azure CLI, PowerShell, Azure Resource Manager templates, and the Azure portal. Extensions can be bundled with a new virtual machine deployment, or run against any existing system.
-
-This document provides an overview of VM extensions, prerequisites for using Azure VM extensions, and guidance on how to detect, manage, and remove VM extensions. This document provides generalized information because many VM extensions are available, each with a potentially unique configuration. Extension-specific details can be found in each document specific to the individual extension.
-
-## Use cases and samples
-
-Several different Azure VM extensions are available, each with a specific use case. Some examples are:
-
-- Apply PowerShell Desired State configurations to a virtual machine using the DSC extension for Linux. For more information, see [Azure Desired State configuration extension](https://github.com/Azure/azure-linux-extensions/tree/master/DSC).
-- Configure monitoring of a virtual machine with the Microsoft Monitoring Agent VM extension. For more information, see [How to monitor a Linux VM](tutorial-monitoring.md).
-- Configure monitoring of your Azure infrastructure with the Datadog extension. For more information, see the [Datadog blog](https://www.datadoghq.com/blog/introducing-azure-monitoring-with-one-click-datadog-deployment/).
-- Configure a Docker host on an Azure virtual machine using the Docker VM extension. For more information, see [Docker VM extension](dockerextension.md).
-
-In addition to process-specific extensions, a Custom Script extension is available for both Windows and Linux virtual machines. The Custom Script extension for Linux allows any Bash script to be run on a virtual machine. Custom scripts are useful for designing Azure deployments that require configuration beyond what native Azure tooling can provide. For more information, see [Linux VM Custom Script extension](extensions-customscript.md).
-
-<<<<<<< HEAD
-To work through an example where a VM extension is used in an end-to-end application deployment, see [Automating application deployments to Azure virtual machines](../linux/dotnet-core-1-landing.md).
-=======
->>>>>>> 7e950a10
-
-## Prerequisites
-
-Each virtual machine extension might have its own set of prerequisites. For instance, the Docker VM extension has a prerequisite of a supported Linux distribution. Requirements of individual extensions are detailed in the extension-specific documentation.
-
-### Azure VM agent
-
-The Azure VM agent manages interactions between an Azure virtual machine and the Azure fabric controller. The VM agent is responsible for many functional aspects of deploying and managing Azure virtual machines, including running VM extensions. The Azure VM agent is preinstalled on Azure Marketplace images and can be installed manually on supported operating systems.
-
-For information on supported operating systems and installation instructions, see [Azure virtual machine agent](../windows/classic/agents-and-extensions.md).
-
-## Discover VM extensions
-
-Many different VM extensions are available for use with Azure virtual machines. To see a complete list, run the following command with the Azure CLI, replacing the example location with the location of your choice.
-
-```azurecli
-az vm extension image list --location westus -o table
-```
-
-## Run VM extensions
-
-Azure virtual machine extensions can be run on existing virtual machines, which are useful when you need to make configuration changes or recover connectivity on an already deployed VM. VM extensions can also be bundled with Azure Resource Manager template deployments. By using extensions with Resource Manager templates, Azure virtual machines can be deployed and configured without post-deployment intervention.
-
-The following methods can be used to run an extension against an existing virtual machine.
-
-### Azure CLI
-
-Azure virtual machine extensions can be run against an existing virtual machine by using the `az vm extension set` command. This example runs the custom script extension against a virtual machine.
-
-```azurecli
-az vm extension set `
-  --resource-group exttest `
-  --vm-name exttest `
-  --name customScript `
-  --publisher Microsoft.Azure.Extensions `
-  --settings '{"fileUris": ["https://gist.github.com/ahmetalpbalkan/b5d4a856fe15464015ae87d5587a4439/raw/466f5c30507c990a4d5a2f5c79f901fa89a80841/hello.sh"],"commandToExecute": "./hello.sh"}'
-```
-
-The script produces output similar to the following text:
-
-```azurecli
-info:    Executing command vm extension set
-+ Looking up the VM "myVM"
-+ Installing extension "CustomScript", VM: "mvVM"
-info:    vm extension set command OK
-```
-
-### Azure portal
-
-VM extensions can be applied to an existing virtual machine through the Azure portal. To do so, select the virtual machine, choose **Extensions**, and click **Add**. Select the extension you want from the list of available extensions and follow the instructions in the wizard.
-
-The following image shows the installation of the Linux Custom Script extension from the Azure portal.
-
-![Install custom script extension](./media/extensions-features/installscriptextensionlinux.png)
-
-### Azure Resource Manager templates
-
-VM extensions can be added to an Azure Resource Manager template and executed with the deployment of the template. When you deploy an extension with a template, you can create fully configured Azure deployments. For example, the following JSON is taken from a Resource Manager template. The template deploys a set of load-balanced virtual machines and an Azure SQL database, and then installs a .NET Core application on each VM. The VM extension takes care of the software installation.
-
-For more information, see the full [Resource Manager template](https://github.com/Microsoft/dotnet-core-sample-templates/tree/master/dotnet-core-music-linux).
-
-```json
-{
-    "apiVersion": "2015-06-15",
-    "type": "extensions",
-    "name": "config-app",
-    "location": "[resourceGroup().location]",
-    "dependsOn": [
-    "[concat('Microsoft.Compute/virtualMachines/', concat(variables('vmName'),copyindex()))]"
-    ],
-    "tags": {
-    "displayName": "config-app"
-    },
-    "properties": {
-    "publisher": "Microsoft.Azure.Extensions",
-    "type": "CustomScript",
-    "typeHandlerVersion": "2.0",
-    "autoUpgradeMinorVersion": true,
-    "settings": {
-        "fileUris": [
-        "https://raw.githubusercontent.com/Microsoft/dotnet-core-sample-templates/master/dotnet-core-music-linux/scripts/config-music.sh"
-        ]
-    },
-    "protectedSettings": {
-        "commandToExecute": "[concat('sudo sh config-music.sh ',variables('musicStoreSqlName'), ' ', parameters('adminUsername'), ' ', parameters('sqlAdminPassword'))]"
-    }
-    }
-}
-```
-
-<<<<<<< HEAD
-For more information, see [Authoring Azure Resource Manager templates with Linux VM extensions](../linux/extensions-authoring-templates.md).
-=======
-For more information, see [Authoring Azure Resource Manager templates](../windows/template-description.md?toc=%2fazure%2fvirtual-machines%2flinux%2ftoc.json#extensions).
->>>>>>> 7e950a10
-
-## Secure VM extension data
-
-When you're running a VM extension, it may be necessary to include sensitive information such as credentials, storage account names, and storage account access keys. Many VM extensions include a protected configuration that encrypts data and only decrypts it inside the target virtual machine. Each extension has a specific protected configuration schema, and each is detailed in extension-specific documentation.
-
-The following example shows an instance of the Custom Script extension for Linux. Notice that the command to execute includes a set of credentials. In this example, the command to execute will not be encrypted.
-
-
-```json
-{
-  "apiVersion": "2015-06-15",
-  "type": "extensions",
-  "name": "config-app",
-  "location": "[resourceGroup().location]",
-  "dependsOn": [
-    "[concat('Microsoft.Compute/virtualMachines/', concat(variables('vmName'),copyindex()))]"
-  ],
-  "tags": {
-    "displayName": "config-app"
-  },
-  "properties": {
-    "publisher": "Microsoft.Azure.Extensions",
-    "type": "CustomScript",
-    "typeHandlerVersion": "2.0",
-    "autoUpgradeMinorVersion": true,
-    "settings": {
-      "fileUris": [
-        "https://raw.githubusercontent.com/Microsoft/dotnet-core-sample-templates/master/dotnet-core-music-linux/scripts/config-music.sh"
-      ],
-      "commandToExecute": "[concat('sudo sh config-music.sh ',variables('musicStoreSqlName'), ' ', parameters('adminUsername'), ' ', parameters('sqlAdminPassword'))]"
-    }
-  }
-}
-```
-
-Moving the **command to execute** property to the **protected** configuration secures the execution string.
-
-```json
-{
-  "apiVersion": "2015-06-15",
-  "type": "extensions",
-  "name": "config-app",
-  "location": "[resourceGroup().location]",
-  "dependsOn": [
-    "[concat('Microsoft.Compute/virtualMachines/', concat(variables('vmName'),copyindex()))]"
-  ],
-  "tags": {
-    "displayName": "config-app"
-  },
-  "properties": {
-    "publisher": "Microsoft.Azure.Extensions",
-    "type": "CustomScript",
-    "typeHandlerVersion": "2.0",
-    "autoUpgradeMinorVersion": true,
-    "settings": {
-      "fileUris": [
-        "https://raw.githubusercontent.com/Microsoft/dotnet-core-sample-templates/master/dotnet-core-music-linux/scripts/config-music.sh"
-      ]
-    },
-    "protectedSettings": {
-      "commandToExecute": "[concat('sudo sh config-music.sh ',variables('musicStoreSqlName'), ' ', parameters('adminUsername'), ' ', parameters('sqlAdminPassword'))]"
-    }
-  }
-}
-```
-
-## Troubleshoot VM extensions
-
-Each VM extension may have troubleshooting steps specific to the extension. For example, when you're using the Custom Script extension, script execution details can be found locally on the virtual machine on which the extension was run. Any extension-specific troubleshooting steps are detailed in extension-specific documentation.
-
-The following troubleshooting steps apply to all virtual machine extensions.
-
-### View extension status
-
-After a virtual machine extension has been run against a virtual machine, use the following Azure CLI command to return extension status. Replace example parameter names with your own values.
-
-```azurecli
-az vm extension list --resource-group myResourceGroup --vm-name myVM -o table
-```
-
-The output looks like the following text:
-
-```azurecli
-AutoUpgradeMinorVersion    Location    Name          ProvisioningState    Publisher                   ResourceGroup      TypeHandlerVersion  VirtualMachineExtensionType
--------------------------  ----------  ------------  -------------------  --------------------------  ---------------  --------------------  -----------------------------
-True                       westus      customScript  Succeeded            Microsoft.Azure.Extensions  exttest                             2  customScript
-```
-
-Extension execution status can also be found in the Azure portal. To view the status of an extension, select the virtual machine, choose **Extensions**, and select the desired extension.
-
-### Rerun a VM extension
-
-There may be cases in which a virtual machine extension needs to be rerun. You can rerun an extension by removing it, and then rerunning the extension with an execution method of your choice. To remove an extension, run the following command with the Azure CLI. Replace example parameter names with your own values.
-
-```azurecli
-az vm extension delete --name customScript --resource-group myResourceGroup --vm-name myVM
-```
-
-You can remove an extension by using the following steps in the Azure portal:
-
-1. Select a virtual machine.
-2. Choose **Extensions**.
-3. Select the desired extension.
-4. Choose **Uninstall**.
-
-## Common VM extension reference
-| Extension name | Description | More information |
-| --- | --- | --- |
-| Custom Script extension for Linux |Run scripts against an Azure virtual machine |[Custom Script extension for Linux](extensions-customscript.md?toc=%2fazure%2fvirtual-machines%2flinux%2ftoc.json) |
-| Docker extension |Install the Docker daemon to support remote Docker commands. |[Docker VM extension](dockerextension.md?toc=%2fazure%2fvirtual-machines%2flinux%2ftoc.json) |
-| VM Access extension |Regain access to an Azure virtual machine |[VM Access extension](https://github.com/Azure/azure-linux-extensions/tree/master/VMAccess) |
-| Azure Diagnostics extension |Manage Azure Diagnostics |[Azure Diagnostics extension](https://azure.microsoft.com/blog/windows-azure-virtual-machine-monitoring-with-wad-extension/) |
-| Azure VM Access extension |Manage users and credentials |[VM Access extension for Linux](https://azure.microsoft.com/en-us/blog/using-vmaccess-extension-to-reset-login-credentials-for-linux-vm/) |
+---
+title: Virtual machine extensions and features for Linux | Microsoft Docs
+description: Learn what extensions are available for Azure virtual machines, grouped by what they provide or improve.
+services: virtual-machines-linux
+documentationcenter: ''
+author: neilpeterson
+manager: timlt
+editor: ''
+tags: azure-service-management,azure-resource-manager
+
+ms.assetid: 52f5d0ec-8f75-49e7-9e15-88d46b420e63
+ms.service: virtual-machines-linux
+ms.devlang: na
+ms.topic: article
+ms.tgt_pltfrm: vm-linux
+ms.workload: infrastructure-services
+ms.date: 04/26/2017
+ms.author: nepeters
+---
+
+# Virtual machine extensions and features for Linux
+
+Azure virtual machine extensions are small applications that provide post-deployment configuration and automation tasks on Azure virtual machines. For example, if a virtual machine requires software installation, anti-virus protection, or Docker configuration, a VM extension can be used to complete these tasks. Azure VM extensions can be run using the Azure CLI, PowerShell, Azure Resource Manager templates, and the Azure portal. Extensions can be bundled with a new virtual machine deployment, or run against any existing system.
+
+This document provides an overview of VM extensions, prerequisites for using Azure VM extensions, and guidance on how to detect, manage, and remove VM extensions. This document provides generalized information because many VM extensions are available, each with a potentially unique configuration. Extension-specific details can be found in each document specific to the individual extension.
+
+## Use cases and samples
+
+Several different Azure VM extensions are available, each with a specific use case. Some examples are:
+
+- Apply PowerShell Desired State configurations to a virtual machine using the DSC extension for Linux. For more information, see [Azure Desired State configuration extension](https://github.com/Azure/azure-linux-extensions/tree/master/DSC).
+- Configure monitoring of a virtual machine with the Microsoft Monitoring Agent VM extension. For more information, see [How to monitor a Linux VM](tutorial-monitoring.md).
+- Configure monitoring of your Azure infrastructure with the Datadog extension. For more information, see the [Datadog blog](https://www.datadoghq.com/blog/introducing-azure-monitoring-with-one-click-datadog-deployment/).
+- Configure a Docker host on an Azure virtual machine using the Docker VM extension. For more information, see [Docker VM extension](dockerextension.md).
+
+In addition to process-specific extensions, a Custom Script extension is available for both Windows and Linux virtual machines. The Custom Script extension for Linux allows any Bash script to be run on a virtual machine. Custom scripts are useful for designing Azure deployments that require configuration beyond what native Azure tooling can provide. For more information, see [Linux VM Custom Script extension](extensions-customscript.md).
+
+
+## Prerequisites
+
+Each virtual machine extension might have its own set of prerequisites. For instance, the Docker VM extension has a prerequisite of a supported Linux distribution. Requirements of individual extensions are detailed in the extension-specific documentation.
+
+### Azure VM agent
+
+The Azure VM agent manages interactions between an Azure virtual machine and the Azure fabric controller. The VM agent is responsible for many functional aspects of deploying and managing Azure virtual machines, including running VM extensions. The Azure VM agent is preinstalled on Azure Marketplace images and can be installed manually on supported operating systems.
+
+For information on supported operating systems and installation instructions, see [Azure virtual machine agent](../windows/classic/agents-and-extensions.md).
+
+## Discover VM extensions
+
+Many different VM extensions are available for use with Azure virtual machines. To see a complete list, run the following command with the Azure CLI, replacing the example location with the location of your choice.
+
+```azurecli
+az vm extension image list --location westus -o table
+```
+
+## Run VM extensions
+
+Azure virtual machine extensions can be run on existing virtual machines, which are useful when you need to make configuration changes or recover connectivity on an already deployed VM. VM extensions can also be bundled with Azure Resource Manager template deployments. By using extensions with Resource Manager templates, Azure virtual machines can be deployed and configured without post-deployment intervention.
+
+The following methods can be used to run an extension against an existing virtual machine.
+
+### Azure CLI
+
+Azure virtual machine extensions can be run against an existing virtual machine by using the `az vm extension set` command. This example runs the custom script extension against a virtual machine.
+
+```azurecli
+az vm extension set `
+  --resource-group exttest `
+  --vm-name exttest `
+  --name customScript `
+  --publisher Microsoft.Azure.Extensions `
+  --settings '{"fileUris": ["https://gist.github.com/ahmetalpbalkan/b5d4a856fe15464015ae87d5587a4439/raw/466f5c30507c990a4d5a2f5c79f901fa89a80841/hello.sh"],"commandToExecute": "./hello.sh"}'
+```
+
+The script produces output similar to the following text:
+
+```azurecli
+info:    Executing command vm extension set
++ Looking up the VM "myVM"
++ Installing extension "CustomScript", VM: "mvVM"
+info:    vm extension set command OK
+```
+
+### Azure portal
+
+VM extensions can be applied to an existing virtual machine through the Azure portal. To do so, select the virtual machine, choose **Extensions**, and click **Add**. Select the extension you want from the list of available extensions and follow the instructions in the wizard.
+
+The following image shows the installation of the Linux Custom Script extension from the Azure portal.
+
+![Install custom script extension](./media/extensions-features/installscriptextensionlinux.png)
+
+### Azure Resource Manager templates
+
+VM extensions can be added to an Azure Resource Manager template and executed with the deployment of the template. When you deploy an extension with a template, you can create fully configured Azure deployments. For example, the following JSON is taken from a Resource Manager template. The template deploys a set of load-balanced virtual machines and an Azure SQL database, and then installs a .NET Core application on each VM. The VM extension takes care of the software installation.
+
+For more information, see the full [Resource Manager template](https://github.com/Microsoft/dotnet-core-sample-templates/tree/master/dotnet-core-music-linux).
+
+```json
+{
+    "apiVersion": "2015-06-15",
+    "type": "extensions",
+    "name": "config-app",
+    "location": "[resourceGroup().location]",
+    "dependsOn": [
+    "[concat('Microsoft.Compute/virtualMachines/', concat(variables('vmName'),copyindex()))]"
+    ],
+    "tags": {
+    "displayName": "config-app"
+    },
+    "properties": {
+    "publisher": "Microsoft.Azure.Extensions",
+    "type": "CustomScript",
+    "typeHandlerVersion": "2.0",
+    "autoUpgradeMinorVersion": true,
+    "settings": {
+        "fileUris": [
+        "https://raw.githubusercontent.com/Microsoft/dotnet-core-sample-templates/master/dotnet-core-music-linux/scripts/config-music.sh"
+        ]
+    },
+    "protectedSettings": {
+        "commandToExecute": "[concat('sudo sh config-music.sh ',variables('musicStoreSqlName'), ' ', parameters('adminUsername'), ' ', parameters('sqlAdminPassword'))]"
+    }
+    }
+}
+```
+
+For more information, see [Authoring Azure Resource Manager templates](../windows/template-description.md?toc=%2fazure%2fvirtual-machines%2flinux%2ftoc.json#extensions).
+
+## Secure VM extension data
+
+When you're running a VM extension, it may be necessary to include sensitive information such as credentials, storage account names, and storage account access keys. Many VM extensions include a protected configuration that encrypts data and only decrypts it inside the target virtual machine. Each extension has a specific protected configuration schema, and each is detailed in extension-specific documentation.
+
+The following example shows an instance of the Custom Script extension for Linux. Notice that the command to execute includes a set of credentials. In this example, the command to execute will not be encrypted.
+
+
+```json
+{
+  "apiVersion": "2015-06-15",
+  "type": "extensions",
+  "name": "config-app",
+  "location": "[resourceGroup().location]",
+  "dependsOn": [
+    "[concat('Microsoft.Compute/virtualMachines/', concat(variables('vmName'),copyindex()))]"
+  ],
+  "tags": {
+    "displayName": "config-app"
+  },
+  "properties": {
+    "publisher": "Microsoft.Azure.Extensions",
+    "type": "CustomScript",
+    "typeHandlerVersion": "2.0",
+    "autoUpgradeMinorVersion": true,
+    "settings": {
+      "fileUris": [
+        "https://raw.githubusercontent.com/Microsoft/dotnet-core-sample-templates/master/dotnet-core-music-linux/scripts/config-music.sh"
+      ],
+      "commandToExecute": "[concat('sudo sh config-music.sh ',variables('musicStoreSqlName'), ' ', parameters('adminUsername'), ' ', parameters('sqlAdminPassword'))]"
+    }
+  }
+}
+```
+
+Moving the **command to execute** property to the **protected** configuration secures the execution string.
+
+```json
+{
+  "apiVersion": "2015-06-15",
+  "type": "extensions",
+  "name": "config-app",
+  "location": "[resourceGroup().location]",
+  "dependsOn": [
+    "[concat('Microsoft.Compute/virtualMachines/', concat(variables('vmName'),copyindex()))]"
+  ],
+  "tags": {
+    "displayName": "config-app"
+  },
+  "properties": {
+    "publisher": "Microsoft.Azure.Extensions",
+    "type": "CustomScript",
+    "typeHandlerVersion": "2.0",
+    "autoUpgradeMinorVersion": true,
+    "settings": {
+      "fileUris": [
+        "https://raw.githubusercontent.com/Microsoft/dotnet-core-sample-templates/master/dotnet-core-music-linux/scripts/config-music.sh"
+      ]
+    },
+    "protectedSettings": {
+      "commandToExecute": "[concat('sudo sh config-music.sh ',variables('musicStoreSqlName'), ' ', parameters('adminUsername'), ' ', parameters('sqlAdminPassword'))]"
+    }
+  }
+}
+```
+
+## Troubleshoot VM extensions
+
+Each VM extension may have troubleshooting steps specific to the extension. For example, when you're using the Custom Script extension, script execution details can be found locally on the virtual machine on which the extension was run. Any extension-specific troubleshooting steps are detailed in extension-specific documentation.
+
+The following troubleshooting steps apply to all virtual machine extensions.
+
+### View extension status
+
+After a virtual machine extension has been run against a virtual machine, use the following Azure CLI command to return extension status. Replace example parameter names with your own values.
+
+```azurecli
+az vm extension list --resource-group myResourceGroup --vm-name myVM -o table
+```
+
+The output looks like the following text:
+
+```azurecli
+AutoUpgradeMinorVersion    Location    Name          ProvisioningState    Publisher                   ResourceGroup      TypeHandlerVersion  VirtualMachineExtensionType
+-------------------------  ----------  ------------  -------------------  --------------------------  ---------------  --------------------  -----------------------------
+True                       westus      customScript  Succeeded            Microsoft.Azure.Extensions  exttest                             2  customScript
+```
+
+Extension execution status can also be found in the Azure portal. To view the status of an extension, select the virtual machine, choose **Extensions**, and select the desired extension.
+
+### Rerun a VM extension
+
+There may be cases in which a virtual machine extension needs to be rerun. You can rerun an extension by removing it, and then rerunning the extension with an execution method of your choice. To remove an extension, run the following command with the Azure CLI. Replace example parameter names with your own values.
+
+```azurecli
+az vm extension delete --name customScript --resource-group myResourceGroup --vm-name myVM
+```
+
+You can remove an extension by using the following steps in the Azure portal:
+
+1. Select a virtual machine.
+2. Choose **Extensions**.
+3. Select the desired extension.
+4. Choose **Uninstall**.
+
+## Common VM extension reference
+| Extension name | Description | More information |
+| --- | --- | --- |
+| Custom Script extension for Linux |Run scripts against an Azure virtual machine |[Custom Script extension for Linux](extensions-customscript.md?toc=%2fazure%2fvirtual-machines%2flinux%2ftoc.json) |
+| Docker extension |Install the Docker daemon to support remote Docker commands. |[Docker VM extension](dockerextension.md?toc=%2fazure%2fvirtual-machines%2flinux%2ftoc.json) |
+| VM Access extension |Regain access to an Azure virtual machine |[VM Access extension](https://github.com/Azure/azure-linux-extensions/tree/master/VMAccess) |
+| Azure Diagnostics extension |Manage Azure Diagnostics |[Azure Diagnostics extension](https://azure.microsoft.com/blog/windows-azure-virtual-machine-monitoring-with-wad-extension/) |
+| Azure VM Access extension |Manage users and credentials |[VM Access extension for Linux](https://azure.microsoft.com/en-us/blog/using-vmaccess-extension-to-reset-login-credentials-for-linux-vm/) |