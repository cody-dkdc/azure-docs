---
title: Linux VM security with the Azure Security Center | Microsoft Docs
description: Tutorial - VM security with the Azure Security Center
services: virtual-machines-linux
documentationcenter: virtual-machines
author: neilpeterson
manager: timlt
editor: tysonn
tags: azure-service-management

ms.assetid: 
ms.service: virtual-machines-linux
ms.devlang: na
ms.topic: article
ms.tgt_pltfrm: vm-linux
ms.workload: infrastructure
ms.date: 05/07/2017
ms.author: nepeters
---
# Monitor VM security with the Azure Security Center

Azure security center helps you gain visibility into the configuration of Azure resource as related to security practices. It also provides integrated security monitoring, which can detect threats that may otherwise go unnoticed. In this tutorial you learn about Azure Security Center and how to:
   
> [!div class="checklist"]
> * Configure data collection
> * Configure security policies
> * View and fix configuration health issues
> * Review detected threats

## Security Center overview

Azure security center helps identify potential VM configuration issues and targeted security threats. Examples include identifying VMs with missing network security groups, unencrypted disks, and brute force RDP attacks. This information is presented on the Azure security center dashboard in easy to read graphs.

The Azure security center dashboard can be accessed by clicking **Security Center** on the left-hand navigation pane of the Azure portal. The dashboard provides a high-level view of resource health, security alerts, and configuration recommendations. From here, you can view the security health of your Azure environment, find a count of current recommendations, and view the current state of threat alerts. Each of these high-level charts can be expanded, which provides more detail into the area of focus.

![ASC Dashboard](./media/tutorial-azure-security/asc-dash.png)

Azure security center extends beyond data discovery by providing recommendations for detected issues. For instance, if a VM has been deployed without an attached network security group, a recommendation is created that includes remediation steps. These recommendations also provide remediation automation without leaving the context of Azure security center.  

![Recommendations](./media/tutorial-azure-security/recommendations.png)

## Configure data collection

Before you can gain visibility into VM security configurations, Azure security center data collection needs to be configured. This involves enabling data collection and creating and Azure storage account to hold the collected data. 

1. From the Azure security center dashboard, click **Security Policy** and select your subscription. 
2. Under **Data collection**, select *On*.
3. Click **Choose a storage account** and create a new storage account. Select **OK** when done.
4. Click **Save** on the **Security Policy** blade. 

When this action is completed, the Azure security center data collection agent is installed on all virtual machines, and data collection begins. 

## Configure security policy

A security policy defines the security policy items for which data is collected and recommendations are made. By default, Azure resources are evaluated against all policy items. Individual policy items can be disabled globally for all Azure resource, or disabled per resource group. This configuration gives you’re the ability to apply different security policies to different sets of Azure resources. For in-depth information on Azure security center security policies, see [Set security policies in Azure security center](../../security-center/security-center-policies.md). 

To configure a security policy for all Azure resources:

1. From the Azure security center dashboard, click **Security Policy** and then select your subscription. 
2. Click **Prevention policy**.
3. Enable or disable the policies items that need to be applied to all Azure resources.
4. Click **OK** when done.
5. Click **Save** on the **Security Policy** blade. 

To configure a policy for a specific resource group, follow the same steps, however instead of selecting the subscription on the security policy blade, select a resource group. When configuring the policy, select *Unique* under **Inheritance**. If you would like to disable data collection for a specific resource group, this configuration can also be made here.

In the following example, a unique policy has been created for the resource group named *myResoureGroup*. In this policy, both disk encryption and web application firewall recommendations have been disabled.

![Unique Policy](./media/tutorial-azure-security/unique-policy.png)

## View VM configuration health

Once data collection has been enabled, and a security policy configured, Azure security center begins to provided alerts and recommendations. As VMs are deployed, the data collection agent is installed, and Azure security center is populated with data for these new VMs. For in-depth information on VM configuration health, see [Protecting your virtual machines in Azure Security Center](../../security-center/security-center-virtual-machine-recommendations.md). 

As data is collected, the resource health for each VM and related Azure resource is aggregated and presented in an easy to read chart. To view resource health, return to the Azure security center dashboard. Under **Resource security health**, click **Compute**. Finally, on the **Compute** blade, click **Virtual machines**. This view provides a summary of the configuration status for all VMs.

![Compute Health](./media/tutorial-azure-security/compute-health.png)

Selecting each VM displays all recommendations for that VM. recommendations are detailed in the next section of this tutorial.

## Remediate configuration issues

Once Azure security center begins to populate with configuration data, recommendations are made against the configured security policy. For instance, if a VM has been configured without an associated network security group, a recommendation is made to create one. To see a list of all recommendations: 

1. From the Azure security center dashboard, click **Recommendations**.
3. Select a specific recommendation, a blade opens with a list of all resources for which the recommendation applies.
4. Select a specific resource for which you would like to address.
5. Follow the on-screen instructions for remediation steps. 

In many cases, Azure security center provides actionable steps for addressing the recommendation without leaving the context of Azure security center. For instance, in the following example, an NSG was detected with an unrestricted inbound rule. From this recommendation, the **Edit inbound rules** button can be selected, which provides the proper UI needed to modify the rule. 

![Recommendations](./media/tutorial-azure-security/remediation.png)

As recommendations are remediated, they are marked as resolved. 

## View detected threats

In addition to resource configuration recommendations, Azure security center also provides threat detection alerts. The security alert feature aggregates data collected from each VM, Azure networking logs, and connected partner solutions to detect security threats against Azure resources. For in-depth information on Azure security center threat detection capabilities, see [Azure security center detection capabilities](../../security-center/security-center-detection-capabilities.md).

The security alerts feature requires that the Azure security center pricing tier is increased from *Free* to *Standard*. When doing so, a 30-day **Free Trial** is available. To change the pricing tier:  

1. From the Azure security center dashboard, click **Security Policy** and then select your subscription.
2. Click **Pricing tier**.
3. Select the new tier, and click **Select**.
5. Click **Save** on the **Security Policy** blade. 

Once enabled, the security alerts graph begins to populate as security threats are detected.

![Security Alerts](./media/tutorial-azure-security/security-alerts.png)

Select an alert to view information such as a description of the threat, detection time, threat attempts, and recommended remediation. In this example, an RDP brute force attack was detected with 294 failed RDP attempts and a recommended resolution is provided.

![RDP Attack](./media/tutorial-azure-security/rdp-attack.png)

## Next steps
In this tutorial, you configured and reviewed VMs with Azure Security Center. You learned how to:

> [!div class="checklist"]
> * Configure data collection
> * Configure security policies
> * View and fix configuration health issues
> * Review detected threats

<<<<<<< HEAD
Follow this link to see pre-built virtual machine script samples.

> [!div class="nextstepaction"]
> [Linux virtual machine script samples](./cli-samples.md)
=======
Advance to the next tutorial to learn more about creating a CI/CD pipeline with Jenkins, GitHub, and Docker.

> [!div class="nextstepaction"]
> [Create CI/CD infrastructure with Jenkins, GitHub, and Docker](tutorial-jenkins-github-docker-cicd.md)
>>>>>>> e3ded168
<|MERGE_RESOLUTION|>--- conflicted
+++ resolved
@@ -121,14 +121,7 @@
 > * View and fix configuration health issues
 > * Review detected threats
 
-<<<<<<< HEAD
-Follow this link to see pre-built virtual machine script samples.
-
-> [!div class="nextstepaction"]
-> [Linux virtual machine script samples](./cli-samples.md)
-=======
 Advance to the next tutorial to learn more about creating a CI/CD pipeline with Jenkins, GitHub, and Docker.
 
 > [!div class="nextstepaction"]
 > [Create CI/CD infrastructure with Jenkins, GitHub, and Docker](tutorial-jenkins-github-docker-cicd.md)
->>>>>>> e3ded168
