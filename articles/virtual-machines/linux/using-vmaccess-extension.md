--- conflicted
+++ resolved
@@ -1,237 +1,233 @@
----
-title: Reset access to an Azure Linux VM | Microsoft Docs
-description: How to manage users and reset access on Linux VMs using the VMAccess Extension and the Azure CLI 2.0
-services: virtual-machines-linux
-documentationcenter: ''
-author: dlepow
-manager: timlt
-editor: ''
-tags: azure-resource-manager
-
-ms.assetid: 261a9646-1f93-407e-951e-0be7226b3064
-ms.service: virtual-machines-linux
-ms.workload: infrastructure-services
-ms.tgt_pltfrm: vm-linux
-ms.devlang: azurecli
-ms.topic: article
-<<<<<<< HEAD
-ms.date: 02/16/2017
-=======
-ms.date: 08/04/2017
->>>>>>> 7e950a10
-ms.author: danlep
-
----
-# Manage users, SSH, and check or repair disks on Linux VMs using the VMAccess Extension with the Azure CLI 2.0
-The disk on your Linux VM is showing errors. You somehow reset the root password for your Linux VM or accidentally deleted your SSH private key. If that happened back in the days of the datacenter, you would need to drive there and then open the KVM to get at the server console. Think of the Azure VMAccess extension as that KVM switch that allows you to access the console to reset access to Linux or perform disk level maintenance.
-
-This article shows you how to use the Azure VMAccess Extension to check or repair a disk, reset user access, manage user accounts, or reset the SSH configuration on Linux. You can also perform these steps with the [Azure CLI 1.0](using-vmaccess-extension-nodejs.md?toc=%2fazure%2fvirtual-machines%2flinux%2ftoc.json).
-
-
-## Ways to use the VMAccess Extension
-There are two ways that you can use the VMAccess Extension on your Linux VMs:
-
-* Use the Azure CLI 2.0 and the required parameters.
-* [Use raw JSON files that the VMAccess Extension process](#use-json-files-and-the-vmaccess-extension) and then act on.
-
-The following examples use [az vm user](/cli/azure/vm/user) commands. To perform these steps, you need the latest [Azure CLI 2.0](/cli/azure/install-az-cli2) installed and logged in to an Azure account using [az login](/cli/azure/#login).
-
-## Reset SSH key
-The following example resets the SSH key for the user `azureuser` on the VM named `myVM`:
-
-```azurecli
-az vm user update \
-  --resource-group myResourceGroup \
-  --name myVM \
-  --username azureuser \
-  --ssh-key-value ~/.ssh/id_rsa.pub
-```
-
-## Reset password
-The following example resets the password for the user `azureuser` on the VM named `myVM`:
-
-```azurecli
-az vm user update \
-  --resource-group myResourceGroup \
-  --name myVM \
-  --username azureuser \
-  --password myNewPassword
-```
-
-## Restart SSH
-The following example restarts the SSH daemon and resets the SSH configuration to default values on a VM named `myVM`:
-
-```azurecli
-az vm user reset-ssh \
-  --resource-group myResourceGroup \
-  --name myVM
-```
-
-## Create a user
-The following example creates a user named `myNewUser` using an SSH key for authentication on the VM named `myVM`:
-
-```azurecli
-az vm user update \
-  --resource-group myResourceGroup \
-  --name myVM \
-  --username myNewUser \
-  --ssh-key-value ~/.ssh/id_rsa.pub
-```
-
-## Delete a user
-The following example deletes a user named `myNewUser` on the VM named `myVM`:
-
-```azurecli
-az vm user delete \
-  --resource-group myResourceGroup \
-  --name myVM \
-  --username myNewUser
-```
-
-
-## Use JSON files and the VMAccess Extension
-The following examples use raw JSON files. Use [az vm extension set](/cli/azure/vm/extension#set) to then call your JSON files. These JSON files can also be called from Azure templates. 
-
-### Reset user access
-If you have lost access to root on your Linux VM, you can launch a VMAccess script to reset a user's SSH key or password.
-
-To reset the SSH public key of a user, create a file named `reset_ssh_key.json` and add settings in the following format. Substitute your own values for the `username` and `ssh_key` parameters:
-
-```json
-{
-  "username":"azureuser",
-  "ssh_key":"ssh-rsa AAAAB3NzaC1yc2EAAAADAQABAAACAQCZ3S7gGp3rcbKmG2Y4vGZFMuMZCwoUzZNGxxxxxx2XV2x9FfAhy8iGD+lF8UdjFX3t5ebMm6BnnMh8fHwkTRdOt3LDQq8o8ElTBrZaKPxZN2thMZnODs5Hlemb2UX0oRIGRcvWqsd4oJmxsXa/Si98Wa6RHWbc9QZhw80KAcOVhmndZAZAGR+Wq6yslNo5TMOr1/ZyQAook5C4FtcSGn3Y+WczaoGWIxG4ZaWk128g79VIeJcIQqOjPodHvQAhll7qDlItVvBfMOben3GyhYTm7k4YwlEdkONm4yV/UIW0la1rmyztSBQIm9sZmSq44XXgjVmDHNF8UfCZ1ToE4r2SdwTmZv00T2i5faeYnHzxiLPA3Enub7xxxxxxwFArnqad7MO1SY1kLemhX9eFjLWN4mJe56Fu4NiWJkR9APSZQrYeKaqru4KUC68QpVasNJHbuxPSf/PcjF3cjO1+X+4x6L1H5HTPuqUkyZGgDO4ynUHbko4dhlanALcriF7tIfQR9i2r2xOyv5gxJEW/zztGqWma/d4rBoPjnf6tO7rLFHXMt/DVTkAfn5wxxtLDwkn5FMyvThRmex3BDf0gujoI1y6cOWLe9Y5geNX0oj+MXg/W0cXAtzSFocstV1PoVqy883hNoeQZ3mIGB3Q0rIUm5d9MA2bMMt31m1g3Sin6EQ== azureuser@myVM"
-}
-```
-
-Execute the VMAccess script with:
-
-```azurecli
-az vm extension set \
-  --resource-group myResourceGroup \
-  --vm-name myVM \
-  --name VMAccessForLinux \
-  --publisher Microsoft.OSTCExtensions \
-  --version 1.4 \
-  --protected-settings reset_ssh_key.json
-```
-
-To reset a user password, create a file named `reset_user_password.json` and add settings in the following format. Substitute your own values for the `username` and `password` parameters:
-
-```json
-{
-  "username":"azureuser",
-  "password":"myNewPassword" 
-}
-```
-
-Execute the VMAccess script with:
-
-```azurecli
-az vm extension set \
-  --resource-group myResourceGroup \
-  --vm-name myVM \
-  --name VMAccessForLinux \
-  --publisher Microsoft.OSTCExtensions \
-  --version 1.4 \
-  --protected-settings reset_user_password.json
-```
-
-### Restart SSH
-To restart the SSH daemon and reset the SSH configuration to default values, create a file named `reset_sshd.json`. Add the following content:
-
-```json
-{
-  "reset_ssh": true
-}
-```
-
-Execute the VMAccess script with:
-
-```azurecli
-az vm extension set \
-  --resource-group myResourceGroup \
-  --vm-name myVM \
-  --name VMAccessForLinux \
-  --publisher Microsoft.OSTCExtensions \
-  --version 1.4 \
-  --protected-settings reset_sshd.json
-```
-
-### Manage users
-
-To create a user that uses an SSH key for authentication, create a file named `create_new_user.json` and add settings in the following format. Substitute your own values for the `username` and `ssh_key` parameters:
-
-```json
-{
-  "username":"myNewUser",
-  "ssh_key":"ssh-rsa AAAAB3NzaC1yc2EAAAADAQABAAACAQCZ3S7gGp3rcbKmG2Y4vGZFMuMZCwoUzZNG1vHY7P2XV2x9FfAhy8iGD+lF8UdjFX3t5ebMm6BnnMh8fHwkTRdOt3LDQq8o8ElTBrZaKPxZN2thMZnODs5Hlemb2UX0oRIGRcvWqsd4oJmxsXa/Si98Wa6RHWbc9QZhw80KAcOVhmndZAZAGR+Wq6yslNo5TMOr1/ZyQAook5C4FtcSGn3Y+WczaoGWIxG4ZaWk128g79VIeJcIQqOjPodHvQAhll7qDlItVvBfMOben3GyhYTm7k4YwlEdkONm4yV/UIW0la1rmyztSBQIm9sZmSq44XXgjVmDHNF8UfCZ1ToE4r2SdwTmZv00T2i5faeYnHzxiLPA3Enub7iUo5IdwFArnqad7MO1SY1kLemhX9eFjLWN4mJe56Fu4NiWJkR9APSZQrYeKaqru4KUC68QpVasNJHbuxPSf/PcjF3cjO1+X+4x6L1H5HTPuqUkyZGgDO4ynUHbko4dhlanALcriF7tIfQR9i2r2xOyv5gxJEW/zztGqWma/d4rBoPjnf6tO7rLFHXMt/DVTkAfn5woYtLDwkn5FMyvThRmex3BDf0gujoI1y6cOWLe9Y5geNX0oj+MXg/W0cXAtzSFocstV1PoVqy883hNoeQZ3mIGB3Q0rIUm5d9MA2bMMt31m1g3Sin6EQ== myNewUser@myVM",
-  "password":"myNewUserPassword"
-}
-```
-
-Execute the VMAccess script with:
-
-```azurecli
-az vm extension set \
-  --resource-group myResourceGroup \
-  --vm-name myVM \
-  --name VMAccessForLinux \
-  --publisher Microsoft.OSTCExtensions \
-  --version 1.4 \
-  --protected-settings create_new_user.json
-```
-
-To delete a user, create a file named `delete_user.json` and add the following content. Substitute your own value for the `remove_user` parameter:
-
-```json
-{
-  "remove_user":"myNewUser"
-}
-```
-
-Execute the VMAccess script with:
-
-```azurecli
-az vm extension set \
-  --resource-group myResourceGroup \
-  --vm-name myVM \
-  --name VMAccessForLinux \
-  --publisher Microsoft.OSTCExtensions \
-  --version 1.4 \
-  --protected-settings delete_user.json
-```
-
-### Check or repair the disk
-Using VMAccess you can also check and repair a disk that you added to the Linux VM.
-
-To check and then repair the disk, create a file named `disk_check_repair.json` and add settings in the following format. Substitute your own value for the name of `repair_disk`:
-
-```json
-{
-  "check_disk": "true",
-  "repair_disk": "true, mydiskname"
-}
-```
-
-Execute the VMAccess script with:
-
-```azurecli
-az vm extension set \
-  --resource-group myResourceGroup \
-  --vm-name myVM \
-  --name VMAccessForLinux \
-  --publisher Microsoft.OSTCExtensions \
-  --version 1.4 \
-  --protected-settings disk_check_repair.json
-```
-
-## Next steps
-Updating Linux using the Azure VMAccess Extension is one method to make changes on a running Linux VM. You can also use tools like cloud-init and Azure Resource Manager templates to modify your Linux VM on boot.
-
-[Virtual machine extensions and features for Linux](extensions-features.md)
-
-[Authoring Azure Resource Manager templates with Linux VM extensions](../windows/template-description.md?toc=%2fazure%2fvirtual-machines%2flinux%2ftoc.json)
-
-[Using cloud-init to customize a Linux VM during creation](using-cloud-init.md)
-
+---
+title: Reset access to an Azure Linux VM | Microsoft Docs
+description: How to manage users and reset access on Linux VMs using the VMAccess Extension and the Azure CLI 2.0
+services: virtual-machines-linux
+documentationcenter: ''
+author: dlepow
+manager: timlt
+editor: ''
+tags: azure-resource-manager
+
+ms.assetid: 261a9646-1f93-407e-951e-0be7226b3064
+ms.service: virtual-machines-linux
+ms.workload: infrastructure-services
+ms.tgt_pltfrm: vm-linux
+ms.devlang: azurecli
+ms.topic: article
+ms.date: 08/04/2017
+ms.author: danlep
+
+---
+# Manage users, SSH, and check or repair disks on Linux VMs using the VMAccess Extension with the Azure CLI 2.0
+The disk on your Linux VM is showing errors. You somehow reset the root password for your Linux VM or accidentally deleted your SSH private key. If that happened back in the days of the datacenter, you would need to drive there and then open the KVM to get at the server console. Think of the Azure VMAccess extension as that KVM switch that allows you to access the console to reset access to Linux or perform disk level maintenance.
+
+This article shows you how to use the Azure VMAccess Extension to check or repair a disk, reset user access, manage user accounts, or reset the SSH configuration on Linux. You can also perform these steps with the [Azure CLI 1.0](using-vmaccess-extension-nodejs.md?toc=%2fazure%2fvirtual-machines%2flinux%2ftoc.json).
+
+
+## Ways to use the VMAccess Extension
+There are two ways that you can use the VMAccess Extension on your Linux VMs:
+
+* Use the Azure CLI 2.0 and the required parameters.
+* [Use raw JSON files that the VMAccess Extension process](#use-json-files-and-the-vmaccess-extension) and then act on.
+
+The following examples use [az vm user](/cli/azure/vm/user) commands. To perform these steps, you need the latest [Azure CLI 2.0](/cli/azure/install-az-cli2) installed and logged in to an Azure account using [az login](/cli/azure/#login).
+
+## Reset SSH key
+The following example resets the SSH key for the user `azureuser` on the VM named `myVM`:
+
+```azurecli
+az vm user update \
+  --resource-group myResourceGroup \
+  --name myVM \
+  --username azureuser \
+  --ssh-key-value ~/.ssh/id_rsa.pub
+```
+
+## Reset password
+The following example resets the password for the user `azureuser` on the VM named `myVM`:
+
+```azurecli
+az vm user update \
+  --resource-group myResourceGroup \
+  --name myVM \
+  --username azureuser \
+  --password myNewPassword
+```
+
+## Restart SSH
+The following example restarts the SSH daemon and resets the SSH configuration to default values on a VM named `myVM`:
+
+```azurecli
+az vm user reset-ssh \
+  --resource-group myResourceGroup \
+  --name myVM
+```
+
+## Create a user
+The following example creates a user named `myNewUser` using an SSH key for authentication on the VM named `myVM`:
+
+```azurecli
+az vm user update \
+  --resource-group myResourceGroup \
+  --name myVM \
+  --username myNewUser \
+  --ssh-key-value ~/.ssh/id_rsa.pub
+```
+
+## Delete a user
+The following example deletes a user named `myNewUser` on the VM named `myVM`:
+
+```azurecli
+az vm user delete \
+  --resource-group myResourceGroup \
+  --name myVM \
+  --username myNewUser
+```
+
+
+## Use JSON files and the VMAccess Extension
+The following examples use raw JSON files. Use [az vm extension set](/cli/azure/vm/extension#set) to then call your JSON files. These JSON files can also be called from Azure templates. 
+
+### Reset user access
+If you have lost access to root on your Linux VM, you can launch a VMAccess script to reset a user's SSH key or password.
+
+To reset the SSH public key of a user, create a file named `reset_ssh_key.json` and add settings in the following format. Substitute your own values for the `username` and `ssh_key` parameters:
+
+```json
+{
+  "username":"azureuser",
+  "ssh_key":"ssh-rsa AAAAB3NzaC1yc2EAAAADAQABAAACAQCZ3S7gGp3rcbKmG2Y4vGZFMuMZCwoUzZNGxxxxxx2XV2x9FfAhy8iGD+lF8UdjFX3t5ebMm6BnnMh8fHwkTRdOt3LDQq8o8ElTBrZaKPxZN2thMZnODs5Hlemb2UX0oRIGRcvWqsd4oJmxsXa/Si98Wa6RHWbc9QZhw80KAcOVhmndZAZAGR+Wq6yslNo5TMOr1/ZyQAook5C4FtcSGn3Y+WczaoGWIxG4ZaWk128g79VIeJcIQqOjPodHvQAhll7qDlItVvBfMOben3GyhYTm7k4YwlEdkONm4yV/UIW0la1rmyztSBQIm9sZmSq44XXgjVmDHNF8UfCZ1ToE4r2SdwTmZv00T2i5faeYnHzxiLPA3Enub7xxxxxxwFArnqad7MO1SY1kLemhX9eFjLWN4mJe56Fu4NiWJkR9APSZQrYeKaqru4KUC68QpVasNJHbuxPSf/PcjF3cjO1+X+4x6L1H5HTPuqUkyZGgDO4ynUHbko4dhlanALcriF7tIfQR9i2r2xOyv5gxJEW/zztGqWma/d4rBoPjnf6tO7rLFHXMt/DVTkAfn5wxxtLDwkn5FMyvThRmex3BDf0gujoI1y6cOWLe9Y5geNX0oj+MXg/W0cXAtzSFocstV1PoVqy883hNoeQZ3mIGB3Q0rIUm5d9MA2bMMt31m1g3Sin6EQ== azureuser@myVM"
+}
+```
+
+Execute the VMAccess script with:
+
+```azurecli
+az vm extension set \
+  --resource-group myResourceGroup \
+  --vm-name myVM \
+  --name VMAccessForLinux \
+  --publisher Microsoft.OSTCExtensions \
+  --version 1.4 \
+  --protected-settings reset_ssh_key.json
+```
+
+To reset a user password, create a file named `reset_user_password.json` and add settings in the following format. Substitute your own values for the `username` and `password` parameters:
+
+```json
+{
+  "username":"azureuser",
+  "password":"myNewPassword" 
+}
+```
+
+Execute the VMAccess script with:
+
+```azurecli
+az vm extension set \
+  --resource-group myResourceGroup \
+  --vm-name myVM \
+  --name VMAccessForLinux \
+  --publisher Microsoft.OSTCExtensions \
+  --version 1.4 \
+  --protected-settings reset_user_password.json
+```
+
+### Restart SSH
+To restart the SSH daemon and reset the SSH configuration to default values, create a file named `reset_sshd.json`. Add the following content:
+
+```json
+{
+  "reset_ssh": true
+}
+```
+
+Execute the VMAccess script with:
+
+```azurecli
+az vm extension set \
+  --resource-group myResourceGroup \
+  --vm-name myVM \
+  --name VMAccessForLinux \
+  --publisher Microsoft.OSTCExtensions \
+  --version 1.4 \
+  --protected-settings reset_sshd.json
+```
+
+### Manage users
+
+To create a user that uses an SSH key for authentication, create a file named `create_new_user.json` and add settings in the following format. Substitute your own values for the `username` and `ssh_key` parameters:
+
+```json
+{
+  "username":"myNewUser",
+  "ssh_key":"ssh-rsa AAAAB3NzaC1yc2EAAAADAQABAAACAQCZ3S7gGp3rcbKmG2Y4vGZFMuMZCwoUzZNG1vHY7P2XV2x9FfAhy8iGD+lF8UdjFX3t5ebMm6BnnMh8fHwkTRdOt3LDQq8o8ElTBrZaKPxZN2thMZnODs5Hlemb2UX0oRIGRcvWqsd4oJmxsXa/Si98Wa6RHWbc9QZhw80KAcOVhmndZAZAGR+Wq6yslNo5TMOr1/ZyQAook5C4FtcSGn3Y+WczaoGWIxG4ZaWk128g79VIeJcIQqOjPodHvQAhll7qDlItVvBfMOben3GyhYTm7k4YwlEdkONm4yV/UIW0la1rmyztSBQIm9sZmSq44XXgjVmDHNF8UfCZ1ToE4r2SdwTmZv00T2i5faeYnHzxiLPA3Enub7iUo5IdwFArnqad7MO1SY1kLemhX9eFjLWN4mJe56Fu4NiWJkR9APSZQrYeKaqru4KUC68QpVasNJHbuxPSf/PcjF3cjO1+X+4x6L1H5HTPuqUkyZGgDO4ynUHbko4dhlanALcriF7tIfQR9i2r2xOyv5gxJEW/zztGqWma/d4rBoPjnf6tO7rLFHXMt/DVTkAfn5woYtLDwkn5FMyvThRmex3BDf0gujoI1y6cOWLe9Y5geNX0oj+MXg/W0cXAtzSFocstV1PoVqy883hNoeQZ3mIGB3Q0rIUm5d9MA2bMMt31m1g3Sin6EQ== myNewUser@myVM",
+  "password":"myNewUserPassword"
+}
+```
+
+Execute the VMAccess script with:
+
+```azurecli
+az vm extension set \
+  --resource-group myResourceGroup \
+  --vm-name myVM \
+  --name VMAccessForLinux \
+  --publisher Microsoft.OSTCExtensions \
+  --version 1.4 \
+  --protected-settings create_new_user.json
+```
+
+To delete a user, create a file named `delete_user.json` and add the following content. Substitute your own value for the `remove_user` parameter:
+
+```json
+{
+  "remove_user":"myNewUser"
+}
+```
+
+Execute the VMAccess script with:
+
+```azurecli
+az vm extension set \
+  --resource-group myResourceGroup \
+  --vm-name myVM \
+  --name VMAccessForLinux \
+  --publisher Microsoft.OSTCExtensions \
+  --version 1.4 \
+  --protected-settings delete_user.json
+```
+
+### Check or repair the disk
+Using VMAccess you can also check and repair a disk that you added to the Linux VM.
+
+To check and then repair the disk, create a file named `disk_check_repair.json` and add settings in the following format. Substitute your own value for the name of `repair_disk`:
+
+```json
+{
+  "check_disk": "true",
+  "repair_disk": "true, mydiskname"
+}
+```
+
+Execute the VMAccess script with:
+
+```azurecli
+az vm extension set \
+  --resource-group myResourceGroup \
+  --vm-name myVM \
+  --name VMAccessForLinux \
+  --publisher Microsoft.OSTCExtensions \
+  --version 1.4 \
+  --protected-settings disk_check_repair.json
+```
+
+## Next steps
+Updating Linux using the Azure VMAccess Extension is one method to make changes on a running Linux VM. You can also use tools like cloud-init and Azure Resource Manager templates to modify your Linux VM on boot.
+
+[Virtual machine extensions and features for Linux](extensions-features.md)
+
+[Authoring Azure Resource Manager templates with Linux VM extensions](../windows/template-description.md?toc=%2fazure%2fvirtual-machines%2flinux%2ftoc.json)
+
+[Using cloud-init to customize a Linux VM during creation](using-cloud-init.md)
+