--- conflicted
+++ resolved
@@ -70,52 +70,6 @@
   - name: Storage
     href: azure-vm-storage-overview.md
   - name: Networking
-<<<<<<< HEAD
-    href: azure-vm-network-overview.md
-  - name: VM Scale Sets
-    href: ../../virtual-machine-scale-sets/virtual-machine-scale-sets-overview.md
-  - name: Containers
-    href: containers.md
-  - name: Resource Manager
-    href: ../../azure-resource-manager/resource-group-overview.md?toc=%2fazure%2fvirtual-machines%2flinux%2ftoc.json
-    items:
-    - name: Deployment models
-      href: ../../azure-resource-manager/resource-manager-deployment-model.md?toc=%2fazure%2fvirtual-machines%2flinux%2ftoc.json
-    - name: Templates for VMs
-      href: ../windows/template-description.md?toc=%2fazure%2fvirtual-machines%2flinux%2ftoc.json
-  - name: Azure Linux agent
-    href: agent-user-guide.md
-  - name: Azure Security Center
-    href: ../../security-center/security-center-linux-virtual-machine.md?toc=%2fazure%2fvirtual-machines%2flinux%2ftoc.json
-  - name: Disaster recovery
-    href: ../virtual-machines-disaster-recovery-guidance.md?toc=%2fazure%2fvirtual-machines%2flinux%2ftoc.json
-  - name: Planned maintenance
-    href: planned-maintenance.md
-  - name: VM sizes
-    items:
-    - name: VM sizes overview
-      href: sizes.md
-      items:
-      - name: General purpose
-        href: sizes-general.md
-      - name: Compute optimized
-        href: sizes-compute.md
-      - name: Memory optimized
-        href: sizes-memory.md
-      - name: Storage optimized
-        href: sizes-storage.md
-      - name: GPU
-        href: sizes-gpu.md
-        items:
-        - name: GPU drivers
-          href: n-series-driver-setup.md
-      - name: High performance compute
-        href: sizes-hpc.md
-    - name: Azure compute units (ACU)
-      href: acu.md
-    - name: Compute benchmark scores
-      href: compute-benchmark-scores.md
-=======
     href: network-overview.md
   - name: Auto-scale applications
     href: autoscale.md
@@ -129,7 +83,6 @@
     href: backup-recovery.md
   - name: High performance computing
     href: high-performance-computing.md
->>>>>>> 903083d1
   - name: Deployment considerations
     items:
     - name: Infrastructure guidelines
