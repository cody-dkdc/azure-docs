- name: Linux VMs Documentation
  href: index.yml
- name: Overview
  items:
  - name: About Virtual Machines
    href: overview.md
- name: Quickstarts
  expanded: true
  items:
  - name: Create VM - Azure CLI
    href: quick-create-cli.md
  - name: Create VM - Portal
    href: quick-create-portal.md
  - name: Create VM - PowerShell
    href: quick-create-powershell.md
- name: Tutorials
  items:
  - name: 1 - Create / manage VMs
    href: tutorial-manage-vm.md
  - name: 2 - Create / manage disks
    href: tutorial-manage-disks.md
  - name: 3 - Automate configuration
    href: tutorial-automate-vm-deployment.md
  - name: 4 - Create VM images
    href: tutorial-custom-images.md
  - name: 5 - Highly available VMs
    href: tutorial-availability-sets.md
  - name: 6 - Create a VM scale set
    href: tutorial-create-vmss.md
  - name: 7 - Load balance VMs
    href: tutorial-load-balancer.md
  - name: 8 - Manage networking
    href: tutorial-virtual-network.md
  - name: 9 - Backup virtual machines
    href: tutorial-backup-vms.md
  - name: 10 - Monitor virtual machines
    href: tutorial-monitoring.md
  - name: 11 - Manage VM security
    href: tutorial-azure-security.md
  - name: 12 - Jenkins CI/CD
    href: tutorial-jenkins-github-docker-cicd.md
- name: Samples
  items:
  - name: Azure CLI
    href: cli-samples.md
  - name: PowerShell
    href: powershell-samples.md
- name: Concepts
  items:
  - name: Azure-endorsed distributions
    href: endorsed-distros.md
  - name: Regions and availability
    href: regions-and-availability.md
  - name: Storage
    href: azure-vm-storage-overview.md
  - name: Networking
    href: azure-vm-network-overview.md
  - name: VM Scale Sets
    href: ../../virtual-machine-scale-sets/virtual-machine-scale-sets-overview.md
  - name: Instance Metadata Service 
    href: ../virtual-machines-instancemetadataservice-overview.md
  - name: Containers
    href: containers.md
  - name: Resource Manager
    href: ../../azure-resource-manager/resource-group-overview.md?toc=%2fazure%2fvirtual-machines%2flinux%2ftoc.json
    items:
    - name: Deployment models
      href: ../../azure-resource-manager/resource-manager-deployment-model.md?toc=%2fazure%2fvirtual-machines%2flinux%2ftoc.json
    - name: Templates for VMs
      href: ../windows/template-description.md?toc=%2fazure%2fvirtual-machines%2flinux%2ftoc.json
  - name: Azure Linux agent
    href: agent-user-guide.md
  - name: Azure Security Center
    href: ../../security-center/security-center-linux-virtual-machine.md?toc=%2fazure%2fvirtual-machines%2flinux%2ftoc.json
  - name: Disaster recovery
    href: ../virtual-machines-disaster-recovery-guidance.md?toc=%2fazure%2fvirtual-machines%2flinux%2ftoc.json
  - name: Planned maintenance
    href: planned-maintenance.md
    items:
    - name: Preserving maintenance
      href: maintenance-in-place.md
    - name: Restarting maintenance
      href: impactful-maintenance.md
  - name: VM sizes
    items:
    - name: VM sizes overview
      href: sizes.md
      items:
      - name: General purpose
        href: sizes-general.md
      - name: Compute optimized
        href: sizes-compute.md
      - name: Memory optimized
        href: sizes-memory.md
      - name: Storage optimized
        href: sizes-storage.md
      - name: GPU
        href: sizes-gpu.md
      - name: High performance compute
        href: sizes-hpc.md
        items:
        - name: Compute-intensive sizes
          href: a8-a9-a10-a11-specs.md
    - name: Azure compute units (ACU)
      href: acu.md
    - name: Compute benchmark scores
      href: compute-benchmark-scores.md
  - name: Deployment considerations
    items:
    - name: Infrastructure guidelines
      href: infrastructure-virtual-machine-guidelines.md
    - name: Subscriptions and accounts
      href: infrastructure-subscription-accounts-guidelines.md
    - name: Naming
      href: infrastructure-naming-guidelines.md
    - name: Resource groups
      href: infrastructure-resource-groups-guidelines.md
    - name: Storage
      href: infrastructure-storage-solutions-guidelines.md
    - name: Networking
      href: infrastructure-networking-guidelines.md
    - name: Availability sets
      href: infrastructure-availability-sets-guidelines.md
    - name: Infrastructure example
      href: infrastructure-example.md
- name: How-to guides
  items:
  - name: Create VMs
    items:
    - name: VM creation overview
      href: creation-choices.md
    - name: Create a VM with CLI
      href: quick-create-cli-nodejs.md
    - name: Create a VM with template
      href: create-ssh-secured-vm-from-template.md
    - name: Copy a VM
      href: copy-vm.md
    - name: Move a VM between subscriptions
      href: move-vm.md
    - name: Create highly available VMs
      href: create-cli-complete.md
    - name: Deploy an app with VM template
      items:
      - name: Tutorial overview
        href: dotnet-core-1-landing.md
      - name: App architecture
        href: dotnet-core-2-architecture.md
      - name: Access and security
        href: dotnet-core-3-access-security.md
      - name: Availability and scale
        href: dotnet-core-4-availability-scale.md
      - name: App deployment
        href: dotnet-core-5-app-deployment.md
  - name: Configure VMs
    items:
    - name: Use cloud-init
      href: using-cloud-init.md
    - name: Add a user to a VM
      href: add-user.md
    - name: Resize a VM
      href: change-vm-size.md
    - name: Use tags
      href: ../../azure-resource-manager/resource-group-using-tags.md?toc=%2fazure%2fvirtual-machines%2flinux%2ftoc.json
      items:
      - name: Tag a VM
        href: tag.md
    - name: Optimize your Linux VM
      href: optimization.md
    - name: Update Azure Linux agent
      href: update-agent.md
    - name: Backup using Recovery Services
      href: ../../backup/backup-azure-vms-first-look-arm.md?toc=%2fazure%2fvirtual-machines%2flinux%2ftoc.json
    - name: Join a RedHat VM to an Azure Active Directory Domain Service
      href: join-redhat-linux-vm-to-azure-active-directory-domain-service.md
  - name: Connect with SSH
    items:
    - name: Create SSH keys on Linux and Mac
      href: mac-create-ssh-keys.md
      items:
      - name: Detailed steps
        href: create-ssh-keys-detailed.md
    - name: Use SSH keys with Windows for Linux VMs
      href: ssh-from-windows.md
    - name: Use Remote Desktop to connect to a Linux VM
      href: use-remote-desktop.md
  - name: Manage VM images
    items:
    - name: Find marketplace VM images
      href: cli-ps-findimage.md
    - name: Create custom VM images
      href: create-upload-generic.md
    - name: Upload custom VM images
      href: upload-vhd.md
    - name: Capture an existing VM into an image
      href: capture-image.md
    - name: Create Azure-endorsed images
      items:
      - name: Ubuntu
        href: create-upload-ubuntu.md
      - name: Debian
        href: debian-create-upload-vhd.md
      - name: Red Hat
        href: redhat-create-upload-vhd.md
      - name: CentOS
        href: create-upload-centos.md
      - name: Oracle Linux
        href: oracle-create-upload-vhd.md
  - name: Manage VM storage
    items:
    - name: Azure Managed Disks
      href: ../../storage/storage-managed-disks-overview.md?toc=%2fazure%2fvirtual-machines%2flinux%2ftoc.json
      items:
      - name: FAQs
        href: ../../storage/storage-faq-for-disks.md?toc=%2fazure%2fvirtual-machines%2flinux%2ftoc.json
    - name: Copy files to a Linux VM
      href: copy-files-to-linux-vm-using-scp.md
    - name: Convert a VM to Managed Disks
      href: convert-unmanaged-to-managed-disks.md
    - name: Take a snapshot of a Managed Disk
      href: snapshot-copy-managed-disk.md
    - name: Add a disk
      items:
      - name: Azure CLI
        href: add-disk.md
      - name: Azure portal
        href: attach-disk-portal.md
    - name: Detach a disk
      href: detach-disk.md
    - name: Expand the OS disk
      href: expand-disks.md
    - name: Configure software RAID
      href: configure-raid.md
    - name: Configure LVM
      href: configure-lvm.md
    - name: Mount Azure File Storage using SMB
      href: mount-azure-file-storage-on-linux-using-smb.md
  - name: VM networking
    items:
    - name: Create virtual networks
      href: ../../virtual-network/virtual-networks-create-vnet-arm-cli.md?toc=%2fazure%2fvirtual-machines%2flinux%2ftoc.json
    - name: Deploy a VM into existing virtual network
      items:
      - name: Azure CLI
        href: deploy-linux-vm-into-existing-vnet-using-cli.md
      - name: Azure portal
        href: deploy-linux-vm-into-existing-vnet-using-portal.md
    - name: Create a VM with multiple NICs
      href: multiple-nics.md
    - name: Create a static public IP
      href: ../../virtual-network/virtual-network-deploy-static-pip-arm-cli.md?toc=%2fazure%2fvirtual-machines%2flinux%2ftoc.json
    - name: Configure ports, endpoints, and security
      href: endpoints-in-resource-manager.md
    - name: Allow access to a VM
      href: nsg-quickstart.md
    - name: Use FreeBSD's Packet Filter
      href: freebsd-pf-nat.md
    - name: DNS name resolution options
      href: azure-dns.md
    - name: Use internal DNS for VM name resolution
      href: static-dns-name-resolution-for-linux-on-azure.md
    - name: Create an FQDN
      href: portal-create-fqdn.md
    - name: Create user-defined routes
      href: ../../virtual-network/virtual-network-create-udr-arm-cli.md?toc=%2fazure%2fvirtual-machines%2flinux%2ftoc.json
  - name: Scale and availability
    items:
    - name: VM availability
      href: manage-availability.md
    - name: Create a load balancer
      href: ../../load-balancer/load-balancer-get-started-internet-arm-ps.md?toc=%2fazure%2fvirtual-machines%2flinux%2ftoc.json
    - name: Create multiple VMs with Scale Sets
      href: ../../virtual-machine-scale-sets/virtual-machine-scale-sets-overview.md?toc=%2fazure%2fvirtual-machines%2flinux%2ftoc.json
    - name: Vertically scale VMs with Azure Automation
      href: vertical-scaling-automation.md
    - name: VM Monitoring
      href: vm-monitoring.md
  - name: Manage VM security
    items:
    - name: Disable SSH passwords by configuring SSHD
      href: mac-disable-ssh-password-usage.md
    - name: Reset SSH access, manage users, and check disks
      href: using-vmaccess-extension.md
    - name: Use root privileges
      href: use-root-privileges.md
    - name: Encrypt a VM disk
      href: encrypt-disks.md
    - name: Apply policies to VMs
      href: policy.md
    - name: Set up Key Vault
      href: key-vault-setup.md
  - name: Use VM extensions
    items:
    - name: VM Extension overview
      href: extensions-features.md
    - name: Custom Script Extension
      href: extensions-customscript.md
    - name: OMS Agent Extension
      href: extensions-oms.md
  - name: Run applications
    items:
    - name: Cloud Foundry
      href: cloudfoundry-get-started.md
    - name: Data Science VM overview
      href: ../../machine-learning/machine-learning-data-science-virtual-machine-overview.md?toc=%2fazure%2fvirtual-machines%2flinux%2ftoc.json
    - name: MongoDB
      href: install-mongodb.md
    - name: MySQL
      href: mysql-install.md
    - name: PostgreSQL
      href: postgresql-install.md
    - name: Deploy LAMP stack
      href: create-lamp-stack.md
    - name: Deploy a 3-node Deis cluster
      href: deis-cluster.md
    - name: Deploy Node.js application
      href: ../../virtual-machines-linux-nodejs-deploy.md?toc=%2fazure%2fvirtual-machines%2flinux%2ftoc.json
    - name: Django web app
      href: python-django-web-app.md
    - name: Jupyter Notebook
      href: jupyter-notebook.md
    - name: Deploy application frameworks from a template
      href: app-frameworks.md
    - name: High Performance Computing (HPC)
      href: hpcpack-cluster-options.md
      items:
      - name: Run NAMD with Microsoft HPC Pack
        href: classic/hpcpack-cluster-namd.md
    - name: SAP on Azure
      href: ../workloads/sap/get-started.md
  - name: Docker on VMs
    items:
    - name: Create Docker hosts with the Azure Docker VM extension
      href: dockerextension.md
    - name: Use Docker Machine with Azure
      href: docker-machine.md
    - name: Use Docker Compose with Azure
      href: docker-compose-quickstart.md
  - name: Migrate VMs
    items:
    - name: Overview of migration
      href: migration-classic-resource-manager-overview.md
    - name: Deep dive on migration
      href: migration-classic-resource-manager-deep-dive.md
    - name: Plan for migration
      href: migration-classic-resource-manager-plan.md
    - name: Migrate using the CLI
      href: migration-classic-resource-manager-cli.md
    - name: Common migration errors
      href: migration-classic-resource-manager-errors.md
    - name: Community tools for migration
      href: ../windows/migration-classic-resource-manager-community-tools.md?toc=%2fazure%2fvirtual-machines%2flinux%2ftoc.json
    - name: FAQ
      href: migration-classic-resource-manager-faq.md
  - name: Troubleshoot
    items:
<<<<<<< HEAD
    - name: SSH connections
=======
>>>>>>> 046dd139
      href: troubleshoot-ssh-connection.md
      items:
      - name: Detailed troubleshooting steps
        href: detailed-troubleshoot-ssh-connection.md
    - name: Boot diagnostics 
      href: boot-diagnostics.md
<<<<<<< HEAD
    - name: Troubleshoot access to applications
=======
>>>>>>> 046dd139
    - name: Access to applications
      href: troubleshoot-app-connection.md
    - name: Allocation failures
      href: allocation-failure.md
    - name: Deployment issues
      href: troubleshoot-deployment-new-vm.md
    - name: Redeploy VM to a new Azure node
      href: redeploy-to-new-node.md
    - name: Common error messages
      href: error-messages.md
    - name: Attach virtual hard disk for troubleshooting
      items:
      - name: Azure CLI
        href: troubleshoot-recovery-disks.md
      - name: Azure portal
        href: troubleshoot-recovery-disks-portal.md
- name: Reference
  items:
  - name: Azure CLI
    href: /cli/azure/vm
  - name: PowerShell
    href: /powershell/azureps-cmdlets-docs
  - name: .NET
    href: /dotnet/api/microsoft.azure.management.compute
  - name: Java
    href: /java/api
  - name: Node.js
    href: https://azure.microsoft.com/develop/nodejs/#azure-sdk
  - name: Python
    href: https://azure.microsoft.com/develop/python/
  - name: REST
    href: /rest/api/compute
- name: Resources
  items:
  - name: Author templates
    href: ../../azure-resource-manager/resource-group-authoring-templates.md?toc=%2fazure%2fvirtual-machines%2flinux%2ftoc.json
  - name: Community templates
    href: https://azure.microsoft.com/documentation/templates
  - name: Pricing
    href: https://azure.microsoft.com/pricing/details/#Linux
  - name: Regional availability
    href: https://azure.microsoft.com/regions/services/
  - name: Stack Overflow
    href: http://stackoverflow.com/questions/tagged/azure-virtual-machine
  - name: Videos
    href: https://azure.microsoft.com/documentation/videos/index/?services=virtual-machines
  - name: FAQ
    href: faq.md<|MERGE_RESOLUTION|>--- conflicted
+++ resolved
@@ -353,20 +353,13 @@
       href: migration-classic-resource-manager-faq.md
   - name: Troubleshoot
     items:
-<<<<<<< HEAD
     - name: SSH connections
-=======
->>>>>>> 046dd139
       href: troubleshoot-ssh-connection.md
       items:
       - name: Detailed troubleshooting steps
         href: detailed-troubleshoot-ssh-connection.md
     - name: Boot diagnostics 
       href: boot-diagnostics.md
-<<<<<<< HEAD
-    - name: Troubleshoot access to applications
-=======
->>>>>>> 046dd139
     - name: Access to applications
       href: troubleshoot-app-connection.md
     - name: Allocation failures
