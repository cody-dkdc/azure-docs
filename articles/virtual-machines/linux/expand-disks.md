--- conflicted
+++ resolved
@@ -1,150 +1,147 @@
----
-title: Expand virtual hard disks on a Linux VM in Azure | Microsoft Docs
-description: Learn how to expand virtual hard disks on a Linux VM with the Azure CLI
-services: virtual-machines-linux
-documentationcenter: ''
-author: roygara
-manager: jeconnoc
-editor: ''
-
-ms.assetid:
-ms.service: virtual-machines-linux
-ms.devlang: azurecli
-ms.topic: article
-ms.tgt_pltfrm: vm-linux
-ms.workload: infrastructure
-ms.date: 12/13/2017
-ms.author: rogarana
----
-
-# How to expand virtual hard disks on a Linux VM with the Azure CLI
-<<<<<<< HEAD
-The default virtual hard disk size for the operating system (OS) is typically 30 GB on a Linux virtual machine (VM) in Azure. You can [add data disks](add-disk.md) to provide for additional storage space, but you may also wish to expand an existing data disk. This article details how to expand managed disks for a Linux VM with the Azure CLI 2.0. 
-=======
-The default virtual hard disk size for the operating system (OS) is typically 30 GB on a Linux virtual machine (VM) in Azure. You can [add data disks](add-disk.md) to provide for additional storage space, but you may also wish to expand an existing data disk. This article details how to expand managed disks for a Linux VM with the Azure CLI. You can also expand the unmanaged OS disk with the [Azure CLI 1.0](expand-disks-nodejs.md).
->>>>>>> 4a786ae7
-
-> [!WARNING]
-> Always make sure that you back up your data before you perform disk resize operations. For more information, see [Back up Linux VMs in Azure](tutorial-backup-vms.md).
-
-## Expand Azure Managed Disk
-Make sure that you have the latest [Azure CLI](/cli/azure/install-az-cli2) installed and logged in to an Azure account using [az login](/cli/azure/reference-index#az_login).
-
-This article requires an existing VM in Azure with at least one data disk attached and prepared. If you do not already have a VM that you can use, see [Create and prepare a VM with data disks](tutorial-manage-disks.md#create-and-attach-disks).
-
-In the following samples, replace example parameter names with your own values. Example parameter names include *myResourceGroup* and *myVM*.
-
-1. Operations on virtual hard disks cannot be performed with the VM running. Deallocate your VM with [az vm deallocate](/cli/azure/vm#az_vm_deallocate). The following example deallocates the VM named *myVM* in the resource group named *myResourceGroup*:
-
-    ```azurecli
-    az vm deallocate --resource-group myResourceGroup --name myVM
-    ```
-
-    > [!NOTE]
-    > The VM must be deallocated to expand the virtual hard disk. `az vm stop` does not release the compute resources. To release compute resources, use `az vm deallocate`.
-
-2. View a list of managed disks in a resource group with [az disk list](/cli/azure/disk#az_disk_list). The following example displays a list of managed disks in the resource group named *myResourceGroup*:
-
-    ```azurecli
-    az disk list \
-        --resource-group myResourceGroup \
-        --query '[*].{Name:name,Gb:diskSizeGb,Tier:accountType}' \
-        --output table
-    ```
-
-    Expand the required disk with [az disk update](/cli/azure/disk#az_disk_update). The following example expands the managed disk named *myDataDisk* to be *200*Gb in size:
-
-    ```azurecli
-    az disk update \
-        --resource-group myResourceGroup \
-        --name myDataDisk \
-        --size-gb 200
-    ```
-
-    > [!NOTE]
-    > When you expand a managed disk, the updated size is mapped to the nearest managed disk size. For a table of the available managed disk sizes and tiers, see [Azure Managed Disks Overview - Pricing and Billing](../windows/managed-disks-overview.md#pricing-and-billing).
-
-3. Start your VM with [az vm start](/cli/azure/vm#az_vm_start). The following example starts the VM named *myVM* in the resource group named *myResourceGroup*:
-
-    ```azurecli
-    az vm start --resource-group myResourceGroup --name myVM
-    ```
-
-
-## Expand disk partition and filesystem
-To use the expanded disk, you need to expand the underlying partition and filesystem.
-
-1. SSH to your VM with the appropriate credentials. You can obtain the public IP address of your VM with [az vm show](/cli/azure/vm#az_vm_show):
-
-    ```azurecli
-    az vm show --resource-group myResourceGroup --name myVM -d --query [publicIps] --o tsv
-    ```
-
-2. To use the expanded disk, you need to expand the underlying partition and filesystem.
-
-    a. If already mounted, unmount the disk:
-
-    ```bash
-    sudo umount /dev/sdc1
-    ```
-
-    b. Use `parted` to view disk information and resize the partition:
-
-    ```bash
-    sudo parted /dev/sdc
-    ```
-
-    View information about the existing partition layout with `print`. The output is similar to the following example, which shows the underlying disk is 215Gb in size:
-
-    ```bash
-    GNU Parted 3.2
-    Using /dev/sdc1
-    Welcome to GNU Parted! Type 'help' to view a list of commands.
-    (parted) print
-    Model: Unknown Msft Virtual Disk (scsi)
-    Disk /dev/sdc1: 215GB
-    Sector size (logical/physical): 512B/4096B
-    Partition Table: loop
-    Disk Flags:
-    
-    Number  Start  End    Size   File system  Flags
-        1      0.00B  107GB  107GB  ext4
-    ```
-
-    c. Expand the partition with `resizepart`. Enter the partition number, *1*, and a size for the new partition:
-
-    ```bash
-    (parted) resizepart
-    Partition number? 1
-    End?  [107GB]? 215GB
-    ```
-
-    d. To exit, enter `quit`
-
-3. With the partition resized, verify the partition consistency with `e2fsck`:
-
-    ```bash
-    sudo e2fsck -f /dev/sdc1
-    ```
-
-4. Now resize the filesystem with `resize2fs`:
-
-    ```bash
-    sudo resize2fs /dev/sdc1
-    ```
-
-5. Mount the partition to the desired location, such as `/datadrive`:
-
-    ```bash
-    sudo mount /dev/sdc1 /datadrive
-    ```
-
-6. To verify the OS disk has been resized, use `df -h`. The following example output shows the data drive, */dev/sdc1*, is now 200 GB:
-
-    ```bash
-    Filesystem      Size   Used  Avail Use% Mounted on
-    /dev/sdc1        197G   60M   187G   1% /datadrive
-    ```
-
-## Next steps
-If you need additional storage, you also [add data disks to a Linux VM](add-disk.md). For more information about disk encryption, see [Encrypt disks on a Linux VM using the Azure CLI](encrypt-disks.md).
+---
+title: Expand virtual hard disks on a Linux VM in Azure | Microsoft Docs
+description: Learn how to expand virtual hard disks on a Linux VM with the Azure CLI
+services: virtual-machines-linux
+documentationcenter: ''
+author: roygara
+manager: jeconnoc
+editor: ''
+
+ms.assetid:
+ms.service: virtual-machines-linux
+ms.devlang: azurecli
+ms.topic: article
+ms.tgt_pltfrm: vm-linux
+ms.workload: infrastructure
+ms.date: 12/13/2017
+ms.author: rogarana
+---
+
+# How to expand virtual hard disks on a Linux VM with the Azure CLI
+
+The default virtual hard disk size for the operating system (OS) is typically 30 GB on a Linux virtual machine (VM) in Azure. You can [add data disks](add-disk.md) to provide for additional storage space, but you may also wish to expand an existing data disk. This article details how to expand managed disks for a Linux VM with the Azure CLI. 
+
+> [!WARNING]
+> Always make sure that you back up your data before you perform disk resize operations. For more information, see [Back up Linux VMs in Azure](tutorial-backup-vms.md).
+
+## Expand Azure Managed Disk
+Make sure that you have the latest [Azure CLI](/cli/azure/install-az-cli2) installed and logged in to an Azure account using [az login](/cli/azure/reference-index#az_login).
+
+This article requires an existing VM in Azure with at least one data disk attached and prepared. If you do not already have a VM that you can use, see [Create and prepare a VM with data disks](tutorial-manage-disks.md#create-and-attach-disks).
+
+In the following samples, replace example parameter names with your own values. Example parameter names include *myResourceGroup* and *myVM*.
+
+1. Operations on virtual hard disks cannot be performed with the VM running. Deallocate your VM with [az vm deallocate](/cli/azure/vm#az_vm_deallocate). The following example deallocates the VM named *myVM* in the resource group named *myResourceGroup*:
+
+    ```azurecli
+    az vm deallocate --resource-group myResourceGroup --name myVM
+    ```
+
+    > [!NOTE]
+    > The VM must be deallocated to expand the virtual hard disk. `az vm stop` does not release the compute resources. To release compute resources, use `az vm deallocate`.
+
+2. View a list of managed disks in a resource group with [az disk list](/cli/azure/disk#az_disk_list). The following example displays a list of managed disks in the resource group named *myResourceGroup*:
+
+    ```azurecli
+    az disk list \
+        --resource-group myResourceGroup \
+        --query '[*].{Name:name,Gb:diskSizeGb,Tier:accountType}' \
+        --output table
+    ```
+
+    Expand the required disk with [az disk update](/cli/azure/disk#az_disk_update). The following example expands the managed disk named *myDataDisk* to be *200*Gb in size:
+
+    ```azurecli
+    az disk update \
+        --resource-group myResourceGroup \
+        --name myDataDisk \
+        --size-gb 200
+    ```
+
+    > [!NOTE]
+    > When you expand a managed disk, the updated size is mapped to the nearest managed disk size. For a table of the available managed disk sizes and tiers, see [Azure Managed Disks Overview - Pricing and Billing](../windows/managed-disks-overview.md#pricing-and-billing).
+
+3. Start your VM with [az vm start](/cli/azure/vm#az_vm_start). The following example starts the VM named *myVM* in the resource group named *myResourceGroup*:
+
+    ```azurecli
+    az vm start --resource-group myResourceGroup --name myVM
+    ```
+
+
+## Expand disk partition and filesystem
+To use the expanded disk, you need to expand the underlying partition and filesystem.
+
+1. SSH to your VM with the appropriate credentials. You can obtain the public IP address of your VM with [az vm show](/cli/azure/vm#az_vm_show):
+
+    ```azurecli
+    az vm show --resource-group myResourceGroup --name myVM -d --query [publicIps] --o tsv
+    ```
+
+2. To use the expanded disk, you need to expand the underlying partition and filesystem.
+
+    a. If already mounted, unmount the disk:
+
+    ```bash
+    sudo umount /dev/sdc1
+    ```
+
+    b. Use `parted` to view disk information and resize the partition:
+
+    ```bash
+    sudo parted /dev/sdc
+    ```
+
+    View information about the existing partition layout with `print`. The output is similar to the following example, which shows the underlying disk is 215Gb in size:
+
+    ```bash
+    GNU Parted 3.2
+    Using /dev/sdc1
+    Welcome to GNU Parted! Type 'help' to view a list of commands.
+    (parted) print
+    Model: Unknown Msft Virtual Disk (scsi)
+    Disk /dev/sdc1: 215GB
+    Sector size (logical/physical): 512B/4096B
+    Partition Table: loop
+    Disk Flags:
+    
+    Number  Start  End    Size   File system  Flags
+        1      0.00B  107GB  107GB  ext4
+    ```
+
+    c. Expand the partition with `resizepart`. Enter the partition number, *1*, and a size for the new partition:
+
+    ```bash
+    (parted) resizepart
+    Partition number? 1
+    End?  [107GB]? 215GB
+    ```
+
+    d. To exit, enter `quit`
+
+3. With the partition resized, verify the partition consistency with `e2fsck`:
+
+    ```bash
+    sudo e2fsck -f /dev/sdc1
+    ```
+
+4. Now resize the filesystem with `resize2fs`:
+
+    ```bash
+    sudo resize2fs /dev/sdc1
+    ```
+
+5. Mount the partition to the desired location, such as `/datadrive`:
+
+    ```bash
+    sudo mount /dev/sdc1 /datadrive
+    ```
+
+6. To verify the OS disk has been resized, use `df -h`. The following example output shows the data drive, */dev/sdc1*, is now 200 GB:
+
+    ```bash
+    Filesystem      Size   Used  Avail Use% Mounted on
+    /dev/sdc1        197G   60M   187G   1% /datadrive
+    ```
+
+## Next steps
+If you need additional storage, you also [add data disks to a Linux VM](add-disk.md). For more information about disk encryption, see [Encrypt disks on a Linux VM using the Azure CLI](encrypt-disks.md).