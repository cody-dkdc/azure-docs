---
title: Expand virtual hard disks on a Linux VM in Azure | Microsoft Docs
description: Learn how to expand virtual hard disks on a Linux VM with the Azure CLI
services: virtual-machines-linux
documentationcenter: ''
author: roygara
manager: jeconnoc
editor: ''

ms.assetid:
ms.service: virtual-machines-linux
ms.devlang: azurecli
ms.topic: article
ms.tgt_pltfrm: vm-linux
ms.workload: infrastructure
ms.date: 10/15/2018    
ms.author: rogarana
ms.subservice: disks
---

# Expand virtual hard disks on a Linux VM with the Azure CLI

This article describes how to expand managed disks for a Linux virtual machine (VM) with the Azure CLI. You can [add data disks](add-disk.md) to provide for additional storage space, and you can also expand an existing data disk. The default virtual hard disk size for the operating system (OS) is typically 30 GB on a Linux VM in Azure. 

> [!WARNING]
<<<<<<< HEAD
> Always make sure that your filesystem is in a healthy state and ensure your data is backed up before you perform disk resize operations. For more information, see [Back up Linux VMs in Azure](tutorial-backup-vms.md).
=======
> Always make sure that your filesystem is in a healthy state, your disk partition table type will support the new size, and ensure your data is backed up before you perform disk resize operations. For more information, see [Back up Linux VMs in Azure](tutorial-backup-vms.md). 
>>>>>>> 6a383dfd

## Expand an Azure Managed Disk
Make sure that you have the latest [Azure CLI](/cli/azure/install-az-cli2) installed and are signed in to an Azure account by using [az login](/cli/azure/reference-index#az-login).

This article requires an existing VM in Azure with at least one data disk attached and prepared. If you do not already have a VM that you can use, see [Create and prepare a VM with data disks](tutorial-manage-disks.md#create-and-attach-disks).

In the following samples, replace example parameter names such as *myResourceGroup* and *myVM* with your own values.

1. Operations on virtual hard disks can't be performed with the VM running. Deallocate your VM with [az vm deallocate](/cli/azure/vm#az-vm-deallocate). The following example deallocates the VM named *myVM* in the resource group named *myResourceGroup*:

    ```azurecli
    az vm deallocate --resource-group myResourceGroup --name myVM
    ```

    > [!NOTE]
    > The VM must be deallocated to expand the virtual hard disk. Stopping the VM with `az vm stop` does not release the compute resources. To release compute resources, use `az vm deallocate`.

1. View a list of managed disks in a resource group with [az disk list](/cli/azure/disk#az-disk-list). The following example displays a list of managed disks in the resource group named *myResourceGroup*:

    ```azurecli
    az disk list \
        --resource-group myResourceGroup \
        --query '[*].{Name:name,Gb:diskSizeGb,Tier:accountType}' \
        --output table
    ```

    Expand the required disk with [az disk update](/cli/azure/disk#az-disk-update). The following example expands the managed disk named *myDataDisk* to *200* GB:

    ```azurecli
    az disk update \
        --resource-group myResourceGroup \
        --name myDataDisk \
        --size-gb 200
    ```

    > [!NOTE]
    > When you expand a managed disk, the updated size is rounded up to the nearest managed disk size. For a table of the available managed disk sizes and tiers, see [Azure Managed Disks Overview - Pricing and Billing](../windows/managed-disks-overview.md).

1. Start your VM with [az vm start](/cli/azure/vm#az-vm-start). The following example starts the VM named *myVM* in the resource group named *myResourceGroup*:

    ```azurecli
    az vm start --resource-group myResourceGroup --name myVM
    ```


## Expand a disk partition and filesystem
To use an expanded disk, expand the underlying partition and filesystem.

1. SSH to your VM with the appropriate credentials. You can see the public IP address of your VM with [az vm show](/cli/azure/vm#az-vm-show):

    ```azurecli
    az vm show --resource-group myResourceGroup --name myVM -d --query [publicIps] --o tsv
    ```

1. Expand the underlying partition and filesystem.

    a. If the disk is already mounted, unmount it:

    ```bash
    sudo umount /dev/sdc1
    ```

    b. Use `parted` to view disk information and resize the partition:

    ```bash
    sudo parted /dev/sdc
    ```

    View information about the existing partition layout with `print`. The output is similar to the following example, which shows the underlying disk is 215 GB:

    ```bash
    GNU Parted 3.2
    Using /dev/sdc1
    Welcome to GNU Parted! Type 'help' to view a list of commands.
    (parted) print
    Model: Unknown Msft Virtual Disk (scsi)
    Disk /dev/sdc1: 215GB
    Sector size (logical/physical): 512B/4096B
    Partition Table: loop
    Disk Flags:
    
    Number  Start  End    Size   File system  Flags
        1      0.00B  107GB  107GB  ext4
    ```

    c. Expand the partition with `resizepart`. Enter the partition number, *1*, and a size for the new partition:

    ```bash
    (parted) resizepart
    Partition number? 1
    End?  [107GB]? 215GB
    ```

    d. To exit, enter `quit`.

1. With the partition resized, verify the partition consistency with `e2fsck`:

    ```bash
    sudo e2fsck -f /dev/sdc1
    ```

1. Resize the filesystem with `resize2fs`:

    ```bash
    sudo resize2fs /dev/sdc1
    ```

1. Mount the partition to the desired location, such as `/datadrive`:

    ```bash
    sudo mount /dev/sdc1 /datadrive
    ```

1. To verify the data disk has been resized, use `df -h`. The following example output shows the data drive */dev/sdc1* is now 200 GB:

    ```bash
    Filesystem      Size   Used  Avail Use% Mounted on
    /dev/sdc1        197G   60M   187G   1% /datadrive
    ```

## Next steps
* If you need additional storage, you can also [add data disks to a Linux VM](add-disk.md). 
* For more information about disk encryption, see [Encrypt disks on a Linux VM using the Azure CLI](encrypt-disks.md).
<|MERGE_RESOLUTION|>--- conflicted
+++ resolved
@@ -1,153 +1,149 @@
----
-title: Expand virtual hard disks on a Linux VM in Azure | Microsoft Docs
-description: Learn how to expand virtual hard disks on a Linux VM with the Azure CLI
-services: virtual-machines-linux
-documentationcenter: ''
-author: roygara
-manager: jeconnoc
-editor: ''
-
-ms.assetid:
-ms.service: virtual-machines-linux
-ms.devlang: azurecli
-ms.topic: article
-ms.tgt_pltfrm: vm-linux
-ms.workload: infrastructure
-ms.date: 10/15/2018    
-ms.author: rogarana
-ms.subservice: disks
----
-
-# Expand virtual hard disks on a Linux VM with the Azure CLI
-
-This article describes how to expand managed disks for a Linux virtual machine (VM) with the Azure CLI. You can [add data disks](add-disk.md) to provide for additional storage space, and you can also expand an existing data disk. The default virtual hard disk size for the operating system (OS) is typically 30 GB on a Linux VM in Azure. 
-
-> [!WARNING]
-<<<<<<< HEAD
-> Always make sure that your filesystem is in a healthy state and ensure your data is backed up before you perform disk resize operations. For more information, see [Back up Linux VMs in Azure](tutorial-backup-vms.md).
-=======
-> Always make sure that your filesystem is in a healthy state, your disk partition table type will support the new size, and ensure your data is backed up before you perform disk resize operations. For more information, see [Back up Linux VMs in Azure](tutorial-backup-vms.md). 
->>>>>>> 6a383dfd
-
-## Expand an Azure Managed Disk
-Make sure that you have the latest [Azure CLI](/cli/azure/install-az-cli2) installed and are signed in to an Azure account by using [az login](/cli/azure/reference-index#az-login).
-
-This article requires an existing VM in Azure with at least one data disk attached and prepared. If you do not already have a VM that you can use, see [Create and prepare a VM with data disks](tutorial-manage-disks.md#create-and-attach-disks).
-
-In the following samples, replace example parameter names such as *myResourceGroup* and *myVM* with your own values.
-
-1. Operations on virtual hard disks can't be performed with the VM running. Deallocate your VM with [az vm deallocate](/cli/azure/vm#az-vm-deallocate). The following example deallocates the VM named *myVM* in the resource group named *myResourceGroup*:
-
-    ```azurecli
-    az vm deallocate --resource-group myResourceGroup --name myVM
-    ```
-
-    > [!NOTE]
-    > The VM must be deallocated to expand the virtual hard disk. Stopping the VM with `az vm stop` does not release the compute resources. To release compute resources, use `az vm deallocate`.
-
-1. View a list of managed disks in a resource group with [az disk list](/cli/azure/disk#az-disk-list). The following example displays a list of managed disks in the resource group named *myResourceGroup*:
-
-    ```azurecli
-    az disk list \
-        --resource-group myResourceGroup \
-        --query '[*].{Name:name,Gb:diskSizeGb,Tier:accountType}' \
-        --output table
-    ```
-
-    Expand the required disk with [az disk update](/cli/azure/disk#az-disk-update). The following example expands the managed disk named *myDataDisk* to *200* GB:
-
-    ```azurecli
-    az disk update \
-        --resource-group myResourceGroup \
-        --name myDataDisk \
-        --size-gb 200
-    ```
-
-    > [!NOTE]
-    > When you expand a managed disk, the updated size is rounded up to the nearest managed disk size. For a table of the available managed disk sizes and tiers, see [Azure Managed Disks Overview - Pricing and Billing](../windows/managed-disks-overview.md).
-
-1. Start your VM with [az vm start](/cli/azure/vm#az-vm-start). The following example starts the VM named *myVM* in the resource group named *myResourceGroup*:
-
-    ```azurecli
-    az vm start --resource-group myResourceGroup --name myVM
-    ```
-
-
-## Expand a disk partition and filesystem
-To use an expanded disk, expand the underlying partition and filesystem.
-
-1. SSH to your VM with the appropriate credentials. You can see the public IP address of your VM with [az vm show](/cli/azure/vm#az-vm-show):
-
-    ```azurecli
-    az vm show --resource-group myResourceGroup --name myVM -d --query [publicIps] --o tsv
-    ```
-
-1. Expand the underlying partition and filesystem.
-
-    a. If the disk is already mounted, unmount it:
-
-    ```bash
-    sudo umount /dev/sdc1
-    ```
-
-    b. Use `parted` to view disk information and resize the partition:
-
-    ```bash
-    sudo parted /dev/sdc
-    ```
-
-    View information about the existing partition layout with `print`. The output is similar to the following example, which shows the underlying disk is 215 GB:
-
-    ```bash
-    GNU Parted 3.2
-    Using /dev/sdc1
-    Welcome to GNU Parted! Type 'help' to view a list of commands.
-    (parted) print
-    Model: Unknown Msft Virtual Disk (scsi)
-    Disk /dev/sdc1: 215GB
-    Sector size (logical/physical): 512B/4096B
-    Partition Table: loop
-    Disk Flags:
-    
-    Number  Start  End    Size   File system  Flags
-        1      0.00B  107GB  107GB  ext4
-    ```
-
-    c. Expand the partition with `resizepart`. Enter the partition number, *1*, and a size for the new partition:
-
-    ```bash
-    (parted) resizepart
-    Partition number? 1
-    End?  [107GB]? 215GB
-    ```
-
-    d. To exit, enter `quit`.
-
-1. With the partition resized, verify the partition consistency with `e2fsck`:
-
-    ```bash
-    sudo e2fsck -f /dev/sdc1
-    ```
-
-1. Resize the filesystem with `resize2fs`:
-
-    ```bash
-    sudo resize2fs /dev/sdc1
-    ```
-
-1. Mount the partition to the desired location, such as `/datadrive`:
-
-    ```bash
-    sudo mount /dev/sdc1 /datadrive
-    ```
-
-1. To verify the data disk has been resized, use `df -h`. The following example output shows the data drive */dev/sdc1* is now 200 GB:
-
-    ```bash
-    Filesystem      Size   Used  Avail Use% Mounted on
-    /dev/sdc1        197G   60M   187G   1% /datadrive
-    ```
-
-## Next steps
-* If you need additional storage, you can also [add data disks to a Linux VM](add-disk.md). 
-* For more information about disk encryption, see [Encrypt disks on a Linux VM using the Azure CLI](encrypt-disks.md).
+---
+title: Expand virtual hard disks on a Linux VM in Azure | Microsoft Docs
+description: Learn how to expand virtual hard disks on a Linux VM with the Azure CLI
+services: virtual-machines-linux
+documentationcenter: ''
+author: roygara
+manager: jeconnoc
+editor: ''
+
+ms.assetid:
+ms.service: virtual-machines-linux
+ms.devlang: azurecli
+ms.topic: article
+ms.tgt_pltfrm: vm-linux
+ms.workload: infrastructure
+ms.date: 10/15/2018    
+ms.author: rogarana
+ms.subservice: disks
+---
+
+# Expand virtual hard disks on a Linux VM with the Azure CLI
+
+This article describes how to expand managed disks for a Linux virtual machine (VM) with the Azure CLI. You can [add data disks](add-disk.md) to provide for additional storage space, and you can also expand an existing data disk. The default virtual hard disk size for the operating system (OS) is typically 30 GB on a Linux VM in Azure. 
+
+> [!WARNING]
+> Always make sure that your filesystem is in a healthy state, your disk partition table type will support the new size, and ensure your data is backed up before you perform disk resize operations. For more information, see [Back up Linux VMs in Azure](tutorial-backup-vms.md). 
+
+## Expand an Azure Managed Disk
+Make sure that you have the latest [Azure CLI](/cli/azure/install-az-cli2) installed and are signed in to an Azure account by using [az login](/cli/azure/reference-index#az-login).
+
+This article requires an existing VM in Azure with at least one data disk attached and prepared. If you do not already have a VM that you can use, see [Create and prepare a VM with data disks](tutorial-manage-disks.md#create-and-attach-disks).
+
+In the following samples, replace example parameter names such as *myResourceGroup* and *myVM* with your own values.
+
+1. Operations on virtual hard disks can't be performed with the VM running. Deallocate your VM with [az vm deallocate](/cli/azure/vm#az-vm-deallocate). The following example deallocates the VM named *myVM* in the resource group named *myResourceGroup*:
+
+    ```azurecli
+    az vm deallocate --resource-group myResourceGroup --name myVM
+    ```
+
+    > [!NOTE]
+    > The VM must be deallocated to expand the virtual hard disk. Stopping the VM with `az vm stop` does not release the compute resources. To release compute resources, use `az vm deallocate`.
+
+1. View a list of managed disks in a resource group with [az disk list](/cli/azure/disk#az-disk-list). The following example displays a list of managed disks in the resource group named *myResourceGroup*:
+
+    ```azurecli
+    az disk list \
+        --resource-group myResourceGroup \
+        --query '[*].{Name:name,Gb:diskSizeGb,Tier:accountType}' \
+        --output table
+    ```
+
+    Expand the required disk with [az disk update](/cli/azure/disk#az-disk-update). The following example expands the managed disk named *myDataDisk* to *200* GB:
+
+    ```azurecli
+    az disk update \
+        --resource-group myResourceGroup \
+        --name myDataDisk \
+        --size-gb 200
+    ```
+
+    > [!NOTE]
+    > When you expand a managed disk, the updated size is rounded up to the nearest managed disk size. For a table of the available managed disk sizes and tiers, see [Azure Managed Disks Overview - Pricing and Billing](../windows/managed-disks-overview.md).
+
+1. Start your VM with [az vm start](/cli/azure/vm#az-vm-start). The following example starts the VM named *myVM* in the resource group named *myResourceGroup*:
+
+    ```azurecli
+    az vm start --resource-group myResourceGroup --name myVM
+    ```
+
+
+## Expand a disk partition and filesystem
+To use an expanded disk, expand the underlying partition and filesystem.
+
+1. SSH to your VM with the appropriate credentials. You can see the public IP address of your VM with [az vm show](/cli/azure/vm#az-vm-show):
+
+    ```azurecli
+    az vm show --resource-group myResourceGroup --name myVM -d --query [publicIps] --o tsv
+    ```
+
+1. Expand the underlying partition and filesystem.
+
+    a. If the disk is already mounted, unmount it:
+
+    ```bash
+    sudo umount /dev/sdc1
+    ```
+
+    b. Use `parted` to view disk information and resize the partition:
+
+    ```bash
+    sudo parted /dev/sdc
+    ```
+
+    View information about the existing partition layout with `print`. The output is similar to the following example, which shows the underlying disk is 215 GB:
+
+    ```bash
+    GNU Parted 3.2
+    Using /dev/sdc1
+    Welcome to GNU Parted! Type 'help' to view a list of commands.
+    (parted) print
+    Model: Unknown Msft Virtual Disk (scsi)
+    Disk /dev/sdc1: 215GB
+    Sector size (logical/physical): 512B/4096B
+    Partition Table: loop
+    Disk Flags:
+    
+    Number  Start  End    Size   File system  Flags
+        1      0.00B  107GB  107GB  ext4
+    ```
+
+    c. Expand the partition with `resizepart`. Enter the partition number, *1*, and a size for the new partition:
+
+    ```bash
+    (parted) resizepart
+    Partition number? 1
+    End?  [107GB]? 215GB
+    ```
+
+    d. To exit, enter `quit`.
+
+1. With the partition resized, verify the partition consistency with `e2fsck`:
+
+    ```bash
+    sudo e2fsck -f /dev/sdc1
+    ```
+
+1. Resize the filesystem with `resize2fs`:
+
+    ```bash
+    sudo resize2fs /dev/sdc1
+    ```
+
+1. Mount the partition to the desired location, such as `/datadrive`:
+
+    ```bash
+    sudo mount /dev/sdc1 /datadrive
+    ```
+
+1. To verify the data disk has been resized, use `df -h`. The following example output shows the data drive */dev/sdc1* is now 200 GB:
+
+    ```bash
+    Filesystem      Size   Used  Avail Use% Mounted on
+    /dev/sdc1        197G   60M   187G   1% /datadrive
+    ```
+
+## Next steps
+* If you need additional storage, you can also [add data disks to a Linux VM](add-disk.md). 
+* For more information about disk encryption, see [Encrypt disks on a Linux VM using the Azure CLI](encrypt-disks.md).