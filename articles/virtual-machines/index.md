---
title: Azure Virtual Machines Documentation - Tutorials, API Reference | Microsoft Docs
description: Learn how to create, deploy, and manage Windows or Linux virtual machines. Tutorials, API references, and other documentation.
services: virtual-machines
author: carolz
manager: carolz
layout: LandingPage
<<<<<<< HEAD
toc_rel: breadcrumb.json
description: Learn how to create, deploy, and manage Windows or Linux virtual machines. Tutorials, API references, and other documentation.
=======
ms.assetid: 
ms.service: virtual-machines
ms.tgt_pltfrm: na
ms.devlang: na
ms.topic: landing-page
ms.date: 01/23/2017
ms.author: carolz
>>>>>>> e8cfaf0d
---
# Virtual Machines Documentation

Learn how to create Azure virtual machines. Tutorials, API references, and other documentation show you how to create and deploy Windows and Linux virtual machines, as well as complex VM templates.

<ul class="panelContent cardsFTitle">
    <li>
        <a href="/azure/virtual-machines/windows">
        <div class="cardSize">
            <div class="cardPadding">
                <div class="card">
                    <div class="cardImageOuter">
                        <div class="cardImage">
                            <img src="media/index/virtual-machines.svg" alt="" />
                        </div>
                    </div>
                    <div class="cardText">
                        <h3>Getting started with Windows Virtual Machines</h3>
                    </div>
                </div>
            </div>
        </div>
        </a>
    </li>
    <li>
        <a href="/azure/virtual-machines/linux">
        <div class="cardSize">
            <div class="cardPadding">
                <div class="card">
                    <div class="cardImageOuter">
                        <div class="cardImage">
                            <img src="media/index/get-started.svg" alt="" />
                        </div>
                    </div>
                    <div class="cardText">
                        <h3>Getting started with Linux Virtual Machines</h3>
                    </div>
                </div>
            </div>
        </div>
        </a>
    </li>    
</ul>

<<<<<<< HEAD
<div class="downloadHolder">
    <a href="https://opbuildstorageprod.blob.core.windows.net/output-pdf-files/en-us/Azure.azure-documents/live/virtual-machines.pdf">
        <div class="img"></div>
        <div class="text">
            Download Virtual Machine Documentation
        </div>
    </a>
</div>
=======
>>>>>>> e8cfaf0d
<|MERGE_RESOLUTION|>--- conflicted
+++ resolved
@@ -5,10 +5,6 @@
 author: carolz
 manager: carolz
 layout: LandingPage
-<<<<<<< HEAD
-toc_rel: breadcrumb.json
-description: Learn how to create, deploy, and manage Windows or Linux virtual machines. Tutorials, API references, and other documentation.
-=======
 ms.assetid: 
 ms.service: virtual-machines
 ms.tgt_pltfrm: na
@@ -16,7 +12,6 @@
 ms.topic: landing-page
 ms.date: 01/23/2017
 ms.author: carolz
->>>>>>> e8cfaf0d
 ---
 # Virtual Machines Documentation
 
@@ -61,14 +56,3 @@
     </li>    
 </ul>
 
-<<<<<<< HEAD
-<div class="downloadHolder">
-    <a href="https://opbuildstorageprod.blob.core.windows.net/output-pdf-files/en-us/Azure.azure-documents/live/virtual-machines.pdf">
-        <div class="img"></div>
-        <div class="text">
-            Download Virtual Machine Documentation
-        </div>
-    </a>
-</div>
-=======
->>>>>>> e8cfaf0d
