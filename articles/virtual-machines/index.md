--- conflicted
+++ resolved
@@ -45,72 +45,6 @@
     </li>    
 </ul>
 
-<<<<<<< HEAD
----
-
-## Reference
-
-<ul class="panelContent cardsW">
-	<li>
-        <a href="/dotnet/api/">
-        <div class="cardSize">
-            <div class="cardPadding">
-                <div class="card">
-                    <div class="cardText">
-                        <h3>.NET</h3>
-                        <p>Virtual Machines Managed Reference API</p>
-                    </div>
-                </div>
-            </div>
-        </div>
-        </a>
-    </li>
-	<li>
-        <a href="/rest/api/">
-        <div class="cardSize">
-            <div class="cardPadding">
-                <div class="card">
-                    <div class="cardText">
-                        <h3>REST</h3>
-                        <p>Virtual Machine REST API</p>
-                    </div>
-                </div>
-            </div>
-        </div>
-        </a>
-    </li>
-	<li>
-        <a href="/cli/azure/">
-        <div class="cardSize">
-            <div class="cardPadding">
-                <div class="card">
-                    <div class="cardText">
-                        <h3>Azure CLI</h3>
-                        <p>Azure CLI for Virtual Machines</p>
-                    </div>
-                </div>
-            </div>
-        </div>
-        </a>
-    </li>
-	<li>
-        <a href="/java/api/">
-        <div class="cardSize">
-            <div class="cardPadding">
-                <div class="card">
-                    <div class="cardText">
-                        <h3>Java</h3>
-                        <p>Virtual Machines PowerShell Cmdlet</p>
-                    </div>
-                </div>
-            </div>
-        </div>
-        </a>
-    </li>
-</ul>
-
-=======
->>>>>>> f1ea3417
 <div class="downloadHolder">
     <a href="https://opbuildstorageprod.blob.core.windows.net/output-pdf-files/en-us/Azure.azure-documents/live/virtual-machines.pdf">
         <div class="img"></div>
