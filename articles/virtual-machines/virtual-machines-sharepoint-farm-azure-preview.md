<properties
	pageTitle="Create SharePoint server farms | Microsoft Azure"
	description="Quickly create a new basic or highly-available SharePoint Server 2013 farm with the Azure portal marketplace."
	services="virtual-machines"
	documentationCenter=""
	authors="JoeDavies-MSFT"
	manager="timlt"
	editor=""
	tags="azure-resource-manager"/>

<tags
	ms.service="virtual-machines"
	ms.workload="infrastructure-services"
	ms.tgt_pltfrm="Windows"
	ms.devlang="na"
	ms.topic="article"
	ms.date="10/29/2015"
	ms.author="josephd"/>

# Create SharePoint server farms

<<<<<<< HEAD
[AZURE.INCLUDE [learn-about-deployment-models](../../includes/learn-about-deployment-models-include.md)] This article covers creating resources with the classic deployment model. 

With SharePoint Server Farm, the Microsoft Azure Preview Portal automatically creates a pre-configured SharePoint Server 2013 farm for you. This can save you a lot of time when you need a basic or high-availability SharePoint farm for a development and testing environment or if you are evaluating SharePoint Server 2013 as a collaboration solution for your organization.
=======
[AZURE.INCLUDE [learn-about-deployment-models](../../includes/learn-about-deployment-models-rm-include.md)] classic model.
>>>>>>> 08be3281

With the Microsoft Azure portal marketplace, you can quickly create pre-configured SharePoint Server 2013 farms. This can save you a lot of time when you need a basic or high-availability SharePoint farm for a development and testing environment or if you are evaluating SharePoint Server 2013 as a collaboration solution for your organization.

> [AZURE.NOTE] The **SharePoint Server Farm** item in the Azure Marketplace of the Azure portal has been removed.

The basic SharePoint farm consists of three virtual machines in this configuration.

<<<<<<< HEAD
> [AZURE.NOTE] Microsoft has released the SharePoint Server 2016 IT Preview. To make this preview easy to install and test, you can use an Azure virtual machine gallery image with SharePoint Server 2016 IT Preview and its prerequisites pre-installed. For more information, see [Test the SharePoint Server 2016 IT Preview in Azure](http://azure.microsoft.com/blog/test-sharepoint-server-2016-it-preview-4/).

## Stepping through configuration
=======
![sharepointfarm](./media/virtual-machines-sharepoint-farm-azure-preview/Non-HAFarm.png)
>>>>>>> 08be3281

You can use this farm configuration for a simplified setup for SharePoint app development or your first-time evaluation of SharePoint 2013.

To create the basic (three-server) SharePoint farm:

1. Click [here](https://azure.microsoft.com/marketplace/partners/sharepoint2013/sharepoint2013farmsharepoint2013-nonha/).
2. Click **Deploy**.
3. On the **SharePoint 2013 non-HA Farm** pane, click **Create**.
4. Specify settings on the 7 steps of the **Create SharePoint 2013 non-HA Farm** pane, and then click **Create**.

The high-availability SharePoint farm consists of nine virtual machines in this configuration.

![sharepointfarm](./media/virtual-machines-sharepoint-farm-azure-preview/HAFarm.png)

You can use this farm configuration to test higher client loads, high availability of the external SharePoint site, and SQL Server AlwaysOn for a SharePoint farm. You can also use this configuration for SharePoint app development in a high-availability environment.

To create the high-availability (nine-server) SharePoint farm:

1. Click [here](https://azure.microsoft.com/marketplace/partners/sharepoint2013/sharepoint2013farmsharepoint2013-ha/).
2. Click **Deploy**.
3. On the **SharePoint 2013 HA Farm** pane, click **Create**.
4. Specify settings on the 7 steps of the **Create SharePoint 2013 HA Farm** pane, and then click **Create**.

> [AZURE.NOTE] Microsoft has released the SharePoint Server 2016 IT Preview. To make this preview easy to install and test, you can use an Azure virtual machine gallery image with SharePoint Server 2016 IT Preview and its prerequisites pre-installed. For more information, see [Test the SharePoint Server 2016 IT Preview in Azure](http://azure.microsoft.com/blog/test-sharepoint-server-2016-it-preview-4/).

## Managing the SharePoint farms

You can administer the servers of these farms through Remote Desktop connections. For more information, see [Log on to the virtual machine](virtual-machines-windows-tutorial.md#log-on-to-the-virtual-machine).

From the Central Administration SharePoint site, you can configure My sites, SharePoint applications, and other functionality. For more information, see [Configure SharePoint 2013](http://technet.microsoft.com/library/ee836142.aspx).

<<<<<<< HEAD
The SharePoint Server Farm feature of the Azure Preview Portal creates virtual machines with the classic deployment model. To create SharePoint Server 2013 farms with the Resource Manager deployment model, see [Deploy SharePoint Farms with Azure Resource Manager Templates](virtual-machines-workload-template-sharepoint.md).
=======
> [AZURE.NOTE] The Azure portal creates both of these farms in a cloud-only virtual network with an Internet-facing web presence. There is no site-to-site VPN or ExpressRoute connection back to your organization network.
>>>>>>> 08be3281

## Additional resources

[SharePoint farms hosted in Azure infrastructure services](virtual-machines-sharepoint-infrastructure-services.md)

[Set up a SharePoint intranet farm in a hybrid cloud for testing](../virtual-network/virtual-networks-setup-sharepoint-hybrid-cloud-testing.md)

[Microsoft Azure Architectures for SharePoint 2013](https://technet.microsoft.com/library/dn635309.aspx)<|MERGE_RESOLUTION|>--- conflicted
+++ resolved
@@ -19,13 +19,7 @@
 
 # Create SharePoint server farms
 
-<<<<<<< HEAD
-[AZURE.INCLUDE [learn-about-deployment-models](../../includes/learn-about-deployment-models-include.md)] This article covers creating resources with the classic deployment model. 
-
-With SharePoint Server Farm, the Microsoft Azure Preview Portal automatically creates a pre-configured SharePoint Server 2013 farm for you. This can save you a lot of time when you need a basic or high-availability SharePoint farm for a development and testing environment or if you are evaluating SharePoint Server 2013 as a collaboration solution for your organization.
-=======
 [AZURE.INCLUDE [learn-about-deployment-models](../../includes/learn-about-deployment-models-rm-include.md)] classic model.
->>>>>>> 08be3281
 
 With the Microsoft Azure portal marketplace, you can quickly create pre-configured SharePoint Server 2013 farms. This can save you a lot of time when you need a basic or high-availability SharePoint farm for a development and testing environment or if you are evaluating SharePoint Server 2013 as a collaboration solution for your organization.
 
@@ -33,13 +27,7 @@
 
 The basic SharePoint farm consists of three virtual machines in this configuration.
 
-<<<<<<< HEAD
-> [AZURE.NOTE] Microsoft has released the SharePoint Server 2016 IT Preview. To make this preview easy to install and test, you can use an Azure virtual machine gallery image with SharePoint Server 2016 IT Preview and its prerequisites pre-installed. For more information, see [Test the SharePoint Server 2016 IT Preview in Azure](http://azure.microsoft.com/blog/test-sharepoint-server-2016-it-preview-4/).
-
-## Stepping through configuration
-=======
 ![sharepointfarm](./media/virtual-machines-sharepoint-farm-azure-preview/Non-HAFarm.png)
->>>>>>> 08be3281
 
 You can use this farm configuration for a simplified setup for SharePoint app development or your first-time evaluation of SharePoint 2013.
 
@@ -71,11 +59,7 @@
 
 From the Central Administration SharePoint site, you can configure My sites, SharePoint applications, and other functionality. For more information, see [Configure SharePoint 2013](http://technet.microsoft.com/library/ee836142.aspx).
 
-<<<<<<< HEAD
-The SharePoint Server Farm feature of the Azure Preview Portal creates virtual machines with the classic deployment model. To create SharePoint Server 2013 farms with the Resource Manager deployment model, see [Deploy SharePoint Farms with Azure Resource Manager Templates](virtual-machines-workload-template-sharepoint.md).
-=======
 > [AZURE.NOTE] The Azure portal creates both of these farms in a cloud-only virtual network with an Internet-facing web presence. There is no site-to-site VPN or ExpressRoute connection back to your organization network.
->>>>>>> 08be3281
 
 ## Additional resources
 
