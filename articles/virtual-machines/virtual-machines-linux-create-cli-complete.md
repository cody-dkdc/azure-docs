<properties
   pageTitle="Create a Linux VM from the ground up using the Azure CLI | Microsoft Azure"
   description="Create a Linux VM, Storage, Virtual Network & subnet, NIC, Public IP, Network Security Group all from the ground up using the Azure CLI."
   services="virtual-machines-linux"
   documentationCenter="virtual-machines"
   authors="iainfoulds"
   manager="squillace"
   editor=""
   tags="azure-resource-manager"/>

<tags
   ms.service="virtual-machines-linux"
   ms.devlang="na"
   ms.topic="article"
   ms.tgt_pltfrm="vm-linux"
   ms.workload="infrastructure"
   ms.date="04/29/2016"
   ms.author="iainfou"/>

# Create a Linux VM from the ground up using the Azure CLI

To create a Linux VM you will need [the Azure CLI](../xplat-cli-install.md) in resource manager mode (`azure config mode arm`) and a JSON parsing tool, we are using [jq](https://stedolan.github.io/jq/) for this document.

## Quick Commands

Create the Resource Group

```bash
<<<<<<< HEAD
# Create the Resource Group
azure group create TestRG -l westeurope

# Verify the RG using the JSON parser
azure group show TestRG --json | jq '.'

# Create the Storage Account
azure storage account create -g TestRG -l westeurope --type GRS computeteststore

# Verify the storage using the JSON parser
azure storage account show -g TestRG computeteststore --json | jq '.'

# Create the Virtual Network
azure network vnet create -g TestRG -n TestVNet -a 192.168.0.0/16 -l westeurope

# Create the Subnet
azure network vnet subnet create -g TestRG -e TestVNet -n FrontEnd -a 192.168.1.0/24

# Verify the VNet and Subnet using the JSON parser
azure network vnet show TestRG TestVNet --json | jq '.'

# Create a public IP
azure network public-ip create -g TestRG -n TestLBPIP -l westeurope -d testlb -a static -i 4

# Create the load balancer
azure network lb create -g TestRG -n TestLB -l westeurope

# Create a front-end IP pool for the load balancer, and associate our public IP
azure network lb frontend-ip create -g TestRG -l TestLB -n TestFrontEndPool -i TestLBPIP

# Create our back-end IP pool for the load balancer
azure network lb address-pool create -g TestRG -l TestLB -n TestBackEndPool

# Create SSH inbound NAT rules for the load balancer
azure network lb inbound-nat-rule create -g TestRG -l TestLB -n VM1-SSH -p tcp -f 4222 -b 22
azure network lb inbound-nat-rule create -g TestRG -l TestLB -n VM2-SSH -p tcp -f 4223 -b 22

# Create our web inbound NAT rules for the load balancer
azure network lb rule create -g TestRG -l TestLB -n WebRule -p tcp -f 80 -b 80 \
=======
ahmet@fedora$ azure group create TestRG -l westeurope
```

Verify the RG using the JSON parser

```bash
ahmet@fedora$ azure group show TestRG --json | jq '.'
```

Create the Storage Account

```bash
ahmet@fedora$ azure storage account create -g TestRG -l westeurope --type GRS computeteststore
```

Verify the storage using the JSON parser

```bash
ahmet@fedora$ azure storage account show -g TestRG computeteststore --json | jq '.'
```

Create the Virtual Network

```bash
ahmet@fedora$ azure network vnet create -g TestRG -n TestVNet -a 192.168.0.0/16 -l westeurope
```

Create the Subnet

```bash
ahmet@fedora$ azure network vnet subnet create -g TestRG -e TestVNet -n FrontEnd -a 192.168.1.0/24
```

Verify the VNet and Subnet using the JSON parser

```bash
ahmet@fedora$ azure network vnet show TestRG TestVNet --json | jq '.'
```

Create a public IP

```bash
ahmet@fedora$ azure network public-ip create -g TestRG -n TestLBPIP -l westeurope -d testlb -a static -i 4
```

Create the load balancer

```bash
ahmet@fedora$ azure network lb create -g TestRG -n TestLB -l westeurope
```

Create a front-end IP pool for the load balancer, and associate our public IP

```bash
ahmet@fedora$ azure network lb frontend-ip create -g TestRG -l TestLB -n TestFrontEndPool -i TestLBPIP
```

Create our back-end IP pool for the load balancer

```bash
ahmet@fedora$ azure network lb address-pool create -g TestRG -l TestLB -n TestBackEndPool
```

Create SSH inbound NAT rules for the load balancer

```bash
ahmet@fedora$ azure network lb inbound-nat-rule create -g TestRG -l TestLB -n VM1-SSH -p tcp -f 4222 -b 22
ahmet@fedora$ azure network lb inbound-nat-rule create -g TestRG -l TestLB -n VM2-SSH -p tcp -f 4223 -b 22
```

Create our web inbound NAT rules for the load balancer

```bash
ahmet@fedora$ azure network lb rule create -g TestRG -l TestLB -n WebRule -p tcp -f 80 -b 80 \
>>>>>>> 70adc98d
     -t TestFrontEndPool -o TestBackEndPool
```

<<<<<<< HEAD
# Create our load balancer health probe
azure network lb probe create -g TestRG -l TestLB -n HealthProbe -p "http" -f healthprobe.aspx -i 15 -c 4

# Verify the load balancer, IP pools, and NAT rules using the JSON parser
azure network lb show -g TestRG -n TestLB --json | jq '.'

# Create the first NIC
azure network nic create -g TestRG -n LB-NIC1 -l westeurope --subnet-vnet-name TestVNet --subnet-name FrontEnd
    -d "/subscriptions/########-####-####-####-############/resourceGroups/TestRG/providers/Microsoft.Network/loadBalancers/TestLB/backendAddressPools/TestBackEndPool"
    -e "/subscriptions/########-####-####-####-############/resourceGroups/TestRG/providers/Microsoft.Network/loadBalancers/TestLB/inboundNatRules/VM1-SSH"

# Create the second NIC
azure network nic create -g TestRG -n LB-NIC2 -l westeurope --subnet-vnet-name TestVNet --subnet-name FrontEnd
=======
Create our load balancer health probe

```bash
ahmet@fedora$ azure network lb probe create -g TestRG -l TestLB -n HealthProbe -p "http" -f healthprobe.aspx -i 15 -c 4
```

Verify the load balancer, IP pools, and NAT rules using the JSON parser

```bash
ahmet@fedora$ azure network lb show -g TestRG -n TestLB --json | jq '.'
```

Create the first NIC

```bash
ahmet@fedora$ ahmet@fedora$ azure network nic create -g TestRG -n LB-NIC1 -l westeurope --subnet-vnet-name TestVNet --subnet-name FrontEnd
    -d "/subscriptions/########-####-####-####-############/resourceGroups/TestRG/providers/Microsoft.Network/loadBalancers/TestLB/backendAddressPools/TestBackEndPool"
    -e "/subscriptions/########-####-####-####-############/resourceGroups/TestRG/providers/Microsoft.Network/loadBalancers/TestLB/inboundNatRules/VM1-SSH"
```

Create the second NIC

```bash
ahmet@fedora$ azure network nic create -g TestRG -n LB-NIC2 -l westeurope --subnet-vnet-name TestVNet --subnet-name FrontEnd
>>>>>>> 70adc98d
    -d "/subscriptions/########-####-####-####-############/resourceGroups/TestRG/providers/Microsoft.Network/loadBalancers/TestLB/backendAddressPools/TestBackEndPool"
    -e "/subscriptions/########-####-####-####-############/resourceGroups/TestRG/providers/Microsoft.Network/loadBalancers/TestLB/inboundNatRules/VM2-SSH"
```

Verify the NICs using the JSON parser

<<<<<<< HEAD
# Verify the NICs using the JSON parser
azure network nic show TestRG LB-NIC1 --json | jq '.'
azure network nic show TestRG LB-NIC2 --json | jq '.'

# Create the NSG
azure network nsg create -g TestRG -n TestNSG -l westeurope

# Add the inbound rules for the NSG
azure network nsg rule create --protocol tcp --direction inbound --priority 1000 \
=======
```bash
ahmet@fedora$ azure network nic show TestRG LB-NIC1 --json | jq '.'
ahmet@fedora$ azure network nic show TestRG LB-NIC2 --json | jq '.'
```

Create the NSG

```bash
ahmet@fedora$ azure network nsg create -g TestRG -n TestNSG -l westeurope
```

Add the inbound rules for the NSG

```bash
ahmet@fedora$ azure network nsg rule create --protocol tcp --direction inbound --priority 1000 \
>>>>>>> 70adc98d
    --destination-port-range 22 --access allow -g TestRG -a TestNSG -n SSHRule
azure network nsg rule create --protocol tcp --direction inbound --priority 1001 \
    --destination-port-range 80 --access allow -g TestRG -a TestNSG -n HTTPRule
```

<<<<<<< HEAD
# Verify the NSG and inbound rules using the JSON parser
azure network nsg show -g TestRG -n TestNSG --json | jq '.'

# Bind the NSG to the NICs
azure network nic set -g TestRG -n LB-NIC1 -o TestNSG
azure network nic set -g TestRG -n LB-NIC2 -o TestNSG

# Create the availability set
azure availset create -g TestRG -n TestAvailSet -l westeurope

# Create the first Linux VM
azure vm create \            
=======
Verify the NSG and inbound rules using the JSON parser

```bash
ahmet@fedora$ azure network nsg show -g TestRG -n TestNSG --json | jq '.'
```

Bind the NSG to the NICs

```bash
ahmet@fedora$ azure network nic set -g TestRG -n LB-NIC1 -o TestNSG
ahmet@fedora$ azure network nic set -g TestRG -n LB-NIC2 -o TestNSG
```

Create the availability set

```bash
ahmet@fedora$ azure availset create -g TestRG -n TestAvailSet -l westeurope
```

Create the first Linux VM

```bash
ahmet@fedora$ azure vm create \            
>>>>>>> 70adc98d
    --resource-group TestRG \
    --name TestVM1 \
    --location westeurope \
    --os-type linux \
    --availset-name TestAvailSet \
    --nic-name LB-NIC1 \
    --vnet-name TestVnet \
    --vnet-subnet-name FrontEnd \
    --storage-account-name computeteststore \
    --image-urn canonical:UbuntuServer:14.04.4-LTS:latest \
    --ssh-publickey-file ~/.ssh/id_rsa.pub \
    --admin-username ops
<<<<<<< HEAD

# Create the second Linux VM
azure vm create \            
=======
```

Create the second Linux VM

```bash
ahmet@fedora$ azure vm create \            
>>>>>>> 70adc98d
    --resource-group TestRG \
    --name TestVM2 \
    --location westeurope \
    --os-type linux \
    --availset-name TestAvailSet \
    --nic-name LB-NIC2 \
    --vnet-name TestVnet \
    --vnet-subnet-name FrontEnd \
    --storage-account-name computeteststore \
    --image-urn canonical:UbuntuServer:14.04.4-LTS:latest \
    --ssh-publickey-file ~/.ssh/id_rsa.pub \
    --admin-username ops
```

Verify everything built using the JSON parser

<<<<<<< HEAD
# Verify everything built using the JSON parser
azure vm show -g TestRG -n TestVM1 --json | jq '.'
azure vm show -g TestRG -n TestVM2 --json | jq '.'

=======
```bash
ahmet@fedora$ azure vm show -g TestRG -n TestVM1 --json | jq '.'
ahmet@fedora$ azure vm show -g TestRG -n TestVM2 --json | jq '.'
>>>>>>> 70adc98d
```

## Detailed Walkthrough

### Introduction

This article builds a deployment with two Linux VMs behind a load balancer. It walks through the entire basic deployment imperatively, command by command, until you have working, secure Linux VMs to which you can connect from anywhere on the internet.

Along the way, you'll understand the dependency hierarchy that the Resource Manager deployment model gives you and how much power it provides. Once you see how the system is built, you can rebuild the system much faster using more direct Azure CLI commands (see [this](virtual-machines-linux-quick-create-cli.md) for roughly the same deployment using the `azure vm quick-create` command), or you can move on to master how to design and automate entire network and application deployments and update them using [Azure Resource Manager templates](../resource-group-authoring-templates.md). Once you see how the parts of your deployment fit together, creating templates to automate them becomes easier.

Let's build a simple network and load balancer with a pair of VMs useful to development and simple compute, and we'll explain it as we go. Then you'll be able to move on to more complex networks and deployments.

## Create resource group and choose deployment locations

Azure Resource Groups are logical deployment entities that contain configuration and other metadata to enable logical management of resource deployments.

```bash
ahmet@fedora$ azure group create TestRG westeurope
```
<<<<<<< Updated upstream
azure group create TestRG westeurope                        
=======

Output

```bash                        
>>>>>>> Stashed changes
info:    Executing command group create
+ Getting resource group TestRG
+ Creating resource group TestRG
info:    Created resource group TestRG
data:    Id:                  /subscriptions/<yoursub>/resourceGroups/TestRG
data:    Name:                TestRG
data:    Location:            westeurope
data:    Provisioning State:  Succeeded
data:    Tags: null
data:
info:    group create command OK
```

## Create a storage account

You're going to need storage accounts for your VM disks and for any additional data disks you want to add, among other scenarios. In short, you're always going to create storage accounts almost immediately after you create resource groups.

Here we use the `azure storage account create` command, passing the location of the account, the resource group that will control it, and the type of storage support you would like.

<<<<<<< Updated upstream
```
azure storage account create \  
=======
```bash
ahmet@fedora$ azure storage account create \  
>>>>>>> Stashed changes
--location westeurope \
--resource-group TestRG \
--type GRS \
computeteststore
```

Output

```bash
info:    Executing command storage account create
+ Creating storage account
info:    storage account create command OK
ahmet•~/workspace/keygen» azure group show testrg
info:    Executing command group show
+ Listing resource groups
+ Listing resources for the group
data:    Id:                  /subscriptions/<guid>/resourceGroups/TestRG
data:    Name:                TestRG
data:    Location:            westeurope
data:    Provisioning State:  Succeeded
data:    Tags: null
data:    Resources:
data:
data:      Id      : /subscriptions/<guid>/resourceGroups/TestRG/providers/Microsoft.Storage/storageAccounts/computeteststore
data:      Name    : computeteststore
data:      Type    : storageAccounts
data:      Location: westeurope
data:      Tags    :
data:
data:    Permissions:
data:      Actions: *
data:      NotActions:
data:
info:    group show command OK
```

Let's use the [jq](https://stedolan.github.io/jq/) tool (you can use **jsawk** or any language library you prefer to parse the JSON) along with the `--json` Azure CLI option to examine our resource group using the `azure group show` command.

<<<<<<< Updated upstream
```
azure group show TestRG --json | jq '.'                                                                                        
=======
```bash
ahmet@fedora$ azure group show TestRG --json | jq '.'                                                                                        ```

Output

```bash
>>>>>>> Stashed changes
{
  "tags": {},
  "id": "/subscriptions/<guid>/resourceGroups/TestRG",
  "name": "TestRG",
  "provisioningState": "Succeeded",
  "location": "westeurope",
  "properties": {
    "provisioningState": "Succeeded"
  },
  "resources": [
    {
      "id": "/subscriptions/<guid>/resourceGroups/TestRG/providers/Microsoft.Storage/storageAccounts/computeteststore",
      "name": "computeteststore",
      "type": "storageAccounts",
      "location": "westeurope",
      "tags": null
    }
  ],
  "permissions": [
    {
      "actions": [
        "*"
      ],
      "notActions": []
    }
  ]
}
```

To investigate the storage account using the CLI, you need to first set the account names and keys using a variation of the following command, replacing the name of this article's storage account with your own.

```
AZURE_STORAGE_CONNECTION_STRING="$(azure storage account connectionstring show computeteststore --resource-group testrg --json | jq -r '.string')"
```

Then you'll be able to view your storage information easily:

<<<<<<< Updated upstream
```
azure storage container list
=======
```bash
ahmet@fedora$ azure storage container list

Output

```bash
>>>>>>> Stashed changes
info:    Executing command storage container list
+ Getting storage containers
data:    Name  Public-Access  Last-Modified
data:    ----  -------------  -----------------------------
data:    vhds  Off            Sun, 27 Sep 2015 19:03:54 GMT
info:    storage container list command OK
```
## Create your Virtual Network and subnet

You're going to need to create an Azure Virtual Network and a subnet into which you can install your VMs.

<<<<<<< Updated upstream
```
azure network vnet create -g TestRG -n TestVNet -a 192.168.0.0/16 -l westeurope
=======
```bash
ahmet@fedora$ azure network vnet create -g TestRG -n TestVNet -a 192.168.0.0/16 -l westeurope
```

Output

```bash
>>>>>>> Stashed changes
info:    Executing command network vnet create
+ Looking up virtual network "TestVNet"
+ Creating virtual network "TestVNet"
+ Loading virtual network state
data:    Id                              : /subscriptions/<guid>/resourceGroups/TestRG/providers/Microsoft.Network/virtualNetworks/TestVNet
data:    Name                            : TestVNet
data:    Type                            : Microsoft.Network/virtualNetworks
data:    Location                        : westeurope
data:    ProvisioningState               : Succeeded
data:    Address prefixes:
data:      192.168.0.0/16
info:    network vnet create command OK
```

Again, let's see how we're building our resources using the --json option of `azure group show` and **jq**. We now have a `storageAccounts` resource and a `virtualNetworks` resource.  

<<<<<<< Updated upstream
```
azure group show TestRG --json | jq '.'
=======
```bash
ahmet@fedora$ azure group show TestRG --json | jq '.'
```

Output
```bash
>>>>>>> Stashed changes
{
  "tags": {},
  "id": "/subscriptions/<guid>/resourceGroups/TestRG",
  "name": "TestRG",
  "provisioningState": "Succeeded",
  "location": "westeurope",
  "properties": {
    "provisioningState": "Succeeded"
  },
  "resources": [
    {
      "id": "/subscriptions/<guid>/resourceGroups/TestRG/providers/Microsoft.Network/virtualNetworks/TestVNet",
      "name": "TestVNet",
      "type": "virtualNetworks",
      "location": "westeurope",
      "tags": null
    },
    {
      "id": "/subscriptions/<guid>/resourceGroups/TestRG/providers/Microsoft.Storage/storageAccounts/computeteststore",
      "name": "computeteststore",
      "type": "storageAccounts",
      "location": "westeurope",
      "tags": null
    }
  ],
  "permissions": [
    {
      "actions": [
        "*"
      ],
      "notActions": []
    }
  ]
}
```

Now let's create a subnet in the `TestVnet` virtual network into which the VMs will be deployed. We use the `azure network vnet subnet create` command, along with the resources we've already created: the `TestRG` resource group, the `TestVNet` virtual network, and we'll add the subnet name `FrontEnd` and the subnet address prefix `192.168.1.0/24`, as follows.

<<<<<<< Updated upstream
```
azure network vnet subnet create -g TestRG -e TestVNet -n FrontEnd -a 192.168.1.0/24
=======
```bash
ahmet@fedora$ azure network vnet subnet create -g TestRG -e TestVNet -n FrontEnd -a 192.168.1.0/24
```

Output

```bash
>>>>>>> Stashed changes
info:    Executing command network vnet subnet create
+ Looking up the subnet "FrontEnd"
+ Creating subnet "FrontEnd"
+ Looking up the subnet "FrontEnd"
data:    Id                              : /subscriptions/<guid>/resourceGroups/TestRG/providers/Microsoft.Network/virtualNetworks/TestVNet/subnets/FrontEnd
data:    Type                            : Microsoft.Network/virtualNetworks/subnets
data:    ProvisioningState               : Succeeded
data:    Name                            : FrontEnd
data:    Address prefix                  : 192.168.1.0/24
data:
info:    network vnet subnet create command OK
```

As the subnet is logically inside the virtual network, we'll look for the subnet information with a slightly different command -- `azure network vnet show`, but still examining the JSON output using **jq**.

<<<<<<< Updated upstream
```
azure network vnet show TestRG TestVNet --json | jq '.'
=======
```bash
ahmet@fedora$ azure network vnet show TestRG TestVNet --json | jq '.'
```

Output

```bash
>>>>>>> Stashed changes
{
  "subnets": [
    {
      "ipConfigurations": [],
      "addressPrefix": "192.168.1.0/24",
      "provisioningState": "Succeeded",
      "name": "FrontEnd",
      "etag": "W/\"974f3e2c-028e-4b35-832b-a4b16ad25eb6\"",
      "id": "/subscriptions/<guid>/resourceGroups/TestRG/providers/Microsoft.Network/virtualNetworks/TestVNet/subnets/FrontEnd"
    }
  ],
  "tags": {},
  "addressSpace": {
    "addressPrefixes": [
      "192.168.0.0/16"
    ]
  },
  "dhcpOptions": {
    "dnsServers": []
  },
  "provisioningState": "Succeeded",
  "etag": "W/\"974f3e2c-028e-4b35-832b-a4b16ad25eb6\"",
  "id": "/subscriptions/<guid>/resourceGroups/TestRG/providers/Microsoft.Network/virtualNetworks/TestVNet",
  "name": "TestVNet",
  "location": "westeurope"
}
```

## Create your Public IP address (PIP)

Now let's create your public IP address (PIP) that we'll assign to your load balancer and enable you to connect to your VMs from the internet using the `azure network public-ip create` command. Because the default is a dynamic address, we create a named DNS entry in the **cloudapp.azure.com** domain by using the `-d testsubdomain` option.

<<<<<<< Updated upstream
```
azure network public-ip create -d testsubdomain TestRG TestPIP westeurope
=======
```bash
ahmet@fedora$ azure network public-ip create -d testsubdomain TestRG TestPIP westeurope
```

Output

```bash
>>>>>>> Stashed changes
info:    Executing command network public-ip create
+ Looking up the public ip "TestPIP"
+ Creating public ip address "TestPIP"
+ Looking up the public ip "TestPIP"
data:    Id                              : /subscriptions/guid/resourceGroups/TestRG/providers/Microsoft.Network/publicIPAddresses/TestPIP
data:    Name                            : TestPIP
data:    Type                            : Microsoft.Network/publicIPAddresses
data:    Location                        : westeurope
data:    Provisioning state              : Succeeded
data:    Allocation method               : Dynamic
data:    Idle timeout                    : 4
data:    Domain name label               : testsubdomain
data:    FQDN                            : testsubdomain.westeurope.cloudapp.azure.com
info:    network public-ip create command OK
```

This is also a top-level resource, so you can see it with `azure group show`.

<<<<<<< Updated upstream
```
azure group show TestRG --json | jq '.'
=======
```bash
ahmet@fedora$ azure group show TestRG --json | jq '.'
```

Output

```bash
>>>>>>> Stashed changes
{
"tags": {},
"id": "/subscriptions/guid/resourceGroups/TestRG",
"name": "TestRG",
"provisioningState": "Succeeded",
"location": "westeurope",
"properties": {
    "provisioningState": "Succeeded"
},
"resources": [
    {
    "id": "/subscriptions/guid/resourceGroups/TestRG/providers/Microsoft.Network/networkInterfaces/TestNIC",
    "name": "TestNIC",
    "type": "networkInterfaces",
    "location": "westeurope",
    "tags": null
    },
    {
    "id": "/subscriptions/guid/resourceGroups/testrg/providers/Microsoft.Network/publicIPAddresses/testpip",
    "name": "testpip",
    "type": "publicIPAddresses",
    "location": "westeurope",
    "tags": null
    },
    {
    "id": "/subscriptions/guid/resourceGroups/TestRG/providers/Microsoft.Network/virtualNetworks/TestVNet",
    "name": "TestVNet",
    "type": "virtualNetworks",
    "location": "westeurope",
    "tags": null
    },
    {
    "id": "/subscriptions/guid/resourceGroups/TestRG/providers/Microsoft.Storage/storageAccounts/computeteststore",
    "name": "computeteststore",
    "type": "storageAccounts",
    "location": "westeurope",
    "tags": null
    }
],
"permissions": [
    {
    "actions": [
        "*"
    ],
    "notActions": []
    }
]
}
```

And, as always, you can investigate more resource details, including the subdomain fully qualified domain name (FQDN) using the more complete `azure network public-ip show` command. Note that the public IP address resource has been allocated logically, but there is not yet a specific address assigned. For that, you're going to need a load balancer, which we have not yet created.

```bash
azure network public-ip show TestRG TestPIP --json | jq '.'
```

Output

```bash
{
"tags": {},
"publicIpAllocationMethod": "Dynamic",
"dnsSettings": {
    "domainNameLabel": "testsubdomain",
    "fqdn": "testsubdomain.westeurope.cloudapp.azure.com"
},
"idleTimeoutInMinutes": 4,
"provisioningState": "Succeeded",
"etag": "W/\"c63154b3-1130-49b9-a887-877d74d5ebc5\"",
"id": "/subscriptions/guid/resourceGroups/testrg/providers/Microsoft.Network/publicIPAddresses/testpip",
"name": "testpip",
"location": "westeurope"
}
```

## Create your load balancer and IP pools
Creating a load balancer allows you to distribute traffic across multiple VMs, such as when running web applications. It also provides redundancy to your application by running multiple VMs that respond to users requests in the event of maintenance or heavy load.

We create our load balancer with:

<<<<<<< Updated upstream
```
azure network lb create -g TestRG -n TestLB -l westeurope
=======
```bash
ahmet@fedora$ azure network lb create -g TestRG -n TestLB -l westeurope
```

```bash
>>>>>>> Stashed changes
azure network lb create -g TestRG -n TestLB -l westeurope
```

Output

```bash
info:    Executing command network lb create
+ Looking up the load balancer "TestLB"
+ Creating load balancer "TestLB"
data:    Id                              : /subscriptions/guid/resourceGroups/TestRG/providers/Microsoft.Network/loadBalancers/TestLB
data:    Name                            : TestLB
data:    Type                            : Microsoft.Network/loadBalancers
data:    Location                        : westeurope
data:    Provisioning state              : Succeeded
info:    network lb create command OK
```
<<<<<<< HEAD

=======
>>>>>>> 70adc98d
Our load balancer is pretty empty, so let's create some IP pools. We want to create two IP pools for our load balancer - one for our front-end, and one for our back-end. The front-end IP pool is what we'll have publicly visible and where we'll assign the PIP we created earlier. The back-end pool we'll then use for our VMs to connect to in order for the traffic to flow through the load balancer to them.

First, let's create our front-end IP pool:

<<<<<<< Updated upstream
```
azure network lb frontend-ip create -g TestRG -l TestLB -n TestFrontEndPool -i TestLBPIP
=======
```bash
ahmet@fedora$ azure network lb frontend-ip create -g TestRG -l TestLB -n TestFrontEndPool -i TestLBPIP
```

Output

```bash
>>>>>>> Stashed changes
info:    Executing command network lb frontend-ip create
+ Looking up the load balancer "TestLB"
+ Looking up the public ip "TestLBPIP"
+ Updating load balancer "TestLB"
data:    Name                            : TestFrontEndPool
data:    Provisioning state              : Succeeded
data:    Private IP allocation method    : Dynamic
data:    Public IP address id            : /subscriptions/guid/resourceGroups/TestRG/providers/Microsoft.Network/publicIPAddresses/TestLBPIP
info:    network lb frontend-ip create command OK
```

Note how we used the `--public-ip-name` switch to pass in the TestLBPIP we created earlier. This assigns the public IP address to the load balancer so we can reach our VMs across the Internet.

Next, let's create our second IP pool, this time for our back-end traffic:

<<<<<<< Updated upstream
```
azure network lb address-pool create -g TestRG -l TestLB -n TestBackEndPool
=======
```bash
ahmet@fedora$ azure network lb address-pool create -g TestRG -l TestLB -n TestBackEndPool
```

Output

```bash
>>>>>>> Stashed changes
info:    Executing command network lb address-pool create
+ Looking up the load balancer "TestLB"
+ Updating load balancer "TestLB"
data:    Name                            : TestBackEndPool
data:    Provisioning state              : Succeeded
info:    network lb address-pool create command OK
```

We can check how our load balancer is looking with `azure network lb show` and examining the JSON output:

<<<<<<< Updated upstream
```
azure network lb show TestRG TestLB --json | jq '.'
=======
```bash
ahmet@fedora$ azure network lb show TestRG TestLB --json | jq '.'
```

Output

```bash
>>>>>>> Stashed changes
{
  "etag": "W/\"29c38649-77d6-43ff-ab8f-977536b0047c\"",
  "provisioningState": "Succeeded",
  "resourceGuid": "f1446acb-09ba-44d9-b8b6-849d9983dc09",
  "outboundNatRules": [],
  "inboundNatPools": [],
  "inboundNatRules": [],
  "id": "/subscriptions/guid/resourceGroups/TestRG/providers/Microsoft.Network/loadBalancers/TestLB",
  "name": "TestLB",
  "type": "Microsoft.Network/loadBalancers",
  "location": "westeurope",
  "frontendIPConfigurations": [
    {
      "etag": "W/\"29c38649-77d6-43ff-ab8f-977536b0047c\"",
      "name": "TestFrontEndPool",
      "provisioningState": "Succeeded",
      "publicIPAddress": {
        "id": "/subscriptions/guid/resourceGroups/TestRG/providers/Microsoft.Network/publicIPAddresses/TestLBPIP"
      },
      "privateIPAllocationMethod": "Dynamic",
      "id": "/subscriptions/guid/resourceGroups/TestRG/providers/Microsoft.Network/loadBalancers/TestLB/frontendIPConfigurations/TestFrontEndPool"
    }
  ],
  "backendAddressPools": [
    {
      "etag": "W/\"29c38649-77d6-43ff-ab8f-977536b0047c\"",
      "name": "TestBackEndPool",
      "provisioningState": "Succeeded",
      "id": "/subscriptions/guid/resourceGroups/TestRG/providers/Microsoft.Network/loadBalancers/TestLB/backendAddressPools/TestBackEndPool"
    }
  ],
  "loadBalancingRules": [],
  "probes": []
}
```

## Create your load balancer NAT rules
To actually get traffic flowing through our load balancer, we need to create NAT rules that specify either inbound or outbound actions. You can specify the protocol in use, then map external ports to internal ports as desired. For our environment, let's create some rules that allow SSH through our load balancer to our VMs. We'll set up TCP ports 4222 and 4223 to direct to TCP port 22 on our VMs (which we'll create later):

<<<<<<< Updated upstream
```
azure network lb inbound-nat-rule create -g TestRG -l TestLB -n VM1-SSH -p tcp -f 4222 -b 22
=======
```bash
ahmet@fedora$ azure network lb inbound-nat-rule create -g TestRG -l TestLB -n VM1-SSH -p tcp -f 4222 -b 22
```

Output

```bash
>>>>>>> Stashed changes
info:    Executing command network lb inbound-nat-rule create
+ Looking up the load balancer "TestLB"
warn:    Using default enable floating ip: false
warn:    Using default idle timeout: 4
warn:    Using default frontend IP configuration "TestFrontEndPool"
+ Updating load balancer "TestLB"
data:    Name                            : VM1-SSH
data:    Provisioning state              : Succeeded
data:    Protocol                        : Tcp
data:    Frontend port                   : 4222
data:    Backend port                    : 22
data:    Enable floating IP              : false
data:    Idle timeout in minutes         : 4
data:    Frontend IP configuration id    : /subscriptions/guid/resourceGroups/TestRG/providers/Microsoft.Network/loadBalancers/TestLB/frontendIPConfigurations/TestFrontEndPool
info:    network lb inbound-nat-rule create command OK
```

Repeat the procedure for your second NAT rule for SSH:

<<<<<<< Updated upstream
```
azure network lb inbound-nat-rule create -g TestRG -l TestLB -n VM2-SSH -p tcp -f 4223 -b 22
=======
```bash
ahmet@fedora$ azure network lb inbound-nat-rule create -g TestRG -l TestLB -n VM2-SSH -p tcp -f 4223 -b 22
>>>>>>> Stashed changes
```

Let's also go ahead and create a NAT rule for TCP port 80, hooking the rule up to our IP pools. Rather than hooking up the rule to our VMs individually means we can simply add or remove VMs from the IP pool and have the load balancer automatically adjust the flow of traffic:

<<<<<<< Updated upstream
```
azure network lb rule create -g TestRG -l TestLB -n WebRule -p tcp -f 80 -b 80 \
=======
```bash
ahmet@fedora$ azure network lb rule create -g TestRG -l TestLB -n WebRule -p tcp -f 80 -b 80 \
>>>>>>> Stashed changes
     -t TestFrontEndPool -o TestBackEndPool
```

Output

```bash
info:    Executing command network lb rule create
+ Looking up the load balancer "TestLB"
warn:    Using default idle timeout: 4
warn:    Using default enable floating ip: false
warn:    Using default load distribution: Default
+ Updating load balancer "TestLB"
data:    Name                            : WebRule
data:    Provisioning state              : Succeeded
data:    Protocol                        : Tcp
data:    Frontend port                   : 80
data:    Backend port                    : 80
data:    Enable floating IP              : false
data:    Load distribution               : Default
data:    Idle timeout in minutes         : 4
data:    Frontend IP configuration id    : /subscriptions/guid/resourceGroups/TestRG/providers/Microsoft.Network/loadBalancers/TestLB/frontendIPConfigurations/TestFrontEndPool
data:    Backend address pool id         : /subscriptions/guid/resourceGroups/TestRG/providers/Microsoft.Network/loadBalancers/TestLB/backendAddressPools/TestBackEndPool
info:    network lb rule create command OK
```

## Create your load balancer health probe
A health probe will periodically check on the VMs that are behind our load balancer to make sure they're operating and responding to requests as defined. If not, they will be removed from operation to ensure that users aren't being directed to them. You can define custom checks for the health probe, along with intervals and timeout values. For more information on health probes, you can look read [Load Balancer probes](../load-balancer/load-balancer-custom-probe-overview.md).

<<<<<<< Updated upstream
```
azure network lb probe create -g TestRG -l TestLB -n HealthProbe -p "http" -f healthprobe.aspx -i 15 -c 4
=======
```bash
ahmet@fedora$ azure network lb probe create -g TestRG -l TestLB -n HealthProbe -p "http" -f healthprobe.aspx -i 15 -c 4
```

Output

```bash
>>>>>>> Stashed changes
info:    Executing command network lb probe create
warn:    Using default probe port: 80
+ Looking up the load balancer "TestLB"
+ Updating load balancer "TestLB"
data:    Name                            : HealthProbe
data:    Provisioning state              : Succeeded
data:    Protocol                        : Http
data:    Port                            : 80
data:    Interval in seconds             : 15
data:    Number of probes                : 4
info:    network lb probe create command OK
```

Here, we specified an interval of 15 seconds for our health checks, and we can miss a maximum of 4 probes (1 minute) before the load balancer is going to consider that host to no longer be functioning.

## Verify your load balancer
That's all of the load balancer configuration done. You created a load balancer, created a front-end IP pool and assigned a public IP to it, then created a back-end IP pool that VMs will be connected to. Next, you created NAT rules that will allow SSH to the VMs for management, along with a rule that allows TCP port 80 for our web app. Finally, to make sure that our users don't try to access a VM that is no longer functioning and serving content, you added a health probe to periodically check the VMs.

Let's review what your load balancer now looks like:

<<<<<<< Updated upstream
```
azure network lb show -g TestRG -n TestLB --json | jq '.'
=======
```bash
ahmet@fedora$ azure network lb show -g TestRG -n TestLB --json | jq '.'
```

Output

```bash
>>>>>>> Stashed changes
{
  "etag": "W/\"62a7c8e7-859c-48d3-8e76-5e078c5e4a02\"",
  "provisioningState": "Succeeded",
  "resourceGuid": "f1446acb-09ba-44d9-b8b6-849d9983dc09",
  "outboundNatRules": [],
  "inboundNatPools": [],
  "inboundNatRules": [
    {
      "etag": "W/\"62a7c8e7-859c-48d3-8e76-5e078c5e4a02\"",
      "name": "VM1-SSH",
      "id": "/subscriptions/guid/resourceGroups/TestRG/providers/Microsoft.Network/loadBalancers/TestLB/inboundNatRules/VM1-SSH",
      "frontendIPConfiguration": {
        "id": "/subscriptions/guid/resourceGroups/TestRG/providers/Microsoft.Network/loadBalancers/TestLB/frontendIPConfigurations/TestFrontEndPool"
      },
      "protocol": "Tcp",
      "frontendPort": 4222,
      "backendPort": 22,
      "idleTimeoutInMinutes": 4,
      "enableFloatingIP": false,
      "provisioningState": "Succeeded"
    },
    {
      "etag": "W/\"62a7c8e7-859c-48d3-8e76-5e078c5e4a02\"",
      "name": "VM2-SSH",
      "id": "/subscriptions/guid/resourceGroups/TestRG/providers/Microsoft.Network/loadBalancers/TestLB/inboundNatRules/VM2-SSH",
      "frontendIPConfiguration": {
        "id": "/subscriptions/guid/resourceGroups/TestRG/providers/Microsoft.Network/loadBalancers/TestLB/frontendIPConfigurations/TestFrontEndPool"
      },
      "protocol": "Tcp",
      "frontendPort": 4223,
      "backendPort": 22,
      "idleTimeoutInMinutes": 4,
      "enableFloatingIP": false,
      "provisioningState": "Succeeded"
    }
  ],
  "id": "/subscriptions/guid/resourceGroups/TestRG/providers/Microsoft.Network/loadBalancers/TestLB",
  "name": "TestLB",
  "type": "Microsoft.Network/loadBalancers",
  "location": "westeurope",
  "frontendIPConfigurations": [
    {
      "etag": "W/\"62a7c8e7-859c-48d3-8e76-5e078c5e4a02\"",
      "name": "TestFrontEndPool",
      "provisioningState": "Succeeded",
      "publicIPAddress": {
        "id": "/subscriptions/guid/resourceGroups/TestRG/providers/Microsoft.Network/publicIPAddresses/TestLBPIP"
      },
      "privateIPAllocationMethod": "Dynamic",
      "loadBalancingRules": [
        {
          "id": "/subscriptions/guid/resourceGroups/TestRG/providers/Microsoft.Network/loadBalancers/TestLB/loadBalancingRules/WebRule"
        }
      ],
      "inboundNatRules": [
        {
          "id": "/subscriptions/guid/resourceGroups/TestRG/providers/Microsoft.Network/loadBalancers/TestLB/inboundNatRules/VM1-SSH"
        },
        {
          "id": "/subscriptions/guid/resourceGroups/TestRG/providers/Microsoft.Network/loadBalancers/TestLB/inboundNatRules/VM2-SSH"
        }
      ],
      "id": "/subscriptions/guid/resourceGroups/TestRG/providers/Microsoft.Network/loadBalancers/TestLB/frontendIPConfigurations/TestFrontEndPool"
    }
  ],
  "backendAddressPools": [
    {
      "etag": "W/\"62a7c8e7-859c-48d3-8e76-5e078c5e4a02\"",
      "name": "TestBackEndPool",
      "provisioningState": "Succeeded",
      "loadBalancingRules": [
        {
          "id": "/subscriptions/guid/resourceGroups/TestRG/providers/Microsoft.Network/loadBalancers/TestLB/loadBalancingRules/WebRule"
        }
      ],
      "id": "/subscriptions/guid/resourceGroups/TestRG/providers/Microsoft.Network/loadBalancers/TestLB/backendAddressPools/TestBackEndPool"
    }
  ],
  "loadBalancingRules": [
    {
      "etag": "W/\"62a7c8e7-859c-48d3-8e76-5e078c5e4a02\"",
      "name": "WebRule",
      "provisioningState": "Succeeded",
      "enableFloatingIP": false,
      "id": "/subscriptions/guid/resourceGroups/TestRG/providers/Microsoft.Network/loadBalancers/TestLB/loadBalancingRules/WebRule",
      "frontendIPConfiguration": {
        "id": "/subscriptions/guid/resourceGroups/TestRG/providers/Microsoft.Network/loadBalancers/TestLB/frontendIPConfigurations/TestFrontEndPool"
      },
      "backendAddressPool": {
        "id": "/subscriptions/guid/resourceGroups/TestRG/providers/Microsoft.Network/loadBalancers/TestLB/backendAddressPools/TestBackEndPool"
      },
      "protocol": "Tcp",
      "loadDistribution": "Default",
      "frontendPort": 80,
      "backendPort": 80,
      "idleTimeoutInMinutes": 4
    }
  ],
  "probes": [
    {
      "etag": "W/\"62a7c8e7-859c-48d3-8e76-5e078c5e4a02\"",
      "id": "/subscriptions/guid/resourceGroups/TestRG/providers/Microsoft.Network/loadBalancers/TestLB/probes/HealthProbe",
      "protocol": "Http",
      "port": 80,
      "intervalInSeconds": 15,
      "numberOfProbes": 4,
      "requestPath": "healthprobe.aspx",
      "provisioningState": "Succeeded",
      "name": "HealthProbe"
    }
  ]
}
```

## Create a NIC to use with the Linux VM

Even NICs are programmatically available, as you may apply rules to their use and have more than one. Note that in the following `azure network nic create` command, you hook up our NIC to the load back-end IP pool and associated with our NAT rule to permit SSH traffic. To do this, you need to specify the subscription ID of your Azure subscription in place of `<GUID>`:

```bash
ahmet@fedora$ azure network nic create -g TestRG -n LB-NIC1 -l westeurope --subnet-vnet-name TestVNet --subnet-name FrontEnd -d
```
<<<<<<< Updated upstream
azure network nic create -g TestRG -n LB-NIC1 -l westeurope --subnet-vnet-name TestVNet --subnet-name FrontEnd -d "/subscriptions/<GUID>/resourceGroups/TestRG/providers/Microsoft.Network/loadBalancers/TestLB/backendAddressPools/TestBackEndPool" -e "/subscriptions/<GUID>/resourceGroups/TestRG/providers/Microsoft.Network/loadBalancers/TestLB/inboundNatRules/VM1-SSH"
=======

Output

```bash "/subscriptions/<GUID>/resourceGroups/TestRG/providers/Microsoft.Network/loadBalancers/TestLB/backendAddressPools/TestBackEndPool" -e "/subscriptions/<GUID>/resourceGroups/TestRG/providers/Microsoft.Network/loadBalancers/TestLB/inboundNatRules/VM1-SSH"
>>>>>>> Stashed changes
info:    Executing command network nic create
+ Looking up the subnet "FrontEnd"
+ Looking up the network interface "LB-NIC1"
+ Creating network interface "LB-NIC1"
data:    Id                              : /subscriptions/guid/resourceGroups/TestRG/providers/Microsoft.Network/networkInterfaces/LB-NIC1
data:    Name                            : LB-NIC1
data:    Type                            : Microsoft.Network/networkInterfaces
data:    Location                        : westeurope
data:    Provisioning state              : Succeeded
data:    Enable IP forwarding            : false
data:    IP configurations:
data:      Name                          : Nic-IP-config
data:      Provisioning state            : Succeeded
data:      Private IP address            : 192.168.1.4
data:      Private IP allocation method  : Dynamic
data:      Subnet                        : /subscriptions/guid/resourceGroups/TestRG/providers/Microsoft.Network/virtualNetworks/TestVNet/subnets/FrontEnd
data:      Load balancer backend address pools:
data:        Id                          : /subscriptions/guid/resourceGroups/TestRG/providers/Microsoft.Network/loadBalancers/TestLB/backendAddressPools/TestBackEndPool
data:      Load balancer inbound NAT rules:
data:        Id                          : /subscriptions/guid/resourceGroups/TestRG/providers/Microsoft.Network/loadBalancers/TestLB/inboundNatRules/VM1-SSH
data:
info:    network nic create command OK
```

You can see the details by examining the resource directly, using the `azure network nic show` command.

<<<<<<< Updated upstream
```
azure network nic show TestRG LB-NIC1 --json | jq '.'
=======
```bash
ahmet@fedora$ azure network nic show TestRG LB-NIC1 --json | jq '.'
```

Output

```bash
>>>>>>> Stashed changes
{
  "etag": "W/\"fc1eaaa1-ee55-45bd-b847-5a08c7f4264a\"",
  "provisioningState": "Succeeded",
  "id": "/subscriptions/guid/resourceGroups/TestRG/providers/Microsoft.Network/networkInterfaces/LB-NIC1",
  "name": "LB-NIC1",
  "type": "Microsoft.Network/networkInterfaces",
  "location": "westeurope",
  "ipConfigurations": [
    {
      "etag": "W/\"fc1eaaa1-ee55-45bd-b847-5a08c7f4264a\"",
      "id": "/subscriptions/guid/resourceGroups/TestRG/providers/Microsoft.Network/networkInterfaces/LB-NIC1/ipConfigurations/Nic-IP-config",
      "loadBalancerBackendAddressPools": [
        {
          "id": "/subscriptions/guid/resourceGroups/TestRG/providers/Microsoft.Network/loadBalancers/TestLB/backendAddressPools/TestBackEndPool"
        }
      ],
      "loadBalancerInboundNatRules": [
        {
          "id": "/subscriptions/guid/resourceGroups/TestRG/providers/Microsoft.Network/loadBalancers/TestLB/inboundNatRules/VM1-SSH"
        }
      ],
      "privateIPAddress": "192.168.1.4",
      "privateIPAllocationMethod": "Dynamic",
      "subnet": {
        "id": "/subscriptions/guid/resourceGroups/TestRG/providers/Microsoft.Network/virtualNetworks/TestVNet/subnets/FrontEnd"
      },
      "provisioningState": "Succeeded",
      "name": "Nic-IP-config"
    }
  ],
  "dnsSettings": {
    "appliedDnsServers": [],
    "dnsServers": []
  },
  "enableIPForwarding": false,
  "resourceGuid": "a20258b8-6361-45f6-b1b4-27ffed28798c"
}
```

Let's go ahead and create the second NIC, hooking in to our back-end IP pool again, and this time the second of our NAT rules to permit SSH traffic:

```bash
ahmet@fedora$ azure network nic create -g TestRG -n LB-NIC2 -l westeurope --subnet-vnet-name TestVNet --subnet-name FrontEnd -d
```
<<<<<<< Updated upstream
azure network nic create -g TestRG -n LB-NIC2 -l westeurope --subnet-vnet-name TestVNet --subnet-name FrontEnd -d "/subscriptions/<GUID>/resourceGroups/TestRG/providers/Microsoft.Network/loadBalancers/TestLB/backendAddressPools/TestBackEndPool" -e "/subscriptions/<GUID>/resourceGroups/TestRG/providers/Microsoft.Network/loadBalancers/TestLB/inboundNatRules/VM2-SSH"
=======

Output

```bash
 "/subscriptions/<GUID>/resourceGroups/TestRG/providers/Microsoft.Network/loadBalancers/TestLB/backendAddressPools/TestBackEndPool" -e "/subscriptions/<GUID>/resourceGroups/TestRG/providers/Microsoft.Network/loadBalancers/TestLB/inboundNatRules/VM2-SSH"
>>>>>>> Stashed changes
```

## Create your Network Security Group and rules

Now we create your network security group (NSG) and the inbound rules that govern access to the NIC.

```
azure network nsg create TestRG TestNSG westeurope
```

Let's add the inbound rule for the NSG to allow inbound connections on port 22 (to support SSH):

<<<<<<< Updated upstream
```
azure network nsg rule create --protocol tcp --direction inbound --priority 1000 \
    --destination-port-range 22 --access allow TestRG TestNSG SSHRule
azure network nsg rule create --protocol tcp --direction inbound --priority 1001 \
=======
```bash
ahmet@fedora$ azure network nsg rule create --protocol tcp --direction inbound --priority 1000 \
    --destination-port-range 22 --access allow TestRG TestNSG SSHRule
```

```bash
ahmet@fedora$ azure network nsg rule create --protocol tcp --direction inbound --priority 1001 \
>>>>>>> Stashed changes
    --destination-port-range 80 --access allow -g TestRG -a TestNSG -n HTTPRule
```

> [AZURE.NOTE] The inbound rule is a filter for inbound network connections. In this example, we will bind the NSG to the VMs virtual network interface card (NIC), which means that any request to port 22 will be passed through to the NIC on our VM. Because this is a rule about a network connection -- and not an endpoint as in classic deployments -- to open a port, you must leave the `--source-port-range` set to '\*' (the default value) in order to accept inbound requests from **any** requesting port, which are typically dynamic.

## Bind to the NIC

Bind the NSG to the NICs:

<<<<<<< Updated upstream
```
azure network nic set -g TestRG -n LB-NIC1 -o TestNSG
azure network nic set -g TestRG -n LB-NIC2 -o TestNSG
=======
```bash
ahmet@fedora$ azure network nic set -g TestRG -n LB-NIC1 -o TestNSG
```

```bash
ahmet@fedora$ azure network nic set -g TestRG -n LB-NIC2 -o TestNSG
>>>>>>> Stashed changes
```

## Create an availability set
Availability sets help spread your VMs across what are known as fault domains and upgrade domains. Let's create an availability set for your VMs:

<<<<<<< Updated upstream
```
azure availset create -g TestRG -n TestAvailSet -l westeurope
=======
```bash
ahmet@fedora$ azure availset create -g TestRG -n TestAvailSet -l westeurope
>>>>>>> Stashed changes
```

Fault domains define a grouping of virtual machines that share a common power source and network switch. By default, the virtual machines configured within your availability set are separated across up to three fault domains. The idea is that a hardware issue in one of these fault domains will not affect every VM that is running your app. Azure will automatically distribute VMs across the fault domains when placing them in to an availability set.

Upgrade domains indicate groups of virtual machines and underlying physical hardware that can be rebooted at the same time. The order of upgrade domains being rebooted may not proceed sequentially during planned maintenance, but only one upgrade will be rebooted at a time. Again, Azure will automatically distribute your VMs across upgrade domains when they are placed within an availability site.

You can read more about [managing the availability of VMs](./virtual-machines-linux-manage-availability.md)

## Create your Linux VMs

You've created the storage and network resources to support an internet accessible VMs. Now let's create that VMs, and secure them with an SSH key with no password. In this case, we're going to create an Ubuntu VM based on the most recent LTS. We'll locate that image information using `azure vm image list`, as described in [finding Azure VM images](virtual-machines-linux-cli-ps-findimage.md). We selected an image using the command `azure vm image list westeurope canonical | grep LTS`, and in this case we'll use `canonical:UbuntuServer:14.04.4-LTS:14.04.201604060`, but for the last field we'll pass `latest` so that in the future we always get the most recent build (the string we use will be `canonical:UbuntuServer:14.04.4-LTS:14.04.201604060`).

> [AZURE.NOTE] This next step is familiar to anyone who has already created an ssh rsa public and private key pair on Linux or Mac using **ssh-keygen -t rsa -b 2048**. If you do not have any certificate key pairs in your `~/.ssh` directory, you can either create them:
<br />
    1. automatically by using the `azure vm create --generate-ssh-keys` option
    2. manually using [the instructions to create them youself](virtual-machines-linux-ssh-from-linux.md)
<br />
Alternatively, you can use the `azure vm create --admin-username --admin-password` options to use the typically less secure username and password method of authenticating your ssh connections once the VM is created.

We create the VM by bringing all of our resources and information together with the `azure vm create` command.

<<<<<<< Updated upstream
```
azure vm create \            
=======
```bash
ahmet@fedora$ azure vm create \            
>>>>>>> Stashed changes
    --resource-group TestRG \
    --name TestVM1 \
    --location westeurope \
    --os-type linux \
    --availset-name TestAvailSet \
    --nic-name LB-NIC1 \
    --vnet-name TestVnet \
    --vnet-subnet-name FrontEnd \
    --storage-account-name computeteststore \
    --image-urn canonical:UbuntuServer:14.04.4-LTS:latest \
    --ssh-publickey-file ~/.ssh/id_rsa.pub \
    --admin-username ops
```

Output

```bash
info:    Executing command vm create
+ Looking up the VM "TestVM1"
info:    Verifying the public key SSH file: /home/ifoulds/.ssh/id_rsa.pub
info:    Using the VM Size "Standard_A1"
info:    The [OS, Data] Disk or image configuration requires storage account
+ Looking up the storage account computeteststore
+ Looking up the availability set "TestAvailSet"
info:    Found an Availability set "TestAvailSet"
+ Looking up the NIC "LB-NIC1"
info:    Found an existing NIC "LB-NIC1"
info:    Found an IP configuration with virtual network subnet id "/subscriptions/guid/resourceGroups/TestRG/providers/Microsoft.Network/virtualNetworks/TestVNet/subnets/FrontEnd" in the NIC "LB-NIC1"
info:    This is an NIC without publicIP configured
info:    The storage URI 'https://computeteststore.blob.core.windows.net/' will be used for boot diagnostics settings, and it can be overwritten by the parameter input of '--boot-diagnostics-storage-uri'.
info:    vm create command OK
```

Immediately, you can connect to your VM using your default SSH keys, making sure you specify the appropriate port since we're passing through the load balancer (for our first VM, we set up the NAT rule to forward port 4222 to our VM):

<<<<<<< Updated upstream
```
 ssh ops@testlb.westeurope.cloudapp.azure.com -p 4222
=======
```bash
ahmet@fedora$  ssh ops@testlb.westeurope.cloudapp.azure.com -p 4222
```

Output

```bash
>>>>>>> Stashed changes
The authenticity of host '[testlb.westeurope.cloudapp.azure.com]:4222 ([xx.xx.xx.xx]:4222)' can't be established.
ECDSA key fingerprint is 94:2d:d0:ce:6b:fb:7f:ad:5b:3c:78:93:75:82:12:f9.
Are you sure you want to continue connecting (yes/no)? yes
Warning: Permanently added '[testlb.westeurope.cloudapp.azure.com]:4222,[xx.xx.xx.xx]:4222' (ECDSA) to the list of known hosts.
Welcome to Ubuntu 14.04.4 LTS (GNU/Linux 3.19.0-58-generic x86_64)

 * Documentation:  https://help.ubuntu.com/

  System information as of Wed Apr 27 23:44:06 UTC 2016

  System load: 0.37              Memory usage: 5%   Processes:       81
  Usage of /:  37.3% of 1.94GB   Swap usage:   0%   Users logged in: 0

  Graph this data and manage this system at:
    https://landscape.canonical.com/

  Get cloud support with Ubuntu Advantage Cloud Guest:
    http://www.ubuntu.com/business/services/cloud

0 packages can be updated.
0 updates are security updates.



The programs included with the Ubuntu system are free software;
the exact distribution terms for each program are described in the
individual files in /usr/share/doc/*/copyright.

Ubuntu comes with ABSOLUTELY NO WARRANTY, to the extent permitted by
applicable law.

ops@TestVM1:~$
```

Go ahead and create your second VM in the same manner:

```bash
azure vm create \            
    --resource-group TestRG \
    --name TestVM2 \
    --location westeurope \
    --os-type linux \
    --availset-name TestAvailSet \
    --nic-name LB-NIC2 \
    --vnet-name TestVnet \
    --vnet-subnet-name FrontEnd \
    --storage-account-name computeteststore \
    --image-urn canonical:UbuntuServer:14.04.4-LTS:latest \
    --ssh-publickey-file ~/.ssh/id_rsa.pub \
    --admin-username ops
 ```

And you can now use the `azure vm show testrg testvm` command to examine what you've created. At this point, you have your running Ubuntu VMs behind a load balancer in Azure that you can only log into with the SSH key pair that you have; passwords are disabled. You can install nginx or httpd and deploy a web app and see the traffic flow through the load balancer to both of the VMs.

<<<<<<< Updated upstream
```
azure vm show TestRG TestVM1
=======
```bash
ahmet@fedora$ azure vm show TestRG TestVM1
```

Output

```bash
>>>>>>> Stashed changes
info:    Executing command vm show
+ Looking up the VM "TestVM1"
+ Looking up the NIC "LB-NIC1"
data:    Id                              :/subscriptions/8fa5cd83-7fbb-431a-af16-4a20dede8802/resourceGroups/testrg/providers/Microsoft.Compute/virtualMachines/TestVM1
data:    ProvisioningState               :Succeeded
data:    Name                            :TestVM1
data:    Location                        :westeurope
data:    Type                            :Microsoft.Compute/virtualMachines
data:
data:    Hardware Profile:
data:      Size                          :Standard_A1
data:
data:    Storage Profile:
data:      Image reference:
data:        Publisher                   :canonical
data:        Offer                       :UbuntuServer
data:        Sku                         :14.04.4-LTS
data:        Version                     :latest
data:
data:      OS Disk:
data:        OSType                      :Linux
data:        Name                        :cli1cca1d20a1dcf56c-os-1461800591317
data:        Caching                     :ReadWrite
data:        CreateOption                :FromImage
data:        Vhd:
data:          Uri                       :https://computeteststore.blob.core.windows.net/vhds/cli1cca1d20a1dcf56c-os-1461800591317.vhd
data:
data:    OS Profile:
data:      Computer Name                 :TestVM1
data:      User Name                     :ops
data:      Linux Configuration:
data:        Disable Password Auth       :true
data:
data:    Network Profile:
data:      Network Interfaces:
data:        Network Interface #1:
data:          Primary                   :true
data:          MAC Address               :00-0D-3A-20-F8-8B
data:          Provisioning State        :Succeeded
data:          Name                      :LB-NIC1
data:          Location                  :westeurope
data:
data:    AvailabilitySet:
data:      Id                            :/subscriptions/guid/resourceGroups/testrg/providers/Microsoft.Compute/availabilitySets/TESTAVAILSET
data:
data:    Diagnostics Profile:
data:      BootDiagnostics Enabled       :true
data:      BootDiagnostics StorageUri    :https://computeteststore.blob.core.windows.net/
data:
data:      Diagnostics Instance View:
info:    vm show command OK
```

## Next steps

Now you're ready to begin with multiple networking components and VMs.<|MERGE_RESOLUTION|>--- conflicted
+++ resolved
@@ -26,241 +26,156 @@
 Create the Resource Group
 
 ```bash
-<<<<<<< HEAD
-# Create the Resource Group
 azure group create TestRG -l westeurope
-
-# Verify the RG using the JSON parser
+```
+
+Verify the RG using the JSON parser
+
+```bash
 azure group show TestRG --json | jq '.'
-
-# Create the Storage Account
+```
+
+Create the Storage Account
+
+```bash
 azure storage account create -g TestRG -l westeurope --type GRS computeteststore
-
-# Verify the storage using the JSON parser
+```
+
+Verify the storage using the JSON parser
+
+```bash
 azure storage account show -g TestRG computeteststore --json | jq '.'
-
-# Create the Virtual Network
+```
+
+Create the Virtual Network
+
+```bash
 azure network vnet create -g TestRG -n TestVNet -a 192.168.0.0/16 -l westeurope
-
-# Create the Subnet
+```
+
+Create the Subnet
+
+```bash
 azure network vnet subnet create -g TestRG -e TestVNet -n FrontEnd -a 192.168.1.0/24
-
-# Verify the VNet and Subnet using the JSON parser
+```
+
+Verify the VNet and Subnet using the JSON parser
+
+```bash
 azure network vnet show TestRG TestVNet --json | jq '.'
-
-# Create a public IP
+```
+
+Create a public IP
+
+```bash
 azure network public-ip create -g TestRG -n TestLBPIP -l westeurope -d testlb -a static -i 4
-
-# Create the load balancer
+```
+
+Create the load balancer
+
+```bash
 azure network lb create -g TestRG -n TestLB -l westeurope
-
-# Create a front-end IP pool for the load balancer, and associate our public IP
+```
+
+Create a front-end IP pool for the load balancer, and associate our public IP
+
+```bash
 azure network lb frontend-ip create -g TestRG -l TestLB -n TestFrontEndPool -i TestLBPIP
-
-# Create our back-end IP pool for the load balancer
+```
+
+Create our back-end IP pool for the load balancer
+
+```bash
 azure network lb address-pool create -g TestRG -l TestLB -n TestBackEndPool
-
-# Create SSH inbound NAT rules for the load balancer
+```
+
+Create SSH inbound NAT rules for the load balancer
+
+```bash
 azure network lb inbound-nat-rule create -g TestRG -l TestLB -n VM1-SSH -p tcp -f 4222 -b 22
 azure network lb inbound-nat-rule create -g TestRG -l TestLB -n VM2-SSH -p tcp -f 4223 -b 22
-
-# Create our web inbound NAT rules for the load balancer
+```
+
+Create our web inbound NAT rules for the load balancer
+
+```bash
 azure network lb rule create -g TestRG -l TestLB -n WebRule -p tcp -f 80 -b 80 \
-=======
-ahmet@fedora$ azure group create TestRG -l westeurope
-```
-
-Verify the RG using the JSON parser
-
-```bash
-ahmet@fedora$ azure group show TestRG --json | jq '.'
-```
-
-Create the Storage Account
-
-```bash
-ahmet@fedora$ azure storage account create -g TestRG -l westeurope --type GRS computeteststore
-```
-
-Verify the storage using the JSON parser
-
-```bash
-ahmet@fedora$ azure storage account show -g TestRG computeteststore --json | jq '.'
-```
-
-Create the Virtual Network
-
-```bash
-ahmet@fedora$ azure network vnet create -g TestRG -n TestVNet -a 192.168.0.0/16 -l westeurope
-```
-
-Create the Subnet
-
-```bash
-ahmet@fedora$ azure network vnet subnet create -g TestRG -e TestVNet -n FrontEnd -a 192.168.1.0/24
-```
-
-Verify the VNet and Subnet using the JSON parser
-
-```bash
-ahmet@fedora$ azure network vnet show TestRG TestVNet --json | jq '.'
-```
-
-Create a public IP
-
-```bash
-ahmet@fedora$ azure network public-ip create -g TestRG -n TestLBPIP -l westeurope -d testlb -a static -i 4
-```
-
-Create the load balancer
-
-```bash
-ahmet@fedora$ azure network lb create -g TestRG -n TestLB -l westeurope
-```
-
-Create a front-end IP pool for the load balancer, and associate our public IP
-
-```bash
-ahmet@fedora$ azure network lb frontend-ip create -g TestRG -l TestLB -n TestFrontEndPool -i TestLBPIP
-```
-
-Create our back-end IP pool for the load balancer
-
-```bash
-ahmet@fedora$ azure network lb address-pool create -g TestRG -l TestLB -n TestBackEndPool
-```
-
-Create SSH inbound NAT rules for the load balancer
-
-```bash
-ahmet@fedora$ azure network lb inbound-nat-rule create -g TestRG -l TestLB -n VM1-SSH -p tcp -f 4222 -b 22
-ahmet@fedora$ azure network lb inbound-nat-rule create -g TestRG -l TestLB -n VM2-SSH -p tcp -f 4223 -b 22
-```
-
-Create our web inbound NAT rules for the load balancer
-
-```bash
-ahmet@fedora$ azure network lb rule create -g TestRG -l TestLB -n WebRule -p tcp -f 80 -b 80 \
->>>>>>> 70adc98d
      -t TestFrontEndPool -o TestBackEndPool
 ```
 
-<<<<<<< HEAD
-# Create our load balancer health probe
+Create our load balancer health probe
+
+```bash
 azure network lb probe create -g TestRG -l TestLB -n HealthProbe -p "http" -f healthprobe.aspx -i 15 -c 4
-
-# Verify the load balancer, IP pools, and NAT rules using the JSON parser
+```
+
+Verify the load balancer, IP pools, and NAT rules using the JSON parser
+
+```bash
 azure network lb show -g TestRG -n TestLB --json | jq '.'
-
-# Create the first NIC
+```
+
+Create the first NIC
+
+```bash
 azure network nic create -g TestRG -n LB-NIC1 -l westeurope --subnet-vnet-name TestVNet --subnet-name FrontEnd
     -d "/subscriptions/########-####-####-####-############/resourceGroups/TestRG/providers/Microsoft.Network/loadBalancers/TestLB/backendAddressPools/TestBackEndPool"
     -e "/subscriptions/########-####-####-####-############/resourceGroups/TestRG/providers/Microsoft.Network/loadBalancers/TestLB/inboundNatRules/VM1-SSH"
-
-# Create the second NIC
+```
+
+Create the second NIC
+
+```bash
 azure network nic create -g TestRG -n LB-NIC2 -l westeurope --subnet-vnet-name TestVNet --subnet-name FrontEnd
-=======
-Create our load balancer health probe
-
-```bash
-ahmet@fedora$ azure network lb probe create -g TestRG -l TestLB -n HealthProbe -p "http" -f healthprobe.aspx -i 15 -c 4
-```
-
-Verify the load balancer, IP pools, and NAT rules using the JSON parser
-
-```bash
-ahmet@fedora$ azure network lb show -g TestRG -n TestLB --json | jq '.'
-```
-
-Create the first NIC
-
-```bash
-ahmet@fedora$ ahmet@fedora$ azure network nic create -g TestRG -n LB-NIC1 -l westeurope --subnet-vnet-name TestVNet --subnet-name FrontEnd
-    -d "/subscriptions/########-####-####-####-############/resourceGroups/TestRG/providers/Microsoft.Network/loadBalancers/TestLB/backendAddressPools/TestBackEndPool"
-    -e "/subscriptions/########-####-####-####-############/resourceGroups/TestRG/providers/Microsoft.Network/loadBalancers/TestLB/inboundNatRules/VM1-SSH"
-```
-
-Create the second NIC
-
-```bash
-ahmet@fedora$ azure network nic create -g TestRG -n LB-NIC2 -l westeurope --subnet-vnet-name TestVNet --subnet-name FrontEnd
->>>>>>> 70adc98d
     -d "/subscriptions/########-####-####-####-############/resourceGroups/TestRG/providers/Microsoft.Network/loadBalancers/TestLB/backendAddressPools/TestBackEndPool"
     -e "/subscriptions/########-####-####-####-############/resourceGroups/TestRG/providers/Microsoft.Network/loadBalancers/TestLB/inboundNatRules/VM2-SSH"
 ```
 
 Verify the NICs using the JSON parser
 
-<<<<<<< HEAD
-# Verify the NICs using the JSON parser
+```bash
 azure network nic show TestRG LB-NIC1 --json | jq '.'
 azure network nic show TestRG LB-NIC2 --json | jq '.'
-
-# Create the NSG
+```
+
+Create the NSG
+
+```bash
 azure network nsg create -g TestRG -n TestNSG -l westeurope
-
-# Add the inbound rules for the NSG
+```
+
+Add the inbound rules for the NSG
+
+```bash
 azure network nsg rule create --protocol tcp --direction inbound --priority 1000 \
-=======
-```bash
-ahmet@fedora$ azure network nic show TestRG LB-NIC1 --json | jq '.'
-ahmet@fedora$ azure network nic show TestRG LB-NIC2 --json | jq '.'
-```
-
-Create the NSG
-
-```bash
-ahmet@fedora$ azure network nsg create -g TestRG -n TestNSG -l westeurope
-```
-
-Add the inbound rules for the NSG
-
-```bash
-ahmet@fedora$ azure network nsg rule create --protocol tcp --direction inbound --priority 1000 \
->>>>>>> 70adc98d
     --destination-port-range 22 --access allow -g TestRG -a TestNSG -n SSHRule
 azure network nsg rule create --protocol tcp --direction inbound --priority 1001 \
     --destination-port-range 80 --access allow -g TestRG -a TestNSG -n HTTPRule
 ```
 
-<<<<<<< HEAD
-# Verify the NSG and inbound rules using the JSON parser
+Verify the NSG and inbound rules using the JSON parser
+
+```bash
 azure network nsg show -g TestRG -n TestNSG --json | jq '.'
-
-# Bind the NSG to the NICs
+```
+
+Bind the NSG to the NICs
+
+```bash
 azure network nic set -g TestRG -n LB-NIC1 -o TestNSG
 azure network nic set -g TestRG -n LB-NIC2 -o TestNSG
-
-# Create the availability set
+```
+
+Create the availability set
+
+```bash
 azure availset create -g TestRG -n TestAvailSet -l westeurope
-
-# Create the first Linux VM
+```
+
+Create the first Linux VM
+
+```bash
 azure vm create \            
-=======
-Verify the NSG and inbound rules using the JSON parser
-
-```bash
-ahmet@fedora$ azure network nsg show -g TestRG -n TestNSG --json | jq '.'
-```
-
-Bind the NSG to the NICs
-
-```bash
-ahmet@fedora$ azure network nic set -g TestRG -n LB-NIC1 -o TestNSG
-ahmet@fedora$ azure network nic set -g TestRG -n LB-NIC2 -o TestNSG
-```
-
-Create the availability set
-
-```bash
-ahmet@fedora$ azure availset create -g TestRG -n TestAvailSet -l westeurope
-```
-
-Create the first Linux VM
-
-```bash
-ahmet@fedora$ azure vm create \            
->>>>>>> 70adc98d
     --resource-group TestRG \
     --name TestVM1 \
     --location westeurope \
@@ -273,18 +188,12 @@
     --image-urn canonical:UbuntuServer:14.04.4-LTS:latest \
     --ssh-publickey-file ~/.ssh/id_rsa.pub \
     --admin-username ops
-<<<<<<< HEAD
-
-# Create the second Linux VM
+```
+
+Create the second Linux VM
+
+```bash
 azure vm create \            
-=======
-```
-
-Create the second Linux VM
-
-```bash
-ahmet@fedora$ azure vm create \            
->>>>>>> 70adc98d
     --resource-group TestRG \
     --name TestVM2 \
     --location westeurope \
@@ -301,16 +210,9 @@
 
 Verify everything built using the JSON parser
 
-<<<<<<< HEAD
-# Verify everything built using the JSON parser
+```bash
 azure vm show -g TestRG -n TestVM1 --json | jq '.'
 azure vm show -g TestRG -n TestVM2 --json | jq '.'
-
-=======
-```bash
-ahmet@fedora$ azure vm show -g TestRG -n TestVM1 --json | jq '.'
-ahmet@fedora$ azure vm show -g TestRG -n TestVM2 --json | jq '.'
->>>>>>> 70adc98d
 ```
 
 ## Detailed Walkthrough
@@ -328,16 +230,12 @@
 Azure Resource Groups are logical deployment entities that contain configuration and other metadata to enable logical management of resource deployments.
 
 ```bash
-ahmet@fedora$ azure group create TestRG westeurope
-```
-<<<<<<< Updated upstream
-azure group create TestRG westeurope                        
-=======
+azure group create TestRG westeurope
+```
 
 Output
 
 ```bash                        
->>>>>>> Stashed changes
 info:    Executing command group create
 + Getting resource group TestRG
 + Creating resource group TestRG
@@ -357,13 +255,8 @@
 
 Here we use the `azure storage account create` command, passing the location of the account, the resource group that will control it, and the type of storage support you would like.
 
-<<<<<<< Updated upstream
-```
+```bash
 azure storage account create \  
-=======
-```bash
-ahmet@fedora$ azure storage account create \  
->>>>>>> Stashed changes
 --location westeurope \
 --resource-group TestRG \
 --type GRS \
@@ -402,17 +295,12 @@
 
 Let's use the [jq](https://stedolan.github.io/jq/) tool (you can use **jsawk** or any language library you prefer to parse the JSON) along with the `--json` Azure CLI option to examine our resource group using the `azure group show` command.
 
-<<<<<<< Updated upstream
-```
-azure group show TestRG --json | jq '.'                                                                                        
-=======
-```bash
-ahmet@fedora$ azure group show TestRG --json | jq '.'                                                                                        ```
-
-Output
-
-```bash
->>>>>>> Stashed changes
+```bash
+azure group show TestRG --json | jq '.'                                                                                        ```
+
+Output
+
+```bash
 {
   "tags": {},
   "id": "/subscriptions/<guid>/resourceGroups/TestRG",
@@ -450,17 +338,13 @@
 
 Then you'll be able to view your storage information easily:
 
-<<<<<<< Updated upstream
-```
+```bash
 azure storage container list
-=======
-```bash
-ahmet@fedora$ azure storage container list
-
-Output
-
-```bash
->>>>>>> Stashed changes
+```
+
+Output
+
+```bash
 info:    Executing command storage container list
 + Getting storage containers
 data:    Name  Public-Access  Last-Modified
@@ -472,18 +356,13 @@
 
 You're going to need to create an Azure Virtual Network and a subnet into which you can install your VMs.
 
-<<<<<<< Updated upstream
-```
+```bash
 azure network vnet create -g TestRG -n TestVNet -a 192.168.0.0/16 -l westeurope
-=======
-```bash
-ahmet@fedora$ azure network vnet create -g TestRG -n TestVNet -a 192.168.0.0/16 -l westeurope
-```
-
-Output
-
-```bash
->>>>>>> Stashed changes
+```
+
+Output
+
+```bash
 info:    Executing command network vnet create
 + Looking up virtual network "TestVNet"
 + Creating virtual network "TestVNet"
@@ -500,17 +379,12 @@
 
 Again, let's see how we're building our resources using the --json option of `azure group show` and **jq**. We now have a `storageAccounts` resource and a `virtualNetworks` resource.  
 
-<<<<<<< Updated upstream
-```
+```bash
 azure group show TestRG --json | jq '.'
-=======
-```bash
-ahmet@fedora$ azure group show TestRG --json | jq '.'
-```
-
-Output
-```bash
->>>>>>> Stashed changes
+```
+
+Output
+```bash
 {
   "tags": {},
   "id": "/subscriptions/<guid>/resourceGroups/TestRG",
@@ -549,18 +423,13 @@
 
 Now let's create a subnet in the `TestVnet` virtual network into which the VMs will be deployed. We use the `azure network vnet subnet create` command, along with the resources we've already created: the `TestRG` resource group, the `TestVNet` virtual network, and we'll add the subnet name `FrontEnd` and the subnet address prefix `192.168.1.0/24`, as follows.
 
-<<<<<<< Updated upstream
-```
+```bash
 azure network vnet subnet create -g TestRG -e TestVNet -n FrontEnd -a 192.168.1.0/24
-=======
-```bash
-ahmet@fedora$ azure network vnet subnet create -g TestRG -e TestVNet -n FrontEnd -a 192.168.1.0/24
-```
-
-Output
-
-```bash
->>>>>>> Stashed changes
+```
+
+Output
+
+```bash
 info:    Executing command network vnet subnet create
 + Looking up the subnet "FrontEnd"
 + Creating subnet "FrontEnd"
@@ -576,18 +445,13 @@
 
 As the subnet is logically inside the virtual network, we'll look for the subnet information with a slightly different command -- `azure network vnet show`, but still examining the JSON output using **jq**.
 
-<<<<<<< Updated upstream
-```
+```bash
 azure network vnet show TestRG TestVNet --json | jq '.'
-=======
-```bash
-ahmet@fedora$ azure network vnet show TestRG TestVNet --json | jq '.'
-```
-
-Output
-
-```bash
->>>>>>> Stashed changes
+```
+
+Output
+
+```bash
 {
   "subnets": [
     {
@@ -620,18 +484,13 @@
 
 Now let's create your public IP address (PIP) that we'll assign to your load balancer and enable you to connect to your VMs from the internet using the `azure network public-ip create` command. Because the default is a dynamic address, we create a named DNS entry in the **cloudapp.azure.com** domain by using the `-d testsubdomain` option.
 
-<<<<<<< Updated upstream
-```
+```bash
 azure network public-ip create -d testsubdomain TestRG TestPIP westeurope
-=======
-```bash
-ahmet@fedora$ azure network public-ip create -d testsubdomain TestRG TestPIP westeurope
-```
-
-Output
-
-```bash
->>>>>>> Stashed changes
+```
+
+Output
+
+```bash
 info:    Executing command network public-ip create
 + Looking up the public ip "TestPIP"
 + Creating public ip address "TestPIP"
@@ -650,18 +509,13 @@
 
 This is also a top-level resource, so you can see it with `azure group show`.
 
-<<<<<<< Updated upstream
-```
+```bash
 azure group show TestRG --json | jq '.'
-=======
-```bash
-ahmet@fedora$ azure group show TestRG --json | jq '.'
-```
-
-Output
-
-```bash
->>>>>>> Stashed changes
+```
+
+Output
+
+```bash
 {
 "tags": {},
 "id": "/subscriptions/guid/resourceGroups/TestRG",
@@ -742,16 +596,11 @@
 
 We create our load balancer with:
 
-<<<<<<< Updated upstream
-```
+```bash
 azure network lb create -g TestRG -n TestLB -l westeurope
-=======
-```bash
-ahmet@fedora$ azure network lb create -g TestRG -n TestLB -l westeurope
-```
-
-```bash
->>>>>>> Stashed changes
+```
+
+```bash
 azure network lb create -g TestRG -n TestLB -l westeurope
 ```
 
@@ -768,26 +617,17 @@
 data:    Provisioning state              : Succeeded
 info:    network lb create command OK
 ```
-<<<<<<< HEAD
-
-=======
->>>>>>> 70adc98d
 Our load balancer is pretty empty, so let's create some IP pools. We want to create two IP pools for our load balancer - one for our front-end, and one for our back-end. The front-end IP pool is what we'll have publicly visible and where we'll assign the PIP we created earlier. The back-end pool we'll then use for our VMs to connect to in order for the traffic to flow through the load balancer to them.
 
 First, let's create our front-end IP pool:
 
-<<<<<<< Updated upstream
-```
+```bash
 azure network lb frontend-ip create -g TestRG -l TestLB -n TestFrontEndPool -i TestLBPIP
-=======
-```bash
-ahmet@fedora$ azure network lb frontend-ip create -g TestRG -l TestLB -n TestFrontEndPool -i TestLBPIP
-```
-
-Output
-
-```bash
->>>>>>> Stashed changes
+```
+
+Output
+
+```bash
 info:    Executing command network lb frontend-ip create
 + Looking up the load balancer "TestLB"
 + Looking up the public ip "TestLBPIP"
@@ -803,18 +643,13 @@
 
 Next, let's create our second IP pool, this time for our back-end traffic:
 
-<<<<<<< Updated upstream
-```
+```bash
 azure network lb address-pool create -g TestRG -l TestLB -n TestBackEndPool
-=======
-```bash
-ahmet@fedora$ azure network lb address-pool create -g TestRG -l TestLB -n TestBackEndPool
-```
-
-Output
-
-```bash
->>>>>>> Stashed changes
+```
+
+Output
+
+```bash
 info:    Executing command network lb address-pool create
 + Looking up the load balancer "TestLB"
 + Updating load balancer "TestLB"
@@ -825,18 +660,13 @@
 
 We can check how our load balancer is looking with `azure network lb show` and examining the JSON output:
 
-<<<<<<< Updated upstream
-```
+```bash
 azure network lb show TestRG TestLB --json | jq '.'
-=======
-```bash
-ahmet@fedora$ azure network lb show TestRG TestLB --json | jq '.'
-```
-
-Output
-
-```bash
->>>>>>> Stashed changes
+```
+
+Output
+
+```bash
 {
   "etag": "W/\"29c38649-77d6-43ff-ab8f-977536b0047c\"",
   "provisioningState": "Succeeded",
@@ -876,18 +706,13 @@
 ## Create your load balancer NAT rules
 To actually get traffic flowing through our load balancer, we need to create NAT rules that specify either inbound or outbound actions. You can specify the protocol in use, then map external ports to internal ports as desired. For our environment, let's create some rules that allow SSH through our load balancer to our VMs. We'll set up TCP ports 4222 and 4223 to direct to TCP port 22 on our VMs (which we'll create later):
 
-<<<<<<< Updated upstream
-```
+```bash
 azure network lb inbound-nat-rule create -g TestRG -l TestLB -n VM1-SSH -p tcp -f 4222 -b 22
-=======
-```bash
-ahmet@fedora$ azure network lb inbound-nat-rule create -g TestRG -l TestLB -n VM1-SSH -p tcp -f 4222 -b 22
-```
-
-Output
-
-```bash
->>>>>>> Stashed changes
+```
+
+Output
+
+```bash
 info:    Executing command network lb inbound-nat-rule create
 + Looking up the load balancer "TestLB"
 warn:    Using default enable floating ip: false
@@ -907,24 +732,14 @@
 
 Repeat the procedure for your second NAT rule for SSH:
 
-<<<<<<< Updated upstream
-```
+```bash
 azure network lb inbound-nat-rule create -g TestRG -l TestLB -n VM2-SSH -p tcp -f 4223 -b 22
-=======
-```bash
-ahmet@fedora$ azure network lb inbound-nat-rule create -g TestRG -l TestLB -n VM2-SSH -p tcp -f 4223 -b 22
->>>>>>> Stashed changes
 ```
 
 Let's also go ahead and create a NAT rule for TCP port 80, hooking the rule up to our IP pools. Rather than hooking up the rule to our VMs individually means we can simply add or remove VMs from the IP pool and have the load balancer automatically adjust the flow of traffic:
 
-<<<<<<< Updated upstream
-```
+```bash
 azure network lb rule create -g TestRG -l TestLB -n WebRule -p tcp -f 80 -b 80 \
-=======
-```bash
-ahmet@fedora$ azure network lb rule create -g TestRG -l TestLB -n WebRule -p tcp -f 80 -b 80 \
->>>>>>> Stashed changes
      -t TestFrontEndPool -o TestBackEndPool
 ```
 
@@ -951,20 +766,16 @@
 ```
 
 ## Create your load balancer health probe
+
 A health probe will periodically check on the VMs that are behind our load balancer to make sure they're operating and responding to requests as defined. If not, they will be removed from operation to ensure that users aren't being directed to them. You can define custom checks for the health probe, along with intervals and timeout values. For more information on health probes, you can look read [Load Balancer probes](../load-balancer/load-balancer-custom-probe-overview.md).
 
-<<<<<<< Updated upstream
-```
+```bash
 azure network lb probe create -g TestRG -l TestLB -n HealthProbe -p "http" -f healthprobe.aspx -i 15 -c 4
-=======
-```bash
-ahmet@fedora$ azure network lb probe create -g TestRG -l TestLB -n HealthProbe -p "http" -f healthprobe.aspx -i 15 -c 4
-```
-
-Output
-
-```bash
->>>>>>> Stashed changes
+```
+
+Output
+
+```bash
 info:    Executing command network lb probe create
 warn:    Using default probe port: 80
 + Looking up the load balancer "TestLB"
@@ -985,18 +796,13 @@
 
 Let's review what your load balancer now looks like:
 
-<<<<<<< Updated upstream
-```
+```bash
 azure network lb show -g TestRG -n TestLB --json | jq '.'
-=======
-```bash
-ahmet@fedora$ azure network lb show -g TestRG -n TestLB --json | jq '.'
-```
-
-Output
-
-```bash
->>>>>>> Stashed changes
+```
+
+Output
+
+```bash
 {
   "etag": "W/\"62a7c8e7-859c-48d3-8e76-5e078c5e4a02\"",
   "provisioningState": "Succeeded",
@@ -1116,16 +922,12 @@
 Even NICs are programmatically available, as you may apply rules to their use and have more than one. Note that in the following `azure network nic create` command, you hook up our NIC to the load back-end IP pool and associated with our NAT rule to permit SSH traffic. To do this, you need to specify the subscription ID of your Azure subscription in place of `<GUID>`:
 
 ```bash
-ahmet@fedora$ azure network nic create -g TestRG -n LB-NIC1 -l westeurope --subnet-vnet-name TestVNet --subnet-name FrontEnd -d
-```
-<<<<<<< Updated upstream
-azure network nic create -g TestRG -n LB-NIC1 -l westeurope --subnet-vnet-name TestVNet --subnet-name FrontEnd -d "/subscriptions/<GUID>/resourceGroups/TestRG/providers/Microsoft.Network/loadBalancers/TestLB/backendAddressPools/TestBackEndPool" -e "/subscriptions/<GUID>/resourceGroups/TestRG/providers/Microsoft.Network/loadBalancers/TestLB/inboundNatRules/VM1-SSH"
-=======
+azure network nic create -g TestRG -n LB-NIC1 -l westeurope --subnet-vnet-name TestVNet --subnet-name FrontEnd -d
+```
 
 Output
 
 ```bash "/subscriptions/<GUID>/resourceGroups/TestRG/providers/Microsoft.Network/loadBalancers/TestLB/backendAddressPools/TestBackEndPool" -e "/subscriptions/<GUID>/resourceGroups/TestRG/providers/Microsoft.Network/loadBalancers/TestLB/inboundNatRules/VM1-SSH"
->>>>>>> Stashed changes
 info:    Executing command network nic create
 + Looking up the subnet "FrontEnd"
 + Looking up the network interface "LB-NIC1"
@@ -1152,18 +954,13 @@
 
 You can see the details by examining the resource directly, using the `azure network nic show` command.
 
-<<<<<<< Updated upstream
-```
+```bash
 azure network nic show TestRG LB-NIC1 --json | jq '.'
-=======
-```bash
-ahmet@fedora$ azure network nic show TestRG LB-NIC1 --json | jq '.'
-```
-
-Output
-
-```bash
->>>>>>> Stashed changes
+```
+
+Output
+
+```bash
 {
   "etag": "W/\"fc1eaaa1-ee55-45bd-b847-5a08c7f4264a\"",
   "provisioningState": "Succeeded",
@@ -1206,17 +1003,13 @@
 Let's go ahead and create the second NIC, hooking in to our back-end IP pool again, and this time the second of our NAT rules to permit SSH traffic:
 
 ```bash
-ahmet@fedora$ azure network nic create -g TestRG -n LB-NIC2 -l westeurope --subnet-vnet-name TestVNet --subnet-name FrontEnd -d
-```
-<<<<<<< Updated upstream
-azure network nic create -g TestRG -n LB-NIC2 -l westeurope --subnet-vnet-name TestVNet --subnet-name FrontEnd -d "/subscriptions/<GUID>/resourceGroups/TestRG/providers/Microsoft.Network/loadBalancers/TestLB/backendAddressPools/TestBackEndPool" -e "/subscriptions/<GUID>/resourceGroups/TestRG/providers/Microsoft.Network/loadBalancers/TestLB/inboundNatRules/VM2-SSH"
-=======
+azure network nic create -g TestRG -n LB-NIC2 -l westeurope --subnet-vnet-name TestVNet --subnet-name FrontEnd -d
+```
 
 Output
 
 ```bash
  "/subscriptions/<GUID>/resourceGroups/TestRG/providers/Microsoft.Network/loadBalancers/TestLB/backendAddressPools/TestBackEndPool" -e "/subscriptions/<GUID>/resourceGroups/TestRG/providers/Microsoft.Network/loadBalancers/TestLB/inboundNatRules/VM2-SSH"
->>>>>>> Stashed changes
 ```
 
 ## Create your Network Security Group and rules
@@ -1229,20 +1022,13 @@
 
 Let's add the inbound rule for the NSG to allow inbound connections on port 22 (to support SSH):
 
-<<<<<<< Updated upstream
-```
+```bash
 azure network nsg rule create --protocol tcp --direction inbound --priority 1000 \
     --destination-port-range 22 --access allow TestRG TestNSG SSHRule
+```
+
+```bash
 azure network nsg rule create --protocol tcp --direction inbound --priority 1001 \
-=======
-```bash
-ahmet@fedora$ azure network nsg rule create --protocol tcp --direction inbound --priority 1000 \
-    --destination-port-range 22 --access allow TestRG TestNSG SSHRule
-```
-
-```bash
-ahmet@fedora$ azure network nsg rule create --protocol tcp --direction inbound --priority 1001 \
->>>>>>> Stashed changes
     --destination-port-range 80 --access allow -g TestRG -a TestNSG -n HTTPRule
 ```
 
@@ -1252,30 +1038,19 @@
 
 Bind the NSG to the NICs:
 
-<<<<<<< Updated upstream
-```
+```bash
 azure network nic set -g TestRG -n LB-NIC1 -o TestNSG
+```
+
+```bash
 azure network nic set -g TestRG -n LB-NIC2 -o TestNSG
-=======
-```bash
-ahmet@fedora$ azure network nic set -g TestRG -n LB-NIC1 -o TestNSG
-```
-
-```bash
-ahmet@fedora$ azure network nic set -g TestRG -n LB-NIC2 -o TestNSG
->>>>>>> Stashed changes
 ```
 
 ## Create an availability set
 Availability sets help spread your VMs across what are known as fault domains and upgrade domains. Let's create an availability set for your VMs:
 
-<<<<<<< Updated upstream
-```
+```bash
 azure availset create -g TestRG -n TestAvailSet -l westeurope
-=======
-```bash
-ahmet@fedora$ azure availset create -g TestRG -n TestAvailSet -l westeurope
->>>>>>> Stashed changes
 ```
 
 Fault domains define a grouping of virtual machines that share a common power source and network switch. By default, the virtual machines configured within your availability set are separated across up to three fault domains. The idea is that a hardware issue in one of these fault domains will not affect every VM that is running your app. Azure will automatically distribute VMs across the fault domains when placing them in to an availability set.
@@ -1297,13 +1072,8 @@
 
 We create the VM by bringing all of our resources and information together with the `azure vm create` command.
 
-<<<<<<< Updated upstream
-```
+```bash
 azure vm create \            
-=======
-```bash
-ahmet@fedora$ azure vm create \            
->>>>>>> Stashed changes
     --resource-group TestRG \
     --name TestVM1 \
     --location westeurope \
@@ -1339,18 +1109,13 @@
 
 Immediately, you can connect to your VM using your default SSH keys, making sure you specify the appropriate port since we're passing through the load balancer (for our first VM, we set up the NAT rule to forward port 4222 to our VM):
 
-<<<<<<< Updated upstream
-```
+```bash
  ssh ops@testlb.westeurope.cloudapp.azure.com -p 4222
-=======
-```bash
-ahmet@fedora$  ssh ops@testlb.westeurope.cloudapp.azure.com -p 4222
-```
-
-Output
-
-```bash
->>>>>>> Stashed changes
+```
+
+Output
+
+```bash
 The authenticity of host '[testlb.westeurope.cloudapp.azure.com]:4222 ([xx.xx.xx.xx]:4222)' can't be established.
 ECDSA key fingerprint is 94:2d:d0:ce:6b:fb:7f:ad:5b:3c:78:93:75:82:12:f9.
 Are you sure you want to continue connecting (yes/no)? yes
@@ -1405,18 +1170,13 @@
 
 And you can now use the `azure vm show testrg testvm` command to examine what you've created. At this point, you have your running Ubuntu VMs behind a load balancer in Azure that you can only log into with the SSH key pair that you have; passwords are disabled. You can install nginx or httpd and deploy a web app and see the traffic flow through the load balancer to both of the VMs.
 
-<<<<<<< Updated upstream
-```
+```bash
 azure vm show TestRG TestVM1
-=======
-```bash
-ahmet@fedora$ azure vm show TestRG TestVM1
-```
-
-Output
-
-```bash
->>>>>>> Stashed changes
+```
+
+Output
+
+```bash
 info:    Executing command vm show
 + Looking up the VM "TestVM1"
 + Looking up the NIC "LB-NIC1"
