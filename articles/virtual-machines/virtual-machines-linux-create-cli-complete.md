--- conflicted
+++ resolved
@@ -96,11 +96,7 @@
 
 ### Introduction
 
-<<<<<<< HEAD
-This article builds a deployment that is similar to a cloud service deployment with one Linux VM inside a VNetwork Subnet. It walks through the entire basic deployment imperatively, command by command, until you have a working, secure Linux VM to which you can connect from anywhere on the internet.
-=======
 This article builds a deployment with one Linux VM inside a VNetwork Subnet. It walks through the entire basic deployment imperatively, command by command, until you have a working, secure Linux VM to which you can connect from anywhere on the internet.
->>>>>>> cd504dd3
 
 Along the way, you'll understand the dependency hierarchy that the Resource Manager deployment model gives you and how much power it provides. Once you see how the system is built, you can rebuild the system much faster using more direct Azure CLI commands (see [this](virtual-machines-linux-quick-create-cli.md) for roughly the same deployment using the `azure vm quick-create` command), or you can move on to master how to design and automate entire network and application deployments and update them using [Azure Resource Manager templates](../resource-group-authoring-templates.md). Once you see how the parts of your deployment fit together, creating templates to automate them becomes easier.
 
@@ -127,11 +123,7 @@
 
 ### Create a storage account
 
-<<<<<<< HEAD
-You're going to need storage accounts for your VM disks and for any addition data disks you want to add, among other scenarios. In short, you're always going to create storage accounts almost immediately after you create resource groups.
-=======
 You're going to need storage accounts for your VM disks and for any additional data disks you want to add, among other scenarios. In short, you're always going to create storage accounts almost immediately after you create resource groups.
->>>>>>> cd504dd3
 
 Here we use the `azure storage account create` command, passing the location of the account, the resource group that will control it, and the type of storage support you would like.
 
@@ -256,7 +248,6 @@
       "id": "/subscriptions/<guid>/resourceGroups/TestRG/providers/Microsoft.Network/virtualNetworks/TestVNet",
       "name": "TestVNet",
       "type": "virtualNetworks",
-<<<<<<< HEAD
       "location": "westeurope",
       "tags": null
     },
@@ -266,17 +257,6 @@
       "type": "storageAccounts",
       "location": "westeurope",
       "tags": null
-=======
-      "location": "westeurope",
-      "tags": null
-    },
-    {
-      "id": "/subscriptions/<guid>/resourceGroups/TestRG/providers/Microsoft.Storage/storageAccounts/computeteststore",
-      "name": "computeteststore",
-      "type": "storageAccounts",
-      "location": "westeurope",
-      "tags": null
->>>>>>> cd504dd3
     }
   ],
   "permissions": [
@@ -289,9 +269,8 @@
   ]
 }
 ```
-<<<<<<< HEAD
-
-Now let's create a subnet in the `TestVnet` virtual network into which the VM will be deployed. We use the `azure network vnet subnet create` command, along wth the resources we've already created: the `TestRG` resource group, the `TestVNet` virtual network, and we'll add the subnet name `FrontEnd` and the subnet address prefix `192.168.1.0/24`, as follows.
+
+Now let's create a subnet in the `TestVnet` virtual network into which the VM will be deployed. We use the `azure network vnet subnet create` command, along with the resources we've already created: the `TestRG` resource group, the `TestVNet` virtual network, and we'll add the subnet name `FrontEnd` and the subnet address prefix `192.168.1.0/24`, as follows.
 
 ```
 chrisL@fedora$ azure network vnet subnet create -g TestRG -e TestVNet -n FrontEnd -a 192.168.1.0/24
@@ -308,26 +287,6 @@
 info:    network vnet subnet create command OK
 ```
 
-=======
-
-Now let's create a subnet in the `TestVnet` virtual network into which the VM will be deployed. We use the `azure network vnet subnet create` command, along with the resources we've already created: the `TestRG` resource group, the `TestVNet` virtual network, and we'll add the subnet name `FrontEnd` and the subnet address prefix `192.168.1.0/24`, as follows.
-
-```
-chrisL@fedora$ azure network vnet subnet create -g TestRG -e TestVNet -n FrontEnd -a 192.168.1.0/24
-info:    Executing command network vnet subnet create
-+ Looking up the subnet "FrontEnd"
-+ Creating subnet "FrontEnd"
-+ Looking up the subnet "FrontEnd"
-data:    Id                              : /subscriptions/<guid>/resourceGroups/TestRG/providers/Microsoft.Network/virtualNetworks/TestVNet/subnets/FrontEnd
-data:    Type                            : Microsoft.Network/virtualNetworks/subnets
-data:    ProvisioningState               : Succeeded
-data:    Name                            : FrontEnd
-data:    Address prefix                  : 192.168.1.0/24
-data:
-info:    network vnet subnet create command OK
-```
-
->>>>>>> cd504dd3
 As the subnet is logically inside the virtual network, we'll look for the subnet information with a slightly different command -- `azure network vnet show`, but still examining the JSON output using **jq**.
 
 ```
@@ -486,11 +445,7 @@
 
 ### Create your Public IP address (PIP)
 
-<<<<<<< HEAD
-Now let's create your public IP address (PIP) that will enable you to connect to your VM from the internet using the `azure network public-ip create` command. Because the  default is a dynamic address, we create a named DNS entry in the **cloudapp.azure.com** domain by using the `-d testsubdomain` option.
-=======
 Now let's create your public IP address (PIP) that will enable you to connect to your VM from the internet using the `azure network public-ip create` command. Because the default is a dynamic address, we create a named DNS entry in the **cloudapp.azure.com** domain by using the `-d testsubdomain` option.
->>>>>>> cd504dd3
 
 ```
 chrisL@fedora$ azure network public-ip create -d testsubdomain testrg testpip westeurope
@@ -636,11 +591,7 @@
 info:    vm create command OK
 ```
 
-<<<<<<< HEAD
-Immediately, you can connect to your vm using your default ssh keys.
-=======
 Immediately, you can connect to your VM using your default ssh keys.
->>>>>>> cd504dd3
 
 ```
 chrisL@fedora$ ssh ops@testsubdomain.westeurope.cloudapp.azure.com           
