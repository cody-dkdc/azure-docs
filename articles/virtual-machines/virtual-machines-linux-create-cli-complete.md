﻿---
<<<<<<< HEAD
title: Create a complete Linux environment using the Azure CLI 2.0 Preview | Microsoft Docs
=======
title: Create a Linux environment using the Azure CLI 2.0 | Microsoft Docs
>>>>>>> e8cfaf0d
description: Create storage, a Linux VM, a virtual network and subnet, a load balancer, an NIC, a public IP, and a network security group, all from the ground up by using the Azure CLI 2.0 (Preview).
services: virtual-machines-linux
documentationcenter: virtual-machines
author: iainfoulds
manager: timlt
editor: ''
tags: azure-resource-manager

ms.assetid: 4ba4060b-ce95-4747-a735-1d7c68597a1a
ms.service: virtual-machines-linux
ms.devlang: na
ms.topic: article
ms.tgt_pltfrm: vm-linux
ms.workload: infrastructure
ms.date: 12/8/2016
ms.author: iainfou

---
# Create a complete Linux environment by using the Azure CLI 2.0 (Preview)
In this article, we build a simple network with a load balancer and a pair of VMs that are useful for development and simple computing. We walk through the process command by command, until you have two working, secure Linux VMs to which you can connect from anywhere on the Internet. Then you can move on to more complex networks and environments.

Along the way, you learn about the dependency hierarchy that the Resource Manager deployment model gives you, and about how much power it provides. After you see how the system is built, you can rebuild it much more quickly by using [Azure Resource Manager templates](../azure-resource-manager/resource-group-authoring-templates.md?toc=%2fazure%2fvirtual-machines%2flinux%2ftoc.json). Also, after you learn how the parts of your environment fit together, creating templates to automate them becomes easier.

The environment contains:

* Two VMs inside an availability set.
* A load balancer with a load-balancing rule on port 80.
* Network security group (NSG) rules to protect your VM from unwanted traffic.

![Basic environment overview](./media/virtual-machines-linux-create-cli-complete/environment_overview.png)

## CLI versions to complete the task
You can complete the task using one of the following CLI versions:

- [Azure CLI 1.0](virtual-machines-linux-create-cli-complete-nodejs.md?toc=%2fazure%2fvirtual-machines%2flinux%2ftoc.json) – our CLI for the classic and resource management deployment models
- [Azure CLI 2.0 (Preview)](#quick-commands) - our next generation CLI for the resource management deployment model (this article)

## Quick commands
If you need to quickly accomplish the task, the following section details the base commands to upload a VM to Azure. More detailed information and context for each step can be found in the rest of the document, starting [here](#detailed-walkthrough).

In the following examples, replace example parameter names with your own values. Example parameter names include `myResourceGroup`, `mystorageaccount`, and `myVM`.

To create this custom environment, you need the latest [Azure CLI 2.0 (Preview)](/cli/azure/install-az-cli2) installed and logged in to an Azure account using [az login](/cli/azure/#login).

First, create the resource group with [az group create](/cli/azure/group#create). The following example creates a resource group named `myResourceGroup` in the `westeurope` location:

```azurecli
az group create --name myResourceGroup --location westeurope
```

<<<<<<< HEAD
Create the storage account with [az storage account create](/cli/azure/storage/account#create). The following example creates a storage account named `mystorageaccount`. (The storage account name must be unique, so provide your own unique name.)
=======
This next step is optional. The default action when you create a VM with the Azure CLI 2.0 (Preview) is to use Azure Managed Disks. For more information about Azure Managed Disks, see [Azure Managed Disks overview](../storage/storage-managed-disks-overview.md). If you instead wish to use unmanaged disks, you need to create a storage account with [az storage account create](/cli/azure/storage/account#create). The following example creates a storage account named `mystorageaccount`. (The storage account name must be unique, so provide your own unique name.)
>>>>>>> e8cfaf0d

```azurecli
az storage account create --resource-group myResourceGroup --location westeurope \
  --name mystorageaccount --kind Storage --sku Standard_LRS
```

Create the virtual network with [az network vnet create](/cli/azure/network/vnet#create). The following example creates a virtual network named `myVnet` and subnet named `mySubnet`:

```azurecli
az network vnet create --resource-group myResourceGroup --location westeurope --name myVnet \
  --address-prefix 192.168.0.0/16 --subnet-name mySubnet --subnet-prefix 192.168.1.0/24
```

Create a public IP with [az network public-ip create](/cli/azure/network/public-ip#create). The following example creates a public IP named `myPublicIP` with the DNS name of `mypublicdns`. (The DNS name must be unique, so provide your own unique name.)

```azurecli
az network public-ip create --resource-group myResourceGroup --location westeurope \
  --name myPublicIP --dns-name mypublicdns --allocation-method static --idle-timeout 4
```

Create the load balancer with [az network lb create](/cli/azure/network/lb#create). The following example:

- creates a load balancer named `myLoadBalancer`
- associates the public IP `myPublicIP`
- creates a front-end IP pool named `mySubnetPool`
- creates a back-end IP pool named `myBackEndPool`

```azurecli
az network lb create --resource-group myResourceGroup --location westeurope \
  --name myLoadBalancer --public-ip-address myPublicIP \
  --frontend-ip-name myFrontEndPool --backend-pool-name myBackEndPool
```

Create SSH inbound network address translation (NAT) rules for the load balancer with [az network lb inbound-nat-rule create](/cli/azure/network/lb/inbound-nat-rule#create). The following example creates two load balancer rules, `myLoadBalancerRuleSSH1` and `myLoadBalancerRuleSSH2`:

```azurecli
az network lb inbound-nat-rule create --resource-group myResourceGroup \
  --lb-name myLoadBalancer --name myLoadBalancerRuleSSH1 --protocol tcp \
  --frontend-port 4222 --backend-port 22 --frontend-ip-name myFrontEndPool
az network lb inbound-nat-rule create --resource-group myResourceGroup \
  --lb-name myLoadBalancer --name myLoadBalancerRuleSSH2 --protocol tcp \
  --frontend-port 4223 --backend-port 22 --frontend-ip-name myFrontEndPool
<<<<<<< HEAD
```

Create the load balancer health probe with [az network lb probe create](/cli/azure/network/lb/probe#create). The following example creates a TCP probe named `myHealthProbe`:

```azurecli
az network lb probe create --resource-group myResourceGroup --lb-name myLoadBalancer \
  --name myHealthProbe --protocol tcp --port 80 --interval 15 --threshold 4
```

Create the web inbound NAT rules for the load balancer with [az network lb rule create](/cli/azure/network/lb/rule#create). The following example creates a load balancer rule named `myLoadBalancerRuleWeb` and associates it with the `myHealthProbe` probe:

```azurecli
az network lb rule create --resource-group myResourceGroup --lb-name myLoadBalancer \
  --name myLoadBalancerRuleWeb --protocol tcp --frontend-port 80 --backend-port 80 \
  --frontend-ip-name myFrontEndPool --backend-pool-name myBackEndPool \
  --probe-name myHealthProbe
```

Verify the load balancer, IP pools, and NAT rules with [az network lb show](/cli/azure/network/lb#show):

```azurecli
az network lb show --resource-group myResourceGroup --name myLoadBalancer
```

Create the network security group with [az network nsg create](/cli/azure/network/nsg#create). The following example creates a network security group named `myNetworkSecurityGroup`:

```azurecli
az network nsg create --resource-group myResourceGroup --location westeurope \
  --name myNetworkSecurityGroup
```

Add two inbound rules for the network security group with [az network nsg rule create](/cli/azure/network/nsg/rule#create). The following example creates two rules, `myNetworkSecurityGroupRuleSSH` and `myNetworkSecurityGroupRuleHTTP`:

```azurecli
az network nsg rule create --resource-group myResourceGroup \
  --nsg-name myNetworkSecurityGroup --name myNetworkSecurityGroupRuleSSH \
  --protocol tcp --direction inbound --priority 1000 --source-address-prefix '*' \
  --source-port-range '*' --destination-address-prefix '*' --destination-port-range 22 \
  --access allow
az network nsg rule create --resource-group myResourceGroup \
  --nsg-name myNetworkSecurityGroup --name myNetworkSecurityGroupRuleHTTP \
  --protocol tcp --direction inbound --priority 1001 --source-address-prefix '*' \
  --source-port-range '*' --destination-address-prefix '*' --destination-port-range 80 \
  --access allow
```

Create the first network interface card (NIC) with [az network nic create](/cli/azure/network/nic#create). The following example creates a NIC named `myNic1` and attaches it to the load balancer `myLoadBalancer` and appropriate pools, and also attaches it to the `myNetworkSecurityGroup`:

```azurecli
az network nic create --resource-group myResourceGroup --location westeurope --name myNic1 \
  --vnet-name myVnet --subnet mySubnet --network-security-group myNetworkSecurityGroup \
  --lb-name myLoadBalancer --lb-address-pools myBackEndPool \
  --lb-inbound-nat-rules myLoadBalancerRuleSSH1
```

Create the second NIC, again with **az network nic create**. The following example creates a NIC named `myNic2`:

```azurecli
az network nic create --resource-group myResourceGroup --location westeurope --name myNic2 \
  --vnet-name myVnet --subnet mySubnet --network-security-group myNetworkSecurityGroup \
  --lb-name myLoadBalancer --lb-address-pools myBackEndPool \
  --lb-inbound-nat-rules myLoadBalancerRuleSSH2
```

Create the availability set with [az vm availability-set create](/cli/azure/vm/availability-set#create). The following example creates an availability set named `myAvailabilitySet`:

```azurecli
az vm availability-set create --resource-group myResourceGroup --location westeurope \
  --name myAvailabilitySet
```

Create the first Linux VM with [az vm create](/cli/azure/vm#create). The following example creates a VM named `myVM1`:
=======
```

Create the load balancer health probe with [az network lb probe create](/cli/azure/network/lb/probe#create). The following example creates a TCP probe named `myHealthProbe`:

```azurecli
az network lb probe create --resource-group myResourceGroup --lb-name myLoadBalancer \
  --name myHealthProbe --protocol tcp --port 80 --interval 15 --threshold 4
```

Create the web inbound NAT rules for the load balancer with [az network lb rule create](/cli/azure/network/lb/rule#create). The following example creates a load balancer rule named `myLoadBalancerRuleWeb` and associates it with the `myHealthProbe` probe:

```azurecli
az network lb rule create --resource-group myResourceGroup --lb-name myLoadBalancer \
  --name myLoadBalancerRuleWeb --protocol tcp --frontend-port 80 --backend-port 80 \
  --frontend-ip-name myFrontEndPool --backend-pool-name myBackEndPool \
  --probe-name myHealthProbe
```

Verify the load balancer, IP pools, and NAT rules with [az network lb show](/cli/azure/network/lb#show):

```azurecli
az network lb show --resource-group myResourceGroup --name myLoadBalancer
```

Create the network security group with [az network nsg create](/cli/azure/network/nsg#create). The following example creates a network security group named `myNetworkSecurityGroup`:

```azurecli
az network nsg create --resource-group myResourceGroup --location westeurope \
  --name myNetworkSecurityGroup
```

Add two inbound rules for the network security group with [az network nsg rule create](/cli/azure/network/nsg/rule#create). The following example creates two rules, `myNetworkSecurityGroupRuleSSH` and `myNetworkSecurityGroupRuleHTTP`:

```azurecli
az network nsg rule create --resource-group myResourceGroup \
  --nsg-name myNetworkSecurityGroup --name myNetworkSecurityGroupRuleSSH \
  --protocol tcp --direction inbound --priority 1000 --source-address-prefix '*' \
  --source-port-range '*' --destination-address-prefix '*' --destination-port-range 22 \
  --access allow
az network nsg rule create --resource-group myResourceGroup \
  --nsg-name myNetworkSecurityGroup --name myNetworkSecurityGroupRuleHTTP \
  --protocol tcp --direction inbound --priority 1001 --source-address-prefix '*' \
  --source-port-range '*' --destination-address-prefix '*' --destination-port-range 80 \
  --access allow
```

Create the first network interface card (NIC) with [az network nic create](/cli/azure/network/nic#create). The following example creates a NIC named `myNic1` and attaches it to the load balancer `myLoadBalancer` and appropriate pools, and also attaches it to the `myNetworkSecurityGroup`:

```azurecli
az network nic create --resource-group myResourceGroup --location westeurope --name myNic1 \
  --vnet-name myVnet --subnet mySubnet --network-security-group myNetworkSecurityGroup \
  --lb-name myLoadBalancer --lb-address-pools myBackEndPool \
  --lb-inbound-nat-rules myLoadBalancerRuleSSH1
```

Create the second NIC, again with **az network nic create**. The following example creates a NIC named `myNic2`:

```azurecli
az network nic create --resource-group myResourceGroup --location westeurope --name myNic2 \
  --vnet-name myVnet --subnet mySubnet --network-security-group myNetworkSecurityGroup \
  --lb-name myLoadBalancer --lb-address-pools myBackEndPool \
  --lb-inbound-nat-rules myLoadBalancerRuleSSH2
```

Create the availability set with [az vm availability-set create](/cli/azure/vm/availability-set#create). The following example creates an availability set named `myAvailabilitySet`:

```azurecli
az vm availability-set create --resource-group myResourceGroup --location westeurope \
  --name myAvailabilitySet
```

Create the first Linux VM with [az vm create](/cli/azure/vm#create). The following example creates a VM named `myVM1` using Azure Managed Disks. If you wish to use unmanaged disks, see the additional note below.

```azurecli
az vm create \
    --resource-group myResourceGroup \
    --name myVM1 \
    --location westeurope \
    --availability-set myAvailabilitySet \
    --nics myNic1 \
    --vnet myVnet \
    --subnet-name mySubnet \
    --nsg myNetworkSecurityGroup \
    --image UbuntuLTS \
    --ssh-key-value ~/.ssh/id_rsa.pub \
    --admin-username azureuser
```

If you use Azure Managed Disks, skip this step. If you wish to use unmanaged disks and you created a storage account in the previous steps, you need to add some additional parameters to the proceeding command. Add the following additional parameters to the proceeding command to create the unmanaged disks in the storage account named `mystorageaccount`: 

```azurecli
  --use-unmanaged-disk \
  --storage-account mystorageaccount
```

Create the second Linux VM, again with **az vm create**. The following example creates a VM named `myVM2`:
>>>>>>> e8cfaf0d

```azurecli
az vm create \
    --resource-group myResourceGroup \
    --name myVM2 \
    --location westeurope \
    --availability-set myAvailabilitySet \
<<<<<<< HEAD
    --nics myNic1 \
    --vnet myVnet \
    --subnet-name mySubnet \
    --nsg myNetworkSecurityGroup \
    --storage-account mystorageaccount \
    --image UbuntuLTS \
    --ssh-key-value ~/.ssh/id_rsa.pub \
    --admin-username ops
```

Create the second Linux VM, again with **az vm create**. The following example creates a VM named `myVM2`:

```azurecli
az vm create \
    --resource-group myResourceGroup \
    --name myVM2 \
    --location westeurope \
    --availability-set myAvailabilitySet \
    --nics myNic2 \
    --vnet myVnet \
    --subnet-name mySubnet \
    --nsg myNetworkSecurityGroup \
    --storage-account mystorageaccount \
    --image UbuntuLTS \
    --ssh-key-value ~/.ssh/id_rsa.pub \
    --admin-username ops
```
=======
    --nics myNic2 \
    --vnet myVnet \
    --subnet-name mySubnet \
    --nsg myNetworkSecurityGroup \
    --image UbuntuLTS \
    --ssh-key-value ~/.ssh/id_rsa.pub \
    --admin-username azureuser
```

Again, if you do not use the default Azure Managed Disks, add the following additional parameters to the proceeding command to create the unmanaged disks in the storage account named `mystorageaccount`:

```azurecli
  --use-unmanaged-disk \
  --storage-account mystorageaccount
``` 
>>>>>>> e8cfaf0d

Verify that everything that was built correctly with [az vm show](/cli/azure/vm#show):

```azurecli
az vm show --resource-group myResourceGroup --name myVM1
az vm show --resource-group myResourceGroup --name myVM2
```

Export your new environment to a template with [az group export](/cli/azure/group#export) to quickly re-create new instances:

```azurecli
az group export --name myResourceGroup > myResourceGroup.json
```

## Detailed walkthrough
The detailed steps that follow explain what each command is doing as you build out your environment. These concepts are helpful when you build your own custom environments for development or production.

Make sure that you have installed the latest [Azure CLI 2.0 (Preview)](/cli/azure/install-az-cli2) and logged to an Azure account in with [az login](/cli/azure/#login).

In the following examples, replace example parameter names with your own values. Example parameter names include `myResourceGroup`, `mystorageaccount`, and `myVM`.

## Create resource groups and choose deployment locations
Azure resource groups are logical deployment entities that contain configuration information and metadata to enable the logical management of resource deployments. Create the resource group with [az group create](/cli/azure/group#create). The following example creates a resource group named `myResourceGroup` in the `westeurope` location:

```azurecli
az group create --name myResourceGroup --location westeurope
```

By default, the output is in JSON (JavaScript Object Notation). To output as a list or table, for example, use [az configure --output](/cli/azure/#configure). You can also add `--output` to any command for a one time change in output format. The following example shows the JSON output from the **az group create** command:

```json                       
{
  "id": "/subscriptions/guid/resourceGroups/myResourceGroup",
  "location": "westeurope",
  "name": "myResourceGroup",
  "properties": {
    "provisioningState": "Succeeded"
  },
  "tags": null
}
```

## Create a storage account
<<<<<<< HEAD
You need storage accounts for your VM disks and for any additional data disks that you want to add. You create storage accounts almost immediately after you create resource groups.
=======
This next step is optional. The default action when you create a VM with the Azure CLI 2.0 (Preview) is to use Azure Managed Disks. These disks are handled by the Azure platform and do not require any preparation or location to store them. For more information about Azure Managed Disks, see [Azure Managed Disks overview](../storage/storage-managed-disks-overview.md). Skip to [Create a virtual network and subnet](#create-a-virtual-network-and-subnet) if you wish to use Azure Managed Disks. 

If you wish to use unmanaged disks, you need to create a storage account for your VM disks and for any additional data disks that you want to add.
>>>>>>> e8cfaf0d

Here we use [az storage account create](/cli/azure/storage/account#create), and pass the location of the account, the resource group that controls it, and the type of storage support you want. The following example creates a storage account named `mystorageaccount`:

```azurecli
az storage account create --resource-group myResourceGroup --location westeurope \
  --name mystorageaccount --kind Storage --sku Standard_LRS
```

Output:

```json
{
  "accessTier": null,
  "creationTime": "2016-12-07T17:59:50.090092+00:00",
  "customDomain": null,
  "encryption": null,
  "id": "/subscriptions/guid/resourceGroups/myresourcegroup/providers/Microsoft.Storage/storageAccounts/mystorageaccount",
  "kind": "Storage",
  "lastGeoFailoverTime": null,
  "location": "westeurope",
  "name": "mystorageaccount",
  "primaryEndpoints": {
    "blob": "https://mystorageaccount.blob.core.windows.net/",
    "file": "https://mystorageaccount.file.core.windows.net/",
    "queue": "https://mystorageaccount.queue.core.windows.net/",
    "table": "https://mystorageaccount.table.core.windows.net/"
  },
  "primaryLocation": "westeurope",
  "provisioningState": "Succeeded",
  "resourceGroup": "myresourcegroup",
  "secondaryEndpoints": null,
  "secondaryLocation": null,
  "sku": {
    "name": "Standard_LRS",
    "tier": "Standard"
  },
  "statusOfPrimary": "Available",
  "statusOfSecondary": null,
  "tags": {},
  "type": "Microsoft.Storage/storageAccounts"
}
```

To investigate the storage account by using the CLI, you first need to set the account names and keys. Use [az storage account show-connection-string](/cli/azure/storage/account#show-connection-string). Replace the name of the storage account in the following example with a name that you choose:

```bash
export AZURE_STORAGE_CONNECTION_STRING="$(az storage account show-connection-string --resource-group myResourceGroup --name mystorageaccount --query connectionString)"
```

Then you can view your storage information with [az storage container list](/cli/azure/storage/container#list):

```azurecli
az storage container list
```

Output:

```azurecli
[
  {
    "metadata": null,
    "name": "vhds",
    "properties": {
      "etag": "\"0x8D41F912D472F94\"",
      "lastModified": "2016-12-08T17:39:35+00:00",
      "lease": {
        "duration": null,
        "state": null,
        "status": null
      },
      "leaseDuration": "infinite",
      "leaseState": "leased",
      "leaseStatus": "locked"
    }
  }
]
```

## Create a virtual network and subnet
Next you're going to need to create a virtual network running in Azure and a subnet in which you can create your VMs. The following example uses [az network vnet create](/cli/azure/network/vnet#create) to create a virtual network named `myVnet` with the `192.168.0.0/16` address prefix, and a subnet named `mySubnet` with the subnet address prefix of `192.168.1.0/24`:

```azurecli
az network vnet create --resource-group myResourceGroup --location westeurope \
  --name myVnet --address-prefix 192.168.0.0/16 \
  --subnet-name mySubnet --subnet-prefix 192.168.1.0/24
```

Output shows the subnet as logically created inside the virtual network:

```json
{
  "addressSpace": {
    "addressPrefixes": [
      "192.168.0.0/16"
    ]
  },
  "dhcpOptions": {
    "dnsServers": []
  },
  "etag": "W/\"e95496fc-f417-426e-a4d8-c9e4d27fc2ee\"",
  "id": "/subscriptions/guid/resourceGroups/myResourceGroup/providers/Microsoft.Network/virtualNetworks/myVnet",
  "location": "westeurope",
  "name": "myVnet",
  "provisioningState": "Succeeded",
  "resourceGroup": "myResourceGroup",
  "resourceGuid": "ed62fd03-e9de-430b-84df-8a3b87cacdbb",
  "subnets": [
    {
      "addressPrefix": "192.168.1.0/24",
      "etag": "W/\"e95496fc-f417-426e-a4d8-c9e4d27fc2ee\"",
      "id": "/subscriptions/guid/resourceGroups/myResourceGroup/providers/Microsoft.Network/virtualNetworks/myVnet/subnets/mySubnet",
      "ipConfigurations": null,
      "name": "mySubnet",
      "networkSecurityGroup": null,
      "provisioningState": "Succeeded",
      "resourceGroup": "myResourceGroup",
      "resourceNavigationLinks": null,
      "routeTable": null
    }
  ],
  "tags": {},
  "type": "Microsoft.Network/virtualNetworks",
  "virtualNetworkPeerings": null
}
```


## Create a public IP address
Now let's create the public IP address (PIP) that we assign to your load balancer. It enables you to connect to your VMs from the Internet by using the [az network public-ip create](/cli/azure/network/public-ip#create) command. Because the default address is dynamic, we create a named DNS entry in the **cloudapp.azure.com** domain by using the `--domain-name-label` option. The following example creates a public IP named `myPublicIP` with the DNS name of `mypublicdns`. Because the DNS name must be unique, you provide your own unique DNS name:

```azurecli
az network public-ip create --resource-group myResourceGroup --location westeurope \
  --name myPublicIP --dns-name mypublicdns --allocation-method static --idle-timeout 4
```

Output:

```json
{
  "publicIp": {
    "dnsSettings": {
      "domainNameLabel": "mypublicdns",
      "fqdn": "mypublicdns.westeurope.cloudapp.azure.com",
      "reverseFqdn": ""
    },
    "idleTimeoutInMinutes": 4,
    "ipAddress": "52.174.48.109",
    "provisioningState": "Succeeded",
    "publicIPAllocationMethod": "Static",
    "resourceGuid": "78218510-ea54-42d7-b2c2-44773fc14af5"
  }
}
```

The public IP address resource has been allocated logically, but a specific address has not yet been assigned. To obtain an IP address, you're going to need a load balancer, which we have not yet created.

## Create a load balancer and IP pools
When you create a load balancer, it enables you to distribute traffic across multiple VMs. It also provides redundancy to your application by running multiple VMs that respond to user requests in the event of maintenance or heavy loads. The following example uses [az network lb create](/cli/azure/network/lb#create) to create a load balancer named `myLoadBalancer`, a front-end IP pool named `myFrontEndPool`, and hooks up the `myPublicIP` resource:

```azurecli
az network lb create --resource-group myResourceGroup --location westeurope \
  --name myLoadBalancer --public-ip-address myPublicIP --frontend-ip-name myFrontEndPool
```

Output:

```json
{
  "loadBalancer": {
    "backendAddressPools": [
      {
        "etag": "W/\"7a05df7a-5ee2-4581-b411-4b6f048ab291\"",
        "id": "/subscriptions/guid/resourceGroups/myResourceGroup/providers/Microsoft.Network/loadBalancers/myLoadBalancer/backendAddressPools/myLoadBalancerbepool",
        "name": "myLoadBalancerbepool",
        "properties": {
          "provisioningState": "Succeeded"
        },
        "resourceGroup": "myResourceGroup"
      }
    ],
    "frontendIPConfigurations": [
      {
        "etag": "W/\"7a05df7a-5ee2-4581-b411-4b6f048ab291\"",
        "id": "/subscriptions/guid/resourceGroups/myResourceGroup/providers/Microsoft.Network/loadBalancers/myLoadBalancer/frontendIPConfigurations/myFrontEndPool",
        "name": "myFrontEndPool",
        "properties": {
          "privateIPAllocationMethod": "Dynamic",
          "provisioningState": "Succeeded",
          "publicIPAddress": {
            "id": "/subscriptions/guid/resourceGroups/myResourceGroup/providers/Microsoft.Network/publicIPAddresses/myPublicIP",
            "resourceGroup": "myResourceGroup"
          }
        },
        "resourceGroup": "myResourceGroup"
      }
    ],
    "inboundNatPools": [],
    "inboundNatRules": [],
    "loadBalancingRules": [],
    "outboundNatRules": [],
    "probes": [],
    "provisioningState": "Succeeded",
    "resourceGuid": "f4879d84-5ae8-4e06-8b9b-1419baa875d9"
  }
}
```

Note how we used the `--public-ip-address` switch to pass in the `myPublicIP` that we created earlier. Assigning the public IP address to the load balancer allows you to reach your VMs across the Internet.

We use a back-end pool as a location for our VMs to connect to. That way, the traffic can flow through the load balancer to the VMs. Let's create the IP pool for our back-end traffic with [az network lb address-pool create](/cli/azure/network/lb/address-pool#create). The following example creates a back-end pool named `myBackEndPool`:

```azurecli
az network lb address-pool create --resource-group myResourceGroup \
  --lb-name myLoadBalancer --name myBackEndPool
```

Snipped output:

```json
  "backendAddressPools": [
    {
      "backendIpConfigurations": null,
      "etag": "W/\"a61814bc-ce4c-4fb2-9d6a-5b1949078345\"",
      "id": "/subscriptions/guid/resourceGroups/myResourceGroup/providers/Microsoft.Network/loadBalancers/myLoadBalancer/backendAddressPools/myLoadBalancerbepool",
      "loadBalancingRules": null,
      "name": "myLoadBalancerbepool",
      "outboundNatRule": null,
      "provisioningState": "Succeeded",
      "resourceGroup": "myResourceGroup"
    },
    {
      "backendIpConfigurations": null,
      "etag": "W/\"a61814bc-ce4c-4fb2-9d6a-5b1949078345\"",
      "id": "/subscriptions/guid/resourceGroups/myResourceGroup/providers/Microsoft.Network/loadBalancers/myLoadBalancer/backendAddressPools/myBackEndPool",
      "loadBalancingRules": null,
      "name": "myBackEndPool",
      "outboundNatRule": null,
      "provisioningState": "Succeeded",
      "resourceGroup": "myResourceGroup"
    }
  ],
  "etag": "W/\"a61814bc-ce4c-4fb2-9d6a-5b1949078345\"",
```


## Create load balancer NAT rules
To get traffic flowing through our load balancer, we need to create network address translation (NAT) rules that specify either inbound or outbound actions. You can specify the protocol to use, then map external ports to internal ports as desired. For our environment, let's create some rules that allow SSH through our load balancer to our VMs with [az network lb inbound-nat-rule create](/cli/azure/network/lb/inbound-nat-rule#create). We set up TCP ports 4222 and 4223 to direct to TCP port 22 on our VMs (which we create later). The following example creates a rule named `myLoadBalancerRuleSSH1` to map TCP port 4222 to port 22:

```azurecli
az network lb inbound-nat-rule create --resource-group myResourceGroup \
  --lb-name myLoadBalancer --name myLoadBalancerRuleSSH1 --protocol tcp \
  --frontend-port 4222 --backend-port 22 --frontend-ip-name myFrontEndPool
```

Output:

```json
{
  "backendIpConfiguration": null,
  "backendPort": 22,
  "enableFloatingIp": false,
  "etag": "W/\"72843cf8-b5fb-4655-9ac8-9cbbbbf1205a\"",
  "frontendIpConfiguration": {
    "id": "/subscriptions/guid/resourceGroups/myResourceGroup/providers/Microsoft.Network/loadBalancers/myLoadBalancer/frontendIPConfigurations/myFrontEndPool",
    "resourceGroup": "myResourceGroup"
  },
  "frontendPort": 4222,
  "id": "/subscriptions/guid/resourceGroups/myResourceGroup/providers/Microsoft.Network/loadBalancers/myLoadBalancer/inboundNatRules/myLoadBalancerRuleSSH1",
  "idleTimeoutInMinutes": 4,
  "name": "myLoadBalancerRuleSSH1",
  "protocol": "Tcp",
  "provisioningState": "Succeeded",
  "resourceGroup": "myResourceGroup"
}
```

Repeat the procedure for your second NAT rule for SSH. The following example creates a rule named `myLoadBalancerRuleSSH2` to map TCP port 4223 to port 22:

```azurecli
az network lb inbound-nat-rule create --resource-group myResourceGroup \
  --lb-name myLoadBalancer --name myLoadBalancerRuleSSH2 --protocol tcp \
  --frontend-port 4223 --backend-port 22 --frontend-ip-name myFrontEndPool
```

## Create a load balancer health probe
A health probe periodically checks on the VMs that are behind our load balancer to make sure they're operating and responding to requests as defined. If not, they're removed from operation to ensure that users aren't being directed to them. You can define custom checks for the health probe, along with intervals and timeout values. For more information about health probes, see [Load Balancer probes](../load-balancer/load-balancer-custom-probe-overview.md?toc=%2fazure%2fvirtual-machines%2flinux%2ftoc.json). The following example uses [az network lb probe create](/cli/azure/network/lb/probe#create) to create a TCP health probed named `myHealthProbe`:

```azurecli
az network lb probe create --resource-group myResourceGroup --lb-name myLoadBalancer \
  --name myHealthProbe --protocol tcp --port 80 --interval 15 --threshold 4
```

Output:

```json
{
  "etag": "W/\"757018f6-b70a-4651-b717-48b511d82ba0\"",
  "id": "/subscriptions/guid/resourceGroups/myResourceGroup/providers/Microsoft.Network/loadBalancers/myLoadBalancer/probes/myHealthProbe",
  "intervalInSeconds": 15,
  "loadBalancingRules": null,
  "name": "myHealthProbe",
  "numberOfProbes": 4,
  "port": 80,
  "protocol": "Tcp",
  "provisioningState": "Succeeded",
  "requestPath": null,
  "resourceGroup": "myResourceGroup"
}
```

Here, we specified an interval of 15 seconds for our health checks. We can miss a maximum of four probes (one minute) before the load balancer considers that the host is no longer functioning.

Let's also go ahead and create a NAT rule for TCP port 80 for web traffic, hooking the rule up to our IP pools. If we hook up the rule to an IP pool, instead of hooking up the rule to our VMs individually, we can add or remove VMs from the IP pool. The load balancer automatically adjusts the flow of traffic. The following example uses [az network lb rule create](/cli/azure/network/lb/rule#create) to create a rule named `myLoadBalancerRuleWeb` to map TCP port 80 to port 80, and hooks up the health probe named `myHealthProbe`:

```azurecli
az network lb rule create --resource-group myResourceGroup --lb-name myLoadBalancer \
  --name myLoadBalancerRuleWeb --protocol tcp --frontend-port 80 --backend-port 80 \
  --frontend-ip-name myFrontEndPool --backend-pool-name myBackEndPool \
  --probe-name myHealthProbe
```

Output:

```json
{
  "backendAddressPool": {
    "id": "/subscriptions/guid/resourceGroups/myResourceGroup/providers/Microsoft.Network/loadBalancers/myLoadBalancer/backendAddressPools/myBackEndPool",
    "resourceGroup": "myResourceGroup"
  },
  "backendPort": 80,
  "enableFloatingIp": false,
  "etag": "W/\"f0d77680-bf42-4d11-bfab-5d2c541bee56\"",
  "frontendIpConfiguration": {
    "id": "/subscriptions/guid/resourceGroups/myResourceGroup/providers/Microsoft.Network/loadBalancers/myLoadBalancer/frontendIPConfigurations/myFrontEndPool",
    "resourceGroup": "myResourceGroup"
  },
  "frontendPort": 80,
  "id": "/subscriptions/guid/resourceGroups/myResourceGroup/providers/Microsoft.Network/loadBalancers/myLoadBalancer/loadBalancingRules/myLoadBalancerRuleWeb",
  "idleTimeoutInMinutes": 4,
  "loadDistribution": "Default",
  "name": "myLoadBalancerRuleWeb",
  "probe": {
    "id": "/subscriptions/guid/resourceGroups/myResourceGroup/providers/Microsoft.Network/loadBalancers/myLoadBalancer/probes/myHealthProbe",
    "resourceGroup": "myResourceGroup"
  },
  "protocol": "Tcp",
  "provisioningState": "Succeeded",
  "resourceGroup": "myResourceGroup"
}
```

## Verify the load balancer
Now the load balancer configuration is done. Here are the steps you took:

1. You created a load balancer.
2. You created a front-end IP pool and assigned a public IP to it.
3. You created a back-end IP pool that VMs can connect to.
4. You created NAT rules that allow SSH to the VMs for management, along with a rule that allows TCP port 80 for our web app.
5. You added a health probe to periodically check the VMs. This health probe ensures that users don't try to access a VM that is no longer functioning or serving content.

Let's review what your load balancer looks like now with [az network lb show](/cli/azure/network/lb#show) :

```azurecli
az network lb show --resource-group myResourceGroup --name myLoadBalancer
```

Output:

```json
{
  "backendAddressPools": [
    {
      "backendIpConfigurations": null,
      "etag": "W/\"a0e313a1-6de1-48be-aeb6-df57188d708c\"",
      "id": "/subscriptions/guid/resourceGroups/myResourceGroup/providers/Microsoft.Network/loadBalancers/myLoadBalancer/backendAddressPools/myLoadBalancerbepool",
      "loadBalancingRules": null,
      "name": "myLoadBalancerbepool",
      "outboundNatRule": null,
      "provisioningState": "Succeeded",
      "resourceGroup": "myResourceGroup"
    },
    {
      "backendIpConfigurations": null,
      "etag": "W/\"a0e313a1-6de1-48be-aeb6-df57188d708c\"",
      "id": "/subscriptions/guid/resourceGroups/myResourceGroup/providers/Microsoft.Network/loadBalancers/myLoadBalancer/backendAddressPools/myBackEndPool",
      "loadBalancingRules": null,
      "name": "myBackEndPool",
      "outboundNatRule": null,
      "provisioningState": "Succeeded",
      "resourceGroup": "myResourceGroup"
    }
  ],
  "etag": "W/\"a0e313a1-6de1-48be-aeb6-df57188d708c\"",
  "frontendIpConfigurations": [
    {
      "etag": "W/\"a0e313a1-6de1-48be-aeb6-df57188d708c\"",
      "id": "/subscriptions/guid/resourceGroups/myResourceGroup/providers/Microsoft.Network/loadBalancers/myLoadBalancer/frontendIPConfigurations/LoadBalancerFrontEnd",
      "inboundNatPools": null,
      "inboundNatRules": null,
      "loadBalancingRules": null,
      "name": "LoadBalancerFrontEnd",
      "outboundNatRules": null,
      "privateIpAddress": null,
      "privateIpAllocationMethod": "Dynamic",
      "provisioningState": "Succeeded",
      "publicIpAddress": {
        "dnsSettings": null,
        "etag": null,
        "id": "/subscriptions/guid/resourceGroups/myResourceGroup/providers/Microsoft.Network/publicIPAddresses/PublicIPmyLoadBalancer",
        "idleTimeoutInMinutes": null,
        "ipAddress": null,
        "ipConfiguration": null,
        "location": null,
        "name": null,
        "provisioningState": null,
        "publicIpAddressVersion": null,
        "publicIpAllocationMethod": null,
        "resourceGroup": "myResourceGroup",
        "resourceGuid": null,
        "tags": null,
        "type": null
      },
      "resourceGroup": "myResourceGroup",
      "subnet": null
    },
    {
      "etag": "W/\"a0e313a1-6de1-48be-aeb6-df57188d708c\"",
      "id": "/subscriptions/guid/resourceGroups/myResourceGroup/providers/Microsoft.Network/loadBalancers/myLoadBalancer/frontendIPConfigurations/myFrontEndPool",
      "inboundNatPools": null,
      "inboundNatRules": null,
      "loadBalancingRules": null,
      "name": "myFrontEndPool",
      "outboundNatRules": null,
      "privateIpAddress": null,
      "privateIpAllocationMethod": "Dynamic",
      "provisioningState": "Succeeded",
      "publicIpAddress": {
        "dnsSettings": null,
        "etag": null,
        "id": "/subscriptions/guid/resourceGroups/myResourceGroup/providers/Microsoft.Network/publicIPAddresses/myPublicIP",
        "idleTimeoutInMinutes": null,
        "ipAddress": null,
        "ipConfiguration": null,
        "location": null,
        "name": null,
        "provisioningState": null,
        "publicIpAddressVersion": null,
        "publicIpAllocationMethod": null,
        "resourceGroup": "myResourceGroup",
        "resourceGuid": null,
        "tags": null,
        "type": null
      },
      "resourceGroup": "myResourceGroup",
      "subnet": null
    }
  ],
  "id": "/subscriptions/guid/resourceGroups/myResourceGroup/providers/Microsoft.Network/loadBalancers/myLoadBalancer",
  "inboundNatPools": [],
  "inboundNatRules": [],
  "loadBalancingRules": [],
  "location": "westeurope",
  "name": "myLoadBalancer",
  "outboundNatRules": [],
  "probes": [],
  "provisioningState": "Succeeded",
  "resourceGroup": "myResourceGroup",
  "resourceGuid": "b5815801-b53d-4c22-aafc-2a9064f90f3c",
  "tags": {},
  "type": "Microsoft.Network/loadBalancers"
}
```

## Create a network security group and rules
Now we create a network security group and the inbound rules that govern access to the NIC. A network security group can be applied to a NIC or subnet. You define rules to control the flow of traffic in and out of your VMs. The following example uses [az network nsg create](/cli/azure/network/nsg#create) to create a network security group named `myNetworkSecurityGroup`:

```azurecli
az network nsg create --resource-group myResourceGroup --location westeurope \
  --name myNetworkSecurityGroup
```

Let's add the inbound rule for the NSG with [az network nsg rule create](/cli/azure/network/nsg/rule#create) to allow inbound connections on port 22 (to support SSH). The following example creates a rule named `myNetworkSecurityGroupRuleSSH` to allow TCP on port 22:

```azurecli
az network nsg rule create --resource-group myResourceGroup \
  --nsg-name myNetworkSecurityGroup --name myNetworkSecurityGroupRuleSSH \
  --protocol tcp --direction inbound --priority 1000 \
  --source-address-prefix '*' --source-port-range '*' \
  --destination-address-prefix '*' --destination-port-range 22 --access allow
```

Now let's add the inbound rule for the NSG to allow inbound connections on port 80 (to support web traffic). The following example creates a rule named `myNetworkSecurityGroupRuleHTTP` to allow TCP on port 80:

```azurecli
az network nsg rule create --resource-group myResourceGroup \
  --nsg-name myNetworkSecurityGroup --name myNetworkSecurityGroupRuleHTTP \
  --protocol tcp --direction inbound --priority 1001 \
  --source-address-prefix '*' --source-port-range '*' \
  --destination-address-prefix '*' --destination-port-range 80 --access allow
```

> [!NOTE]
> The inbound rule is a filter for inbound network connections. In this example, we bind the NSG to the VMs virtual NIC, which means that any request to port 22 is passed through to the NIC on our VM. This inbound rule is about a network connection, and not about an endpoint, which is what it would be about in classic deployments. To open a port, you must leave the `--source-port-range` set to '\*' (the default value) to accept inbound requests from **any** requesting port. Ports are typically dynamic.

Examine the network security group and rules with [az network nsg show](/cli/azure/network/nsg#show):

```azurecli
az network nsg show --resource-group myResourceGroup --name myNetworkSecurityGroup
```

Output:

```json
{
  "defaultSecurityRules": [
    {
      "access": "Allow",
      "description": "Allow inbound traffic from all VMs in VNET",
      "destinationAddressPrefix": "VirtualNetwork",
      "destinationPortRange": "*",
      "direction": "Inbound",
      "etag": "W/\"2b656589-f332-4ba4-92f3-afb3be5c192c\"",
      "id": "/subscriptions/guid/resourceGroups/myResourceGroup/providers/Microsoft.Network/networkSecurityGroups/myNetworkSecurityGroup/defaultSecurityRules/AllowVnetInBound",
      "name": "AllowVnetInBound",
      "priority": 65000,
      "protocol": "*",
      "provisioningState": "Succeeded",
      "resourceGroup": "myResourceGroup",
      "sourceAddressPrefix": "VirtualNetwork",
      "sourcePortRange": "*"
    },
    {
      "access": "Allow",
      "description": "Allow inbound traffic from azure load balancer",
      "destinationAddressPrefix": "*",
      "destinationPortRange": "*",
      "direction": "Inbound",
      "etag": "W/\"2b656589-f332-4ba4-92f3-afb3be5c192c\"",
      "id": "/subscriptions/guid/resourceGroups/myResourceGroup/providers/Microsoft.Network/networkSecurityGroups/myNetworkSecurityGroup/defaultSecurityRules/AllowAzureLoadBalancerInBound",
      "name": "AllowAzureLoadBalancerInBound",
      "priority": 65001,
      "protocol": "*",
      "provisioningState": "Succeeded",
      "resourceGroup": "myResourceGroup",
      "sourceAddressPrefix": "AzureLoadBalancer",
      "sourcePortRange": "*"
    },
    {
      "access": "Deny",
      "description": "Deny all inbound traffic",
      "destinationAddressPrefix": "*",
      "destinationPortRange": "*",
      "direction": "Inbound",
      "etag": "W/\"2b656589-f332-4ba4-92f3-afb3be5c192c\"",
      "id": "/subscriptions/guid/resourceGroups/myResourceGroup/providers/Microsoft.Network/networkSecurityGroups/myNetworkSecurityGroup/defaultSecurityRules/DenyAllInBound",
      "name": "DenyAllInBound",
      "priority": 65500,
      "protocol": "*",
      "provisioningState": "Succeeded",
      "resourceGroup": "myResourceGroup",
      "sourceAddressPrefix": "*",
      "sourcePortRange": "*"
    },
    {
      "access": "Allow",
      "description": "Allow outbound traffic from all VMs to all VMs in VNET",
      "destinationAddressPrefix": "VirtualNetwork",
      "destinationPortRange": "*",
      "direction": "Outbound",
      "etag": "W/\"2b656589-f332-4ba4-92f3-afb3be5c192c\"",
      "id": "/subscriptions/guid/resourceGroups/myResourceGroup/providers/Microsoft.Network/networkSecurityGroups/myNetworkSecurityGroup/defaultSecurityRules/AllowVnetOutBound",
      "name": "AllowVnetOutBound",
      "priority": 65000,
      "protocol": "*",
      "provisioningState": "Succeeded",
      "resourceGroup": "myResourceGroup",
      "sourceAddressPrefix": "VirtualNetwork",
      "sourcePortRange": "*"
    },
    {
      "access": "Allow",
      "description": "Allow outbound traffic from all VMs to Internet",
      "destinationAddressPrefix": "Internet",
      "destinationPortRange": "*",
      "direction": "Outbound",
      "etag": "W/\"2b656589-f332-4ba4-92f3-afb3be5c192c\"",
      "id": "/subscriptions/guid/resourceGroups/myResourceGroup/providers/Microsoft.Network/networkSecurityGroups/myNetworkSecurityGroup/defaultSecurityRules/AllowInternetOutBound",
      "name": "AllowInternetOutBound",
      "priority": 65001,
      "protocol": "*",
      "provisioningState": "Succeeded",
      "resourceGroup": "myResourceGroup",
      "sourceAddressPrefix": "*",
      "sourcePortRange": "*"
    },
    {
      "access": "Deny",
      "description": "Deny all outbound traffic",
      "destinationAddressPrefix": "*",
      "destinationPortRange": "*",
      "direction": "Outbound",
      "etag": "W/\"2b656589-f332-4ba4-92f3-afb3be5c192c\"",
      "id": "/subscriptions/guid/resourceGroups/myResourceGroup/providers/Microsoft.Network/networkSecurityGroups/myNetworkSecurityGroup/defaultSecurityRules/DenyAllOutBound",
      "name": "DenyAllOutBound",
      "priority": 65500,
      "protocol": "*",
      "provisioningState": "Succeeded",
      "resourceGroup": "myResourceGroup",
      "sourceAddressPrefix": "*",
      "sourcePortRange": "*"
    }
  ],
  "etag": "W/\"2b656589-f332-4ba4-92f3-afb3be5c192c\"",
  "id": "/subscriptions/guid/resourceGroups/myResourceGroup/providers/Microsoft.Network/networkSecurityGroups/myNetworkSecurityGroup",
  "location": "westeurope",
  "name": "myNetworkSecurityGroup",
  "networkInterfaces": null,
  "provisioningState": "Succeeded",
  "resourceGroup": "myResourceGroup",
  "resourceGuid": "79c2c293-ee3e-4616-bf9c-4741ff1f708a",
  "securityRules": [
    {
      "access": "Allow",
      "description": null,
      "destinationAddressPrefix": "*",
      "destinationPortRange": "22",
      "direction": "Inbound",
      "etag": "W/\"2b656589-f332-4ba4-92f3-afb3be5c192c\"",
      "id": "/subscriptions/guid/resourceGroups/myResourceGroup/providers/Microsoft.Network/networkSecurityGroups/myNetworkSecurityGroup/securityRules/myNetworkSecurityGroupRuleSSH",
      "name": "myNetworkSecurityGroupRuleSSH",
      "priority": 1000,
      "protocol": "tcp",
<<<<<<< HEAD
=======
      "provisioningState": "Succeeded",
      "resourceGroup": "myResourceGroup",
      "sourceAddressPrefix": "*",
      "sourcePortRange": "*"
    },
    {
      "access": "Allow",
      "description": null,
      "destinationAddressPrefix": "*",
      "destinationPortRange": "80",
      "direction": "Inbound",
      "etag": "W/\"2b656589-f332-4ba4-92f3-afb3be5c192c\"",
      "id": "/subscriptions/guid/resourceGroups/myResourceGroup/providers/Microsoft.Network/networkSecurityGroups/myNetworkSecurityGroup/securityRules/myNetworkSecurityGroupRuleHTTP",
      "name": "myNetworkSecurityGroupRuleHTTP",
      "priority": 1001,
      "protocol": "tcp",
>>>>>>> e8cfaf0d
      "provisioningState": "Succeeded",
      "resourceGroup": "myResourceGroup",
      "sourceAddressPrefix": "*",
      "sourcePortRange": "*"
<<<<<<< HEAD
    },
    {
      "access": "Allow",
      "description": null,
      "destinationAddressPrefix": "*",
      "destinationPortRange": "80",
      "direction": "Inbound",
      "etag": "W/\"2b656589-f332-4ba4-92f3-afb3be5c192c\"",
      "id": "/subscriptions/guid/resourceGroups/myResourceGroup/providers/Microsoft.Network/networkSecurityGroups/myNetworkSecurityGroup/securityRules/myNetworkSecurityGroupRuleHTTP",
      "name": "myNetworkSecurityGroupRuleHTTP",
      "priority": 1001,
      "protocol": "tcp",
      "provisioningState": "Succeeded",
      "resourceGroup": "myResourceGroup",
      "sourceAddressPrefix": "*",
      "sourcePortRange": "*"
=======
>>>>>>> e8cfaf0d
    }
  ],
  "subnets": null,
  "tags": {},
  "type": "Microsoft.Network/networkSecurityGroups"
}
```

## Create an NIC to use with the Linux VM
NICs are programmatically available because you can apply rules to their use. You can also have more than one. In the following [az network nic create](https://docs.microsoft.com/en-us/cli/azure/network/nic#create) command, you hook up the NIC to the load back-end IP pool and associate it with the NAT rule to permit SSH traffic and network security group.

The following example creates a NIC named `myNic1`:

```azurecli
az network nic create --resource-group myResourceGroup --location westeurope --name myNic1 \
  --vnet-name myVnet --subnet mySubnet --network-security-group myNetworkSecurityGroup \
  --lb-name myLoadBalancer --lb-address-pools myBackEndPool \
  --lb-inbound-nat-rules myLoadBalancerRuleSSH1
```

Output:

```json
{
  "newNIC": {
    "dnsSettings": {
      "appliedDnsServers": [],
      "dnsServers": []
    },
    "enableIPForwarding": false,
    "ipConfigurations": [
      {
        "etag": "W/\"a76b5c0d-14e1-4a99-afd4-5cd8ac0465ca\"",
        "id": "/subscriptions/guid/resourceGroups/myResourceGroup/providers/Microsoft.Network/networkInterfaces/myNic1/ipConfigurations/ipconfig1",
        "name": "ipconfig1",
        "properties": {
          "loadBalancerBackendAddressPools": [
            {
              "id": "/subscriptions/guid/resourceGroups/myResourceGroup/providers/Microsoft.Network/loadBalancers/myLoadBalancer/backendAddressPools/myBackEndPool",
              "resourceGroup": "myResourceGroup"
            }
          ],
          "loadBalancerInboundNatRules": [
            {
              "id": "/subscriptions/guid/resourceGroups/myResourceGroup/providers/Microsoft.Network/loadBalancers/myLoadBalancer/inboundNatRules/myLoadBalancerRuleSSH1",
              "resourceGroup": "myResourceGroup"
            }
          ],
          "primary": true,
          "privateIPAddress": "192.168.1.4",
          "privateIPAllocationMethod": "Dynamic",
          "provisioningState": "Succeeded",
          "subnet": {
            "id": "/subscriptions/guid/resourceGroups/myResourceGroup/providers/Microsoft.Network/virtualNetworks/myVnet/subnets/mySubnet",
            "resourceGroup": "myResourceGroup"
          }
        },
        "resourceGroup": "myResourceGroup"
      }
    ],
    "networkSecurityGroup": {
      "id": "/subscriptions/guid/resourceGroups/myResourceGroup/providers/Microsoft.Network/networkSecurityGroups/myNetworkSecurityGroup",
      "resourceGroup": "myResourceGroup"
    },
    "provisioningState": "Succeeded",
    "resourceGuid": "838977cb-cf4b-4c4a-9a32-0ddec7dc818b"
  }
}
```

Now we create the second NIC, hooking in to our back-end IP pool again. This time the second NAT rule permits SSH traffic. The following example creates a NIC named `myNic2`:

```azurecli
az network nic create --resource-group myResourceGroup --location westeurope --name myNic2 \
  --vnet-name myVnet --subnet mySubnet --network-security-group myNetworkSecurityGroup \
  --lb-name myLoadBalancer --lb-address-pools myBackEndPool \
  --lb-inbound-nat-rules myLoadBalancerRuleSSH2
```


## Create an availability set
Availability sets help spread your VMs across fault domains and upgrade domains. Let's create an availability set for your VMs with [az vm availability-set create](/cli/azure/vm/availability-set#create). The following example creates an availability set named `myAvailabilitySet`:

```azurecli
az vm availability-set create --resource-group myResourceGroup --location westeurope \
  --name myAvailabilitySet
```

Fault domains define a grouping of virtual machines that share a common power source and network switch. By default, the virtual machines that are configured within your availability set are separated across up to three fault domains. The idea is that a hardware issue in one of these fault domains does not affect every VM that is running your app. Azure automatically distributes VMs across the fault domains when placing them in an availability set.

Upgrade domains indicate groups of virtual machines and underlying physical hardware that can be rebooted at the same time. The order in which upgrade domains are rebooted might not be sequential during planned maintenance, but only one upgrade is rebooted at a time. Again, Azure automatically distributes your VMs across upgrade domains when placing them in an availability site.

Read more about [managing the availability of VMs](virtual-machines-linux-manage-availability.md?toc=%2fazure%2fvirtual-machines%2flinux%2ftoc.json).

<<<<<<< HEAD

## Create the Linux VMs
You've created the storage and network resources to support Internet-accessible VMs. Now let's create those VMs and secure them with an SSH key that doesn't have a password. In this case, we're going to create an Ubuntu VM based on the most recent LTS. We locate that image information by using [az vm image list](/cli/azure/vm/image#list), as described in [finding Azure VM images](virtual-machines-linux-cli-ps-findimage.md?toc=%2fazure%2fvirtual-machines%2flinux%2ftoc.json).

We also specify an SSH key to use for authentication. If you do not have any SSH keys, you can create them by using [these instructions](virtual-machines-linux-mac-create-ssh-keys.md?toc=%2fazure%2fvirtual-machines%2flinux%2ftoc.json). Alternatively, you can use the `--admin-password` method to authenticate your SSH connections after the VM is created. This method is typically less secure.

We create the VM by bringing all our resources and information together with the [az vm create](/cli/azure/vm#create) command:

```azurecli
az vm create \
    --resource-group myResourceGroup \
    --name myVM1 \
    --location westeurope \
    --availability-set myAvailabilitySet \
    --nics myNic1 \
    --vnet myVnet \
    --subnet-name mySubnet \
    --nsg myNetworkSecurityGroup \
    --storage-account mystorageaccount \
    --image UbuntuLTS \
    --ssh-key-value ~/.ssh/id_rsa.pub \
    --admin-username ops
=======

## Create the Linux VMs
You've created the network resources to support Internet-accessible VMs. Now let's create those VMs and secure them with an SSH key that doesn't have a password. In this case, we're going to create an Ubuntu VM based on the most recent LTS. We locate that image information by using [az vm image list](/cli/azure/vm/image#list), as described in [finding Azure VM images](virtual-machines-linux-cli-ps-findimage.md?toc=%2fazure%2fvirtual-machines%2flinux%2ftoc.json).

We also specify an SSH key to use for authentication. If you do not have any SSH keys, you can create them by using [these instructions](virtual-machines-linux-mac-create-ssh-keys.md?toc=%2fazure%2fvirtual-machines%2flinux%2ftoc.json). Alternatively, you can use the `--admin-password` method to authenticate your SSH connections after the VM is created. This method is typically less secure.

We create the VM by bringing all our resources and information together with the [az vm create](/cli/azure/vm#create) command. The following example creates a VM named `myVM1` using Azure Managed Disks. If you wish to use unmanaged disks, see the additional note below.

```azurecli
az vm create \
    --resource-group myResourceGroup \
    --name myVM1 \
    --location westeurope \
    --availability-set myAvailabilitySet \
    --nics myNic1 \
    --vnet myVnet \
    --subnet-name mySubnet \
    --nsg myNetworkSecurityGroup \
    --image UbuntuLTS \
    --ssh-key-value ~/.ssh/id_rsa.pub \
    --admin-username azureuser
```

If you use Azure Managed Disks, skip this step. If you wish to use unmanaged disks and you created a storage account in the previous steps, you need to add some additional parameters to the proceeding command. Add the following additional parameters to the proceeding command to create the unmanaged disks in the storage account named `mystorageaccount`: 

```azurecli
  --use-unmanaged-disk \
  --storage-account mystorageaccount
>>>>>>> e8cfaf0d
```

Output:

```json
{
  "fqdn": "",
  "id": "/subscriptions/guid/resourceGroups/myResourceGroup/providers/Microsoft.Compute/virtualMachines/myVM1",
  "macAddress": "",
  "privateIpAddress": "",
  "publicIpAddress": "",
  "resourceGroup": "myResourceGroup"
}
```

You can connect to your VM immediately by using your default SSH keys. Make sure that you specify the appropriate port since we're passing through the load balancer. (For our first VM, we set up the NAT rule to forward port 4222 to our VM.)

```bash
ssh ops@mypublicdns.westeurope.cloudapp.azure.com -p 4222 -i ~/.ssh/id_rsa.pub
```

Output:

```bash
The authenticity of host '[mypublicdns.westeurope.cloudapp.azure.com]:4222 ([xx.xx.xx.xx]:4222)' can't be established.
ECDSA key fingerprint is 94:2d:d0:ce:6b:fb:7f:ad:5b:3c:78:93:75:82:12:f9.
Are you sure you want to continue connecting (yes/no)? yes
Warning: Permanently added '[mypublicdns.westeurope.cloudapp.azure.com]:4222,[xx.xx.xx.xx]:4222' (ECDSA) to the list of known hosts.
Welcome to Ubuntu 16.04.1 LTS (GNU/Linux 4.4.0-34-generic x86_64)

 * Documentation:  https://help.ubuntu.com
 * Management:     https://landscape.canonical.com
 * Support:        https://ubuntu.com/advantage

  Get cloud support with Ubuntu Advantage Cloud Guest:
    http://www.ubuntu.com/business/services/cloud

0 packages can be updated.
0 updates are security updates.

ops@myVM1:~$
```

Go ahead and create your second VM in the same manner:

```azurecli
az vm create \
    --resource-group myResourceGroup \
    --name myVM2 \
    --location westeurope \
    --availability-set myAvailabilitySet \
    --nics myNic2 \
    --vnet myVnet \
    --subnet-name mySubnet \
    --nsg myNetworkSecurityGroup \
<<<<<<< HEAD
    --storage-account mystorageaccount \
    --image UbuntuLTS \
    --ssh-key-value ~/.ssh/id_rsa.pub \
    --admin-username ops
```

=======
    --image UbuntuLTS \
    --ssh-key-value ~/.ssh/id_rsa.pub \
    --admin-username azureuser
```

Again, if you do not use the default Azure Managed Disks, add the following additional parameters to the proceeding command to create the unmanaged disks in the storage account named `mystorageaccount`:

```azurecli
  --use-unmanaged-disk \
  --storage-account mystorageaccount
``` 

>>>>>>> e8cfaf0d
At this point, you're running your Ubuntu VMs behind a load balancer in Azure that you can sign into only with your SSH key pair (because passwords are disabled). You can install nginx or httpd, deploy a web app, and see the traffic flow through the load balancer to both of the VMs.


## Export the environment as a template
Now that you have built out this environment, what if you want to create an additional development environment with the same parameters, or a production environment that matches it? Resource Manager uses JSON templates that define all the parameters for your environment. You build out entire environments by referencing this JSON template. You can [build JSON templates manually](../azure-resource-manager/resource-group-authoring-templates.md?toc=%2fazure%2fvirtual-machines%2flinux%2ftoc.json) or export an existing environment to create the JSON template for you. Use [az group export](/cli/azure/group#export) to export your resource group as follows:

```azurecli
az group export --name myResourceGroup > myResourceGroup.json
```

This command creates the `myResourceGroup.json` file in your current working directory. When you create an environment from this template, you are prompted for all the resource names, including the names for the load balancer, network interfaces, or VMs. You can populate these names in your template file by adding the `--include-parameter-default-value` parameter to the **az group export** command that was shown earlier. Edit your JSON template to specify the resource names, or [create a parameters.json file](../azure-resource-manager/resource-group-authoring-templates.md?toc=%2fazure%2fvirtual-machines%2flinux%2ftoc.json) that specifies the resource names.

To create an environment from your template, use [az group deployment create](/cli/azure/group/deployment#create) as follows:

```azurecli
az group deployment create --resource-group myNewResourceGroup \
  --template-file myResourceGroup.json
```

You might want to read [more about how to deploy from templates](../azure-resource-manager/resource-group-template-deploy-cli.md?toc=%2fazure%2fvirtual-machines%2flinux%2ftoc.json). Learn about how to incrementally update environments, use the parameters file, and access templates from a single storage location.

## Next steps
Now you're ready to begin working with multiple networking components and VMs. You can use this sample environment to build out your application by using the core components introduced here.<|MERGE_RESOLUTION|>--- conflicted
+++ resolved
@@ -1,9 +1,5 @@
 ﻿---
-<<<<<<< HEAD
-title: Create a complete Linux environment using the Azure CLI 2.0 Preview | Microsoft Docs
-=======
 title: Create a Linux environment using the Azure CLI 2.0 | Microsoft Docs
->>>>>>> e8cfaf0d
 description: Create storage, a Linux VM, a virtual network and subnet, a load balancer, an NIC, a public IP, and a network security group, all from the ground up by using the Azure CLI 2.0 (Preview).
 services: virtual-machines-linux
 documentationcenter: virtual-machines
@@ -54,11 +50,7 @@
 az group create --name myResourceGroup --location westeurope
 ```
 
-<<<<<<< HEAD
-Create the storage account with [az storage account create](/cli/azure/storage/account#create). The following example creates a storage account named `mystorageaccount`. (The storage account name must be unique, so provide your own unique name.)
-=======
 This next step is optional. The default action when you create a VM with the Azure CLI 2.0 (Preview) is to use Azure Managed Disks. For more information about Azure Managed Disks, see [Azure Managed Disks overview](../storage/storage-managed-disks-overview.md). If you instead wish to use unmanaged disks, you need to create a storage account with [az storage account create](/cli/azure/storage/account#create). The following example creates a storage account named `mystorageaccount`. (The storage account name must be unique, so provide your own unique name.)
->>>>>>> e8cfaf0d
 
 ```azurecli
 az storage account create --resource-group myResourceGroup --location westeurope \
@@ -101,80 +93,6 @@
 az network lb inbound-nat-rule create --resource-group myResourceGroup \
   --lb-name myLoadBalancer --name myLoadBalancerRuleSSH2 --protocol tcp \
   --frontend-port 4223 --backend-port 22 --frontend-ip-name myFrontEndPool
-<<<<<<< HEAD
-```
-
-Create the load balancer health probe with [az network lb probe create](/cli/azure/network/lb/probe#create). The following example creates a TCP probe named `myHealthProbe`:
-
-```azurecli
-az network lb probe create --resource-group myResourceGroup --lb-name myLoadBalancer \
-  --name myHealthProbe --protocol tcp --port 80 --interval 15 --threshold 4
-```
-
-Create the web inbound NAT rules for the load balancer with [az network lb rule create](/cli/azure/network/lb/rule#create). The following example creates a load balancer rule named `myLoadBalancerRuleWeb` and associates it with the `myHealthProbe` probe:
-
-```azurecli
-az network lb rule create --resource-group myResourceGroup --lb-name myLoadBalancer \
-  --name myLoadBalancerRuleWeb --protocol tcp --frontend-port 80 --backend-port 80 \
-  --frontend-ip-name myFrontEndPool --backend-pool-name myBackEndPool \
-  --probe-name myHealthProbe
-```
-
-Verify the load balancer, IP pools, and NAT rules with [az network lb show](/cli/azure/network/lb#show):
-
-```azurecli
-az network lb show --resource-group myResourceGroup --name myLoadBalancer
-```
-
-Create the network security group with [az network nsg create](/cli/azure/network/nsg#create). The following example creates a network security group named `myNetworkSecurityGroup`:
-
-```azurecli
-az network nsg create --resource-group myResourceGroup --location westeurope \
-  --name myNetworkSecurityGroup
-```
-
-Add two inbound rules for the network security group with [az network nsg rule create](/cli/azure/network/nsg/rule#create). The following example creates two rules, `myNetworkSecurityGroupRuleSSH` and `myNetworkSecurityGroupRuleHTTP`:
-
-```azurecli
-az network nsg rule create --resource-group myResourceGroup \
-  --nsg-name myNetworkSecurityGroup --name myNetworkSecurityGroupRuleSSH \
-  --protocol tcp --direction inbound --priority 1000 --source-address-prefix '*' \
-  --source-port-range '*' --destination-address-prefix '*' --destination-port-range 22 \
-  --access allow
-az network nsg rule create --resource-group myResourceGroup \
-  --nsg-name myNetworkSecurityGroup --name myNetworkSecurityGroupRuleHTTP \
-  --protocol tcp --direction inbound --priority 1001 --source-address-prefix '*' \
-  --source-port-range '*' --destination-address-prefix '*' --destination-port-range 80 \
-  --access allow
-```
-
-Create the first network interface card (NIC) with [az network nic create](/cli/azure/network/nic#create). The following example creates a NIC named `myNic1` and attaches it to the load balancer `myLoadBalancer` and appropriate pools, and also attaches it to the `myNetworkSecurityGroup`:
-
-```azurecli
-az network nic create --resource-group myResourceGroup --location westeurope --name myNic1 \
-  --vnet-name myVnet --subnet mySubnet --network-security-group myNetworkSecurityGroup \
-  --lb-name myLoadBalancer --lb-address-pools myBackEndPool \
-  --lb-inbound-nat-rules myLoadBalancerRuleSSH1
-```
-
-Create the second NIC, again with **az network nic create**. The following example creates a NIC named `myNic2`:
-
-```azurecli
-az network nic create --resource-group myResourceGroup --location westeurope --name myNic2 \
-  --vnet-name myVnet --subnet mySubnet --network-security-group myNetworkSecurityGroup \
-  --lb-name myLoadBalancer --lb-address-pools myBackEndPool \
-  --lb-inbound-nat-rules myLoadBalancerRuleSSH2
-```
-
-Create the availability set with [az vm availability-set create](/cli/azure/vm/availability-set#create). The following example creates an availability set named `myAvailabilitySet`:
-
-```azurecli
-az vm availability-set create --resource-group myResourceGroup --location westeurope \
-  --name myAvailabilitySet
-```
-
-Create the first Linux VM with [az vm create](/cli/azure/vm#create). The following example creates a VM named `myVM1`:
-=======
 ```
 
 Create the load balancer health probe with [az network lb probe create](/cli/azure/network/lb/probe#create). The following example creates a TCP probe named `myHealthProbe`:
@@ -271,26 +189,6 @@
 ```
 
 Create the second Linux VM, again with **az vm create**. The following example creates a VM named `myVM2`:
->>>>>>> e8cfaf0d
-
-```azurecli
-az vm create \
-    --resource-group myResourceGroup \
-    --name myVM2 \
-    --location westeurope \
-    --availability-set myAvailabilitySet \
-<<<<<<< HEAD
-    --nics myNic1 \
-    --vnet myVnet \
-    --subnet-name mySubnet \
-    --nsg myNetworkSecurityGroup \
-    --storage-account mystorageaccount \
-    --image UbuntuLTS \
-    --ssh-key-value ~/.ssh/id_rsa.pub \
-    --admin-username ops
-```
-
-Create the second Linux VM, again with **az vm create**. The following example creates a VM named `myVM2`:
 
 ```azurecli
 az vm create \
@@ -302,16 +200,6 @@
     --vnet myVnet \
     --subnet-name mySubnet \
     --nsg myNetworkSecurityGroup \
-    --storage-account mystorageaccount \
-    --image UbuntuLTS \
-    --ssh-key-value ~/.ssh/id_rsa.pub \
-    --admin-username ops
-```
-=======
-    --nics myNic2 \
-    --vnet myVnet \
-    --subnet-name mySubnet \
-    --nsg myNetworkSecurityGroup \
     --image UbuntuLTS \
     --ssh-key-value ~/.ssh/id_rsa.pub \
     --admin-username azureuser
@@ -323,7 +211,6 @@
   --use-unmanaged-disk \
   --storage-account mystorageaccount
 ``` 
->>>>>>> e8cfaf0d
 
 Verify that everything that was built correctly with [az vm show](/cli/azure/vm#show):
 
@@ -367,13 +254,9 @@
 ```
 
 ## Create a storage account
-<<<<<<< HEAD
-You need storage accounts for your VM disks and for any additional data disks that you want to add. You create storage accounts almost immediately after you create resource groups.
-=======
 This next step is optional. The default action when you create a VM with the Azure CLI 2.0 (Preview) is to use Azure Managed Disks. These disks are handled by the Azure platform and do not require any preparation or location to store them. For more information about Azure Managed Disks, see [Azure Managed Disks overview](../storage/storage-managed-disks-overview.md). Skip to [Create a virtual network and subnet](#create-a-virtual-network-and-subnet) if you wish to use Azure Managed Disks. 
 
 If you wish to use unmanaged disks, you need to create a storage account for your VM disks and for any additional data disks that you want to add.
->>>>>>> e8cfaf0d
 
 Here we use [az storage account create](/cli/azure/storage/account#create), and pass the location of the account, the resource group that controls it, and the type of storage support you want. The following example creates a storage account named `mystorageaccount`:
 
@@ -1006,8 +889,6 @@
       "name": "myNetworkSecurityGroupRuleSSH",
       "priority": 1000,
       "protocol": "tcp",
-<<<<<<< HEAD
-=======
       "provisioningState": "Succeeded",
       "resourceGroup": "myResourceGroup",
       "sourceAddressPrefix": "*",
@@ -1024,30 +905,10 @@
       "name": "myNetworkSecurityGroupRuleHTTP",
       "priority": 1001,
       "protocol": "tcp",
->>>>>>> e8cfaf0d
       "provisioningState": "Succeeded",
       "resourceGroup": "myResourceGroup",
       "sourceAddressPrefix": "*",
       "sourcePortRange": "*"
-<<<<<<< HEAD
-    },
-    {
-      "access": "Allow",
-      "description": null,
-      "destinationAddressPrefix": "*",
-      "destinationPortRange": "80",
-      "direction": "Inbound",
-      "etag": "W/\"2b656589-f332-4ba4-92f3-afb3be5c192c\"",
-      "id": "/subscriptions/guid/resourceGroups/myResourceGroup/providers/Microsoft.Network/networkSecurityGroups/myNetworkSecurityGroup/securityRules/myNetworkSecurityGroupRuleHTTP",
-      "name": "myNetworkSecurityGroupRuleHTTP",
-      "priority": 1001,
-      "protocol": "tcp",
-      "provisioningState": "Succeeded",
-      "resourceGroup": "myResourceGroup",
-      "sourceAddressPrefix": "*",
-      "sourcePortRange": "*"
-=======
->>>>>>> e8cfaf0d
     }
   ],
   "subnets": null,
@@ -1142,30 +1003,6 @@
 
 Read more about [managing the availability of VMs](virtual-machines-linux-manage-availability.md?toc=%2fazure%2fvirtual-machines%2flinux%2ftoc.json).
 
-<<<<<<< HEAD
-
-## Create the Linux VMs
-You've created the storage and network resources to support Internet-accessible VMs. Now let's create those VMs and secure them with an SSH key that doesn't have a password. In this case, we're going to create an Ubuntu VM based on the most recent LTS. We locate that image information by using [az vm image list](/cli/azure/vm/image#list), as described in [finding Azure VM images](virtual-machines-linux-cli-ps-findimage.md?toc=%2fazure%2fvirtual-machines%2flinux%2ftoc.json).
-
-We also specify an SSH key to use for authentication. If you do not have any SSH keys, you can create them by using [these instructions](virtual-machines-linux-mac-create-ssh-keys.md?toc=%2fazure%2fvirtual-machines%2flinux%2ftoc.json). Alternatively, you can use the `--admin-password` method to authenticate your SSH connections after the VM is created. This method is typically less secure.
-
-We create the VM by bringing all our resources and information together with the [az vm create](/cli/azure/vm#create) command:
-
-```azurecli
-az vm create \
-    --resource-group myResourceGroup \
-    --name myVM1 \
-    --location westeurope \
-    --availability-set myAvailabilitySet \
-    --nics myNic1 \
-    --vnet myVnet \
-    --subnet-name mySubnet \
-    --nsg myNetworkSecurityGroup \
-    --storage-account mystorageaccount \
-    --image UbuntuLTS \
-    --ssh-key-value ~/.ssh/id_rsa.pub \
-    --admin-username ops
-=======
 
 ## Create the Linux VMs
 You've created the network resources to support Internet-accessible VMs. Now let's create those VMs and secure them with an SSH key that doesn't have a password. In this case, we're going to create an Ubuntu VM based on the most recent LTS. We locate that image information by using [az vm image list](/cli/azure/vm/image#list), as described in [finding Azure VM images](virtual-machines-linux-cli-ps-findimage.md?toc=%2fazure%2fvirtual-machines%2flinux%2ftoc.json).
@@ -1194,7 +1031,6 @@
 ```azurecli
   --use-unmanaged-disk \
   --storage-account mystorageaccount
->>>>>>> e8cfaf0d
 ```
 
 Output:
@@ -1250,14 +1086,6 @@
     --vnet myVnet \
     --subnet-name mySubnet \
     --nsg myNetworkSecurityGroup \
-<<<<<<< HEAD
-    --storage-account mystorageaccount \
-    --image UbuntuLTS \
-    --ssh-key-value ~/.ssh/id_rsa.pub \
-    --admin-username ops
-```
-
-=======
     --image UbuntuLTS \
     --ssh-key-value ~/.ssh/id_rsa.pub \
     --admin-username azureuser
@@ -1270,7 +1098,6 @@
   --storage-account mystorageaccount
 ``` 
 
->>>>>>> e8cfaf0d
 At this point, you're running your Ubuntu VMs behind a load balancer in Azure that you can sign into only with your SSH key pair (because passwords are disabled). You can install nginx or httpd, deploy a web app, and see the traffic flow through the load balancer to both of the VMs.
 
 
