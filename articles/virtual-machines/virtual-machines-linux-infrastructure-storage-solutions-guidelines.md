--- conflicted
+++ resolved
@@ -1,9 +1,5 @@
 ---
-<<<<<<< HEAD
-title: Azure Storage Solutions Guidelines | Microsoft Docs
-=======
 title: Storage solutions for Linux VMs in Azure | Microsoft Docs
->>>>>>> e8cfaf0d
 description: Learn about the key design and implementation guidelines for deploying storage solutions in Azure infrastructure services.
 documentationcenter: ''
 services: virtual-machines-linux
