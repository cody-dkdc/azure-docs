<properties
	pageTitle="Deploy and manage VM with templates | Microsoft Azure"
	description="Deploy and manage the most common configurations for Azure virtual machines using Resource Manager templates and Azure CLI."
	services="virtual-machines"
	documentationCenter=""
	authors="squillace"
	manager="timlt"
	editor=""
	tags="azure-resource-manager"/>

<tags
	ms.service="virtual-machines"
	ms.workload="infrastructure-services"
	ms.tgt_pltfrm="na"
	ms.devlang="na"
	ms.topic="article"
<<<<<<< HEAD
	ms.date="09/09/2015"
=======
	ms.date="11/01/2015"
>>>>>>> 08be3281
	ms.author="rasquill"/>

# Deploy and manage virtual machines by using Azure Resource Manager templates and the Azure CLI

<<<<<<< HEAD
This article shows you how to use Azure Resource Manager templates and the Azure CLI to do the following common tasks for deploying and managing Azure virtual machines. For more templates you can use, see [Azure Quickstart templates](http://azure.microsoft.com/documentation/templates/) and [Application frameworks using templates](virtual-machines-app-frameworks.md).

[AZURE.INCLUDE [learn-about-deployment-models](../../includes/learn-about-deployment-models-include.md)] This article covers deploying and managing a VM using templates in the Resource Manager deployment model. You can't use templates in the classic deployment model.


=======
> [AZURE.SELECTOR]
- [Azure PowerShell](virtual-machines-deploy-rmtemplates-powershell.md)
- [Azure CLI](virtual-machines-deploy-rmtemplates-azure-cli.md)

<br> 



This article shows you how to use Azure Resource Manager templates and the Azure CLI to do the following common tasks for deploying and managing Azure virtual machines. For more templates you can use, see [Azure Quickstart templates](http://azure.microsoft.com/documentation/templates/) and [Application frameworks using templates](virtual-machines-app-frameworks.md).

[AZURE.INCLUDE [learn-about-deployment-models](../../includes/learn-about-deployment-models-rm-include.md)] classic deployment model. You can't use templates in the classic deployment model.

>>>>>>> 08be3281
- [Quick-create a virtual machine in Azure](#quick-create-a-vm-in-azure)
- [Deploy a virtual machine in Azure from a template](#deploy-a-vm-in-azure-from-a-template)
- [Create a virtual machine from a custom image](#create-a-custom-vm-image)
- [Deploy a virtual machine that uses a virtual network and a load balancer](#deploy-a-multi-vm-application-that-uses-a-virtual-network-and-an-external-load-balancer)
- [Remove a resource group](#remove-a-resource-group)
- [Show the log for a resource group deployment](#show-the-log-for-a-resource-group-deployment)
- [Display information about a virtual machine](#display-information-about-a-virtual-machine)
- [Connect to a Linux-based virtual machine](#log-on-to-a-linux-based-virtual-machine)
- [Stop a virtual machine](#stop-a-virtual-machine)
- [Start a virtual machine](#start-a-virtual-machine)
- [Attach a data disk](#attach-a-data-disk)

## Getting ready

<<<<<<< HEAD
Before you can use the Azure CLI with Azure resource groups, you need to have the right Azure CLI version and a work or school account.

### Update your Azure CLI version to 0.9.0 or later

Type `azure --version` to see whether you have already installed version 0.9.0 or later.
=======
Before you can use the Azure CLI with Azure resource groups, you need to have the right Azure CLI version and an Azure account. If you don't have the Azure CLI, [install it](xplat-cli-install.md).

### Update your Azure CLI version to 0.9.0 or later

Type `azure --version` to see whether you have already installed version 0.9.0 or later. 
>>>>>>> 08be3281

	azure --version
    0.9.0 (node: 0.10.25)

<<<<<<< HEAD
If your version is not 0.9.0 or later, you need to either [install the Azure CLI](../xplat-cli-install.md) or update by using one of the native installers or through **npm** by typing `npm update -g azure-cli`.
=======
If your version is not 0.9.0 or later, you need to update it by using one of the native installers or through **npm** by typing `npm update -g azure-cli`.
>>>>>>> 08be3281

You can also run Azure CLI as a Docker container by using the following [Docker image](https://registry.hub.docker.com/u/microsoft/azure-cli/). From a Docker host, run the following command:

	docker run -it microsoft/azure-cli

### Set your Azure account and subscription

If you don't already have an Azure subscription but you do have an MSDN subscription, you can activate your [MSDN subscriber benefits](http://azure.microsoft.com/pricing/member-offers/msdn-benefits-details/). Or you can sign up for a [free trial](http://azure.microsoft.com/pricing/free-trial/).

<<<<<<< HEAD
You need to have a work or school account to use Azure resource management templates. If you have one, you can type `azure login` and enter your user name and password, and you should successfully log in.

> [AZURE.NOTE] If you don't have one, you'll see an error message indicating that you need a different type of account. To create one from your current Azure account, see [Creating a work or school identity in Azure Active Directory](resource-group-create-work-id-from-personal.md).
=======
Now [log in to your Azure account interactively](../xplat-cli-connect.md#use-the-log-in-method) by typing `azure login` and following the prompts for an interactive login experience to your Azure account. 

> [AZURE.NOTE] If you have a work or school ID and you know you do not have two-factor authentication enabled, you can **also** use `azure login -u` along with the work or school ID to log in *without* an interactive session. If you don't have a work or school ID, you can [create a work or school id from your personal Microsoft account](resource-group-create-work-id-from-personal.md) to log in the same way.
>>>>>>> 08be3281

Your account may have more than one subscription. You can list your subscriptions by typing `azure account list`, which might look something like this:

    azure account list
    info:    Executing command account list
    data:    Name                              Id                                    Tenant Id                            Current
    data:    --------------------------------  ------------------------------------  ------------------------------------  -------
    data:    Contoso Admin                     xxxxxxxx-xxxx-xxxx-xxxx-xxxxxxxxxxxx  xxxxxxxx-xxxx-xxxx-xxxx-xxxxxxxxxxxx  true
    data:    Fabrikam dev                      xxxxxxxx-xxxx-xxxx-xxxx-xxxxxxxxxxxx  xxxxxxxx-xxxx-xxxx-xxxx-xxxxxxxxxxxx  false  
    data:    Fabrikam test                     xxxxxxxx-xxxx-xxxx-xxxx-xxxxxxxxxxxx  xxxxxxxx-xxxx-xxxx-xxxx-xxxxxxxxxxxx  false  
    data:    Contoso production                xxxxxxxx-xxxx-xxxx-xxxx-xxxxxxxxxxxx  xxxxxxxx-xxxx-xxxx-xxxx-xxxxxxxxxxxx  false  

You can set the current Azure subscription by typing the following. Use the subscription name or the ID that has the resources you want to manage.

	azure account set <subscription name or ID> true



### Switch to the Azure CLI resource group mode

By default, the Azure CLI starts in the service management mode (**asm** mode). Type the following to switch to resource group mode.

	azure config mode arm

<<<<<<< HEAD


> [AZURE.NOTE] You can switch back to the default set of commands by typing `azure config mode asm`.

## Understanding Azure resource templates and resource groups

Most applications are built from a combination of different resource types (such as one or more VMs and storage accounts, a SQL database, a virtual network, or a content delivery network). The default Azure service management API and the Azure portal represented these items by using a service-by-service approach. This approach requires you to deploy and manage the individual services individually (or find other tools that do so), and not as a single logical unit of deployment.

*Azure Resource Manager templates* make it possible for you to deploy and manage these different resources as one logical deployment unit in a declarative fashion. Instead of imperatively telling Azure what to deploy one command after another, you describe your entire deployment in a JSON file -- all of the resources and associated configuration and deployment parameters -- and tell Azure to deploy those resources as one group.

You can then manage the overall life cycle of the group's resources by using Azure CLI resource management commands to:

- Stop, start, or delete all of the resources within the group at once.
- Apply Role-Based Access Control (RBAC) rules to lock down security permissions on them.
- Audit operations.
- Tag resources with additional metadata for better tracking.

You can learn lots more about Azure resource groups and what they can do for you in the [Azure Resource Manager overview](../resource-group-overview.md). If you're interested in authoring templates, see [Authoring Azure Resource Manager templates](../resource-group-authoring-templates.md).

=======
## Understanding Azure resource templates and resource groups

Most applications are built from a combination of different resource types (such as one or more VMs and storage accounts, a SQL database, a virtual network, or a content delivery network). The default Azure service management API and the Azure classic portal represented these items by using a service-by-service approach. This approach requires you to deploy and manage the individual services individually (or find other tools that do so), and not as a single logical unit of deployment.

*Azure Resource Manager templates*, however, make it possible for you to deploy and manage these different resources as one logical deployment unit in a declarative fashion. Instead of imperatively telling Azure what to deploy one command after another, you describe your entire deployment in a JSON file -- all of the resources and associated configuration and deployment parameters -- and tell Azure to deploy those resources as one group.

You can then manage the overall life cycle of the group's resources by using Azure CLI resource management commands to:

- Stop, start, or delete all of the resources within the group at once.
- Apply Role-Based Access Control (RBAC) rules to lock down security permissions on them.
- Audit operations.
- Tag resources with additional metadata for better tracking.

You can learn lots more about Azure resource groups and what they can do for you in the [Azure Resource Manager overview](../resource-group-overview.md). If you're interested in authoring templates, see [Authoring Azure Resource Manager templates](../resource-group-authoring-templates.md).

>>>>>>> 08be3281
## <a id="quick-create-a-vm-in-azure"></a>Task: Quick-create a VM in Azure

Sometimes you know what image you need, and you need a VM from that image right now and you don't care too much about the infrastructure -- maybe you have to test something on a clean VM. That's when you want to use the `azure vm quick-create` command, and pass the arguments necessary to create a VM and its infrastructure.

First, create your resource group.

    azure group create coreos-quick westus
    info:    Executing command group create
    + Getting resource group coreos-quick
    + Creating resource group coreos-quick
    info:    Created resource group coreos-quick
    data:    Id:                  /subscriptions/xxxxxxxx-xxxx-xxxx-xxxx-xxxxxxxxxxxx/resourceGroups/coreos-quick
    data:    Name:                coreos-quick
    data:    Location:            westus
    data:    Provisioning State:  Succeeded
    data:    Tags:
    data:
    info:    group create command OK


Second, you'll need an image. To find an image with the Azure CLI, see [Navigating and selecting Azure virtual machine images with PowerShell and the Azure CLI](resource-groups-vm-searching.md). But for this article, here's a short list of popular images. We'll use CoreOS's Stable image for this quick-create.

> [AZURE.NOTE] For ComputeImageVersion, you can also simply supply 'latest' as the parameter in both the template language and in the Azure CLI. This will allow you to always use the latest and patched version of the image without having to modify your scripts or templates. This is shown below.

| PublisherName                        | Offer                                 | Sku                         | Version |
|:---------------------------------|:-------------------------------------------|:---------------------------------|:--------------------|
| OpenLogic                        | CentOS                                     | 7                                | 7.0.201503          |
| OpenLogic                        | CentOS                                     | 7.1                              | 7.1.201504          |
| CoreOS                           | CoreOS                                     | Beta                             | 647.0.0             |
| CoreOS                           | CoreOS                                     | Stable                           | 633.1.0             |
| MicrosoftDynamicsNAV             | DynamicsNAV                                | 2015                             | 8.0.40459           |
| MicrosoftSharePoint              | MicrosoftSharePointServer                  | 2013                             | 1.0.0               |
| msopentech                       | Oracle-Database-12c-Weblogic-Server-12c    | Standard                         | 1.0.0               |
| msopentech                       | Oracle-Database-12c-Weblogic-Server-12c    | Enterprise                       | 1.0.0               |
| MicrosoftSQLServer               | SQL2014-WS2012R2                           | Enterprise-Optimized-for-DW      | 12.0.2430           |
| MicrosoftSQLServer               | SQL2014-WS2012R2                           | Enterprise-Optimized-for-OLTP    | 12.0.2430           |
| Canonical                        | UbuntuServer                               | 12.04.5-LTS                      | 12.04.201504230     |
| Canonical                        | UbuntuServer                               | 14.04.2-LTS                      | 14.04.201503090     |
| MicrosoftWindowsServer           | WindowsServer                              | 2012-Datacenter                  | 3.0.201503          |
| MicrosoftWindowsServer           | WindowsServer                              | 2012-R2-Datacenter               | 4.0.201503          |
| MicrosoftWindowsServer           | WindowsServer                              | Windows-Server-Technical-Preview | 5.0.201504          |
| MicrosoftWindowsServerEssentials | WindowsServerEssentials                    | WindowsServerEssentials          | 1.0.141204          |
| MicrosoftWindowsServerHPCPack    | WindowsServerHPCPack                       | 2012R2                           | 4.3.4665            |

Just create your VM by entering the `azure vm quick-create` command and being ready for the prompts. It should look something like this:

    azure vm quick-create
    info:    Executing command vm quick-create
    Resource group name: coreos-quick
    Virtual machine name: coreos
    Location name: westus
    Operating system Type [Windows, Linux]: linux
    ImageURN (format: "publisherName:offer:skus:version"): coreos:coreos:stable:latest
    User name: ops
    Password: *********
    Confirm password: *********
    + Looking up the VM "coreos"
    info:    Using the VM Size "Standard_A1"
    info:    The [OS, Data] Disk or image configuration requires storage account
    + Retrieving storage accounts
    info:    Could not find any storage accounts in the region "westus", trying to create new one
    + Creating storage account "cli9fd3fce49e9a9b3d14302" in "westus"
    + Looking up the storage account cli9fd3fce49e9a9b3d14302
    + Looking up the NIC "coreo-westu-1430261891570-nic"
    info:    An nic with given name "coreo-westu-1430261891570-nic" not found, creating a new one
    + Looking up the virtual network "coreo-westu-1430261891570-vnet"
    info:    Preparing to create new virtual network and subnet
    / Creating a new virtual network "coreo-westu-1430261891570-vnet" [address prefix: "10.0.0.0/16"] with subnet "coreo-westu-1430261891570-sne+" [address prefix: "10.0.1.0/24"]
    + Looking up the virtual network "coreo-westu-1430261891570-vnet"
    + Looking up the subnet "coreo-westu-1430261891570-snet" under the virtual network "coreo-westu-1430261891570-vnet"
    info:    Found public ip parameters, trying to setup PublicIP profile
    + Looking up the public ip "coreo-westu-1430261891570-pip"
    info:    PublicIP with given name "coreo-westu-1430261891570-pip" not found, creating a new one
    + Creating public ip "coreo-westu-1430261891570-pip"
    + Looking up the public ip "coreo-westu-1430261891570-pip"
    + Creating NIC "coreo-westu-1430261891570-nic"
    + Looking up the NIC "coreo-westu-1430261891570-nic"
    + Creating VM "coreos"
    + Looking up the VM "coreos"
    + Looking up the NIC "coreo-westu-1430261891570-nic"
    + Looking up the public ip "coreo-westu-1430261891570-pip"
    data:    Id                              :/subscriptions/xxxxxxxx-xxxx-xxxx-xxxx-xxxxxxxxxxxx/resourceGroups/coreos-quick/providers/Microsoft.Compute/virtualMachines/coreos
    data:    ProvisioningState               :Succeeded
    data:    Name                            :coreos
    data:    Location                        :westus
    data:    FQDN                            :coreo-westu-1430261891570-pip.westus.cloudapp.azure.com
    data:    Type                            :Microsoft.Compute/virtualMachines
    data:
    data:    Hardware Profile:
    data:      Size                          :Standard_A1
    data:
    data:    Storage Profile:
    data:      Image reference:
    data:        Publisher                   :coreos
    data:        Offer                       :coreos
    data:        Sku                         :stable
    data:        Version                     :633.1.0
    data:
    data:      OS Disk:
    data:        OSType                      :Linux
    data:        Name                        :cli9fd3fce49e9a9b3d-os-1430261892283
    data:        Caching                     :ReadWrite
    data:        CreateOption                :FromImage
    data:        Vhd:
    data:          Uri                       :https://cli9fd3fce49e9a9b3d14302.blob.core.windows.net/vhds/cli9fd3fce49e9a9b3d-os-1430261892283.vhd
    data:
    data:    OS Profile:
    data:      Computer Name                 :coreos
    data:      User Name                     :ops
    data:      Linux Configuration:
    data:        Disable Password Auth       :false
    data:
    data:    Network Profile:
    data:      Network Interfaces:
    data:        Network Interface #1:
    data:          Id                        :/subscriptions/xxxxxxxx-xxxx-xxxx-xxxx-xxxxxxxxxxxx/resourceGroups/coreos-quick/providers/Microsoft.Network/networkInterfaces/coreo-westu-1430261891570-nic
    data:          Primary                   :true
    data:          MAC Address               :00-0D-3A-30-72-E3
    data:          Provisioning State        :Succeeded
    data:          Name                      :coreo-westu-1430261891570-nic
    data:          Location                  :westus
    data:            Private IP alloc-method :Dynamic
    data:            Private IP address      :10.0.1.4
    data:            Public IP address       :104.40.24.124
    data:            FQDN                    :coreo-westu-1430261891570-pip.westus.cloudapp.azure.com
    info:    vm quick-create command OK

And away you go with your new VM.

## <a id="deploy-a-vm-in-azure-from-a-template"></a>Task: Deploy a VM in Azure from a template

Use the instructions in these sections to deploy a new Azure VM by using a template with the Azure CLI. This template creates a single virtual machine in a new virtual network with a single subnet, and unlike `azure vm quick-create`, enables you to describe what you want precisely and repeat it without errors. Here's what this template creates:

![](./media/virtual-machines-deploy-rmtemplates-azure-cli/new-vm.png)

### Step 1: Examine the JSON file for the template parameters

Here are the contents of the JSON file for the template. (The template is also located in [GitHub](https://raw.githubusercontent.com/Azure/azure-quickstart-templates/master/101-simple-linux-vm/azuredeploy.json).)

Templates are flexible, so the designer may have chosen to give you lots of parameters or chosen to offer only a few by creating a template that is more fixed. In order to collect the information you need to pass the template as parameters, open the template file (this topic has a template inline, below) and examine the **parameters** values.

In this case, the template below will ask for:

- A unique storage account name.
- An admin user name for the VM.
- A password.
- A domain name for the outside world to use.
- An Ubuntu Server version number -- but it will accept only one of a list.

Once you decide on these values, you're ready to create a group for and deploy this template into your Azure subscription.

    {
    "$schema": "https://schema.management.azure.com/schemas/2015-01-01/deploymentTemplate.json#",
    "contentVersion": "1.0.0.0",
    "parameters": {
        "newStorageAccountName": {
        "type": "string",
        "metadata": {
            "description": "Unique DNS name for the storage account where the virtual machine's disks will be placed."
        }
        },
        "adminUsername": {
        "type": "string",
        "metadata": {
            "description": "User name for the virtual machine."
        }
        },
        "adminPassword": {
        "type": "securestring",
        "metadata": {
            "description": "Password for the virtual machine."
        }
        },
        "dnsNameForPublicIP": {
        "type": "string",
        "metadata": {
            "description": "Unique DNS name for the public IP used to access the virtual machine."
        }
        },
        "ubuntuOSVersion": {
        "type": "string",
        "defaultValue": "14.04.2-LTS",
        "allowedValues": [
            "12.04.5-LTS",
            "14.04.2-LTS",
            "15.04"
        ],
        "metadata": {
            "description": "The Ubuntu version for the VM. This will pick a fully patched image of this given Ubuntu version. Allowed values: 12.04.5-LTS, 14.04.2-LTS, 15.04."
        }
        }
    },
    "variables": {
        "location": "West US",
        "imagePublisher": "Canonical",
        "imageOffer": "UbuntuServer",
        "OSDiskName": "osdiskforlinuxsimple",
        "nicName": "myVMNic",
        "addressPrefix": "10.0.0.0/16",
        "subnetName": "Subnet",
        "subnetPrefix": "10.0.0.0/24",
        "storageAccountType": "Standard_LRS",
        "publicIPAddressName": "myPublicIP",
        "publicIPAddressType": "Dynamic",
        "vmStorageAccountContainerName": "vhds",
        "vmName": "MyUbuntuVM",
        "vmSize": "Standard_D1",
        "virtualNetworkName": "MyVNET",
        "vnetID": "[resourceId('Microsoft.Network/virtualNetworks',variables('virtualNetworkName'))]",
        "subnetRef": "[concat(variables('vnetID'),'/subnets/',variables('subnetName'))]"
    },
    "resources": [
        {
        "type": "Microsoft.Storage/storageAccounts",
        "name": "[parameters('newStorageAccountName')]",
        "apiVersion": "2015-05-01-preview",
        "location": "[variables('location')]",
        "properties": {
            "accountType": "[variables('storageAccountType')]"
        }
        },
        {
        "apiVersion": "2015-05-01-preview",
        "type": "Microsoft.Network/publicIPAddresses",
        "name": "[variables('publicIPAddressName')]",
        "location": "[variables('location')]",
        "properties": {
            "publicIPAllocationMethod": "[variables('publicIPAddressType')]",
            "dnsSettings": {
            "domainNameLabel": "[parameters('dnsNameForPublicIP')]"
            }
        }
        },
        {
        "apiVersion": "2015-05-01-preview",
        "type": "Microsoft.Network/virtualNetworks",
        "name": "[variables('virtualNetworkName')]",
        "location": "[variables('location')]",
        "properties": {
            "addressSpace": {
            "addressPrefixes": [
                "[variables('addressPrefix')]"
            ]
            },
            "subnets": [
            {
                "name": "[variables('subnetName')]",
                "properties": {
                "addressPrefix": "[variables('subnetPrefix')]"
                }
            }
            ]
        }
        },
        {
        "apiVersion": "2015-05-01-preview",
        "type": "Microsoft.Network/networkInterfaces",
        "name": "[variables('nicName')]",
        "location": "[variables('location')]",
        "dependsOn": [
            "[concat('Microsoft.Network/publicIPAddresses/', variables('publicIPAddressName'))]",
            "[concat('Microsoft.Network/virtualNetworks/', variables('virtualNetworkName'))]"
        ],
        "properties": {
            "ipConfigurations": [
            {
                "name": "ipconfig1",
                "properties": {
                "privateIPAllocationMethod": "Dynamic",
                "publicIPAddress": {
                    "id": "[resourceId('Microsoft.Network/publicIPAddresses',variables('publicIPAddressName'))]"
                },
                "subnet": {
                    "id": "[variables('subnetRef')]"
                }
                }
            }
            ]
        }
        },
        {
        "apiVersion": "2015-05-01-preview",
        "type": "Microsoft.Compute/virtualMachines",
        "name": "[variables('vmName')]",
        "location": "[variables('location')]",
        "dependsOn": [
            "[concat('Microsoft.Storage/storageAccounts/', parameters('newStorageAccountName'))]",
            "[concat('Microsoft.Network/networkInterfaces/', variables('nicName'))]"
        ],
        "properties": {
            "hardwareProfile": {
            "vmSize": "[variables('vmSize')]"
            },
            "osProfile": {
            "computername": "[variables('vmName')]",
            "adminUsername": "[parameters('adminUsername')]",
            "adminPassword": "[parameters('adminPassword')]"
            },
            "storageProfile": {
            "imageReference": {
                "publisher": "[variables('imagePublisher')]",
                "offer": "[variables('imageOffer')]",
                "sku": "[parameters('ubuntuOSVersion')]",
                "version": "latest"
            },
            "osDisk": {
                "name": "osdisk",
                "vhd": {
                "uri": "[concat('http://',parameters('newStorageAccountName'),'.blob.core.windows.net/',variables('vmStorageAccountContainerName'),'/',variables('OSDiskName'),'.vhd')]"
                },
                "caching": "ReadWrite",
                "createOption": "FromImage"
            }
            },
            "networkProfile": {
            "networkInterfaces": [
                {
                "id": "[resourceId('Microsoft.Network/networkInterfaces',variables('nicName'))]"
                }
            ]
            }
        }
        }
    ]
    }


### Step 2: Create the virtual machine by using the template

Once you have your parameter values ready, you must create a resource group for your template deployment and then deploy the template.

To create the resource group, type `azure group create <group name> <location>` with the name of the group you want and the datacenter location into which you want to deploy. This happens quickly:

    azure group create myResourceGroup westus
    info:    Executing command group create
    + Getting resource group myResourceGroup
    + Creating resource group myResourceGroup
    info:    Created resource group myResourceGroup
    data:    Id:                  /subscriptions/xxxxxxxx-xxxx-xxxx-xxxx-xxxxxxxxxxxx/resourceGroups/myResourceGroup
    data:    Name:                myResourceGroup
    data:    Location:            westus
    data:    Provisioning State:  Succeeded
    data:    Tags:
    data:
    info:    group create command OK


Now to create the deployment, call `azure group deployment create` and pass:

- The template file (if you saved the above JSON template to a local file).
- A template URI (if you want to point at the file in GitHub or some other web address).
- The resource group into which you want to deploy.
- An optional deployment name.

You will be prompted to supply the values of parameters in the "parameters" section of the JSON file. When you have specified all the parameter values, your deployment will begin.

Here is an example:

    azure group deployment create --template-uri https://raw.githubusercontent.com/Azure/azure-quickstart-templates/master/101-simple-linux-vm/azuredeploy.json myResourceGroup firstDeployment
    info:    Executing command group deployment create
    info:    Supply values for the following parameters
    newStorageAccountName: storageaccount
    adminUsername: ops
    adminPassword: password
    dnsNameForPublicIP: newdomainname

You will receive the following type of information:

    + Initializing template configurations and parameters
    + Creating a deployment
    info:    Created template deployment "firstDeployment"
    + Registering providers
    info:    Registering provider microsoft.storage
    info:    Registering provider microsoft.network
    info:    Registering provider microsoft.compute
    + Waiting for deployment to complete
    data:    DeploymentName     : firstDeployment
    data:    ResourceGroupName  : myResourceGroup
    data:    ProvisioningState  : Succeeded
    data:    Timestamp          : 2015-04-28T07:53:55.1828878Z
    data:    Mode               : Incremental
    data:    TemplateLink       : https://raw.githubusercontent.com/Azure/azure-quickstart-templates/master/101-simple-linux-vm/azuredeploy.json
    data:    ContentVersion     : 1.0.0.0
    data:    Name                   Type          Value
    data:    ---------------------  ------------  -------------
    data:    newStorageAccountName  String        storageaccount
    data:    adminUsername          String        ops
    data:    adminPassword          SecureString  undefined
    data:    dnsNameForPublicIP     String        newdomainname
    data:    ubuntuOSVersion        String        14.10
    info:    group deployment create command OK



## <a id="create-a-custom-vm-image"></a>Task: Create a custom VM image

You've seen the basic usage of templates above, so now we can use similar instructions to create a custom VM from a specific .vhd file in Azure by using a template via the Azure CLI. The difference here is that this template creates a single virtual machine from a specified virtual hard disk (VHD).

### Step 1: Examine the JSON file for the template

Here are the contents of the JSON file for the template that this section uses as an example.

Again, you will need to find the values you want to enter for the parameters that do not have default values. When you run the `azure group deployment create` command, the Azure CLI will prompt you to enter those values.

    {
        "$schema": "http://schema.management.azure.com/schemas/2014-04-01-preview/deploymentTemplate.json",
        "contentVersion": "1.0.0.0",
        "parameters" : {
            "userImageStorageAccountName": {
                "type": "string",
                "defaultValue" : "userImageStorageAccountName"
            },
            "userImageStorageContainerName" : {
                "type" : "string",
                "defaultValue" : "userImageStorageContainerName"
            },
            "userImageVhdName" : {
                "type" : "string",
                "defaultValue" : "userImageVhdName"
            },
            "dnsNameForPublicIP" : {
                "type" : "string",
                "defaultValue": "uniqueDnsNameForPublicIP"
            },
            "adminUserName": {
                "type": "string"
            },
            "adminPassword": {
                "type": "securestring"
            },
            "osType" : {
                "type" : "string",
                "allowedValues" : [
                    "windows",
                    "linux"
                ]
            },
            "subscriptionId":{
                "type" : "string"
            },
            "location": {
                "type": "String",
                "defaultValue" : "West US"
            },
            "vmSize": {
                "type": "string",
                "defaultValue": "Standard_A2"
            },
            "publicIPAddressName": {
                "type": "string",
                "defaultValue" : "myPublicIP"
            },
            "vmName": {
                "type": "string",
                "defaultValue" : "myVM"
            },
            "virtualNetworkName":{
                "type" : "string",
                "defaultValue" : "myVNET"
            },
            "nicName":{
                "type" : "string",
                "defaultValue":"myNIC"
            }
        },
        "variables": {
            "addressPrefix":"10.0.0.0/16",
            "subnet1Name": "Subnet-1",
            "subnet2Name": "Subnet-2",
            "subnet1Prefix" : "10.0.0.0/24",
            "subnet2Prefix" : "10.0.1.0/24",
            "publicIPAddressType" : "Dynamic",
            "vnetID":"[resourceId('Microsoft.Network/virtualNetworks',parameters('virtualNetworkName'))]",
            "subnet1Ref" : "[concat(variables('vnetID'),'/subnets/',variables('subnet1Name'))]",
            "userImageName" : "[concat('http://',parameters('userImageStorageAccountName'),'.blob.core.windows.net/',parameters('userImageStorageContainerName'),'/',parameters('userImageVhdName'))]",
            "osDiskVhdName" : "[concat('http://',parameters('userImageStorageAccountName'),'.blob.core.windows.net/',parameters('userImageStorageContainerName'),'/',parameters('vmName'),'osDisk.vhd')]"
        },
        "resources": [
        {
            "apiVersion": "2014-12-01-preview",
            "type": "Microsoft.Network/publicIPAddresses",
            "name": "[parameters('publicIPAddressName')]",
            "location": "[parameters('location')]",
            "properties": {
                "publicIPAllocationMethod": "[variables('publicIPAddressType')]",
                "dnsSettings": {
                    "domainNameLabel": "[parameters('dnsNameForPublicIP')]"
                }
            }
        },
        {
          "apiVersion": "2014-12-01-preview",
          "type": "Microsoft.Network/virtualNetworks",
          "name": "[parameters('virtualNetworkName')]",
          "location": "[parameters('location')]",
          "properties": {
            "addressSpace": {
              "addressPrefixes": [
                "[variables('addressPrefix')]"
              ]
            },
            "subnets": [
              {
                "name": "[variables('subnet1Name')]",
                "properties" : {
                    "addressPrefix": "[variables('subnet1Prefix')]"
                }
              },
              {
                "name": "[variables('subnet2Name')]",
                "properties" : {
                    "addressPrefix": "[variables('subnet2Prefix')]"
                }
              }
            ]
          }
        },
        {
            "apiVersion": "2014-12-01-preview",
            "type": "Microsoft.Network/networkInterfaces",
            "name": "[parameters('nicName')]",
            "location": "[parameters('location')]",
            "dependsOn": [
                "[concat('Microsoft.Network/publicIPAddresses/', parameters('publicIPAddressName'))]",
                "[concat('Microsoft.Network/virtualNetworks/', parameters('virtualNetworkName'))]"
            ],
            "properties": {
                "ipConfigurations": [
                {
                    "name": "ipconfig1",
                    "properties": {
                        "privateIPAllocationMethod": "Dynamic",
                        "publicIPAddress": {
                            "id": "[resourceId('Microsoft.Network/publicIPAddresses',parameters('publicIPAddressName'))]"
                        },
                        "subnet": {
                            "id": "[variables('subnet1Ref')]"
                        }
                    }
                }
                ]
            }
        },
        {
            "apiVersion": "2014-12-01-preview",
            "type": "Microsoft.Compute/virtualMachines",
            "name": "[parameters('vmName')]",
            "location": "[parameters('location')]",
            "dependsOn": [
                "[concat('Microsoft.Network/networkInterfaces/', parameters('nicName'))]"
            ],
            "properties": {
                "hardwareProfile": {
                    "vmSize": "[parameters('vmSize')]"
                },
                "osProfile": {
                    "computername": "[parameters('vmName')]",
                    "adminUsername": "[parameters('adminUsername')]",
                    "adminPassword": "[parameters('adminPassword')]"
                },
                "storageProfile": {
                    "osDisk" : {
                        "name" : "[concat(parameters('vmName'),'-osDisk')]",
                        "osType" : "[parameters('osType')]",
                        "caching" : "ReadWrite",
                        "image" : {
                            "uri" : "[variables('userImageName')]"
                        },
                        "vhd" : {
                            "uri" : "[variables('osDiskVhdName')]"
                        }
                    }
                },
                "networkProfile": {
                    "networkInterfaces" : [
                    {
                        "id": "[resourceId('Microsoft.Network/networkInterfaces',parameters('nicName'))]"
                    }
                    ]
                }
            }
        }
        ]
    }

### Step 2: Obtain the VHD

Obviously, you'll need a .vhd for this. You can use one you already have in Azure, or you can upload one.

For a Windows-based virtual machine, see [Create and upload a Windows Server VHD to Azure](virtual-machines-create-upload-vhd-windows-server.md).

For a Linux-based virtual machine, see [Creating and uploading a virtual hard disk that contains the Linux operating system](virtual-machines-linux-create-upload-vhd.md).

### Step 3: Create the virtual machine by using the template

Now you're ready to create a new virtual machine based on the .vhd. Create a group to deploy into, by using `azure group create <location>`:

    azure group create myResourceGroupUser eastus
    info:    Executing command group create
    + Getting resource group myResourceGroupUser
    + Creating resource group myResourceGroupUser
    info:    Created resource group myResourceGroupUser
    data:    Id:                  /subscriptions/xxxxxxxx-xxxx-xxxx-xxxx-xxxxxxxxxxxx/resourceGroups/myResourceGroupUser
    data:    Name:                myResourceGroupUser
    data:    Location:            eastus
    data:    Provisioning State:  Succeeded
    data:    Tags:
    data:
    info:    group create command OK

Then create the deployment by using the `--template-uri` option to call in the template directly (or you can use the `--template-file` option to use a file that you have saved locally). Note that because the template has defaults specified, you are prompted for only a few things. If you deploy the template in different places, you may find that some naming collisions occur with the default values (particularly the DNS name you create).

    azure group deployment create \
    > --template-uri https://raw.githubusercontent.com/Azure/azure-quickstart-templates/master/101-vm-from-user-image/azuredeploy.json \
    > myResourceGroup \
    > customVhdDeployment
    info:    Executing command group deployment create
    info:    Supply values for the following parameters
    adminUserName: ops
    adminPassword: password
    osType: linux
    subscriptionId: xxxxxxxx-xxxx-xxxx-xxxx-xxxxxxxxxxxx

Output looks something like the following:

    + Initializing template configurations and parameters
    + Creating a deployment
    info:    Created template deployment "customVhdDeployment"
    + Registering providers
    info:    Registering provider microsoft.network
    info:    Registering provider microsoft.compute
    + Waiting for deployment to complete
    error:   Deployment provisioning state was not successful
    data:    DeploymentName     : customVhdDeployment
    data:    ResourceGroupName  : myResourceGroupUser
    data:    ProvisioningState  : Succeeded
    data:    Timestamp          : 2015-04-28T14:55:48.0963829Z
    data:    Mode               : Incremental
    data:    TemplateLink       : https://raw.githubusercontent.com/Azure/azure-quickstart-templates/master/101-vm-from-user-image/azuredeploy.json
    data:    ContentVersion     : 1.0.0.0
    data:    Name                           Type          Value
    data:    -----------------------------  ------------  ------------------------------------
    data:    userImageStorageAccountName    String        userImageStorageAccountName
    data:    userImageStorageContainerName  String        userImageStorageContainerName
    data:    userImageVhdName               String        userImageVhdName
    data:    dnsNameForPublicIP             String        uniqueDnsNameForPublicIP
    data:    adminUserName                  String        ops
    data:    adminPassword                  SecureString  undefined
    data:    osType                         String        linux
    data:    subscriptionId                 String        xxxxxxxx-xxxx-xxxx-xxxx-xxxxxxxxxxxx
    data:    location                       String        West US
    data:    vmSize                         String        Standard_A2
    data:    publicIPAddressName            String        myPublicIP
    data:    vmName                         String        myVM
    data:    virtualNetworkName             String        myVNET
    data:    nicName                        String        myNIC
    info:    group deployment create command OK


## <a id="deploy-a-multi-vm-application-that-uses-a-virtual-network-and-an-external-load-balancer"></a>Task: Deploy a multi-VM application that uses a virtual network and an external load balancer

This template allows you to create two virtual machines under a load balancer and configure a load-balancing rule on Port 80. This template also deploys a storage account, virtual network, public IP address, availability set, and network interfaces.

![](./media/virtual-machines-deploy-rmtemplates-azure-cli/multivmextlb.png)

Follow these steps to deploy a multi-VM application that uses a virtual network and a load balancer by using a Resource Manager template in the GitHub template repository via Azure PowerShell commands.

### Step 1: Examine the JSON file for the template

Here are the contents of the JSON file for the template. If you want the most recent version, it's located [at the Github repository for templates](https://raw.githubusercontent.com/Azure/azure-quickstart-templates/master/201-2-vms-loadbalancer-lbrules/azuredeploy.json). This topic uses the `--template-uri` switch to call in the template, but you can also use the `--template-file` switch to pass a local version.


    {
        "$schema": "http://schema.management.azure.com/schemas/2014-04-01-preview/deploymentTemplate.json",
        "contentVersion": "1.0.0.0",
        "parameters": {
            "location": {
                "type": "string",
                "metadata": {
                  "description": "Location of resources"
                }
            },
            "storageAccountName": {
                "type": "string",
                "metadata": {
                  "description": "Name of storage account"
                }
            },
            "adminUsername": {
                "type": "string",
                "metadata": {
                  "description": "Admin user name"
                }
            },
            "adminPassword": {
                "type": "securestring",
                "metadata": {
                  "description": "Admin password"
                }
            },
            "dnsNameforLBIP": {
                "type": "string",
                "metadata": {
                  "description": "DNS for load balancer IP"
                }
            },
            "backendPort": {
                "type": "int",
                "defaultValue": 3389,
                "metadata": {
                  "description": "Back-end port"
                }
            },
            "vmNamePrefix": {
                "type": "string",
                "defaultValue": "myVM",
                "metadata": {
                  "description": "Prefix to use for VM names"
                }
            },
            "vmSourceImageName": {
                "type": "string",
                "defaultValue": "a699494373c04fc0bc8f2bb1389d6106__Windows-Server-2012-R2-201412.01-en.us-127GB.vhd"
            },
            "lbName": {
                "type": "string",
                "defaultValue": "myLB",
                "metadata": {
                  "description": "Load balancer name"
                }
            },
            "nicNamePrefix": {
                "type": "string",
                "defaultValue": "nic",
                "metadata": {
                  "description": "Network interface name prefix"
                }
            },
            "publicIPAddressName": {
                "type": "string",
                "defaultValue": "myPublicIP",
                "metadata": {
                  "description": "Public IP name"
                }
            },
            "vnetName": {
                "type": "string",
                "defaultValue": "myVNET",
                "metadata": {
                  "description": "Virtual network name"
                }
            },
            "vmSize": {
                "type": "string",
                "defaultValue": "Standard_A1",
                "metadata": {
                  "description": "Size of the VM"
                }
            }
        },
        "variables": {
            "storageAccountType": "Standard_LRS",
            "vmStorageAccountContainerName": "vhds",
            "availabilitySetName": "myAvSet",
            "addressPrefix": "10.0.0.0/16",
            "subnetName": "Subnet-1",
            "subnetPrefix": "10.0.0.0/24",
            "publicIPAddressType": "Dynamic",
            "vnetID": "[resourceId('Microsoft.Network/virtualNetworks',parameters('vnetName'))]",
            "subnetRef": "[concat(variables('vnetID'),'/subnets/',variables ('subnetName'))]",
            "publicIPAddressID": "[resourceId('Microsoft.Network/publicIPAddresses',parameters('publicIPAddressName'))]",
            "lbID": "[resourceId('Microsoft.Network/loadBalancers',parameters('lbName'))]",
            "numberOfInstances": 2,
            "nicId1": "[resourceId('Microsoft.Network/networkInterfaces',concat(parameters('nicNamePrefix'), 0))]",
            "nicId2": "[resourceId('Microsoft.Network/networkInterfaces',concat(parameters('nicNamePrefix'), 1))]",
            "frontEndIPConfigID": "[concat(variables('lbID'),'/frontendIPConfigurations/LBFE')]",
            "backEndIPConfigID1": "[concat(variables('nicId1'),'/ipConfigurations/ipconfig1')]",
            "backEndIPConfigID2": "[concat(variables('nicId2'),'/ipConfigurations/ipconfig1')]",
            "sourceImageName": "[concat('/', subscription().subscriptionId,'/services/images/',parameters('vmSourceImageName'))]",
            "lbPoolID": "[concat(variables('lbID'),'/backendAddressPools/LBBE')]",
            "lbProbeID": "[concat(variables('lbID'),'/probes/tcpProbe')]"
        },
        "resources": [
            {
                "type": "Microsoft.Storage/storageAccounts",
                "name": "[parameters('storageAccountName')]",
                "apiVersion": "2015-05-01-preview",
                "location": "[parameters('location')]",
                "properties": {
                    "accountType": "[variables('storageAccountType')]"
                }
            },
            {
                "type": "Microsoft.Compute/availabilitySets",
                "name": "[variables('availabilitySetName')]",
                "apiVersion": "2015-05-01-preview",
                "location": "[parameters('location')]",
                "properties": { }
            },
            {
                "apiVersion": "2015-05-01-preview",
                "type": "Microsoft.Network/publicIPAddresses",
                "name": "[parameters('publicIPAddressName')]",
                "location": "[parameters('location')]",
                "properties": {
                    "publicIPAllocationMethod": "[variables('publicIPAddressType')]",
                    "dnsSettings": {
                        "domainNameLabel": "[parameters('dnsNameforLBIP')]"
                    }
                }
            },
            {
                "apiVersion": "2015-05-01-preview",
                "type": "Microsoft.Network/virtualNetworks",
                "name": "[parameters('vnetName')]",
                "location": "[parameters('location')]",
                "properties": {
                    "addressSpace": {
                        "addressPrefixes": [
                            "[variables('addressPrefix')]"
                        ]
                    },
                    "subnets": [
                        {
                            "name": "[variables('subnetName')]",
                            "properties": {
                                "addressPrefix": "[variables('subnetPrefix')]"
                            }
                        }
                    ]
                }
            },
            {
                "apiVersion": "2015-05-01-preview",
                "type": "Microsoft.Network/networkInterfaces",
                "name": "[concat(parameters('nicNamePrefix'), copyindex())]",
                "location": "[parameters('location')]",
                "copy": {
                    "name": "nicLoop",
                    "count": "[variables('numberOfInstances')]"
                },
                "dependsOn": [
                    "[concat('Microsoft.Network/virtualNetworks/', parameters('vnetName'))]"
                ],
                "properties": {
                    "ipConfigurations": [
                        {
                            "name": "ipconfig1",
                            "properties": {
                                "privateIPAllocationMethod": "Dynamic",
                                "subnet": {
                                    "id": "[variables('subnetRef')]"
                                }
                            },
                            "loadBalancerBackendAddressPools": [
                                {
                                    "id": "[concat('Microsoft.Network/loadBalancers/',parameters('lbName'),'/backendAddressPools/LBBE')]"
                                }
                            ],
                            "loadBalancerInboundNatRules": [
                                {
                                    "id": "[concat('Microsoft.Network/loadBalancers/',parameters('lbName'),'/inboundNatRule/RDP-VM', copyindex())]"
                                }
                            ]


                        }
                    ]

                }
            },
            {
                "apiVersion": "2015-05-01-preview",
                "name": "[parameters('lbName')]",
                "type": "Microsoft.Network/loadBalancers",
                "location": "[parameters('location')]",
                "dependsOn": [
                    "nicLoop",
                    "[concat('Microsoft.Network/publicIPAddresses/', parameters('publicIPAddressName'))]"
                ],
                "properties": {
                    "frontendIPConfigurations": [
                        {
                            "name": "LBFE",
                            "properties": {
                                "publicIPAddress": {
                                    "id": "[variables('publicIPAddressID')]"
                                }
                            }
                        }
                    ],
                    "backendAddressPools": [
                        {
                            "name": "LBBE"

                        }
                    ],
                    "inboundNatRules": [
                        {
                            "name": "RDP-VM1",
                            "properties": {
                                "frontendIPConfiguration":
                                    {
                                        "id": "[variables('frontEndIPConfigID')]"
                                    },
                                "protocol": "tcp",
                                "frontendPort": 50001,
                                "backendPort": 3389,
                                "enableFloatingIP": false
                            }
                        },
                        {
                            "name": "RDP-VM2",
                            "properties": {
                                "frontendIPConfiguration":
                                    {
                                        "id": "[variables('frontEndIPConfigID')]"
                                    },
                                "protocol": "tcp",
                                "frontendPort": 50002,
                                "backendPort": 3389,
                                "enableFloatingIP": false
                            }
                        }
                    ],
                    "loadBalancingRules": [
                        {
                            "name": "LBRule",
                            "properties": {
                                "frontendIPConfiguration": {
                                    "id": "[variables('frontEndIPConfigID')]"
                                },
                                "backendAddressPool": {
                                    "id": "[variables('lbPoolID')]"
                                },
                                "protocol": "tcp",
                                "frontendPort": 80,
                                "backendPort": 80,
                                "enableFloatingIP": false,
                                "idleTimeoutInMinutes": 5,
                                "probe": {
                                    "id": "[variables('lbProbeID')]"
                                }
                            }
                        }
                    ],
                    "probes": [
                        {
                            "name": "tcpProbe",
                            "properties": {
                                "protocol": "tcp",
                                "port": 80,
                                "intervalInSeconds": "5",
                                "numberOfProbes": "2"
                            }
                        }
                    ]
                }
            },
            {
                "apiVersion": "2015-05-01-preview",
                "type": "Microsoft.Compute/virtualMachines",
                "name": "[concat(parameters('vmNamePrefix'), copyindex())]",
                "copy": {
                    "name": "virtualMachineLoop",
                    "count": "[variables('numberOfInstances')]"
                },
                "location": "[parameters('location')]",
                "dependsOn": [
                    "[concat('Microsoft.Storage/storageAccounts/', parameters('storageAccountName'))]",
                    "[concat('Microsoft.Network/networkInterfaces/', parameters('nicNamePrefix'), copyindex())]",
                    "[concat('Microsoft.Compute/availabilitySets/', variables('availabilitySetName'))]"
                ],
                "properties": {
                    "availabilitySet": {
                        "id": "[resourceId('Microsoft.Compute/availabilitySets',variables('availabilitySetName'))]"
                    },
                    "hardwareProfile": {
                        "vmSize": "[parameters('vmSize')]"
                    },
                    "osProfile": {
                        "computername": "[concat(parameters('vmNamePrefix'), copyIndex())]",
                        "adminUsername": "[parameters('adminUsername')]",
                        "adminPassword": "[parameters('adminPassword')]"
                    },
                    "storageProfile": {
                        "sourceImage": {
                            "id": "[variables('sourceImageName')]"
                        },
                        "destinationVhdsContainer": "[concat('http://',parameters('storageAccountName'),'.blob.core.windows.net/',variables('vmStorageAccountContainerName'),'/')]"
                    },
                    "networkProfile": {
                        "networkInterfaces": [
                            {
                                "id": "[resourceId('Microsoft.Network/networkInterfaces',concat(parameters('nicNamePrefix'),copyindex()))]"
                            }
                        ]
                    }
                }
            }
        ]
    }

### Step 2: Create the deployment by using the template

Create a resource group for the template by using `azure group create <location>`. Then, create a deployment into that resource group by using `azure group deployment create` and passing the resource group, passing a deployment name, and answering the prompts for parameters in the template that did not have default values.


    azure group create lbgroup westus
    info:    Executing command group create
    + Getting resource group lbgroup
    + Creating resource group lbgroup
    info:    Created resource group lbgroup
    data:    Id:                  /subscriptions/xxxxxxxx-xxxx-xxxx-xxxx-xxxxxxxxxxxx/resourceGroups/lbgroup
    data:    Name:                lbgroup
    data:    Location:            westus
    data:    Provisioning State:  Succeeded
    data:    Tags:
    data:
    info:    group create command OK


Now use the `azure group deployment create` command and the `--template-uri` option to deploy the template. Be ready with your parameter values when it prompts you, as shown below.

    azure group deployment create \
    > --template-uri https://raw.githubusercontent.com/Azure/azure-quickstart-templates/master/201-2-vms-loadbalancer-lbrules/azuredeploy.json \
    > lbgroup \
    > newdeployment
    info:    Executing command group deployment create
    info:    Supply values for the following parameters
    location: westus
    newStorageAccountName: storagename
    adminUsername: ops
    adminPassword: password
    dnsNameforLBIP: lbdomainname
    + Initializing template configurations and parameters
    + Creating a deployment
    info:    Created template deployment "newdeployment"
    + Registering providers
    info:    Registering provider microsoft.storage
    info:    Registering provider microsoft.compute
    info:    Registering provider microsoft.network
    + Waiting for deployment to complete
    data:    DeploymentName     : newdeployment
    data:    ResourceGroupName  : lbgroup
    data:    ProvisioningState  : Succeeded
    data:    Timestamp          : 2015-04-28T20:58:40.1678876Z
    data:    Mode               : Incremental
    data:    TemplateLink       : https://raw.githubusercontent.com/Azure/azure-quickstart-templates/master/201-2-vms-loadbalancer-lbrules/azuredeploy.json
    data:    ContentVersion     : 1.0.0.0
    data:    Name                   Type          Value
    data:    ---------------------  ------------  ----------------------
    data:    location               String        westus
    data:    newStorageAccountName  String        storagename
    data:    adminUsername          String        ops
    data:    adminPassword          SecureString  undefined
    data:    dnsNameforLBIP         String        lbdomainname
    data:    backendPort            Int           3389
    data:    vmNamePrefix           String        myVM
    data:    imagePublisher         String        MicrosoftWindowsServer
    data:    imageOffer             String        WindowsServer
    data:    imageSKU               String        2012-R2-Datacenter
    data:    lbName                 String        myLB
    data:    nicNamePrefix          String        nic
    data:    publicIPAddressName    String        myPublicIP
    data:    vnetName               String        myVNET
    data:    vmSize                 String        Standard_A1
    info:    group deployment create command OK

Note that this template deploys a Windows Server image; however, it could easily be replaced by any Linux image. Want to create a Docker cluster with multiple swarm managers? [You can do it](http://azure.microsoft.com/documentation/templates/docker-swarm-cluster/).

## <a id="remove-a-resource-group"></a>Task: Remove a resource group

Remember that you can redeploy to a resource group, but if you are done with one, you can delete it by using `azure group delete <group name>`.

    azure group delete myResourceGroup
    info:    Executing command group delete
    Delete resource group myResourceGroup? [y/n] y
    + Deleting resource group myResourceGroup
    info:    group delete command OK

## <a id="show-the-log-for-a-resource-group-deployment"></a>Task: Show the log for a resource group deployment
<<<<<<< HEAD

This one is common while you're creating or using templates. The call to display the deployment logs for a group is `azure group log show <groupname>`, which displays quite a bit of information that's useful for understanding why something happened -- or didn't. (For more information on troubleshooting your deployments, as well as other information about issues, see [Troubleshooting resource group deployments in Azure](resource-group-deploy-debug.md).)

To target specific failures, for example, you might use tools like **jq** to query things a bit more precisely, such as which individual failures you need to correct. The following example uses **jq** to parse a deployment log for **lbgroup**, looking for failures.

    azure group log show lbgroup -l --json | jq '.[] | select(.status.value == "Failed") | .properties'

=======

This one is common while you're creating or using templates. The call to display the deployment logs for a group is `azure group log show <groupname>`, which displays quite a bit of information that's useful for understanding why something happened -- or didn't. (For more information on troubleshooting your deployments, as well as other information about issues, see [Troubleshooting resource group deployments in Azure](resource-group-deploy-debug.md).)

To target specific failures, for example, you might use tools like **jq** to query things a bit more precisely, such as which individual failures you need to correct. The following example uses **jq** to parse a deployment log for **lbgroup**, looking for failures.

    azure group log show lbgroup -l --json | jq '.[] | select(.status.value == "Failed") | .properties'

>>>>>>> 08be3281
You can discover very quickly what went wrong, fix, and retry. In the following case, the template had been creating two VMs at the same time, which created a lock on the .vhd. (After we modified the template, the deployment succeeded quickly.)

    {
      "statusCode": "Conflict",
      "statusMessage": "{\"status\":\"Failed\",\"error\":{\"code\":\"ResourceDeploymentFailure\",\"message\":\"The resource operation completed with terminal provisioning state 'Failed'.\",\"details\":[{\"code\":\"AcquireDiskLeaseFailed\",\"message\":\"Failed to acquire lease while creating disk 'osdisk' using blob with URI http://storage.blob.core.windows.net/vhds/osdisk.vhd.\"}]}}"
    }


## <a id="display-information-about-a-virtual-machine"></a>Task: Display information about a virtual machine

You can see information about specific VMs in your resource group by using the `azure vm show <groupname> <vmname> command`. If you have more than one VM in your group, you might first need to list the VMs in a group by using `azure vm list <groupname>`.

    azure vm list zoo
    info:    Executing command vm list
    + Getting virtual machines
    data:    Name   ProvisioningState  Location  Size
    data:    -----  -----------------  --------  -----------
    data:    myVM0  Succeeded          westus    Standard_A1
    data:    myVM1  Failed             westus    Standard_A1

And then, looking up myVM1:

    azure vm show zoo myVM1
    info:    Executing command vm show
    + Looking up the VM "myVM1"
    + Looking up the NIC "nic1"
    data:    Id                              :/subscriptions/xxxxxxxx-xxxx-xxxx-xxxx-xxxxxxxxxxxx/resourceGroups/zoo/providers/Microsoft.Compute/virtualMachines/myVM1
    data:    ProvisioningState               :Failed
    data:    Name                            :myVM1
    data:    Location                        :westus
    data:    Type                            :Microsoft.Compute/virtualMachines
    data:
    data:    Hardware Profile:
    data:      Size                          :Standard_A1
    data:
    data:    Storage Profile:
    data:      Image reference:
    data:        Publisher                   :MicrosoftWindowsServer
    data:        Offer                       :WindowsServer
    data:        Sku                         :2012-R2-Datacenter
    data:        Version                     :latest
    data:
    data:      OS Disk:
    data:        OSType                      :Windows
    data:        Name                        :osdisk
    data:        Caching                     :ReadWrite
    data:        CreateOption                :FromImage
    data:        Vhd:
    data:          Uri                       :http://zoostorageralph.blob.core.windows.net/vhds/osdisk.vhd
    data:
    data:    OS Profile:
    data:      Computer Name                 :myVM1
    data:      User Name                     :ops
    data:      Windows Configuration:
    data:        Provision VM Agent          :true
    data:        Enable automatic updates    :true
    data:
    data:    Network Profile:
    data:      Network Interfaces:
    data:        Network Interface #1:
    data:          Id                        :/subscriptions/xxxxxxxx-xxxx-xxxx-xxxx-xxxxxxxxxxxx/resourceGroups/zoo/providers/Microsoft.Network/networkInterfaces/nic1
    data:          Primary                   :false
    data:          Provisioning State        :Succeeded
    data:          Name                      :nic1
    data:          Location                  :westus
    data:            Private IP alloc-method :Dynamic
    data:            Private IP address      :10.0.0.5
    data:
    data:    AvailabilitySet:
    data:      Id                            :/subscriptions/xxxxxxxx-xxxx-xxxx-xxxx-xxxxxxxxxxxx/resourceGroups/zoo/providers/Microsoft.Compute/availabilitySets/MYAVSET
    info:    vm show command OK


> [AZURE.NOTE] If you want to programmatically store and manipulate the output of your console commands, you may want to use a JSON parsing tool such as **[jq](https://github.com/stedolan/jq)** or **[jsawk](https://github.com/micha/jsawk)**, or language libraries that are good for the task.
<<<<<<< HEAD

## <a id="log-on-to-a-linux-based-virtual-machine"></a>Task: Log on to a Linux-based virtual machine

Typically Linux machines are connected to through SSH. For more information, see [How to use SSH with Linux on Azure](virtual-machines-linux-use-ssh-key.md).

=======

## <a id="log-on-to-a-linux-based-virtual-machine"></a>Task: Log on to a Linux-based virtual machine

Typically Linux machines are connected to through SSH. For more information, see [How to use SSH with Linux on Azure](virtual-machines-linux-use-ssh-key.md).

>>>>>>> 08be3281
## <a id="stop-a-virtual-machine"></a>Task: Stop a VM

Run this command:

    azure vm stop <group name> <virtual machine name>

>[AZURE.IMPORTANT] Use this parameter to keep the virtual IP (VIP) of the vnet in case it's the last VM in that vnet. <br><br> If you use the `StayProvisioned` parameter, you'll still be billed for the VM.

## <a id="start-a-virtual-machine"></a>Task: Start a VM

Run this command:

    azure vm start <group name> <virtual machine name>

## <a id="attach-a-data-disk"></a>Task: Attach a data disk

You'll also need to decide whether to attach a new disk or one that contains data. For a new disk, the command creates the .vhd file and attaches it in the same command.

To attach a new disk, run this command:

     azure vm disk attach-new <resource-group> <vm-name> <size-in-gb>

To attach an existing data disk, run this command:

    azure vm disk attach <resource-group> <vm-name> [vhd-url]

Then you'll need to mount the disk, as you normally would in Linux (or in Windows).


## Next steps

For far more examples of Azure CLI usage with the **arm** mode, see [Using the Azure CLI for Mac, Linux, and Windows with Azure Resource Manager](xplat-cli-azure-resource-manager.md). To learn more about Azure resources and their concepts, see [Azure Resource Manager overview](../resource-group-overview.md).

For more templates you can use, see [Azure Quickstart templates](http://azure.microsoft.com/documentation/templates/) and [Application frameworks using templates](virtual-machines-app-frameworks.md).<|MERGE_RESOLUTION|>--- conflicted
+++ resolved
@@ -14,22 +14,11 @@
 	ms.tgt_pltfrm="na"
 	ms.devlang="na"
 	ms.topic="article"
-<<<<<<< HEAD
-	ms.date="09/09/2015"
-=======
 	ms.date="11/01/2015"
->>>>>>> 08be3281
 	ms.author="rasquill"/>
 
 # Deploy and manage virtual machines by using Azure Resource Manager templates and the Azure CLI
 
-<<<<<<< HEAD
-This article shows you how to use Azure Resource Manager templates and the Azure CLI to do the following common tasks for deploying and managing Azure virtual machines. For more templates you can use, see [Azure Quickstart templates](http://azure.microsoft.com/documentation/templates/) and [Application frameworks using templates](virtual-machines-app-frameworks.md).
-
-[AZURE.INCLUDE [learn-about-deployment-models](../../includes/learn-about-deployment-models-include.md)] This article covers deploying and managing a VM using templates in the Resource Manager deployment model. You can't use templates in the classic deployment model.
-
-
-=======
 > [AZURE.SELECTOR]
 - [Azure PowerShell](virtual-machines-deploy-rmtemplates-powershell.md)
 - [Azure CLI](virtual-machines-deploy-rmtemplates-azure-cli.md)
@@ -42,7 +31,6 @@
 
 [AZURE.INCLUDE [learn-about-deployment-models](../../includes/learn-about-deployment-models-rm-include.md)] classic deployment model. You can't use templates in the classic deployment model.
 
->>>>>>> 08be3281
 - [Quick-create a virtual machine in Azure](#quick-create-a-vm-in-azure)
 - [Deploy a virtual machine in Azure from a template](#deploy-a-vm-in-azure-from-a-template)
 - [Create a virtual machine from a custom image](#create-a-custom-vm-image)
@@ -57,28 +45,16 @@
 
 ## Getting ready
 
-<<<<<<< HEAD
-Before you can use the Azure CLI with Azure resource groups, you need to have the right Azure CLI version and a work or school account.
+Before you can use the Azure CLI with Azure resource groups, you need to have the right Azure CLI version and an Azure account. If you don't have the Azure CLI, [install it](xplat-cli-install.md).
 
 ### Update your Azure CLI version to 0.9.0 or later
 
-Type `azure --version` to see whether you have already installed version 0.9.0 or later.
-=======
-Before you can use the Azure CLI with Azure resource groups, you need to have the right Azure CLI version and an Azure account. If you don't have the Azure CLI, [install it](xplat-cli-install.md).
-
-### Update your Azure CLI version to 0.9.0 or later
-
 Type `azure --version` to see whether you have already installed version 0.9.0 or later. 
->>>>>>> 08be3281
 
 	azure --version
     0.9.0 (node: 0.10.25)
 
-<<<<<<< HEAD
-If your version is not 0.9.0 or later, you need to either [install the Azure CLI](../xplat-cli-install.md) or update by using one of the native installers or through **npm** by typing `npm update -g azure-cli`.
-=======
 If your version is not 0.9.0 or later, you need to update it by using one of the native installers or through **npm** by typing `npm update -g azure-cli`.
->>>>>>> 08be3281
 
 You can also run Azure CLI as a Docker container by using the following [Docker image](https://registry.hub.docker.com/u/microsoft/azure-cli/). From a Docker host, run the following command:
 
@@ -88,15 +64,9 @@
 
 If you don't already have an Azure subscription but you do have an MSDN subscription, you can activate your [MSDN subscriber benefits](http://azure.microsoft.com/pricing/member-offers/msdn-benefits-details/). Or you can sign up for a [free trial](http://azure.microsoft.com/pricing/free-trial/).
 
-<<<<<<< HEAD
-You need to have a work or school account to use Azure resource management templates. If you have one, you can type `azure login` and enter your user name and password, and you should successfully log in.
-
-> [AZURE.NOTE] If you don't have one, you'll see an error message indicating that you need a different type of account. To create one from your current Azure account, see [Creating a work or school identity in Azure Active Directory](resource-group-create-work-id-from-personal.md).
-=======
 Now [log in to your Azure account interactively](../xplat-cli-connect.md#use-the-log-in-method) by typing `azure login` and following the prompts for an interactive login experience to your Azure account. 
 
 > [AZURE.NOTE] If you have a work or school ID and you know you do not have two-factor authentication enabled, you can **also** use `azure login -u` along with the work or school ID to log in *without* an interactive session. If you don't have a work or school ID, you can [create a work or school id from your personal Microsoft account](resource-group-create-work-id-from-personal.md) to log in the same way.
->>>>>>> 08be3281
 
 Your account may have more than one subscription. You can list your subscriptions by typing `azure account list`, which might look something like this:
 
@@ -121,16 +91,11 @@
 
 	azure config mode arm
 
-<<<<<<< HEAD
-
-
-> [AZURE.NOTE] You can switch back to the default set of commands by typing `azure config mode asm`.
-
 ## Understanding Azure resource templates and resource groups
 
-Most applications are built from a combination of different resource types (such as one or more VMs and storage accounts, a SQL database, a virtual network, or a content delivery network). The default Azure service management API and the Azure portal represented these items by using a service-by-service approach. This approach requires you to deploy and manage the individual services individually (or find other tools that do so), and not as a single logical unit of deployment.
-
-*Azure Resource Manager templates* make it possible for you to deploy and manage these different resources as one logical deployment unit in a declarative fashion. Instead of imperatively telling Azure what to deploy one command after another, you describe your entire deployment in a JSON file -- all of the resources and associated configuration and deployment parameters -- and tell Azure to deploy those resources as one group.
+Most applications are built from a combination of different resource types (such as one or more VMs and storage accounts, a SQL database, a virtual network, or a content delivery network). The default Azure service management API and the Azure classic portal represented these items by using a service-by-service approach. This approach requires you to deploy and manage the individual services individually (or find other tools that do so), and not as a single logical unit of deployment.
+
+*Azure Resource Manager templates*, however, make it possible for you to deploy and manage these different resources as one logical deployment unit in a declarative fashion. Instead of imperatively telling Azure what to deploy one command after another, you describe your entire deployment in a JSON file -- all of the resources and associated configuration and deployment parameters -- and tell Azure to deploy those resources as one group.
 
 You can then manage the overall life cycle of the group's resources by using Azure CLI resource management commands to:
 
@@ -141,23 +106,6 @@
 
 You can learn lots more about Azure resource groups and what they can do for you in the [Azure Resource Manager overview](../resource-group-overview.md). If you're interested in authoring templates, see [Authoring Azure Resource Manager templates](../resource-group-authoring-templates.md).
 
-=======
-## Understanding Azure resource templates and resource groups
-
-Most applications are built from a combination of different resource types (such as one or more VMs and storage accounts, a SQL database, a virtual network, or a content delivery network). The default Azure service management API and the Azure classic portal represented these items by using a service-by-service approach. This approach requires you to deploy and manage the individual services individually (or find other tools that do so), and not as a single logical unit of deployment.
-
-*Azure Resource Manager templates*, however, make it possible for you to deploy and manage these different resources as one logical deployment unit in a declarative fashion. Instead of imperatively telling Azure what to deploy one command after another, you describe your entire deployment in a JSON file -- all of the resources and associated configuration and deployment parameters -- and tell Azure to deploy those resources as one group.
-
-You can then manage the overall life cycle of the group's resources by using Azure CLI resource management commands to:
-
-- Stop, start, or delete all of the resources within the group at once.
-- Apply Role-Based Access Control (RBAC) rules to lock down security permissions on them.
-- Audit operations.
-- Tag resources with additional metadata for better tracking.
-
-You can learn lots more about Azure resource groups and what they can do for you in the [Azure Resource Manager overview](../resource-group-overview.md). If you're interested in authoring templates, see [Authoring Azure Resource Manager templates](../resource-group-authoring-templates.md).
-
->>>>>>> 08be3281
 ## <a id="quick-create-a-vm-in-azure"></a>Task: Quick-create a VM in Azure
 
 Sometimes you know what image you need, and you need a VM from that image right now and you don't care too much about the infrastructure -- maybe you have to test something on a clean VM. That's when you want to use the `azure vm quick-create` command, and pass the arguments necessary to create a VM and its infrastructure.
@@ -1240,7 +1188,6 @@
     info:    group delete command OK
 
 ## <a id="show-the-log-for-a-resource-group-deployment"></a>Task: Show the log for a resource group deployment
-<<<<<<< HEAD
 
 This one is common while you're creating or using templates. The call to display the deployment logs for a group is `azure group log show <groupname>`, which displays quite a bit of information that's useful for understanding why something happened -- or didn't. (For more information on troubleshooting your deployments, as well as other information about issues, see [Troubleshooting resource group deployments in Azure](resource-group-deploy-debug.md).)
 
@@ -1248,15 +1195,6 @@
 
     azure group log show lbgroup -l --json | jq '.[] | select(.status.value == "Failed") | .properties'
 
-=======
-
-This one is common while you're creating or using templates. The call to display the deployment logs for a group is `azure group log show <groupname>`, which displays quite a bit of information that's useful for understanding why something happened -- or didn't. (For more information on troubleshooting your deployments, as well as other information about issues, see [Troubleshooting resource group deployments in Azure](resource-group-deploy-debug.md).)
-
-To target specific failures, for example, you might use tools like **jq** to query things a bit more precisely, such as which individual failures you need to correct. The following example uses **jq** to parse a deployment log for **lbgroup**, looking for failures.
-
-    azure group log show lbgroup -l --json | jq '.[] | select(.status.value == "Failed") | .properties'
-
->>>>>>> 08be3281
 You can discover very quickly what went wrong, fix, and retry. In the following case, the template had been creating two VMs at the same time, which created a lock on the .vhd. (After we modified the template, the deployment succeeded quickly.)
 
     {
@@ -1331,19 +1269,11 @@
 
 
 > [AZURE.NOTE] If you want to programmatically store and manipulate the output of your console commands, you may want to use a JSON parsing tool such as **[jq](https://github.com/stedolan/jq)** or **[jsawk](https://github.com/micha/jsawk)**, or language libraries that are good for the task.
-<<<<<<< HEAD
 
 ## <a id="log-on-to-a-linux-based-virtual-machine"></a>Task: Log on to a Linux-based virtual machine
 
 Typically Linux machines are connected to through SSH. For more information, see [How to use SSH with Linux on Azure](virtual-machines-linux-use-ssh-key.md).
 
-=======
-
-## <a id="log-on-to-a-linux-based-virtual-machine"></a>Task: Log on to a Linux-based virtual machine
-
-Typically Linux machines are connected to through SSH. For more information, see [How to use SSH with Linux on Azure](virtual-machines-linux-use-ssh-key.md).
-
->>>>>>> 08be3281
 ## <a id="stop-a-virtual-machine"></a>Task: Stop a VM
 
 Run this command:
