--- conflicted
+++ resolved
@@ -1,9 +1,5 @@
 <properties
-<<<<<<< HEAD
-	pageTitle="Create a VM with ARM template | Microsoft Azure"
-=======
 	pageTitle="Create a VM with a template | Microsoft Azure"
->>>>>>> 08be3281
 	description="Use a Resource Manager template and Azure PowerShell to create a new Windows virtual machine."
 	services="virtual-machines"
 	documentationCenter=""
@@ -23,12 +19,8 @@
 
 # Create a Windows virtual machine with a Resource Manager template and PowerShell
 
-<<<<<<< HEAD
-[AZURE.INCLUDE [learn-about-deployment-models](../../includes/learn-about-deployment-models-include.md)] This article covers creating a resource with the Resource Manager deployment model. You can't create this resource with the classic deployment model.
-=======
 [AZURE.INCLUDE [learn-about-deployment-models](../../includes/learn-about-deployment-models-rm-include.md)] classic deployment model.
 
->>>>>>> 08be3281
 
 You can easily create a new Windows-based Azure virtual machine (VM) using a Resource Manager template with Azure PowerShell. This template creates a single virtual machine running Windows in a new virtual network with a single subnet in a new resource group.
 
