<properties
 pageTitle="Azure VM agent and extensions | Microsoft Azure"
 description="Gives an overview of the agent and extensions, and how to install the agent, using the classic deployment model."
 services="virtual-machines"
 documentationCenter=""
 authors="squillace"
 manager="timlt"
 editor=""
 tags="azure-service-management"/>

<tags
 ms.service="virtual-machines"
 ms.devlang="na"
 ms.topic="article"
 ms.tgt_pltfrm="vm-multiple"
 ms.workload="infrastructure-services"
 ms.date="09/22/2015"
 ms.author="rasquill"/>

#About the virtual machine agent and extensions
<<<<<<< HEAD
The Azure Virtual Machine Agent (VM Agent) is used to install, configure, manage and run Azure Virtual Machine Extensions (VM Extensions). VM Extensions provide dynamic features that Microsoft and other third parties provide. The agent and extensions are added primarily through the Management Portal, but you can also use the [Powershell](../install-configure-powershell.md) cmdlets or the [Azure CLI](xplat-install.md) to add and configure either when you create a VM or with existing VMs. 

> [AZURE.NOTE] This topic discusses PowerShell and the Azure CLI, but refers to deployment calls that are for the classic deployment model and not the Resource Manager deployment model. For [Azure Compute, Network & Storage Providers under the Azure Resource Manager](virtual-machines-azurerm-versus-azuresm.md) for more information about deployment models. 
=======

The Azure Virtual Machine Agent (VM Agent) is used to install, configure, manage and run Azure Virtual Machine Extensions (VM Extensions). VM Extensions provide dynamic features that Microsoft and other third parties provide. The agent and extensions are added primarily through the Management Portal, but you can also use the [Powershell](../install-configure-powershell.md) cmdlets or the [Azure CLI](xplat-install.md) to add and configure either when you create a VM or with existing VMs.

[AZURE.INCLUDE [learn-about-deployment-models](../../includes/learn-about-deployment-models-classic-include.md)] Resource Manager model.

>>>>>>> 08be3281


VM extensions can help you:

-   Modify security and identity features, such as resetting account values and using antimalware
-   Start, stop, or configure monitoring and diagnostics
-   Reset or install connectivity features, such as RDP and SSH
-   Diagnose, monitor, and manage your VMs

There are many other features as well; new VM Extension features are released regularly. This article describes the Azure VM Agents for Windows and Linux, and how they support VM Extension functionality. For a listing of VM Extensions by feature category, see [Azure VM Extensions and Features](virtual-machines-extensions-features.md).

##Azure VM Agents for Windows and Linux

The Azure Virtual Machines Agent (VM Agent) is a secured, light-weight process that installs, configures, and removes VM extensions on instances of Azure Virtual Machines from the Image Gallery and on custom VM instances if they have the VM Agent installed. The VM Agent acts as the secure local control service for your Azure VM. The extensions that the agent loads provide specific features to increase your productivity using the instance.

There are two Azure VM Agents, one for Windows VMs and one for Linux VMs. By default, the VM Agent is automatically installed when you create a VM from the Image Gallery, but you can also install the VM agent after the instance is created or install it in a custom VM image that you then upload yourself.

>[AZURE.IMPORTANT] These VM agents are very light-weight, services that enable secured administration of virtual machine instances. There might be cases in which you do not want the VM Agent. If so, be sure to create VMs that do not have the VM Agent installed. Although the VM Agent can be removed physically, the behavior of any VM Extensions on the instance is undefined. As a result, removing the VM agent once it is installed is not supported at this time.

The VM Agent is enabled in the following situations:

-   When you create an instance of a Virtual Machine by using the **Quick Create** method in the Management Portal, or by using the **Custom Create** method in the Management Portal and making sure that the **Install the VM Agent** checkbox is selected (as shown in the image below). For more information, see [How to Create a Custom Virtual Machine](virtual-machines-create-custom.md).

    ![VM Agent Checkbox](./media/virtual-machines-extensions-agent-about/IC719409.png "VM Agent Checkbox")

-   When you create an instance of a Virtual Machine by using the [New-AzureVM](https://msdn.microsoft.com/library/azure/dn495254.aspx) or the [New-AzureQuickVM](https://msdn.microsoft.com/library/azure/dn495183.aspx) cmdlet. You can create a VM without the VM Agent installed by adding the **–DisableGuestAgent** parameter to the [Add-AzureProvisioningConfig](https://msdn.microsoft.com/library/azure/dn495299.aspx) cmdlet.

-   By manually downloading and installing the VM Agent (either the Windows or Linux version) on an existing VM instance and then setting the **ProvisionGuestAgent** value to **true** using Powershell or a REST call. (If you do not set this value after manually installing the VM Agent, the addition of the VM Agent is not detected properly.) The following code example shows how to do this using PowerShell where the `$svc` and `$name` arguments have already been determined.

        $vm = Get-AzureVM –serviceName $svc –Name $name
        $vm.VM.ProvisionGuestAgent = $TRUE
        Update-AzureVM –Name $name –VM $vm.VM –ServiceName $svc

-   By creating a VM image that has the VM agent installed prior to uploading it to Azure. For a Windows VM, download the [Windows VM Agent .msi file](http://go.microsoft.com/fwlink/?LinkID=394789&clcid=0x409) and install the VM Agent. For a Linux VM, you will install it from the github repository located at <https://github.com/Azure/WALinuxAgent>. For more information on how to install the VM Agent on Linux, see the [Azure Linux VM Agent User Guide](virtual-machines-linux-agent-user-guide.md).

>[AZURE.NOTE]In PaaS, the VM agent is called **GuestAgent**, and is always available on Web and Worker Role VMs. (For more information, see [Azure Role Architecture](http://blogs.msdn.com/b/kwill/archive/2011/05/05/windows-azure-role-architecture.aspx).) The VM agent for Role VMs can now add extensions to the cloud service VMs in the same way that it does for persistent Virtual Machines. The biggest difference between VM Extensions on role VMs and persistent VMs is that with role VMs, extensions are added to the cloud service first and then to the deployments within that cloud service.

>Use the
[Get-AzureServiceAvailableExtension](https://msdn.microsoft.com/library/azure/dn722498.aspx)
cmdlet to list all available role VM extensions.

##Find, Add, Update, and Remove VM Extensions  

For details on these tasks, see [Add, Find, Update, and Remove Azure VM Extensions](virtual-machines-extensions-install.md).<|MERGE_RESOLUTION|>--- conflicted
+++ resolved
@@ -18,17 +18,11 @@
  ms.author="rasquill"/>
 
 #About the virtual machine agent and extensions
-<<<<<<< HEAD
-The Azure Virtual Machine Agent (VM Agent) is used to install, configure, manage and run Azure Virtual Machine Extensions (VM Extensions). VM Extensions provide dynamic features that Microsoft and other third parties provide. The agent and extensions are added primarily through the Management Portal, but you can also use the [Powershell](../install-configure-powershell.md) cmdlets or the [Azure CLI](xplat-install.md) to add and configure either when you create a VM or with existing VMs. 
-
-> [AZURE.NOTE] This topic discusses PowerShell and the Azure CLI, but refers to deployment calls that are for the classic deployment model and not the Resource Manager deployment model. For [Azure Compute, Network & Storage Providers under the Azure Resource Manager](virtual-machines-azurerm-versus-azuresm.md) for more information about deployment models. 
-=======
 
 The Azure Virtual Machine Agent (VM Agent) is used to install, configure, manage and run Azure Virtual Machine Extensions (VM Extensions). VM Extensions provide dynamic features that Microsoft and other third parties provide. The agent and extensions are added primarily through the Management Portal, but you can also use the [Powershell](../install-configure-powershell.md) cmdlets or the [Azure CLI](xplat-install.md) to add and configure either when you create a VM or with existing VMs.
 
 [AZURE.INCLUDE [learn-about-deployment-models](../../includes/learn-about-deployment-models-classic-include.md)] Resource Manager model.
 
->>>>>>> 08be3281
 
 
 VM extensions can help you:
