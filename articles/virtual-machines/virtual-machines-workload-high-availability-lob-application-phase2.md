--- conflicted
+++ resolved
@@ -24,11 +24,7 @@
 
 In this phase of deploying a high-availability line of business application in Azure infrastructure services, you configure two replica domain controllers in the Azure Virtual Network so that client web requests for web resources can be authenticated locally within the Azure virtual network, rather than sending that authentication traffic across the connection to your on-premises network. 
 
-<<<<<<< HEAD
-You must complete this phase before moving on to [Phase 3](virtual-machines-workload-high-availability-LOB-application-phase3.md). See [Deploy a High-Availability Line of Business Application in Azure](virtual-machines-windows-lob-overview.md) for all of the phases.
-=======
 You must complete this phase before moving on to [Phase 3](virtual-machines-windows-ps-lob-ph3.md). See [Deploy a High-Availability Line of Business Application in Azure](virtual-machines-workload-high-availability-LOB-application-overview.md) for all of the phases.
->>>>>>> 9029ddea
 
 ## Create the domain controller virtual machines in Azure
 
