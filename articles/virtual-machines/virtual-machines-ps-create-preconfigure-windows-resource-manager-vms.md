<properties
	pageTitle="Create and preconfigure a Windows Virtual Machine with Resource Manager and Azure PowerShell"
	description="Learn how to use Azure PowerShell to create and preconfigure Windows and Resource Manager-based virtual machines in Azure."
	services="virtual-machines"
	documentationCenter=""
<<<<<<< HEAD
	authors="KBDAzure"
=======
	authors="davidmu1"
>>>>>>> afb49539
	manager="timlt"
	editor=""/>

<tags
	ms.service="virtual-machines"
	ms.workload="infrastructure-services"
	ms.tgt_pltfrm="na"
	ms.devlang="na"
	ms.topic="article"
<<<<<<< HEAD
	ms.date="07/09/2015"
	ms.author="kathydav"/>
=======
	ms.date="06/09/2015"
	ms.author="davidmu"/>
>>>>>>> afb49539

# Create and preconfigure a Windows Virtual Machine with Resource Manager and Azure PowerShell

These steps show you how to construct a set of commands in the Resource Manager mode of Azure PowerShell that create and pre-configure a Windows-based Azure virtual machine. You can use this building block process to quickly create a command set for a new Windows-based virtual machine and expand an existing deployment. You can also use it to create multiple command sets that quickly build out a custom dev/test or IT pro environment.

These steps follow a fill-in-the-blanks approach for creating Azure PowerShell command sets. This approach can be useful if you are new to PowerShell or you just want to know what values to specify for successful configuration. If you are an advanced PowerShell user, you can take the commands and substitute your own values for the variables (the lines beginning with "$")

[AZURE.INCLUDE [resource-manager-pointer-to-service-management](../../includes/resource-manager-pointer-to-service-management.md)]

- [Use Azure PowerShell to create and preconfigure Windows-based Virtual Machines](virtual-machines-ps-create-preconfigure-windows-vms.md)

## Step 1: Install Azure PowerShell

You must also have Azure PowerShell version 0.9.0 or later. If you have not installed and configured Azure PowerShell, click [here](powershell-install-configure.md) for instructions.

You can check the version of Azure PowerShell that you have installed with this command at the Azure PowerShell prompt.

	Get-Module azure | format-table version

Here is an example.

	Version
	-------
	0.9.0

If you do not have Version 0.9.0 or later, you must remove Azure PowerShell using the Programs and Features Control Panel and then install the latest version. See [How to Install and Configure Azure PowerShell](powershell-install-configure.md) for more information.

## Step 2: Set your subscription

First, run an Azure PowerShell prompt.

Next, set your Azure subscription by running these commands at the Azure PowerShell prompt. Replace everything within the quotes, including the < and > characters, with the correct names.

	$subscr="<subscription name>"
	Select-AzureSubscription -SubscriptionName $subscr –Current

You can get the correct subscription name from the display of this command.

	Get-AzureSubscription | Sort SubscriptionName | Select SubscriptionName

Next, switch Azure PowerShell into Resource Manager mode.

	Switch-AzureMode AzureResourceManager

## Step 3: Create the required resources

Resource Manager-based virtual machines require a resource group. If needed, create a new resource group for your new virtual machine with these commands. Replace everything within the quotes, including the < and > characters, with the correct names.

	$rgName="<resource group name>"
	$locName="<location name, such as West US>"
	New-AzureResourceGroup -Name $rgName -Location $locName

To determine a unique resource group name, use this command to list your existing resource groups.

	Get-AzureResourceGroup | Sort ResourceGroupName | Select ResourceGroupName

To list the Azure locations where you can create Resource Manager-based virtual machines, use these commands.

	$loc=Get-AzureLocation | where { $_.Name –eq "Microsoft.Compute/virtualMachines" }
	$loc.Locations

Resource Manager-based virtual machines require a Resource Manager-based storage account. If needed, create a new storage account for your new virtual machine with these commands.

	$rgName="<resource group name>"
	$locName="<location name, such as West US>"
	$saName="<storage account name>"
	$saType="<storage account type, specify one: Standard_LRS, Standard_GRS, Standard_RAGRS, or Premium_LRS>"
	New-AzureStorageAccount -Name $saName -ResourceGroupName $rgName –Type $saType -Location $locName

You must pick a globally unique name for your storage account that contains only lowercase letters and numbers. You can use this command to list the existing storage accounts.

	Get-AzureStorageAccount | Sort Name | Select Name

To test whether a chosen storage account name is globally unique, you need to run the **Test-AzureName** command in the Azure Service Management mode of PowerShell. Use these commands.

	Switch-AzureMode AzureServiceManagement
	Test-AzureName -Storage <Proposed storage account name>

If the Test-AzureName command displays "False", your proposed name is unique.  When you have determined a unique name, switch Azure PowerShell back to Resource Manager mode with this command.

	Switch-AzureMode AzureResourceManager

Resource Manager-based virtual machines can use a public domain name label, which can contain only letters, numbers, and hyphens. The first and last character in the field must be a letter or number.  

To test whether a chosen domain name label is globally unique, use these commands.

	$domName="<domain name label to test>"
	$loc="<short name of an Azure location, for example, for West US, the short name is westus>"
	Get-AzureCheckDnsAvailability -DomainQualifiedName $domName -Location $loc

If DNSNameAvailability is "True", your proposed name is globally unique.

Resource Manager-based virtual machines can be placed in a Resource Manager-based availability set. If needed, create a new availability set for the new virtual machine with these commands.

	$avName="<availability set name>"
	$rgName="<resource group name>"
	$locName="<location name, such as West US>"
	New-AzureAvailabilitySet –Name $avName –ResourceGroupName $rgName -Location $locName

Use this command to list the existing availability sets.

	Get-AzureAvailabilitySet –ResourceGroupName $rgName | Sort Name | Select Name

Resource Manager-based virtual machines require a Resource Manager-based virtual network. If needed, create a new Resource Manager-based virtual network with at least one subnet for the new virtual machine. Here is an example for a new virtual network with two subnets named frontendSubnet and backendSubnet.

	$rgName="LOBServers"
	$locName="West US"
	$frontendSubnet=New-AzureVirtualNetworkSubnetConfig -Name frontendSubnet -AddressPrefix 10.0.1.0/24
	$backendSubnet=New-AzureVirtualNetworkSubnetConfig -Name backendSubnet -AddressPrefix 10.0.2.0/24
	New-AzurevirtualNetwork -Name TestNet -ResourceGroupName $rgName -Location $locName -AddressPrefix 10.0.0.0/16 -Subnet $frontendSubnet,$backendSubnet

Use these commands to list the existing virtual networks.

	$rgName="<resource group name>"
	Get-AzureVirtualNetwork -ResourceGroupName $rgName | Sort Name | Select Name

## Step 4: Build your command set

Open a fresh instance of the text editor of your choice or the PowerShell Integrated Scripting Environment (ISE) and copy the following lines to start your command set. Specify the name of the resource group, Azure location, and storage account for this new virtual machine. Replace everything within the quotes, including the < and > characters, with the correct names.

	Switch-AzureMode AzureResourceManager
	$rgName="<resource group name>"
	$locName="<Azure location, such as West US>"
	$saName="<storage account name>"

You must specify the name of a Resource Manager-based virtual network and the index number of a subnet in the virtual network.  Use these commands to list the subnets for a virtual network.

	$rgName="<resource group name>"
	$vnetName="<virtual network name>"
	Get-AzureVirtualNetwork -Name $vnetName -ResourceGroupName $rgName | Select Subnets

The subnet index is the number of the subnet in the display of this command, numbering them consecutively from left to right and starting at 0.

For this example:

	PS C:\> Get-AzureVirtualNetwork -Name TestNet -ResourceGroupName LOBServers | Select Subnets

	Subnets
	-------
	{frontendSubnet, backendSubnet}

The subnet index for the frontendSubnet is 0 and the subnet index for the backendSubnet is 1.

Copy these lines to your command set and specify an existing virtual network name and the subnet index for the virtual machine.

	$vnetName="<name of an existing virtual network>"
	$subnetIndex=<index of the subnet on which to create the NIC for the virtual machine>
	$vnet=Get-AzurevirtualNetwork -Name $vnetName -ResourceGroupName $rgName

Next, you create a network interface card (NIC), request a public IP address, and optionally assign it a DNS domain name label. Copy one of the two following options to your command set and fill in the NIC name and DNS domain name label.

Option 1: Specify a NIC name.

Copy these lines to your command set and specify the name for the NIC.

	$nicName="<name of the NIC of the VM>"
	$pip = New-AzurePublicIpAddress -Name $nicName -ResourceGroupName $rgName -Location $locName -AllocationMethod Dynamic
	$nic = New-AzureNetworkInterface -Name $nicName -ResourceGroupName $rgName -Location $locName -SubnetId $vnet.Subnets[$subnetIndex].Id -PublicIpAddressId $pip.Id

Option 2: Specify a NIC name and a DNS domain name label.

Copy these lines to your command set and specify the name for the NIC and the globally unique domain name label. When you create virtual machines in the Service Management mode of Azure PowerShell, Azure completes these steps automatically.

	$nicName="<name of the NIC of the VM>"
	$domName="<domain name label>"
	$pip = New-AzurePublicIpAddress -Name $nicName -ResourceGroupName $rgName -DomainNameLabel $domName -Location $locName -AllocationMethod Dynamic
	$nic = New-AzureNetworkInterface -Name $nicName -ResourceGroupName $rgName -Location $locName -SubnetId $vnet.Subnets[$subnetIndex].Id -PublicIpAddressId $pip.Id

Next, create a local VM object and optionally add it to an availability set. Copy one of the two following options to your command set and fill in the name, size, and availability set name.

Option 1: Specify a virtual machine name and size.

	$vmName="<VM name>"
	$vmSize="<VM size string>"
	$vm=New-AzureVMConfig -VMName $vmName -VMSize $vmSize

To determine the possible values of the VM size string for option 1, use these commands.

	$locName="<Azure location of your resource group>"
	Get-AzureVMSize -Location $locName | Select Name

Option 2: Specify a virtual machine name and size and add it to an availability set.

	$vmName="<VM name>"
	$vmSize="<VM size string>"
	$avName="<availability set name>"
	$avSet=Get-AzureAvailabilitySet –Name $avName –ResourceGroupName $rgName
	$vm=New-AzureVMConfig -VMName $vmName -VMSize $vmSize -AvailabilitySetId $avset.Id

To determine the possible values of the VM size string for option 2, use these commands.

	$rgName="<resource group name>"
	$avName="<availability set name>"
	Get-AzureVMSize -ResourceGroupName $rgName -AvailabilitySetName $avName | Select Name

> [AZURE.NOTE] Currently with Resource Manager, you can only add a virtual machine to an availability set during its creation.

To add an additional data disk to the VM, copy these lines to your command set and specify the disk settings.

	$diskSize=<size of the disk in GB>
	$diskLabel="<the label on the disk>"
	$diskName="<name identifier for the disk in Azure storage, such as 21050529-DISK02>"
	$storageAcc=Get-AzureStorageAccount -ResourceGroupName $rgName -Name $saName
	$vhdURI=$storageAcc.PrimaryEndpoints.Blob.ToString() + "vhds/" + $vmName + $diskName  + ".vhd"
	Add-AzureVMDataDisk -VM $vm -Name $diskLabel -DiskSizeInGB $diskSize -VhdUri $vhdURI  -CreateOption empty

Next, you need to determine the publisher, offer, and SKU of the image for your virtual machine. Here is a table of commonly-used, Windows-based images.

|Publisher name | Offer name | SKU name
|:---------------------------------|:-------------------------------------------|:---------------------------------|
|MicrosoftWindowsServer | WindowsServer | 2008-R2-SP1 |
|MicrosoftWindowsServer | WindowsServer | 2012-Datacenter |
|MicrosoftWindowsServer | WindowsServer | 2012-R2-Datacenter |
|MicrosoftDynamicsNAV | DynamicsNAV | 2015 |
|MicrosoftSharePoint | MicrosoftSharePointServer | 2013 |
|MicrosoftSQLServer | SQL2014-WS2012R2 | Enterprise-Optimized-for-DW |
|MicrosoftSQLServer | SQL2014-WS2012R2 | Enterprise-Optimized-for-OLTP |
|MicrosoftWindowsServerEssentials | WindowsServerEssentials | WindowsServerEssentials |
|MicrosoftWindowsServerHPCPack | WindowsServerHPCPack | 2012R2 |

If the virtual machine image you need is not listed, use the instructions [here](resource-groups-vm-searching.md#powershell) to determine the publisher, offer, and SKU names.

Copy these commands to your command set and fill in the publisher, offer, and SKU names.

	$pubName="<Image publisher name>"
	$offerName="<Image offer name>"
	$skuName="<Image SKU name>"
	$cred=Get-Credential -Message "Type the name and password of the local administrator account."
	$vm=Set-AzureVMOperatingSystem -VM $vm -Windows -ComputerName $vmName -Credential $cred -ProvisionVMAgent -EnableAutoUpdate
	$vm=Set-AzureVMSourceImage -VM $vm -PublisherName $pubName -Offer $offerName -Skus $skuName -Version "latest"
	$vm=Add-AzureVMNetworkInterface -VM $vm -Id $nic.Id

Finally, copy these commands to your command set and fill in the name identifier for the operating system disk for the VM.

	$diskName="<name identifier for the disk in Azure storage, such as OSDisk>"
	$storageAcc=Get-AzureStorageAccount -ResourceGroupName $rgName -Name $saName
	$osDiskUri=$storageAcc.PrimaryEndpoints.Blob.ToString() + "vhds/" + $diskName  + ".vhd"
	$vm=Set-AzureVMOSDisk -VM $vm -Name $diskName -VhdUri $osDiskUri -CreateOption fromImage
	New-AzureVM -ResourceGroupName $rgName -Location $locName -VM $vm

## Step 5: Run your command set

Review the Azure PowerShell command set you built in your text editor or the PowerShell ISE consisting of multiple blocks of commands from Step 4. Ensure that you have specified all the needed variables and that they have the correct values. Also make sure that you have removed all the < and > characters.

If you have your commands in a text editor, copy the command set to the clipboard and then right-click your open Azure PowerShell prompt. This will issue the command set as a series of PowerShell commands and create your Azure virtual machine. Alternately, run the command set from the Azure PowerShell ISE.

If you will be creating this virtual machine again or a similar one, you can save this command set as a PowerShell script file (*.ps1).

## Example

I need a PowerShell command set to create an additional virtual machine for a web-based line-of-business workload that:

- Is in the existing LOBServers resource group
- Uses the Windows Server 2012 R2 Datacenter image
- Has the name LOB07 and is in the existing WEB_AS availability set
- Has a NIC with a public IP address in the FrontEnd subnet (subnet index 0) of the existing AZDatacenter virtual network
- Has an additional data disk of 200 GB

Here is the corresponding Azure PowerShell command set to create this virtual machine, based on the process described in Step 4.

	# Switch to the Resource Manager mode
	Switch-AzureMode AzureResourceManager

	# Set values for existing resource group and storage account names
	$rgName="LOBServers"
	$locName="West US"
	$saName="contosoLOBServersSA"

	# Set the existing virtual network and subnet index
	$vnetName="AZDatacenter"
	$subnetIndex=0
	$vnet=Get-AzurevirtualNetwork -Name $vnetName -ResourceGroupName $rgName

	# Create the NIC
	$nicName="AzureInterface"
	$domName="contoso-vm-lob07"
	$pip=New-AzurePublicIpAddress -Name $nicName -ResourceGroupName $rgName -DomainNameLabel $domName -Location $locName -AllocationMethod Dynamic
	$nic=New-AzureNetworkInterface -Name $nicName -ResourceGroupName $rgName -Location $locName -SubnetId $vnet.Subnets[$subnetIndex].Id -PublicIpAddressId $pip.Id

	# Specify the name, size, and existing availability set
	$vmName="LOB07"
	$vmSize="Standard_A3"
	$avName="WEB_AS"
	$avSet=Get-AzureAvailabilitySet –Name $avName –ResourceGroupName $rgName
	$vm=New-AzureVMConfig -VMName $vmName -VMSize $vmSize -AvailabilitySetId $avset.Id

	# Add a 200 GB additional data disk
	$diskSize=200
	$diskLabel="APPStorage"
	$diskName="21050529-DISK02"
	$storageAcc=Get-AzureStorageAccount -ResourceGroupName $rgName -Name $saName
	$vhdURI=$storageAcc.PrimaryEndpoints.Blob.ToString() + "vhds/" + $vmName + $diskName  + ".vhd"
	Add-AzureVMDataDisk -VM $vm -Name $diskLabel -DiskSizeInGB $diskSize -VhdUri $vhdURI -CreateOption empty

	# Specify the image and local administrator account, and then add the NIC
	$pubName="MicrosoftWindowsServer"
	$offerName="WindowsServer"
	$skuName="2012-R2-Datacenter"
	$cred=Get-Credential -Message "Type the name and password of the local administrator account."
	$vm=Set-AzureVMOperatingSystem -VM $vm -Windows -ComputerName $vmName -Credential $cred -ProvisionVMAgent -EnableAutoUpdate
	$vm=Set-AzureVMSourceImage -VM $vm -PublisherName $pubName -Offer $offerName -Skus $skuName -Version "latest"
	$vm=Add-AzureVMNetworkInterface -VM $vm -Id $nic.Id

	# Specify the OS disk name and create the VM
	$diskName="OSDisk"
	$storageAcc=Get-AzureStorageAccount -ResourceGroupName $rgName -Name $saName
	$osDiskUri=$storageAcc.PrimaryEndpoints.Blob.ToString() + "vhds/" + $vmName + $diskName  + ".vhd"
	$vm=Set-AzureVMOSDisk -VM $vm -Name $diskName -VhdUri $osDiskUri -CreateOption fromImage
	New-AzureVM -ResourceGroupName $rgName -Location $locName -VM $vm

## Additional Resources

[Azure Compute, Network and Storage Providers under Azure Resource Manager](virtual-machines-azurerm-versus-azuresm.md)

[Azure Resource Manager Overview](resource-group-overview.md)

[Deploy and Manage Azure Virtual Machines using Resource Manager Templates and PowerShell](virtual-machines-deploy-rmtemplates-powershell.md)

[Create a Windows virtual machine with a Resource Manager template and PowerShell](virtual-machines-create-windows-powershell-resource-manager-template-simple)

[How to install and configure Azure PowerShell](install-configure-powershell.md)<|MERGE_RESOLUTION|>--- conflicted
+++ resolved
@@ -3,13 +3,10 @@
 	description="Learn how to use Azure PowerShell to create and preconfigure Windows and Resource Manager-based virtual machines in Azure."
 	services="virtual-machines"
 	documentationCenter=""
-<<<<<<< HEAD
 	authors="KBDAzure"
-=======
-	authors="davidmu1"
->>>>>>> afb49539
 	manager="timlt"
-	editor=""/>
+	editor=""
+	tags="azure-resource-manager"/>
 
 <tags
 	ms.service="virtual-machines"
@@ -17,13 +14,8 @@
 	ms.tgt_pltfrm="na"
 	ms.devlang="na"
 	ms.topic="article"
-<<<<<<< HEAD
 	ms.date="07/09/2015"
 	ms.author="kathydav"/>
-=======
-	ms.date="06/09/2015"
-	ms.author="davidmu"/>
->>>>>>> afb49539
 
 # Create and preconfigure a Windows Virtual Machine with Resource Manager and Azure PowerShell
 
