<<<<<<< HEAD
<properties
	pageTitle="Create a custom virtual machine in Azure"
	description="Learn how to create a custom virtual machine in Azure."
	services="virtual-machines"
	documentationCenter=""
	authors="cynthn"
	manager="timlt"
	editor="tysonn"
	tags="azure-service-management"/>

<tags
	ms.service="virtual-machines"
	ms.workload="infrastructure-services"
	ms.tgt_pltfrm="na"
	ms.devlang="na"
	ms.topic="article"
	ms.date="08/11/2015"
	ms.author="cynthn"/>

#How to create a custom virtual machine

A *custom* virtual machine simply means a virtual machine that you create using the **From Gallery** option because it gives you more configuration choices than the **Quick Create** option. These choices include:

- Connecting the virtual machine to a virtual network.
- Installing the Azure Virtual Machine Agent and Azure Virtual Machine Extensions, such as for antimalware.
- Adding the virtual machine to existing cloud services.
- Adding the virtual machine to an existing Storage account.
- Adding the virtual machine to an availability set.

> [AZURE.IMPORTANT] If you want your virtual machine to use a virtual network so you can connect to it directly by host name or set up cross-premises connections, make sure that you specify the virtual network when you create the virtual machine. A virtual machine can be configured to join a virtual network only when you create the virtual machine. For details on virtual networks, see [Azure Virtual Network overview](virtual-networks-overview.md).

[AZURE.INCLUDE [virtual-machines-create-WindowsVM](../../includes/virtual-machines-create-windowsvm.md)]
=======
<properties
	pageTitle="Create a custom virtual machine | Microsoft Azure"
	description="Learn how to create a custom virtual machine from the Azure classic portal using the classic deployment model."
	services="virtual-machines"
	documentationCenter=""
	authors="cynthn"
	manager="timlt"
	editor="tysonn"
	tags="azure-service-management"/>

<tags
	ms.service="virtual-machines"
	ms.workload="infrastructure-services"
	ms.tgt_pltfrm="vm-multiple"
	ms.devlang="na"
	ms.topic="article"
	ms.date="08/11/2015"
	ms.author="cynthn"/>

#How to create a custom virtual machine


[AZURE.INCLUDE [learn-about-deployment-models](../../includes/learn-about-deployment-models-classic-include.md)] Resource Manager model.
 


A *custom* virtual machine simply means a virtual machine that you create using the **From Gallery** option because it gives you more configuration choices than the **Quick Create** option. These choices include:

- Connecting the virtual machine to a virtual network.
- Installing the Azure Virtual Machine Agent and Azure Virtual Machine Extensions, such as for antimalware.
- Adding the virtual machine to existing cloud services.
- Adding the virtual machine to an existing Storage account.
- Adding the virtual machine to an availability set.

> [AZURE.IMPORTANT] If you want your virtual machine to use a virtual network so you can connect to it directly by host name or set up cross-premises connections, make sure that you specify the virtual network when you create the virtual machine. A virtual machine can be configured to join a virtual network only when you create the virtual machine. For details on virtual networks, see [Azure Virtual Network overview](virtual-networks-overview.md).

[AZURE.INCLUDE [virtual-machines-create-WindowsVM](../../includes/virtual-machines-create-windowsvm.md)]
>>>>>>> 08be3281
<|MERGE_RESOLUTION|>--- conflicted
+++ resolved
@@ -1,72 +1,37 @@
-<<<<<<< HEAD
-<properties
-	pageTitle="Create a custom virtual machine in Azure"
-	description="Learn how to create a custom virtual machine in Azure."
-	services="virtual-machines"
-	documentationCenter=""
-	authors="cynthn"
-	manager="timlt"
-	editor="tysonn"
-	tags="azure-service-management"/>
-
-<tags
-	ms.service="virtual-machines"
-	ms.workload="infrastructure-services"
-	ms.tgt_pltfrm="na"
-	ms.devlang="na"
-	ms.topic="article"
-	ms.date="08/11/2015"
-	ms.author="cynthn"/>
-
-#How to create a custom virtual machine
-
-A *custom* virtual machine simply means a virtual machine that you create using the **From Gallery** option because it gives you more configuration choices than the **Quick Create** option. These choices include:
-
-- Connecting the virtual machine to a virtual network.
-- Installing the Azure Virtual Machine Agent and Azure Virtual Machine Extensions, such as for antimalware.
-- Adding the virtual machine to existing cloud services.
-- Adding the virtual machine to an existing Storage account.
-- Adding the virtual machine to an availability set.
-
-> [AZURE.IMPORTANT] If you want your virtual machine to use a virtual network so you can connect to it directly by host name or set up cross-premises connections, make sure that you specify the virtual network when you create the virtual machine. A virtual machine can be configured to join a virtual network only when you create the virtual machine. For details on virtual networks, see [Azure Virtual Network overview](virtual-networks-overview.md).
-
-[AZURE.INCLUDE [virtual-machines-create-WindowsVM](../../includes/virtual-machines-create-windowsvm.md)]
-=======
-<properties
-	pageTitle="Create a custom virtual machine | Microsoft Azure"
-	description="Learn how to create a custom virtual machine from the Azure classic portal using the classic deployment model."
-	services="virtual-machines"
-	documentationCenter=""
-	authors="cynthn"
-	manager="timlt"
-	editor="tysonn"
-	tags="azure-service-management"/>
-
-<tags
-	ms.service="virtual-machines"
-	ms.workload="infrastructure-services"
-	ms.tgt_pltfrm="vm-multiple"
-	ms.devlang="na"
-	ms.topic="article"
-	ms.date="08/11/2015"
-	ms.author="cynthn"/>
-
-#How to create a custom virtual machine
-
-
-[AZURE.INCLUDE [learn-about-deployment-models](../../includes/learn-about-deployment-models-classic-include.md)] Resource Manager model.
- 
-
-
-A *custom* virtual machine simply means a virtual machine that you create using the **From Gallery** option because it gives you more configuration choices than the **Quick Create** option. These choices include:
-
-- Connecting the virtual machine to a virtual network.
-- Installing the Azure Virtual Machine Agent and Azure Virtual Machine Extensions, such as for antimalware.
-- Adding the virtual machine to existing cloud services.
-- Adding the virtual machine to an existing Storage account.
-- Adding the virtual machine to an availability set.
-
-> [AZURE.IMPORTANT] If you want your virtual machine to use a virtual network so you can connect to it directly by host name or set up cross-premises connections, make sure that you specify the virtual network when you create the virtual machine. A virtual machine can be configured to join a virtual network only when you create the virtual machine. For details on virtual networks, see [Azure Virtual Network overview](virtual-networks-overview.md).
-
-[AZURE.INCLUDE [virtual-machines-create-WindowsVM](../../includes/virtual-machines-create-windowsvm.md)]
->>>>>>> 08be3281
+<properties
+	pageTitle="Create a custom virtual machine | Microsoft Azure"
+	description="Learn how to create a custom virtual machine from the Azure classic portal using the classic deployment model."
+	services="virtual-machines"
+	documentationCenter=""
+	authors="cynthn"
+	manager="timlt"
+	editor="tysonn"
+	tags="azure-service-management"/>
+
+<tags
+	ms.service="virtual-machines"
+	ms.workload="infrastructure-services"
+	ms.tgt_pltfrm="vm-multiple"
+	ms.devlang="na"
+	ms.topic="article"
+	ms.date="08/11/2015"
+	ms.author="cynthn"/>
+
+#How to create a custom virtual machine
+
+
+[AZURE.INCLUDE [learn-about-deployment-models](../../includes/learn-about-deployment-models-classic-include.md)] Resource Manager model.
+ 
+
+
+A *custom* virtual machine simply means a virtual machine that you create using the **From Gallery** option because it gives you more configuration choices than the **Quick Create** option. These choices include:
+
+- Connecting the virtual machine to a virtual network.
+- Installing the Azure Virtual Machine Agent and Azure Virtual Machine Extensions, such as for antimalware.
+- Adding the virtual machine to existing cloud services.
+- Adding the virtual machine to an existing Storage account.
+- Adding the virtual machine to an availability set.
+
+> [AZURE.IMPORTANT] If you want your virtual machine to use a virtual network so you can connect to it directly by host name or set up cross-premises connections, make sure that you specify the virtual network when you create the virtual machine. A virtual machine can be configured to join a virtual network only when you create the virtual machine. For details on virtual networks, see [Azure Virtual Network overview](virtual-networks-overview.md).
+
+[AZURE.INCLUDE [virtual-machines-create-WindowsVM](../../includes/virtual-machines-create-windowsvm.md)]