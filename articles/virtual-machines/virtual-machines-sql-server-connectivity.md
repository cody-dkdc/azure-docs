--- conflicted
+++ resolved
@@ -1,14 +1,4 @@
 <properties 
-<<<<<<< HEAD
-   pageTitle="Connect to a SQL Server Virtual Machine | Microsoft Azure"
-   description="This topic uses resources created with the classic deployment model, and describes how to connect to SQL Server running on a Virtual Machine in Azure. The scenarios differ depending on the networking configuration and the location of the client."
-   services="virtual-machines"
-   documentationCenter="na"
-   authors="rothja"
-   manager="jeffreyg"
-   editor="monicar"    
-   tags="azure-service-management"/>
-=======
 	pageTitle="Connect to a SQL Server Virtual Machine | Microsoft Azure"
 	description="This topic uses resources created with the classic deployment model, and describes how to connect to SQL Server running on a Virtual Machine in Azure. The scenarios differ depending on the networking configuration and the location of the client."
 	services="virtual-machines"
@@ -17,7 +7,6 @@
 	manager="jeffreyg"
 	editor="monicar"    
 	tags="azure-service-management"/>
->>>>>>> 08be3281
 <tags 
 	ms.service="virtual-machines"
 	ms.devlang="na"
@@ -29,11 +18,6 @@
 
 # Connect to a SQL Server Virtual Machine on Azure
 
-<<<<<<< HEAD
-[AZURE.INCLUDE [learn-about-deployment-models](../../includes/learn-about-deployment-models-include.md)] This article covers using a resource with the classic deployment model. 
- 
-=======
->>>>>>> 08be3281
 ## Overview
 
 Configuring connectivity to SQL Server running on an Azure Virtual Machine does not differ dramatically from the steps required for an on-premises SQL Server instance. You still have to work with configuration steps involving the firewall, authentication, and database logins.
