<properties
	pageTitle="SharePoint Server 2013 farm in Azure | Microsoft Azure"
	description="Learn the value of a SharePoint Server 2013 farm in Azure, set up a test environment, and deploy a high-availability configuration."
	services="virtual-machines"
	documentationCenter=""
	authors="JoeDavies-MSFT"
	manager="timlt"
	editor=""
	tags="azure-service-management"/>

<tags
	ms.service="virtual-machines"
	ms.workload="infrastructure-services"
	ms.tgt_pltfrm="Windows"
	ms.devlang="na"
	ms.topic="article"
	ms.date="10/29/2015"
	ms.author="josephd"/>

# Azure Infrastructure Services Workload: Intranet SharePoint farm

<<<<<<< HEAD
[AZURE.INCLUDE [learn-about-deployment-models](../../includes/learn-about-deployment-models-include.md)] This article covers creating resources with the classic deployment model. 
=======
[AZURE.INCLUDE [learn-about-deployment-models-classic-include](../../includes/learn-about-deployment-models-classic-include.md)] Resource Manager deployment model.
>>>>>>> 08be3281

Set up your first or next SharePoint farm in Microsoft Azure and take advantage of ease of configuration and the ability to quickly expand the farm to include new capacity or optimization of key functionality. Many SharePoint farms grow from a standard, highly-available, three-tier configuration to a farm with possibly a dozen or more servers optimized for performance or separate roles, such as distributed caching or search.

With the virtual machines and virtual network features of Azure infrastructure services, you can quickly deploy and run a SharePoint farm that is transparently connected to your on-premises network. For example, you can set up the following network.

![](./media/virtual-machines-workload-intranet-sharepoint-farm/workload-spsqlao.png)

Because the Azure Virtual Network is an extension of your on-premises network with all of the correct naming and traffic routing in place, your users will access it in the same way as if it were located in an on-premises datacenter.

This configuration allows you to easily expand the SharePoint farm by adding new Azure virtual machines in which the ongoing costs of both hardware and maintenance are lower than running an equivalent farm in your datacenter.

Hosting an intranet SharePoint farm in Azure infrastructure services is an example of a line of business application. For an overview, see the [Line of Business Applications architecture blueprint](http://msdn.microsoft.com/dn630664).

Your next step is to set up a dev/test intranet SharePoint farm hosted in Azure.

> [AZURE.NOTE] Microsoft has released the SharePoint Server 2016 IT Preview. To make this preview easy to install and test, you can use an Azure virtual machine gallery image with SharePoint Server 2016 IT Preview and its prerequisites pre-installed. For more information, see [Test the SharePoint Server 2016 IT Preview in Azure](http://azure.microsoft.com/blog/test-sharepoint-server-2016-it-preview-4/).

## Create a dev/test intranet SharePoint farm hosted in Azure

You have two choices for creating a dev/test environment for a SharePoint farm hosted in Azure:

- Cloud-only virtual network
- Cross-premises virtual network

You can create these dev/test environments for free with your [MSDN subscription](http://azure.microsoft.com/pricing/member-offers/msdn-benefits/) or an [Azure Trial Subscription](http://azure.microsoft.com/pricing/free-trial/).

### Cloud-only virtual network

A cloud-only virtual network is not connected to an on-premises network. If you just want to quickly create a basic or high-availability SharePoint farm, see [Create SharePoint server farms](virtual-machines-sharepoint-farm-azure-preview.md). The following example shows the basic SharePoint farm configuration.

![](./media/virtual-machines-workload-intranet-sharepoint-farm/Non-HAFarm.png)

### Cross-premises virtual network

A cross-premises virtual network is connected to an on-premises network with a site-to-site VPN or ExpressRoute connection. If you want to create a dev/test environment that mimics the final configuration and experiment with accessing the SharePoint server and performing remote administration over a VPN connection, see [Set up a SharePoint intranet farm in a hybrid cloud for testing](../virtual-network/virtual-networks-setup-sharepoint-hybrid-cloud-testing.md).

![](./media/virtual-machines-workload-intranet-sharepoint-farm/CreateSPFarmHybridCloud.png)

Your next step is to create a high-availability intranet SharePoint farm in Azure.

## Deploy an intranet SharePoint farm hosted in Azure

The baseline, representative configuration for a functional, high-availability intranet SharePoint farm appears in the following example.

![](./media/virtual-machines-workload-intranet-sharepoint-farm/workload-spsqlao.png)

This consists of:

- An intranet SharePoint farm with two servers at the web, application, and database tiers.
- A SQL Server AlwaysOn Availability Groups configuration with two SQL servers and a majority node computer in a cluster.
- An Azure Active Directory in the virtual network with two replica domain controllers.

To see this configuration as an infographic, see [SharePoint with SQL Server AlwaysOn](http://go.microsoft.com/fwlink/?LinkId=394788).

### Bill of materials

This baseline configuration requires the following set of Azure services and components:

- Nine virtual machines.
- Four extra data disks for the domain controllers and SQL servers.
- Three cloud services.
- Four availability sets.
- One cross-premises virtual network.
- One storage account.
- One Azure subscription.

Here are the virtual machines and thier default sizes for this configuration.

Item | Virtual machine description | Gallery image | Default size
--- | --- | --- | ---
1. | First domain controller | Windows Server 2012 R2 Datacenter | A2 (Medium)
2. | Second domain controller | Windows Server 2012 R2 Datacenter | A2 (Medium)
3. | First database server | Microsoft SQL Server 2014 Enterprise – Windows Server 2012 R2 | A5
4. | Second database server | Microsoft SQL Server 2014 Enterprise – Windows Server 2012 R2 | A5
5. | Majority node for the cluster | Windows Server 2012 R2 Datacenter | A1 (Small)
6. | First SharePoint application server | Microsoft SharePoint Server 2013 Trial – Windows Server 2012 R2 | A4 (ExtraLarge)
7. | Second SharePoint application server | Microsoft SharePoint Server 2013 Trial – Windows Server 2012 R2 | A4 (ExtraLarge)
8. | First SharePoint web server | Microsoft SharePoint Server 2013 Trial – Windows Server 2012 R2 | A4 (ExtraLarge)
9. | Second SharePoint web server | Microsoft SharePoint Server 2013 Trial – Windows Server 2012 R2 | A4 (ExtraLarge)

To compute the estimated costs for this configuration, see the [Azure pricing calculator](https://azure.microsoft.com/pricing/calculator/). 

1. In **Modules**, click **Compute**, and then click **Virtual Machines** enough times to create a list of nine virtual machines.
2. For each virtual machine, select:
	- Your intended region
	- **Windows** for the type
	- **Standard** for the pricing tier
	- The default size in the previous table or your intended size for the **Instance size**

> [AZURE.NOTE] The Azure Pricing Calculator does not include the additional costs for the SQL Server license for the two virtual machines running SQL Server 2014 Enterprise. See [Virtual Machines Pricing-SQL](https://azure.microsoft.com/pricing/details/virtual-machines/#Sql) for more information.

### Deployment phases

To deploy this configuration, use the following process:

- Phase 1: Configure Azure.

	Use the Azure classic portal and Azure PowerShell to create a storage account, cloud services, and a cross-premises virtual network. For the detailed configuration steps, see [Phase 1](virtual-machines-workload-intranet-sharepoint-phase1.md).

- Phase 2: Configure the domain controllers.

	Configure two Azure Active Directory replica domain controllers and DNS settings for the virtual network. For the detailed configuration steps, see [Phase 2](virtual-machines-workload-intranet-sharepoint-phase2.md).

- Phase 3: Configure the SQL Server infrastructure.  

	Prepare the SQL Server virtual machines for use with SharePoint and create the SQL Server cluster. For the detailed configuration steps, see [Phase 3](virtual-machines-workload-intranet-sharepoint-phase3.md).

- Phase 4: Configure the SharePoint servers.

	Configure the four SharePoint virtual machines for a new SharePoint farm. For the detailed configuration, see [Phase 4](virtual-machines-workload-intranet-sharepoint-phase4.md).

- Phase 5: Create an AlwaysOn Availability Group.

	Prepare the SharePoint databases, create an AlwaysOn Availability Group, and then add the SharePoint databases to it. For the detailed configuration steps, see [Phase 5](virtual-machines-workload-intranet-sharepoint-phase5.md).

Once configured, you can expand this SharePoint farm with guidance from [Microsoft Azure architectures for SharePoint 2013](http://technet.microsoft.com/library/dn635309.aspx).

## Additional resources

[Deploying SharePoint with SQL Server AlwaysOn Availability Groups in Azure](virtual-machines-workload-deploy-spsqlao-overview.md)

[Set up a SharePoint intranet farm in a hybrid cloud for testing](../virtual-network/virtual-networks-setup-sharepoint-hybrid-cloud-testing.md)

[Microsoft Azure architectures for SharePoint 2013](https://technet.microsoft.com/library/dn635309.aspx)

[SharePoint with SQL Server AlwaysOn Infographic](http://go.microsoft.com/fwlink/?LinkId=394788)

[SharePoint farms hosted in Azure infrastructure services](virtual-machines-sharepoint-infrastructure-services.md)

[Azure infrastructure services implementation Guidelines](virtual-machines-infrastructure-services-implementation-guidelines.md)

[Azure Infrastructure Services Workload: High-availability line of business application](virtual-machines-workload-high-availability-lob-application.md)<|MERGE_RESOLUTION|>--- conflicted
+++ resolved
@@ -19,11 +19,7 @@
 
 # Azure Infrastructure Services Workload: Intranet SharePoint farm
 
-<<<<<<< HEAD
-[AZURE.INCLUDE [learn-about-deployment-models](../../includes/learn-about-deployment-models-include.md)] This article covers creating resources with the classic deployment model. 
-=======
 [AZURE.INCLUDE [learn-about-deployment-models-classic-include](../../includes/learn-about-deployment-models-classic-include.md)] Resource Manager deployment model.
->>>>>>> 08be3281
 
 Set up your first or next SharePoint farm in Microsoft Azure and take advantage of ease of configuration and the ability to quickly expand the farm to include new capacity or optimization of key functionality. Many SharePoint farms grow from a standard, highly-available, three-tier configuration to a farm with possibly a dozen or more servers optimized for performance or separate roles, such as distributed caching or search.
 
