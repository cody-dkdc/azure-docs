---
<<<<<<< HEAD
title: Install MongoDB on a Linux VM in Azure | Microsoft Docs
description: Learn how to install and configure MongoDB on a Linux virtual machine in Azure using the Resource Manager deployment model.
=======
title: Install MongoDB on a Linux VM using the Azure CLI 2.0 (Preview) | Microsoft Docs
description: Learn how to install and configure MongoDB on a Linux virtual machine iusing the Azure CLI 2.0 (Preview)
>>>>>>> e8cfaf0d
services: virtual-machines-linux
documentationcenter: ''
author: iainfoulds
manager: timlt
editor: ''

ms.assetid: 3f55b546-86df-4442-9ef4-8a25fae7b96e
ms.service: virtual-machines-linux
ms.devlang: na
ms.topic: article
ms.tgt_pltfrm: vm-linux
ms.workload: infrastructure
<<<<<<< HEAD
ms.date: 12/20/2016
=======
ms.date: 02/14/2017
>>>>>>> e8cfaf0d
ms.author: iainfou

---
# How to install and configure MongoDB on a Linux VM using the Azure CLI 2.0 (Preview)
[MongoDB](http://www.mongodb.org) is a popular open-source, high-performance NoSQL database. This article shows you how to install and configure MongoDB on a Linux VM in Azure using the Resource Manager deployment model. Examples are shown that detail how to:

* [Manually install and configure a basic MongoDB instance](#manually-install-and-configure-mongodb-on-a-vm)
* [Create a basic MongoDB instance using a Resource Manager template](#create-basic-mongodb-instance-on-centos-using-a-template)
* [Create a complex MongoDB sharded cluster with replica sets using a Resource Manager template](#create-a-complex-mongodb-sharded-cluster-on-centos-using-a-template)


## CLI versions to complete the task
You can complete the task using one of the following CLI versions:

- [Azure CLI 1.0](virtual-machines-linux-install-mongodb-nodejs.md?toc=%2fazure%2fvirtual-machines%2flinux%2ftoc.json) – our CLI for the classic and resource management deployment models
- Azure CLI 2.0 (Preview) - our next generation CLI for the resource management deployment model (this article)


## Manually install and configure MongoDB on a VM
<<<<<<< HEAD
MongoDB [provide installation instructions](https://docs.mongodb.com/manual/administration/install-on-linux/) for Linux distros including Red Hat / CentOS, SUSE, Ubuntu, and Debian. The following example creates a `CentOS` VM using an SSH key stored at `~/.ssh/id_rsa.pub`. Answer the prompts for storage account name, DNS name, and admin credentials:

```azurecli
azure vm quick-create --ssh-publickey-file ~/.ssh/id_rsa.pub --image-urn CentOS
=======
MongoDB [provide installation instructions](https://docs.mongodb.com/manual/administration/install-on-linux/) for Linux distros including Red Hat / CentOS, SUSE, Ubuntu, and Debian. The following example creates a `CentOS` VM using an SSH key stored at `~/.ssh/id_rsa.pub`. To create this environment, you need the latest [Azure CLI 2.0 (Preview)](/cli/azure/install-az-cli2) installed and logged in to an Azure account using [az login](/cli/azure/#login).

Create a resource group with [az group create](/cli/azure/group#create). The following example creates a resource group named `myResourceGroup` in the `West US` location:

```azurecli
 az group create --name myResourceGroup --location westus
```

Create a VM with [az vm create](/cli/azure/vm#create). The following example creates a VM named `myVM` with a user named `azureuser` using SSH public key authentication, and a public DNS entry of `mypublicdns`:

```azurecli
az vm create \
    --resource-group myResourceGroup \
    --name myVM \
    --image CentOS \
    --admin-username azureuser \
    --ssh-key-value ~/.ssh/id_rsa.pub \
    --public-ip-address-dns-name mypublicdns
>>>>>>> e8cfaf0d
```

Log on to the VM using the public DNS address of your VM. You can view the public DNS address with [az vm show](/cli/azure/vm#show):

```azurecli
az vm show -g myResourceGroup -n myVM -d --query [fqdns] -o tsv
```

SSH to your VM using your own username and public DNS address:

```bash
ssh azureuser@mypublicdns.westus.cloudapp.azure.com
```

To add the installation sources for MongoDB, create a `yum` repository file as follows:

```bash
sudo touch /etc/yum.repos.d/mongodb-org-3.2.repo
```

Open the MongoDB repo file for editing. Add the following lines:

```sh
[mongodb-org-3.2]
name=MongoDB Repository
baseurl=https://repo.mongodb.org/yum/redhat/$releasever/mongodb-org/3.2/x86_64/
gpgcheck=1
enabled=1
gpgkey=https://www.mongodb.org/static/pgp/server-3.2.asc
```

Install MongoDB using `yum` as follows:

```bash
sudo yum install -y mongodb-org
```

By default, SELinux is enforced on CentOS images that prevents you from accessing MongoDB. Install policy management tools and configure SELinux to allow MongoDB to operate on its default TCP port 27017 as follows. 

```bash
sudo yum install -y policycoreutils-python
sudo semanage port -a -t mongod_port_t -p tcp 27017
```

Start the MongoDB service as follows:

```bash
sudo service mongod start
```

Verify the MongoDB installation by connecting using the local `mongo` client:

```bash
mongo
```

Now test the MongoDB instance by adding some data and then searching:

```sh
> db
test
> db.foo.insert( { a : 1 } )  
> db.foo.find()  
{ "_id" : ObjectId("57ec477cd639891710b90727"), "a" : 1 }
> exit
```

If desired, configure MongoDB to start automatically during a system reboot:

```bash
sudo chkconfig mongod on
```


## Create basic MongoDB instance on CentOS using a template
You can create a basic MongoDB instance on a single CentOS VM using the following Azure quickstart template from Github. This template uses the Custom Script extension for Linux to add a `yum` repository to your newly created CentOS VM and then install MongoDB.

* [Basic MongoDB instance on CentOS](https://github.com/Azure/azure-quickstart-templates/tree/master/mongodb-on-centos) - https://raw.githubusercontent.com/Azure/azure-quickstart-templates/master/mongodb-on-centos/azuredeploy.json

To create this environment, you need the latest [Azure CLI 2.0 (Preview)](/cli/azure/install-az-cli2) installed and logged in to an Azure account using [az login](/cli/azure/#login). First, create a resource group with [az group create](/cli/azure/group#create). The following example creates a resource group named `myResourceGroup` in the `West US` location:

```azurecli
az group create --name myResourceGroup --location westus
```

Next, deploy the MongoDB template with [az group deployment create](/cli/azure/group/deployment#create). Define your own resource names and sizes where needed such as for `newStorageAccountName`, `virtualNetworkName`, and `vmSize`:

```azurecli
az group deployment create --resource-group myResourceGroup \
  --parameters '{"newStorageAccountName": {"value": "mystorageaccount"},
    "adminUsername": {"value": "azureuser"},
    "adminPassword": {"value": "P@ssw0rd!"},
    "dnsNameForPublicIP": {"value": "mypublicdns"},
    "virtualNetworkName": {"value": "myVnet"},
    "vmSize": {"value": "Standard_DS1_v2"},
    "vmName": {"value": "myVM"},
    "publicIPAddressName": {"value": "myPublicIP"},
    "nicName": {"value": "myNic"}}' \
  --template-uri https://raw.githubusercontent.com/Azure/azure-quickstart-templates/master/mongodb-on-centos/azuredeploy.json
```

Log on to the VM using the public DNS address of your VM. You can view the public DNS address with [az vm show](/cli/azure/vm#show):

```azurecli
<<<<<<< HEAD
azure vm show --resource-group myResourceGroup --name myLinuxVM
=======
az vm show -g myResourceGroup -n myVM -d --query [fqdns] -o tsv
>>>>>>> e8cfaf0d
```

SSH to your VM using your own username and public DNS address:

```bash
ssh azureuser@mypublicdns.westus.cloudapp.azure.com
```

Verify the MongoDB installation by connecting using the local `mongo` client as follows:

```bash
mongo
```

Now test the instance by adding some data and searching as follows:

```sh
> db
test
> db.foo.insert( { a : 1 } )  
> db.foo.find()  
{ "_id" : ObjectId("57ec477cd639891710b90727"), "a" : 1 }
> exit
```


## Create a complex MongoDB Sharded Cluster on CentOS using a template
You can create a complex MongoDB sharded cluster using the following Azure quickstart template from Github. This template follows the [MongoDB sharded cluster best practices](https://docs.mongodb.com/manual/core/sharded-cluster-components/) to provide redundancy and high availability. The template creates two shards, with three nodes in each replica set. One config server replica set with three nodes is also created, plus two `mongos` router servers to provide consistency to applications from across the shards.

* [MongoDB Sharding Cluster on CentOS](https://github.com/Azure/azure-quickstart-templates/tree/master/mongodb-sharding-centos) - https://raw.githubusercontent.com/Azure/azure-quickstart-templates/master/mongodb-sharding-centos/azuredeploy.json

> [!WARNING]
> Deploying this complex MongoDB sharded cluster requires more than 20 cores, which is typically the default core count per region for a subscription. Open an Azure support request to increase your core count.

To create this environment, you need the latest [Azure CLI 2.0 (Preview)](/cli/azure/install-az-cli2) installed and logged in to an Azure account using [az login](/cli/azure/#login). First, create a resource group with [az group create](/cli/azure/group#create). The following example creates a resource group named `myResourceGroup` in the `West US` location:

```azurecli
az group create --name myResourceGroup --location westus
```

Next, deploy the MongoDB template with [az group deployment create](/cli/azure/group/deployment#create). Define your own resource names and sizes where needed such as for `mongoAdminUsername`, `sizeOfDataDiskInGB`, and `configNodeVmSize`:

```azurecli
az group deployment create --resource-group myResourceGroup \
  --parameters '{"adminUsername": {"value": "azureuser"},
    "adminPassword": {"value": "P@ssw0rd!"},
    "mongoAdminUsername": {"value": "mongoadmin"},
    "mongoAdminPassword": {"value": "P@ssw0rd!"},
    "dnsNamePrefix": {"value": "mypublicdns"},
    "environment": {"value": "AzureCloud"},
    "numDataDisks": {"value": "4"},
    "sizeOfDataDiskInGB": {"value": 20},
    "centOsVersion": {"value": "7.0"},
    "routerNodeVmSize": {"value": "Standard_DS3_v2"},
    "configNodeVmSize": {"value": "Standard_DS3_v2"},
    "replicaNodeVmSize": {"value": "Standard_DS3_v2"},
    "zabbixServerIPAddress": {"value": "Null"}}' \
  --template-uri https://raw.githubusercontent.com/Azure/azure-quickstart-templates/master/mongodb-sharding-centos/azuredeploy.json \
  --name myMongoDBCluster --no-wait
```

This deployment can take over an hour to deploy and configure all the VM instances. The `--no-wait` flag is used at the end of the preceding command to return control to the command prompt once the template deployment has been accepted by the Azure platform. You can then view the deployment status with [az group deployment show](/cli/azure/group/deployment#show). The following example views the status for the `myMongoDBCluster` deployment in the `myResourceGroup` resource group:

```azurecli
az group deployment show --resource-group myResourceGroup --name myMongoDBCluster \
    --query [properties.provisioningState] --output tsv
```

## Next steps
In these examples, you connect to the MongoDB instance locally from the VM. If you want to connect to the MongoDB instance from another VM or network, ensure the appropriate [Network Security Group rules are created](virtual-machines-linux-nsg-quickstart.md?toc=%2fazure%2fvirtual-machines%2flinux%2ftoc.json).

For more information about creating using templates, see the [Azure Resource Manager overview](../azure-resource-manager/resource-group-overview.md).

The Azure Resource Manager templates use the Custom Script Extension to download and execute scripts on your VMs. For more information, see [Using the Azure Custom Script Extension with Linux Virtual Machines](virtual-machines-linux-extensions-customscript.md?toc=%2fazure%2fvirtual-machines%2flinux%2ftoc.json).
<|MERGE_RESOLUTION|>--- conflicted
+++ resolved
@@ -1,11 +1,6 @@
 ---
-<<<<<<< HEAD
-title: Install MongoDB on a Linux VM in Azure | Microsoft Docs
-description: Learn how to install and configure MongoDB on a Linux virtual machine in Azure using the Resource Manager deployment model.
-=======
 title: Install MongoDB on a Linux VM using the Azure CLI 2.0 (Preview) | Microsoft Docs
 description: Learn how to install and configure MongoDB on a Linux virtual machine iusing the Azure CLI 2.0 (Preview)
->>>>>>> e8cfaf0d
 services: virtual-machines-linux
 documentationcenter: ''
 author: iainfoulds
@@ -18,11 +13,7 @@
 ms.topic: article
 ms.tgt_pltfrm: vm-linux
 ms.workload: infrastructure
-<<<<<<< HEAD
-ms.date: 12/20/2016
-=======
 ms.date: 02/14/2017
->>>>>>> e8cfaf0d
 ms.author: iainfou
 
 ---
@@ -42,12 +33,6 @@
 
 
 ## Manually install and configure MongoDB on a VM
-<<<<<<< HEAD
-MongoDB [provide installation instructions](https://docs.mongodb.com/manual/administration/install-on-linux/) for Linux distros including Red Hat / CentOS, SUSE, Ubuntu, and Debian. The following example creates a `CentOS` VM using an SSH key stored at `~/.ssh/id_rsa.pub`. Answer the prompts for storage account name, DNS name, and admin credentials:
-
-```azurecli
-azure vm quick-create --ssh-publickey-file ~/.ssh/id_rsa.pub --image-urn CentOS
-=======
 MongoDB [provide installation instructions](https://docs.mongodb.com/manual/administration/install-on-linux/) for Linux distros including Red Hat / CentOS, SUSE, Ubuntu, and Debian. The following example creates a `CentOS` VM using an SSH key stored at `~/.ssh/id_rsa.pub`. To create this environment, you need the latest [Azure CLI 2.0 (Preview)](/cli/azure/install-az-cli2) installed and logged in to an Azure account using [az login](/cli/azure/#login).
 
 Create a resource group with [az group create](/cli/azure/group#create). The following example creates a resource group named `myResourceGroup` in the `West US` location:
@@ -66,7 +51,6 @@
     --admin-username azureuser \
     --ssh-key-value ~/.ssh/id_rsa.pub \
     --public-ip-address-dns-name mypublicdns
->>>>>>> e8cfaf0d
 ```
 
 Log on to the VM using the public DNS address of your VM. You can view the public DNS address with [az vm show](/cli/azure/vm#show):
@@ -171,11 +155,7 @@
 Log on to the VM using the public DNS address of your VM. You can view the public DNS address with [az vm show](/cli/azure/vm#show):
 
 ```azurecli
-<<<<<<< HEAD
-azure vm show --resource-group myResourceGroup --name myLinuxVM
-=======
 az vm show -g myResourceGroup -n myVM -d --query [fqdns] -o tsv
->>>>>>> e8cfaf0d
 ```
 
 SSH to your VM using your own username and public DNS address:
