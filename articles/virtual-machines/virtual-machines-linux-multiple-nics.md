---
<<<<<<< HEAD
title: Create a Linux VM in Azure with multiple NICs | Microsoft Docs
description: Learn how to create a Linux VM with multiple NICs attached to it using the Azure CLI or Resource Manager templates.
=======
title: Create a Linux VM with multiple NICs using the Azure CLI 2.0 (Preview) | Microsoft Docs
description: Learn how to create a Linux VM with multiple NICs attached to it using the Azure CLI 2.0 (Preview) or Resource Manager templates.
>>>>>>> b458a4cb
services: virtual-machines-linux
documentationcenter: ''
author: iainfoulds
manager: timlt
editor: ''

ms.assetid: 5d2d04d0-fc62-45fa-88b1-61808a2bc691
ms.service: virtual-machines-linux
ms.devlang: na
ms.topic: article
ms.tgt_pltfrm: vm-linux
ms.workload: infrastructure
<<<<<<< HEAD
ms.date: 02/09/2017
ms.author: iainfou

---
# Create a Linux VM with multiple NICs using the Azure CLI 1.0
=======
ms.date: 02/10/2017
ms.author: iainfou

---
# Create a Linux VM with multiple NICs using the Azure CLI 2.0 (Preview)
>>>>>>> b458a4cb
You can create a virtual machine (VM) in Azure that has multiple virtual network interfaces (NICs) attached to it. A common scenario would be to have different subnets for front-end and back-end connectivity, or a network dedicated to a monitoring or backup solution. This article provides quick commands to create a VM with multiple NICs attached to it. For detailed information, including how to create multiple NICs within your own Bash scripts, read more about [deploying multi-NIC VMs](../virtual-network/virtual-network-deploy-multinic-arm-cli.md). Different [VM sizes](virtual-machines-linux-sizes.md?toc=%2fazure%2fvirtual-machines%2flinux%2ftoc.json) support a varying number of NICs, so size your VM accordingly.

> [!WARNING]
> You must attach multiple NICs when you create a VM - you cannot add NICs to an existing VM. You can [create a VM based on the original virtual disk(s)](virtual-machines-linux-copy-vm.md?toc=%2fazure%2fvirtual-machines%2flinux%2ftoc.json) and create multiple NICs as you deploy the VM.

<<<<<<< HEAD

## Create supporting resources
Make sure that you have the [Azure CLI](../xplat-cli-install.md) logged in and using Resource Manager mode:
=======
>>>>>>> b458a4cb

## CLI versions to complete the task
You can complete the task using one of the following CLI versions:

- [Azure CLI 1.0](virtual-machines-linux-multiple-nics-nodejs.md?toc=%2fazure%2fvirtual-machines%2flinux%2ftoc.json) – our CLI for the classic and resource management deployment models
- [Azure CLI 2.0 (Preview)](#create-supporting-resources) - our next generation CLI for the resource management deployment model (this article)


## Create supporting resources
Install the latest [Azure CLI 2.0 (Preview)](/cli/azure/install-az-cli2) and log in to an Azure account using [az login](/cli/azure/#login).

In the following examples, replace example parameter names with your own values. Example parameter names included `myResourceGroup`, `mystorageaccount`, and `myVM`.

First, create a resource group with [az group create](/cli/azure/group#create). The following example creates a resource group named `myResourceGroup` in the `WestUS` location:

```azurecli
az group create --name myResourceGroup --location westus
```

<<<<<<< HEAD
=======
Create the virtual network with [az network vnet create](/cli/azure/network/vnet#create). The following example creates a virtual network named `myVnet` and subnet named `mySubnetFrontEnd`:

```azurecli
az network vnet create --resource-group myResourceGroup --name myVnet \
  --address-prefix 192.168.0.0/16 --subnet-name mySubnetFrontEnd --subnet-prefix 192.168.1.0/24
```

Create a subnet for the back-end traffic with [az network vnet subnet create](/cli/azure/network/vnet/subnet#create). The following example creates a subnet named `mySubnetBackEnd`:

```azurecli
az network vnet subnet create --resource-group myResourceGroup --vnet-name myVnet \
    --name mySubnetBackEnd --address-prefix 192.168.2.0/24
```

>>>>>>> b458a4cb
## Create and configure multiple NICs
You can read more details about [deploying multiple NICs using the Azure CLI](../virtual-network/virtual-network-deploy-multinic-arm-cli.md), including scripting the process of looping through to create all the NICs.

Typically you create a [Network Security Group](../virtual-network/virtual-networks-nsg.md) or [load balancer](../load-balancer/load-balancer-overview.md) to help manage and distribute traffic across your VMs. Create a network security group with [az network nsg create](/cli/azure/network/nsg#create). The following example creates a network security group named `myNetworkSecurityGroup`:

```azurecli
az network nsg create --resource-group myResourceGroup \
  --name myNetworkSecurityGroup
```

<<<<<<< HEAD
Typically you also create a [Network Security Group](../virtual-network/virtual-networks-nsg.md) or [load balancer](../load-balancer/load-balancer-overview.md) to help manage and distribute traffic across your VMs. The following example creates a Network Security Group named `myNetworkSecurityGroup`:
=======
Create two NICs with [az network nic create](/cli/azure/network/nic#create). The following example creates two NICs, named `myNic1` and `myNic2`, connected the network security group, with one NIC connecting to each subnet:
>>>>>>> b458a4cb

```azurecli
az network nic create --resource-group myResourceGroup --name myNic1 \
  --vnet-name myVnet --subnet mySubnetFrontEnd \
  --network-security-group myNetworkSecurityGroup
az network nic create --resource-group myResourceGroup --name myNic2 \
  --vnet-name myVnet --subnet mySubnetBackEnd \
  --network-security-group myNetworkSecurityGroup
```

## Create a VM and attach the NICs
When you create the VM, specify the NICs you created with `--nics`. You also need to take care when you select the VM size. There are limits for the total number of NICs that you can add to a VM. Read more about [Linux VM sizes](virtual-machines-linux-sizes.md?toc=%2fazure%2fvirtual-machines%2flinux%2ftoc.json). 

<<<<<<< HEAD
## Create a VM and attach the NICs
When creating the VM, you now specify multiple NICs. Rather using `--nic-name` to provide a single NIC, instead you use `--nic-names` and provide a comma-separated list of NICs. You also need to take care when you select the VM size. There are limits for the total number of NICs that you can add to a VM. Read more about [Linux VM sizes](virtual-machines-linux-sizes.md?toc=%2fazure%2fvirtual-machines%2flinux%2ftoc.json). The following example shows how to specify multiple NICs and then a VM size that supports using multiple NICs (`Standard_DS2_v2`):
=======
Create a VM with [az vm create](/cli/azure/vm#create). The following example creates a VM named `myVM` using [Azure Managed Disks](../storage/storage-managed-disks-overview.md?toc=%2fazure%2fvirtual-machines%2flinux%2ftoc.json):
>>>>>>> b458a4cb

```azurecli
az vm create \
    --resource-group myResourceGroup \
    --name myVM \
    --image UbuntuLTS \
    --size Standard_DS2_v2 \
    --admin-username azureuser \
    --ssh-key-value ~/.ssh/id_rsa.pub \
    --nics myNic1 myNic2
```

## Create multiple NICs using Resource Manager templates
Azure Resource Manager templates use declarative JSON files to define your environment. You can read an [overview of Azure Resource Manager](../azure-resource-manager/resource-group-overview.md). Resource Manager templates provide a way to create multiple instances of a resource during deployment, such as creating multiple NICs. You use *copy* to specify the number of instances to create:

```json
"copy": {
    "name": "multiplenics"
    "count": "[parameters('count')]"
}
```

Read more about [creating multiple instances using *copy*](../azure-resource-manager/resource-group-create-multiple.md). 

You can also use a `copyIndex()` to then append a number to a resource name, which allows you to create `myNic1`, `myNic2`, etc. The following shows an example of appending the index value:

```json
"name": "[concat('myNic', copyIndex())]", 
```

You can read a complete example of [creating multiple NICs using Resource Manager templates](../virtual-network/virtual-network-deploy-multinic-arm-template.md).

## Next steps
Make sure to review [Linux VM sizes](virtual-machines-linux-sizes.md?toc=%2fazure%2fvirtual-machines%2flinux%2ftoc.json) when trying to creating a VM with multiple NICs. Pay attention to the maximum number of NICs each VM size supports. 

Remember that you cannot add additional NICs to an existing VM, you must create all the NICs when you deploy the VM. Take care when planning your deployments to make sure that you have all the required network connectivity from the outset.
<|MERGE_RESOLUTION|>--- conflicted
+++ resolved
@@ -1,11 +1,6 @@
 ---
-<<<<<<< HEAD
-title: Create a Linux VM in Azure with multiple NICs | Microsoft Docs
-description: Learn how to create a Linux VM with multiple NICs attached to it using the Azure CLI or Resource Manager templates.
-=======
 title: Create a Linux VM with multiple NICs using the Azure CLI 2.0 (Preview) | Microsoft Docs
 description: Learn how to create a Linux VM with multiple NICs attached to it using the Azure CLI 2.0 (Preview) or Resource Manager templates.
->>>>>>> b458a4cb
 services: virtual-machines-linux
 documentationcenter: ''
 author: iainfoulds
@@ -18,30 +13,16 @@
 ms.topic: article
 ms.tgt_pltfrm: vm-linux
 ms.workload: infrastructure
-<<<<<<< HEAD
-ms.date: 02/09/2017
-ms.author: iainfou
-
----
-# Create a Linux VM with multiple NICs using the Azure CLI 1.0
-=======
 ms.date: 02/10/2017
 ms.author: iainfou
 
 ---
 # Create a Linux VM with multiple NICs using the Azure CLI 2.0 (Preview)
->>>>>>> b458a4cb
 You can create a virtual machine (VM) in Azure that has multiple virtual network interfaces (NICs) attached to it. A common scenario would be to have different subnets for front-end and back-end connectivity, or a network dedicated to a monitoring or backup solution. This article provides quick commands to create a VM with multiple NICs attached to it. For detailed information, including how to create multiple NICs within your own Bash scripts, read more about [deploying multi-NIC VMs](../virtual-network/virtual-network-deploy-multinic-arm-cli.md). Different [VM sizes](virtual-machines-linux-sizes.md?toc=%2fazure%2fvirtual-machines%2flinux%2ftoc.json) support a varying number of NICs, so size your VM accordingly.
 
 > [!WARNING]
 > You must attach multiple NICs when you create a VM - you cannot add NICs to an existing VM. You can [create a VM based on the original virtual disk(s)](virtual-machines-linux-copy-vm.md?toc=%2fazure%2fvirtual-machines%2flinux%2ftoc.json) and create multiple NICs as you deploy the VM.
 
-<<<<<<< HEAD
-
-## Create supporting resources
-Make sure that you have the [Azure CLI](../xplat-cli-install.md) logged in and using Resource Manager mode:
-=======
->>>>>>> b458a4cb
 
 ## CLI versions to complete the task
 You can complete the task using one of the following CLI versions:
@@ -61,8 +42,6 @@
 az group create --name myResourceGroup --location westus
 ```
 
-<<<<<<< HEAD
-=======
 Create the virtual network with [az network vnet create](/cli/azure/network/vnet#create). The following example creates a virtual network named `myVnet` and subnet named `mySubnetFrontEnd`:
 
 ```azurecli
@@ -77,7 +56,6 @@
     --name mySubnetBackEnd --address-prefix 192.168.2.0/24
 ```
 
->>>>>>> b458a4cb
 ## Create and configure multiple NICs
 You can read more details about [deploying multiple NICs using the Azure CLI](../virtual-network/virtual-network-deploy-multinic-arm-cli.md), including scripting the process of looping through to create all the NICs.
 
@@ -88,11 +66,7 @@
   --name myNetworkSecurityGroup
 ```
 
-<<<<<<< HEAD
-Typically you also create a [Network Security Group](../virtual-network/virtual-networks-nsg.md) or [load balancer](../load-balancer/load-balancer-overview.md) to help manage and distribute traffic across your VMs. The following example creates a Network Security Group named `myNetworkSecurityGroup`:
-=======
 Create two NICs with [az network nic create](/cli/azure/network/nic#create). The following example creates two NICs, named `myNic1` and `myNic2`, connected the network security group, with one NIC connecting to each subnet:
->>>>>>> b458a4cb
 
 ```azurecli
 az network nic create --resource-group myResourceGroup --name myNic1 \
@@ -106,12 +80,7 @@
 ## Create a VM and attach the NICs
 When you create the VM, specify the NICs you created with `--nics`. You also need to take care when you select the VM size. There are limits for the total number of NICs that you can add to a VM. Read more about [Linux VM sizes](virtual-machines-linux-sizes.md?toc=%2fazure%2fvirtual-machines%2flinux%2ftoc.json). 
 
-<<<<<<< HEAD
-## Create a VM and attach the NICs
-When creating the VM, you now specify multiple NICs. Rather using `--nic-name` to provide a single NIC, instead you use `--nic-names` and provide a comma-separated list of NICs. You also need to take care when you select the VM size. There are limits for the total number of NICs that you can add to a VM. Read more about [Linux VM sizes](virtual-machines-linux-sizes.md?toc=%2fazure%2fvirtual-machines%2flinux%2ftoc.json). The following example shows how to specify multiple NICs and then a VM size that supports using multiple NICs (`Standard_DS2_v2`):
-=======
 Create a VM with [az vm create](/cli/azure/vm#create). The following example creates a VM named `myVM` using [Azure Managed Disks](../storage/storage-managed-disks-overview.md?toc=%2fazure%2fvirtual-machines%2flinux%2ftoc.json):
->>>>>>> b458a4cb
 
 ```azurecli
 az vm create \
