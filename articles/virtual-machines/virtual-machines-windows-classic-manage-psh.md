<properties
   pageTitle="Manage your virtual machines by using Azure PowerShell | Microsoft Azure"
   description="Learn commands that you can use to automate tasks in managing your virtual machines."
   services="virtual-machines-windows"
   documentationCenter="windows"
   authors="singhkay"
   manager="timlt"
   editor=""
   tags="azure-service-management"/>

   <tags
   ms.service="virtual-machines-windows"
   ms.devlang="na"
   ms.topic="article"
   ms.tgt_pltfrm="vm-windows"
   ms.workload="infrastructure-services"
<<<<<<< HEAD
   ms.date="03/31/2016"
=======
   ms.date="07/01/2016"
>>>>>>> c186bb0b
   ms.author="kasing"/>

# Manage your virtual machines by using Azure PowerShell

[AZURE.INCLUDE [learn-about-deployment-models](../../includes/learn-about-deployment-models-classic-include.md)]


Many tasks you do each day to manage your VMs can be automated by using Azure PowerShell cmdlets. This article gives you example commands for simpler tasks, and links to articles that show the commands for more complex tasks.

>[AZURE.NOTE] If you haven't installed and configured Azure PowerShell yet, you can get instructions in the article [How to install and configure Azure PowerShell](../powershell-install-configure.md).

## How to use the example commands
You'll need to replace some of the text in the commands with text that's appropriate for your environment. The < and > symbols indicate text you need to replace. When you replace the text, remove the symbols but leave the quote marks in place.

## Get a VM
This is a basic task you'll use often. Use it to get information about a VM, perform tasks on a VM, or get output to store in a variable.

To get information about the VM, run this command, replacing everything in the quotes, including the < and > characters:

     Get-AzureVM -ServiceName "<cloud service name>" -Name "<virtual machine name>"

To store the output in a $vm variable, run:

    $vm = Get-AzureVM -ServiceName "<cloud service name>" -Name "<virtual machine name>"

## Log on to a Windows-based VM

Run these commands:

>[AZURE.NOTE] You can get the virtual machine and cloud service name from the display of the **Get-AzureVM** command.
>
	$svcName = "<cloud service name>"
	$vmName = "<virtual machine name>"
	$localPath = "<drive and folder location to store the downloaded RDP file, example: c:\temp >"
	$localFile = $localPath + "\" + $vmname + ".rdp"
	Get-AzureRemoteDesktopFile -ServiceName $svcName -Name $vmName -LocalPath $localFile -Launch

## Stop a VM

Run this command:

    Stop-AzureVM -ServiceName "<cloud service name>" -Name "<virtual machine name>"

>[AZURE.IMPORTANT] Use this parameter to keep the virtual IP (VIP) of the cloud service in case it's the last VM in that cloud service. <br><br> If you use the StayProvisioned parameter, you'll still be billed for the VM.

## Start a VM

Run this command:

    Start-AzureVM -ServiceName "<cloud service name>" -Name "<virtual machine name>"

## Attach a data disk
This task requires a few steps. First, you use the ****Add-AzureDataDisk**** cmdlet to add the disk to the $vm object. Then, you use **Update-AzureVM** cmdlet to update the configuration of the VM.

You'll also need to decide whether to attach a new disk or one that contains data. For a new disk, the command creates the .vhd file and attaches it.

To attach a new disk, run this command:

    Add-AzureDataDisk -CreateNew -DiskSizeInGB 128 -DiskLabel "<main>" -LUN <0> -VM $vm | Update-AzureVM

To attach an existing data disk, run this command:

    Add-AzureDataDisk -Import -DiskName "<MyExistingDisk>" -LUN <0> | Update-AzureVM

To attach data disks from an existing .vhd file in blob storage, run this command:

    Add-AzureDataDisk -ImportFrom -MediaLocation `
              "<https://mystorage.blob.core.windows.net/mycontainer/MyExistingDisk.vhd>" `
              -DiskLabel "<main>" -LUN <0> |
              Update-AzureVM

## Create a Windows-based VM

To create a new Windows-based virtual machine in Azure, use the instructions in
[Use Azure PowerShell to create and preconfigure Windows-based virtual machines](virtual-machines-windows-classic-create-powershell.md). This topic steps you through the creation of an Azure PowerShell command set that creates a Windows-based VM that can be preconfigured:

- With Active Directory domain membership.
- With additional disks.
- As a member of an existing load-balanced set.
- With a static IP address.
<|MERGE_RESOLUTION|>--- conflicted
+++ resolved
@@ -1,101 +1,97 @@
-<properties
-   pageTitle="Manage your virtual machines by using Azure PowerShell | Microsoft Azure"
-   description="Learn commands that you can use to automate tasks in managing your virtual machines."
-   services="virtual-machines-windows"
-   documentationCenter="windows"
-   authors="singhkay"
-   manager="timlt"
-   editor=""
-   tags="azure-service-management"/>
-
-   <tags
-   ms.service="virtual-machines-windows"
-   ms.devlang="na"
-   ms.topic="article"
-   ms.tgt_pltfrm="vm-windows"
-   ms.workload="infrastructure-services"
-<<<<<<< HEAD
-   ms.date="03/31/2016"
-=======
-   ms.date="07/01/2016"
->>>>>>> c186bb0b
-   ms.author="kasing"/>
-
-# Manage your virtual machines by using Azure PowerShell
-
-[AZURE.INCLUDE [learn-about-deployment-models](../../includes/learn-about-deployment-models-classic-include.md)]
-
-
-Many tasks you do each day to manage your VMs can be automated by using Azure PowerShell cmdlets. This article gives you example commands for simpler tasks, and links to articles that show the commands for more complex tasks.
-
->[AZURE.NOTE] If you haven't installed and configured Azure PowerShell yet, you can get instructions in the article [How to install and configure Azure PowerShell](../powershell-install-configure.md).
-
-## How to use the example commands
-You'll need to replace some of the text in the commands with text that's appropriate for your environment. The < and > symbols indicate text you need to replace. When you replace the text, remove the symbols but leave the quote marks in place.
-
-## Get a VM
-This is a basic task you'll use often. Use it to get information about a VM, perform tasks on a VM, or get output to store in a variable.
-
-To get information about the VM, run this command, replacing everything in the quotes, including the < and > characters:
-
-     Get-AzureVM -ServiceName "<cloud service name>" -Name "<virtual machine name>"
-
-To store the output in a $vm variable, run:
-
-    $vm = Get-AzureVM -ServiceName "<cloud service name>" -Name "<virtual machine name>"
-
-## Log on to a Windows-based VM
-
-Run these commands:
-
->[AZURE.NOTE] You can get the virtual machine and cloud service name from the display of the **Get-AzureVM** command.
->
-	$svcName = "<cloud service name>"
-	$vmName = "<virtual machine name>"
-	$localPath = "<drive and folder location to store the downloaded RDP file, example: c:\temp >"
-	$localFile = $localPath + "\" + $vmname + ".rdp"
-	Get-AzureRemoteDesktopFile -ServiceName $svcName -Name $vmName -LocalPath $localFile -Launch
-
-## Stop a VM
-
-Run this command:
-
-    Stop-AzureVM -ServiceName "<cloud service name>" -Name "<virtual machine name>"
-
->[AZURE.IMPORTANT] Use this parameter to keep the virtual IP (VIP) of the cloud service in case it's the last VM in that cloud service. <br><br> If you use the StayProvisioned parameter, you'll still be billed for the VM.
-
-## Start a VM
-
-Run this command:
-
-    Start-AzureVM -ServiceName "<cloud service name>" -Name "<virtual machine name>"
-
-## Attach a data disk
-This task requires a few steps. First, you use the ****Add-AzureDataDisk**** cmdlet to add the disk to the $vm object. Then, you use **Update-AzureVM** cmdlet to update the configuration of the VM.
-
-You'll also need to decide whether to attach a new disk or one that contains data. For a new disk, the command creates the .vhd file and attaches it.
-
-To attach a new disk, run this command:
-
-    Add-AzureDataDisk -CreateNew -DiskSizeInGB 128 -DiskLabel "<main>" -LUN <0> -VM $vm | Update-AzureVM
-
-To attach an existing data disk, run this command:
-
-    Add-AzureDataDisk -Import -DiskName "<MyExistingDisk>" -LUN <0> | Update-AzureVM
-
-To attach data disks from an existing .vhd file in blob storage, run this command:
-
-    Add-AzureDataDisk -ImportFrom -MediaLocation `
-              "<https://mystorage.blob.core.windows.net/mycontainer/MyExistingDisk.vhd>" `
-              -DiskLabel "<main>" -LUN <0> |
-              Update-AzureVM
-
-## Create a Windows-based VM
-
-To create a new Windows-based virtual machine in Azure, use the instructions in
-[Use Azure PowerShell to create and preconfigure Windows-based virtual machines](virtual-machines-windows-classic-create-powershell.md). This topic steps you through the creation of an Azure PowerShell command set that creates a Windows-based VM that can be preconfigured:
-
-- With Active Directory domain membership.
-- With additional disks.
-- As a member of an existing load-balanced set.
-- With a static IP address.
+<properties
+   pageTitle="Manage your virtual machines by using Azure PowerShell | Microsoft Azure"
+   description="Learn commands that you can use to automate tasks in managing your virtual machines."
+   services="virtual-machines-windows"
+   documentationCenter="windows"
+   authors="singhkay"
+   manager="timlt"
+   editor=""
+   tags="azure-service-management"/>
+
+   <tags
+   ms.service="virtual-machines-windows"
+   ms.devlang="na"
+   ms.topic="article"
+   ms.tgt_pltfrm="vm-windows"
+   ms.workload="infrastructure-services"
+   ms.date="07/01/2016"
+   ms.author="kasing"/>
+
+# Manage your virtual machines by using Azure PowerShell
+
+[AZURE.INCLUDE [learn-about-deployment-models](../../includes/learn-about-deployment-models-classic-include.md)]
+
+
+Many tasks you do each day to manage your VMs can be automated by using Azure PowerShell cmdlets. This article gives you example commands for simpler tasks, and links to articles that show the commands for more complex tasks.
+
+>[AZURE.NOTE] If you haven't installed and configured Azure PowerShell yet, you can get instructions in the article [How to install and configure Azure PowerShell](../powershell-install-configure.md).
+
+## How to use the example commands
+You'll need to replace some of the text in the commands with text that's appropriate for your environment. The < and > symbols indicate text you need to replace. When you replace the text, remove the symbols but leave the quote marks in place.
+
+## Get a VM
+This is a basic task you'll use often. Use it to get information about a VM, perform tasks on a VM, or get output to store in a variable.
+
+To get information about the VM, run this command, replacing everything in the quotes, including the < and > characters:
+
+     Get-AzureVM -ServiceName "<cloud service name>" -Name "<virtual machine name>"
+
+To store the output in a $vm variable, run:
+
+    $vm = Get-AzureVM -ServiceName "<cloud service name>" -Name "<virtual machine name>"
+
+## Log on to a Windows-based VM
+
+Run these commands:
+
+>[AZURE.NOTE] You can get the virtual machine and cloud service name from the display of the **Get-AzureVM** command.
+>
+	$svcName = "<cloud service name>"
+	$vmName = "<virtual machine name>"
+	$localPath = "<drive and folder location to store the downloaded RDP file, example: c:\temp >"
+	$localFile = $localPath + "\" + $vmname + ".rdp"
+	Get-AzureRemoteDesktopFile -ServiceName $svcName -Name $vmName -LocalPath $localFile -Launch
+
+## Stop a VM
+
+Run this command:
+
+    Stop-AzureVM -ServiceName "<cloud service name>" -Name "<virtual machine name>"
+
+>[AZURE.IMPORTANT] Use this parameter to keep the virtual IP (VIP) of the cloud service in case it's the last VM in that cloud service. <br><br> If you use the StayProvisioned parameter, you'll still be billed for the VM.
+
+## Start a VM
+
+Run this command:
+
+    Start-AzureVM -ServiceName "<cloud service name>" -Name "<virtual machine name>"
+
+## Attach a data disk
+This task requires a few steps. First, you use the ****Add-AzureDataDisk**** cmdlet to add the disk to the $vm object. Then, you use **Update-AzureVM** cmdlet to update the configuration of the VM.
+
+You'll also need to decide whether to attach a new disk or one that contains data. For a new disk, the command creates the .vhd file and attaches it.
+
+To attach a new disk, run this command:
+
+    Add-AzureDataDisk -CreateNew -DiskSizeInGB 128 -DiskLabel "<main>" -LUN <0> -VM $vm | Update-AzureVM
+
+To attach an existing data disk, run this command:
+
+    Add-AzureDataDisk -Import -DiskName "<MyExistingDisk>" -LUN <0> | Update-AzureVM
+
+To attach data disks from an existing .vhd file in blob storage, run this command:
+
+    Add-AzureDataDisk -ImportFrom -MediaLocation `
+              "<https://mystorage.blob.core.windows.net/mycontainer/MyExistingDisk.vhd>" `
+              -DiskLabel "<main>" -LUN <0> |
+              Update-AzureVM
+
+## Create a Windows-based VM
+
+To create a new Windows-based virtual machine in Azure, use the instructions in
+[Use Azure PowerShell to create and preconfigure Windows-based virtual machines](virtual-machines-windows-classic-create-powershell.md). This topic steps you through the creation of an Azure PowerShell command set that creates a Windows-based VM that can be preconfigured:
+
+- With Active Directory domain membership.
+- With additional disks.
+- As a member of an existing load-balanced set.
+- With a static IP address.