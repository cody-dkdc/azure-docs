--- conflicted
+++ resolved
@@ -1,10 +1,6 @@
 <properties
 	pageTitle="Attach a disk to a VM | Microsoft Azure"
-<<<<<<< HEAD
-	description="Attach a data disk to a virtual machine created with the classic deployment model and initialize it."
-=======
 	description="Attach a data disk to a Windows virtual machine created with the classic deployment model and initialize it."
->>>>>>> 08be3281
 	services="virtual-machines, storage"
 	documentationCenter=""
 	authors="cynthn"
@@ -18,19 +14,10 @@
 	ms.tgt_pltfrm="vm-windows"
 	ms.devlang="na"
 	ms.topic="article"
-<<<<<<< HEAD
-	ms.date="07/16/2015"
-	ms.author="cynthn"/>
-
-# Attach a data disk to a Windows virtual machine created with the classic deployment model
-
-[AZURE.INCLUDE [learn-about-deployment-models](../../includes/learn-about-deployment-models-include.md)] This article covers creating resources with the classic deployment model. You can also create resources with the [Resource Manager deployment model](virtual-machines-attach-disk-preview.md).
-=======
 	ms.date="10/14/2015"
 	ms.author="cynthn"/>
 
 # Attach a data disk to a Windows virtual machine created with the classic deployment model
->>>>>>> 08be3281
 
 [AZURE.INCLUDE [learn-about-deployment-models](../../includes/learn-about-deployment-models-classic-include.md)] [Resource Manager model](virtual-machines-attach-disk-preview.md).
 
