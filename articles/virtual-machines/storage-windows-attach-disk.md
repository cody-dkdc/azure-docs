--- conflicted
+++ resolved
@@ -5,12 +5,8 @@
 	documentationCenter=""
 	authors="KBDAzure"
 	manager="timlt"
-<<<<<<< HEAD
 	editor="tysonn"
 	tags="azure-service-management"/>
-=======
-	editor="tysonn"/>
->>>>>>> 2b5c5a27
 
 <tags
 	ms.service="virtual-machines"
@@ -18,22 +14,14 @@
 	ms.tgt_pltfrm="vm-windows"
 	ms.devlang="na"
 	ms.topic="article"
-<<<<<<< HEAD
 	ms.date="07/16/2015"
-=======
-	ms.date="04/24/2015"
->>>>>>> 2b5c5a27
 	ms.author="kathydav"/>
 
 # How to attach a data disk to a Windows virtual machine
 
-<<<<<<< HEAD
-You can attach empty disks and disks with data. In both cases, the disks are actually .vhd files that reside in an Azure storage account. Also in both cases, after you attach the disk, you'll need to initialize it so it's ready for use.
-=======
-You can attach empty disks or disks that contain data to a virtual machine. In both cases, the disks are actually .vhd files that reside in an Azure storage account. Also in both cases, after you attach the disk, you'll need to initialize it so it's ready for use.
->>>>>>> 2b5c5a27
+You can attach empty disks and disks with data. In both cases, the disks are actually .vhd files that reside in an Azure Storage account. Also in both cases, after you attach the disk, you'll need to initialize it so it's ready for use.
 
-> [AZURE.NOTE] It's a best practice to use one or more separate disks to store a virtual machine's data. When you create an Azure virtual machine, it has a disk for the operating system mapped to drive C and a temporary disk mapped to drive D. **Do not use drive D to store data.** As the name implies, drive D provides temporary storage only. It offers no redundancy or backup because it doesn't reside in Azure storage.
+> [AZURE.NOTE] It's a best practice to use one or more separate disks to store a virtual machine's data. When you create an Azure virtual machine, it has a disk for the operating system mapped to drive C and a temporary disk mapped to drive D. **Do not use drive D to store data.** As the name implies, drive D provides temporary storage only. It offers no redundancy or backup because it doesn't reside in Azure Storage.
 
 [AZURE.INCLUDE [howto-attach-disk-windows-linux](../../includes/howto-attach-disk-windows-linux.md)]
 
@@ -49,17 +37,12 @@
 
 4. The **Disks** section lists disk 0, disk 1, and disk 2. Disk 0 is the operating system disk, disk 1 is the temporary disk (which should not be used for data storage), and disk 2 is the data disk you attached to the virtual machine. The data disk has a capacity of 5 GB, based on what you specified when you attached the disk. Right-click disk 2 and  select **Initialize**.
 
-<<<<<<< HEAD
 5.	You're notified that all data will be erased when the disk is initialized. Click **Yes** to acknowledge the warning and initialize the disk. Then, right-click disk 2 again and select **New Volume**.
-=======
-5.	You're notified that all data will be erased when the disk is initialized. Click **Yes** to acknowledge the warning and initialize the disk. Right-click disk 2 again and select **New Volume**.
->>>>>>> 2b5c5a27
 
 6.	Complete the wizard using the default values. When the wizard is done, the **Volumes** section lists the new volume. The disk is now online and ready to store data.
 
 	![Volume successfully initialized](./media/storage-windows-attach-disk/newvolumecreated.png)
 
-<<<<<<< HEAD
 > [AZURE.NOTE] The size of the virtual machine determines how many disks you can attach to it. For details, see [Sizes for Virtual Machines](virtual-machines-size-specs.md).
 
 ## Additional resources
@@ -68,8 +51,4 @@
 
 [About Disks and VHDs for Virtual Machines](virtual-machines-disks-vhds.md)
 
-=======
-> [AZURE.NOTE] The size of the virtual machine determines how many disks you can attach to it. For details, see [Sizes for Cloud Services](https://azure.microsoft.com/documentation/articles/cloud-services-sizes-specs/).
-
->>>>>>> 2b5c5a27
 [logon]: virtual-machines-log-on-windows-server.md