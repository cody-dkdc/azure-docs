--- conflicted
+++ resolved
@@ -16,51 +16,30 @@
 	ms.topic="article"
 	ms.date="09/10/2015"
 	ms.author="cynthn"/>
-<<<<<<< HEAD
-=======
 
 # Create and upload a Windows Server VHD to Azure
->>>>>>> 08be3281
 
 [AZURE.INCLUDE [learn-about-deployment-models](../../includes/learn-about-deployment-models-classic-include.md)] Resource Manager model.
 
-<<<<<<< HEAD
-=======
-
->>>>>>> 08be3281
+
 This article shows you how to upload a virtual hard disk (VHD) with an operating system so you can use it as an image to create virtual machines based on that image. For more details about disks and VHDs in Microsoft Azure, see [About Disks and VHDs for Virtual Machines](virtual-machines-disks-vhds.md).
 
 
-<<<<<<< HEAD
+
+## Prerequisites
+
 This article assumes you have:
 
 1. **An Azure subscription** - If you don't have one, you can [open an Azure account for free](/pricing/free-trial/?WT.mc_id=A261C142F): You get credits you can use to try out paid Azure services, and even after they're used up you can keep the account and use free Azure services, such as Websites. Your credit card won't be charged, unless you explicitly change your settings and ask to be charged. You also can [activate MSDN subscriber benefits](/pricing/member-offers/msdn-benefits-details/?WT.mc_id=A261C142F): Your MSDN subscription gives you credits every month that you can use for paid Azure services.
-=======
-
-## Prerequisites
->>>>>>> 08be3281
-
-This article assumes you have:
-
-<<<<<<< HEAD
+
+2. **Microsoft Azure PowerShell** - You have the Microsoft Azure PowerShell module installed and configured to use your subscription. To download the module, see [Microsoft Azure Downloads](http://azure.microsoft.com/downloads/). A tutorial to install and configure the module is available [here](../powershell-install-configure.md). You'll use the [Add-AzureVHD](http://msdn.microsoft.com/library/azure/dn495173.aspx) cmdlet to upload the VHD.
+
 3. **A supported Windows operating system stored in a .vhd file and attached to a virtual machine** - Multiple tools exist to create .vhd files. For example, you can use Hyper-V to create a virtual machine and install the operating system. For instructions, see [Install the Hyper-V Role and configure a virtual machine](http://technet.microsoft.com/library/hh846766.aspx). For details about operating systems, see [Microsoft server software support for Microsoft Azure virtual machines](http://go.microsoft.com/fwlink/p/?LinkId=393550).
 
 > [AZURE.IMPORTANT] The VHDX format is not supported in Microsoft Azure. You can convert the disk to VHD format using Hyper-V Manager or the [Convert-VHD cmdlet](http://technet.microsoft.com/library/hh848454.aspx). For details, see this [blogpost](http://blogs.msdn.com/b/virtual_pc_guy/archive/2012/10/03/using-powershell-to-convert-a-vhd-to-a-vhdx.aspx).
 
-## Step 1: Prep the VHD ##
-
-=======
-1. **An Azure subscription** - If you don't have one, you can [open an Azure account for free](/pricing/free-trial/?WT.mc_id=A261C142F): You get credits you can use to try out paid Azure services, and even after they're used up you can keep the account and use free Azure services, such as Websites. Your credit card won't be charged, unless you explicitly change your settings and ask to be charged. You also can [activate MSDN subscriber benefits](/pricing/member-offers/msdn-benefits-details/?WT.mc_id=A261C142F): Your MSDN subscription gives you credits every month that you can use for paid Azure services.
-
-2. **Microsoft Azure PowerShell** - You have the Microsoft Azure PowerShell module installed and configured to use your subscription. To download the module, see [Microsoft Azure Downloads](http://azure.microsoft.com/downloads/). A tutorial to install and configure the module is available [here](../powershell-install-configure.md). You'll use the [Add-AzureVHD](http://msdn.microsoft.com/library/azure/dn495173.aspx) cmdlet to upload the VHD.
-
-3. **A supported Windows operating system stored in a .vhd file and attached to a virtual machine** - Multiple tools exist to create .vhd files. For example, you can use Hyper-V to create a virtual machine and install the operating system. For instructions, see [Install the Hyper-V Role and configure a virtual machine](http://technet.microsoft.com/library/hh846766.aspx). For details about operating systems, see [Microsoft server software support for Microsoft Azure virtual machines](http://go.microsoft.com/fwlink/p/?LinkId=393550).
-
-> [AZURE.IMPORTANT] The VHDX format is not supported in Microsoft Azure. You can convert the disk to VHD format using Hyper-V Manager or the [Convert-VHD cmdlet](http://technet.microsoft.com/library/hh848454.aspx). For details, see this [blogpost](http://blogs.msdn.com/b/virtual_pc_guy/archive/2012/10/03/using-powershell-to-convert-a-vhd-to-a-vhdx.aspx).
-
 ## Step 1: Prep the VHD 
 
->>>>>>> 08be3281
 Before you upload the VHD to Azure, it needs to be generalized by using the Sysprep tool. This prepares the VHD to be used as an image. For details about Sysprep, see [How to Use Sysprep: An Introduction](http://technet.microsoft.com/library/bb457073.aspx).
 
 From the virtual machine that the operating system was installed to, complete the following procedure:
@@ -81,17 +60,9 @@
 
 6.  Click **OK**.
 
-<<<<<<< HEAD
-## Step 2: Create or get info from your Azure storage account##
+## Step 2: Create or get info from your Azure storage account
 
 You need a storage account in Azure so you have a place to upload the .vhd file. This step shows you how to create an account, or get the info you need from an existing account.
-
-### Option 1: Create a storage account
-=======
-## Step 2: Create or get info from your Azure storage account
-
-You need a storage account in Azure so you have a place to upload the .vhd file. This step shows you how to create an account, or get the info you need from an existing account.
->>>>>>> 08be3281
 
 ### Option 1: Create a storage account
 
@@ -131,11 +102,7 @@
 
 ### Option 2: Get the storage account info
 
-<<<<<<< HEAD
-1.	Sign in to the [portal](http://manage.windowsazure.com).
-=======
 1.	Sign in to the Azure classic portal.
->>>>>>> 08be3281
 
 2.	From the navigation pane, click **Storage**.
 
@@ -157,15 +124,9 @@
 	   `Add-AzureAccount`
 
 3.	In the sign-in windows, type the user name and password of your work or school account.
-<<<<<<< HEAD
 
 4. Azure authenticates and saves the credential information, and then closes the window.
 
-=======
-
-4. Azure authenticates and saves the credential information, and then closes the window.
-
->>>>>>> 08be3281
 ### Option 2: Use a certificate
 
 1. Open the Azure PowerShell console.
@@ -195,11 +156,7 @@
 	Where:
 	- **BlobStorageURL** is the URL for the storage account
 	- **YourImagesFolder** is the container within blob storage where you want to store your images
-<<<<<<< HEAD
-	- **VHDName** is the name you want the portal to display to identify the virtual hard disk
-=======
 	- **VHDName** is the name you want the Azure classic portal to display to identify the virtual hard disk
->>>>>>> 08be3281
 	- **PathToVHDFile** is the full path and name of the .vhd file
 
 	![PowerShell Add-AzureVHD](./media/virtual-machines-create-upload-vhd-windows-server/powershell_upload_vhd.png)
@@ -208,13 +165,7 @@
 
 ## Step 5: Add the image to your list of custom images
 
-<<<<<<< HEAD
-> [AZURE.TIP] To use Azure PowerShell instead of the portal to add the image, use the **Add-AzureVMImage** cmdlet. For example:
-
->	`Add-AzureVMImage -ImageName <ImageName> -MediaLocation <VHDLocation> -OS <OSType>`
-=======
 > [AZURE.TIP] To use Azure PowerShell instead of the Azure classic portal to add the image, use the **Add-AzureVMImage** cmdlet. For example:
->>>>>>> 08be3281
 
 >	`Add-AzureVMImage -ImageName <ImageName> -MediaLocation <VHDLocation> -OS <OSType>`
 
