<properties
	pageTitle="Create and upload a Windows Server VHD to Azure"
	description="Learn to create and upload a virtual hard disk (VHD) in Azure that has the Windows Server operating system."
	services="virtual-machines"
	documentationCenter=""
	authors="KBDAzure"
	manager="timlt"
	editor="tysonn"/>

<tags
	ms.service="virtual-machines"
	ms.workload="infrastructure-services"
	ms.tgt_pltfrm="vm-windows"
	ms.devlang="na"
	ms.topic="article"
	ms.date="04/29/2015"
	ms.author="kathydav"/>


# Create and upload a Windows Server VHD to Azure#

This article shows you how to upload a virtual hard disk (VHD) with an operating system so you can use it as an image to create virtual machines based on that image. For more information about disks and images in Microsoft Azure, see [About disks and images in Azure](http://msdn.microsoft.com/library/azure/jj672979.aspx).

> [AZURE.NOTE] When you create a virtual machine based on an image, you can customize the operating system settings as appropriate for the applications that you plan to run on the virtual machine. This configuration is saved for that virtual machine and doesn't affect the image.

## Prerequisites##

This article assumes that you have the following:

1. **An Azure subscription** - If you don't have one, you can [open an Azure account for free](/pricing/free-trial/?WT.mc_id=A261C142F): You get credits that you can use to try out paid Azure services, and even after they're used up, you can keep the account and use free Azure services, such as websites. Your credit card will never be charged, unless you explicitly change your settings and ask to be charged. You also can [activate MSDN subscriber benefits](/pricing/member-offers/msdn-benefits-details/?WT.mc_id=A261C142F): Your MSDN subscription gives you credits every month that you can use for paid Azure services.

2. **Microsoft Azure PowerShell** - You have the Microsoft Azure PowerShell module installed and configured to use your subscription. To download the module, see [Microsoft Azure downloads](http://azure.microsoft.com/downloads/). A tutorial to install and configure the module is available [here](../powershell-install-configure.md). You'll use the [Add-AzureVHD](http://msdn.microsoft.com/library/azure/dn495173.aspx) cmdlet to upload the VHD.

3. **A supported Windows operating system stored in a .vhd file** - You have installed a supported Windows Server operating system to a virtual hard disk. Multiple tools exist to create .vhd files. You can use a virtualization solution such as Hyper-V to create a virtual machine and install the operating system. For instructions, see [Install the Hyper-V role and configure a virtual machine](http://technet.microsoft.com/library/hh846766.aspx).

> [AZURE.NOTE] The VHDX format is not supported in Microsoft Azure. You can convert the disk to VHD format using Hyper-V Manager or the [Convert-VHD cmdlet](http://technet.microsoft.com/library/hh848454.aspx). You con find a tutorial for the conversion  [here](http://blogs.msdn.com/b/virtual_pc_guy/archive/2012/10/03/using-powershell-to-convert-a-vhd-to-a-vhdx.aspx).

 The following Windows Server versions are supported:
<<<<<<< HEAD
<P>
  <TABLE BORDER="1" WIDTH="600">
  <TR BGCOLOR="#E9E7E7">
    <TH>OS</TH>
    <TH>SKU</TH>
    <TH>Service pack</TH>
    <TH>Architecture</TH>
  </TR>
  <TR>
    <TD>Windows Server 2012 R2</TD>
    <TD>All editions</TD>
    <TD>N/A</TD>
    <TD>x64</TD>
  </TR>
  <TR>
    <TD>Windows Server 2012</TD>
    <TD>All editions</TD>
    <TD>N/A</TD>
    <TD>x64</TD>
  </TR>
  <TR>
    <TD>Windows Server 2008 R2</TD>
    <TD>All editions</TD>
    <TD>SP1</TD>
    <TD>x64</TD>
  </TR>
  </TABLE>
</P>
=======

OS|SKU|Service Pack|Architecture
---|---|---|---
Windows Server 2012 R2|All editions|N/A|x64
Windows Server 2012|All editions|N/A|x64
Windows Server 2008 R2|All editions|SP1|x64
>>>>>>> 1da72589


This task includes the following steps:

- [Step 1: Prepare the image to be uploaded] []
- [Step 2: Create a storage account in Azure] []
- [Step 3: Prepare the connection to Azure] []
- [Step 4: Upload the .vhd file] []

## Step 1: Prepare the image to be uploaded ##

Before you can upload the image to Azure, you need to generalize it by using the **Sysprep** command. For more information about **Sysprep**, see [How to use Sysprep: An introduction](http://technet.microsoft.com/library/bb457073.aspx).

From the virtual machine that the operating system was installed to, complete the following procedure:

1. Log on to the operating system.

2. Open a Command Prompt window as an administrator. Change the directory to **%windir%\system32\sysprep**, and then run `sysprep.exe`.

	![Open the Command Prompt window](./media/virtual-machines-create-upload-vhd-windows-server/sysprep_commandprompt.png)

3.	The **System Preparation Tool** dialog box appears.

	![Start Sysprep](./media/virtual-machines-create-upload-vhd-windows-server/sysprepgeneral.png)

4.  In the **System Preparation Tool**, select **Enter System Out of Box Experience (OOBE)** and make sure that **Generalize** is checked.

5.  In **Shutdown Options**, select **Shutdown**.

6.  Click **OK**.


## Step 2: Create a Storage account in Azure ##

You need a Storage account in Azure to upload a .vhd file so it can be used in Azure to create a virtual machine. You can use the Azure portal to create a storage account.

1. Sign in to the Azure portal.

2. On the command bar, click **New**.

3. Click **Data Services** > **Storage** > **Quick Create**.

	![Quick create a storage account](./media/virtual-machines-create-upload-vhd-windows-server/Storage-quick-create.png)

4. Fill out the fields as follows:

	- Under **URL**, type a subdomain name to use in the URL for the Storage account. The entry can contain from 3-24 lowercase letters and numbers. This name becomes the host name within the URL that is used to address Blob, Queue, or Table resources for the subscription.

	- Select the **location or affinity group** for the Storage account. An affinity group lets you place your cloud services and storage in the same data center.

	- Decide whether to use **geo-replication** for the Storage account. **Geo-replication** is turned on by default. This option replicates your data to a secondary location, at no cost to you, so that your storage fails over to that location if a major failure occurs at the primary location. The secondary location is assigned automatically and can't be changed. If you need more control over the location of your cloud-based storage due to legal requirements or organizational policy, you can turn off **geo-replication**. However, be aware that if you later turn on **geo-replication**, you will be charged a one-time data transfer fee to replicate your existing data to the secondary location. Storage services without geo-replication are offered at a discount. More details on managing geo-replication of Storage accounts can be found here: [Create, manage, or delete a Storage account](../storage-create-storage-account/#replication-options).

	![Enter Storage account details](./media/virtual-machines-create-upload-vhd-windows-server/Storage-create-account.png)


5. Click **Create Storage Account**. The account now appears under **Storage**.

	![Storage account successfully created](./media/virtual-machines-create-upload-vhd-windows-server/Storagenewaccount.png)

6. Next, create a container for your uploaded VHDs. Click the Storage account name, and then click 	**Containers**.

	![Storage account detail](./media/virtual-machines-create-upload-vhd-windows-server/storageaccount_detail.png)

7. Click **Create a Container**.

	![Storage account detail](./media/virtual-machines-create-upload-vhd-windows-server/storageaccount_container.png)

8. Type a **Name** for your container and select the **Access** policy.

	![Container name](./media/virtual-machines-create-upload-vhd-windows-server/storageaccount_containervalues.png)

	> [AZURE.NOTE] By default, the container is private and can be accessed only by the account owner. To allow public read access to the blobs in the container, but not the container properties and metadata, use the "Public Blob" option. To allow full public read access for the container and blobs, use the "Public Container" option.

## Step 3: Prepare the connection to Azure ##

Before you can upload a .vhd file, you need to establish a secure connection between your computer and your subscription in Azure. You can use the Azure Active Directory method or the certificate method to do this.

> [AZURE.TIP] To get started with Azure PowerShell, see [How to install and configure Microsoft Azure PowerShell](../install-configure-powershell.md). For general information, see [Get started with Microsoft Azure cmdlets](https://msdn.microsoft.com/library/azure/jj554332.aspx).

### Use the Microsoft Azure Active Directory method

1. Open the Azure PowerShell console.

2. Type:  
	`Add-AzureAccount`

	This command opens a sign-in window so you can sign in with your work or school account.

	![PowerShell window](./media/virtual-machines-create-upload-vhd-windows-server/add_azureaccount.png)

3. Azure authenticates and saves the credential information, and then closes the window.

### Use the certificate method

1. Open the Azure PowerShell console.

2.	Type:
	`Get-AzurePublishSettingsFile`.

3. A browser window opens and prompts you to download a .publishsettings file. It contains information and a certificate for your Microsoft Azure subscription.

	![Browser download page](./media/virtual-machines-create-upload-vhd-windows-server/Browser_download_GetPublishSettingsFile.png)

3. Save the .publishsettings file.

4. Type:
	`Import-AzurePublishSettingsFile <PathToFile>`

	where `<PathToFile>` is the full path to the .publishsettings file.

## Step 4: Upload the .vhd file

When you upload the .vhd file, you can place the .vhd file anywhere within your blob storage. In the following command examples, **BlobStorageURL** is the URL for the storage account that you created in step 2, **YourImagesFolder** is the container within blob storage where you want to store your images. **VHDName** is the label that appears in the Azure portal to identify the virtual hard disk. **PathToVHDFile** is the full path and name of the .vhd file.


1. From the Azure PowerShell window that you used in the previous step, type:

	`Add-AzureVhd -Destination "<BlobStorageURL>/<YourImagesFolder>/<VHDName>.vhd" -LocalFilePath <PathToVHDFile>`

	![PowerShell Add-AzureVHD](./media/virtual-machines-create-upload-vhd-windows-server/powershell_upload_vhd.png)

	For more information about the **Add-AzureVhd** cmdlet, see [Add-AzureVhd](http://msdn.microsoft.com/library/dn495173.aspx).

## Step 5: Add the image to your list of custom images ##

After you upload the .vhd, you add it as an image to the list of custom images associated with your subscription.

1. From the Azure portal, under **All Items**, click **Virtual Machines**.

2. Under Virtual Machines, click **Images**.

3. Then click **Create an Image**.

	![PowerShell Add-AzureVHD](./media/virtual-machines-create-upload-vhd-windows-server/Create_Image.png)

4. In **Create an image from a VHD**, do the following:

	1. Specify **name**.

	* Specify **description**.

	* To specify the **URL of your VHD**, click the **folder** button to open the following window:

	![Select VHD](./media/virtual-machines-create-upload-vhd-windows-server/Select_VHD.png)

	* Select the Storage account your VHD is in, and then click **Open**. This returns you to the **Create an image from a VHD** window.

	* After you return to the **Create an image from a VHD** window, select the **Operating System Family**.

	* Check **I have run Sysprep on the virtual machine associated with this VHD** to acknowledge that you generalized the operating system in step 1, and then click **OK**.

		![Add Image](./media/virtual-machines-create-upload-vhd-windows-server/Create_Image_From_VHD.png)

5.  **OPTIONAL**: You can the **Add-AzureVMImag** cmdlet instead of the Azure portal to add your VHD as an image. In the Azure PowerShell console, type:

	  `Add-AzureVMImage -ImageName <Your Image's Name> -MediaLocation <location of the VHD> -OS <Type of the OS on the VHD>`

 ![PowerShell Add-AzureVMImage](./media/virtual-machines-create-upload-vhd-windows-server/add_azureimage_powershell.png)

6. After you complete the previous steps, the new image is listed when you click the **Images** tab.


  ![custom image](./media/virtual-machines-create-upload-vhd-windows-server/vm_custom_image.png)

  This new image is now available under **My Images** when you create a virtual machine. For instructions, see [How to create a custom virtual machine running Windows](virtual-machines-windows-create-custom.md).
![create a virtual machine from a custom image](./media/virtual-machines-create-upload-vhd-windows-server/create_vm_custom_image.png)


## Next steps ##


After creating a virtual machine, trying creating a SQL Server virtual machine. For instructions, see [Provisioning a SQL Server virtual machine on Microsoft Azure](virtual-machines-provision-sql-server.md).

[Step 1: Prepare the image to be uploaded]: #prepimage
[Step 2: Create a Storage account in Azure]: #createstorage
[Step 3: Prepare the connection to Azure]: #prepAzure
[Step 4: Upload the .vhd file]: #upload<|MERGE_RESOLUTION|>--- conflicted
+++ resolved
@@ -36,7 +36,6 @@
 > [AZURE.NOTE] The VHDX format is not supported in Microsoft Azure. You can convert the disk to VHD format using Hyper-V Manager or the [Convert-VHD cmdlet](http://technet.microsoft.com/library/hh848454.aspx). You con find a tutorial for the conversion  [here](http://blogs.msdn.com/b/virtual_pc_guy/archive/2012/10/03/using-powershell-to-convert-a-vhd-to-a-vhdx.aspx).
 
  The following Windows Server versions are supported:
-<<<<<<< HEAD
 <P>
   <TABLE BORDER="1" WIDTH="600">
   <TR BGCOLOR="#E9E7E7">
@@ -65,14 +64,6 @@
   </TR>
   </TABLE>
 </P>
-=======
-
-OS|SKU|Service Pack|Architecture
----|---|---|---
-Windows Server 2012 R2|All editions|N/A|x64
-Windows Server 2012|All editions|N/A|x64
-Windows Server 2008 R2|All editions|SP1|x64
->>>>>>> 1da72589
 
 
 This task includes the following steps:
@@ -105,7 +96,7 @@
 6.  Click **OK**.
 
 
-## Step 2: Create a Storage account in Azure ##
+## Step 2: Create a storage account in Azure ##
 
 You need a Storage account in Azure to upload a .vhd file so it can be used in Azure to create a virtual machine. You can use the Azure portal to create a storage account.
 
