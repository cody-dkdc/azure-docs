--- conflicted
+++ resolved
@@ -18,17 +18,12 @@
     href: detailed-troubleshoot-rdp.md
   - name: Troubleshoot specific errors
     href: troubleshoot-specific-rdp-errors.md
-<<<<<<< HEAD
   - name: Troubleshoot no license server errors
     href: troubleshoot-rdp-no-license-server.md
   - name: Troubleshoot remote desktop services issues
     href: troubleshoot-remote-desktop-services-issues.md
   - name: Troubleshoot An internal error
     href: troubleshoot-rdp-internal-error.md
-=======
-  - name: Troubleshoot RDP disconnects frequently
-    href: troubleshoot-rdp-intermittent-connectivity.md
->>>>>>> ae7c20a3
 - name: SSH
   items:
   - name: SSH troubleshooting
