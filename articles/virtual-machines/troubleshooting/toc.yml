--- conflicted
+++ resolved
@@ -16,15 +16,8 @@
     href: detailed-troubleshoot-rdp.md
   - name: Troubleshoot specific errors
     href: troubleshoot-specific-rdp-errors.md
-<<<<<<< HEAD
   - name: Troubleshoot RDP disconnects frequently
     href: troubleshoot-rdp-intermittent-connectivity.md
-=======
-  - name: Troubleshoot RDP fails
-    href: troubleshoot-rdp-fails.md
-  - name: Troubleshoot remote desktop services issues
-    href: troubleshoot-remote-desktop-services-issues.md
->>>>>>> acd9faf0
 - name: SSH
   items:
   - name: SSH troubleshooting
