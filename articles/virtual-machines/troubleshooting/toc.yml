- name: Troubleshooting Azure VMs
  href: ../index.md
- name: Allocation failures
  items:
  - name: Allocation failures 
    href: allocation-failure.md
  - name: Allocation failures for classic deployments
    href: allocation-failure-classic.md
- name: Boot diagnostics
  href: boot-diagnostics.md
- name: RDP
  items:
  - name: Reset RDP
    href: reset-rdp.md
  - name: RDP troubleshooting
    href: troubleshoot-rdp-connection.md
  - name: Detailed RDP troubleshooting
    href: detailed-troubleshoot-rdp.md
  - name: Troubleshoot specific errors
    href: troubleshoot-specific-rdp-errors.md
- name: SSH 
<<<<<<< HEAD
  href: detailed-troubleshoot-ssh-connection.md
- name: Common error messages
  href: error-messages.md
- name: Performance issues with Windows VMs
  items: 
  - name: How to use PerfInsights
    href: how-to-use-perfInsights.md
  - name: Performance diagnostics extension
    href: performance-diagnostics-vm-extension.md
- name: Install Windows VM agent offline
  href: install-vm-agent-offline.md
=======
  items: 
  - name: SSH troubleshooting
    href: troubleshoot-ssh-connection.md
  - name: Detailed SSH troubleshooting
    href: detailed-troubleshoot-ssh-connection.md
>>>>>>> e094ca41
<|MERGE_RESOLUTION|>--- conflicted
+++ resolved
@@ -19,8 +19,11 @@
   - name: Troubleshoot specific errors
     href: troubleshoot-specific-rdp-errors.md
 - name: SSH 
-<<<<<<< HEAD
-  href: detailed-troubleshoot-ssh-connection.md
+  items: 
+  - name: SSH troubleshooting
+    href: troubleshoot-ssh-connection.md
+  - name: Detailed SSH troubleshooting
+    href: detailed-troubleshoot-ssh-connection.md
 - name: Common error messages
   href: error-messages.md
 - name: Performance issues with Windows VMs
@@ -31,10 +34,5 @@
     href: performance-diagnostics-vm-extension.md
 - name: Install Windows VM agent offline
   href: install-vm-agent-offline.md
-=======
-  items: 
-  - name: SSH troubleshooting
-    href: troubleshoot-ssh-connection.md
-  - name: Detailed SSH troubleshooting
-    href: detailed-troubleshoot-ssh-connection.md
->>>>>>> e094ca41
+
+
