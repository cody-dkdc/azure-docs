- name: Troubleshooting Azure VMs
  href: index.md
- name: Allocation failures
  items:
  - name: Allocation failures
    href: allocation-failure.md
  - name: Allocation failures for classic deployments
    href: allocation-failure-classic.md
- name: RDP
  items:
  - name: Reset RDP
    href: reset-rdp.md
  - name: RDP troubleshooting
    href: troubleshoot-rdp-connection.md
  - name: Detailed RDP troubleshooting
    href: detailed-troubleshoot-rdp.md
  - name: Troubleshoot specific errors
    href: troubleshoot-specific-rdp-errors.md
- name: SSH
  items:
  - name: SSH troubleshooting
    href: troubleshoot-ssh-connection.md
  - name: Detailed SSH troubleshooting
    href: detailed-troubleshoot-ssh-connection.md
- name: Common error messages
  href: error-messages.md
- name: Performance issues with Windows VMs
  href: performance-diagnostics.md
  items:
  - name: How to use PerfInsights
    href: how-to-use-perfInsights.md
  - name: Performance diagnostics extension
    href: performance-diagnostics-vm-extension.md
- name: Install Windows VM agent offline
  href: install-vm-agent-offline.md
- name: Redeploy a VM
  items:
  - name: Linux
    href: redeploy-to-new-node-linux.md
  - name: Windows
    href: redeploy-to-new-node-windows.md
- name: Reset VM password
  items:
  - name: Windows
    href: reset-local-password-without-agent.md
  - name: Linux
    href: reset-password.md
- name: Reset NIC
  href: reset-network-interface.md
- name: Restarting or resizing a VM
  href: restart-resize-error-troubleshooting.md
- name: Use the serial console
  items:
  - name: Linux VM
    href: serial-console-linux.md
    items:
    - name: Serial Console GRUB/Single user mode
      href: serial-console-grub-single-user-mode.md
    - name: Serial Console NMI/SysRq
      href: serial-console-nmi-sysrq.md
  - name: Windows VM
    href: serial-console-windows.md
    items:
    - name: CMD and PowerShell commands
      href: serial-console-cmd-ps-commands.md
- name: Errors when deleting storage resources
  href: storage-resource-deletion-errors.md
- name: Unexpected reboots of VMs with attached VHDs
  href: unexpected-reboots-attached-vhds.md
- name: Windows activation problems
  href: troubleshoot-activation-problems.md
- name: Application access issues
  href: troubleshoot-app-connection.md
- name: New VM deployments
  items:
    - name: Linux
      href: troubleshoot-deployment-new-vm-linux.md
    - name: Windows
      href: troubleshoot-deployment-new-vm-windows.md
- name: Troubleshoot deployments
  items:
  - name: Linux
    href: troubleshoot-deploy-vm-linux.md
  - name: Windows
    href: troubleshoot-deploy-vm-windows.md
- name: Device names are changed
  href: troubleshoot-device-names-problems.md
- name: VM recovery access
  items:
  - name: Windows
    items:
    - name: PowerShell
      href: troubleshoot-recovery-disks-windows.md
    - name: Azure portal
      href: troubleshoot-recovery-disks-portal-windows.md
  - name: Linux
    items:
    - name: CLI
      href: troubleshoot-recovery-disks-linux.md
    - name: Azure portal
      href: troubleshoot-recovery-disks-portal-linux.md
- name: Boot errors
  href: boot-error-troubleshoot.md
  items:
<<<<<<< HEAD
  - name: BitLocker errors
    href: troubleshoot-bitlocker-boot-error.md
=======
  - name: Boot diagnostics
    href: boot-diagnostics.md
  - name: BitLocker errors 
    href: troubleshoot-bitlocker-boot-error.md  
>>>>>>> df76c758
  - name: Checking file system errors
    href: troubleshoot-check-disk-boot-error.md
  - name: Blue screen errors
    href: troubleshoot-common-blue-screen-error.md
  - name: VM startup is stuck
    href: troubleshoot-vm-boot-configure-update.md
  - name: Critical service failed
    href: troubleshoot-critical-service-failed-boot-error.md
<<<<<<< HEAD
  - name: Reboot loop
    href: troubleshoot-reboot-loop.md
=======
  - name: Stuck at Windows update
    href: troubleshoot-stuck-updating-boot-error.md
>>>>>>> df76c758
- name: Throttling errors
  href: troubleshooting-throttling-errors.md
- name: Use nested virtualization
  href: troubleshoot-vm-by-use-nested-virtualization.md
- name: Understand a system reboot
  href: understand-vm-reboot.md<|MERGE_RESOLUTION|>--- conflicted
+++ resolved
@@ -102,15 +102,10 @@
 - name: Boot errors
   href: boot-error-troubleshoot.md
   items:
-<<<<<<< HEAD
-  - name: BitLocker errors
-    href: troubleshoot-bitlocker-boot-error.md
-=======
   - name: Boot diagnostics
     href: boot-diagnostics.md
   - name: BitLocker errors 
     href: troubleshoot-bitlocker-boot-error.md  
->>>>>>> df76c758
   - name: Checking file system errors
     href: troubleshoot-check-disk-boot-error.md
   - name: Blue screen errors
@@ -119,13 +114,10 @@
     href: troubleshoot-vm-boot-configure-update.md
   - name: Critical service failed
     href: troubleshoot-critical-service-failed-boot-error.md
-<<<<<<< HEAD
   - name: Reboot loop
     href: troubleshoot-reboot-loop.md
-=======
   - name: Stuck at Windows update
     href: troubleshoot-stuck-updating-boot-error.md
->>>>>>> df76c758
 - name: Throttling errors
   href: troubleshooting-throttling-errors.md
 - name: Use nested virtualization
