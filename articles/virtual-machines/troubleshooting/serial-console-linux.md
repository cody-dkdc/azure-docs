---
title: Azure Serial Console for Linux | Microsoft Docs
description: Bi-Directional Serial Console for Azure Virtual Machines and Virtual Machine Scale Sets.
services: virtual-machines-linux
documentationcenter: ''
author: asinn826
manager: jeconnoc
editor: ''
tags: azure-resource-manager

ms.service: virtual-machines-linux
ms.devlang: na
ms.topic: article
ms.tgt_pltfrm: vm-linux
ms.workload: infrastructure-services
ms.date: 5/1/2019
ms.author: alsin
---

# Azure Serial Console for Linux

<<<<<<< HEAD
The virtual machine (VM) serial console in the Azure portal provides access to a text-based console for Linux virtual machines. This serial connection connects to the COM1 serial port of the virtual machine, providing access to it, independent of the virtual machine's network or operating system state. Access to the serial console for a virtual machine can be done only by using the Azure portal. It's allowed only for those users who have an access role of Virtual Machine Contributor or higher to the virtual machine.
=======
The Serial Console in the Azure portal provides access to a text-based console for Linux virtual machines (VMs) and virtual machine scale set instances. This serial connection connects to the COM1 serial port of the VM or virtual machine scale set instance, providing access to it independent of the network or operating system state. The serial console can only be accessed by using the Azure portal and is allowed only for those users who have an access role of Contributor or higher to the VM or virtual machine scale set.
>>>>>>> 6a383dfd

Serial Console works in the same manner for VMs and virtual machine scale set instances. In this doc, all mentions to VMs will implicitly include virtual machine scale set instances unless otherwise stated.

<<<<<<< HEAD
> [!NOTE]
> The serial console for virtual machines is generally available in global Azure regions. It is not yet available in Azure government or Azure China clouds.
=======
For Serial Console documentation for Windows, see [Serial Console for Windows](../windows/serial-console.md).
>>>>>>> 6a383dfd

> [!NOTE]
> The Serial Console is generally available in global Azure regions. It is not yet available in Azure government or Azure China clouds.

<<<<<<< HEAD
## Prerequisites

- The VM in which you're accessing a serial console must use the resource management deployment model. Classic deployments aren't supported.

- The VM in which you're accessing a serial console must have [boot diagnostics](boot-diagnostics.md) enabled.

    ![Boot diagnostics settings](./media/virtual-machines-serial-console/virtual-machine-serial-console-diagnostics-settings.png)

- An account that uses a serial console must have the [Virtual Machine Contributor role](../../role-based-access-control/built-in-roles.md#virtual-machine-contributor) for the VM and the [boot diagnostics](boot-diagnostics.md) storage account:

- The VM in which you're accessing a serial console must have a password-based account. You can create one with the [reset password](https://docs.microsoft.com/azure/virtual-machines/extensions/vmaccess#reset-password) function of the VM access extension. Select **Reset password** from the **Support + troubleshooting** section.

- For settings specific to Linux distributions, see [Serial console Linux distribution availability](#serial-console-linux-distribution-availability).
=======

## Prerequisites

- Your VM or virtual machine scale set instance must use the resource management deployment model. Classic deployments aren't supported.

- Your account that uses serial console must have the [Virtual Machine Contributor role](../../role-based-access-control/built-in-roles.md#virtual-machine-contributor) for the VM and the [boot diagnostics](boot-diagnostics.md) storage account

- Your VM or virtual machine scale set instance must have a password-based user. You can create one with the [reset password](https://docs.microsoft.com/azure/virtual-machines/extensions/vmaccess#reset-password) function of the VM access extension. Select **Reset password** from the **Support + troubleshooting** section.

- Your VM or virtual machine scale set instance must have [boot diagnostics](boot-diagnostics.md) enabled.

    ![Boot diagnostics settings](./media/virtual-machines-serial-console/virtual-machine-serial-console-diagnostics-settings.png)

- For settings specific to Linux distributions, see [Serial console Linux distribution availability](#serial-console-linux-distribution-availability).


>>>>>>> 6a383dfd

## Get started with the Serial Console
The Serial Console for VMs and virtual machine scale set is accessible only through the Azure portal:

### Serial Console for Virtual Machines
Serial Console for VMs is as straightforward as clicking on **Serial console** within the **Support + troubleshooting** section in the Azure portal.
  1. Open the [Azure portal](https://portal.azure.com).

  1. Navigate to **All resources** and select a Virtual Machine. The overview page for the VM opens.

  1. Scroll down to the **Support + troubleshooting** section and select **Serial console**. A new pane with the serial console opens and starts the connection.

     ![Linux Serial Console window](./media/virtual-machines-serial-console/virtual-machine-linux-serial-console-connect.gif)

### Serial Console for Virtual Machine Scale Sets
Serial Console is available on a per-instance basis for virtual machine scale sets. You will have to navigate to the individual instance of a virtual machine scale set before seeing the **Serial console** button. If your virtual machine scale set does not have boot diagnostics enabled, ensure you update your virtual machine scale set model to enable boot diagnostics, and then upgrade all instances to the new model in order to access serial console.
  1. Open the [Azure portal](https://portal.azure.com).

  1. Navigate to **All resources** and select a Virtual Machine Scale Set. The overview page for the virtual machine scale set opens.

  1. Navigate to **Instances**

  1. Select a virtual machine scale set instance

  1. From the **Support + troubleshooting** section, select **Serial console**. A new pane with the serial console opens and starts the connection.

     ![Linux virtual machine scale set Serial Console](./media/virtual-machines-serial-console/vmss-start-console.gif)


> [!NOTE]
<<<<<<< HEAD
> The serial console requires a local user with a configured password. VMs configured only with an SSH public key won't be able to sign in to the serial console. To create a local user with a password, use the [VMAccess Extension](https://docs.microsoft.com/azure/virtual-machines/linux/using-vmaccess-extension), which is available in the portal by selecting **Reset password** in the Azure portal, and create a local user with a password.
> You can also reset the administrator password in your account by [using GRUB to boot into single user mode](./serial-console-grub-single-user-mode.md).

## Serial console Linux distribution availability
=======
> The serial console requires a local user with a configured password. VMs or virtual machine scale sets configured only with an SSH public key won't be able to sign in to the serial console. To create a local user with a password, use the [VMAccess Extension](https://docs.microsoft.com/azure/virtual-machines/linux/using-vmaccess-extension), which is available in the portal by selecting **Reset password** in the Azure portal, and create a local user with a password.
> You can also reset the administrator password in your account by [using GRUB to boot into single user mode](./serial-console-grub-single-user-mode.md).

## Serial Console Linux distribution availability
>>>>>>> 6a383dfd
For the serial console to function properly, the guest operating system must be configured to read and write console messages to the serial port. Most [Endorsed Azure Linux distributions](https://docs.microsoft.com/azure/virtual-machines/linux/endorsed-distros) have the serial console configured by default. Selecting **Serial console** in the **Support + troubleshooting** section of the Azure portal provides access to the serial console.

Distribution      | Serial console access
:-----------|:---------------------
Red Hat Enterprise Linux    | Serial console access enabled by default.
CentOS      | Serial console access enabled by default.
Ubuntu      | Serial console access enabled by default.
CoreOS      | Serial console access enabled by default.
SUSE        | Newer SLES images available on Azure have serial console access enabled by default. If you're using older versions (10 or earlier) of SLES on Azure, see the [KB article](https://www.novell.com/support/kb/doc.php?id=3456486) to enable serial console.
Oracle Linux        | Serial console access enabled by default.
Custom Linux images     | To enable the serial console for your custom Linux VM image, enable console access in the file */etc/inittab* to run a terminal on `ttyS0`. For example: `S0:12345:respawn:/sbin/agetty -L 115200 console vt102`. For more information on properly creating custom images, see [Create and upload a Linux VHD in Azure](https://aka.ms/createuploadvhd). If you're building a custom kernel, consider enabling these kernel flags: `CONFIG_SERIAL_8250=y` and `CONFIG_MAGIC_SYSRQ_SERIAL=y`. The configuration file is typically located in the */boot/* path.

> [!NOTE]
<<<<<<< HEAD
> If you are not seeing anything in the serial console, make sure that boot diagnostics is enabled on your VM.

## Common scenarios for accessing the serial console

Scenario          | Actions in the serial console
:------------------|:-----------------------------------------
Broken *FSTAB* file | Press the **Enter** key to continue and use a text editor to fix the *FSTAB* file. You might need to be in single user mode to do so. For more information, see the serial console section of [How to fix fstab issues](https://support.microsoft.com/help/3206699/azure-linux-vm-cannot-start-because-of-fstab-errors) and [Use serial console to access GRUB and single user mode](serial-console-grub-single-user-mode.md).
Incorrect firewall rules |  If you have configured iptables to block SSH connectivity, you can use serial console to interact with your VM without needing SSH. More details can be found at the [iptables man page](https://linux.die.net/man/8/iptables). Similarly, if you firewalld is blocking SSH access, you can access the VM through serial console and reconfigure firewalld. More details can be found in the [firewalld documentation](https://firewalld.org/documentation/).
Filesystem corruption/check | Please see the serial console section of [Azure Linux VM cannot start because of file system errors](https://support.microsoft.com/en-us/help/3213321/linux-recovery-cannot-ssh-to-linux-vm-due-to-file-system-errors-fsck) for more details on troubleshooting corrupted file systems using serial console.
SSH configuration issues | Access the serial console and change the settings. Serial console can be used regardless of the SSH configuration of a VM as it does not require the VM to have network connectivity to work. A troubleshooting guide is available at [Troubleshoot SSH connections to an Azure Linux VM that fails, errors out, or is refused](https://docs.microsoft.com/azure/virtual-machines/troubleshooting/troubleshoot-ssh-connection). More details are available at [Detailed SSH troubleshooting steps for issues connecting to a Linux VM in Azure](./detailed-troubleshoot-ssh-connection.md)
Interacting with bootloader | Restart your VM from within the serial console blade to access GRUB on your Linux VM. For more details and distro-specific information, see [Use serial console to access GRUB and single user mode](serial-console-grub-single-user-mode.md).
=======
> If you are not seeing anything in the serial console, make sure that boot diagnostics is enabled on your VM. Hitting **Enter** will often fix issues where nothing is showing up in the serial console.

## Common scenarios for accessing the Serial Console

Scenario          | Actions in the Serial Console
:------------------|:-----------------------------------------
Broken *FSTAB* file | Press the **Enter** key to continue and use a text editor to fix the *FSTAB* file. You might need to be in single user mode to do so. For more information, see the serial console section of [How to fix fstab issues](https://support.microsoft.com/help/3206699/azure-linux-vm-cannot-start-because-of-fstab-errors) and [Use serial console to access GRUB and single user mode](serial-console-grub-single-user-mode.md).
Incorrect firewall rules |  If you have configured iptables to block SSH connectivity, you can use serial console to interact with your VM without needing SSH. More details can be found at the [iptables man page](https://linux.die.net/man/8/iptables).<br>Similarly, if your firewalld is blocking SSH access, you can access the VM through serial console and reconfigure firewalld. More details can be found in the [firewalld documentation](https://firewalld.org/documentation/).
Filesystem corruption/check | Please see the serial console section of [Azure Linux VM cannot start because of file system errors](https://support.microsoft.com/en-us/help/3213321/linux-recovery-cannot-ssh-to-linux-vm-due-to-file-system-errors-fsck) for more details on troubleshooting corrupted file systems using serial console.
SSH configuration issues | Access the serial console and change the settings. Serial console can be used regardless of the SSH configuration of a VM as it does not require the VM to have network connectivity to work. A troubleshooting guide is available at [Troubleshoot SSH connections to an Azure Linux VM that fails, errors out, or is refused](https://docs.microsoft.com/azure/virtual-machines/troubleshooting/troubleshoot-ssh-connection). More details are available at [Detailed SSH troubleshooting steps for issues connecting to a Linux VM in Azure](./detailed-troubleshoot-ssh-connection.md)
Interacting with bootloader | Restart your VM from within the serial console blade to access GRUB on your Linux VM. For more details and distro-specific information, see [Use serial console to access GRUB and single user mode](serial-console-grub-single-user-mode.md).

## Disable the Serial Console
By default, all subscriptions have serial console access enabled. You can disable the serial console at either the subscription level or VM/virtual machine scale set level. Note that boot diagnostics must be enabled on a VM in order for serial console to work.
>>>>>>> 6a383dfd

### VM/virtual machine scale set-level disable
The serial console can be disabled for a specific VM or virtual machine scale set by disabling the boot diagnostics setting. Turn off boot diagnostics from the Azure portal to disable the serial console for the VM or the virtual machine scale set. If you are using serial console on a virtual machine scale set, ensure you upgrade your virtual machine scale set instances to the latest model.

> [!NOTE]
> To enable or disable the serial console for a subscription, you must have write permissions to the subscription. These permissions include administrator or owner roles. Custom roles can also have write permissions.

### Subscription-level disable
The serial console can be disabled for an entire subscription through the [Disable Console REST API call](/rest/api/serialconsole/console/disableconsole). You can use the **Try It** function available on this API documentation page to disable and enable the serial console for a subscription. Enter your subscription ID for **subscriptionId**, enter **default** for **default**, and then select **Run**. Azure CLI commands aren't yet available.

![REST API Try It](./media/virtual-machines-serial-console/virtual-machine-serial-console-rest-api-try-it.png)

Alternatively, you can use the following set of bash commands in Cloud Shell to disable, enable, and view the disabled status of the serial console for a subscription:

* To get the disabled status of the serial console for a subscription:
    ```azurecli-interactive
    $ export ACCESSTOKEN=($(az account get-access-token --output=json | jq .accessToken | tr -d '"'))

    $ export SUBSCRIPTION_ID=$(az account show --output=json | jq .id -r)

    $ curl "https://management.azure.com/subscriptions/$SUBSCRIPTION_ID/providers/Microsoft.SerialConsole/consoleServices/default?api-version=2018-05-01" -H "Authorization: Bearer $ACCESSTOKEN" -H "Content-Type: application/json" -H "Accept: application/json" -s | jq .properties
    ```
* To disable the serial console for a subscription:
    ```azurecli-interactive
    $ export ACCESSTOKEN=($(az account get-access-token --output=json | jq .accessToken | tr -d '"'))

    $ export SUBSCRIPTION_ID=$(az account show --output=json | jq .id -r)

    $ curl -X POST "https://management.azure.com/subscriptions/$SUBSCRIPTION_ID/providers/Microsoft.SerialConsole/consoleServices/default/disableConsole?api-version=2018-05-01" -H "Authorization: Bearer $ACCESSTOKEN" -H "Content-Type: application/json" -H "Accept: application/json" -s -H "Content-Length: 0"
    ```
* To enable the serial console for a subscription:
    ```azurecli-interactive
    $ export ACCESSTOKEN=($(az account get-access-token --output=json | jq .accessToken | tr -d '"'))

    $ export SUBSCRIPTION_ID=$(az account show --output=json | jq .id -r)

    $ curl -X POST "https://management.azure.com/subscriptions/$SUBSCRIPTION_ID/providers/Microsoft.SerialConsole/consoleServices/default/enableConsole?api-version=2018-05-01" -H "Authorization: Bearer $ACCESSTOKEN" -H "Content-Type: application/json" -H "Accept: application/json" -s -H "Content-Length: 0"
    ```

<<<<<<< HEAD
### VM-level disable
The serial console can be disabled for a specific VM by disabling that VM's boot diagnostics setting. Turn off boot diagnostics from the Azure portal to disable the serial console for the VM.

=======
>>>>>>> 6a383dfd
## Serial console security

### Access security
Access to the serial console is limited to users who have an access role of [Virtual Machine Contributor](../../role-based-access-control/built-in-roles.md#virtual-machine-contributor) or higher to the virtual machine. If your Azure Active Directory tenant requires multi-factor authentication (MFA), then access to the serial console will also need MFA because the serial console's access is through the [Azure portal](https://portal.azure.com).

### Channel security
All data that is sent back and forth is encrypted on the wire.

### Audit logs
All access to the serial console is currently logged in the [boot diagnostics](https://docs.microsoft.com/azure/virtual-machines/linux/boot-diagnostics) logs of the virtual machine. Access to these logs are owned and controlled by the Azure virtual machine administrator.

> [!CAUTION]
> No access passwords for the console are logged. However, if commands run within the console contain or output passwords, secrets, user names, or any other form of personally identifiable information (PII), those will be written to the VM boot diagnostics logs. They will be written along with all other visible text, as part of the implementation of the serial console's scroll back function. These logs are circular and only individuals with read permissions to the diagnostics storage account have access to them. However, we recommend following the best practice of using the Remote Desktop for anything that may involve secrets and/or PII.

### Concurrent usage
If a user is connected to the serial console and another user successfully requests access to that same virtual machine, the first user will be disconnected and the second user connected to the same session.

> [!CAUTION]
<<<<<<< HEAD
> This means that a user who's disconnected won't be logged out. The ability to enforce a logout upon disconnect (by using SIGHUP or similar mechanism) is still in the roadmap. For Windows there is an automatic timeout enabled in Special Administrative Console (SAC); however, for Linux you can configure the terminal timeout setting. To do so, add `export TMOUT=600` in your *.bash_profile* or *.profile* file for the user you use to sign in to the console. This setting will time out the session after 10 minutes.
=======
> This means that a user who's disconnected won't be logged out. The ability to enforce a logout upon disconnect (by using SIGHUP or similar mechanism) is still on the roadmap. For Windows there is an automatic timeout enabled in Special Administrative Console (SAC); however, for Linux you can configure the terminal timeout setting. To do so, add `export TMOUT=600` in your *.bash_profile* or *.profile* file for the user you use to sign in to the console. This setting will time out the session after 10 minutes.
>>>>>>> 6a383dfd

## Accessibility
Accessibility is a key focus for the Azure Serial Console. To that end, we've ensured that the serial console is fully accessible.

### Keyboard navigation
Use the **Tab** key on your keyboard to navigate in the serial console interface from the Azure portal. Your location will be highlighted on screen. To leave the focus of the serial console window, press **Ctrl**+**F6** on your keyboard.

### Use Serial Console with a screen reader
The serial console has screen reader support built in. Navigating around with a screen reader turned on will allow the alt text for the currently selected button to be read aloud by the screen reader.

## Errors
Because most errors are transient, retrying your connection can often fix them. The following table shows a list of errors and mitigations. These errors and mitigations apply for both VMs and virtual machine scale set instances.

Error                            |   Mitigation
:---------------------------------|:--------------------------------------------|
Unable to retrieve boot diagnostics settings for *&lt;VMNAME&gt;*. To use the serial console, ensure that boot diagnostics is enabled for this VM. | Ensure that the VM has [boot diagnostics](boot-diagnostics.md) enabled.
The VM is in a stopped deallocated state. Start the VM and retry the serial console connection. | The VM must be in a started state to access the serial console.
You do not have the required permissions to use this VM with the serial console. Ensure you have at least Virtual Machine Contributor role permissions.| The serial console access requires certain permissions. For more information, see [Prerequisites](#prerequisites).
Unable to determine the resource group for the boot diagnostics storage account *&lt;STORAGEACCOUNTNAME&gt;*. Verify that boot diagnostics is enabled for this VM and you have access to this storage account. | The serial console access requires certain permissions. For more information, see [Prerequisites](#prerequisites).
Web socket is closed or could not be opened. | You may need to whitelist `*.console.azure.com`. A more detailed but longer approach is to whitelist the [Microsoft Azure Datacenter IP ranges](https://www.microsoft.com/download/details.aspx?id=41653), which change fairly regularly.
A "Forbidden" response was encountered when accessing this VM's boot diagnostic storage account. | Ensure that boot diagnostics doesn't have an account firewall. An accessible boot diagnostic storage account is necessary for the serial console to function.

## Known issues
<<<<<<< HEAD
We're aware of some issues with the serial console. Here's a list of these issues and steps for mitigation.
=======
We're aware of some issues with the serial console. Here's a list of these issues and steps for mitigation. These issues and mitigations apply for both VMs and virtual machine scale set instances.
>>>>>>> 6a383dfd

Issue                           |   Mitigation
:---------------------------------|:--------------------------------------------|
Pressing **Enter** after the connection banner does not cause a sign-in prompt to be displayed. | For more information, see [Hitting enter does nothing](https://github.com/Microsoft/azserialconsole/blob/master/Known_Issues/Hitting_enter_does_nothing.md). This issue can occur if you're running a custom VM, hardened appliance, or GRUB config that causes Linux to fail to connect to the serial port.
Serial console text only takes up a portion of the screen size (often after using a text editor). | Serial consoles do not support negotiating about window size ([RFC 1073](https://www.ietf.org/rfc/rfc1073.txt)), which means that there will be no SIGWINCH signal sent to update screen size and the VM will have no knowledge of your terminal's size. Install xterm or a similar utility to provide you with the `resize` command, and then run `resize`.
Pasting long strings doesn't work. | The serial console limits the length of strings pasted into the terminal to 2048 characters to prevent overloading the serial port bandwidth.
Serial console does not work with a storage account firewall. | Serial console by design cannot work with storage account firewalls enabled on the boot diagnostics storage account.


## Frequently asked questions

**Q. How can I send feedback?**

A. Provide feedback by creating a GitHub issue at  https://aka.ms/serialconsolefeedback. Alternatively (less preferred), you can send feedback via azserialhelp@microsoft.com or in the virtual machine category of https://feedback.azure.com.

**Q. Does the serial console support copy/paste?**

A. Yes. Use **Ctrl**+**Shift**+**C** and **Ctrl**+**Shift**+**V** to copy and paste into the terminal.

**Q. Can I use serial console instead of an SSH connection?**

A. While this usage may seem technically possible, the serial console is intended to be used primarily as a troubleshooting tool in situations where connectivity via SSH isn't possible. We recommend against using the serial console as an SSH replacement for the following reasons:

- The serial console doesn't have as much bandwidth as SSH. Because it's a text-only connection, more GUI-heavy interactions are difficult.
- Serial console access is currently possible only by using a username and password. Because SSH keys are far more secure than username/password combinations, from a sign-in security perspective, we recommend SSH over serial console.

**Q. Who can enable or disable serial console for my subscription?**

A. To enable or disable the serial console at a subscription-wide level, you must have write permissions to the subscription. Roles that have write permission include administrator or owner roles. Custom roles can also have write permissions.

**Q. Who can access the serial console for my VM/virtual machine scale set?**

<<<<<<< HEAD
A. You must have the Virtual Machine Contributor role or higher for a VM to access the VM's serial console.
=======
A. You must have the Virtual Machine Contributor role or higher for a VM or virtual machine scale set to access the serial console.
>>>>>>> 6a383dfd

**Q. My serial console isn't displaying anything, what do I do?**

A. Your image is likely misconfigured for serial console access. For information about configuring your image to enable the serial console, see [Serial console Linux distribution availability](#serial-console-linux-distribution-availability).

**Q. Is the serial console available for virtual machine scale sets?**

A. Yes, it is! See [Serial Console for Virtual Machine Scale Sets](#serial-console-for-virtual-machine-scale-sets)

**Q. If I set up my VM or virtual machine scale set by using only SSH key authentication, can I still use the serial console to connect to my VM/virtual machine scale set instance?**

A. Yes. Because the serial console doesn't require SSH keys, you only need to set up a username/password combination. You can do so by selecting **Reset password** in the Azure portal and using those credentials to sign in to the serial console.

## Next steps
* Use the serial console to [access GRUB and single user mode](serial-console-grub-single-user-mode.md).
* Use the serial console for [NMI and SysRq calls](serial-console-nmi-sysrq.md).
* Learn how to use the serial console to [enable GRUB in various distros](https://blogs.msdn.microsoft.com/linuxonazure/2018/10/23/why-proactively-ensuring-you-have-access-to-grub-and-sysrq-in-your-linux-vm-could-save-you-lots-of-down-time/).
* The serial console is also available for [Windows VMs](../windows/serial-console.md).
* Learn more about [boot diagnostics](boot-diagnostics.md).
<|MERGE_RESOLUTION|>--- conflicted
+++ resolved
@@ -19,56 +19,31 @@
 
 # Azure Serial Console for Linux
 
-<<<<<<< HEAD
-The virtual machine (VM) serial console in the Azure portal provides access to a text-based console for Linux virtual machines. This serial connection connects to the COM1 serial port of the virtual machine, providing access to it, independent of the virtual machine's network or operating system state. Access to the serial console for a virtual machine can be done only by using the Azure portal. It's allowed only for those users who have an access role of Virtual Machine Contributor or higher to the virtual machine.
-=======
 The Serial Console in the Azure portal provides access to a text-based console for Linux virtual machines (VMs) and virtual machine scale set instances. This serial connection connects to the COM1 serial port of the VM or virtual machine scale set instance, providing access to it independent of the network or operating system state. The serial console can only be accessed by using the Azure portal and is allowed only for those users who have an access role of Contributor or higher to the VM or virtual machine scale set.
->>>>>>> 6a383dfd
 
 Serial Console works in the same manner for VMs and virtual machine scale set instances. In this doc, all mentions to VMs will implicitly include virtual machine scale set instances unless otherwise stated.
 
-<<<<<<< HEAD
-> [!NOTE]
-> The serial console for virtual machines is generally available in global Azure regions. It is not yet available in Azure government or Azure China clouds.
-=======
 For Serial Console documentation for Windows, see [Serial Console for Windows](../windows/serial-console.md).
->>>>>>> 6a383dfd
 
 > [!NOTE]
 > The Serial Console is generally available in global Azure regions. It is not yet available in Azure government or Azure China clouds.
 
-<<<<<<< HEAD
+
 ## Prerequisites
 
-- The VM in which you're accessing a serial console must use the resource management deployment model. Classic deployments aren't supported.
-
-- The VM in which you're accessing a serial console must have [boot diagnostics](boot-diagnostics.md) enabled.
+- Your VM or virtual machine scale set instance must use the resource management deployment model. Classic deployments aren't supported.
+
+- Your account that uses serial console must have the [Virtual Machine Contributor role](../../role-based-access-control/built-in-roles.md#virtual-machine-contributor) for the VM and the [boot diagnostics](boot-diagnostics.md) storage account
+
+- Your VM or virtual machine scale set instance must have a password-based user. You can create one with the [reset password](https://docs.microsoft.com/azure/virtual-machines/extensions/vmaccess#reset-password) function of the VM access extension. Select **Reset password** from the **Support + troubleshooting** section.
+
+- Your VM or virtual machine scale set instance must have [boot diagnostics](boot-diagnostics.md) enabled.
 
     ![Boot diagnostics settings](./media/virtual-machines-serial-console/virtual-machine-serial-console-diagnostics-settings.png)
 
-- An account that uses a serial console must have the [Virtual Machine Contributor role](../../role-based-access-control/built-in-roles.md#virtual-machine-contributor) for the VM and the [boot diagnostics](boot-diagnostics.md) storage account:
-
-- The VM in which you're accessing a serial console must have a password-based account. You can create one with the [reset password](https://docs.microsoft.com/azure/virtual-machines/extensions/vmaccess#reset-password) function of the VM access extension. Select **Reset password** from the **Support + troubleshooting** section.
-
 - For settings specific to Linux distributions, see [Serial console Linux distribution availability](#serial-console-linux-distribution-availability).
-=======
-
-## Prerequisites
-
-- Your VM or virtual machine scale set instance must use the resource management deployment model. Classic deployments aren't supported.
-
-- Your account that uses serial console must have the [Virtual Machine Contributor role](../../role-based-access-control/built-in-roles.md#virtual-machine-contributor) for the VM and the [boot diagnostics](boot-diagnostics.md) storage account
-
-- Your VM or virtual machine scale set instance must have a password-based user. You can create one with the [reset password](https://docs.microsoft.com/azure/virtual-machines/extensions/vmaccess#reset-password) function of the VM access extension. Select **Reset password** from the **Support + troubleshooting** section.
-
-- Your VM or virtual machine scale set instance must have [boot diagnostics](boot-diagnostics.md) enabled.
-
-    ![Boot diagnostics settings](./media/virtual-machines-serial-console/virtual-machine-serial-console-diagnostics-settings.png)
-
-- For settings specific to Linux distributions, see [Serial console Linux distribution availability](#serial-console-linux-distribution-availability).
-
-
->>>>>>> 6a383dfd
+
+
 
 ## Get started with the Serial Console
 The Serial Console for VMs and virtual machine scale set is accessible only through the Azure portal:
@@ -99,17 +74,10 @@
 
 
 > [!NOTE]
-<<<<<<< HEAD
-> The serial console requires a local user with a configured password. VMs configured only with an SSH public key won't be able to sign in to the serial console. To create a local user with a password, use the [VMAccess Extension](https://docs.microsoft.com/azure/virtual-machines/linux/using-vmaccess-extension), which is available in the portal by selecting **Reset password** in the Azure portal, and create a local user with a password.
-> You can also reset the administrator password in your account by [using GRUB to boot into single user mode](./serial-console-grub-single-user-mode.md).
-
-## Serial console Linux distribution availability
-=======
 > The serial console requires a local user with a configured password. VMs or virtual machine scale sets configured only with an SSH public key won't be able to sign in to the serial console. To create a local user with a password, use the [VMAccess Extension](https://docs.microsoft.com/azure/virtual-machines/linux/using-vmaccess-extension), which is available in the portal by selecting **Reset password** in the Azure portal, and create a local user with a password.
 > You can also reset the administrator password in your account by [using GRUB to boot into single user mode](./serial-console-grub-single-user-mode.md).
 
 ## Serial Console Linux distribution availability
->>>>>>> 6a383dfd
 For the serial console to function properly, the guest operating system must be configured to read and write console messages to the serial port. Most [Endorsed Azure Linux distributions](https://docs.microsoft.com/azure/virtual-machines/linux/endorsed-distros) have the serial console configured by default. Selecting **Serial console** in the **Support + troubleshooting** section of the Azure portal provides access to the serial console.
 
 Distribution      | Serial console access
@@ -123,19 +91,6 @@
 Custom Linux images     | To enable the serial console for your custom Linux VM image, enable console access in the file */etc/inittab* to run a terminal on `ttyS0`. For example: `S0:12345:respawn:/sbin/agetty -L 115200 console vt102`. For more information on properly creating custom images, see [Create and upload a Linux VHD in Azure](https://aka.ms/createuploadvhd). If you're building a custom kernel, consider enabling these kernel flags: `CONFIG_SERIAL_8250=y` and `CONFIG_MAGIC_SYSRQ_SERIAL=y`. The configuration file is typically located in the */boot/* path.
 
 > [!NOTE]
-<<<<<<< HEAD
-> If you are not seeing anything in the serial console, make sure that boot diagnostics is enabled on your VM.
-
-## Common scenarios for accessing the serial console
-
-Scenario          | Actions in the serial console
-:------------------|:-----------------------------------------
-Broken *FSTAB* file | Press the **Enter** key to continue and use a text editor to fix the *FSTAB* file. You might need to be in single user mode to do so. For more information, see the serial console section of [How to fix fstab issues](https://support.microsoft.com/help/3206699/azure-linux-vm-cannot-start-because-of-fstab-errors) and [Use serial console to access GRUB and single user mode](serial-console-grub-single-user-mode.md).
-Incorrect firewall rules |  If you have configured iptables to block SSH connectivity, you can use serial console to interact with your VM without needing SSH. More details can be found at the [iptables man page](https://linux.die.net/man/8/iptables). Similarly, if you firewalld is blocking SSH access, you can access the VM through serial console and reconfigure firewalld. More details can be found in the [firewalld documentation](https://firewalld.org/documentation/).
-Filesystem corruption/check | Please see the serial console section of [Azure Linux VM cannot start because of file system errors](https://support.microsoft.com/en-us/help/3213321/linux-recovery-cannot-ssh-to-linux-vm-due-to-file-system-errors-fsck) for more details on troubleshooting corrupted file systems using serial console.
-SSH configuration issues | Access the serial console and change the settings. Serial console can be used regardless of the SSH configuration of a VM as it does not require the VM to have network connectivity to work. A troubleshooting guide is available at [Troubleshoot SSH connections to an Azure Linux VM that fails, errors out, or is refused](https://docs.microsoft.com/azure/virtual-machines/troubleshooting/troubleshoot-ssh-connection). More details are available at [Detailed SSH troubleshooting steps for issues connecting to a Linux VM in Azure](./detailed-troubleshoot-ssh-connection.md)
-Interacting with bootloader | Restart your VM from within the serial console blade to access GRUB on your Linux VM. For more details and distro-specific information, see [Use serial console to access GRUB and single user mode](serial-console-grub-single-user-mode.md).
-=======
 > If you are not seeing anything in the serial console, make sure that boot diagnostics is enabled on your VM. Hitting **Enter** will often fix issues where nothing is showing up in the serial console.
 
 ## Common scenarios for accessing the Serial Console
@@ -150,7 +105,6 @@
 
 ## Disable the Serial Console
 By default, all subscriptions have serial console access enabled. You can disable the serial console at either the subscription level or VM/virtual machine scale set level. Note that boot diagnostics must be enabled on a VM in order for serial console to work.
->>>>>>> 6a383dfd
 
 ### VM/virtual machine scale set-level disable
 The serial console can be disabled for a specific VM or virtual machine scale set by disabling the boot diagnostics setting. Turn off boot diagnostics from the Azure portal to disable the serial console for the VM or the virtual machine scale set. If you are using serial console on a virtual machine scale set, ensure you upgrade your virtual machine scale set instances to the latest model.
@@ -190,12 +144,6 @@
     $ curl -X POST "https://management.azure.com/subscriptions/$SUBSCRIPTION_ID/providers/Microsoft.SerialConsole/consoleServices/default/enableConsole?api-version=2018-05-01" -H "Authorization: Bearer $ACCESSTOKEN" -H "Content-Type: application/json" -H "Accept: application/json" -s -H "Content-Length: 0"
     ```
 
-<<<<<<< HEAD
-### VM-level disable
-The serial console can be disabled for a specific VM by disabling that VM's boot diagnostics setting. Turn off boot diagnostics from the Azure portal to disable the serial console for the VM.
-
-=======
->>>>>>> 6a383dfd
 ## Serial console security
 
 ### Access security
@@ -214,11 +162,7 @@
 If a user is connected to the serial console and another user successfully requests access to that same virtual machine, the first user will be disconnected and the second user connected to the same session.
 
 > [!CAUTION]
-<<<<<<< HEAD
-> This means that a user who's disconnected won't be logged out. The ability to enforce a logout upon disconnect (by using SIGHUP or similar mechanism) is still in the roadmap. For Windows there is an automatic timeout enabled in Special Administrative Console (SAC); however, for Linux you can configure the terminal timeout setting. To do so, add `export TMOUT=600` in your *.bash_profile* or *.profile* file for the user you use to sign in to the console. This setting will time out the session after 10 minutes.
-=======
 > This means that a user who's disconnected won't be logged out. The ability to enforce a logout upon disconnect (by using SIGHUP or similar mechanism) is still on the roadmap. For Windows there is an automatic timeout enabled in Special Administrative Console (SAC); however, for Linux you can configure the terminal timeout setting. To do so, add `export TMOUT=600` in your *.bash_profile* or *.profile* file for the user you use to sign in to the console. This setting will time out the session after 10 minutes.
->>>>>>> 6a383dfd
 
 ## Accessibility
 Accessibility is a key focus for the Azure Serial Console. To that end, we've ensured that the serial console is fully accessible.
@@ -242,11 +186,7 @@
 A "Forbidden" response was encountered when accessing this VM's boot diagnostic storage account. | Ensure that boot diagnostics doesn't have an account firewall. An accessible boot diagnostic storage account is necessary for the serial console to function.
 
 ## Known issues
-<<<<<<< HEAD
-We're aware of some issues with the serial console. Here's a list of these issues and steps for mitigation.
-=======
 We're aware of some issues with the serial console. Here's a list of these issues and steps for mitigation. These issues and mitigations apply for both VMs and virtual machine scale set instances.
->>>>>>> 6a383dfd
 
 Issue                           |   Mitigation
 :---------------------------------|:--------------------------------------------|
@@ -279,11 +219,7 @@
 
 **Q. Who can access the serial console for my VM/virtual machine scale set?**
 
-<<<<<<< HEAD
-A. You must have the Virtual Machine Contributor role or higher for a VM to access the VM's serial console.
-=======
 A. You must have the Virtual Machine Contributor role or higher for a VM or virtual machine scale set to access the serial console.
->>>>>>> 6a383dfd
 
 **Q. My serial console isn't displaying anything, what do I do?**
 
