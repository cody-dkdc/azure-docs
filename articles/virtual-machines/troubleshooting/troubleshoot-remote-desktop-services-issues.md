---
title: Remote Desktop Services isn't starting on an Azure VM | Microsoft Docs
description: Learn how to troubleshoot issues with Remote Desktop Services when you connect to a virtual machine | Microsoft Docs
services: virtual-machines-windows
documentationCenter: ''
author: genlin
manager: cshepard
editor: ''

ms.service: virtual-machines-windows
ms.devlang: na
ms.topic: troubleshooting
ms.tgt_pltfrm: vm-windows
ms.workload: infrastructure
ms.date: 10/23/2018
ms.author: genli
---

# Remote Desktop Services isn't starting on an Azure VM

<<<<<<< HEAD
This article describes how to troubleshoot issues when you connect to an Azure virtual machine (VM) and Remote Desktop Services, or TermService, isn't starting or fails to start.
=======
This article describes how to troubleshoot issues of connecting to an Azure Virtual Machine (VM) when Remote Desktop Services (TermService) isn't starting or fails to start.
>>>>>>> 38bda98e

> [!NOTE]  
> Azure has two different deployment models to create and work with resources: [Azure Resource Manager and classic](../../azure-resource-manager/resource-manager-deployment-model.md). This article describes using the Resource Manager deployment model. We recommend that you use this model for new deployments instead of the classic deployment model.

## Symptoms

When you try to connect to a VM, you experience the following scenarios:

- The VM screenshot shows the operating system is fully loaded and waiting for credentials.
<<<<<<< HEAD
- All applications on the VM work as expected and are accessible.
- The VM responds to the TCP connectivity on the Microsoft Remote Desktop Protocol (RDP) port, default 3389.
- You aren't prompted for credentials when you try to make an RDP connection.
=======
>>>>>>> 38bda98e

    ![Screenshot of the VM status](./media/troubleshoot-remote-desktop-services-issues/login-page.png)

- You remotely view the event logs in the VM by using Event Viewer, you see that Remote Desktop Services (TermServ) is not starting or failing to start. The following is a sample log:

    **Log Name**:      System </br>
    **Source**:        Service Control Manager </br>
    **Date**:          12/16/2017 11:19:36 AM</br>
    **Event ID**:      7022</br>
    **Task Category**: None</br>
    **Level**:         Error</br>
    **Keywords**:      Classic</br>
    **User**:          N/A</br>
    **Computer**:      vm.contoso.com</br>
    **Description**: 
    The Remote Desktop Services service hung on starting.​ 

<<<<<<< HEAD
This problem occurs because Remote Desktop Services isn't running on the virtual machine. The cause can depend on the following scenarios:

- The TermService service is set to **Disabled**.
- The TermService service crashes or hangs.

## Solution

To resolve this problem, use one of the following solutions. Or try the solutions one by one:

### Solution 1: Use the Serial Console

1. Access the [Virtual Machine Serial Console on Azure](serial-console-windows.md) by selecting **Support & Troubleshooting** > **Serial console (Preview)**. If the feature is enabled on the VM, you can connect the VM successfully.
=======
    You can also use the Serial Access Console feature to look for these errors using the following query: 

        wevtutil qe system /c:1 /f:text /q:"Event[System[Provider[@Name='Service Control Manager'] and EventID=7022 and TimeCreated[timediff(@SystemTime) <= 86400000]]]" | more 

## Cause
 
This problem occurs because Remote Desktop Services isn't running on the VM. The cause can depend on the following scenarios: 

- The TermService service is set to **Disabled**. 
- The TermService service is crashing or hanging. 

## Solution

To troubleshoot this issue, use the Serial Console or [repair the VM offline](#repair-the-vm-offline) by attaching the OS disk of the VM to a recovery VM.

### Use Serial Console

1. Access the [Serial Console](serial-console-windows.md) by selecting **Support & Troubleshooting** > **Serial console**. If the feature is enabled on the VM, you can connect the VM successfully.
>>>>>>> 38bda98e

2. Create a new channel for a CMD instance. Enter **CMD** to start the channel and get the channel name.

<<<<<<< HEAD
3. Switch to the channel that runs the CMD instance. In this case, it should be channel 1:
=======
3. Switch to the channel that running the CMD instance. In this case it should be channel 1.
>>>>>>> 38bda98e

   ```
   ch -si 1
   ```

<<<<<<< HEAD
4. Select **Enter** again and enter a valid username and password, local or domain ID, for the VM.
=======
4. Press **Enter** again and enter a valid username and password (local or domain ID) for the VM.
>>>>>>> 38bda98e

5. Query the status of the TermService service:

   ```
   sc query TermService
   ```

6. If the service status shows **Stopped**, try to start the service:

    ```
    sc start TermService
     ``` 

7. Query the service again to make sure that the service is started successfully:

   ```
   sc query TermService
   ```
    If the service fails to start, follow the solution based on the error you received:

<<<<<<< HEAD
### Solution 2: Use a recovery VM to enable the service

[Back up the OS disk](../windows/snapshot-copy-managed-disk.md) and [attach the OS disk to a rescue VM](../windows/troubleshoot-recovery-disks-portal.md). Then open an elevated CMD instance and run the following scripts on the rescue VM:

>[!NOTE]  
>We assume that the drive letter assigned to the attached OS disk is **F**. Replace it with the appropriate value in your VM. After that's done, detach the disk from the recovery VM and [re-create your VM](../windows/create-vm-specialized.md). For further troubleshooting, you can use **solution 1** because the Serial Console has been enabled.

```
reg load HKLM\BROKENSYSTEM f:\windows\system32\config\SYSTEM

REM Enable Serial Console
bcdedit /store <Volume Letter Where The BCD Folder Is>:\boot\bcd /set {bootmgr} displaybootmenu yes
bcdedit /store <Volume Letter Where The BCD Folder Is>:\boot\bcd /set {bootmgr} timeout 10
bcdedit /store <Volume Letter Where The BCD Folder Is>:\boot\bcd /set {bootmgr} bootems yes
bcdedit /store <Volume Letter Where The BCD Folder Is>:\boot\bcd /ems {<Boot Loader Identifier>} ON
bcdedit /store <Volume Letter Where The BCD Folder Is>:\boot\bcd /emssettings EMSPORT:1 EMSBAUDRATE:115200

REM Get the current ControlSet from where the OS is booting
for /f "tokens=3" %x in ('REG QUERY HKLM\BROKENSYSTEM\Select /v Current') do set ControlSet=%x
set ControlSet=%ControlSet:~2,1%

REM Suggested configuration to enable OS Dump
set key=HKLM\BROKENSYSTEM\ControlSet00%ControlSet%\Control\CrashControl
REG ADD %key% /v CrashDumpEnabled /t REG_DWORD /d 2 /f
REG ADD %key% /v DumpFile /t REG_EXPAND_SZ /d "%SystemRoot%\MEMORY.DMP" /f
REG ADD %key% /v NMICrashDump /t REG_DWORD /d 1 /f

REM Set default values back on the broken service
reg add "HKLM\BROKENSYSTEM\ControlSet001\services\<Process Name>" /v start /t REG_DWORD /d <Startup Type> /f
reg add "HKLM\BROKENSYSTEM\ControlSet001\services\<Process Name>" /v ImagePath /t REG_EXPAND_SZ /d "<Image Path>" /f
reg add "HKLM\BROKENSYSTEM\ControlSet001\services\<Process Name>" /v ObjectName /t REG_SZ /d "<Startup Account>" /f
reg add "HKLM\BROKENSYSTEM\ControlSet001\services\<Process Name>" /v type /t REG_DWORD /d 16 /f
reg add "HKLM\BROKENSYSTEM\ControlSet002\services\<Process Name>" /v start /t REG_DWORD /d <Startup Type> /f
reg add "HKLM\BROKENSYSTEM\ControlSet002\services\<Process Name>" /v ImagePath /t REG_EXPAND_SZ /d "<Startup Account>" /f
reg add "HKLM\BROKENSYSTEM\ControlSet002\services\<Process Name>" /v ObjectName /t REG_SZ /d "<Startup Account>" /f
reg add "HKLM\BROKENSYSTEM\ControlSet002\services\<Process Name>" /v type /t REG_DWORD /d 16 /f

REM Enable default dependencies from the broken service
reg add "HKLM\BROKENSYSTEM\ControlSet001\services\<Driver/Service Name>" /v start /t REG_DWORD /d <Startup Type> /f
reg add "HKLM\BROKENSYSTEM\ControlSet002\services\<Driver/Service Name>" /v start /t REG_DWORD /d <Startup Type> /f
reg unload HKLM\BROKENSYSTEM
```
=======
    |  Error |  Suggestion |
    |---|---|
    |5- ACCESS DENIED |See [TermService service is stopped because of Access Denied error](#termService-service-is-stopped-because-of-access-denied-error) |
    |1058 - ERROR_SERVICE_DISABLED  |See [TermService service is disabled.](#termService-service-is-disabled)  |
    |1059 - ERROR_CIRCULAR_DEPENDENCY |[Contact support](https://portal.azure.com/?#blade/Microsoft_Azure_Support/HelpAndSupportBlade) to get your issue resolved quickly|
    |1068 - ERROR_SERVICE_DEPENDENCY_FAIL|[Contact support](https://portal.azure.com/?#blade/Microsoft_Azure_Support/HelpAndSupportBlade) to get your issue resolved quickly|
    |1069 - ERROR_SERVICE_LOGON_FAILED  |[Contact support](https://portal.azure.com/?#blade/Microsoft_Azure_Support/HelpAndSupportBlade) to get your issue resolved quickly    |
    |1070 - ERROR_SERVICE_START_HANG   | [Contact support](https://portal.azure.com/?#blade/Microsoft_Azure_Support/HelpAndSupportBlade) to get your issue resolved quickly  |
    |1077 - ERROR_SERVICE_NEVER_STARTED   | See [TermService service is disabled](#termService-service-is-disabled)  |
    |1079 - ERROR_DIFERENCE_SERVICE_ACCOUNT   |[Contact support](https://portal.azure.com/?#blade/Microsoft_Azure_Support/HelpAndSupportBlade) to get your issue resolved quickly |
    |1753   |[Contact support](https://portal.azure.com/?#blade/Microsoft_Azure_Support/HelpAndSupportBlade) to get your issue resolved quickly   |

#### TermService service is stopped because of Access Denied error

1. Connect to [Serial Console](serial-console-windows.md#) and open a PowerShell instance.
2. Download the Process Monitor tool by running the following script:

        remove-module psreadline  
        $source = "https://download.sysinternals.com/files/ProcessMonitor.zip" 
        $destination = "c:\temp\ProcessMonitor.zip" 
        $wc = New-Object System.Net.WebClient 
        $wc.DownloadFile($source,$destination) 
3. Now start a procmon trace:

        procmon /Quiet /Minimized /BackingFile c:\temp\ProcMonTrace.PML 
4. Reproduce the problem by starting the service that is giving access deny: 

        sc start TermService 
        
    When it failed, go ahead and terminate the Process Monitor trace:

        procmon /Terminate 
5. Collect the file **c:\temp\ProcMonTrace.PML**, open it by using procmon, and then filter by **Result is ACCESS DENIED** as the following screenshot shows：

    ![Filter by Result in Process Monitor](./media/troubleshoot-remote-desktop-services-issues/process-monitor-access-denined.png)

 
6. Fix the registry keys, folders or files that are on the output. Usually, this problem is caused by the log on account used on the service do not have ACL permission to access these objects. To know the correct ACL permission for the log on account, you can check on a healthy VM. 

#### TermService service is disabled

1.	Restore the service to its default startup value:

        sc config TermService start= demand 
        
2.	Start the service:

        sc start TermService 
3.	Query its status once again to ensure the service is running:
        sc query TermService 
4.	Try to conntet to VM by using Remote desktop.


### Repair the VM offline

#### Attach the OS disk to a recovery VM

1. [Attach the OS disk to a recovery VM](../windows/troubleshoot-recovery-disks-portal.md).
2. Start a Remote Desktop connection to the recovery VM. Make sure that the attached disk is flagged as **Online** in the Disk Management console. Note the drive letter that is assigned to the attached OS disk.
3.  Open an elevated command prompt instance (**Run as administrator**), and then run the following script. We assume that the drive letter that is assigned to the attached OS disk is F. Replace it with the appropriate value in your VM. 

        reg load HKLM\BROKENSYSTEM F:\windows\system32\config\SYSTEM.hiv
        
        REM Set default values back on the broken service 
        reg add "HKLM\BROKENSYSTEM\ControlSet001\services\TermService" /v start /t REG_DWORD /d 3 /f
        reg add "HKLM\BROKENSYSTEM\ControlSet001\services\TermService" /v ObjectName /t REG_SZ /d "NT Authority\NetworkService“ /f
        reg add "HKLM\BROKENSYSTEM\ControlSet001\services\TermService" /v type /t REG_DWORD /d 16 /f
        reg add "HKLM\BROKENSYSTEM\ControlSet002\services\TermService" /v start /t REG_DWORD /d 3 /f
        reg add "HKLM\BROKENSYSTEM\ControlSet002\services\TermService" /v ObjectName /t REG_SZ /d "NT Authority\NetworkService" /f
        reg add "HKLM\BROKENSYSTEM\ControlSet002\services\TermService" /v type /t REG_DWORD /d 16 /f
4. [Detach the OS disk and recreate the VM](../windows/troubleshoot-recovery-disks-portal.md), and then check whether the issue is resolved.
>>>>>>> 38bda98e

## Need help? Contact support

If you still need help, [contact support](https://portal.azure.com/?#blade/Microsoft_Azure_Support/HelpAndSupportBlade) to get your issue resolved.<|MERGE_RESOLUTION|>--- conflicted
+++ resolved
@@ -18,11 +18,7 @@
 
 # Remote Desktop Services isn't starting on an Azure VM
 
-<<<<<<< HEAD
 This article describes how to troubleshoot issues when you connect to an Azure virtual machine (VM) and Remote Desktop Services, or TermService, isn't starting or fails to start.
-=======
-This article describes how to troubleshoot issues of connecting to an Azure Virtual Machine (VM) when Remote Desktop Services (TermService) isn't starting or fails to start.
->>>>>>> 38bda98e
 
 > [!NOTE]  
 > Azure has two different deployment models to create and work with resources: [Azure Resource Manager and classic](../../azure-resource-manager/resource-manager-deployment-model.md). This article describes using the Resource Manager deployment model. We recommend that you use this model for new deployments instead of the classic deployment model.
@@ -32,12 +28,6 @@
 When you try to connect to a VM, you experience the following scenarios:
 
 - The VM screenshot shows the operating system is fully loaded and waiting for credentials.
-<<<<<<< HEAD
-- All applications on the VM work as expected and are accessible.
-- The VM responds to the TCP connectivity on the Microsoft Remote Desktop Protocol (RDP) port, default 3389.
-- You aren't prompted for credentials when you try to make an RDP connection.
-=======
->>>>>>> 38bda98e
 
     ![Screenshot of the VM status](./media/troubleshoot-remote-desktop-services-issues/login-page.png)
 
@@ -55,21 +45,7 @@
     **Description**: 
     The Remote Desktop Services service hung on starting.​ 
 
-<<<<<<< HEAD
-This problem occurs because Remote Desktop Services isn't running on the virtual machine. The cause can depend on the following scenarios:
-
-- The TermService service is set to **Disabled**.
-- The TermService service crashes or hangs.
-
-## Solution
-
-To resolve this problem, use one of the following solutions. Or try the solutions one by one:
-
-### Solution 1: Use the Serial Console
-
-1. Access the [Virtual Machine Serial Console on Azure](serial-console-windows.md) by selecting **Support & Troubleshooting** > **Serial console (Preview)**. If the feature is enabled on the VM, you can connect the VM successfully.
-=======
-    You can also use the Serial Access Console feature to look for these errors using the following query: 
+    You can also use the Serial Access Console feature to look for these errors by using the following query: 
 
         wevtutil qe system /c:1 /f:text /q:"Event[System[Provider[@Name='Service Control Manager'] and EventID=7022 and TimeCreated[timediff(@SystemTime) <= 86400000]]]" | more 
 
@@ -87,25 +63,16 @@
 ### Use Serial Console
 
 1. Access the [Serial Console](serial-console-windows.md) by selecting **Support & Troubleshooting** > **Serial console**. If the feature is enabled on the VM, you can connect the VM successfully.
->>>>>>> 38bda98e
 
 2. Create a new channel for a CMD instance. Enter **CMD** to start the channel and get the channel name.
 
-<<<<<<< HEAD
 3. Switch to the channel that runs the CMD instance. In this case, it should be channel 1:
-=======
-3. Switch to the channel that running the CMD instance. In this case it should be channel 1.
->>>>>>> 38bda98e
 
    ```
    ch -si 1
    ```
 
-<<<<<<< HEAD
 4. Select **Enter** again and enter a valid username and password, local or domain ID, for the VM.
-=======
-4. Press **Enter** again and enter a valid username and password (local or domain ID) for the VM.
->>>>>>> 38bda98e
 
 5. Query the status of the TermService service:
 
@@ -126,63 +93,19 @@
    ```
     If the service fails to start, follow the solution based on the error you received:
 
-<<<<<<< HEAD
-### Solution 2: Use a recovery VM to enable the service
-
-[Back up the OS disk](../windows/snapshot-copy-managed-disk.md) and [attach the OS disk to a rescue VM](../windows/troubleshoot-recovery-disks-portal.md). Then open an elevated CMD instance and run the following scripts on the rescue VM:
-
->[!NOTE]  
->We assume that the drive letter assigned to the attached OS disk is **F**. Replace it with the appropriate value in your VM. After that's done, detach the disk from the recovery VM and [re-create your VM](../windows/create-vm-specialized.md). For further troubleshooting, you can use **solution 1** because the Serial Console has been enabled.
-
-```
-reg load HKLM\BROKENSYSTEM f:\windows\system32\config\SYSTEM
-
-REM Enable Serial Console
-bcdedit /store <Volume Letter Where The BCD Folder Is>:\boot\bcd /set {bootmgr} displaybootmenu yes
-bcdedit /store <Volume Letter Where The BCD Folder Is>:\boot\bcd /set {bootmgr} timeout 10
-bcdedit /store <Volume Letter Where The BCD Folder Is>:\boot\bcd /set {bootmgr} bootems yes
-bcdedit /store <Volume Letter Where The BCD Folder Is>:\boot\bcd /ems {<Boot Loader Identifier>} ON
-bcdedit /store <Volume Letter Where The BCD Folder Is>:\boot\bcd /emssettings EMSPORT:1 EMSBAUDRATE:115200
-
-REM Get the current ControlSet from where the OS is booting
-for /f "tokens=3" %x in ('REG QUERY HKLM\BROKENSYSTEM\Select /v Current') do set ControlSet=%x
-set ControlSet=%ControlSet:~2,1%
-
-REM Suggested configuration to enable OS Dump
-set key=HKLM\BROKENSYSTEM\ControlSet00%ControlSet%\Control\CrashControl
-REG ADD %key% /v CrashDumpEnabled /t REG_DWORD /d 2 /f
-REG ADD %key% /v DumpFile /t REG_EXPAND_SZ /d "%SystemRoot%\MEMORY.DMP" /f
-REG ADD %key% /v NMICrashDump /t REG_DWORD /d 1 /f
-
-REM Set default values back on the broken service
-reg add "HKLM\BROKENSYSTEM\ControlSet001\services\<Process Name>" /v start /t REG_DWORD /d <Startup Type> /f
-reg add "HKLM\BROKENSYSTEM\ControlSet001\services\<Process Name>" /v ImagePath /t REG_EXPAND_SZ /d "<Image Path>" /f
-reg add "HKLM\BROKENSYSTEM\ControlSet001\services\<Process Name>" /v ObjectName /t REG_SZ /d "<Startup Account>" /f
-reg add "HKLM\BROKENSYSTEM\ControlSet001\services\<Process Name>" /v type /t REG_DWORD /d 16 /f
-reg add "HKLM\BROKENSYSTEM\ControlSet002\services\<Process Name>" /v start /t REG_DWORD /d <Startup Type> /f
-reg add "HKLM\BROKENSYSTEM\ControlSet002\services\<Process Name>" /v ImagePath /t REG_EXPAND_SZ /d "<Startup Account>" /f
-reg add "HKLM\BROKENSYSTEM\ControlSet002\services\<Process Name>" /v ObjectName /t REG_SZ /d "<Startup Account>" /f
-reg add "HKLM\BROKENSYSTEM\ControlSet002\services\<Process Name>" /v type /t REG_DWORD /d 16 /f
-
-REM Enable default dependencies from the broken service
-reg add "HKLM\BROKENSYSTEM\ControlSet001\services\<Driver/Service Name>" /v start /t REG_DWORD /d <Startup Type> /f
-reg add "HKLM\BROKENSYSTEM\ControlSet002\services\<Driver/Service Name>" /v start /t REG_DWORD /d <Startup Type> /f
-reg unload HKLM\BROKENSYSTEM
-```
-=======
     |  Error |  Suggestion |
     |---|---|
-    |5- ACCESS DENIED |See [TermService service is stopped because of Access Denied error](#termService-service-is-stopped-because-of-access-denied-error) |
-    |1058 - ERROR_SERVICE_DISABLED  |See [TermService service is disabled.](#termService-service-is-disabled)  |
-    |1059 - ERROR_CIRCULAR_DEPENDENCY |[Contact support](https://portal.azure.com/?#blade/Microsoft_Azure_Support/HelpAndSupportBlade) to get your issue resolved quickly|
-    |1068 - ERROR_SERVICE_DEPENDENCY_FAIL|[Contact support](https://portal.azure.com/?#blade/Microsoft_Azure_Support/HelpAndSupportBlade) to get your issue resolved quickly|
-    |1069 - ERROR_SERVICE_LOGON_FAILED  |[Contact support](https://portal.azure.com/?#blade/Microsoft_Azure_Support/HelpAndSupportBlade) to get your issue resolved quickly    |
-    |1070 - ERROR_SERVICE_START_HANG   | [Contact support](https://portal.azure.com/?#blade/Microsoft_Azure_Support/HelpAndSupportBlade) to get your issue resolved quickly  |
-    |1077 - ERROR_SERVICE_NEVER_STARTED   | See [TermService service is disabled](#termService-service-is-disabled)  |
-    |1079 - ERROR_DIFERENCE_SERVICE_ACCOUNT   |[Contact support](https://portal.azure.com/?#blade/Microsoft_Azure_Support/HelpAndSupportBlade) to get your issue resolved quickly |
-    |1753   |[Contact support](https://portal.azure.com/?#blade/Microsoft_Azure_Support/HelpAndSupportBlade) to get your issue resolved quickly   |
+    |5- ACCESS DENIED |See [TermService service is stopped because of an Access Denied error](#termService-service-is-stopped-because-of-an-access-denied-error). |
+    |1058 - ERROR_SERVICE_DISABLED  |See [TermService service is disabled.](#termService-service-is-disabled).  |
+    |1059 - ERROR_CIRCULAR_DEPENDENCY |[Contact support](https://portal.azure.com/?#blade/Microsoft_Azure_Support/HelpAndSupportBlade) to get your issue resolved quickly.|
+    |1068 - ERROR_SERVICE_DEPENDENCY_FAIL|[Contact support](https://portal.azure.com/?#blade/Microsoft_Azure_Support/HelpAndSupportBlade) to get your issue resolved quickly.|
+    |1069 - ERROR_SERVICE_LOGON_FAILED  |[Contact support](https://portal.azure.com/?#blade/Microsoft_Azure_Support/HelpAndSupportBlade) to get your issue resolved quickly.    |
+    |1070 - ERROR_SERVICE_START_HANG   | [Contact support](https://portal.azure.com/?#blade/Microsoft_Azure_Support/HelpAndSupportBlade) to get your issue resolved quickly.  |
+    |1077 - ERROR_SERVICE_NEVER_STARTED   | See [TermService service is disabled](#termService-service-is-disabled).  |
+    |1079 - ERROR_DIFERENCE_SERVICE_ACCOUNT   |[Contact support](https://portal.azure.com/?#blade/Microsoft_Azure_Support/HelpAndSupportBlade) to get your issue resolved quickly. |
+    |1753   |[Contact support](https://portal.azure.com/?#blade/Microsoft_Azure_Support/HelpAndSupportBlade) to get your issue resolved quickly.   |
 
-#### TermService service is stopped because of Access Denied error
+#### TermService service is stopped because of an Access Denied error
 
 1. Connect to [Serial Console](serial-console-windows.md#) and open a PowerShell instance.
 2. Download the Process Monitor tool by running the following script:
@@ -241,7 +164,6 @@
         reg add "HKLM\BROKENSYSTEM\ControlSet002\services\TermService" /v ObjectName /t REG_SZ /d "NT Authority\NetworkService" /f
         reg add "HKLM\BROKENSYSTEM\ControlSet002\services\TermService" /v type /t REG_DWORD /d 16 /f
 4. [Detach the OS disk and recreate the VM](../windows/troubleshoot-recovery-disks-portal.md), and then check whether the issue is resolved.
->>>>>>> 38bda98e
 
 ## Need help? Contact support
 
