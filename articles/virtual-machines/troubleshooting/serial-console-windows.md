---
title: Azure Virtual Machine Serial Console | Microsoft Docs
description: Bi-Directional Serial Console for Azure virtual machines.
services: virtual-machines-windows
documentationcenter: ''
author: harijay
manager: jeconnoc
editor: ''
tags: azure-resource-manager

ms.service: virtual-machines-windows
ms.devlang: na
ms.topic: article
ms.tgt_pltfrm: vm-windows
ms.workload: infrastructure-services
ms.date: 10/11/2018
ms.author: harijay
---

# Virtual machine serial console for Windows

The virtual machine (VM) serial console in the Azure portal provides access to a text-based console for Windows virtual machines. This serial connection connects to the COM1 serial port of the virtual machine, providing access to it, independent of the virtual machine's network or operating system state. Access to the serial console for a virtual machine can be done only by using the Azure portal. It's allowed only for those users who have an access role of Virtual Machine Contributor or higher to the virtual machine. 

For serial console documentation for Linux VMs, see [Virtual machine serial console for Linux](serial-console-linux.md).

> [!NOTE] 
> The serial console for virtual machines is generally available in global Azure regions. It is not yet available in Azure government or Azure China clouds.

 

## Prerequisites 

* The VM in which you are accessing a serial console must use the resource management deployment model. Classic deployments aren't supported. 

* The VM in which you are accessing a serial console must have [boot diagnostics](boot-diagnostics.md) enabled. Select **Boot diagnostics** from the **Support + troubleshooting** section.

    ![Boot diagnostics settings](../media/virtual-machines-serial-console/virtual-machine-serial-console-diagnostics-settings.png)

* An account using a serial console must have the [Virtual Machine Contributor role](../../role-based-access-control/built-in-roles.md#virtual-machine-contributor) for the VM and the [boot diagnostics](boot-diagnostics.md) storage account. 

* The VM in which you are accessing a serial console must have a password-based account. You can create one with the [reset password](https://docs.microsoft.com/azure/virtual-machines/extensions/vmaccess#reset-password) function of the VM access extension. Select **Reset password** from the **Support + troubleshooting** section. 


## Get started with the serial console
The serial console for virtual machines is accessible only through the Azure portal:

  1. Open the [Azure portal](https://portal.azure.com).
  2. On the left menu, select **Virtual machines**.
  3. Select a VM in the list. The overview page for the VM will open.
  4. Scroll down to the **Support + troubleshooting** section and select **Serial console**. A new pane with the serial console opens and starts the connection.


## Enable the serial console in custom or older images
Newer Windows Server images on Azure have the [Special Administrative Console](https://technet.microsoft.com/library/cc787940(v=ws.10).aspx) (SAC) enabled by default. SAC is supported on server versions of Windows but isn't available on client versions (for example, Windows 10, Windows 8, or Windows 7). 
To enable the serial console for Windows VMs created before February 2018, use the following steps: 

1. Connect to your Windows VM by using Remote Desktop.

2. From an administrative command prompt, run the following commands:
   - `bcdedit /ems {current} on`
   - `bcdedit /emssettings EMSPORT:1 EMSBAUDRATE:115200`

3. Reboot the system for the SAC console to be enabled.

![](/media/virtual-machines-serial-console/virtual-machine-windows-serial-console-connect.gif)

If needed, the SAC can be enabled offline as well:

1. Attach the windows disk for which you want SAC configured as a data disk to the existing VM. 

2. From an administrative command prompt, run the following commands: 
   - `bcdedit /store <mountedvolume>\boot\bcd /ems {default} on`
   - `bcdedit /store <mountedvolume>\boot\bcd /emssettings EMSPORT:1 EMSBAUDRATE:115200`

### How do I know if SAC is enabled?

If [SAC](https://technet.microsoft.com/library/cc787940(v=ws.10).aspx) is not enabled, the serial console won't display the SAC prompt. In some cases, VM health information will be shown, and in other cases it will be blank. If you are using a Windows Server image created before February 2018, SAC will likely not be enabled.

## Enable the Windows boot menu in the serial console 

If you need to enable Windows boot loader prompts to display in the serial console, you can add the following additional options to your boot configuration data. For more information, see [bcdedit](https://docs.microsoft.com/windows-hardware/drivers/devtest/bcdedit--set).

1. Connect to your Windows virtual machine by using Remote Desktop.

2. From an administrative command prompt, run the following commands: 
   - `bcdedit /set {bootmgr} displaybootmenu yes`
   - `bcdedit /set {bootmgr} timeout 10`
   - `bcdedit /set {bootmgr} bootems yes`

3. Reboot the system for the boot menu to be enabled

> [!NOTE] 
> The timeout that you set for the boot manager menu to display will impact your OS boot time. If you think the 10-second timeout value is too short or too long, set it to a different value.

## Use the serial console for NMI calls in Windows VMs
A non-maskable interrupt (NMI) is designed to create a signal that software on a virtual machine will not ignore. Historically, NMIs have been used to monitor for hardware issues on systems that required specific response times. Today, programmers and system administrators often use NMI as a mechanism to debug or troubleshoot systems that are hung.

The serial console can be used to send an NMI to an Azure virtual machine by using the keyboard icon in the command bar. After the NMI is delivered, the virtual machine configuration will control how the system responds. Windows can be configured to crash and create a memory dump file when receiving an NMI.

![](../media/virtual-machines-serial-console/virtual-machine-windows-serial-console-nmi.png) <br>

For information on configuring Windows to create a crash dump file when it receives an NMI, see [How to generate a crash dump file by using an NMI](https://support.microsoft.com/en-us/help/927069/how-to-generate-a-complete-crash-dump-file-or-a-kernel-crash-dump-file).

## Disable the serial console
By default, all subscriptions have serial console access enabled for all VMs. You can disable the serial console at either the subscription level or VM level.

> [!NOTE] 		
> To enable or disable the serial console for a subscription, you must have write permissions to the subscription. These permissions include, but are not limited to, administrator or owner roles. Custom roles can also have write permissions.

### Subscription-level disable
The serial console can be disabled for an entire subscription through the [Disable Console REST API call](https://docs.microsoft.com/rest/api/serialconsole/console/console_disableconsole). You can use the **Try It** function available on this API documentation page to disable and enable the serial console for a subscription. Enter your subscription ID for **subscriptionId**, enter "default" for **default**, and then select **Run**. Azure CLI commands aren't yet available.

![](../media/virtual-machines-serial-console/virtual-machine-serial-console-rest-api-try-it.png)

Alternatively, you can use the following set of bash commands in Cloud Shell to disable, enable, and view the disabled status of the serial console for a subscription: 

* To get the disabled status of the serial console for a subscription:
    ```azurecli-interactive
    $ export ACCESSTOKEN=($(az account get-access-token --output=json | jq .accessToken | tr -d '"')) 

    $ export SUBSCRIPTION_ID=$(az account show --output=json | jq .id -r)

    $ curl "https://management.azure.com/subscriptions/$SUBSCRIPTION_ID/providers/Microsoft.SerialConsole/consoleServices/default?api-version=2018-05-01" -H "Authorization: Bearer $ACCESSTOKEN" -H "Content-Type: application/json" -H "Accept: application/json" -s | jq .properties
    ```
* To disable the serial console for a subscription:
    ```azurecli-interactive 
    $ export ACCESSTOKEN=($(az account get-access-token --output=json | jq .accessToken | tr -d '"')) 

    $ export SUBSCRIPTION_ID=$(az account show --output=json | jq .id -r)

    $ curl -X POST "https://management.azure.com/subscriptions/$SUBSCRIPTION_ID/providers/Microsoft.SerialConsole/consoleServices/default/disableConsole?api-version=2018-05-01" -H "Authorization: Bearer $ACCESSTOKEN" -H "Content-Type: application/json" -H "Accept: application/json" -s -H "Content-Length: 0"
    ```
* To enable the serial console for a subscription:
    ```azurecli-interactive
    $ export ACCESSTOKEN=($(az account get-access-token --output=json | jq .accessToken | tr -d '"')) 

    $ export SUBSCRIPTION_ID=$(az account show --output=json | jq .id -r)

    $ curl -X POST "https://management.azure.com/subscriptions/$SUBSCRIPTION_ID/providers/Microsoft.SerialConsole/consoleServices/default/enableConsole?api-version=2018-05-01" -H "Authorization: Bearer $ACCESSTOKEN" -H "Content-Type: application/json" -H "Accept: application/json" -s -H "Content-Length: 0"
    ```

### VM-level disable
The serial console can be disabled for a specific VM by disabling that VM's boot diagnostics setting. Turn off boot diagnostics from the Azure portal to disable the serial console for the VM.

## Serial console security 

### Access security 
Access to the serial console is limited to users who have an access role of [Virtual Machine Contributor](../../role-based-access-control/built-in-roles.md#virtual-machine-contributor) or higher to the virtual machine. If your Azure Active Directory tenant requires multi-factor authentication (MFA), then access to the serial console will also need MFA because the serial console's access is through the [Azure portal](https://portal.azure.com).

### Channel security
All data that is sent back and forth is encrypted on the wire.

### Audit logs
All access to the serial console is currently logged in the [boot diagnostics](https://docs.microsoft.com/azure/virtual-machines/linux/boot-diagnostics) logs of the virtual machine. Access to these logs are owned and controlled by the Azure virtual machine administrator.  

>[!CAUTION] 
No access passwords for the console are logged. However, if commands run within the console contain or output passwords, secrets, user names, or any other form of personally identifiable information (PII), those will be written to the VM boot diagnostics logs. They will be written along with all other visible text, as part of the implementation of the serial console's scroll back function. These logs are circular and only individuals with read permissions to the diagnostics storage account have access to them. However, we recommend following the best practice of using the Remote Desktop for anything that may involve secrets and/or PII. 

### Concurrent usage
If a user is connected to the serial console and another user successfully requests access to that same virtual machine, the first user will be disconnected and the second user connected.

>[!CAUTION] 
This means that a user who's disconnected won't be logged out. The ability to enforce a logout upon disconnect (by using SIGHUP or similar mechanism) is still in the roadmap. For Windows, there's an automatic timeout enabled in SAC; for Linux, you can configure the terminal timeout setting. 

## Common scenarios for accessing the serial console 
Scenario          | Actions in the serial console                
:------------------|:-----------------------------------------
Incorrect firewall rules | Access serial console and fix Windows firewall rules. 
Filesystem corruption/check | Access the serial console and recover the filesystem. 
RDP configuration issues | Access the serial console and change the settings. For more information, see the [RDP documentation](https://docs.microsoft.com/windows-server/remote/remote-desktop-services/clients/remote-desktop-allow-access).
Network lock down system | Access the serial console from the Azure portal to manage the system. Some network commands are listed in [Windows commands: CMD and PowerShell](serial-console-cmd-ps-commands.md). 
Interacting with bootloader | Access BCD via the serial console. For information, see [Enable the Windows boot menu in the serial console](#enable-the-windows-boot-menu-in-the-serial-console). 

## Accessibility
Accessibility is a key focus for the Azure serial console. To that end, we have ensured that the serial console is accessible for the visual and hearing impaired, as well as people who may not be able to use a mouse.

### Keyboard navigation
Use the **Tab** key on your keyboard to navigate in the serial console interface from the Azure portal. Your location will be highlighted on screen. To leave the focus of the serial console window, press **Ctrl + F6** on your keyboard.

### Use the serial console with a screen reader
The serial console has screen reader support built in. Navigating around with a screen reader turned on will allow the alt text for the currently selected button to be read aloud by the screen reader.

## Errors
Because most errors are transient, retrying your connection can often fix them. The following table shows a list of errors and mitigations.

Error                            |   Mitigation 
:---------------------------------|:--------------------------------------------|
Unable to retrieve boot diagnostics settings for *&lt;VMNAME&gt;*. To use the serial console, ensure that boot diagnostics is enabled for this VM. | Ensure that the VM has [boot diagnostics](boot-diagnostics.md) enabled. 
The VM is in a stopped deallocated state. Start the VM and retry the serial console connection. | Virtual machine must be in a started state to access the serial console
You do not have the required permissions to use this VM serial console. Ensure you have at least Virtual Machine Contributor role permissions.| The serial console requires certain [access permissions](#prerequisites).
Unable to determine the resource group for the boot diagnostics storage account *&lt;STORAGEACCOUNTNAME&gt;*. Verify that boot diagnostics is enabled for this VM and you have access to this storage account. | Serial console access requires certain permission to access. For more information, see [Prerequisites](#prerequisites).
A "Forbidden" response was encountered when accessing this VM's boot diagnostic storage account. | Ensure that boot diagnostics does not have an account firewall. An accessible boot diagnostic storage account is necessary for the serial console to function.
Web socket is closed or could not be opened. | You may need to whitelist `*.console.azure.com`. A more detailed but longer approach is to whitelist the [Microsoft Azure Datacenter IP ranges](https://www.microsoft.com/download/details.aspx?id=41653), which change fairly regularly.
Only health information is shown when connecting to a Windows VM| This error occurs if the Special Administrative Console has not been enabled for your Windows image. See [Enable the serial console in custom or older images](#enable-the-serial-console-in-custom-or-older-images) for instructions on how to manually enable SAC on your Windows VM. For more information, see [Windows health signals](https://github.com/Microsoft/azserialconsole/blob/master/Known_Issues/Windows_Health_Info.md).

## Known issues 
We're aware of some issues with the serial console. Here's a list of these issues and steps for mitigation.

Issue                             |   Mitigation 
:---------------------------------|:--------------------------------------------|
<<<<<<< HEAD
Pressing **Enter** after the connection banner does not cause a sign-in prompt to be displayed. | For more information, see [Hitting enter does nothing](https://github.com/Microsoft/azserialconsole/blob/master/Known_Issues/Hitting_enter_does_nothing.md). This error can occur if you're running a custom VM, hardened appliance, or GRUB config that causes Windows to fail to properly connect to the serial port.
Unable to type at SAC prompt if kernel debugging is enabled. | RDP to VM and run `bcdedit /debug {current} off` from an elevated command prompt. If you can't RDP you can instead attach the OS disk to another Azure VM and modify it while attached as a data disk by running `bcdedit /store <drive letter of data disk>:\boot\bcd /debug <identifier> off`, then swapping the disk back.
Pasting into PowerShell in SAC results in a third character if original content had a repeating character. | For a workaround, run `Remove-Module PSReadLine` to unload the PSReadLine module from the current session. This action will not delete or uninstall the module.
Some keyboard inputs produce strange SAC output (for example, **[A**, **[3~**). | [VT100](https://aka.ms/vtsequences) escape sequences aren't supported by the SAC prompt.
Pasting long strings doesn't work. | The serial console limits the length of strings pasted into the terminal to 2048 characters to prevent overloading the serial port bandwidth.
=======
Hitting enter after the connection banner does not show a log in prompt | Please see this page: [Hitting enter does nothing](https://github.com/Microsoft/azserialconsole/blob/master/Known_Issues/Hitting_enter_does_nothing.md). This may happen if you are running a custom VM, hardened appliance, or a boot config that causers Windows to fail to properly connect to the serial port. This will also happen if you are running a Windows 10 client VM, as only Windows Server VMs are configured to have EMS enabled.
Unable to type at SAC prompt if kernel debugging is enabled | RDP to VM and run `bcdedit /debug {current} off` from an elevated command prompt. If you can't RDP you can instead attach the OS disk to another Azure VM and modify it while attached as a data disk using `bcdedit /store <drive letter of data disk>:\boot\bcd /debug <identifier> off`, then swap the disk back.
Pasting into PowerShell in SAC results in a third character if original content had a repeating character | A workaround is to Past unload the PSReadLine module from the current session. Run `Remove-Module PSReadLine` to unload the PSReadLine module from the current session - this will not delete or uninstall the module.
Some keyboard inputs produce strange SAC output (e.g. `[A`, `[3~`) | [VT100](https://aka.ms/vtsequences) escape sequences are not supported by the SAC prompt.
Pasting very long strings does not work | Serial console limits the length of strings pasted into the terminal to 2048 characters. This is to prevent overwhelming the serial port bandwidth.
>>>>>>> 57de4033

## Frequently asked questions 

**Q. How can I send feedback?**

A. Provide feedback by creating a GitHub issue at  https://aka.ms/serialconsolefeedback. Alternatively (less preferred), you can send feedback via azserialhelp@microsoft.com or in the virtual machine category of http://feedback.azure.com.

**Q. Does the serial console support copy/paste?**

A. Yes. Use **Ctrl + Shift + C** and **Ctrl + Shift + V** to copy and paste into the terminal.

**Q. Who can enable or disable the serial console for my subscription?**

A. To enable or disable the serial console at a subscription-wide level, you must have write permissions to the subscription. Roles that have write permission include, but aren't limited to, administrator or owner roles. Custom roles may also have write permissions.

**Q. Who can access the serial console for my VM?**

A. You must have the Virtual Machine Contributor role or higher for a VM to access the VM's serial console. 

**Q. My serial console isn't displaying anything, what do I do?**

A. Your image is likely misconfigured for serial console access. For information about configuring your image to enable the serial console, see [Enable the serial console in custom or older images](#enable-the-serial-console-in-custom-or-older-images).

**Q. Is the serial console available for virtual machine scale sets?**

A. At this time, access to the serial console for virtual machine scale set instances isn't supported.

## Next steps
* For an in-depth guide to CMD and PowerShell commands you can use in the Windows SAC, see [Windows commands: CMD and PowerShell](serial-console-cmd-ps-commands.md).
* The serial console is also available for [Linux](serial-console-linux.md) VMs.
* Learn more about [boot diagnostics](boot-diagnostics.md).<|MERGE_RESOLUTION|>--- conflicted
+++ resolved
@@ -13,7 +13,7 @@
 ms.topic: article
 ms.tgt_pltfrm: vm-windows
 ms.workload: infrastructure-services
-ms.date: 10/11/2018
+ms.date: 10/16/2018
 ms.author: harijay
 ---
 
@@ -169,13 +169,13 @@
 Filesystem corruption/check | Access the serial console and recover the filesystem. 
 RDP configuration issues | Access the serial console and change the settings. For more information, see the [RDP documentation](https://docs.microsoft.com/windows-server/remote/remote-desktop-services/clients/remote-desktop-allow-access).
 Network lock down system | Access the serial console from the Azure portal to manage the system. Some network commands are listed in [Windows commands: CMD and PowerShell](serial-console-cmd-ps-commands.md). 
-Interacting with bootloader | Access BCD via the serial console. For information, see [Enable the Windows boot menu in the serial console](#enable-the-windows-boot-menu-in-the-serial-console). 
+Interacting with bootloader | Access BCD through the serial console. For information, see [Enable the Windows boot menu in the serial console](#enable-the-windows-boot-menu-in-the-serial-console). 
 
 ## Accessibility
 Accessibility is a key focus for the Azure serial console. To that end, we have ensured that the serial console is accessible for the visual and hearing impaired, as well as people who may not be able to use a mouse.
 
 ### Keyboard navigation
-Use the **Tab** key on your keyboard to navigate in the serial console interface from the Azure portal. Your location will be highlighted on screen. To leave the focus of the serial console window, press **Ctrl + F6** on your keyboard.
+Use the **Tab** key on your keyboard to navigate in the serial console interface from the Azure portal. Your location will be highlighted on screen. To leave the focus of the serial console window, press **Ctrl**+**F6** on your keyboard.
 
 ### Use the serial console with a screen reader
 The serial console has screen reader support built in. Navigating around with a screen reader turned on will allow the alt text for the currently selected button to be read aloud by the screen reader.
@@ -187,8 +187,8 @@
 :---------------------------------|:--------------------------------------------|
 Unable to retrieve boot diagnostics settings for *&lt;VMNAME&gt;*. To use the serial console, ensure that boot diagnostics is enabled for this VM. | Ensure that the VM has [boot diagnostics](boot-diagnostics.md) enabled. 
 The VM is in a stopped deallocated state. Start the VM and retry the serial console connection. | Virtual machine must be in a started state to access the serial console
-You do not have the required permissions to use this VM serial console. Ensure you have at least Virtual Machine Contributor role permissions.| The serial console requires certain [access permissions](#prerequisites).
-Unable to determine the resource group for the boot diagnostics storage account *&lt;STORAGEACCOUNTNAME&gt;*. Verify that boot diagnostics is enabled for this VM and you have access to this storage account. | Serial console access requires certain permission to access. For more information, see [Prerequisites](#prerequisites).
+You do not have the required permissions to use this VM serial console. Ensure you have at least Virtual Machine Contributor role permissions.| Serial console access requires certain permissions. For more information, see [Prerequisites](#prerequisites).
+Unable to determine the resource group for the boot diagnostics storage account *&lt;STORAGEACCOUNTNAME&gt;*. Verify that boot diagnostics is enabled for this VM and you have access to this storage account. | Serial console access requires certain permissions. For more information, see [Prerequisites](#prerequisites).
 A "Forbidden" response was encountered when accessing this VM's boot diagnostic storage account. | Ensure that boot diagnostics does not have an account firewall. An accessible boot diagnostic storage account is necessary for the serial console to function.
 Web socket is closed or could not be opened. | You may need to whitelist `*.console.azure.com`. A more detailed but longer approach is to whitelist the [Microsoft Azure Datacenter IP ranges](https://www.microsoft.com/download/details.aspx?id=41653), which change fairly regularly.
 Only health information is shown when connecting to a Windows VM| This error occurs if the Special Administrative Console has not been enabled for your Windows image. See [Enable the serial console in custom or older images](#enable-the-serial-console-in-custom-or-older-images) for instructions on how to manually enable SAC on your Windows VM. For more information, see [Windows health signals](https://github.com/Microsoft/azserialconsole/blob/master/Known_Issues/Windows_Health_Info.md).
@@ -198,19 +198,11 @@
 
 Issue                             |   Mitigation 
 :---------------------------------|:--------------------------------------------|
-<<<<<<< HEAD
 Pressing **Enter** after the connection banner does not cause a sign-in prompt to be displayed. | For more information, see [Hitting enter does nothing](https://github.com/Microsoft/azserialconsole/blob/master/Known_Issues/Hitting_enter_does_nothing.md). This error can occur if you're running a custom VM, hardened appliance, or GRUB config that causes Windows to fail to properly connect to the serial port.
 Unable to type at SAC prompt if kernel debugging is enabled. | RDP to VM and run `bcdedit /debug {current} off` from an elevated command prompt. If you can't RDP you can instead attach the OS disk to another Azure VM and modify it while attached as a data disk by running `bcdedit /store <drive letter of data disk>:\boot\bcd /debug <identifier> off`, then swapping the disk back.
-Pasting into PowerShell in SAC results in a third character if original content had a repeating character. | For a workaround, run `Remove-Module PSReadLine` to unload the PSReadLine module from the current session. This action will not delete or uninstall the module.
+Pasting into PowerShell in SAC results in a third character if the original content had a repeating character. | For a workaround, run `Remove-Module PSReadLine` to unload the PSReadLine module from the current session. This action will not delete or uninstall the module.
 Some keyboard inputs produce strange SAC output (for example, **[A**, **[3~**). | [VT100](https://aka.ms/vtsequences) escape sequences aren't supported by the SAC prompt.
 Pasting long strings doesn't work. | The serial console limits the length of strings pasted into the terminal to 2048 characters to prevent overloading the serial port bandwidth.
-=======
-Hitting enter after the connection banner does not show a log in prompt | Please see this page: [Hitting enter does nothing](https://github.com/Microsoft/azserialconsole/blob/master/Known_Issues/Hitting_enter_does_nothing.md). This may happen if you are running a custom VM, hardened appliance, or a boot config that causers Windows to fail to properly connect to the serial port. This will also happen if you are running a Windows 10 client VM, as only Windows Server VMs are configured to have EMS enabled.
-Unable to type at SAC prompt if kernel debugging is enabled | RDP to VM and run `bcdedit /debug {current} off` from an elevated command prompt. If you can't RDP you can instead attach the OS disk to another Azure VM and modify it while attached as a data disk using `bcdedit /store <drive letter of data disk>:\boot\bcd /debug <identifier> off`, then swap the disk back.
-Pasting into PowerShell in SAC results in a third character if original content had a repeating character | A workaround is to Past unload the PSReadLine module from the current session. Run `Remove-Module PSReadLine` to unload the PSReadLine module from the current session - this will not delete or uninstall the module.
-Some keyboard inputs produce strange SAC output (e.g. `[A`, `[3~`) | [VT100](https://aka.ms/vtsequences) escape sequences are not supported by the SAC prompt.
-Pasting very long strings does not work | Serial console limits the length of strings pasted into the terminal to 2048 characters. This is to prevent overwhelming the serial port bandwidth.
->>>>>>> 57de4033
 
 ## Frequently asked questions 
 
@@ -220,11 +212,11 @@
 
 **Q. Does the serial console support copy/paste?**
 
-A. Yes. Use **Ctrl + Shift + C** and **Ctrl + Shift + V** to copy and paste into the terminal.
+A. Yes. Use **Ctrl**+**Shift**+**C** and **Ctrl**+**Shift**+**V** to copy and paste into the terminal.
 
 **Q. Who can enable or disable the serial console for my subscription?**
 
-A. To enable or disable the serial console at a subscription-wide level, you must have write permissions to the subscription. Roles that have write permission include, but aren't limited to, administrator or owner roles. Custom roles may also have write permissions.
+A. To enable or disable the serial console at a subscription-wide level, you must have write permissions to the subscription. Roles that have write permission include administrator or owner roles. Custom roles can also have write permissions.
 
 **Q. Who can access the serial console for my VM?**
 
