--- conflicted
+++ resolved
@@ -13,15 +13,15 @@
 ms.topic: article
 ms.tgt_pltfrm: vm-windows
 ms.workload: infrastructure-services
-ms.date: 10/05/2018
+ms.date: 10/11/2018
 ms.author: harijay
 ---
 
-# Virtual machine serial console
-
-The virtual machine (VM) serial console on the Azure portal provides access to a text-based console for Windows virtual machines. This serial connection connects to the COM1 serial port of the virtual machine, providing access to it, independent of the virtual machine's network or operating system state. Access to the serial console for a virtual machine can be done only via the Azure portal. It's allowed only for those users who have VM Contributor or higher access to the virtual machine. 
-
-For serial console documentation for Linux VMs, [click here](serial-console-linux.md).
+# Virtual machine serial console for Windows
+
+The virtual machine (VM) serial console on the Azure portal provides access to a text-based console for Windows virtual machines. This serial connection connects to the COM1 serial port of the virtual machine, providing access to it, independent of the virtual machine's network or operating system state. Access to the serial console for a virtual machine can be done only by using the Azure portal. It's allowed only for those users who have VM Contributor or higher access to the virtual machine. 
+
+For serial console documentation for Linux VMs, see [Virtual machine serial console for Linux](serial-console-linux.md).
 
 > [!NOTE] 
 > The serial console for virtual machines is generally available in global Azure regions. It is not yet available in Azure government or Azure China clouds.
@@ -36,11 +36,11 @@
     ![Boot diagnostics settings](../media/virtual-machines-serial-console/virtual-machine-serial-console-diagnostics-settings.png)
 
 * The account using the serial console must have the [Contributor role](../../role-based-access-control/built-in-roles.md) for VM and the [boot diagnostics](boot-diagnostics.md) storage account. 
-* The virtual machine for which you are accessing the serial console must have a password-based account. You can create one with the [reset password](https://docs.microsoft.com/azure/virtual-machines/extensions/vmaccess#reset-password) functionality of the VM access extension. Select **Reset password** from the **Support + troubleshooting** section. 
+* The virtual machine for which you are accessing the serial console must have a password-based account. You can create one with the [reset password](https://docs.microsoft.com/azure/virtual-machines/extensions/vmaccess#reset-password) function of the VM access extension. Select **Reset password** from the **Support + troubleshooting** section. 
 
 
 ## Get started with the serial console
-The serial console for virtual machines is accessible only via the Azure portal. Follow these steps to access the serial console for virtual machines:
+The serial console for virtual machines is accessible only through the Azure portal:
 
   1. Open the [Azure portal](https://portal.azure.com).
   2. On the left menu, select **Virtual machines**.
@@ -49,10 +49,10 @@
 
 
 ## Enable the serial console in custom or older images
-Newer Windows Server images on Azure have [Special Administrative Console](https://technet.microsoft.com/library/cc787940(v=ws.10).aspx) (SAC) enabled by default. SAC is supported on server versions of Windows but isn't available on client versions (for example, Windows 10, Windows 8, or Windows 7). 
-To enable serial console for Windows VMs created before February 2018, use the following steps: 
-
-1. Connect to your Windows VM via Remote Desktop.
+Newer Windows Server images on Azure have the [Special Administrative Console](https://technet.microsoft.com/library/cc787940(v=ws.10).aspx) (SAC) enabled by default. SAC is supported on server versions of Windows but isn't available on client versions (for example, Windows 10, Windows 8, or Windows 7). 
+To enable the serial console for Windows VMs created before February 2018, use the following steps: 
+
+1. Connect to your Windows VM by using Remote Desktop.
 
 2. From an administrative command prompt, run the following commands:
    - `bcdedit /ems {current} on`
@@ -74,32 +74,23 @@
 
 If [SAC](https://technet.microsoft.com/library/cc787940(v=ws.10).aspx) is not enabled, the serial console won't display the SAC prompt. In some cases, VM health information will be shown, and in other cases it will be blank. If you are using a Windows Server image created before February 2018, SAC will likely not be enabled.
 
-## Enable the Windows boot menu in serial console 
+## Enable the Windows boot menu in the serial console 
 
 If you need to enable Windows boot loader prompts to display in the serial console, you can add the following additional options to your boot configuration data. For more information, see [bcdedit](https://docs.microsoft.com/windows-hardware/drivers/devtest/bcdedit--set).
 
-1. Connect to your Windows virtual machine via Remote Desktop.
+1. Connect to your Windows virtual machine by using Remote Desktop.
 
 2. From an administrative command prompt, run the following commands: 
    - `bcdedit /set {bootmgr} displaybootmenu yes`
-   - `bcdedit /set {bootmgr} timeout 30`
+   - `bcdedit /set {bootmgr} timeout 10`
    - `bcdedit /set {bootmgr} bootems yes`
 
-<<<<<<< HEAD
-3. Reboot the system for the boot menu to be enabled.
-=======
-1. Connect to your Windows virtual machine via Remote Desktop
-2. From an Administrative command prompt run the following commands 
-* `bcdedit /set {bootmgr} displaybootmenu yes`
-* `bcdedit /set {bootmgr} timeout 10`
-* `bcdedit /set {bootmgr} bootems yes`
 3. Reboot the system for the boot menu to be enabled
->>>>>>> 6e0923d0
 
 > [!NOTE] 
-> The timeout that you set for the boot manager menu to show up will impact your OS boot time in the future. While it may be acceptable to some to add a 10 second timeout to ensure that the boot manager is visible via serial console, others may want a shorter or longer timeout. Set the timeout value to a value that you are comfortable with.
-
-## Use serial console for NMI calls in Windows VMs
+> The timeout that you set for the boot manager menu to display will impact your OS boot time. If you think the 10-second timeout value is too short or too long, set it to a different value.
+
+## Use the serial console for NMI calls in Windows VMs
 A non-maskable interrupt (NMI) is designed to create a signal that software on a virtual machine will not ignore. Historically, NMIs have been used to monitor for hardware issues on systems that required specific response times. Today, programmers and system administrators often use NMI as a mechanism to debug or troubleshoot systems that are hung.
 
 The serial console can be used to send an NMI to an Azure virtual machine by using the keyboard icon in the command bar. After the NMI is delivered, the virtual machine configuration will control how the system responds. Windows can be configured to crash and create a memory dump when receiving an NMI.
@@ -109,19 +100,19 @@
 For information on configuring Windows to create a crash dump when it receives an NMI, see [How to generate a complete crash dump file or a kernel crash dump file by using an NMI on a Windows-based system](https://support.microsoft.com/en-us/help/927069/how-to-generate-a-complete-crash-dump-file-or-a-kernel-crash-dump-file).
 
 ## Disable the serial console
-By default, all subscriptions have serial console access enabled for all VMs. You may disable serial console at either the subscription level or VM level.
+By default, all subscriptions have serial console access enabled for all VMs. You can disable the serial console at either the subscription level or VM level.
 
 > [!NOTE] 		
-> In order to enable or disable serial console for a subscription, you must have write permissions to the subscription. This includes, but is not limited to, administrator or owner roles. Custom roles may also have write permissions.
+> To enable or disable the serial console for a subscription, you must have write permissions to the subscription. These permissions include, but are not limited to, administrator or owner roles. Custom roles can also have write permissions.
 
 ### Subscription-level disable
-The serial console can be disabled for an entire subscription through the [Disable Console REST API call](https://aka.ms/disableserialconsoleapi). You can use the **Try It** functionality available on this API documentation page to disable and enable serial console for a subscription. Enter your subscription ID for **subscriptionId**, enter "default" for **default**, and then select **Run**. Azure CLI commands aren't yet available.
+The serial console can be disabled for an entire subscription through the [Disable Console REST API call](https://docs.microsoft.com/rest/api/serialconsole/console/console_disableconsole). You can use the **Try It** function available on this API documentation page to disable and enable the serial console for a subscription. Enter your subscription ID for **subscriptionId**, enter "default" for **default**, and then select **Run**. Azure CLI commands aren't yet available.
 
 ![](../media/virtual-machines-serial-console/virtual-machine-serial-console-rest-api-try-it.png)
 
 Alternatively, you can use the following set of bash commands in Cloud Shell to disable, enable, and view the disabled status of the serial console for a subscription: 
 
-* To get the disabled status of serial console for a subscription:
+* To get the disabled status of the serial console for a subscription:
     ```azurecli-interactive
     $ export ACCESSTOKEN=($(az account get-access-token --output=json | jq .accessToken | tr -d '"')) 
 
@@ -129,7 +120,7 @@
 
     $ curl "https://management.azure.com/subscriptions/$SUBSCRIPTION_ID/providers/Microsoft.SerialConsole/consoleServices/default?api-version=2018-05-01" -H "Authorization: Bearer $ACCESSTOKEN" -H "Content-Type: application/json" -H "Accept: application/json" -s | jq .properties
     ```
-* To disable serial console for a subscription:
+* To disable the serial console for a subscription:
     ```azurecli-interactive 
     $ export ACCESSTOKEN=($(az account get-access-token --output=json | jq .accessToken | tr -d '"')) 
 
@@ -137,7 +128,7 @@
 
     $ curl -X POST "https://management.azure.com/subscriptions/$SUBSCRIPTION_ID/providers/Microsoft.SerialConsole/consoleServices/default/disableConsole?api-version=2018-05-01" -H "Authorization: Bearer $ACCESSTOKEN" -H "Content-Type: application/json" -H "Accept: application/json" -s -H "Content-Length: 0"
     ```
-* To enable serial console for a subscription:
+* To enable the serial console for a subscription:
     ```azurecli-interactive
     $ export ACCESSTOKEN=($(az account get-access-token --output=json | jq .accessToken | tr -d '"')) 
 
@@ -152,7 +143,7 @@
 ## Serial console security 
 
 ### Access security 
-Access to the serial console is limited to users who have [VM Contributors](../../role-based-access-control/built-in-roles.md#virtual-machine-contributor) or higher access to the virtual machine. If your AAD tenant requires multi-factor authentication, then access to the serial console will also need MFA as its access is via [Azure portal](https://portal.azure.com).
+Access to the serial console is limited to users who have [VM Contributors](../../role-based-access-control/built-in-roles.md#virtual-machine-contributor) or higher access to the virtual machine. If your Azure Active Directory tenant requires multi-factor authentication, then access to the serial console will also need MFA as its access is via [Azure portal](https://portal.azure.com).
 
 ### Channel security
 All data that is sent back and forth is encrypted on the wire.
@@ -161,22 +152,22 @@
 All access to the serial console is currently logged in the [boot diagnostics](https://docs.microsoft.com/azure/virtual-machines/linux/boot-diagnostics) logs of the virtual machine. Access to these logs are owned and controlled by the Azure virtual machine administrator.  
 
 >[!CAUTION] 
-No access passwords for the console are logged. However, if commands run within the console contain or output passwords, secrets, user names, or any other form of personally identifiable information (PII), those will be written to the VM boot diagnostics logs. They will be written along with all other visible text, as part of the implementation of the serial console's scroll back functionality. These logs are circular and only individuals with read permissions to the diagnostics storage account have access to them. However, we recommend following the best practice of using the Remote Desktop for anything that may involve secrets and/or PII. 
+No access passwords for the console are logged. However, if commands run within the console contain or output passwords, secrets, user names, or any other form of personally identifiable information (PII), those will be written to the VM boot diagnostics logs. They will be written along with all other visible text, as part of the implementation of the serial console's scroll back function. These logs are circular and only individuals with read permissions to the diagnostics storage account have access to them. However, we recommend following the best practice of using the Remote Desktop for anything that may involve secrets and/or PII. 
 
 ### Concurrent usage
 If a user is connected to the serial console and another user successfully requests access to that same virtual machine, the first user will be disconnected and the second user connected.
 
 >[!CAUTION] 
-This means that a user who's disconnected won't be logged out. The ability to enforce a logout upon disconnect (via SIGHUP or similar mechanism) is still in the roadmap. For Windows, there's an automatic timeout enabled in SAC; for Linux, you can configure the terminal timeout setting. 
+This means that a user who's disconnected won't be logged out. The ability to enforce a logout upon disconnect (by using SIGHUP or similar mechanism) is still in the roadmap. For Windows, there's an automatic timeout enabled in SAC; for Linux, you can configure the terminal timeout setting. 
 
 ## Common scenarios for accessing the serial console 
 Scenario          | Actions in the serial console                
 :------------------|:-----------------------------------------
 Incorrect firewall rules | Access serial console and fix Windows firewall rules. 
-Filesystem corruption/check | Access serial console and recover filesystem. 
-RDP configuration issues | Access serial console and change settings. Go to the [RDP documentation](https://docs.microsoft.com/windows-server/remote/remote-desktop-services/clients/remote-desktop-allow-access) to get started.
-Network lock down system | Access serial console via portal to manage system. Some network commands are listed in [Windows commands: CMD and PowerShell](serial-console-cmd-ps-commands.md). 
-Interacting with bootloader | Access BCD via the serial console. For information, see [Enabling boot menu to show in the serial console](#enabling-boot-menu-to-show-in-the-serial-console). 
+Filesystem corruption/check | Access the serial console and recover the filesystem. 
+RDP configuration issues | Access the serial console and change the settings. Go to the [RDP documentation](https://docs.microsoft.com/windows-server/remote/remote-desktop-services/clients/remote-desktop-allow-access) to get started.
+Network lock down system | Access the serial console via portal to manage system. Some network commands are listed in [Windows commands: CMD and PowerShell](serial-console-cmd-ps-commands.md). 
+Interacting with bootloader | Access BCD via the serial console. For information, see [Enable the Windows boot menu in the serial console](#enable-the-windows-boot-menu-in-the-serial-console). 
 
 ## Accessibility
 Accessibility is a key focus for the Azure serial console. To that end, we have ensured that the serial console is accessible for the visual and hearing impaired, as well as people who may not be able to use a mouse.
@@ -184,21 +175,21 @@
 ### Keyboard navigation
 Use the **Tab** key on your keyboard to navigate around the serial console interface within the Aure portal. Your location will be highlighted on screen. To leave the focus of the serial console window, press **Ctrl + F6** on your keyboard.
 
-### Use serial console with a screen reader
+### Use the serial console with a screen reader
 The serial console has screen reader support built in. Navigating around with a screen reader turned on will allow the alt text for the currently selected button to be read aloud by the screen reader.
 
 ## Errors
-Because most errors are transient in nature, retrying your connection can often fix them. The following table shows a list of errors and mitigations.
+Because most errors are transient, retrying your connection can often fix them. The following table shows a list of errors and mitigations.
 
 Error                            |   Mitigation 
 :---------------------------------|:--------------------------------------------|
 Unable to retrieve boot diagnostics settings for *&lt;VMNAME&gt;*. To use the serial console, ensure that boot diagnostics is enabled for this VM. | Ensure that the VM has [boot diagnostics](boot-diagnostics.md) enabled. 
 The VM is in a stopped deallocated state. Start the VM and retry the serial console connection. | Virtual machine must be in a started state to access the serial console
-You do not have the required permissions to use this VM serial console. Ensure you have at least VM Contributor role permissions.| The serial console access requires certain permission to access. For information, see [access requirements](#prerequisites).
-Unable to determine the resource group for the boot diagnostics storage account *&lt;STORAGEACCOUNTNAME&gt;*. Verify that boot diagnostics is enabled for this VM and you have access to this storage account. | Serial console access requires certain permission to access. For more information, see [Access requirements](#prerequisites).
-A "Forbidden" response was encountered when accessing this VM's boot diagnostic storage account. | Ensure that boot diagnostics does not have an account firewall. An accessible boot diagnostic storage account is necessary for serial console to function.
-Web socket is closed or could not be opened. | You may need to whitelist `*.console.azure.com`. A more detailed but longer approach is to whitelist the [Microsoft Azure Datacenter IP ranges](https://www.microsoft.com/en-us/download/details.aspx?id=41653), which change fairly regularly.
-Only health information is shown when connecting to a Windows VM| This error occurs if the Special Administrative Console has not been enabled for your Windows image. See [Access serial console for Windows](#access-serial-console-for-windows) for instructions on how to manually enable SAC on your Windows VM. For more information, see [Windows health signals](https://github.com/Microsoft/azserialconsole/blob/master/Known_Issues/Windows_Health_Info.md).
+You do not have the required permissions to use this VM serial console. Ensure you have at least VM Contributor role permissions.| The serial console access requires certain permission to access. For information, see [Prerequisites](#prerequisites).
+Unable to determine the resource group for the boot diagnostics storage account *&lt;STORAGEACCOUNTNAME&gt;*. Verify that boot diagnostics is enabled for this VM and you have access to this storage account. | Serial console access requires certain permission to access. For more information, see [Prerequisites](#prerequisites).
+A "Forbidden" response was encountered when accessing this VM's boot diagnostic storage account. | Ensure that boot diagnostics does not have an account firewall. An accessible boot diagnostic storage account is necessary for the serial console to function.
+Web socket is closed or could not be opened. | You may need to whitelist `*.console.azure.com`. A more detailed but longer approach is to whitelist the [Microsoft Azure Datacenter IP ranges](https://www.microsoft.com/download/details.aspx?id=41653), which change fairly regularly.
+Only health information is shown when connecting to a Windows VM| This error occurs if the Special Administrative Console has not been enabled for your Windows image. See [Enable the serial console in custom or older images](#enable-the-serial-console-in-custom-or-older-images) for instructions on how to manually enable SAC on your Windows VM. For more information, see [Windows health signals](https://github.com/Microsoft/azserialconsole/blob/master/Known_Issues/Windows_Health_Info.md).
 
 ## Known issues 
 We're aware of some issues with the serial console. Here's a list of these issues and steps for mitigation.
@@ -215,7 +206,7 @@
 
 **Q. How can I send feedback?**
 
-A. Provide feedback by going to https://aka.ms/serialconsolefeedback. Alternatively (less preferred) send feedback via azserialhelp@microsoft.com or in the virtual machine category of http://feedback.azure.com.
+A. Provide feedback by creating a GitHub issue at  https://aka.ms/serialconsolefeedback. Alternatively (less preferred), you can send feedback via azserialhelp@microsoft.com or in the virtual machine category of http://feedback.azure.com.
 
 **Q. Does the serial console support copy/paste?**
 
@@ -223,7 +214,7 @@
 
 **Q. Who can enable or disable the serial console for my subscription?**
 
-A. To enable or disable serial console at a subscription-wide level, you must have write permissions to the subscription. Roles that have write permission include, but aren't limited to, administrator or owner roles. Custom roles may also have write permissions.
+A. To enable or disable the serial console at a subscription-wide level, you must have write permissions to the subscription. Roles that have write permission include, but aren't limited to, administrator or owner roles. Custom roles may also have write permissions.
 
 **Q. Who can access the serial console for my VM?**
 
