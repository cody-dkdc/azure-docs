---
title: Azure Virtual Machine Serial Console | Microsoft Docs
description: Bi-Directional Serial Console for Azure virtual machines.
services: virtual-machines-windows
documentationcenter: ''
author: harijay
manager: jeconnoc
editor: ''
tags: azure-resource-manager

ms.service: virtual-machines-windows
ms.devlang: na
ms.topic: article
ms.tgt_pltfrm: vm-windows
ms.workload: infrastructure-services
ms.date: 10/05/2018
ms.author: harijay
---

# Virtual machine serial console

The Virtual machine serial console on Azure provides access to a text-based console for Windows virtual machines (VMs). This serial connection is to the COM1 serial port of the virtual machine, providing access to the virtual machine, which is independent of a virtual machine's network or operating system state. Access to the serial console for a virtual machine can only be done via the Azure portal. It's allowed only for those users who have VM Contributor or higher access to the virtual machine. 

For serial console documentation for Linux VMs, [click here](serial-console-linux.md).

<<<<<<< HEAD
> [!Note] 
> Serial console for virtual machines is generally available in global Azure regions. Serial console is not yet available in Azure government or Azure China clouds.
=======
> [!NOTE] 
> Serial Console for virtual machines is generally available in global Azure regions. At this point Serial Console is not yet available in Azure Government or Azure China clouds.
>>>>>>> e6f5105d

 

## Prerequisites 

* You must be using the resource management deployment model; classic deployments are not supported. 
* Virtual machines must have [boot diagnostics](boot-diagnostics.md) enabled. 

    ![](../media/virtual-machines-serial-console/virtual-machine-serial-console-diagnostics-settings.png)

* The account using the serial console must have the [Contributor role](../../role-based-access-control/built-in-roles.md) for VM and the [boot diagnostics](boot-diagnostics.md) storage account. 
* The virtual machine for which you are accessing the serial console must also have a password-based account. You can create one with the [reset password](https://docs.microsoft.com/azure/virtual-machines/extensions/vmaccess#reset-password) functionality of the VM access extension:

    ![](../media/virtual-machines-serial-console/virtual-machine-serial-console-reset-password.png)

## Get started with serial console
The serial console for virtual machines is accessible only via the Azure portal. Follow these steps to access the serial console for virtual machines:

  1. Open the [Azure portal](https://portal.azure.com).
  2. In the left menu, select **Virtual machines**.
  3. Select the VM in the list. The overview page for the VM will open.
  4. Scroll down to the **Support + Troubleshooting** section and select the **Serial console** option. A new pane with the serial console will open and start the connection.


## Enable serial console in custom or older images
Newer Windows Server images on Azure have [Special Administrative Console](https://technet.microsoft.com/library/cc787940(v=ws.10).aspx) (SAC) enabled by default. SAC is supported on server versions of Windows but isn't available on client versions (for example, Windows 10, Windows 8, or Windows 7). 
To enable serial console for Windows VMs created before February 2018, use the following steps: 

1. Connect to your Windows VM via Remote Desktop.
2. From an administrative command prompt, run the following commands:
- `bcdedit /ems {current} on`
- `bcdedit /emssettings EMSPORT:1 EMSBAUDRATE:115200`
3. Reboot the system for the SAC console to be enabled.

![](/media/virtual-machines-serial-console/virtual-machine-windows-serial-console-connect.gif)

If needed, the SAC can be enabled offline as well:

1. Attach the windows disk you want SAC configured for as a data disk to existing VM. 
2. From an administrative command prompt, run the following commands: 
- `bcdedit /store <mountedvolume>\boot\bcd /ems {default} on`
- `bcdedit /store <mountedvolume>\boot\bcd /emssettings EMSPORT:1 EMSBAUDRATE:115200`

### How do I know if SAC is enabled?

If [SAC](https://technet.microsoft.com/library/cc787940(v=ws.10).aspx) is not enabled, the serial console won't display the SAC prompt. In some cases, VM health information will be shown, and in other cases it will be blank. If you are using a Windows Server image created before February 2018, SAC will likely not be enabled.

## Enable the Windows boot menu in serial console 

If you need to enable Windows boot loader prompts to show in the serial console, you can add the following additional options to your boot configuration data. For more information, see [bcdedit](https://docs.microsoft.com/windows-hardware/drivers/devtest/bcdedit--set).

<<<<<<< HEAD
1. Connect to your Windows VM via the Remote Desktop.
2. From an Administrative command prompt, run the following commands: 
- `bcdedit /set {bootmgr} displaybootmenu yes`
- `bcdedit /set {bootmgr} timeout 5`
- `bcdedit /set {bootmgr} bootems yes`
3. Reboot the system for the boot menu to be enabled.

## Use the serial console for NMI calls in Windows VMs
A non-maskable interrupt (NMI) is designed to create a signal that software on a virtual machine will not ignore. Historically, NMIs have been used to monitor for hardware issues on systems that required specific response times. Today, programmers and system administrators often use NMI as a mechanism to debug or troubleshoot systems that are hung.
=======
1. Connect to your Windows virtual machine via Remote Desktop
2. From an Administrative command prompt run the following commands 
* `bcdedit /set {bootmgr} displaybootmenu yes`
* `bcdedit /set {bootmgr} timeout 30`
* `bcdedit /set {bootmgr} bootems yes`
3. Reboot the system for the boot menu to be enabled

> [!NOTE] 
> The timeout that you set for the boot manager menu to show up will impact your OS boot time in the future. While it may be acceptable to some to add a 30 second timeout to ensure that the boot manager is visible via serial console, others may want a shorter timeout. Set the timeout value to a value that you are comfortable with.

## Use Serial Console for NMI calls in Windows VMs
A non-maskable interrupt (NMI) is designed to create a signal that software on a virtual machine will not ignore. Historically, NMIs have been used to monitor for hardware issues on systems that required specific response times.  Today, programmers and system administrators often use NMI as a mechanism to debug or troubleshoot systems which are hung.
>>>>>>> e6f5105d

The serial console can be used to send an NMI to an Azure virtual machine using the keyboard icon in the command bar shown below. After the NMI is delivered, the virtual machine configuration will control how the system responds. Windows can be configured to crash and create a memory dump when receiving an NMI.

![](../media/virtual-machines-serial-console/virtual-machine-windows-serial-console-nmi.png) <br>

For information on configuring Windows to create a crash dump when it receives an NMI, see [How to generate a complete crash dump file or a kernel crash dump file by using an NMI on a Windows-based system](https://support.microsoft.com/en-us/help/927069/how-to-generate-a-complete-crash-dump-file-or-a-kernel-crash-dump-file).

## Disable the serial console
By default, all subscriptions have serial console access enabled for all VMs. You may disable serial console at either the subscription level or VM level.

> [!NOTE] 		
> In order to enable or disable serial console for a subscription, you must have write permissions to the subscription. This includes, but is not limited to, administrator or owner roles. Custom roles may also have write permissions.

### Subscription-level disable
The serial console can be disabled for an entire subscription through the [Disable Console REST API call](https://aka.ms/disableserialconsoleapi). You can use the **Try It** functionality available on this API documentation page to disable and enable serial console for a subscription. Enter your subscription ID for **subscriptionId**, enter "default" for **default**, and then select **Run**. Azure CLI commands are not yet available.

![](../media/virtual-machines-serial-console/virtual-machine-serial-console-rest-api-try-it.png)

Alternatively, you can use the following set of bash commands in Cloud Shell to disable, enable, and view the disabled status of the serial console for a subscription: 

* To get the disabled status of serial console for a subscription:
    ```azurecli-interactive
    $ export ACCESSTOKEN=($(az account get-access-token --output=json | jq .accessToken | tr -d '"')) 

    $ export SUBSCRIPTION_ID=$(az account show --output=json | jq .id -r)

    $ curl "https://management.azure.com/subscriptions/$SUBSCRIPTION_ID/providers/Microsoft.SerialConsole/consoleServices/default?api-version=2018-05-01" -H "Authorization: Bearer $ACCESSTOKEN" -H "Content-Type: application/json" -H "Accept: application/json" -s | jq .properties
    ```
* To disable serial console for a subscription:
    ```azurecli-interactive 
    $ export ACCESSTOKEN=($(az account get-access-token --output=json | jq .accessToken | tr -d '"')) 

    $ export SUBSCRIPTION_ID=$(az account show --output=json | jq .id -r)

    $ curl -X POST "https://management.azure.com/subscriptions/$SUBSCRIPTION_ID/providers/Microsoft.SerialConsole/consoleServices/default/disableConsole?api-version=2018-05-01" -H "Authorization: Bearer $ACCESSTOKEN" -H "Content-Type: application/json" -H "Accept: application/json" -s -H "Content-Length: 0"
    ```
* To enable serial console for a subscription:
    ```azurecli-interactive
    $ export ACCESSTOKEN=($(az account get-access-token --output=json | jq .accessToken | tr -d '"')) 

    $ export SUBSCRIPTION_ID=$(az account show --output=json | jq .id -r)

    $ curl -X POST "https://management.azure.com/subscriptions/$SUBSCRIPTION_ID/providers/Microsoft.SerialConsole/consoleServices/default/enableConsole?api-version=2018-05-01" -H "Authorization: Bearer $ACCESSTOKEN" -H "Content-Type: application/json" -H "Accept: application/json" -s -H "Content-Length: 0"
    ```

### VM-level disable
The serial console can be disabled for specific VMs by disabling that VM's boot diagnostics setting. Turn off boot diagnostics from the Azure portal to disable the serial console for the VM.

## Serial Console security 

### Access security 
Access to the serial console is limited to users who have [VM Contributors](../../role-based-access-control/built-in-roles.md#virtual-machine-contributor) or higher access to the virtual machine. If your AAD tenant requires multi-factor authentication, then access to the serial console will also need MFA as its access is via [Azure portal](https://portal.azure.com).

### Channel security
All data that is sent back and forth is encrypted on the wire.

### Audit logs
All access to the serial console is currently logged in the [boot diagnostics](https://docs.microsoft.com/azure/virtual-machines/linux/boot-diagnostics) logs of the virtual machine. Access to these logs are owned and controlled by the Azure virtual machine administrator.  

>[!CAUTION] 
No access passwords for the console are logged. However, if commands run within the console contain or output passwords, secrets, user names, or any other form of personally identifiable information (PII), those will be written to the VM boot diagnostics logs. They will be written along with all other visible text, as part of the implementation of the serial console's scroll back functionality. These logs are circular and only individuals with read permissions to the diagnostics storage account have access to them. However, we recommend following the best practice of using the Remote Desktop for anything that may involve secrets and/or PII. 

### Concurrent usage
If a user is connected to the serial console and another user successfully requests access to that same virtual machine, the first user will be disconnected and the second user connected.

>[!CAUTION] 
This means that a user who's disconnected won't be logged out. The ability to enforce a logout upon disconnect (via SIGHUP or similar mechanism) is still in the roadmap. For Windows, there's an automatic timeout enabled in SAC; for Linux, you can configure the terminal timeout setting. 

## Common scenarios for accessing the serial console 
Scenario          | Actions in the serial console                
:------------------|:-----------------------------------------
Incorrect firewall rules | Access serial console and fix Windows firewall rules. 
Filesystem corruption/check | Access serial console and recover filesystem. 
RDP configuration issues | Access serial console and change settings. Go to the [RDP documentation](https://docs.microsoft.com/windows-server/remote/remote-desktop-services/clients/remote-desktop-allow-access) to get started.
Network lock down system | Access serial console via portal to manage system. Some network commands are listed in the [Serial Console CMD and PowerShell documentation](serial-console-cmd-ps-commands.md). 
Interacting with bootloader | Access BCD via the serial console. Go to [Enabling boot menu to show in the serial console](#enabling-boot-menu-to-show-in-the-serial-console) to get started. 

## Accessibility
Accessibility is a key focus for the Azure serial console. To that end, we have ensured that the serial console is accessible for the visual and hearing impaired, as well as people who may not be able to use a mouse.

### Keyboard navigation
Use the **tab** key on your keyboard to navigate around the serial console interface within the Aure portal. Your location will be highlighted on screen. To leave the focus of the serial console window, press **Ctrl + F6** on your keyboard.

### Use serial console with a screen reader
Serial console comes with screen reader support built in. Navigating around with a screen reader turned on will allow the alt text for the currently selected button to be read aloud by the screen reader.

## Errors
Because most errors are transient in nature, retrying your connection can often fix them. The table below shows a list of errors and mitigations.

Error                            |   Mitigation 
:---------------------------------|:--------------------------------------------|
Unable to retrieve boot diagnostics settings for '<VMNAME>'. To use the serial console, ensure that boot diagnostics is enabled for this VM. | Ensure that the VM has [boot diagnostics](boot-diagnostics.md) enabled. 
The VM is in a stopped deallocated state. Start the VM and retry the serial console connection. | Virtual machine must be in a started state to access the serial console
You do not have the required permissions to use this VM serial console. Ensure you have at least VM Contributor role permissions.| Serial console access requires certain permission to access. See [access requirements](#prerequisites) for details
Unable to determine the resource group for the boot diagnostics storage account '<STORAGEACCOUNTNAME>'. Verify that boot diagnostics is enabled for this VM and you have access to this storage account. | Serial console access requires certain permission to access. See [access requirements](#prerequisites) for details
A 'Forbidden' response was encountered when accessing this VM's boot diagnostic storage account. | Ensure that boot diagnostics does not have an account firewall. An accessible boot diagnostic storage account is necessary for serial console to function.
Web socket is closed or could not be opened. | You may need to whitelist `*.console.azure.com`. A more detailed but longer approach is to whitelist the [Microsoft Azure Datacenter IP ranges](https://www.microsoft.com/en-us/download/details.aspx?id=41653), which change fairly regularly.
Only health information is shown when connecting to a Windows VM| This error occurs if the Special Administrative Console has not been enabled for your Windows image. See [Access Serial Console for Windows](#access-serial-console-for-windows) for instructions on how to manually enable SAC on your Windows VM. More details can be found at [Windows Health Signals](https://github.com/Microsoft/azserialconsole/blob/master/Known_Issues/Windows_Health_Info.md).

## Known issues 
We are aware of some issues with the serial console. Here is a list of these issues and steps for mitigation.

Issue                             |   Mitigation 
:---------------------------------|:--------------------------------------------|
Hitting enter after the connection banner does not cause a sign-in prompt to be displayed | For more information, see [Hitting enter does nothing](https://github.com/Microsoft/azserialconsole/blob/master/Known_Issues/Hitting_enter_does_nothing.md). This error can occur if you're running a custom VM, hardened appliance, or GRUB config that causers Windows to fail to properly connect to the serial port.
Unable to type at SAC prompt if kernel debugging is enabled | RDP to VM and run `bcdedit /debug {current} off` from an elevated command prompt. If you can't RDP you can instead attach the OS disk to another Azure VM and modify it while attached as a data disk by using `bcdedit /store <drive letter of data disk>:\boot\bcd /debug <identifier> off`, then swap the disk back.
Pasting into PowerShell in SAC results in a third character if original content had a repeating character | A workaround is to Past unload the PSReadLine module from the current session. Run `Remove-Module PSReadLine` to unload the PSReadLine module from the current session; this action will not delete or uninstall the module.
Some keyboard inputs produce strange SAC output (for example, **[A**, **[3~**) | [VT100](https://aka.ms/vtsequences) escape sequences are not supported by the SAC prompt.
Pasting very long strings does not work | The serial console limits the length of strings pasted into the terminal to 2048 characters to prevent overloading the serial port bandwidth.

## Frequently asked questions 

**Q. How can I send feedback?**

A. Provide feedback as an issue by going to https://aka.ms/serialconsolefeedback. Alternatively (less preferred) send feedback via azserialhelp@microsoft.com or in the virtual machine category of http://feedback.azure.com

**Q. Does the serial console support copy/paste?**

A. Yes it does. Use **Ctrl + Shift + C** and **Ctrl + Shift + V** to copy and paste into the terminal.

**Q. Who can enable or disable the serial console for my subscription?**

A. In order to enable or disable serial console at a subscription-wide level, you must have write permissions to the subscription. Roles that have write permission include, but are not limited to, administrator or owner roles. Custom roles may also have write permissions.

**Q. Who can access the serial console for my VM?**

A. You must have contributor level access or higher to a VM in order to access the VM's serial console. 

**Q. My serial console is not showing anything, what do I do?**

A. Your image is likely misconfigured for serial console access. See 
[Enable serial console in custom or older images](#enable-serial-console-in-custom-or-older-images) for details on configuring your image to enable the serial console.

**Q. Is the serial console available for Virtual Machine Scale Sets?**

A. At this time, access to the serial console for virtual machine scale set instances is not supported.

## Next steps
* For an in-depth guide to CMD and PowerShell commands you can use in the Windows SAC, see [Windows commands: CMD and PowerShell](serial-console-cmd-ps-commands.md).
* The serial console is also available for [Linux](serial-console-linux.md) VMs.
* Learn more about [boot diagnostics](boot-diagnostics.md).<|MERGE_RESOLUTION|>--- conflicted
+++ resolved
@@ -19,29 +19,24 @@
 
 # Virtual machine serial console
 
-The Virtual machine serial console on Azure provides access to a text-based console for Windows virtual machines (VMs). This serial connection is to the COM1 serial port of the virtual machine, providing access to the virtual machine, which is independent of a virtual machine's network or operating system state. Access to the serial console for a virtual machine can only be done via the Azure portal. It's allowed only for those users who have VM Contributor or higher access to the virtual machine. 
+The Virtual machine serial console on Azure provides access to a text-based console for Windows virtual machines (VMs). This serial connection is to the COM1 serial port of the virtual machine, providing access to the virtual machine, which is independent of a virtual machine's network or operating system state. Access to the serial console for a virtual machine can be done only via the Azure portal. It's allowed only for those users who have VM Contributor or higher access to the virtual machine. 
 
 For serial console documentation for Linux VMs, [click here](serial-console-linux.md).
 
-<<<<<<< HEAD
-> [!Note] 
+> [!NOTE] 
 > Serial console for virtual machines is generally available in global Azure regions. Serial console is not yet available in Azure government or Azure China clouds.
-=======
-> [!NOTE] 
-> Serial Console for virtual machines is generally available in global Azure regions. At this point Serial Console is not yet available in Azure Government or Azure China clouds.
->>>>>>> e6f5105d
 
  
 
 ## Prerequisites 
 
-* You must be using the resource management deployment model; classic deployments are not supported. 
+* You must use the resource management deployment model. Classic deployments aren't supported. 
 * Virtual machines must have [boot diagnostics](boot-diagnostics.md) enabled. 
 
     ![](../media/virtual-machines-serial-console/virtual-machine-serial-console-diagnostics-settings.png)
 
 * The account using the serial console must have the [Contributor role](../../role-based-access-control/built-in-roles.md) for VM and the [boot diagnostics](boot-diagnostics.md) storage account. 
-* The virtual machine for which you are accessing the serial console must also have a password-based account. You can create one with the [reset password](https://docs.microsoft.com/azure/virtual-machines/extensions/vmaccess#reset-password) functionality of the VM access extension:
+* The virtual machine for which you are accessing the serial console must have a password-based account. You can create one with the [reset password](https://docs.microsoft.com/azure/virtual-machines/extensions/vmaccess#reset-password) functionality of the VM access extension:
 
     ![](../media/virtual-machines-serial-console/virtual-machine-serial-console-reset-password.png)
 
@@ -81,30 +76,18 @@
 
 If you need to enable Windows boot loader prompts to show in the serial console, you can add the following additional options to your boot configuration data. For more information, see [bcdedit](https://docs.microsoft.com/windows-hardware/drivers/devtest/bcdedit--set).
 
-<<<<<<< HEAD
-1. Connect to your Windows VM via the Remote Desktop.
-2. From an Administrative command prompt, run the following commands: 
+1. Connect to your Windows virtual machine via Remote Desktop.
+2. From an administrative command prompt, run the following commands: 
 - `bcdedit /set {bootmgr} displaybootmenu yes`
-- `bcdedit /set {bootmgr} timeout 5`
+- `bcdedit /set {bootmgr} timeout 30`
 - `bcdedit /set {bootmgr} bootems yes`
 3. Reboot the system for the boot menu to be enabled.
 
-## Use the serial console for NMI calls in Windows VMs
-A non-maskable interrupt (NMI) is designed to create a signal that software on a virtual machine will not ignore. Historically, NMIs have been used to monitor for hardware issues on systems that required specific response times. Today, programmers and system administrators often use NMI as a mechanism to debug or troubleshoot systems that are hung.
-=======
-1. Connect to your Windows virtual machine via Remote Desktop
-2. From an Administrative command prompt run the following commands 
-* `bcdedit /set {bootmgr} displaybootmenu yes`
-* `bcdedit /set {bootmgr} timeout 30`
-* `bcdedit /set {bootmgr} bootems yes`
-3. Reboot the system for the boot menu to be enabled
-
 > [!NOTE] 
 > The timeout that you set for the boot manager menu to show up will impact your OS boot time in the future. While it may be acceptable to some to add a 30 second timeout to ensure that the boot manager is visible via serial console, others may want a shorter timeout. Set the timeout value to a value that you are comfortable with.
 
-## Use Serial Console for NMI calls in Windows VMs
-A non-maskable interrupt (NMI) is designed to create a signal that software on a virtual machine will not ignore. Historically, NMIs have been used to monitor for hardware issues on systems that required specific response times.  Today, programmers and system administrators often use NMI as a mechanism to debug or troubleshoot systems which are hung.
->>>>>>> e6f5105d
+## Use serial console for NMI calls in Windows VMs
+A non-maskable interrupt (NMI) is designed to create a signal that software on a virtual machine will not ignore. Historically, NMIs have been used to monitor for hardware issues on systems that required specific response times. Today, programmers and system administrators often use NMI as a mechanism to debug or troubleshoot systems that are hung.
 
 The serial console can be used to send an NMI to an Azure virtual machine using the keyboard icon in the command bar shown below. After the NMI is delivered, the virtual machine configuration will control how the system responds. Windows can be configured to crash and create a memory dump when receiving an NMI.
 
@@ -153,7 +136,7 @@
 ### VM-level disable
 The serial console can be disabled for specific VMs by disabling that VM's boot diagnostics setting. Turn off boot diagnostics from the Azure portal to disable the serial console for the VM.
 
-## Serial Console security 
+## Serial console security 
 
 ### Access security 
 Access to the serial console is limited to users who have [VM Contributors](../../role-based-access-control/built-in-roles.md#virtual-machine-contributor) or higher access to the virtual machine. If your AAD tenant requires multi-factor authentication, then access to the serial console will also need MFA as its access is via [Azure portal](https://portal.azure.com).
@@ -179,7 +162,7 @@
 Incorrect firewall rules | Access serial console and fix Windows firewall rules. 
 Filesystem corruption/check | Access serial console and recover filesystem. 
 RDP configuration issues | Access serial console and change settings. Go to the [RDP documentation](https://docs.microsoft.com/windows-server/remote/remote-desktop-services/clients/remote-desktop-allow-access) to get started.
-Network lock down system | Access serial console via portal to manage system. Some network commands are listed in the [Serial Console CMD and PowerShell documentation](serial-console-cmd-ps-commands.md). 
+Network lock down system | Access serial console via portal to manage system. Some network commands are listed in [Windows commands: CMD and PowerShell](serial-console-cmd-ps-commands.md). 
 Interacting with bootloader | Access BCD via the serial console. Go to [Enabling boot menu to show in the serial console](#enabling-boot-menu-to-show-in-the-serial-console) to get started. 
 
 ## Accessibility
@@ -189,7 +172,7 @@
 Use the **tab** key on your keyboard to navigate around the serial console interface within the Aure portal. Your location will be highlighted on screen. To leave the focus of the serial console window, press **Ctrl + F6** on your keyboard.
 
 ### Use serial console with a screen reader
-Serial console comes with screen reader support built in. Navigating around with a screen reader turned on will allow the alt text for the currently selected button to be read aloud by the screen reader.
+The serial console has screen reader support built in. Navigating around with a screen reader turned on will allow the alt text for the currently selected button to be read aloud by the screen reader.
 
 ## Errors
 Because most errors are transient in nature, retrying your connection can often fix them. The table below shows a list of errors and mitigations.
@@ -198,11 +181,11 @@
 :---------------------------------|:--------------------------------------------|
 Unable to retrieve boot diagnostics settings for '<VMNAME>'. To use the serial console, ensure that boot diagnostics is enabled for this VM. | Ensure that the VM has [boot diagnostics](boot-diagnostics.md) enabled. 
 The VM is in a stopped deallocated state. Start the VM and retry the serial console connection. | Virtual machine must be in a started state to access the serial console
-You do not have the required permissions to use this VM serial console. Ensure you have at least VM Contributor role permissions.| Serial console access requires certain permission to access. See [access requirements](#prerequisites) for details
+You do not have the required permissions to use this VM serial console. Ensure you have at least VM Contributor role permissions.| The serial console access requires certain permission to access. See [access requirements](#prerequisites) for details
 Unable to determine the resource group for the boot diagnostics storage account '<STORAGEACCOUNTNAME>'. Verify that boot diagnostics is enabled for this VM and you have access to this storage account. | Serial console access requires certain permission to access. See [access requirements](#prerequisites) for details
 A 'Forbidden' response was encountered when accessing this VM's boot diagnostic storage account. | Ensure that boot diagnostics does not have an account firewall. An accessible boot diagnostic storage account is necessary for serial console to function.
 Web socket is closed or could not be opened. | You may need to whitelist `*.console.azure.com`. A more detailed but longer approach is to whitelist the [Microsoft Azure Datacenter IP ranges](https://www.microsoft.com/en-us/download/details.aspx?id=41653), which change fairly regularly.
-Only health information is shown when connecting to a Windows VM| This error occurs if the Special Administrative Console has not been enabled for your Windows image. See [Access Serial Console for Windows](#access-serial-console-for-windows) for instructions on how to manually enable SAC on your Windows VM. More details can be found at [Windows Health Signals](https://github.com/Microsoft/azserialconsole/blob/master/Known_Issues/Windows_Health_Info.md).
+Only health information is shown when connecting to a Windows VM| This error occurs if the Special Administrative Console has not been enabled for your Windows image. See [Access serial console for Windows](#access-serial-console-for-windows) for instructions on how to manually enable SAC on your Windows VM. For more information, see [Windows health signals](https://github.com/Microsoft/azserialconsole/blob/master/Known_Issues/Windows_Health_Info.md).
 
 ## Known issues 
 We are aware of some issues with the serial console. Here is a list of these issues and steps for mitigation.
