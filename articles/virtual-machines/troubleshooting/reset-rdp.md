--- conflicted
+++ resolved
@@ -12,19 +12,12 @@
 ms.service: virtual-machines-windows
 ms.workload: infrastructure-services
 ms.tgt_pltfrm: vm-windows
-<<<<<<< HEAD
-ms.devlang: na
-ms.topic: article
-ms.date: 09/28/2018
-ms.author: cynthn
-=======
 ms.topic: troubleshooting
-ms.date: 03/23/2018
+ms.date: 10/23/2018
 ms.author: genli
->>>>>>> e36b198e
 ---
 # Reset Remote Desktop Services or its administrator password in a Windows VM
-If you can't connect to a Windows virtual machine (VM), you can reset your local administrator password,  or reset the Remote Desktop Services configuration (not supported on Windows domain controllers). To reset the password, you can use either the Azure portal or the VM Access extension in Azure PowerShell. After you have signed in to the VM, you should reset the password for that local administrator.  
+If you can't connect to a Windows virtual machine (VM), you can reset your local administrator password or reset the Remote Desktop Services configuration (not supported on Windows domain controllers). To reset the password, you can use either the Azure portal or the VM Access extension in Azure PowerShell. After you have signed in to the VM, reset the password for that local administrator.  
 If you're using PowerShell, make sure that you have the [latest PowerShell module installed and configured](/powershell/azure/overview) and are signed in to your Azure subscription. You can also [perform these steps for VMs created with the classic deployment model](https://docs.microsoft.com/azure/virtual-machines/windows/classic/reset-rdp).
 
 You can reset Remote Desktop Services and credentials in the following ways:
@@ -81,7 +74,7 @@
 If you still can't connect remotely to your virtual machine, see [Troubleshoot Remote Desktop connections to a Windows-based Azure virtual machine](troubleshoot-rdp-connection.md?toc=%2fazure%2fvirtual-machines%2fwindows%2ftoc.json). If you lose the connection to the Windows domain controller, you will need to restore it from a domain controller backup.
 
 ## Next steps
-If the Azure VM access extension doesn't respond and you're unable to reset the password, you can [reset the local Windows password offline](reset-local-password-without-agent.md?toc=%2fazure%2fvirtual-machines%2fwindows%2ftoc.json). This method is a more advanced process and requires you to connect the virtual hard disk of the problematic VM to another VM. Follow the steps documented in this article first, and attempt the offline password reset method only if those steps don't work.
+If the Azure VM access extension doesn't respond and you're unable to reset the password, you can [reset the local Windows password offline](reset-local-password-without-agent.md?toc=%2fazure%2fvirtual-machines%2fwindows%2ftoc.json). This method is more advanced and requires you to connect the virtual hard disk of the problematic VM to another VM. Follow the steps documented in this article first, and attempt the offline password reset method only if those steps don't work.
 
 [Learn about Azure VM extensions and features](../extensions/features-windows.md?toc=%2fazure%2fvirtual-machines%2fwindows%2ftoc.json)
 
