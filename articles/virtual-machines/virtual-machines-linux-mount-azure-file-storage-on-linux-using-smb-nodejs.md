--- conflicted
+++ resolved
@@ -28,17 +28,11 @@
 ## CLI versions to use
 You can complete the task by using one of the following command-line interface (CLI) versions:
 
-* Azure CLI 1.0: The CLI for the classic and Azure Resource Manager deployment models. Learn about it in the "Quick commands" section.
-* [Azure CLI 2.0 Preview](virtual-machines-linux-mount-azure-file-storage-on-linux-using-smb-nodejs.md?toc=%2fazure%2fvirtual-machines%2flinux%2ftoc.json): The next-generation CLI for the Resource Manager deployment model.
+- [Azure CLI 1.0](#quick-commands) – our CLI for the classic and resource management deployment models (this article)
+- [Azure CLI 2.0](virtual-machines-linux-mount-azure-file-storage-on-linux-using-smb-nodejs.md?toc=%2fazure%2fvirtual-machines%2flinux%2ftoc.json)- our next generation CLI for the resource management deployment model
 
 
-<<<<<<< HEAD
-- [Azure CLI 1.0](#quick-commands) – our CLI for the classic and resource management deployment models (this article)
-- [Azure CLI 2.0](virtual-machines-linux-mount-azure-file-storage-on-linux-using-smb-nodejs.md?toc=%2fazure%2fvirtual-machines%2flinux%2ftoc.json)- our next generation CLI for the resource management deployment model
-=======
 ## Quick commands
->>>>>>> c200d437
-
 To accomplish the task quickly, follow the steps in this section. For more detailed information and context, begin at the ["Detailed walkthrough"](virtual-machines-linux-mount-azure-file-storage-on-linux-using-smb.md#detailed-walkthrough) section.
 
 ### Prerequisites
