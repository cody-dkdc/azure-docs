---
title: Run PowerShell scripts in an Windows VM in Azure
description: This topic describes how to run PowerShell scripts within an Azure Windows virtual machine using Run Command
services: automation
ms.service: automation
author: georgewallace
ms.author: gwallace
ms.date: 10/25/2018
ms.topic: article
manager: carmonm
---
# Run PowerShell scripts in your Windows VM with Run Command

Run Command uses the VM agent to run PowerShell scripts within an Azure Windows VM. These scripts can be used for general machine or application management, and can be used to quickly diagnose and remediate VM access and network issues and get the VM back to a good state.

[!INCLUDE [updated-for-az-vm.md](../../../includes/updated-for-az-vm.md)]

## Benefits

There are multiple options that can be used to access your virtual machines. Run Command can run scripts on your virtual machines remotely using the VM agent. Run Command can be used through the Azure portal, [REST API](/rest/api/compute/virtual%20machines%20run%20commands/runcommand), or [PowerShell](https://docs.microsoft.com/powershell/module/az.compute/invoke-azvmruncommand) for Windows VMs.

This capability is useful in all scenarios where you want to run a script within a virtual machines, and is one of the only ways to troubleshoot and remediate a virtual machine that doesn't have the RDP or SSH port open due to improper network or administrative user configuration.

## Restrictions

The following restrictions apply when using Run Command:

* Output is limited to last 4096 bytes
* The minimum time to run a script is about 20 seconds
* Scripts run as System on Windows
* One script at a time may run
* Scripts that prompt for information (interactive mode) are not supported.
* You cannot cancel a running script
* The maximum time a script can run is 90 minutes, after which it will time out
* Outbound connectivity from the VM is required to return the results of the script.

> [!NOTE]
> To function correctly, the Run Command requires connectivity (port 443) to Azure public IP addresses. If the extension doesn't have access to these endpoints, the scripts may run successfully but not return the results. If you are blocking traffic on the virtual machine, you can use [service tags](../../virtual-network/security-overview.md#service-tags) to allow traffic to Azure public IP addresses by using the `AzureCloud` tag.

## Run a command

Navigate to a VM in [Azure](https://portal.azure.com) and select **Run command** under **OPERATIONS**. You are presented with a list of the available commands to run on the VM.

![Run command list](./media/run-command/run-command-list.png)

Choose a command to run. Some of the commands may have optional or required input parameters. For those commands the parameters are presented as text fields for you to provide the input values. For each command you can view the script that is being run by expanding **View script**. **RunPowerShellScript** is different from the other commands as it allows you to provide your own custom script.

> [!NOTE]
> The built-in commands are not editable.

Once the command is chosen, click **Run** to run the script. The script runs and when complete, returns the output and any errors in the output window. The following screenshot shows an example output from running the **RDPSettings** command.

![Run command script output](./media/run-command/run-command-script-output.png)

## Commands

This table shows the list of commands available for Windows VMs. The **RunPowerShellScript** command can be used to run any custom script you want.

|**Name**|**Description**|
|---|---|
|**RunPowerShellScript**|Executes a PowerShell script|
|**EnableRemotePS**|Configures the machine to enable remote PowerShell.|
|**EnableAdminAccount**|Checks if the local Administrator account is disabled, and if so enables it.|
|**IPConfig**| Shows detailed information for the IP address, subnet mask and default gateway for each adapter bound to TCP/IP.|
|**RDPSettings**|Checks registry settings and domain policy settings. Suggests policy actions if machine is part of a domain or modifies the settings to default values.|
|**ResetRDPCert**|Removes the SSL certificate tied to the RDP listener and restores the RDP listerner security to default. Use this script if you see any issues with the certificate.|
|**SetRDPPort**|Sets the default or user specified port number for Remote Desktop connections. Enables firewall rule for inbound access to the port.|

## PowerShell

<<<<<<< HEAD
The following is an example using the [Invoke-AzVMRunCommand](https://docs.microsoft.com/powershell/module/az.compute/invoke-azvmruncommand) cmdlet to run a PowerShell script on an Azure VM.
=======
The following is an example using the [Invoke-AzureRmVMRunCommand](/powershell/module/azurerm.compute/invoke-azurermvmruncommand) cmdlet to run a PowerShell script in an Azure VM. The cmdlet expects the script referenced in the `ScriptPath` variable to be local to where the cmdlet is being ran.
>>>>>>> 58014d49

```azurepowershell-interactive
Invoke-AzVMRunCommand -ResourceGroupName '<myResourceGroup>' -Name '<myVMName>' -CommandId 'RunPowerShellScript' -ScriptPath '<pathToScript>' -Parameter @{"arg1" = "var1";"arg2" = "var2"}
```

## Limiting access to Run Command

Listing the run commands or showing the details of a command require the `Microsoft.Compute/locations/runCommands/read` permission, which the built-in [Reader](../../role-based-access-control/built-in-roles.md#reader) role and higher have.

Running a command requires the `Microsoft.Compute/virtualMachines/runCommand/action` permission, which the [Contributor](../../role-based-access-control/built-in-roles.md#virtual-machine-contributor) role and higher have.

You can use one of the [built-in](../../role-based-access-control/built-in-roles.md) roles or create a [custom](../../role-based-access-control/custom-roles.md) role to use Run Command.

## Next steps

See, [Run scripts in your Windows VM](run-scripts-in-vm.md) to learn about other ways to run scripts and commands remotely in your VM.<|MERGE_RESOLUTION|>--- conflicted
+++ resolved
@@ -68,11 +68,8 @@
 
 ## PowerShell
 
-<<<<<<< HEAD
-The following is an example using the [Invoke-AzVMRunCommand](https://docs.microsoft.com/powershell/module/az.compute/invoke-azvmruncommand) cmdlet to run a PowerShell script on an Azure VM.
-=======
-The following is an example using the [Invoke-AzureRmVMRunCommand](/powershell/module/azurerm.compute/invoke-azurermvmruncommand) cmdlet to run a PowerShell script in an Azure VM. The cmdlet expects the script referenced in the `ScriptPath` variable to be local to where the cmdlet is being ran.
->>>>>>> 58014d49
+The following is an example using the [Invoke-AzVMRunCommand](https://docs.microsoft.com/powershell/module/az.compute/invoke-azvmruncommand) cmdlet to run a PowerShell script on an Azure VM. The cmdlet expects the script referenced in the `-ScriptPath` parameter to be local to where the cmdlet is being run.
+
 
 ```azurepowershell-interactive
 Invoke-AzVMRunCommand -ResourceGroupName '<myResourceGroup>' -Name '<myVMName>' -CommandId 'RunPowerShellScript' -ScriptPath '<pathToScript>' -Parameter @{"arg1" = "var1";"arg2" = "var2"}
