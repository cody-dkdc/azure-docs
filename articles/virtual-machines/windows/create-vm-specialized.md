﻿---
title: Create a Windows VM from a specialized VHD in Azure | Microsoft Docs
description: Create a new Windows VM by attaching a specialized managed disk as the OS disk using in the Resource Manager deployment model.
services: virtual-machines-windows
documentationcenter: ''
author: cynthn
manager: timlt
editor: ''
tags: azure-resource-manager

ms.assetid: 3b7d3cd5-e3d7-4041-a2a7-0290447458ea
ms.service: virtual-machines-windows
ms.workload: infrastructure-services
ms.tgt_pltfrm: vm-windows
ms.devlang: na
ms.topic: article
ms.date: 06/29/2017
ms.author: cynthn

---
# Create a Windows VM from a specialized disk

Create a new VM by attaching a specialized managed disk as the OS disk using Powershell. A specialized disk is a copy of virtual hard disk (VHD) from an existing VM that maintains the user accounts, applications, and other state data from your original VM. 

When you use a specialized VHD to create a new VM, the new VM retains the computer name of the original VM. Other computer-specific information is also be kept and, in some cases, this duplicate information could cause issues. Be aware of what types of computer-specific information your applications rely on when copying a VM.

When you use a specialized VM disk to create a new VM, the new VM will retain the computer name of the original VM. Other computer specific information will also be kept and, in some cases, this could cause issues. Be aware of what types of computer specific information your applications rely on when copying a VM.

You have two options:
* [Upload a VHD](#option-1-upload-a-specialized-vhd)
* [Copy an existing Azure VM](#option-2-copy-an-existing-azure-vm)

This topic shows you how to use managed disks. If you have a legacy deployment that requires using a storage account, see [Create a VM from a specialized VHD in a storage account](sa-create-vm-specialized.md)

## Before you begin
If you use PowerShell, make sure that you have the latest version of the AzureRM.Compute PowerShell module. 

```powershell
Install-Module AzureRM.Compute -RequiredVersion 2.6.0
```
For more information, see [Azure PowerShell Versioning](/powershell/azure/overview).


## Option 1: Upload a specialized VHD

You can upload the VHD from a specialized VM created with an on-premises virtualization tool, like Hyper-V, or a VM exported from another cloud.

### Prepare the VM
If you intend to use the VHD as-is to create a new VM, ensure the following steps are completed. 
  
  * [Prepare a Windows VHD to upload to Azure](prepare-for-upload-vhd-image.md?toc=%2fazure%2fvirtual-machines%2fwindows%2ftoc.json). **Do not** generalize the VM using Sysprep.
  * Remove any guest virtualization tools and agents that are installed on the VM (like VMware tools).
  * Ensure the VM is configured to pull its IP address and DNS settings via DHCP. This ensures that the server obtains an IP address within the VNet when it starts up. 


### Get the storage account
You need a storage account in Azure to store the uploaded VHD. You can either use an existing storage account or create a new one. 

To show the available storage accounts, type:

```powershell
Get-AzureRmStorageAccount
```

If you want to use an existing storage account, proceed to the [Upload the VHD](#upload-the-vhd-to-your-storage-account) section.

If you need to create a storage account, follow these steps:

1. You need the name of the resource group where the storage account should be created. To find out all the resource groups that are in your subscription, type:
   
    ```powershell
    Get-AzureRmResourceGroup
    ```

    To create a resource group named *myResourceGroup* in the *West US* region, type:

    ```powershell
    New-AzureRmResourceGroup -Name myResourceGroup -Location "West US"
    ```

2. Create a storage account named *mystorageaccount* in this resource group by using the [New-AzureRmStorageAccount](/powershell/module/azurerm.storage/new-azurermstorageaccount) cmdlet:
   
    ```powershell
    New-AzureRmStorageAccount -ResourceGroupName myResourceGroup -Name mystorageaccount -Location "West US" `
        -SkuName "Standard_LRS" -Kind "Storage"
    ```

### Upload the VHD to your storage account 
Use the [Add-AzureRmVhd](/powershell/module/azurerm.compute/add-azurermvhd) cmdlet to upload the VHD to a container in your storage account. This example uploads the file *myVHD.vhd* from `"C:\Users\Public\Documents\Virtual hard disks\"` to a storage account named *mystorageaccount* in the *myResourceGroup* resource group. The file is stored in the container named *mycontainer* and the new file name will be *myUploadedVHD.vhd*.

```powershell
$resourceGroupName = "myResourceGroup"
$urlOfUploadedVhd = "https://mystorageaccount.blob.core.windows.net/mycontainer/myUploadedVHD.vhd"
Add-AzureRmVhd -ResourceGroupName $resourceGroupName -Destination $urlOfUploadedVhd `
    -LocalFilePath "C:\Users\Public\Documents\Virtual hard disks\myVHD.vhd"
```


If successful, you get a response that looks similar to this:

```powershell
MD5 hash is being calculated for the file C:\Users\Public\Documents\Virtual hard disks\myVHD.vhd.
MD5 hash calculation is completed.
Elapsed time for the operation: 00:03:35
Creating new page blob of size 53687091712...
Elapsed time for upload: 01:12:49

LocalFilePath           DestinationUri
-------------           --------------
C:\Users\Public\Doc...  https://mystorageaccount.blob.core.windows.net/mycontainer/myUploadedVHD.vhd
```

Depending on your network connection and the size of your VHD file, this command may take a while to complete

### Create a managed disk from the VHD

<<<<<<< HEAD
Create a managed disk from the specialized VHD in your storage account using [New-AzureRMDisk](/powershell/module/azurerm.compute/new-azurermdisk). This example uses **myOSDisk1** for the disk name, puts the disk in **StandardLRS** storage and uses **https://storageaccount.blob.core.windows.net/vhdcontainer/osdisk.vhd** as the URI for the source VHD that you uploaded or copied to a storage account.
=======
Create a managed disk from the specialized VHD in your storage account using [New-AzureRMDisk](/powershell/module/azurerm.compute/new-azurermdisk). This example uses **myOSDisk1** for the disk name, puts the disk in *StandardLRS* storage, and uses *https://storageaccount.blob.core.windows.net/vhdcontainer/osdisk.vhd* as the URI for the source VHD.
>>>>>>> 845d1f0d

Create a new resource group for the new VM.

```powershell
$destinationResourceGroup = 'myDestinationResourceGroup'
New-AzureRmResourceGroup -Location $location -Name $destinationResourceGroup
```

Create the new OS disk from the uploaded VHD. 

```powershell
$sourceUri = https://storageaccount.blob.core.windows.net/vhdcontainer/osdisk.vhd)
$osDiskName = 'myOsDisk'
$osDisk = New-AzureRmDisk -DiskName $osDiskName -Disk `
    (New-AzureRmDiskConfig -AccountType StandardLRS  -Location $location -CreateOption Import `
    -SourceUri $sourceUri) `
    -ResourceGroupName $destinationResourceGroup
```

## Option 2: Copy an existing Azure VM

You can create a copy of a VM that uses managed disks by taking a snapshot of the VM, then using that snapshot to create a new managed disk and a new VM.


### Take a snapshot of the OS disk

You can take a snapshot of and entire VM (including all disks) or of just a single disk. The following steps show you how to take a snapshot of just the OS disk of your VM using the [New-AzureRmSnapshot](/powershell/module/azurerm.compute/new-azurermsnapshot) cmdlet. 

Set some parameters. 

 ```powershell
$resourceGroupName = 'myResourceGroup' 
$vmName = 'myVM'
$location = 'westus' 
$snapshotName = 'mySnapshot'  
```

Get the VM object.

```powershell
$vm = Get-AzureRmVM -Name $vmName -ResourceGroupName $resourceGroupName
```
Get the OS disk name.

 ```powershell
$disk = Get-AzureRmDisk -ResourceGroupName $resourceGroupName -DiskName $vm.StorageProfile.OsDisk.Name
```

Create the snapshot configuration. 

 ```powershell
$snapshotConfig =  New-AzureRmSnapshotConfig -SourceUri $disk.Id -OsType Windows -CreateOption Copy -Location $location 
```

Take the snapshot.

```powershell
$snapShot = New-AzureRmSnapshot -Snapshot $snapshotConfig -SnapshotName $snapshotName -ResourceGroupName $resourceGroupName
```


If you plan to use the snapshot to create a VM that needs to be high performing, use the parameter `-AccountType Premium_LRS` with the New-AzureRmSnapshot command. The parameter creates the snapshot so that it's stored as a Premium Managed Disk. Premium Managed Disks are more expensive than Standard. So be sure you really need Premium before using the parameter.

### Create a new disk from the snapshot

<<<<<<< HEAD
Create a managed disk from the snapshot using [New-AzureRMDisk](/powershell/module/azurerm.compute/new-azurermdisk). This example uses **myOSDisk1** for the disk name.
=======
Create a managed disk from the snapshot using [New-AzureRMDisk](/powershell/module/azurerm.compute/new-azurermdisk). This example uses *myOSDisk* for the disk name.
>>>>>>> 845d1f0d

Create a new resource group for the new VM.

```powershell
$destinationResourceGroup = 'myDestinationResourceGroup'
New-AzureRmResourceGroup -Location $location -Name $destinationResourceGroup
```

Set the OS disk name. 

```powershell
$osDiskName = 'myOsDisk'
```

Create the managed disk.

```powershell
$osDisk = New-AzureRmDisk -DiskName $osDiskName -Disk `
    (New-AzureRmDiskConfig  -Location $location -CreateOption Copy `
	-SourceResourceId $snapshot.Id) `
    -ResourceGroupName $destinationResourceGroup
```


## Create the new VM 

Create networking and other VM resources to be used by the new VM.

### Create the subNet and vNet

Create the vNet and subNet of the [virtual network](../../virtual-network/virtual-networks-overview.md).

Create the subNet. This example creates a subnet named **mySubNet**, in the resource group **myDestinationResourceGroup**, and sets the subnet address prefix to **10.0.0.0/24**.
   
```powershell
$subnetName = 'mySubNet'
$singleSubnet = New-AzureRmVirtualNetworkSubnetConfig -Name $subnetName -AddressPrefix 10.0.0.0/24
```

Create the vNet. This example sets the virtual network name to be **myVnetName**, the location to **West US**, and the address prefix for the virtual network to **10.0.0.0/16**. 
   
```powershell
$vnetName = "myVnetName"
$vnet = New-AzureRmVirtualNetwork -Name $vnetName -ResourceGroupName $destinationResourceGroup -Location $location `
    -AddressPrefix 10.0.0.0/16 -Subnet $singleSubnet
```    

<<<<<<< HEAD

### Create the network security group and an RDP rule
To be able to log in to your VM using RDP, you need to have an security rule that allows RDP access on port 3389. Because the VHD for the new VM was created from an existing specialized VM, after the VM is created you can use an existing account from the source virtual machine that had permission to log on using RDP.
This example sets the NSG name to **myNsg** and the RDP rule name to **myRdpRule**.

```powershell
$nsgName = "myNsg"

$rdpRule = New-AzureRmNetworkSecurityRuleConfig -Name myRdpRule -Description "Allow RDP" `
    -Access Allow -Protocol Tcp -Direction Inbound -Priority 110 `
    -SourceAddressPrefix Internet -SourcePortRange * `
    -DestinationAddressPrefix * -DestinationPortRange 3389
$nsg = New-AzureRmNetworkSecurityGroup -ResourceGroupName $destinationResourceGroup -Location $location `
    -Name $nsgName -SecurityRules $rdpRule
	
```
=======

### Create the network security group and an RDP rule
To be able to log in to your VM using RDP, you need to have a security rule that allows RDP access on port 3389. Because the VHD for the new VM was created from an existing specialized VM, you can use an account from the source virtual machine for RDP.

This example sets the NSG name to **myNsg** and the RDP rule name to **myRdpRule**.

```powershell
$nsgName = "myNsg"

$rdpRule = New-AzureRmNetworkSecurityRuleConfig -Name myRdpRule -Description "Allow RDP" `
    -Access Allow -Protocol Tcp -Direction Inbound -Priority 110 `
    -SourceAddressPrefix Internet -SourcePortRange * `
    -DestinationAddressPrefix * -DestinationPortRange 3389
$nsg = New-AzureRmNetworkSecurityGroup -ResourceGroupName $destinationResourceGroup -Location $location `
    -Name $nsgName -SecurityRules $rdpRule
	
```

For more information about endpoints and NSG rules, see [Opening ports to a VM in Azure using PowerShell](nsg-quickstart-powershell.md?toc=%2fazure%2fvirtual-machines%2fwindows%2ftoc.json).

### Create a public IP address and NIC
To enable communication with the virtual machine in the virtual network, you need a [public IP address](../../virtual-network/virtual-network-ip-addresses-overview-arm.md) and a network interface.

Create the public IP. In this example, the public IP address name is set to **myIP**.
   
```powershell
$ipName = "myIP"
$pip = New-AzureRmPublicIpAddress -Name $ipName -ResourceGroupName $destinationResourceGroup -Location $location `
   -AllocationMethod Dynamic
```       

Create the NIC. In this example, the NIC name is set to **myNicName**.
   
```powershell
$nicName = "myNicName"
$nic = New-AzureRmNetworkInterface -Name $nicName -ResourceGroupName $destinationResourceGroup `
    -Location $location -SubnetId $vnet.Subnets[0].Id -PublicIpAddressId $pip.Id -NetworkSecurityGroupId $nsg.Id
```

>>>>>>> 845d1f0d


### Create a public IP address and NIC
To enable communication with the virtual machine in the virtual network, you need a [public IP address](../../virtual-network/virtual-network-ip-addresses-overview-arm.md) and a network interface.

Create the public IP. In this example, the public IP address name is set to **myIP**.
   
```powershell
$ipName = "myIP"
$pip = New-AzureRmPublicIpAddress -Name $ipName -ResourceGroupName $destinationResourceGroup -Location $location `
   -AllocationMethod Dynamic
```       

Create the NIC. In this example, the NIC name is set to **myNicName**.
   
```powershell
$nicName = "myNicName"
$nic = New-AzureRmNetworkInterface -Name $nicName -ResourceGroupName $destinationResourceGroup `
    -Location $location -SubnetId $vnet.Subnets[0].Id -PublicIpAddressId $pip.Id -NetworkSecurityGroupId $nsg.Id
```



### Set the VM name and size

This example sets the VM name to *myVM* and the VM size to *Standard_A2*.

```powershell
$vmName = "myVM"
$vmConfig = New-AzureRmVMConfig -VMName $vmName -VMSize "Standard_A2"
```

### Add the NIC
	
```powershell
$vm = Add-AzureRmVMNetworkInterface -VM $vmConfig -Id $nic.Id
```
	

### Add the OS disk 

Add the OS disk to the configuration using [Set-AzureRmVMOSDisk](/powershell/module/azurerm.compute/set-azurermvmosdisk). This example sets the size of the disk to *128 GB* and attaches the managed disk as a *Windows* OS disk.
 
```powershell
$vm = Set-AzureRmVMOSDisk -VM $vm -ManagedDiskId $osDisk.Id -StorageAccountType StandardLRS `
    -DiskSizeInGB 128 -CreateOption Attach -Windows
```

### Complete the VM 

Create the VM using [New-AzureRMVM](/powershell/module/azurerm.compute/new-azurermvm)the configurations that we just created.

```powershell
New-AzureRmVM -ResourceGroupName $destinationResourceGroup -Location $location -VM $vm
```

If this command was successful, you'll see output like this:

```powershell
RequestId IsSuccessStatusCode StatusCode ReasonPhrase
--------- ------------------- ---------- ------------
                         True         OK OK   

```

### Verify that the VM was created
You should see the newly created VM either in the [Azure portal](https://portal.azure.com), under **Browse** > **Virtual machines**, or by using the following PowerShell commands:

```powershell
$vmList = Get-AzureRmVM -ResourceGroupName $destinationResourceGroup
$vmList.Name
```

## Next steps
To sign in to your new virtual machine, browse to the VM in the [portal](https://portal.azure.com), click **Connect**, and open the Remote Desktop RDP file. Use the account credentials of your original virtual machine to sign in to your new virtual machine. For more information, see [How to connect and log on to an Azure virtual machine running Windows](connect-logon.md).

<|MERGE_RESOLUTION|>--- conflicted
+++ resolved
@@ -1,372 +1,322 @@
-﻿---
-title: Create a Windows VM from a specialized VHD in Azure | Microsoft Docs
-description: Create a new Windows VM by attaching a specialized managed disk as the OS disk using in the Resource Manager deployment model.
-services: virtual-machines-windows
-documentationcenter: ''
-author: cynthn
-manager: timlt
-editor: ''
-tags: azure-resource-manager
-
-ms.assetid: 3b7d3cd5-e3d7-4041-a2a7-0290447458ea
-ms.service: virtual-machines-windows
-ms.workload: infrastructure-services
-ms.tgt_pltfrm: vm-windows
-ms.devlang: na
-ms.topic: article
-ms.date: 06/29/2017
-ms.author: cynthn
-
----
-# Create a Windows VM from a specialized disk
-
-Create a new VM by attaching a specialized managed disk as the OS disk using Powershell. A specialized disk is a copy of virtual hard disk (VHD) from an existing VM that maintains the user accounts, applications, and other state data from your original VM. 
-
-When you use a specialized VHD to create a new VM, the new VM retains the computer name of the original VM. Other computer-specific information is also be kept and, in some cases, this duplicate information could cause issues. Be aware of what types of computer-specific information your applications rely on when copying a VM.
-
-When you use a specialized VM disk to create a new VM, the new VM will retain the computer name of the original VM. Other computer specific information will also be kept and, in some cases, this could cause issues. Be aware of what types of computer specific information your applications rely on when copying a VM.
-
-You have two options:
-* [Upload a VHD](#option-1-upload-a-specialized-vhd)
-* [Copy an existing Azure VM](#option-2-copy-an-existing-azure-vm)
-
-This topic shows you how to use managed disks. If you have a legacy deployment that requires using a storage account, see [Create a VM from a specialized VHD in a storage account](sa-create-vm-specialized.md)
-
-## Before you begin
-If you use PowerShell, make sure that you have the latest version of the AzureRM.Compute PowerShell module. 
-
-```powershell
-Install-Module AzureRM.Compute -RequiredVersion 2.6.0
-```
-For more information, see [Azure PowerShell Versioning](/powershell/azure/overview).
-
-
-## Option 1: Upload a specialized VHD
-
-You can upload the VHD from a specialized VM created with an on-premises virtualization tool, like Hyper-V, or a VM exported from another cloud.
-
-### Prepare the VM
-If you intend to use the VHD as-is to create a new VM, ensure the following steps are completed. 
-  
-  * [Prepare a Windows VHD to upload to Azure](prepare-for-upload-vhd-image.md?toc=%2fazure%2fvirtual-machines%2fwindows%2ftoc.json). **Do not** generalize the VM using Sysprep.
-  * Remove any guest virtualization tools and agents that are installed on the VM (like VMware tools).
-  * Ensure the VM is configured to pull its IP address and DNS settings via DHCP. This ensures that the server obtains an IP address within the VNet when it starts up. 
-
-
-### Get the storage account
-You need a storage account in Azure to store the uploaded VHD. You can either use an existing storage account or create a new one. 
-
-To show the available storage accounts, type:
-
-```powershell
-Get-AzureRmStorageAccount
-```
-
-If you want to use an existing storage account, proceed to the [Upload the VHD](#upload-the-vhd-to-your-storage-account) section.
-
-If you need to create a storage account, follow these steps:
-
-1. You need the name of the resource group where the storage account should be created. To find out all the resource groups that are in your subscription, type:
-   
-    ```powershell
-    Get-AzureRmResourceGroup
-    ```
-
-    To create a resource group named *myResourceGroup* in the *West US* region, type:
-
-    ```powershell
-    New-AzureRmResourceGroup -Name myResourceGroup -Location "West US"
-    ```
-
-2. Create a storage account named *mystorageaccount* in this resource group by using the [New-AzureRmStorageAccount](/powershell/module/azurerm.storage/new-azurermstorageaccount) cmdlet:
-   
-    ```powershell
-    New-AzureRmStorageAccount -ResourceGroupName myResourceGroup -Name mystorageaccount -Location "West US" `
-        -SkuName "Standard_LRS" -Kind "Storage"
-    ```
-
-### Upload the VHD to your storage account 
-Use the [Add-AzureRmVhd](/powershell/module/azurerm.compute/add-azurermvhd) cmdlet to upload the VHD to a container in your storage account. This example uploads the file *myVHD.vhd* from `"C:\Users\Public\Documents\Virtual hard disks\"` to a storage account named *mystorageaccount* in the *myResourceGroup* resource group. The file is stored in the container named *mycontainer* and the new file name will be *myUploadedVHD.vhd*.
-
-```powershell
-$resourceGroupName = "myResourceGroup"
-$urlOfUploadedVhd = "https://mystorageaccount.blob.core.windows.net/mycontainer/myUploadedVHD.vhd"
-Add-AzureRmVhd -ResourceGroupName $resourceGroupName -Destination $urlOfUploadedVhd `
-    -LocalFilePath "C:\Users\Public\Documents\Virtual hard disks\myVHD.vhd"
-```
-
-
-If successful, you get a response that looks similar to this:
-
-```powershell
-MD5 hash is being calculated for the file C:\Users\Public\Documents\Virtual hard disks\myVHD.vhd.
-MD5 hash calculation is completed.
-Elapsed time for the operation: 00:03:35
-Creating new page blob of size 53687091712...
-Elapsed time for upload: 01:12:49
-
-LocalFilePath           DestinationUri
--------------           --------------
-C:\Users\Public\Doc...  https://mystorageaccount.blob.core.windows.net/mycontainer/myUploadedVHD.vhd
-```
-
-Depending on your network connection and the size of your VHD file, this command may take a while to complete
-
-### Create a managed disk from the VHD
-
-<<<<<<< HEAD
-Create a managed disk from the specialized VHD in your storage account using [New-AzureRMDisk](/powershell/module/azurerm.compute/new-azurermdisk). This example uses **myOSDisk1** for the disk name, puts the disk in **StandardLRS** storage and uses **https://storageaccount.blob.core.windows.net/vhdcontainer/osdisk.vhd** as the URI for the source VHD that you uploaded or copied to a storage account.
-=======
-Create a managed disk from the specialized VHD in your storage account using [New-AzureRMDisk](/powershell/module/azurerm.compute/new-azurermdisk). This example uses **myOSDisk1** for the disk name, puts the disk in *StandardLRS* storage, and uses *https://storageaccount.blob.core.windows.net/vhdcontainer/osdisk.vhd* as the URI for the source VHD.
->>>>>>> 845d1f0d
-
-Create a new resource group for the new VM.
-
-```powershell
-$destinationResourceGroup = 'myDestinationResourceGroup'
-New-AzureRmResourceGroup -Location $location -Name $destinationResourceGroup
-```
-
-Create the new OS disk from the uploaded VHD. 
-
-```powershell
-$sourceUri = https://storageaccount.blob.core.windows.net/vhdcontainer/osdisk.vhd)
-$osDiskName = 'myOsDisk'
-$osDisk = New-AzureRmDisk -DiskName $osDiskName -Disk `
-    (New-AzureRmDiskConfig -AccountType StandardLRS  -Location $location -CreateOption Import `
-    -SourceUri $sourceUri) `
-    -ResourceGroupName $destinationResourceGroup
-```
-
-## Option 2: Copy an existing Azure VM
-
-You can create a copy of a VM that uses managed disks by taking a snapshot of the VM, then using that snapshot to create a new managed disk and a new VM.
-
-
-### Take a snapshot of the OS disk
-
-You can take a snapshot of and entire VM (including all disks) or of just a single disk. The following steps show you how to take a snapshot of just the OS disk of your VM using the [New-AzureRmSnapshot](/powershell/module/azurerm.compute/new-azurermsnapshot) cmdlet. 
-
-Set some parameters. 
-
- ```powershell
-$resourceGroupName = 'myResourceGroup' 
-$vmName = 'myVM'
-$location = 'westus' 
-$snapshotName = 'mySnapshot'  
-```
-
-Get the VM object.
-
-```powershell
-$vm = Get-AzureRmVM -Name $vmName -ResourceGroupName $resourceGroupName
-```
-Get the OS disk name.
-
- ```powershell
-$disk = Get-AzureRmDisk -ResourceGroupName $resourceGroupName -DiskName $vm.StorageProfile.OsDisk.Name
-```
-
-Create the snapshot configuration. 
-
- ```powershell
-$snapshotConfig =  New-AzureRmSnapshotConfig -SourceUri $disk.Id -OsType Windows -CreateOption Copy -Location $location 
-```
-
-Take the snapshot.
-
-```powershell
-$snapShot = New-AzureRmSnapshot -Snapshot $snapshotConfig -SnapshotName $snapshotName -ResourceGroupName $resourceGroupName
-```
-
-
-If you plan to use the snapshot to create a VM that needs to be high performing, use the parameter `-AccountType Premium_LRS` with the New-AzureRmSnapshot command. The parameter creates the snapshot so that it's stored as a Premium Managed Disk. Premium Managed Disks are more expensive than Standard. So be sure you really need Premium before using the parameter.
-
-### Create a new disk from the snapshot
-
-<<<<<<< HEAD
-Create a managed disk from the snapshot using [New-AzureRMDisk](/powershell/module/azurerm.compute/new-azurermdisk). This example uses **myOSDisk1** for the disk name.
-=======
-Create a managed disk from the snapshot using [New-AzureRMDisk](/powershell/module/azurerm.compute/new-azurermdisk). This example uses *myOSDisk* for the disk name.
->>>>>>> 845d1f0d
-
-Create a new resource group for the new VM.
-
-```powershell
-$destinationResourceGroup = 'myDestinationResourceGroup'
-New-AzureRmResourceGroup -Location $location -Name $destinationResourceGroup
-```
-
-Set the OS disk name. 
-
-```powershell
-$osDiskName = 'myOsDisk'
-```
-
-Create the managed disk.
-
-```powershell
-$osDisk = New-AzureRmDisk -DiskName $osDiskName -Disk `
-    (New-AzureRmDiskConfig  -Location $location -CreateOption Copy `
-	-SourceResourceId $snapshot.Id) `
-    -ResourceGroupName $destinationResourceGroup
-```
-
-
-## Create the new VM 
-
-Create networking and other VM resources to be used by the new VM.
-
-### Create the subNet and vNet
-
-Create the vNet and subNet of the [virtual network](../../virtual-network/virtual-networks-overview.md).
-
-Create the subNet. This example creates a subnet named **mySubNet**, in the resource group **myDestinationResourceGroup**, and sets the subnet address prefix to **10.0.0.0/24**.
-   
-```powershell
-$subnetName = 'mySubNet'
-$singleSubnet = New-AzureRmVirtualNetworkSubnetConfig -Name $subnetName -AddressPrefix 10.0.0.0/24
-```
-
-Create the vNet. This example sets the virtual network name to be **myVnetName**, the location to **West US**, and the address prefix for the virtual network to **10.0.0.0/16**. 
-   
-```powershell
-$vnetName = "myVnetName"
-$vnet = New-AzureRmVirtualNetwork -Name $vnetName -ResourceGroupName $destinationResourceGroup -Location $location `
-    -AddressPrefix 10.0.0.0/16 -Subnet $singleSubnet
-```    
-
-<<<<<<< HEAD
-
-### Create the network security group and an RDP rule
-To be able to log in to your VM using RDP, you need to have an security rule that allows RDP access on port 3389. Because the VHD for the new VM was created from an existing specialized VM, after the VM is created you can use an existing account from the source virtual machine that had permission to log on using RDP.
-This example sets the NSG name to **myNsg** and the RDP rule name to **myRdpRule**.
-
-```powershell
-$nsgName = "myNsg"
-
-$rdpRule = New-AzureRmNetworkSecurityRuleConfig -Name myRdpRule -Description "Allow RDP" `
-    -Access Allow -Protocol Tcp -Direction Inbound -Priority 110 `
-    -SourceAddressPrefix Internet -SourcePortRange * `
-    -DestinationAddressPrefix * -DestinationPortRange 3389
-$nsg = New-AzureRmNetworkSecurityGroup -ResourceGroupName $destinationResourceGroup -Location $location `
-    -Name $nsgName -SecurityRules $rdpRule
-	
-```
-=======
-
-### Create the network security group and an RDP rule
-To be able to log in to your VM using RDP, you need to have a security rule that allows RDP access on port 3389. Because the VHD for the new VM was created from an existing specialized VM, you can use an account from the source virtual machine for RDP.
-
-This example sets the NSG name to **myNsg** and the RDP rule name to **myRdpRule**.
-
-```powershell
-$nsgName = "myNsg"
-
-$rdpRule = New-AzureRmNetworkSecurityRuleConfig -Name myRdpRule -Description "Allow RDP" `
-    -Access Allow -Protocol Tcp -Direction Inbound -Priority 110 `
-    -SourceAddressPrefix Internet -SourcePortRange * `
-    -DestinationAddressPrefix * -DestinationPortRange 3389
-$nsg = New-AzureRmNetworkSecurityGroup -ResourceGroupName $destinationResourceGroup -Location $location `
-    -Name $nsgName -SecurityRules $rdpRule
-	
-```
-
-For more information about endpoints and NSG rules, see [Opening ports to a VM in Azure using PowerShell](nsg-quickstart-powershell.md?toc=%2fazure%2fvirtual-machines%2fwindows%2ftoc.json).
-
-### Create a public IP address and NIC
-To enable communication with the virtual machine in the virtual network, you need a [public IP address](../../virtual-network/virtual-network-ip-addresses-overview-arm.md) and a network interface.
-
-Create the public IP. In this example, the public IP address name is set to **myIP**.
-   
-```powershell
-$ipName = "myIP"
-$pip = New-AzureRmPublicIpAddress -Name $ipName -ResourceGroupName $destinationResourceGroup -Location $location `
-   -AllocationMethod Dynamic
-```       
-
-Create the NIC. In this example, the NIC name is set to **myNicName**.
-   
-```powershell
-$nicName = "myNicName"
-$nic = New-AzureRmNetworkInterface -Name $nicName -ResourceGroupName $destinationResourceGroup `
-    -Location $location -SubnetId $vnet.Subnets[0].Id -PublicIpAddressId $pip.Id -NetworkSecurityGroupId $nsg.Id
-```
-
->>>>>>> 845d1f0d
-
-
-### Create a public IP address and NIC
-To enable communication with the virtual machine in the virtual network, you need a [public IP address](../../virtual-network/virtual-network-ip-addresses-overview-arm.md) and a network interface.
-
-Create the public IP. In this example, the public IP address name is set to **myIP**.
-   
-```powershell
-$ipName = "myIP"
-$pip = New-AzureRmPublicIpAddress -Name $ipName -ResourceGroupName $destinationResourceGroup -Location $location `
-   -AllocationMethod Dynamic
-```       
-
-Create the NIC. In this example, the NIC name is set to **myNicName**.
-   
-```powershell
-$nicName = "myNicName"
-$nic = New-AzureRmNetworkInterface -Name $nicName -ResourceGroupName $destinationResourceGroup `
-    -Location $location -SubnetId $vnet.Subnets[0].Id -PublicIpAddressId $pip.Id -NetworkSecurityGroupId $nsg.Id
-```
-
-
-
-### Set the VM name and size
-
-This example sets the VM name to *myVM* and the VM size to *Standard_A2*.
-
-```powershell
-$vmName = "myVM"
-$vmConfig = New-AzureRmVMConfig -VMName $vmName -VMSize "Standard_A2"
-```
-
-### Add the NIC
-	
-```powershell
-$vm = Add-AzureRmVMNetworkInterface -VM $vmConfig -Id $nic.Id
-```
-	
-
-### Add the OS disk 
-
-Add the OS disk to the configuration using [Set-AzureRmVMOSDisk](/powershell/module/azurerm.compute/set-azurermvmosdisk). This example sets the size of the disk to *128 GB* and attaches the managed disk as a *Windows* OS disk.
- 
-```powershell
-$vm = Set-AzureRmVMOSDisk -VM $vm -ManagedDiskId $osDisk.Id -StorageAccountType StandardLRS `
-    -DiskSizeInGB 128 -CreateOption Attach -Windows
-```
-
-### Complete the VM 
-
-Create the VM using [New-AzureRMVM](/powershell/module/azurerm.compute/new-azurermvm)the configurations that we just created.
-
-```powershell
-New-AzureRmVM -ResourceGroupName $destinationResourceGroup -Location $location -VM $vm
-```
-
-If this command was successful, you'll see output like this:
-
-```powershell
-RequestId IsSuccessStatusCode StatusCode ReasonPhrase
---------- ------------------- ---------- ------------
-                         True         OK OK   
-
-```
-
-### Verify that the VM was created
-You should see the newly created VM either in the [Azure portal](https://portal.azure.com), under **Browse** > **Virtual machines**, or by using the following PowerShell commands:
-
-```powershell
-$vmList = Get-AzureRmVM -ResourceGroupName $destinationResourceGroup
-$vmList.Name
-```
-
-## Next steps
-To sign in to your new virtual machine, browse to the VM in the [portal](https://portal.azure.com), click **Connect**, and open the Remote Desktop RDP file. Use the account credentials of your original virtual machine to sign in to your new virtual machine. For more information, see [How to connect and log on to an Azure virtual machine running Windows](connect-logon.md).
-
+﻿---
+title: Create a Windows VM from a specialized VHD in Azure | Microsoft Docs
+description: Create a new Windows VM by attaching a specialized managed disk as the OS disk using in the Resource Manager deployment model.
+services: virtual-machines-windows
+documentationcenter: ''
+author: cynthn
+manager: timlt
+editor: ''
+tags: azure-resource-manager
+
+ms.assetid: 3b7d3cd5-e3d7-4041-a2a7-0290447458ea
+ms.service: virtual-machines-windows
+ms.workload: infrastructure-services
+ms.tgt_pltfrm: vm-windows
+ms.devlang: na
+ms.topic: article
+ms.date: 06/29/2017
+ms.author: cynthn
+
+---
+# Create a Windows VM from a specialized disk
+
+Create a new VM by attaching a specialized managed disk as the OS disk using Powershell. A specialized disk is a copy of virtual hard disk (VHD) from an existing VM that maintains the user accounts, applications, and other state data from your original VM. 
+
+When you use a specialized VHD to create a new VM, the new VM retains the computer name of the original VM. Other computer-specific information is also be kept and, in some cases, this duplicate information could cause issues. Be aware of what types of computer-specific information your applications rely on when copying a VM.
+
+You have two options:
+* [Upload a VHD](#option-1-upload-a-specialized-vhd)
+* [Copy an existing Azure VM](#option-2-copy-an-existing-azure-vm)
+
+This topic shows you how to use managed disks. If you have a legacy deployment that requires using a storage account, see [Create a VM from a specialized VHD in a storage account](sa-create-vm-specialized.md)
+
+## Before you begin
+If you use PowerShell, make sure that you have the latest version of the AzureRM.Compute PowerShell module. 
+
+```powershell
+Install-Module AzureRM.Compute -RequiredVersion 2.6.0
+```
+For more information, see [Azure PowerShell Versioning](/powershell/azure/overview).
+
+
+## Option 1: Upload a specialized VHD
+
+You can upload the VHD from a specialized VM created with an on-premises virtualization tool, like Hyper-V, or a VM exported from another cloud.
+
+### Prepare the VM
+If you intend to use the VHD as-is to create a new VM, ensure the following steps are completed. 
+  
+  * [Prepare a Windows VHD to upload to Azure](prepare-for-upload-vhd-image.md?toc=%2fazure%2fvirtual-machines%2fwindows%2ftoc.json). **Do not** generalize the VM using Sysprep.
+  * Remove any guest virtualization tools and agents that are installed on the VM (like VMware tools).
+  * Ensure the VM is configured to pull its IP address and DNS settings via DHCP. This ensures that the server obtains an IP address within the VNet when it starts up. 
+
+
+### Get the storage account
+You need a storage account in Azure to store the uploaded VHD. You can either use an existing storage account or create a new one. 
+
+To show the available storage accounts, type:
+
+```powershell
+Get-AzureRmStorageAccount
+```
+
+If you want to use an existing storage account, proceed to the [Upload the VHD](#upload-the-vhd-to-your-storage-account) section.
+
+If you need to create a storage account, follow these steps:
+
+1. You need the name of the resource group where the storage account should be created. To find out all the resource groups that are in your subscription, type:
+   
+    ```powershell
+    Get-AzureRmResourceGroup
+    ```
+
+    To create a resource group named *myResourceGroup* in the *West US* region, type:
+
+    ```powershell
+    New-AzureRmResourceGroup -Name myResourceGroup -Location "West US"
+    ```
+
+2. Create a storage account named *mystorageaccount* in this resource group by using the [New-AzureRmStorageAccount](/powershell/module/azurerm.storage/new-azurermstorageaccount) cmdlet:
+   
+    ```powershell
+    New-AzureRmStorageAccount -ResourceGroupName myResourceGroup -Name mystorageaccount -Location "West US" `
+        -SkuName "Standard_LRS" -Kind "Storage"
+    ```
+
+### Upload the VHD to your storage account 
+Use the [Add-AzureRmVhd](/powershell/module/azurerm.compute/add-azurermvhd) cmdlet to upload the VHD to a container in your storage account. This example uploads the file *myVHD.vhd* from `"C:\Users\Public\Documents\Virtual hard disks\"` to a storage account named *mystorageaccount* in the *myResourceGroup* resource group. The file is stored in the container named *mycontainer* and the new file name will be *myUploadedVHD.vhd*.
+
+```powershell
+$resourceGroupName = "myResourceGroup"
+$urlOfUploadedVhd = "https://mystorageaccount.blob.core.windows.net/mycontainer/myUploadedVHD.vhd"
+Add-AzureRmVhd -ResourceGroupName $resourceGroupName -Destination $urlOfUploadedVhd `
+    -LocalFilePath "C:\Users\Public\Documents\Virtual hard disks\myVHD.vhd"
+```
+
+
+If successful, you get a response that looks similar to this:
+
+```powershell
+MD5 hash is being calculated for the file C:\Users\Public\Documents\Virtual hard disks\myVHD.vhd.
+MD5 hash calculation is completed.
+Elapsed time for the operation: 00:03:35
+Creating new page blob of size 53687091712...
+Elapsed time for upload: 01:12:49
+
+LocalFilePath           DestinationUri
+-------------           --------------
+C:\Users\Public\Doc...  https://mystorageaccount.blob.core.windows.net/mycontainer/myUploadedVHD.vhd
+```
+
+Depending on your network connection and the size of your VHD file, this command may take a while to complete
+
+### Create a managed disk from the VHD
+
+Create a managed disk from the specialized VHD in your storage account using [New-AzureRMDisk](/powershell/module/azurerm.compute/new-azurermdisk). This example uses **myOSDisk1** for the disk name, puts the disk in *StandardLRS* storage, and uses *https://storageaccount.blob.core.windows.net/vhdcontainer/osdisk.vhd* as the URI for the source VHD.
+
+Create a new resource group for the new VM.
+
+```powershell
+$destinationResourceGroup = 'myDestinationResourceGroup'
+New-AzureRmResourceGroup -Location $location -Name $destinationResourceGroup
+```
+
+Create the new OS disk from the uploaded VHD. 
+
+```powershell
+$sourceUri = https://storageaccount.blob.core.windows.net/vhdcontainer/osdisk.vhd)
+$osDiskName = 'myOsDisk'
+$osDisk = New-AzureRmDisk -DiskName $osDiskName -Disk `
+    (New-AzureRmDiskConfig -AccountType StandardLRS  -Location $location -CreateOption Import `
+    -SourceUri $sourceUri) `
+    -ResourceGroupName $destinationResourceGroup
+```
+
+## Option 2: Copy an existing Azure VM
+
+You can create a copy of a VM that uses managed disks by taking a snapshot of the VM, then using that snapshot to create a new managed disk and a new VM.
+
+
+### Take a snapshot of the OS disk
+
+You can take a snapshot of and entire VM (including all disks) or of just a single disk. The following steps show you how to take a snapshot of just the OS disk of your VM using the [New-AzureRmSnapshot](/powershell/module/azurerm.compute/new-azurermsnapshot) cmdlet. 
+
+Set some parameters. 
+
+ ```powershell
+$resourceGroupName = 'myResourceGroup' 
+$vmName = 'myVM'
+$location = 'westus' 
+$snapshotName = 'mySnapshot'  
+```
+
+Get the VM object.
+
+```powershell
+$vm = Get-AzureRmVM -Name $vmName -ResourceGroupName $resourceGroupName
+```
+Get the OS disk name.
+
+ ```powershell
+$disk = Get-AzureRmDisk -ResourceGroupName $resourceGroupName -DiskName $vm.StorageProfile.OsDisk.Name
+```
+
+Create the snapshot configuration. 
+
+ ```powershell
+$snapshotConfig =  New-AzureRmSnapshotConfig -SourceUri $disk.Id -OsType Windows -CreateOption Copy -Location $location 
+```
+
+Take the snapshot.
+
+```powershell
+$snapShot = New-AzureRmSnapshot -Snapshot $snapshotConfig -SnapshotName $snapshotName -ResourceGroupName $resourceGroupName
+```
+
+
+If you plan to use the snapshot to create a VM that needs to be high performing, use the parameter `-AccountType Premium_LRS` with the New-AzureRmSnapshot command. The parameter creates the snapshot so that it's stored as a Premium Managed Disk. Premium Managed Disks are more expensive than Standard. So be sure you really need Premium before using the parameter.
+
+### Create a new disk from the snapshot
+
+Create a managed disk from the snapshot using [New-AzureRMDisk](/powershell/module/azurerm.compute/new-azurermdisk). This example uses *myOSDisk* for the disk name.
+
+Create a new resource group for the new VM.
+
+```powershell
+$destinationResourceGroup = 'myDestinationResourceGroup'
+New-AzureRmResourceGroup -Location $location -Name $destinationResourceGroup
+```
+
+Set the OS disk name. 
+
+```powershell
+$osDiskName = 'myOsDisk'
+```
+
+Create the managed disk.
+
+```powershell
+$osDisk = New-AzureRmDisk -DiskName $osDiskName -Disk `
+    (New-AzureRmDiskConfig  -Location $location -CreateOption Copy `
+	-SourceResourceId $snapshot.Id) `
+    -ResourceGroupName $destinationResourceGroup
+```
+
+
+## Create the new VM 
+
+Create networking and other VM resources to be used by the new VM.
+
+### Create the subNet and vNet
+
+Create the vNet and subNet of the [virtual network](../../virtual-network/virtual-networks-overview.md).
+
+Create the subNet. This example creates a subnet named **mySubNet**, in the resource group **myDestinationResourceGroup**, and sets the subnet address prefix to **10.0.0.0/24**.
+   
+```powershell
+$subnetName = 'mySubNet'
+$singleSubnet = New-AzureRmVirtualNetworkSubnetConfig -Name $subnetName -AddressPrefix 10.0.0.0/24
+```
+
+Create the vNet. This example sets the virtual network name to be **myVnetName**, the location to **West US**, and the address prefix for the virtual network to **10.0.0.0/16**. 
+   
+```powershell
+$vnetName = "myVnetName"
+$vnet = New-AzureRmVirtualNetwork -Name $vnetName -ResourceGroupName $destinationResourceGroup -Location $location `
+    -AddressPrefix 10.0.0.0/16 -Subnet $singleSubnet
+```    
+
+
+### Create the network security group and an RDP rule
+To be able to log in to your VM using RDP, you need to have a security rule that allows RDP access on port 3389. Because the VHD for the new VM was created from an existing specialized VM, you can use an account from the source virtual machine for RDP.
+
+This example sets the NSG name to **myNsg** and the RDP rule name to **myRdpRule**.
+
+```powershell
+$nsgName = "myNsg"
+
+$rdpRule = New-AzureRmNetworkSecurityRuleConfig -Name myRdpRule -Description "Allow RDP" `
+    -Access Allow -Protocol Tcp -Direction Inbound -Priority 110 `
+    -SourceAddressPrefix Internet -SourcePortRange * `
+    -DestinationAddressPrefix * -DestinationPortRange 3389
+$nsg = New-AzureRmNetworkSecurityGroup -ResourceGroupName $destinationResourceGroup -Location $location `
+    -Name $nsgName -SecurityRules $rdpRule
+	
+```
+
+For more information about endpoints and NSG rules, see [Opening ports to a VM in Azure using PowerShell](nsg-quickstart-powershell.md?toc=%2fazure%2fvirtual-machines%2fwindows%2ftoc.json).
+
+### Create a public IP address and NIC
+To enable communication with the virtual machine in the virtual network, you need a [public IP address](../../virtual-network/virtual-network-ip-addresses-overview-arm.md) and a network interface.
+
+Create the public IP. In this example, the public IP address name is set to **myIP**.
+   
+```powershell
+$ipName = "myIP"
+$pip = New-AzureRmPublicIpAddress -Name $ipName -ResourceGroupName $destinationResourceGroup -Location $location `
+   -AllocationMethod Dynamic
+```       
+
+Create the NIC. In this example, the NIC name is set to **myNicName**.
+   
+```powershell
+$nicName = "myNicName"
+$nic = New-AzureRmNetworkInterface -Name $nicName -ResourceGroupName $destinationResourceGroup `
+    -Location $location -SubnetId $vnet.Subnets[0].Id -PublicIpAddressId $pip.Id -NetworkSecurityGroupId $nsg.Id
+```
+
+
+
+### Set the VM name and size
+
+This example sets the VM name to *myVM* and the VM size to *Standard_A2*.
+
+```powershell
+$vmName = "myVM"
+$vmConfig = New-AzureRmVMConfig -VMName $vmName -VMSize "Standard_A2"
+```
+
+### Add the NIC
+	
+```powershell
+$vm = Add-AzureRmVMNetworkInterface -VM $vmConfig -Id $nic.Id
+```
+	
+
+### Add the OS disk 
+
+Add the OS disk to the configuration using [Set-AzureRmVMOSDisk](/powershell/module/azurerm.compute/set-azurermvmosdisk). This example sets the size of the disk to *128 GB* and attaches the managed disk as a *Windows* OS disk.
+ 
+```powershell
+$vm = Set-AzureRmVMOSDisk -VM $vm -ManagedDiskId $osDisk.Id -StorageAccountType StandardLRS `
+    -DiskSizeInGB 128 -CreateOption Attach -Windows
+```
+
+### Complete the VM 
+
+Create the VM using [New-AzureRMVM](/powershell/module/azurerm.compute/new-azurermvm)the configurations that we just created.
+
+```powershell
+New-AzureRmVM -ResourceGroupName $destinationResourceGroup -Location $location -VM $vm
+```
+
+If this command was successful, you'll see output like this:
+
+```powershell
+RequestId IsSuccessStatusCode StatusCode ReasonPhrase
+--------- ------------------- ---------- ------------
+                         True         OK OK   
+
+```
+
+### Verify that the VM was created
+You should see the newly created VM either in the [Azure portal](https://portal.azure.com), under **Browse** > **Virtual machines**, or by using the following PowerShell commands:
+
+```powershell
+$vmList = Get-AzureRmVM -ResourceGroupName $destinationResourceGroup
+$vmList.Name
+```
+
+## Next steps
+To sign in to your new virtual machine, browse to the VM in the [portal](https://portal.azure.com), click **Connect**, and open the Remote Desktop RDP file. Use the account credentials of your original virtual machine to sign in to your new virtual machine. For more information, see [How to connect and log on to an Azure virtual machine running Windows](connect-logon.md).
+