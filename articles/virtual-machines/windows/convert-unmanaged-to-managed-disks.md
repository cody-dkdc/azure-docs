---
title: Convert a Windows virtual machine from unmanaged disks to managed disks - Azure Managed Disks | Microsoft Docs
description: How to convert a Windows VM from unmanaged disks to managed disks by using PowerShell in the Resource Manager deployment model
services: virtual-machines-windows
documentationcenter: ''
author: roygara
manager: twooley
editor: ''
tags: azure-resource-manager

ms.assetid: 
ms.service: virtual-machines-windows
ms.workload: infrastructure-services
ms.tgt_pltfrm: vm-windows
ms.devlang: na
ms.topic: article
ms.date: 07/12/2018
ms.author: rogarana
---

# Convert a Windows virtual machine from unmanaged disks to managed disks

If you have existing Windows virtual machines (VMs) that use unmanaged disks, you can convert the VMs to use managed disks through the [Azure Managed Disks](managed-disks-overview.md) service. This process converts both the OS disk and any attached data disks.

[!INCLUDE [updated-for-az.md](../../../includes/updated-for-az.md)]

## Before you begin


* Review [Plan for the migration to Managed Disks](on-prem-to-azure.md#plan-for-the-migration-to-managed-disks).

* Review [the FAQ about migration to Managed Disks](faq-for-disks.md#migrate-to-managed-disks).

[!INCLUDE [virtual-machines-common-convert-disks-considerations](../../../includes/virtual-machines-common-convert-disks-considerations.md)]




## Convert single-instance VMs
This section covers how to convert single-instance Azure VMs from unmanaged disks to managed disks. (If your VMs are in an availability set, see the next section.) 

1. Deallocate the VM by using the [Stop-AzVM](https://docs.microsoft.com/powershell/module/az.compute/stop-azvm) cmdlet. The following example deallocates the VM named `myVM` in the resource group named `myResourceGroup`: 

<<<<<<< HEAD
   ```azurepowershell-interactive
   $rgName = "myResourceGroup"
   $vmName = "myVM"
   Stop-AzVM -ResourceGroupName $rgName -Name $vmName -Force
=======
   ```azurepowershell-interactive
   $rgName = "myResourceGroup"
   $vmName = "myVM"
   Stop-AzVM -ResourceGroupName $rgName -Name $vmName -Force
>>>>>>> 6a383dfd
   ```

2. Convert the VM to managed disks by using the [ConvertTo-AzVMManagedDisk](https://docs.microsoft.com/powershell/module/az.compute/convertto-azvmmanageddisk) cmdlet. The following process converts the previous VM, including the OS disk and any data disks, and starts the Virtual Machine:

<<<<<<< HEAD
   ```azurepowershell-interactive
   ConvertTo-AzVMManagedDisk -ResourceGroupName $rgName -VMName $vmName
=======
   ```azurepowershell-interactive
   ConvertTo-AzVMManagedDisk -ResourceGroupName $rgName -VMName $vmName
>>>>>>> 6a383dfd
   ```



## Convert VMs in an availability set

If the VMs that you want to convert to managed disks are in an availability set, you first need to convert the availability set to a managed availability set.

1. Convert the availability set by using the [Update-AzAvailabilitySet](https://docs.microsoft.com/powershell/module/az.compute/update-azavailabilityset) cmdlet. The following example updates the availability set named `myAvailabilitySet` in the resource group named `myResourceGroup`:

<<<<<<< HEAD
   ```azurepowershell-interactive
   $rgName = 'myResourceGroup'
   $avSetName = 'myAvailabilitySet'

   $avSet = Get-AzAvailabilitySet -ResourceGroupName $rgName -Name $avSetName
   Update-AzAvailabilitySet -AvailabilitySet $avSet -Sku Aligned 
   ```

   If the region where your availability set is located has only 2 managed fault domains but the number of unmanaged fault domains is 3, this command shows an error similar to "The specified fault domain count 3 must fall in the range 1 to 2." To resolve the error, update the fault domain to 2 and update `Sku` to `Aligned` as follows:

   ```azurepowershell-interactive
   $avSet.PlatformFaultDomainCount = 2
   Update-AzAvailabilitySet -AvailabilitySet $avSet -Sku Aligned
=======
   ```azurepowershell-interactive
   $rgName = 'myResourceGroup'
   $avSetName = 'myAvailabilitySet'

   $avSet = Get-AzAvailabilitySet -ResourceGroupName $rgName -Name $avSetName
   Update-AzAvailabilitySet -AvailabilitySet $avSet -Sku Aligned 
   ```

   If the region where your availability set is located has only 2 managed fault domains but the number of unmanaged fault domains is 3, this command shows an error similar to "The specified fault domain count 3 must fall in the range 1 to 2." To resolve the error, update the fault domain to 2 and update `Sku` to `Aligned` as follows:

   ```azurepowershell-interactive
   $avSet.PlatformFaultDomainCount = 2
   Update-AzAvailabilitySet -AvailabilitySet $avSet -Sku Aligned
>>>>>>> 6a383dfd
   ```

2. Deallocate and convert the VMs in the availability set. The following script deallocates each VM by using the [Stop-AzVM](https://docs.microsoft.com/powershell/module/az.compute/stop-azvm) cmdlet, converts it by using [ConvertTo-AzVMManagedDisk](https://docs.microsoft.com/powershell/module/az.compute/convertto-azvmmanageddisk), and restarts it automatically as apart of the conversion process:

<<<<<<< HEAD
   ```azurepowershell-interactive
   $avSet = Get-AzAvailabilitySet -ResourceGroupName $rgName -Name $avSetName

   foreach($vmInfo in $avSet.VirtualMachinesReferences)
   {
     $vm = Get-AzVM -ResourceGroupName $rgName | Where-Object {$_.Id -eq $vmInfo.id}
     Stop-AzVM -ResourceGroupName $rgName -Name $vm.Name -Force
     ConvertTo-AzVMManagedDisk -ResourceGroupName $rgName -VMName $vm.Name
   }
=======
   ```azurepowershell-interactive
   $avSet = Get-AzAvailabilitySet -ResourceGroupName $rgName -Name $avSetName

   foreach($vmInfo in $avSet.VirtualMachinesReferences)
   {
     $vm = Get-AzVM -ResourceGroupName $rgName | Where-Object {$_.Id -eq $vmInfo.id}
     Stop-AzVM -ResourceGroupName $rgName -Name $vm.Name -Force
     ConvertTo-AzVMManagedDisk -ResourceGroupName $rgName -VMName $vm.Name
   }
>>>>>>> 6a383dfd
   ```


## Troubleshooting

If there is an error during conversion, or if a VM is in a failed state because of issues in a previous conversion, run the `ConvertTo-AzVMManagedDisk` cmdlet again. A simple retry usually unblocks the situation.
Before converting, make sure all the VM extensions are in the 'Provisioning succeeded' state or the conversion will fail with the error code 409.

## Convert using the Azure portal

You can also convert unmanaged disks to managed disks using the Azure portal.

1. Sign in to the [Azure portal](https://portal.azure.com).
2. Select the VM from the list of VMs in the portal.
3. In the blade for the VM, select **Disks** from the menu.
4. At the top of the **Disks** blade, select **Migrate to managed disks**.
5. If your VM is in an availability set, there will be a warning on the **Migrate to managed disks** blade that you need to convert the availability set first. The warning should have a link you can click to convert the availability set. Once the availability set is converted or if your VM is not in an availability set, click **Migrate** to start the process of migrating your disks to managed disks.

The VM will be stopped and restarted after migration is complete.

## Next steps

[Convert standard managed disks to premium](convert-disk-storage.md)

Take a read-only copy of a VM by using [snapshots](snapshot-copy-managed-disk.md).

<|MERGE_RESOLUTION|>--- conflicted
+++ resolved
@@ -1,155 +1,115 @@
----
-title: Convert a Windows virtual machine from unmanaged disks to managed disks - Azure Managed Disks | Microsoft Docs
-description: How to convert a Windows VM from unmanaged disks to managed disks by using PowerShell in the Resource Manager deployment model
-services: virtual-machines-windows
-documentationcenter: ''
-author: roygara
-manager: twooley
-editor: ''
-tags: azure-resource-manager
-
-ms.assetid: 
-ms.service: virtual-machines-windows
-ms.workload: infrastructure-services
-ms.tgt_pltfrm: vm-windows
-ms.devlang: na
-ms.topic: article
-ms.date: 07/12/2018
-ms.author: rogarana
----
-
-# Convert a Windows virtual machine from unmanaged disks to managed disks
-
-If you have existing Windows virtual machines (VMs) that use unmanaged disks, you can convert the VMs to use managed disks through the [Azure Managed Disks](managed-disks-overview.md) service. This process converts both the OS disk and any attached data disks.
-
-[!INCLUDE [updated-for-az.md](../../../includes/updated-for-az.md)]
-
-## Before you begin
-
-
-* Review [Plan for the migration to Managed Disks](on-prem-to-azure.md#plan-for-the-migration-to-managed-disks).
-
-* Review [the FAQ about migration to Managed Disks](faq-for-disks.md#migrate-to-managed-disks).
-
-[!INCLUDE [virtual-machines-common-convert-disks-considerations](../../../includes/virtual-machines-common-convert-disks-considerations.md)]
-
-
-
-
-## Convert single-instance VMs
-This section covers how to convert single-instance Azure VMs from unmanaged disks to managed disks. (If your VMs are in an availability set, see the next section.) 
-
-1. Deallocate the VM by using the [Stop-AzVM](https://docs.microsoft.com/powershell/module/az.compute/stop-azvm) cmdlet. The following example deallocates the VM named `myVM` in the resource group named `myResourceGroup`: 
-
-<<<<<<< HEAD
-   ```azurepowershell-interactive
-   $rgName = "myResourceGroup"
-   $vmName = "myVM"
-   Stop-AzVM -ResourceGroupName $rgName -Name $vmName -Force
-=======
-   ```azurepowershell-interactive
-   $rgName = "myResourceGroup"
-   $vmName = "myVM"
-   Stop-AzVM -ResourceGroupName $rgName -Name $vmName -Force
->>>>>>> 6a383dfd
-   ```
-
-2. Convert the VM to managed disks by using the [ConvertTo-AzVMManagedDisk](https://docs.microsoft.com/powershell/module/az.compute/convertto-azvmmanageddisk) cmdlet. The following process converts the previous VM, including the OS disk and any data disks, and starts the Virtual Machine:
-
-<<<<<<< HEAD
-   ```azurepowershell-interactive
-   ConvertTo-AzVMManagedDisk -ResourceGroupName $rgName -VMName $vmName
-=======
-   ```azurepowershell-interactive
-   ConvertTo-AzVMManagedDisk -ResourceGroupName $rgName -VMName $vmName
->>>>>>> 6a383dfd
-   ```
-
-
-
-## Convert VMs in an availability set
-
-If the VMs that you want to convert to managed disks are in an availability set, you first need to convert the availability set to a managed availability set.
-
-1. Convert the availability set by using the [Update-AzAvailabilitySet](https://docs.microsoft.com/powershell/module/az.compute/update-azavailabilityset) cmdlet. The following example updates the availability set named `myAvailabilitySet` in the resource group named `myResourceGroup`:
-
-<<<<<<< HEAD
-   ```azurepowershell-interactive
-   $rgName = 'myResourceGroup'
-   $avSetName = 'myAvailabilitySet'
-
-   $avSet = Get-AzAvailabilitySet -ResourceGroupName $rgName -Name $avSetName
-   Update-AzAvailabilitySet -AvailabilitySet $avSet -Sku Aligned 
-   ```
-
-   If the region where your availability set is located has only 2 managed fault domains but the number of unmanaged fault domains is 3, this command shows an error similar to "The specified fault domain count 3 must fall in the range 1 to 2." To resolve the error, update the fault domain to 2 and update `Sku` to `Aligned` as follows:
-
-   ```azurepowershell-interactive
-   $avSet.PlatformFaultDomainCount = 2
-   Update-AzAvailabilitySet -AvailabilitySet $avSet -Sku Aligned
-=======
-   ```azurepowershell-interactive
-   $rgName = 'myResourceGroup'
-   $avSetName = 'myAvailabilitySet'
-
-   $avSet = Get-AzAvailabilitySet -ResourceGroupName $rgName -Name $avSetName
-   Update-AzAvailabilitySet -AvailabilitySet $avSet -Sku Aligned 
-   ```
-
-   If the region where your availability set is located has only 2 managed fault domains but the number of unmanaged fault domains is 3, this command shows an error similar to "The specified fault domain count 3 must fall in the range 1 to 2." To resolve the error, update the fault domain to 2 and update `Sku` to `Aligned` as follows:
-
-   ```azurepowershell-interactive
-   $avSet.PlatformFaultDomainCount = 2
-   Update-AzAvailabilitySet -AvailabilitySet $avSet -Sku Aligned
->>>>>>> 6a383dfd
-   ```
-
-2. Deallocate and convert the VMs in the availability set. The following script deallocates each VM by using the [Stop-AzVM](https://docs.microsoft.com/powershell/module/az.compute/stop-azvm) cmdlet, converts it by using [ConvertTo-AzVMManagedDisk](https://docs.microsoft.com/powershell/module/az.compute/convertto-azvmmanageddisk), and restarts it automatically as apart of the conversion process:
-
-<<<<<<< HEAD
-   ```azurepowershell-interactive
-   $avSet = Get-AzAvailabilitySet -ResourceGroupName $rgName -Name $avSetName
-
-   foreach($vmInfo in $avSet.VirtualMachinesReferences)
-   {
-     $vm = Get-AzVM -ResourceGroupName $rgName | Where-Object {$_.Id -eq $vmInfo.id}
-     Stop-AzVM -ResourceGroupName $rgName -Name $vm.Name -Force
-     ConvertTo-AzVMManagedDisk -ResourceGroupName $rgName -VMName $vm.Name
-   }
-=======
-   ```azurepowershell-interactive
-   $avSet = Get-AzAvailabilitySet -ResourceGroupName $rgName -Name $avSetName
-
-   foreach($vmInfo in $avSet.VirtualMachinesReferences)
-   {
-     $vm = Get-AzVM -ResourceGroupName $rgName | Where-Object {$_.Id -eq $vmInfo.id}
-     Stop-AzVM -ResourceGroupName $rgName -Name $vm.Name -Force
-     ConvertTo-AzVMManagedDisk -ResourceGroupName $rgName -VMName $vm.Name
-   }
->>>>>>> 6a383dfd
-   ```
-
-
-## Troubleshooting
-
-If there is an error during conversion, or if a VM is in a failed state because of issues in a previous conversion, run the `ConvertTo-AzVMManagedDisk` cmdlet again. A simple retry usually unblocks the situation.
-Before converting, make sure all the VM extensions are in the 'Provisioning succeeded' state or the conversion will fail with the error code 409.
-
-## Convert using the Azure portal
-
-You can also convert unmanaged disks to managed disks using the Azure portal.
-
-1. Sign in to the [Azure portal](https://portal.azure.com).
-2. Select the VM from the list of VMs in the portal.
-3. In the blade for the VM, select **Disks** from the menu.
-4. At the top of the **Disks** blade, select **Migrate to managed disks**.
-5. If your VM is in an availability set, there will be a warning on the **Migrate to managed disks** blade that you need to convert the availability set first. The warning should have a link you can click to convert the availability set. Once the availability set is converted or if your VM is not in an availability set, click **Migrate** to start the process of migrating your disks to managed disks.
-
-The VM will be stopped and restarted after migration is complete.
-
-## Next steps
-
-[Convert standard managed disks to premium](convert-disk-storage.md)
-
-Take a read-only copy of a VM by using [snapshots](snapshot-copy-managed-disk.md).
-
+---
+title: Convert a Windows virtual machine from unmanaged disks to managed disks - Azure Managed Disks | Microsoft Docs
+description: How to convert a Windows VM from unmanaged disks to managed disks by using PowerShell in the Resource Manager deployment model
+services: virtual-machines-windows
+documentationcenter: ''
+author: roygara
+manager: twooley
+editor: ''
+tags: azure-resource-manager
+
+ms.assetid: 
+ms.service: virtual-machines-windows
+ms.workload: infrastructure-services
+ms.tgt_pltfrm: vm-windows
+ms.devlang: na
+ms.topic: article
+ms.date: 07/12/2018
+ms.author: rogarana
+---
+
+# Convert a Windows virtual machine from unmanaged disks to managed disks
+
+If you have existing Windows virtual machines (VMs) that use unmanaged disks, you can convert the VMs to use managed disks through the [Azure Managed Disks](managed-disks-overview.md) service. This process converts both the OS disk and any attached data disks.
+
+[!INCLUDE [updated-for-az.md](../../../includes/updated-for-az.md)]
+
+## Before you begin
+
+
+* Review [Plan for the migration to Managed Disks](on-prem-to-azure.md#plan-for-the-migration-to-managed-disks).
+
+* Review [the FAQ about migration to Managed Disks](faq-for-disks.md#migrate-to-managed-disks).
+
+[!INCLUDE [virtual-machines-common-convert-disks-considerations](../../../includes/virtual-machines-common-convert-disks-considerations.md)]
+
+
+
+
+## Convert single-instance VMs
+This section covers how to convert single-instance Azure VMs from unmanaged disks to managed disks. (If your VMs are in an availability set, see the next section.) 
+
+1. Deallocate the VM by using the [Stop-AzVM](https://docs.microsoft.com/powershell/module/az.compute/stop-azvm) cmdlet. The following example deallocates the VM named `myVM` in the resource group named `myResourceGroup`: 
+
+   ```azurepowershell-interactive
+   $rgName = "myResourceGroup"
+   $vmName = "myVM"
+   Stop-AzVM -ResourceGroupName $rgName -Name $vmName -Force
+   ```
+
+2. Convert the VM to managed disks by using the [ConvertTo-AzVMManagedDisk](https://docs.microsoft.com/powershell/module/az.compute/convertto-azvmmanageddisk) cmdlet. The following process converts the previous VM, including the OS disk and any data disks, and starts the Virtual Machine:
+
+   ```azurepowershell-interactive
+   ConvertTo-AzVMManagedDisk -ResourceGroupName $rgName -VMName $vmName
+   ```
+
+
+
+## Convert VMs in an availability set
+
+If the VMs that you want to convert to managed disks are in an availability set, you first need to convert the availability set to a managed availability set.
+
+1. Convert the availability set by using the [Update-AzAvailabilitySet](https://docs.microsoft.com/powershell/module/az.compute/update-azavailabilityset) cmdlet. The following example updates the availability set named `myAvailabilitySet` in the resource group named `myResourceGroup`:
+
+   ```azurepowershell-interactive
+   $rgName = 'myResourceGroup'
+   $avSetName = 'myAvailabilitySet'
+
+   $avSet = Get-AzAvailabilitySet -ResourceGroupName $rgName -Name $avSetName
+   Update-AzAvailabilitySet -AvailabilitySet $avSet -Sku Aligned 
+   ```
+
+   If the region where your availability set is located has only 2 managed fault domains but the number of unmanaged fault domains is 3, this command shows an error similar to "The specified fault domain count 3 must fall in the range 1 to 2." To resolve the error, update the fault domain to 2 and update `Sku` to `Aligned` as follows:
+
+   ```azurepowershell-interactive
+   $avSet.PlatformFaultDomainCount = 2
+   Update-AzAvailabilitySet -AvailabilitySet $avSet -Sku Aligned
+   ```
+
+2. Deallocate and convert the VMs in the availability set. The following script deallocates each VM by using the [Stop-AzVM](https://docs.microsoft.com/powershell/module/az.compute/stop-azvm) cmdlet, converts it by using [ConvertTo-AzVMManagedDisk](https://docs.microsoft.com/powershell/module/az.compute/convertto-azvmmanageddisk), and restarts it automatically as apart of the conversion process:
+
+   ```azurepowershell-interactive
+   $avSet = Get-AzAvailabilitySet -ResourceGroupName $rgName -Name $avSetName
+
+   foreach($vmInfo in $avSet.VirtualMachinesReferences)
+   {
+     $vm = Get-AzVM -ResourceGroupName $rgName | Where-Object {$_.Id -eq $vmInfo.id}
+     Stop-AzVM -ResourceGroupName $rgName -Name $vm.Name -Force
+     ConvertTo-AzVMManagedDisk -ResourceGroupName $rgName -VMName $vm.Name
+   }
+   ```
+
+
+## Troubleshooting
+
+If there is an error during conversion, or if a VM is in a failed state because of issues in a previous conversion, run the `ConvertTo-AzVMManagedDisk` cmdlet again. A simple retry usually unblocks the situation.
+Before converting, make sure all the VM extensions are in the 'Provisioning succeeded' state or the conversion will fail with the error code 409.
+
+## Convert using the Azure portal
+
+You can also convert unmanaged disks to managed disks using the Azure portal.
+
+1. Sign in to the [Azure portal](https://portal.azure.com).
+2. Select the VM from the list of VMs in the portal.
+3. In the blade for the VM, select **Disks** from the menu.
+4. At the top of the **Disks** blade, select **Migrate to managed disks**.
+5. If your VM is in an availability set, there will be a warning on the **Migrate to managed disks** blade that you need to convert the availability set first. The warning should have a link you can click to convert the availability set. Once the availability set is converted or if your VM is not in an availability set, click **Migrate** to start the process of migrating your disks to managed disks.
+
+The VM will be stopped and restarted after migration is complete.
+
+## Next steps
+
+[Convert standard managed disks to premium](convert-disk-storage.md)
+
+Take a read-only copy of a VM by using [snapshots](snapshot-copy-managed-disk.md).
+