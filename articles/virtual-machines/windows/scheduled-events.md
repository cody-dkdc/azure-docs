--- conflicted
+++ resolved
@@ -41,13 +41,10 @@
 
 Using Scheduled Events your application can discover when maintenance will occur and trigger tasks to limit its impact.  
 
-<<<<<<< HEAD
-=======
 Scheduled Events provides events in the following use cases:
 - Platform initiated maintenance (e.g. Host OS Update)
 - User initiated maintenance (e.g. user restarts or redeploys a VM)
 
->>>>>>> 1b9dd82f
 ## The basics  
 
 Azure Metadata service exposes information about running Virtual Machines using a REST Endpoint accessible from within the VM. The information is available via a non-routable IP so that it is not exposed outside the VM.
@@ -95,12 +92,9 @@
 Restarting a virtual machine schedules an event with type `Reboot`. Redeploying a virtual machine schedules an event with type `Redeploy`.
 
 > [!NOTE] 
-<<<<<<< HEAD
 > Currently a maximum of 100 user initiated maintenance operations can be simultaneously scheduled.
 
 > [!NOTE] 
-=======
->>>>>>> 1b9dd82f
 > Currently user initiated maintenance resulting in Scheduled Events is not configurable. Configurability is planned for a future release.
 
 ## Using the API
