---
title: Scheduled Events for Windows VMs in Azure | Microsoft Docs
description: Scheduled events using the Azure Metadata service for on your Windows virtual machines.
services: virtual-machines-windows, virtual-machines-linux, cloud-services
documentationcenter: ''
author: ericrad
manager: timlt
editor: ''
tags: ''

ms.assetid: 28d8e1f2-8e61-4fbe-bfe8-80a68443baba
ms.service: virtual-machines-windows
ms.devlang: na
ms.topic: article
ms.tgt_pltfrm: na
ms.workload: infrastructure-services
ms.date: 08/14/2017
ms.author: ericrad

---
# Azure Metadata Service: Scheduled Events for Windows VMs

Scheduled Events is an Azure Metadata Service that gives your application time to prepare for virtual machine maintenance. It provides information about upcoming maintenance events (e.g. reboot) so your application can prepare for them and limit disruption. It is available for all Azure Virtual Machine types including PaaS and IaaS on both Windows and Linux. 

For information about Scheduled Events on Linux, see [Scheduled Events for Linux VMs](../linux/scheduled-events.md).

<<<<<<< HEAD
[!IMPORTANT] Scheduled Events is generally available in all Azure Regions. See [Version and Region Availability](#version-and-region-availability) for latest release information.
=======
> [!Note] 
> Scheduled Events is generally available in all Azure Regions. See [Version and Region Availability](#version-and-region-availability) for latest release information.
>>>>>>> 3eb2ccda

## Why Scheduled Events?

Many applications can benefit from time to prepare for virtual machine maintenance. The time can be used to perform application specific tasks that improve availability, reliability, and serviceability including: 

- Checkpoint and restore
- Connection draining
- Primary replica failover 
- Removal from load balancer pool
- Event logging
- Graceful shutdown 

Using Scheduled Events your application can discover when maintenance will occur and trigger tasks to limit its impact.  

Scheduled Events provides events in the following use cases:
- Platform initiated maintenance (e.g. Host OS Update)
- User initiated maintenance (e.g. user restarts or redeploys a VM)

## The Basics  

Azure Metadata service exposes information about running Virtual Machines using a REST Endpoint accessible from within the VM. The information is available via a non-routable IP so that it is not exposed outside the VM.

### Endpoint Discovery
For VNET enabled VMs, the metadata service is available from a static non-routable IP, `169.254.169.254`. The full endpoint for the latest version of Scheduled Events is: 

 > `http://169.254.169.254/metadata/scheduledevents?api-version=2017-08-01`

If the Virtual Machine is not created within a Virtual Network, the default cases for cloud services and classic VMs, additional logic is required to discover the IP address to use. 
Refer to this sample to learn how to [discover the host endpoint](https://github.com/azure-samples/virtual-machines-python-scheduled-events-discover-endpoint-for-non-vnet-vm).

### Version and Region Availability
The Scheduled Events Service is versioned. Versions are mandatory and the current version is `2017-08-01`.

| Version | Release Type | Regions | Release Notes | 
| - | - | - | - |
| 2017-08-01 | General Availability | All | <li> Removed prepended underscore from resource names for Iaas VMs<br><li>Metadata Header requirement enforced for all requests | 
| 2017-03-01 | Preview | All |<li>Initial release

> [!NOTE] 
> Previous preview releases of scheduled events supported {latest} as the api-version. This format is no longer supported and will be deprecated in the future.

### Enabling and Disabling Scheduled Events
Scheduled Events is enabled for your service the first time you make a request for events. You should expect a delayed response in your first call of up to two minutes.

Scheduled Events is disabled for your service if it does not make a request for 24 hours.

### User Initiated Maintenance
User initiated virtual machine maintenance via the Azure portal, API, CLI, or PowerShell results in a scheduled event. This allows you to test the maintenance preparation logic in your application and allows your application to prepare for user initiated maintenance.

Restarting a virtual machine schedules an event with type `Reboot`. Redeploying a virtual machine schedules an event with type `Redeploy`.

## Using the API

### Headers
When you query the Metadata Service, you must provide the header `Metadata:true` to ensure the request was not unintentionally redirected. The `Metadata:true` header is required for all scheduled events requests. Failure to include the header in the request will result in a Bad Request response from the Metadata Service.

### Query for events
You can query for Scheduled Events simply by making the following call:

#### Powershell
```
curl http://169.254.169.254/metadata/scheduledevents?api-version=2017-08-01 -H @{"Metadata"="true"}
```

A response contains an array of scheduled events. An empty array means that there are currently no events scheduled.
In the case where there are scheduled events, the response contains an array of events: 
```
{
    "DocumentIncarnation": {IncarnationID},
    "Events": [
        {
            "EventId": {eventID},
            "EventType": "Reboot" | "Redeploy" | "Freeze",
            "ResourceType": "VirtualMachine",
            "Resources": [{resourceName}],
            "EventStatus": "Scheduled" | "Started",
            "NotBefore": {timeInUTC},              
        }
    ]
}
```

### Event Properties
|Property  |  Description |
| - | - |
| EventId | Globally unique identifier for this event. <br><br> Example: <br><ul><li>602d9444-d2cd-49c7-8624-8643e7171297  |
| EventType | Impact this event causes. <br><br> Values: <br><ul><li> `Freeze`: The Virtual Machine is scheduled to pause for few seconds. The CPU is suspended, but there is no impact on memory, open files, or network connections. <li>`Reboot`: The Virtual Machine is scheduled for reboot (non-persistent memory is lost). <li>`Redeploy`: The Virtual Machine is scheduled to move to another node (ephemeral disks are lost). |
| ResourceType | Type of resource this event impacts. <br><br> Values: <ul><li>`VirtualMachine`|
| Resources| List of resources this event impacts. This is guaranteed to contain machines from at most one [Update Domain](manage-availability.md), but may not contain all machines in the UD. <br><br> Example: <br><ul><li> ["FrontEnd_IN_0", "BackEnd_IN_0"] |
| Event Status | Status of this event. <br><br> Values: <ul><li>`Scheduled`: This event is scheduled to start after the time specified in the `NotBefore` property.<li>`Started`: This event has started.</ul> No `Completed` or similar status is ever provided; the event will no longer be returned when the event is completed.
| NotBefore| Time after which this event may start. <br><br> Example: <br><ul><li> 2016-09-19T18:29:47Z  |

### Event Scheduling
Each event is scheduled a minimum amount of time in the future based on event type. This time is reflected in an event's `NotBefore` property. 

|EventType  | Minimum Notice |
| - | - |
| Freeze| 15 minutes |
| Reboot | 15 minutes |
| Redeploy | 10 minutes |

### Event Scope		
Scheduled events are delivered to:		  
 - All Virtual Machines in a Cloud Service		
 - All Virtual Machines in an Availability Set		
 - All Virtual Machines in a Scale Set Placement Group. 		

As a result, you should check the `Resources` field in the event to identify which VMs are going to be impacted. 

### Starting an event 

Once you have learned of an upcoming event and completed your logic for graceful shutdown, you can approve the outstanding event by making a `POST` call to the metadata service with the `EventId`. This indicates to Azure that it can shorten the minimum notification time (when possible). 

The following is the json expected in the `POST` request body. The request should contain a list of `StartRequests`. Each `StartRequest` contains the `EventId` for the event you want to expedite:
```
{
	"StartRequests" : [
		{
			"EventId": {EventId}
		}
	]
}
```

#### Powershell
```
curl -H @{"Metadata"="true"} -Method POST -Body '{"DocumentIncarnation":"5", "StartRequests": [{"EventId": "f020ba2e-3bc0-4c40-a10b-86575a9eabd5"}]}' -Uri http://169.254.169.254/metadata/scheduledevents?api-version=2017-08-01
```

> [!NOTE] 
> Acknowledging an event allows the event to proceed for all `Resources` in the event, not just the virtual machine that acknowledges the event. You may therefore choose to elect a leader to coordinate the acknowledgement, which may be as simple as the first machine in the `Resources` field.


## PowerShell sample 

The following sample queries the metadata service for scheduled events and approves each outstanding event.

```PowerShell
# How to get scheduled events 
function Get-ScheduledEvents($uri)
{
    $scheduledEvents = Invoke-RestMethod -Headers @{"Metadata"="true"} -URI $uri -Method get
    $json = ConvertTo-Json $scheduledEvents
    Write-Host "Received following events: `n" $json
    return $scheduledEvents
}

# How to approve a scheduled event
function Approve-ScheduledEvent($eventId, $docIncarnation, $uri)
{    
    # Create the Scheduled Events Approval Document
    $startRequests = [array]@{"EventId" = $eventId}
    $scheduledEventsApproval = @{"StartRequests" = $startRequests; "DocumentIncarnation" = $docIncarnation} 
    
    # Convert to JSON string
    $approvalString = ConvertTo-Json $scheduledEventsApproval

    Write-Host "Approving with the following: `n" $approvalString

    # Post approval string to scheduled events endpoint
    Invoke-RestMethod -Uri $uri -Headers @{"Metadata"="true"} -Method POST -Body $approvalString
}

function Handle-ScheduledEvents($scheduledEvents)
{
    # Add logic for handling events here
}

######### Sample Scheduled Events Interaction #########

# Set up the scheduled events URI for a VNET-enabled VM
$localHostIP = "169.254.169.254"
$scheduledEventURI = 'http://{0}/metadata/scheduledevents?api-version=2017-03-01' -f $localHostIP 

# Get events
$scheduledEvents = Get-ScheduledEvents $scheduledEventURI

# Handle events however is best for your service
Handle-ScheduledEvents $scheduledEvents

# Approve events when ready (optional)
foreach($event in $scheduledEvents.Events)
{
    Write-Host "Current Event: `n" $event
    $entry = Read-Host "`nApprove event? Y/N"
    if($entry -eq "Y" -or $entry -eq "y")
    {
        Approve-ScheduledEvent $event.EventId $scheduledEvents.DocumentIncarnation $scheduledEventURI 
    }
}
``` 

## Next steps 

- Watch a [Scheduled Events Demo](https://channel9.msdn.com/Shows/Azure-Friday/Using-Azure-Scheduled-Events-to-Prepare-for-VM-Maintenance) on Azure Friday. 
- Review the Scheduled Events code samples in the [Azure Instance Metadata Scheduled Events Github Repository](https://github.com/Azure-Samples/virtual-machines-scheduled-events-discover-endpoint-for-non-vnet-vm)
- Read more about the APIs available in the [Instance Metadata service](instance-metadata-service.md).
- Learn about [planned maintenance for Windows virtual machines in Azure](planned-maintenance.md).<|MERGE_RESOLUTION|>--- conflicted
+++ resolved
@@ -24,12 +24,8 @@
 
 For information about Scheduled Events on Linux, see [Scheduled Events for Linux VMs](../linux/scheduled-events.md).
 
-<<<<<<< HEAD
-[!IMPORTANT] Scheduled Events is generally available in all Azure Regions. See [Version and Region Availability](#version-and-region-availability) for latest release information.
-=======
 > [!Note] 
 > Scheduled Events is generally available in all Azure Regions. See [Version and Region Availability](#version-and-region-availability) for latest release information.
->>>>>>> 3eb2ccda
 
 ## Why Scheduled Events?
 
