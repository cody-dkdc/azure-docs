---
title: Compute benchmark scores for Azure Windows VMs | Microsoft Docs
description: Compare SPECint compute benchmark scores for Azure VMs running Windows Server.
services: virtual-machines-windows
documentationcenter: ''
author: cynthn
manager: jeconnoc
editor: ''
tags: azure-resource-manager,azure-service-management

ms.assetid: 69ae72ec-e8be-4e46-a8f0-e744aebb5cc2
ms.service: virtual-machines-windows
ms.devlang: na
ms.topic: article
ms.tgt_pltfrm: vm-windows
ms.workload: infrastructure-services
ms.date: 04/09/2018
ms.author: cynthn;davberg

---
# Compute benchmark scores for Windows VMs
<<<<<<< HEAD
The following SPECInt benchmark scores show compute performance for Azure's high-performance VM lineup running Windows Server. Compute benchmark scores are also available for [Linux VMs](../linux/compute-benchmark-scores.md?toc=%2fazure%2fvirtual-machines%2flinux%2ftoc.json).

> [!NOTE]
> The Linux numbers have been recently updated and contain a more comprehensive set of VMs.

## A-series - compute-intensive
| Size | vCPUs | NUMA nodes | CPU | Runs | Avg base rate | StdDev |
| --- | --- | --- | --- | --- | --- | --- |
| Standard_A8 |8 |1 |Intel Xeon CPU E5-2670 0 \@ 2.6 GHz |10 |236.1 |1.1 |
| Standard_A9 |16 |2 |Intel Xeon CPU E5-2670 0 \@ 2.6 GHz |10 |450.3 |7.0 |
| Standard_A10 |8 |1 |Intel Xeon CPU E5-2670 0 \@ 2.6 GHz |5 |235.6 |0.9 |
| Standard_A11 |16 |2 |Intel Xeon CPU E5-2670 0 \@ 2.6 GHz |7 |454.7 |4.8 |

## Dv2-series
| Size | vCPUs | NUMA nodes | CPU | Runs | Avg base rate | StdDev |
| --- | --- | --- | --- | --- | --- | --- |
| Standard_D1_v2 |1 |1 |Intel Xeon E5-2673 v3 \@ 2.4 GHz |83 |36.6 |2.6 |
| Standard_D2_v2 |2 |1 |Intel Xeon E5-2673 v3 \@ 2.4 GHz |27 |70.0 |3.7 |
| Standard_D3_v2 |4 |1 |Intel Xeon E5-2673 v3 \@ 2.4 GHz |19 |130.5 |4.4 |
| Standard_D4_v2 |8 |1 |Intel Xeon E5-2673 v3 \@ 2.4 GHz |19 |238.1 |5.2 |
| Standard_D5_v2 |16 |2 |Intel Xeon E5-2673 v3 \@ 2.4 GHz |14 |460.9 |15.4 |
| Standard_D11_v2 |2 |1 |Intel Xeon E5-2673 v3 \@ 2.4 GHz |19 |70.1 |3.7 |
| Standard_D12_v2 |4 |1 |Intel Xeon E5-2673 v3 \@ 2.4 GHz |2 |132.0 |1.4 |
| Standard_D13_v2 |8 |1 |Intel Xeon E5-2673 v3 \@ 2.4 GHz |17 |235.8 |3.8 |
| Standard_D14_v2 |16 |2 |Intel Xeon E5-2673 v3 \@ 2.4 GHz |15 |460.8 |6.5 |

## G-series, GS-series
| Size | vCPUs | NUMA nodes | CPU | Runs | Avg base rate | StdDev |
| --- | --- | --- | --- | --- | --- | --- |
| Standard_G1, Standard_GS1 |2 |1 |Intel Xeon E5-2698B v3 \@ 2 GHz |31 |71.8 |6.5 |
| Standard_G2, Standard_GS2 |4 |1 |Intel Xeon E5-2698B v3 \@ 2 GHz |5 |133.4 |13.0 |
| Standard_G3, Standard_GS3 |8 |1 |Intel Xeon E5-2698B v3 \@ 2 GHz |6 |242.3 |6.0 |
| Standard_G4, Standard_GS4 |16 |1 |Intel Xeon E5-2698B v3 \@ 2 GHz |15 |398.9 |6.0 |
| Standard_G5, Standard_GS5 |32 |2 |Intel Xeon E5-2698B v3 \@ 2 GHz |22 |762.8 |3.7 |

## H-series
| Size | vCPUs | NUMA nodes | CPU | Runs | Avg base rate  | StdDev |
| --- | --- | --- | --- | --- | --- | --- |
| Standard_H8 |8 |1 |Intel Xeon E5-2667 v3 \@ 3.2 GHz |5 |297.4 |0.9 |
| Standard_H16 |16 |2 |Intel Xeon E5-2667 v3 \@ 3.2 GHz |5 |575.8 |6.8 |
| Standard_H8m |8 |1 |Intel Xeon E5-2667 v3 \@ 3.2 GHz |5 |297.0 |1.2 |
| Standard_H16m |16 |2 |Intel Xeon E5-2667 v3 \@ 3.2 GHz |5 |572.2 |3.9 |
| Standard_H16r |16 |2 |Intel Xeon E5-2667 v3 \@ 3.2 GHz |5 |573.2 |2.9 |
| Standard_H16mr |16 |2 |Intel Xeon E5-2667 v3 \@ 3.2 GHz |7 |569.6 |2.8 |
=======
The following SPECInt benchmark scores show compute performance for select Azure VMs running Windows Server. Compute benchmark scores are also available for [Linux VMs](../linux/compute-benchmark-scores.md?toc=%2fazure%2fvirtual-machines%2flinux%2ftoc.json).


## Av2 - General Compute
| Size | vCPUs | NUMA Nodes | CPU | Runs | Avg Base Rate | StdDev | 
| ---- | ----: | ---------: | --- | ---: | ------------: | -----: | 
| Standard_A1_v2 | 1 | 1 | Intel(R) Xeon(R) CPU E5-2660 0 @ 2.20GHz | 12 | 14.2 | 0.3 | 
| Standard_A1_v2 | 1 | 1 | Intel(R) Xeon(R) CPU E5-2673 v3 @ 2.40GHz | 9 | 13.2 | 0.6 | 
| Standard_A1_v2 | 1 | 1 | Intel(R) Xeon(R) CPU E5-2673 v4 @ 2.30GHz | 10 | 14.1 | 0.7 | 
| Standard_A2_v2 | 2 | 1 | Intel(R) Xeon(R) CPU E5-2660 0 @ 2.20GHz | 14 | 28.9 | 0.6 | 
| Standard_A2_v2 | 2 | 1 | Intel(R) Xeon(R) CPU E5-2673 v3 @ 2.40GHz | 10 | 27.4 | 1.6 | 
| Standard_A2_v2 | 2 | 1 | Intel(R) Xeon(R) CPU E5-2673 v4 @ 2.30GHz | 17 | 28.9 | 1.8 | 
| Standard_A2m_v2 | 2 | 1 | Intel(R) Xeon(R) CPU E5-2660 0 @ 2.20GHz | 14 | 29.0 | 0.5 | 
| Standard_A2m_v2 | 2 | 1 | Intel(R) Xeon(R) CPU E5-2673 v3 @ 2.40GHz | 11 | 26.3 | 0.8 | 
| Standard_A2m_v2 | 2 | 1 | Intel(R) Xeon(R) CPU E5-2673 v4 @ 2.30GHz | 21 | 28.4 | 1.0 | 
| Standard_A4_v2 | 4 | 1 | Intel(R) Xeon(R) CPU E5-2660 0 @ 2.20GHz | 27 | 56.6 | 1.0 | 
| Standard_A4_v2 | 4 | 1 | Intel(R) Xeon(R) CPU E5-2673 v3 @ 2.40GHz | 13 | 52.8 | 2.0 | 
| Standard_A4_v2 | 4 | 1 | Intel(R) Xeon(R) CPU E5-2673 v4 @ 2.30GHz | 15 | 52.1 | 4.5 | 
| Standard_A4m_v2 | 4 | 1 | Intel(R) Xeon(R) CPU E5-2660 0 @ 2.20GHz | 17 | 56.4 | 1.8 | 
| Standard_A4m_v2 | 4 | 1 | Intel(R) Xeon(R) CPU E5-2673 v3 @ 2.40GHz | 6 | 53.4 | 1.9 | 
| Standard_A4m_v2 | 4 | 1 | Intel(R) Xeon(R) CPU E5-2673 v4 @ 2.30GHz | 23 | 57.1 | 3.6 | 
| Standard_A8_v2 | 8 | 1 | Intel(R) Xeon(R) CPU E5-2660 0 @ 2.20GHz | 14 | 109.1 | 1.6 | 
| Standard_A8_v2 | 8 | 1 | Intel(R) Xeon(R) CPU E5-2673 v3 @ 2.40GHz | 6 | 101.5 | 2.8 | 
| Standard_A8_v2 | 8 | 1 | Intel(R) Xeon(R) CPU E5-2673 v4 @ 2.30GHz | 11 | 101.9 | 2.7 | 
| Standard_A8m_v2 | 8 | 1 | Intel(R) Xeon(R) CPU E5-2673 v3 @ 2.40GHz | 11 | 101.4 | 1.2 | 
| Standard_A8m_v2 | 8 | 1 | Intel(R) Xeon(R) CPU E5-2673 v4 @ 2.30GHz | 10 | 104.5 | 5.1 | 
| Standard_A8m_v2 | 8 | 2 | Intel(R) Xeon(R) CPU E5-2660 0 @ 2.20GHz | 13 | 111.6 | 2.3 | 

## B - Burstable
| Size | vCPUs | NUMA Nodes | CPU | Runs | Avg Base Rate | StdDev | 
| ---- | ----: | ---------: | --- | ---: | ------------: | -----: | 
| Standard_B1ms | 1 | 1 | Intel(R) Xeon(R) CPU E5-2673 v3 @ 2.40GHz | 9 | 6.3 | 0.2 | 
| Standard_B1ms | 1 | 1 | Intel(R) Xeon(R) CPU E5-2673 v4 @ 2.30GHz | 47 | 6.4 | 0.2 | 
| Standard_B2ms | 2 | 1 | Intel(R) Xeon(R) CPU E5-2673 v4 @ 2.30GHz | 36 | 19.8 | 0.8 | 
| Standard_B2s | 2 | 1 | Intel(R) Xeon(R) CPU E5-2673 v3 @ 2.40GHz | 2 | 13.0 | 0.0 | 
| Standard_B2s | 2 | 1 | Intel(R) Xeon(R) CPU E5-2673 v4 @ 2.30GHz | 29 | 13.0 | 0.5 | 
| Standard_B4ms | 4 | 1 | Intel(R) Xeon(R) CPU E5-2673 v3 @ 2.40GHz | 6 | 27.1 | 1.0 | 
| Standard_B4ms | 4 | 1 | Intel(R) Xeon(R) CPU E5-2673 v4 @ 2.30GHz | 43 | 28.3 | 0.7 | 
| Standard_B8ms | 8 | 1 | Intel(R) Xeon(R) CPU E5-2673 v3 @ 2.40GHz | 3 | 42.0 | 0.0 | 
| Standard_B8ms | 8 | 1 | Intel(R) Xeon(R) CPU E5-2673 v4 @ 2.30GHz | 25 | 41.4 | 0.9 | 

## DSv3 - General Compute + Premium Storage
| Size | vCPUs | NUMA Nodes | CPU | Runs | Avg Base Rate | StdDev | 
| ---- | ----: | ---------: | --- | ---: | ------------: | -----: | 
| Standard_D2s_v3 | 2 | 1 | Intel(R) Xeon(R) CPU E5-2673 v3 @ 2.40GHz | 10 | 40.8 | 2.3 | 
| Standard_D2s_v3 | 2 | 1 | Intel(R) Xeon(R) CPU E5-2673 v4 @ 2.30GHz | 52 | 43.3 | 2.1 | 
| Standard_D4s_v3 | 4 | 1 | Intel(R) Xeon(R) CPU E5-2673 v3 @ 2.40GHz | 21 | 77.9 | 2.6 | 
| Standard_D4s_v3 | 4 | 1 | Intel(R) Xeon(R) CPU E5-2673 v4 @ 2.30GHz | 29 | 82.3 | 2.5 | 
| Standard_D8s_v3 | 8 | 1 | Intel(R) Xeon(R) CPU E5-2673 v3 @ 2.40GHz | 7 | 148.3 | 1.9 | 
| Standard_D8s_v3 | 8 | 1 | Intel(R) Xeon(R) CPU E5-2673 v4 @ 2.30GHz | 28 | 155.4 | 5.6 | 
| Standard_D16s_v3 | 16 | 1 | Intel(R) Xeon(R) CPU E5-2673 v3 @ 2.40GHz | 3 | 275.7 | 5.1 | 
| Standard_D16s_v3 | 16 | 1 | Intel(R) Xeon(R) CPU E5-2673 v4 @ 2.30GHz | 38 | 298.2 | 4.4 | 
| Standard_D32s_v3 | 32 | 1 | Intel(R) Xeon(R) CPU E5-2673 v4 @ 2.30GHz | 24 | 545.8 | 10.5 | 
| Standard_D32s_v3 | 32 | 2 | Intel(R) Xeon(R) CPU E5-2673 v3 @ 2.40GHz | 9 | 535.6 | 12.6 | 
| Standard_D64s_v3 | 64 | 2 | Intel(R) Xeon(R) CPU E5-2673 v4 @ 2.30GHz | 35 | 1070.6 | 2.4 | 

## Dv3 - General Compute
| Size | vCPUs | NUMA Nodes | CPU | Runs | Avg Base Rate | StdDev | 
| ---- | ----: | ---------: | --- | ---: | ------------: | -----: | 
| Standard_D2_v3 | 2 | 1 | Intel(R) Xeon(R) CPU E5-2673 v3 @ 2.40GHz | 10 | 38.6 | 1.8 | 
| Standard_D2_v3 | 2 | 1 | Intel(R) Xeon(R) CPU E5-2673 v4 @ 2.30GHz | 24 | 41.8 | 3.3 | 
| Standard_D4_v3 | 4 | 1 | Intel(R) Xeon(R) CPU E5-2673 v3 @ 2.40GHz | 17 | 77.8 | 1.3 | 
| Standard_D4_v3 | 4 | 1 | Intel(R) Xeon(R) CPU E5-2673 v4 @ 2.30GHz | 45 | 82.7 | 4.5 | 
| Standard_D8_v3 | 8 | 1 | Intel(R) Xeon(R) CPU E5-2673 v3 @ 2.40GHz | 9 | 146.7 | 10.4 | 
| Standard_D8_v3 | 8 | 1 | Intel(R) Xeon(R) CPU E5-2673 v4 @ 2.30GHz | 27 | 159.9 | 8.3 | 
| Standard_D16_v3 | 16 | 1 | Intel(R) Xeon(R) CPU E5-2673 v3 @ 2.40GHz | 10 | 274.1 | 3.8 | 
| Standard_D16_v3 | 16 | 1 | Intel(R) Xeon(R) CPU E5-2673 v4 @ 2.30GHz | 32 | 300.7 | 8.8 | 
| Standard_D32_v3 | 32 | 1 | Intel(R) Xeon(R) CPU E5-2673 v4 @ 2.30GHz | 24 | 549.3 | 11.1 | 
| Standard_D32_v3 | 32 | 2 | Intel(R) Xeon(R) CPU E5-2673 v3 @ 2.40GHz | 7 | 538.6 | 9.4 | 
| Standard_D64_v3 | 64 | 2 | Intel(R) Xeon(R) CPU E5-2673 v4 @ 2.30GHz | 32 | 1070.6 | 12.4 | 

## DSv2 - Storage Optimized
| Size | vCPUs | NUMA Nodes | CPU | Runs | Avg Base Rate | StdDev | 
| ---- | ----: | ---------: | --- | ---: | ------------: | -----: | 
| Standard_DS1_v2 | 1 | 1 | Intel(R) Xeon(R) CPU E5-2673 v3 @ 2.40GHz | 12 | 33.0 | 1.1 | 
| Standard_DS1_v2 | 1 | 1 | Intel(R) Xeon(R) CPU E5-2673 v4 @ 2.30GHz | 37 | 33.8 | 2.5 | 
| Standard_DS2_v2 | 2 | 1 | Intel(R) Xeon(R) CPU E5-2673 v3 @ 2.40GHz | 33 | 63.9 | 1.7 | 
| Standard_DS2_v2 | 2 | 1 | Intel(R) Xeon(R) CPU E5-2673 v4 @ 2.30GHz | 32 | 66.6 | 4.8 | 
| Standard_DS3_v2 | 4 | 1 | Intel(R) Xeon(R) CPU E5-2673 v3 @ 2.40GHz | 15 | 125.5 | 3.2 | 
| Standard_DS3_v2 | 4 | 1 | Intel(R) Xeon(R) CPU E5-2673 v4 @ 2.30GHz | 47 | 130.1 | 4.3 | 
| Standard_DS4_v2 | 8 | 1 | Intel(R) Xeon(R) CPU E5-2673 v3 @ 2.40GHz | 23 | 235.7 | 6.6 | 
| Standard_DS4_v2 | 8 | 1 | Intel(R) Xeon(R) CPU E5-2673 v4 @ 2.30GHz | 34 | 249.4 | 2.8 | 
| Standard_DS5_v2 | 16 | 1 | Intel(R) Xeon(R) CPU E5-2673 v3 @ 2.40GHz | 11 | 414.9 | 5.1 | 
| Standard_DS5_v2 | 16 | 1 | Intel(R) Xeon(R) CPU E5-2673 v4 @ 2.30GHz | 31 | 470.6 | 5.7 | 
| Standard_DS11_v2 | 2 | 1 | Intel(R) Xeon(R) CPU E5-2673 v3 @ 2.40GHz | 22 | 66.3 | 2.8 | 
| Standard_DS11_v2 | 2 | 1 | Intel(R) Xeon(R) CPU E5-2673 v4 @ 2.30GHz | 34 | 64.8 | 2.8 | 
| Standard_DS11-1_v2 | 1 | 1 | Intel(R) Xeon(R) CPU E5-2673 v3 @ 2.40GHz | 17 | 33.6 | 1.8 | 
| Standard_DS11-1_v2 | 1 | 1 | Intel(R) Xeon(R) CPU E5-2673 v4 @ 2.30GHz | 41 | 36.0 | 1.7 | 
| Standard_DS12_v2 | 4 | 1 | Intel(R) Xeon(R) CPU E5-2673 v3 @ 2.40GHz | 10 | 126.8 | 2.7 | 
| Standard_DS12_v2 | 4 | 1 | Intel(R) Xeon(R) CPU E5-2673 v4 @ 2.30GHz | 30 | 127.5 | 3.3 | 
| Standard_DS12-1_v2 | 1 | 1 | Intel(R) Xeon(R) CPU E5-2673 v3 @ 2.40GHz | 20 | 33.5 | 1.4 | 
| Standard_DS12-1_v2 | 1 | 1 | Intel(R) Xeon(R) CPU E5-2673 v4 @ 2.30GHz | 30 | 34.8 | 2.4 | 
| Standard_DS12-2_v2 | 2 | 1 | Intel(R) Xeon(R) CPU E5-2673 v3 @ 2.40GHz | 17 | 65.5 | 2.3 | 
| Standard_DS12-2_v2 | 2 | 1 | Intel(R) Xeon(R) CPU E5-2673 v4 @ 2.30GHz | 33 | 67.7 | 5.1 | 
| Standard_DS13_v2 | 8 | 1 | Intel(R) Xeon(R) CPU E5-2673 v3 @ 2.40GHz | 20 | 234.1 | 7.1 | 
| Standard_DS13_v2 | 8 | 1 | Intel(R) Xeon(R) CPU E5-2673 v4 @ 2.30GHz | 23 | 248.0 | 2.2 | 
| Standard_DS13-2_v2 | 2 | 1 | Intel(R) Xeon(R) CPU E5-2673 v3 @ 2.40GHz | 17 | 65.2 | 3.1 | 
| Standard_DS13-2_v2 | 2 | 1 | Intel(R) Xeon(R) CPU E5-2673 v4 @ 2.30GHz | 15 | 72.8 | 3.8 | 
| Standard_DS13-4_v2 | 4 | 1 | Intel(R) Xeon(R) CPU E5-2673 v3 @ 2.40GHz | 24 | 126.1 | 4.3 | 
| Standard_DS13-4_v2 | 4 | 1 | Intel(R) Xeon(R) CPU E5-2673 v4 @ 2.30GHz | 27 | 133.3 | 2.8 | 
| Standard_DS14_v2 | 16 | 1 | Intel(R) Xeon(R) CPU E5-2673 v4 @ 2.30GHz | 22 | 469.5 | 6.9 | 
| Standard_DS14_v2 | 16 | 2 | Intel(R) Xeon(R) CPU E5-2673 v3 @ 2.40GHz | 16 | 456.6 | 7.3 | 
| Standard_DS14-4_v2 | 4 | 1 | Intel(R) Xeon(R) CPU E5-2673 v4 @ 2.30GHz | 28 | 132.8 | 6.6 | 
| Standard_DS14-4_v2 | 4 | 2 | Intel(R) Xeon(R) CPU E5-2673 v3 @ 2.40GHz | 16 | 125.1 | 4.8 | 
| Standard_DS14-8_v2 | 8 | 1 | Intel(R) Xeon(R) CPU E5-2673 v4 @ 2.30GHz | 27 | 251.3 | 2.4 | 
| Standard_DS14-8_v2 | 8 | 2 | Intel(R) Xeon(R) CPU E5-2673 v3 @ 2.40GHz | 14 | 247.4 | 10.2 | 
| Standard_DS15_v2 | 20 | 2 | Intel(R) Xeon(R) CPU E5-2673 v3 @ 2.40GHz | 45 | 546.1 | 10.5 | 

## Dv2 - General Compute
| Size | vCPUs | NUMA Nodes | CPU | Runs | Avg Base Rate | StdDev | 
| ---- | ----: | ---------: | --- | ---: | ------------: | -----: | 
| Standard_D1_v2 | 1 | 1 | Intel(R) Xeon(R) CPU E5-2673 v3 @ 2.40GHz | 30 | 33.5 | 1.7 | 
| Standard_D1_v2 | 1 | 1 | Intel(R) Xeon(R) CPU E5-2673 v4 @ 2.30GHz | 31 | 34.7 | 2.5 | 
| Standard_D2_v2 | 2 | 1 | Intel(R) Xeon(R) CPU E5-2673 v3 @ 2.40GHz | 18 | 66.0 | 1.8 | 
| Standard_D2_v2 | 2 | 1 | Intel(R) Xeon(R) CPU E5-2673 v4 @ 2.30GHz | 31 | 69.9 | 5.0 | 
| Standard_D3_v2 | 4 | 1 | Intel(R) Xeon(R) CPU E5-2673 v3 @ 2.40GHz | 27 | 127.7 | 3.0 | 
| Standard_D3_v2 | 4 | 1 | Intel(R) Xeon(R) CPU E5-2673 v4 @ 2.30GHz | 27 | 133.4 | 9.1 | 
| Standard_D4_v2 | 8 | 1 | Intel(R) Xeon(R) CPU E5-2673 v3 @ 2.40GHz | 15 | 238.7 | 4.4 | 
| Standard_D4_v2 | 8 | 1 | Intel(R) Xeon(R) CPU E5-2673 v4 @ 2.30GHz | 36 | 248.9 | 4.8 | 
| Standard_D5_v2 | 16 | 1 | Intel(R) Xeon(R) CPU E5-2673 v3 @ 2.40GHz | 9 | 413.9 | 14.1 | 
| Standard_D5_v2 | 16 | 1 | Intel(R) Xeon(R) CPU E5-2673 v4 @ 2.30GHz | 27 | 470.2 | 8.1 | 
| Standard_D5_v2 | 16 | 2 | Intel(R) Xeon(R) CPU E5-2673 v3 @ 2.40GHz | 5 | 466.0 | 0.0 | 
| Standard_D11_v2 | 2 | 1 | Intel(R) Xeon(R) CPU E5-2673 v3 @ 2.40GHz | 22 | 66.4 | 2.9 | 
| Standard_D11_v2 | 2 | 1 | Intel(R) Xeon(R) CPU E5-2673 v4 @ 2.30GHz | 27 | 69.0 | 6.7 | 
| Standard_D12_v2 | 4 | 1 | Intel(R) Xeon(R) CPU E5-2673 v3 @ 2.40GHz | 24 | 127.7 | 4.6 | 
| Standard_D12_v2 | 4 | 1 | Intel(R) Xeon(R) CPU E5-2673 v4 @ 2.30GHz | 20 | 135.9 | 9.3 | 
| Standard_D13_v2 | 8 | 1 | Intel(R) Xeon(R) CPU E5-2673 v3 @ 2.40GHz | 16 | 237.4 | 6.6 | 
| Standard_D13_v2 | 8 | 1 | Intel(R) Xeon(R) CPU E5-2673 v4 @ 2.30GHz | 28 | 250.2 | 3.8 | 
| Standard_D14_v2 | 16 | 1 | Intel(R) Xeon(R) CPU E5-2673 v4 @ 2.30GHz | 23 | 473.0 | 9.4 | 
| Standard_D14_v2 | 16 | 2 | Intel(R) Xeon(R) CPU E5-2673 v3 @ 2.40GHz | 17 | 443.9 | 18.8 | 
| Standard_D15_v2 | 20 | 2 | Intel(R) Xeon(R) CPU E5-2673 v3 @ 2.40GHz | 37 | 558.8 | 8.4 | 

## Esv3 - Memory Optimized + Premium Storage
| Size | vCPUs | NUMA Nodes | CPU | Runs | Avg Base Rate | StdDev | 
| ---- | ----: | ---------: | --- | ---: | ------------: | -----: | 
| Standard_E2s_v3 | 2 | 1 | Intel(R) Xeon(R) CPU E5-2673 v4 @ 2.30GHz | 39 | 42.5 | 2.2 | 
| Standard_E4s_v3 | 4 | 1 | Intel(R) Xeon(R) CPU E5-2673 v4 @ 2.30GHz | 28 | 81.4 | 3.3 | 
| Standard_E8s_v3 | 8 | 1 | Intel(R) Xeon(R) CPU E5-2673 v4 @ 2.30GHz | 29 | 156.3 | 5.1 | 
| Standard_E8-2s_v3 | 2 | 1 | Intel(R) Xeon(R) CPU E5-2673 v4 @ 2.30GHz | 57 | 41.8 | 2.6 | 
| Standard_E8-4s_v3 | 4 | 1 | Intel(R) Xeon(R) CPU E5-2673 v4 @ 2.30GHz | 45 | 82.9 | 3.0 | 
| Standard_E16s_v3 | 16 | 1 | Intel(R) Xeon(R) CPU E5-2673 v4 @ 2.30GHz | 31 | 295.7 | 4.5 | 
| Standard_E16-4s_v3 | 4 | 1 | Intel(R) Xeon(R) CPU E5-2673 v4 @ 2.30GHz | 45 | 82.7 | 3.8 | 
| Standard_E16-8s_v3 | 8 | 1 | Intel(R) Xeon(R) CPU E5-2673 v4 @ 2.30GHz | 39 | 158.3 | 4.5 | 
| Standard_E20s_v3 | 20 | 1 | Intel(R) Xeon(R) CPU E5-2673 v4 @ 2.30GHz | 27 | 369.7 | 3.2 | 
| Standard_E32s_v3 | 32 | 2 | Intel(R) Xeon(R) CPU E5-2673 v4 @ 2.30GHz | 31 | 577.9 | 9.4 | 
| Standard_E32-8s_v3 | 8 | 2 | Intel(R) Xeon(R) CPU E5-2673 v4 @ 2.30GHz | 31 | 163.4 | 6.8 | 
| Standard_E32-16s_v3 | 16 | 2 | Intel(R) Xeon(R) CPU E5-2673 v4 @ 2.30GHz | 41 | 307.1 | 8.7 | 
| Standard_E4-2s_v3 | 2 | 1 | Intel(R) Xeon(R) CPU E5-2673 v4 @ 2.30GHz | 65 | 41.9 | 2.4 | 
| Standard_E64s_v3 | 64 | 2 | Intel(R) Xeon(R) CPU E5-2673 v4 @ 2.30GHz | 1 | 1080.0 | 0.0 | 
| Standard_E64-16s_v3 | 16 | 2 | Intel(R) Xeon(R) CPU E5-2673 v4 @ 2.30GHz | 3 | 334.3 | 1.5 | 
| Standard_E64-32s_v3 | 32 | 2 | Intel(R) Xeon(R) CPU E5-2673 v4 @ 2.30GHz | 4 | 592.5 | 4.4 | 

## Eisv3 - Memory Opt + Premium Storage (isolated)
| Size | vCPUs | NUMA Nodes | CPU | Runs | Avg Base Rate | StdDev | 
| ---- | ----: | ---------: | --- | ---: | ------------: | -----: | 
| Standard_E64is_v3 | 64 | 2 | Intel(R) Xeon(R) CPU E5-2673 v4 @ 2.30GHz | 28 | 1073.9 | 5.7 | 

## Ev3 - Memory Optimized
| Size | vCPUs | NUMA Nodes | CPU | Runs | Avg Base Rate | StdDev | 
| ---- | ----: | ---------: | --- | ---: | ------------: | -----: | 
| Standard_E2_v3 | 2 | 1 | Intel(R) Xeon(R) CPU E5-2673 v4 @ 2.30GHz | 41 | 41.2 | 2.4 | 
| Standard_E4_v3 | 4 | 1 | Intel(R) Xeon(R) CPU E5-2673 v4 @ 2.30GHz | 43 | 81.4 | 5.3 | 
| Standard_E8_v3 | 8 | 1 | Intel(R) Xeon(R) CPU E5-2673 v4 @ 2.30GHz | 39 | 157.4 | 8.1 | 
| Standard_E16_v3 | 16 | 1 | Intel(R) Xeon(R) CPU E5-2673 v4 @ 2.30GHz | 49 | 301.6 | 8.9 | 
| Standard_E20_v3 | 20 | 1 | Intel(R) Xeon(R) CPU E5-2673 v4 @ 2.30GHz | 35 | 371.0 | 6.9 | 
| Standard_E32_v3 | 32 | 2 | Intel(R) Xeon(R) CPU E5-2673 v4 @ 2.30GHz | 35 | 579.9 | 16.1 | 
| Standard_E64_v3 | 64 | 2 | Intel(R) Xeon(R) CPU E5-2673 v4 @ 2.30GHz | 31 | 1080.0 | 11.3 | 

## Eiv3 - Memory Optimized (isolated)
| Size | vCPUs | NUMA Nodes | CPU | Runs | Avg Base Rate | StdDev | 
| ---- | ----: | ---------: | --- | ---: | ------------: | -----: | 
| Standard_E64i_v3 | 64 | 2 | Intel(R) Xeon(R) CPU E5-2673 v4 @ 2.30GHz | 28 | 1081.4 | 11.1 | 

## Fsv2 - Compute + Storage Optimized
| Size | vCPUs | NUMA Nodes | CPU | Runs | Avg Base Rate | StdDev | 
| ---- | ----: | ---------: | --- | ---: | ------------: | -----: | 
| Standard_F2s_v2 | 2 | 1 | Intel(R) Xeon(R) Platinum 8168 CPU @ 2.70GHz | 46 | 56.5 | 2.4 | 
| Standard_F4s_v2 | 4 | 1 | Intel(R) Xeon(R) Platinum 8168 CPU @ 2.70GHz | 60 | 110.2 | 4.7 | 
| Standard_F8s_v2 | 8 | 1 | Intel(R) Xeon(R) Platinum 8168 CPU @ 2.70GHz | 36 | 215.2 | 5.3 | 
| Standard_F16s_v2 | 16 | 1 | Intel(R) Xeon(R) Platinum 8168 CPU @ 2.70GHz | 36 | 409.3 | 15.5 | 
| Standard_F32s_v2 | 32 | 1 | Intel(R) Xeon(R) Platinum 8168 CPU @ 2.70GHz | 31 | 760.9 | 16.9 | 
| Standard_F64s_v2 | 64 | 2 | Intel(R) Xeon(R) Platinum 8168 CPU @ 2.70GHz | 33 | 1440.9 | 26.0 | 
| Standard_F72s_v2 | 72 | 2 | Intel(R) Xeon(R) Platinum 8168 CPU @ 2.70GHz | 29 | 1372.1 | 8.2 | 

## Fs - Compute and Storage Optimized
| Size | vCPUs | NUMA Nodes | CPU | Runs | Avg Base Rate | StdDev | 
| ---- | ----: | ---------: | --- | ---: | ------------: | -----: | 
| Standard_F1s | 1 | 1 | Intel(R) Xeon(R) CPU E5-2673 v3 @ 2.40GHz | 31 | 33.2 | 1.0 | 
| Standard_F1s | 1 | 1 | Intel(R) Xeon(R) CPU E5-2673 v4 @ 2.30GHz | 41 | 35.1 | 2.0 | 
| Standard_F2s | 2 | 1 | Intel(R) Xeon(R) CPU E5-2673 v3 @ 2.40GHz | 18 | 63.7 | 1.8 | 
| Standard_F2s | 2 | 1 | Intel(R) Xeon(R) CPU E5-2673 v4 @ 2.30GHz | 21 | 66.6 | 3.8 | 
| Standard_F4s | 4 | 1 | Intel(R) Xeon(R) CPU E5-2673 v3 @ 2.40GHz | 14 | 128.4 | 2.9 | 
| Standard_F4s | 4 | 1 | Intel(R) Xeon(R) CPU E5-2673 v4 @ 2.30GHz | 25 | 127.7 | 4.5 | 
| Standard_F8s | 8 | 1 | Intel(R) Xeon(R) CPU E5-2673 v3 @ 2.40GHz | 11 | 234.9 | 3.7 | 
| Standard_F8s | 8 | 1 | Intel(R) Xeon(R) CPU E5-2673 v4 @ 2.30GHz | 19 | 251.2 | 4.5 | 
| Standard_F16s | 16 | 1 | Intel(R) Xeon(R) CPU E5-2673 v3 @ 2.40GHz | 9 | 413.9 | 3.6 | 
| Standard_F16s | 16 | 1 | Intel(R) Xeon(R) CPU E5-2673 v4 @ 2.30GHz | 36 | 471.8 | 7.5 | 

## F - Compute Optimized
| Size | vCPUs | NUMA Nodes | CPU | Runs | Avg Base Rate | StdDev | 
| ---- | ----: | ---------: | --- | ---: | ------------: | -----: | 
| Standard_F1 | 1 | 1 | Intel(R) Xeon(R) CPU E5-2673 v3 @ 2.40GHz | 15 | 32.8 | 1.8 | 
| Standard_F1 | 1 | 1 | Intel(R) Xeon(R) CPU E5-2673 v4 @ 2.30GHz | 13 | 33.3 | 2.0 | 
| Standard_F2 | 2 | 1 | Intel(R) Xeon(R) CPU E5-2673 v3 @ 2.40GHz | 27 | 64.9 | 6.0 | 
| Standard_F2 | 2 | 1 | Intel(R) Xeon(R) CPU E5-2673 v4 @ 2.30GHz | 21 | 67.8 | 4.9 | 
| Standard_F4 | 4 | 1 | Intel(R) Xeon(R) CPU E5-2673 v3 @ 2.40GHz | 18 | 128.4 | 3.3 | 
| Standard_F4 | 4 | 1 | Intel(R) Xeon(R) CPU E5-2673 v4 @ 2.30GHz | 32 | 132.1 | 7.8 | 
| Standard_F8 | 8 | 1 | Intel(R) Xeon(R) CPU E5-2673 v3 @ 2.40GHz | 17 | 239.4 | 2.3 | 
| Standard_F8 | 8 | 1 | Intel(R) Xeon(R) CPU E5-2673 v4 @ 2.30GHz | 25 | 251.2 | 7.0 | 
| Standard_F16 | 16 | 1 | Intel(R) Xeon(R) CPU E5-2673 v3 @ 2.40GHz | 19 | 424.1 | 8.2 | 
| Standard_F16 | 16 | 1 | Intel(R) Xeon(R) CPU E5-2673 v4 @ 2.30GHz | 32 | 467.8 | 11.1 | 
| Standard_F16 | 16 | 2 | Intel(R) Xeon(R) CPU E5-2673 v3 @ 2.40GHz | 6 | 472.3 | 13.2 | 

## GS - Storage Optimized
| Size | vCPUs | NUMA Nodes | CPU | Runs | Avg Base Rate | StdDev | 
| ---- | ----: | ---------: | --- | ---: | ------------: | -----: | 
| Standard_GS1 | 2 | 1 | Intel(R) Xeon(R) CPU E5-2698B v3 @ 2.00GHz | 29 | 63.6 | 4.7 | 
| Standard_GS2 | 4 | 1 | Intel(R) Xeon(R) CPU E5-2698B v3 @ 2.00GHz | 29 | 122.3 | 6.9 | 
| Standard_GS3 | 8 | 1 | Intel(R) Xeon(R) CPU E5-2698B v3 @ 2.00GHz | 31 | 222.4 | 8.1 | 
| Standard_GS4 | 16 | 1 | Intel(R) Xeon(R) CPU E5-2698B v3 @ 2.00GHz | 31 | 391.4 | 28.6 | 
| Standard_GS4-4 | 4 | 1 | Intel(R) Xeon(R) CPU E5-2698B v3 @ 2.00GHz | 28 | 127.5 | 5.3 | 
| Standard_GS4-8 | 8 | 1 | Intel(R) Xeon(R) CPU E5-2698B v3 @ 2.00GHz | 31 | 226.7 | 5.8 | 
| Standard_GS5 | 32 | 2 | Intel(R) Xeon(R) CPU E5-2698B v3 @ 2.00GHz | 31 | 760.9 | 6.2 | 
| Standard_GS5-8 | 8 | 2 | Intel(R) Xeon(R) CPU E5-2698B v3 @ 2.00GHz | 31 | 259.5 | 2.7 | 
| Standard_GS5-16 | 16 | 2 | Intel(R) Xeon(R) CPU E5-2698B v3 @ 2.00GHz | 31 | 447.9 | 4.0 | 

## G - Compute Optimized
| Size | vCPUs | NUMA Nodes | CPU | Runs | Avg Base Rate | StdDev | 
| ---- | ----: | ---------: | --- | ---: | ------------: | -----: | 
| Standard_G1 | 2 | 1 | Intel(R) Xeon(R) CPU E5-2698B v3 @ 2.00GHz | 29 | 64.7 | 9.2 | 
| Standard_G2 | 4 | 1 | Intel(R) Xeon(R) CPU E5-2698B v3 @ 2.00GHz | 30 | 127.9 | 12.2 | 
| Standard_G3 | 8 | 1 | Intel(R) Xeon(R) CPU E5-2698B v3 @ 2.00GHz | 30 | 231.7 | 12.6 | 
| Standard_G4 | 16 | 1 | Intel(R) Xeon(R) CPU E5-2698B v3 @ 2.00GHz | 31 | 400.2 | 3.9 | 
| Standard_G5 | 32 | 2 | Intel(R) Xeon(R) CPU E5-2698B v3 @ 2.00GHz | 31 | 774.1 | 4.1 | 

## H - High Performance Compute (HPC)
| Size | vCPUs | NUMA Nodes | CPU | Runs | Avg Base Rate | StdDev | 
| ---- | ----: | ---------: | --- | ---: | ------------: | -----: | 
| Standard_H8 | 8 | 1 | Intel(R) Xeon(R) CPU E5-2667 v3 @ 3.20GHz | 31 | 296.1 | 1.4 | 
| Standard_H8m | 8 | 1 | Intel(R) Xeon(R) CPU E5-2667 v3 @ 3.20GHz | 34 | 295.1 | 1.5 | 
| Standard_H16 | 16 | 2 | Intel(R) Xeon(R) CPU E5-2667 v3 @ 3.20GHz | 19 | 563.5 | 4.3 | 
| Standard_H16m | 16 | 2 | Intel(R) Xeon(R) CPU E5-2667 v3 @ 3.20GHz | 19 | 562.9 | 3.3 | 
| Standard_H16mr | 16 | 2 | Intel(R) Xeon(R) CPU E5-2667 v3 @ 3.20GHz | 18 | 563.6 | 3.7 | 
| Standard_H16r | 16 | 2 | Intel(R) Xeon(R) CPU E5-2667 v3 @ 3.20GHz | 17 | 562.2 | 4.2 | 

## Ls - Storage Optimized
| Size | vCPUs | NUMA Nodes | CPU | Runs | Avg Base Rate | StdDev | 
| ---- | ----: | ---------: | --- | ---: | ------------: | -----: | 
| Standard_L4s | 4 | 1 | Intel(R) Xeon(R) CPU E5-2698B v3 @ 2.00GHz | 29 | 122.7 | 6.6 | 
| Standard_L8s | 8 | 1 | Intel(R) Xeon(R) CPU E5-2698B v3 @ 2.00GHz | 30 | 223.3 | 7.5 | 
| Standard_L16s | 16 | 1 | Intel(R) Xeon(R) CPU E5-2698B v3 @ 2.00GHz | 31 | 397.3 | 2.5 | 
| Standard_L32s | 32 | 2 | Intel(R) Xeon(R) CPU E5-2698B v3 @ 2.00GHz | 31 | 766.1 | 3.5 | 

## M - Memory Optimized
| Size | vCPUs | NUMA Nodes | CPU | Runs | Avg Base Rate | StdDev | 
| ---- | ----: | ---------: | --- | ---: | ------------: | -----: | 
| Standard_M8-2ms | 2 | 1 | Intel(R) Xeon(R) CPU E7-8890 v3 @ 2.50GHz | 15 | 42.1 | 2.1 | 
| Standard_M8-4ms | 4 | 1 | Intel(R) Xeon(R) CPU E7-8890 v3 @ 2.50GHz | 13 | 81.6 | 2.9 | 
| Standard_M16-4ms | 4 | 1 | Intel(R) Xeon(R) CPU E7-8890 v3 @ 2.50GHz | 14 | 82.5 | 2.5 | 
| Standard_M16-8ms | 8 | 1 | Intel(R) Xeon(R) CPU E7-8890 v3 @ 2.50GHz | 20 | 157.2 | 6.0 | 
| Standard_M32-8ms | 8 | 1 | Intel(R) Xeon(R) CPU E7-8890 v3 @ 2.50GHz | 18 | 162.5 | 2.1 | 
| Standard_M32-16ms | 16 | 1 | Intel(R) Xeon(R) CPU E7-8890 v3 @ 2.50GHz | 12 | 306.5 | 0.5 | 
| Standard_M64 | 64 | 2 | Intel(R) Xeon(R) CPU E7-8890 v3 @ 2.50GHz | 11 | 1010.9 | 5.4 | 
| Standard_M64-16ms | 16 | 2 | Intel(R) Xeon(R) CPU E7-8890 v3 @ 2.50GHz | 13 | 316.0 | 2.4 | 
| Standard_M64-32ms | 32 | 2 | Intel(R) Xeon(R) CPU E7-8890 v3 @ 2.50GHz | 12 | 586.8 | 5.4 | 
| Standard_M64m | 64 | 2 | Intel(R) Xeon(R) CPU E7-8890 v3 @ 2.50GHz | 12 | 1005.5 | 12.3 | 
| Standard_M64ms | 64 | 2 | Intel(R) Xeon(R) CPU E7-8890 v3 @ 2.50GHz | 12 | 1012.9 | 12.5 | 
| Standard_M64s | 64 | 2 | Intel(R) Xeon(R) CPU E7-8890 v3 @ 2.50GHz | 12 | 1012.5 | 4.5 | 
| Standard_M128 | 128 | 4 | Intel(R) Xeon(R) CPU E7-8890 v3 @ 2.50GHz | 11 | 1777.3 | 15.6 | 
| Standard_M128-32ms | 32 | 4 | Intel(R) Xeon(R) CPU E7-8890 v3 @ 2.50GHz | 13 | 620.5 | 2.5 | 
| Standard_M128-64ms | 64 | 4 | Intel(R) Xeon(R) CPU E7-8890 v3 @ 2.50GHz | 12 | 1140.8 | 2.9 | 
| Standard_M128m | 128 | 4 | Intel(R) Xeon(R) CPU E7-8890 v3 @ 2.50GHz | 12 | 1778.3 | 10.3 | 
| Standard_M128ms | 128 | 4 | Intel(R) Xeon(R) CPU E7-8890 v3 @ 2.50GHz | 15 | 1780.7 | 18.3 | 
| Standard_M128s | 128 | 4 | Intel(R) Xeon(R) CPU E7-8890 v3 @ 2.50GHz | 12 | 1775.8 | 11.6 | 
| Standard_M16ms | 16 | 1 | Intel(R) Xeon(R) CPU E7-8890 v3 @ 2.50GHz | 20 | 293.1 | 11.8 | 
| Standard_M32ls | 32 | 1 | Intel(R) Xeon(R) CPU E7-8890 v3 @ 2.50GHz | 13 | 535.2 | 4.8 | 
| Standard_M32ms | 32 | 1 | Intel(R) Xeon(R) CPU E7-8890 v3 @ 2.50GHz | 11 | 534.1 | 4.6 | 
| Standard_M32ms | 32 | 2 | Intel(R) Xeon(R) CPU E7-8890 v3 @ 2.50GHz | 1 | 589.0 | 0.0 | 
| Standard_M32ts | 32 | 1 | Intel(R) Xeon(R) CPU E7-8890 v3 @ 2.50GHz | 12 | 538.6 | 3.2 | 
| Standard_M64ls | 64 | 2 | Intel(R) Xeon(R) CPU E7-8890 v3 @ 2.50GHz | 13 | 1015.2 | 10.0 | 
| Standard_M8ms | 8 | 1 | Intel(R) Xeon(R) CPU E7-8890 v3 @ 2.50GHz | 13 | 158.2 | 5.5 | 

## NCSv3 - GPU Enabled
| Size | vCPUs | NUMA Nodes | CPU | Runs | Avg Base Rate | StdDev | 
| ---- | ----: | ---------: | --- | ---: | ------------: | -----: | 
| Standard_NC6s_v3 | 6 | 1 | Intel(R) Xeon(R) CPU E5-2690 v4 @ 2.60GHz | 6 | 230.2 | 1.6 | 
| Standard_NC12s_v3 | 12 | 1 | Intel(R) Xeon(R) CPU E5-2690 v4 @ 2.60GHz | 7 | 425.0 | 3.6 | 
| Standard_NC24rs_v3 | 24 | 2 | Intel(R) Xeon(R) CPU E5-2690 v4 @ 2.60GHz | 2 | 811.0 | 4.2 | 
| Standard_NC24s_v3 | 24 | 2 | Intel(R) Xeon(R) CPU E5-2690 v4 @ 2.60GHz | 3 | 809.3 | 2.3 | 

## NCSv2 - GPU Enabled
| Size | vCPUs | NUMA Nodes | CPU | Runs | Avg Base Rate | StdDev | 
| ---- | ----: | ---------: | --- | ---: | ------------: | -----: | 
| Standard_NC6s_v2 | 6 | 1 | Intel(R) Xeon(R) CPU E5-2690 v4 @ 2.60GHz | 11 | 227.0 | 6.2 | 
| Standard_NC12s_v2 | 12 | 1 | Intel(R) Xeon(R) CPU E5-2690 v4 @ 2.60GHz | 9 | 427.3 | 1.3 | 
| Standard_NC24rs_v2 | 24 | 2 | Intel(R) Xeon(R) CPU E5-2690 v4 @ 2.60GHz | 12 | 811.0 | 5.4 | 
| Standard_NC24s_v2 | 24 | 2 | Intel(R) Xeon(R) CPU E5-2690 v4 @ 2.60GHz | 11 | 811.5 | 4.4 | 

## NC - GPU Enabled
| Size | vCPUs | NUMA Nodes | CPU | Runs | Avg Base Rate | StdDev | 
| ---- | ----: | ---------: | --- | ---: | ------------: | -----: | 
| Standard_NC6 | 6 | 1 | Intel(R) Xeon(R) CPU E5-2690 v3 @ 2.60GHz | 27 | 209.6 | 4.4 | 
| Standard_NC12 | 12 | 1 | Intel(R) Xeon(R) CPU E5-2690 v3 @ 2.60GHz | 28 | 394.4 | 3.8 | 
| Standard_NC24 | 24 | 2 | Intel(R) Xeon(R) CPU E5-2690 v3 @ 2.60GHz | 28 | 751.7 | 3.5 | 
| Standard_NC24r | 24 | 2 | Intel(R) Xeon(R) CPU E5-2690 v3 @ 2.60GHz | 27 | 752.9 | 3.4 | 

## NDs- GPU Enabled
| Size | vCPUs | NUMA Nodes | CPU | Runs | Avg Base Rate | StdDev | 
| ---- | ----: | ---------: | --- | ---: | ------------: | -----: | 
| Standard_ND6s | 6 | 1 | Intel(R) Xeon(R) CPU E5-2690 v4 @ 2.60GHz | 8 | 230.1 | 1.2 | 
| Standard_ND12s | 12 | 1 | Intel(R) Xeon(R) CPU E5-2690 v4 @ 2.60GHz | 11 | 426.5 | 1.4 | 
| Standard_ND24rs | 24 | 2 | Intel(R) Xeon(R) CPU E5-2690 v4 @ 2.60GHz | 10 | 811.4 | 3.5 | 
| Standard_ND24s | 24 | 2 | Intel(R) Xeon(R) CPU E5-2690 v4 @ 2.60GHz | 11 | 812.6 | 4.4 | 

## NV - GPU Enabled
| Size | vCPUs | NUMA Nodes | CPU | Runs | Avg Base Rate | StdDev | 
| ---- | ----: | ---------: | --- | ---: | ------------: | -----: | 
| Standard_NV6 | 6 | 1 | Intel(R) Xeon(R) CPU E5-2690 v3 @ 2.60GHz | 28 | 210.5 | 6.1 | 
| Standard_NV12 | 12 | 1 | Intel(R) Xeon(R) CPU E5-2690 v3 @ 2.60GHz | 28 | 394.5 | 2.3 | 
| Standard_NV24 | 24 | 2 | Intel(R) Xeon(R) CPU E5-2690 v3 @ 2.60GHz | 26 | 752.2 | 4.4 | 
>>>>>>> 6a383dfd

## About SPECint
Windows numbers were computed by running [SPECint 2006](https://www.spec.org/cpu2006/results/rint2006.html) on Windows Server. SPECint was run using the base rate option (SPECint_rate2006), with one copy per vCPU. SPECint consists of 12 separate tests, each run three times, taking the median value from each test and weighting them to form a composite score. Those tests were then run across multiple VMs to provide the average scores shown.

## Next steps
* For storage capacities, disk details, and additional considerations for choosing among VM sizes, see [Sizes for virtual machines](sizes.md?toc=%2fazure%2fvirtual-machines%2fwindows%2ftoc.json).

<|MERGE_RESOLUTION|>--- conflicted
+++ resolved
@@ -1,395 +1,348 @@
----
-title: Compute benchmark scores for Azure Windows VMs | Microsoft Docs
-description: Compare SPECint compute benchmark scores for Azure VMs running Windows Server.
-services: virtual-machines-windows
-documentationcenter: ''
-author: cynthn
-manager: jeconnoc
-editor: ''
-tags: azure-resource-manager,azure-service-management
-
-ms.assetid: 69ae72ec-e8be-4e46-a8f0-e744aebb5cc2
-ms.service: virtual-machines-windows
-ms.devlang: na
-ms.topic: article
-ms.tgt_pltfrm: vm-windows
-ms.workload: infrastructure-services
-ms.date: 04/09/2018
-ms.author: cynthn;davberg
-
----
-# Compute benchmark scores for Windows VMs
-<<<<<<< HEAD
-The following SPECInt benchmark scores show compute performance for Azure's high-performance VM lineup running Windows Server. Compute benchmark scores are also available for [Linux VMs](../linux/compute-benchmark-scores.md?toc=%2fazure%2fvirtual-machines%2flinux%2ftoc.json).
-
-> [!NOTE]
-> The Linux numbers have been recently updated and contain a more comprehensive set of VMs.
-
-## A-series - compute-intensive
-| Size | vCPUs | NUMA nodes | CPU | Runs | Avg base rate | StdDev |
-| --- | --- | --- | --- | --- | --- | --- |
-| Standard_A8 |8 |1 |Intel Xeon CPU E5-2670 0 \@ 2.6 GHz |10 |236.1 |1.1 |
-| Standard_A9 |16 |2 |Intel Xeon CPU E5-2670 0 \@ 2.6 GHz |10 |450.3 |7.0 |
-| Standard_A10 |8 |1 |Intel Xeon CPU E5-2670 0 \@ 2.6 GHz |5 |235.6 |0.9 |
-| Standard_A11 |16 |2 |Intel Xeon CPU E5-2670 0 \@ 2.6 GHz |7 |454.7 |4.8 |
-
-## Dv2-series
-| Size | vCPUs | NUMA nodes | CPU | Runs | Avg base rate | StdDev |
-| --- | --- | --- | --- | --- | --- | --- |
-| Standard_D1_v2 |1 |1 |Intel Xeon E5-2673 v3 \@ 2.4 GHz |83 |36.6 |2.6 |
-| Standard_D2_v2 |2 |1 |Intel Xeon E5-2673 v3 \@ 2.4 GHz |27 |70.0 |3.7 |
-| Standard_D3_v2 |4 |1 |Intel Xeon E5-2673 v3 \@ 2.4 GHz |19 |130.5 |4.4 |
-| Standard_D4_v2 |8 |1 |Intel Xeon E5-2673 v3 \@ 2.4 GHz |19 |238.1 |5.2 |
-| Standard_D5_v2 |16 |2 |Intel Xeon E5-2673 v3 \@ 2.4 GHz |14 |460.9 |15.4 |
-| Standard_D11_v2 |2 |1 |Intel Xeon E5-2673 v3 \@ 2.4 GHz |19 |70.1 |3.7 |
-| Standard_D12_v2 |4 |1 |Intel Xeon E5-2673 v3 \@ 2.4 GHz |2 |132.0 |1.4 |
-| Standard_D13_v2 |8 |1 |Intel Xeon E5-2673 v3 \@ 2.4 GHz |17 |235.8 |3.8 |
-| Standard_D14_v2 |16 |2 |Intel Xeon E5-2673 v3 \@ 2.4 GHz |15 |460.8 |6.5 |
-
-## G-series, GS-series
-| Size | vCPUs | NUMA nodes | CPU | Runs | Avg base rate | StdDev |
-| --- | --- | --- | --- | --- | --- | --- |
-| Standard_G1, Standard_GS1 |2 |1 |Intel Xeon E5-2698B v3 \@ 2 GHz |31 |71.8 |6.5 |
-| Standard_G2, Standard_GS2 |4 |1 |Intel Xeon E5-2698B v3 \@ 2 GHz |5 |133.4 |13.0 |
-| Standard_G3, Standard_GS3 |8 |1 |Intel Xeon E5-2698B v3 \@ 2 GHz |6 |242.3 |6.0 |
-| Standard_G4, Standard_GS4 |16 |1 |Intel Xeon E5-2698B v3 \@ 2 GHz |15 |398.9 |6.0 |
-| Standard_G5, Standard_GS5 |32 |2 |Intel Xeon E5-2698B v3 \@ 2 GHz |22 |762.8 |3.7 |
-
-## H-series
-| Size | vCPUs | NUMA nodes | CPU | Runs | Avg base rate  | StdDev |
-| --- | --- | --- | --- | --- | --- | --- |
-| Standard_H8 |8 |1 |Intel Xeon E5-2667 v3 \@ 3.2 GHz |5 |297.4 |0.9 |
-| Standard_H16 |16 |2 |Intel Xeon E5-2667 v3 \@ 3.2 GHz |5 |575.8 |6.8 |
-| Standard_H8m |8 |1 |Intel Xeon E5-2667 v3 \@ 3.2 GHz |5 |297.0 |1.2 |
-| Standard_H16m |16 |2 |Intel Xeon E5-2667 v3 \@ 3.2 GHz |5 |572.2 |3.9 |
-| Standard_H16r |16 |2 |Intel Xeon E5-2667 v3 \@ 3.2 GHz |5 |573.2 |2.9 |
-| Standard_H16mr |16 |2 |Intel Xeon E5-2667 v3 \@ 3.2 GHz |7 |569.6 |2.8 |
-=======
-The following SPECInt benchmark scores show compute performance for select Azure VMs running Windows Server. Compute benchmark scores are also available for [Linux VMs](../linux/compute-benchmark-scores.md?toc=%2fazure%2fvirtual-machines%2flinux%2ftoc.json).
-
-
-## Av2 - General Compute
-| Size | vCPUs | NUMA Nodes | CPU | Runs | Avg Base Rate | StdDev | 
-| ---- | ----: | ---------: | --- | ---: | ------------: | -----: | 
-| Standard_A1_v2 | 1 | 1 | Intel(R) Xeon(R) CPU E5-2660 0 @ 2.20GHz | 12 | 14.2 | 0.3 | 
-| Standard_A1_v2 | 1 | 1 | Intel(R) Xeon(R) CPU E5-2673 v3 @ 2.40GHz | 9 | 13.2 | 0.6 | 
-| Standard_A1_v2 | 1 | 1 | Intel(R) Xeon(R) CPU E5-2673 v4 @ 2.30GHz | 10 | 14.1 | 0.7 | 
-| Standard_A2_v2 | 2 | 1 | Intel(R) Xeon(R) CPU E5-2660 0 @ 2.20GHz | 14 | 28.9 | 0.6 | 
-| Standard_A2_v2 | 2 | 1 | Intel(R) Xeon(R) CPU E5-2673 v3 @ 2.40GHz | 10 | 27.4 | 1.6 | 
-| Standard_A2_v2 | 2 | 1 | Intel(R) Xeon(R) CPU E5-2673 v4 @ 2.30GHz | 17 | 28.9 | 1.8 | 
-| Standard_A2m_v2 | 2 | 1 | Intel(R) Xeon(R) CPU E5-2660 0 @ 2.20GHz | 14 | 29.0 | 0.5 | 
-| Standard_A2m_v2 | 2 | 1 | Intel(R) Xeon(R) CPU E5-2673 v3 @ 2.40GHz | 11 | 26.3 | 0.8 | 
-| Standard_A2m_v2 | 2 | 1 | Intel(R) Xeon(R) CPU E5-2673 v4 @ 2.30GHz | 21 | 28.4 | 1.0 | 
-| Standard_A4_v2 | 4 | 1 | Intel(R) Xeon(R) CPU E5-2660 0 @ 2.20GHz | 27 | 56.6 | 1.0 | 
-| Standard_A4_v2 | 4 | 1 | Intel(R) Xeon(R) CPU E5-2673 v3 @ 2.40GHz | 13 | 52.8 | 2.0 | 
-| Standard_A4_v2 | 4 | 1 | Intel(R) Xeon(R) CPU E5-2673 v4 @ 2.30GHz | 15 | 52.1 | 4.5 | 
-| Standard_A4m_v2 | 4 | 1 | Intel(R) Xeon(R) CPU E5-2660 0 @ 2.20GHz | 17 | 56.4 | 1.8 | 
-| Standard_A4m_v2 | 4 | 1 | Intel(R) Xeon(R) CPU E5-2673 v3 @ 2.40GHz | 6 | 53.4 | 1.9 | 
-| Standard_A4m_v2 | 4 | 1 | Intel(R) Xeon(R) CPU E5-2673 v4 @ 2.30GHz | 23 | 57.1 | 3.6 | 
-| Standard_A8_v2 | 8 | 1 | Intel(R) Xeon(R) CPU E5-2660 0 @ 2.20GHz | 14 | 109.1 | 1.6 | 
-| Standard_A8_v2 | 8 | 1 | Intel(R) Xeon(R) CPU E5-2673 v3 @ 2.40GHz | 6 | 101.5 | 2.8 | 
-| Standard_A8_v2 | 8 | 1 | Intel(R) Xeon(R) CPU E5-2673 v4 @ 2.30GHz | 11 | 101.9 | 2.7 | 
-| Standard_A8m_v2 | 8 | 1 | Intel(R) Xeon(R) CPU E5-2673 v3 @ 2.40GHz | 11 | 101.4 | 1.2 | 
-| Standard_A8m_v2 | 8 | 1 | Intel(R) Xeon(R) CPU E5-2673 v4 @ 2.30GHz | 10 | 104.5 | 5.1 | 
-| Standard_A8m_v2 | 8 | 2 | Intel(R) Xeon(R) CPU E5-2660 0 @ 2.20GHz | 13 | 111.6 | 2.3 | 
-
-## B - Burstable
-| Size | vCPUs | NUMA Nodes | CPU | Runs | Avg Base Rate | StdDev | 
-| ---- | ----: | ---------: | --- | ---: | ------------: | -----: | 
-| Standard_B1ms | 1 | 1 | Intel(R) Xeon(R) CPU E5-2673 v3 @ 2.40GHz | 9 | 6.3 | 0.2 | 
-| Standard_B1ms | 1 | 1 | Intel(R) Xeon(R) CPU E5-2673 v4 @ 2.30GHz | 47 | 6.4 | 0.2 | 
-| Standard_B2ms | 2 | 1 | Intel(R) Xeon(R) CPU E5-2673 v4 @ 2.30GHz | 36 | 19.8 | 0.8 | 
-| Standard_B2s | 2 | 1 | Intel(R) Xeon(R) CPU E5-2673 v3 @ 2.40GHz | 2 | 13.0 | 0.0 | 
-| Standard_B2s | 2 | 1 | Intel(R) Xeon(R) CPU E5-2673 v4 @ 2.30GHz | 29 | 13.0 | 0.5 | 
-| Standard_B4ms | 4 | 1 | Intel(R) Xeon(R) CPU E5-2673 v3 @ 2.40GHz | 6 | 27.1 | 1.0 | 
-| Standard_B4ms | 4 | 1 | Intel(R) Xeon(R) CPU E5-2673 v4 @ 2.30GHz | 43 | 28.3 | 0.7 | 
-| Standard_B8ms | 8 | 1 | Intel(R) Xeon(R) CPU E5-2673 v3 @ 2.40GHz | 3 | 42.0 | 0.0 | 
-| Standard_B8ms | 8 | 1 | Intel(R) Xeon(R) CPU E5-2673 v4 @ 2.30GHz | 25 | 41.4 | 0.9 | 
-
-## DSv3 - General Compute + Premium Storage
-| Size | vCPUs | NUMA Nodes | CPU | Runs | Avg Base Rate | StdDev | 
-| ---- | ----: | ---------: | --- | ---: | ------------: | -----: | 
-| Standard_D2s_v3 | 2 | 1 | Intel(R) Xeon(R) CPU E5-2673 v3 @ 2.40GHz | 10 | 40.8 | 2.3 | 
-| Standard_D2s_v3 | 2 | 1 | Intel(R) Xeon(R) CPU E5-2673 v4 @ 2.30GHz | 52 | 43.3 | 2.1 | 
-| Standard_D4s_v3 | 4 | 1 | Intel(R) Xeon(R) CPU E5-2673 v3 @ 2.40GHz | 21 | 77.9 | 2.6 | 
-| Standard_D4s_v3 | 4 | 1 | Intel(R) Xeon(R) CPU E5-2673 v4 @ 2.30GHz | 29 | 82.3 | 2.5 | 
-| Standard_D8s_v3 | 8 | 1 | Intel(R) Xeon(R) CPU E5-2673 v3 @ 2.40GHz | 7 | 148.3 | 1.9 | 
-| Standard_D8s_v3 | 8 | 1 | Intel(R) Xeon(R) CPU E5-2673 v4 @ 2.30GHz | 28 | 155.4 | 5.6 | 
-| Standard_D16s_v3 | 16 | 1 | Intel(R) Xeon(R) CPU E5-2673 v3 @ 2.40GHz | 3 | 275.7 | 5.1 | 
-| Standard_D16s_v3 | 16 | 1 | Intel(R) Xeon(R) CPU E5-2673 v4 @ 2.30GHz | 38 | 298.2 | 4.4 | 
-| Standard_D32s_v3 | 32 | 1 | Intel(R) Xeon(R) CPU E5-2673 v4 @ 2.30GHz | 24 | 545.8 | 10.5 | 
-| Standard_D32s_v3 | 32 | 2 | Intel(R) Xeon(R) CPU E5-2673 v3 @ 2.40GHz | 9 | 535.6 | 12.6 | 
-| Standard_D64s_v3 | 64 | 2 | Intel(R) Xeon(R) CPU E5-2673 v4 @ 2.30GHz | 35 | 1070.6 | 2.4 | 
-
-## Dv3 - General Compute
-| Size | vCPUs | NUMA Nodes | CPU | Runs | Avg Base Rate | StdDev | 
-| ---- | ----: | ---------: | --- | ---: | ------------: | -----: | 
-| Standard_D2_v3 | 2 | 1 | Intel(R) Xeon(R) CPU E5-2673 v3 @ 2.40GHz | 10 | 38.6 | 1.8 | 
-| Standard_D2_v3 | 2 | 1 | Intel(R) Xeon(R) CPU E5-2673 v4 @ 2.30GHz | 24 | 41.8 | 3.3 | 
-| Standard_D4_v3 | 4 | 1 | Intel(R) Xeon(R) CPU E5-2673 v3 @ 2.40GHz | 17 | 77.8 | 1.3 | 
-| Standard_D4_v3 | 4 | 1 | Intel(R) Xeon(R) CPU E5-2673 v4 @ 2.30GHz | 45 | 82.7 | 4.5 | 
-| Standard_D8_v3 | 8 | 1 | Intel(R) Xeon(R) CPU E5-2673 v3 @ 2.40GHz | 9 | 146.7 | 10.4 | 
-| Standard_D8_v3 | 8 | 1 | Intel(R) Xeon(R) CPU E5-2673 v4 @ 2.30GHz | 27 | 159.9 | 8.3 | 
-| Standard_D16_v3 | 16 | 1 | Intel(R) Xeon(R) CPU E5-2673 v3 @ 2.40GHz | 10 | 274.1 | 3.8 | 
-| Standard_D16_v3 | 16 | 1 | Intel(R) Xeon(R) CPU E5-2673 v4 @ 2.30GHz | 32 | 300.7 | 8.8 | 
-| Standard_D32_v3 | 32 | 1 | Intel(R) Xeon(R) CPU E5-2673 v4 @ 2.30GHz | 24 | 549.3 | 11.1 | 
-| Standard_D32_v3 | 32 | 2 | Intel(R) Xeon(R) CPU E5-2673 v3 @ 2.40GHz | 7 | 538.6 | 9.4 | 
-| Standard_D64_v3 | 64 | 2 | Intel(R) Xeon(R) CPU E5-2673 v4 @ 2.30GHz | 32 | 1070.6 | 12.4 | 
-
-## DSv2 - Storage Optimized
-| Size | vCPUs | NUMA Nodes | CPU | Runs | Avg Base Rate | StdDev | 
-| ---- | ----: | ---------: | --- | ---: | ------------: | -----: | 
-| Standard_DS1_v2 | 1 | 1 | Intel(R) Xeon(R) CPU E5-2673 v3 @ 2.40GHz | 12 | 33.0 | 1.1 | 
-| Standard_DS1_v2 | 1 | 1 | Intel(R) Xeon(R) CPU E5-2673 v4 @ 2.30GHz | 37 | 33.8 | 2.5 | 
-| Standard_DS2_v2 | 2 | 1 | Intel(R) Xeon(R) CPU E5-2673 v3 @ 2.40GHz | 33 | 63.9 | 1.7 | 
-| Standard_DS2_v2 | 2 | 1 | Intel(R) Xeon(R) CPU E5-2673 v4 @ 2.30GHz | 32 | 66.6 | 4.8 | 
-| Standard_DS3_v2 | 4 | 1 | Intel(R) Xeon(R) CPU E5-2673 v3 @ 2.40GHz | 15 | 125.5 | 3.2 | 
-| Standard_DS3_v2 | 4 | 1 | Intel(R) Xeon(R) CPU E5-2673 v4 @ 2.30GHz | 47 | 130.1 | 4.3 | 
-| Standard_DS4_v2 | 8 | 1 | Intel(R) Xeon(R) CPU E5-2673 v3 @ 2.40GHz | 23 | 235.7 | 6.6 | 
-| Standard_DS4_v2 | 8 | 1 | Intel(R) Xeon(R) CPU E5-2673 v4 @ 2.30GHz | 34 | 249.4 | 2.8 | 
-| Standard_DS5_v2 | 16 | 1 | Intel(R) Xeon(R) CPU E5-2673 v3 @ 2.40GHz | 11 | 414.9 | 5.1 | 
-| Standard_DS5_v2 | 16 | 1 | Intel(R) Xeon(R) CPU E5-2673 v4 @ 2.30GHz | 31 | 470.6 | 5.7 | 
-| Standard_DS11_v2 | 2 | 1 | Intel(R) Xeon(R) CPU E5-2673 v3 @ 2.40GHz | 22 | 66.3 | 2.8 | 
-| Standard_DS11_v2 | 2 | 1 | Intel(R) Xeon(R) CPU E5-2673 v4 @ 2.30GHz | 34 | 64.8 | 2.8 | 
-| Standard_DS11-1_v2 | 1 | 1 | Intel(R) Xeon(R) CPU E5-2673 v3 @ 2.40GHz | 17 | 33.6 | 1.8 | 
-| Standard_DS11-1_v2 | 1 | 1 | Intel(R) Xeon(R) CPU E5-2673 v4 @ 2.30GHz | 41 | 36.0 | 1.7 | 
-| Standard_DS12_v2 | 4 | 1 | Intel(R) Xeon(R) CPU E5-2673 v3 @ 2.40GHz | 10 | 126.8 | 2.7 | 
-| Standard_DS12_v2 | 4 | 1 | Intel(R) Xeon(R) CPU E5-2673 v4 @ 2.30GHz | 30 | 127.5 | 3.3 | 
-| Standard_DS12-1_v2 | 1 | 1 | Intel(R) Xeon(R) CPU E5-2673 v3 @ 2.40GHz | 20 | 33.5 | 1.4 | 
-| Standard_DS12-1_v2 | 1 | 1 | Intel(R) Xeon(R) CPU E5-2673 v4 @ 2.30GHz | 30 | 34.8 | 2.4 | 
-| Standard_DS12-2_v2 | 2 | 1 | Intel(R) Xeon(R) CPU E5-2673 v3 @ 2.40GHz | 17 | 65.5 | 2.3 | 
-| Standard_DS12-2_v2 | 2 | 1 | Intel(R) Xeon(R) CPU E5-2673 v4 @ 2.30GHz | 33 | 67.7 | 5.1 | 
-| Standard_DS13_v2 | 8 | 1 | Intel(R) Xeon(R) CPU E5-2673 v3 @ 2.40GHz | 20 | 234.1 | 7.1 | 
-| Standard_DS13_v2 | 8 | 1 | Intel(R) Xeon(R) CPU E5-2673 v4 @ 2.30GHz | 23 | 248.0 | 2.2 | 
-| Standard_DS13-2_v2 | 2 | 1 | Intel(R) Xeon(R) CPU E5-2673 v3 @ 2.40GHz | 17 | 65.2 | 3.1 | 
-| Standard_DS13-2_v2 | 2 | 1 | Intel(R) Xeon(R) CPU E5-2673 v4 @ 2.30GHz | 15 | 72.8 | 3.8 | 
-| Standard_DS13-4_v2 | 4 | 1 | Intel(R) Xeon(R) CPU E5-2673 v3 @ 2.40GHz | 24 | 126.1 | 4.3 | 
-| Standard_DS13-4_v2 | 4 | 1 | Intel(R) Xeon(R) CPU E5-2673 v4 @ 2.30GHz | 27 | 133.3 | 2.8 | 
-| Standard_DS14_v2 | 16 | 1 | Intel(R) Xeon(R) CPU E5-2673 v4 @ 2.30GHz | 22 | 469.5 | 6.9 | 
-| Standard_DS14_v2 | 16 | 2 | Intel(R) Xeon(R) CPU E5-2673 v3 @ 2.40GHz | 16 | 456.6 | 7.3 | 
-| Standard_DS14-4_v2 | 4 | 1 | Intel(R) Xeon(R) CPU E5-2673 v4 @ 2.30GHz | 28 | 132.8 | 6.6 | 
-| Standard_DS14-4_v2 | 4 | 2 | Intel(R) Xeon(R) CPU E5-2673 v3 @ 2.40GHz | 16 | 125.1 | 4.8 | 
-| Standard_DS14-8_v2 | 8 | 1 | Intel(R) Xeon(R) CPU E5-2673 v4 @ 2.30GHz | 27 | 251.3 | 2.4 | 
-| Standard_DS14-8_v2 | 8 | 2 | Intel(R) Xeon(R) CPU E5-2673 v3 @ 2.40GHz | 14 | 247.4 | 10.2 | 
-| Standard_DS15_v2 | 20 | 2 | Intel(R) Xeon(R) CPU E5-2673 v3 @ 2.40GHz | 45 | 546.1 | 10.5 | 
-
-## Dv2 - General Compute
-| Size | vCPUs | NUMA Nodes | CPU | Runs | Avg Base Rate | StdDev | 
-| ---- | ----: | ---------: | --- | ---: | ------------: | -----: | 
-| Standard_D1_v2 | 1 | 1 | Intel(R) Xeon(R) CPU E5-2673 v3 @ 2.40GHz | 30 | 33.5 | 1.7 | 
-| Standard_D1_v2 | 1 | 1 | Intel(R) Xeon(R) CPU E5-2673 v4 @ 2.30GHz | 31 | 34.7 | 2.5 | 
-| Standard_D2_v2 | 2 | 1 | Intel(R) Xeon(R) CPU E5-2673 v3 @ 2.40GHz | 18 | 66.0 | 1.8 | 
-| Standard_D2_v2 | 2 | 1 | Intel(R) Xeon(R) CPU E5-2673 v4 @ 2.30GHz | 31 | 69.9 | 5.0 | 
-| Standard_D3_v2 | 4 | 1 | Intel(R) Xeon(R) CPU E5-2673 v3 @ 2.40GHz | 27 | 127.7 | 3.0 | 
-| Standard_D3_v2 | 4 | 1 | Intel(R) Xeon(R) CPU E5-2673 v4 @ 2.30GHz | 27 | 133.4 | 9.1 | 
-| Standard_D4_v2 | 8 | 1 | Intel(R) Xeon(R) CPU E5-2673 v3 @ 2.40GHz | 15 | 238.7 | 4.4 | 
-| Standard_D4_v2 | 8 | 1 | Intel(R) Xeon(R) CPU E5-2673 v4 @ 2.30GHz | 36 | 248.9 | 4.8 | 
-| Standard_D5_v2 | 16 | 1 | Intel(R) Xeon(R) CPU E5-2673 v3 @ 2.40GHz | 9 | 413.9 | 14.1 | 
-| Standard_D5_v2 | 16 | 1 | Intel(R) Xeon(R) CPU E5-2673 v4 @ 2.30GHz | 27 | 470.2 | 8.1 | 
-| Standard_D5_v2 | 16 | 2 | Intel(R) Xeon(R) CPU E5-2673 v3 @ 2.40GHz | 5 | 466.0 | 0.0 | 
-| Standard_D11_v2 | 2 | 1 | Intel(R) Xeon(R) CPU E5-2673 v3 @ 2.40GHz | 22 | 66.4 | 2.9 | 
-| Standard_D11_v2 | 2 | 1 | Intel(R) Xeon(R) CPU E5-2673 v4 @ 2.30GHz | 27 | 69.0 | 6.7 | 
-| Standard_D12_v2 | 4 | 1 | Intel(R) Xeon(R) CPU E5-2673 v3 @ 2.40GHz | 24 | 127.7 | 4.6 | 
-| Standard_D12_v2 | 4 | 1 | Intel(R) Xeon(R) CPU E5-2673 v4 @ 2.30GHz | 20 | 135.9 | 9.3 | 
-| Standard_D13_v2 | 8 | 1 | Intel(R) Xeon(R) CPU E5-2673 v3 @ 2.40GHz | 16 | 237.4 | 6.6 | 
-| Standard_D13_v2 | 8 | 1 | Intel(R) Xeon(R) CPU E5-2673 v4 @ 2.30GHz | 28 | 250.2 | 3.8 | 
-| Standard_D14_v2 | 16 | 1 | Intel(R) Xeon(R) CPU E5-2673 v4 @ 2.30GHz | 23 | 473.0 | 9.4 | 
-| Standard_D14_v2 | 16 | 2 | Intel(R) Xeon(R) CPU E5-2673 v3 @ 2.40GHz | 17 | 443.9 | 18.8 | 
-| Standard_D15_v2 | 20 | 2 | Intel(R) Xeon(R) CPU E5-2673 v3 @ 2.40GHz | 37 | 558.8 | 8.4 | 
-
-## Esv3 - Memory Optimized + Premium Storage
-| Size | vCPUs | NUMA Nodes | CPU | Runs | Avg Base Rate | StdDev | 
-| ---- | ----: | ---------: | --- | ---: | ------------: | -----: | 
-| Standard_E2s_v3 | 2 | 1 | Intel(R) Xeon(R) CPU E5-2673 v4 @ 2.30GHz | 39 | 42.5 | 2.2 | 
-| Standard_E4s_v3 | 4 | 1 | Intel(R) Xeon(R) CPU E5-2673 v4 @ 2.30GHz | 28 | 81.4 | 3.3 | 
-| Standard_E8s_v3 | 8 | 1 | Intel(R) Xeon(R) CPU E5-2673 v4 @ 2.30GHz | 29 | 156.3 | 5.1 | 
-| Standard_E8-2s_v3 | 2 | 1 | Intel(R) Xeon(R) CPU E5-2673 v4 @ 2.30GHz | 57 | 41.8 | 2.6 | 
-| Standard_E8-4s_v3 | 4 | 1 | Intel(R) Xeon(R) CPU E5-2673 v4 @ 2.30GHz | 45 | 82.9 | 3.0 | 
-| Standard_E16s_v3 | 16 | 1 | Intel(R) Xeon(R) CPU E5-2673 v4 @ 2.30GHz | 31 | 295.7 | 4.5 | 
-| Standard_E16-4s_v3 | 4 | 1 | Intel(R) Xeon(R) CPU E5-2673 v4 @ 2.30GHz | 45 | 82.7 | 3.8 | 
-| Standard_E16-8s_v3 | 8 | 1 | Intel(R) Xeon(R) CPU E5-2673 v4 @ 2.30GHz | 39 | 158.3 | 4.5 | 
-| Standard_E20s_v3 | 20 | 1 | Intel(R) Xeon(R) CPU E5-2673 v4 @ 2.30GHz | 27 | 369.7 | 3.2 | 
-| Standard_E32s_v3 | 32 | 2 | Intel(R) Xeon(R) CPU E5-2673 v4 @ 2.30GHz | 31 | 577.9 | 9.4 | 
-| Standard_E32-8s_v3 | 8 | 2 | Intel(R) Xeon(R) CPU E5-2673 v4 @ 2.30GHz | 31 | 163.4 | 6.8 | 
-| Standard_E32-16s_v3 | 16 | 2 | Intel(R) Xeon(R) CPU E5-2673 v4 @ 2.30GHz | 41 | 307.1 | 8.7 | 
-| Standard_E4-2s_v3 | 2 | 1 | Intel(R) Xeon(R) CPU E5-2673 v4 @ 2.30GHz | 65 | 41.9 | 2.4 | 
-| Standard_E64s_v3 | 64 | 2 | Intel(R) Xeon(R) CPU E5-2673 v4 @ 2.30GHz | 1 | 1080.0 | 0.0 | 
-| Standard_E64-16s_v3 | 16 | 2 | Intel(R) Xeon(R) CPU E5-2673 v4 @ 2.30GHz | 3 | 334.3 | 1.5 | 
-| Standard_E64-32s_v3 | 32 | 2 | Intel(R) Xeon(R) CPU E5-2673 v4 @ 2.30GHz | 4 | 592.5 | 4.4 | 
-
-## Eisv3 - Memory Opt + Premium Storage (isolated)
-| Size | vCPUs | NUMA Nodes | CPU | Runs | Avg Base Rate | StdDev | 
-| ---- | ----: | ---------: | --- | ---: | ------------: | -----: | 
-| Standard_E64is_v3 | 64 | 2 | Intel(R) Xeon(R) CPU E5-2673 v4 @ 2.30GHz | 28 | 1073.9 | 5.7 | 
-
-## Ev3 - Memory Optimized
-| Size | vCPUs | NUMA Nodes | CPU | Runs | Avg Base Rate | StdDev | 
-| ---- | ----: | ---------: | --- | ---: | ------------: | -----: | 
-| Standard_E2_v3 | 2 | 1 | Intel(R) Xeon(R) CPU E5-2673 v4 @ 2.30GHz | 41 | 41.2 | 2.4 | 
-| Standard_E4_v3 | 4 | 1 | Intel(R) Xeon(R) CPU E5-2673 v4 @ 2.30GHz | 43 | 81.4 | 5.3 | 
-| Standard_E8_v3 | 8 | 1 | Intel(R) Xeon(R) CPU E5-2673 v4 @ 2.30GHz | 39 | 157.4 | 8.1 | 
-| Standard_E16_v3 | 16 | 1 | Intel(R) Xeon(R) CPU E5-2673 v4 @ 2.30GHz | 49 | 301.6 | 8.9 | 
-| Standard_E20_v3 | 20 | 1 | Intel(R) Xeon(R) CPU E5-2673 v4 @ 2.30GHz | 35 | 371.0 | 6.9 | 
-| Standard_E32_v3 | 32 | 2 | Intel(R) Xeon(R) CPU E5-2673 v4 @ 2.30GHz | 35 | 579.9 | 16.1 | 
-| Standard_E64_v3 | 64 | 2 | Intel(R) Xeon(R) CPU E5-2673 v4 @ 2.30GHz | 31 | 1080.0 | 11.3 | 
-
-## Eiv3 - Memory Optimized (isolated)
-| Size | vCPUs | NUMA Nodes | CPU | Runs | Avg Base Rate | StdDev | 
-| ---- | ----: | ---------: | --- | ---: | ------------: | -----: | 
-| Standard_E64i_v3 | 64 | 2 | Intel(R) Xeon(R) CPU E5-2673 v4 @ 2.30GHz | 28 | 1081.4 | 11.1 | 
-
-## Fsv2 - Compute + Storage Optimized
-| Size | vCPUs | NUMA Nodes | CPU | Runs | Avg Base Rate | StdDev | 
-| ---- | ----: | ---------: | --- | ---: | ------------: | -----: | 
-| Standard_F2s_v2 | 2 | 1 | Intel(R) Xeon(R) Platinum 8168 CPU @ 2.70GHz | 46 | 56.5 | 2.4 | 
-| Standard_F4s_v2 | 4 | 1 | Intel(R) Xeon(R) Platinum 8168 CPU @ 2.70GHz | 60 | 110.2 | 4.7 | 
-| Standard_F8s_v2 | 8 | 1 | Intel(R) Xeon(R) Platinum 8168 CPU @ 2.70GHz | 36 | 215.2 | 5.3 | 
-| Standard_F16s_v2 | 16 | 1 | Intel(R) Xeon(R) Platinum 8168 CPU @ 2.70GHz | 36 | 409.3 | 15.5 | 
-| Standard_F32s_v2 | 32 | 1 | Intel(R) Xeon(R) Platinum 8168 CPU @ 2.70GHz | 31 | 760.9 | 16.9 | 
-| Standard_F64s_v2 | 64 | 2 | Intel(R) Xeon(R) Platinum 8168 CPU @ 2.70GHz | 33 | 1440.9 | 26.0 | 
-| Standard_F72s_v2 | 72 | 2 | Intel(R) Xeon(R) Platinum 8168 CPU @ 2.70GHz | 29 | 1372.1 | 8.2 | 
-
-## Fs - Compute and Storage Optimized
-| Size | vCPUs | NUMA Nodes | CPU | Runs | Avg Base Rate | StdDev | 
-| ---- | ----: | ---------: | --- | ---: | ------------: | -----: | 
-| Standard_F1s | 1 | 1 | Intel(R) Xeon(R) CPU E5-2673 v3 @ 2.40GHz | 31 | 33.2 | 1.0 | 
-| Standard_F1s | 1 | 1 | Intel(R) Xeon(R) CPU E5-2673 v4 @ 2.30GHz | 41 | 35.1 | 2.0 | 
-| Standard_F2s | 2 | 1 | Intel(R) Xeon(R) CPU E5-2673 v3 @ 2.40GHz | 18 | 63.7 | 1.8 | 
-| Standard_F2s | 2 | 1 | Intel(R) Xeon(R) CPU E5-2673 v4 @ 2.30GHz | 21 | 66.6 | 3.8 | 
-| Standard_F4s | 4 | 1 | Intel(R) Xeon(R) CPU E5-2673 v3 @ 2.40GHz | 14 | 128.4 | 2.9 | 
-| Standard_F4s | 4 | 1 | Intel(R) Xeon(R) CPU E5-2673 v4 @ 2.30GHz | 25 | 127.7 | 4.5 | 
-| Standard_F8s | 8 | 1 | Intel(R) Xeon(R) CPU E5-2673 v3 @ 2.40GHz | 11 | 234.9 | 3.7 | 
-| Standard_F8s | 8 | 1 | Intel(R) Xeon(R) CPU E5-2673 v4 @ 2.30GHz | 19 | 251.2 | 4.5 | 
-| Standard_F16s | 16 | 1 | Intel(R) Xeon(R) CPU E5-2673 v3 @ 2.40GHz | 9 | 413.9 | 3.6 | 
-| Standard_F16s | 16 | 1 | Intel(R) Xeon(R) CPU E5-2673 v4 @ 2.30GHz | 36 | 471.8 | 7.5 | 
-
-## F - Compute Optimized
-| Size | vCPUs | NUMA Nodes | CPU | Runs | Avg Base Rate | StdDev | 
-| ---- | ----: | ---------: | --- | ---: | ------------: | -----: | 
-| Standard_F1 | 1 | 1 | Intel(R) Xeon(R) CPU E5-2673 v3 @ 2.40GHz | 15 | 32.8 | 1.8 | 
-| Standard_F1 | 1 | 1 | Intel(R) Xeon(R) CPU E5-2673 v4 @ 2.30GHz | 13 | 33.3 | 2.0 | 
-| Standard_F2 | 2 | 1 | Intel(R) Xeon(R) CPU E5-2673 v3 @ 2.40GHz | 27 | 64.9 | 6.0 | 
-| Standard_F2 | 2 | 1 | Intel(R) Xeon(R) CPU E5-2673 v4 @ 2.30GHz | 21 | 67.8 | 4.9 | 
-| Standard_F4 | 4 | 1 | Intel(R) Xeon(R) CPU E5-2673 v3 @ 2.40GHz | 18 | 128.4 | 3.3 | 
-| Standard_F4 | 4 | 1 | Intel(R) Xeon(R) CPU E5-2673 v4 @ 2.30GHz | 32 | 132.1 | 7.8 | 
-| Standard_F8 | 8 | 1 | Intel(R) Xeon(R) CPU E5-2673 v3 @ 2.40GHz | 17 | 239.4 | 2.3 | 
-| Standard_F8 | 8 | 1 | Intel(R) Xeon(R) CPU E5-2673 v4 @ 2.30GHz | 25 | 251.2 | 7.0 | 
-| Standard_F16 | 16 | 1 | Intel(R) Xeon(R) CPU E5-2673 v3 @ 2.40GHz | 19 | 424.1 | 8.2 | 
-| Standard_F16 | 16 | 1 | Intel(R) Xeon(R) CPU E5-2673 v4 @ 2.30GHz | 32 | 467.8 | 11.1 | 
-| Standard_F16 | 16 | 2 | Intel(R) Xeon(R) CPU E5-2673 v3 @ 2.40GHz | 6 | 472.3 | 13.2 | 
-
-## GS - Storage Optimized
-| Size | vCPUs | NUMA Nodes | CPU | Runs | Avg Base Rate | StdDev | 
-| ---- | ----: | ---------: | --- | ---: | ------------: | -----: | 
-| Standard_GS1 | 2 | 1 | Intel(R) Xeon(R) CPU E5-2698B v3 @ 2.00GHz | 29 | 63.6 | 4.7 | 
-| Standard_GS2 | 4 | 1 | Intel(R) Xeon(R) CPU E5-2698B v3 @ 2.00GHz | 29 | 122.3 | 6.9 | 
-| Standard_GS3 | 8 | 1 | Intel(R) Xeon(R) CPU E5-2698B v3 @ 2.00GHz | 31 | 222.4 | 8.1 | 
-| Standard_GS4 | 16 | 1 | Intel(R) Xeon(R) CPU E5-2698B v3 @ 2.00GHz | 31 | 391.4 | 28.6 | 
-| Standard_GS4-4 | 4 | 1 | Intel(R) Xeon(R) CPU E5-2698B v3 @ 2.00GHz | 28 | 127.5 | 5.3 | 
-| Standard_GS4-8 | 8 | 1 | Intel(R) Xeon(R) CPU E5-2698B v3 @ 2.00GHz | 31 | 226.7 | 5.8 | 
-| Standard_GS5 | 32 | 2 | Intel(R) Xeon(R) CPU E5-2698B v3 @ 2.00GHz | 31 | 760.9 | 6.2 | 
-| Standard_GS5-8 | 8 | 2 | Intel(R) Xeon(R) CPU E5-2698B v3 @ 2.00GHz | 31 | 259.5 | 2.7 | 
-| Standard_GS5-16 | 16 | 2 | Intel(R) Xeon(R) CPU E5-2698B v3 @ 2.00GHz | 31 | 447.9 | 4.0 | 
-
-## G - Compute Optimized
-| Size | vCPUs | NUMA Nodes | CPU | Runs | Avg Base Rate | StdDev | 
-| ---- | ----: | ---------: | --- | ---: | ------------: | -----: | 
-| Standard_G1 | 2 | 1 | Intel(R) Xeon(R) CPU E5-2698B v3 @ 2.00GHz | 29 | 64.7 | 9.2 | 
-| Standard_G2 | 4 | 1 | Intel(R) Xeon(R) CPU E5-2698B v3 @ 2.00GHz | 30 | 127.9 | 12.2 | 
-| Standard_G3 | 8 | 1 | Intel(R) Xeon(R) CPU E5-2698B v3 @ 2.00GHz | 30 | 231.7 | 12.6 | 
-| Standard_G4 | 16 | 1 | Intel(R) Xeon(R) CPU E5-2698B v3 @ 2.00GHz | 31 | 400.2 | 3.9 | 
-| Standard_G5 | 32 | 2 | Intel(R) Xeon(R) CPU E5-2698B v3 @ 2.00GHz | 31 | 774.1 | 4.1 | 
-
-## H - High Performance Compute (HPC)
-| Size | vCPUs | NUMA Nodes | CPU | Runs | Avg Base Rate | StdDev | 
-| ---- | ----: | ---------: | --- | ---: | ------------: | -----: | 
-| Standard_H8 | 8 | 1 | Intel(R) Xeon(R) CPU E5-2667 v3 @ 3.20GHz | 31 | 296.1 | 1.4 | 
-| Standard_H8m | 8 | 1 | Intel(R) Xeon(R) CPU E5-2667 v3 @ 3.20GHz | 34 | 295.1 | 1.5 | 
-| Standard_H16 | 16 | 2 | Intel(R) Xeon(R) CPU E5-2667 v3 @ 3.20GHz | 19 | 563.5 | 4.3 | 
-| Standard_H16m | 16 | 2 | Intel(R) Xeon(R) CPU E5-2667 v3 @ 3.20GHz | 19 | 562.9 | 3.3 | 
-| Standard_H16mr | 16 | 2 | Intel(R) Xeon(R) CPU E5-2667 v3 @ 3.20GHz | 18 | 563.6 | 3.7 | 
-| Standard_H16r | 16 | 2 | Intel(R) Xeon(R) CPU E5-2667 v3 @ 3.20GHz | 17 | 562.2 | 4.2 | 
-
-## Ls - Storage Optimized
-| Size | vCPUs | NUMA Nodes | CPU | Runs | Avg Base Rate | StdDev | 
-| ---- | ----: | ---------: | --- | ---: | ------------: | -----: | 
-| Standard_L4s | 4 | 1 | Intel(R) Xeon(R) CPU E5-2698B v3 @ 2.00GHz | 29 | 122.7 | 6.6 | 
-| Standard_L8s | 8 | 1 | Intel(R) Xeon(R) CPU E5-2698B v3 @ 2.00GHz | 30 | 223.3 | 7.5 | 
-| Standard_L16s | 16 | 1 | Intel(R) Xeon(R) CPU E5-2698B v3 @ 2.00GHz | 31 | 397.3 | 2.5 | 
-| Standard_L32s | 32 | 2 | Intel(R) Xeon(R) CPU E5-2698B v3 @ 2.00GHz | 31 | 766.1 | 3.5 | 
-
-## M - Memory Optimized
-| Size | vCPUs | NUMA Nodes | CPU | Runs | Avg Base Rate | StdDev | 
-| ---- | ----: | ---------: | --- | ---: | ------------: | -----: | 
-| Standard_M8-2ms | 2 | 1 | Intel(R) Xeon(R) CPU E7-8890 v3 @ 2.50GHz | 15 | 42.1 | 2.1 | 
-| Standard_M8-4ms | 4 | 1 | Intel(R) Xeon(R) CPU E7-8890 v3 @ 2.50GHz | 13 | 81.6 | 2.9 | 
-| Standard_M16-4ms | 4 | 1 | Intel(R) Xeon(R) CPU E7-8890 v3 @ 2.50GHz | 14 | 82.5 | 2.5 | 
-| Standard_M16-8ms | 8 | 1 | Intel(R) Xeon(R) CPU E7-8890 v3 @ 2.50GHz | 20 | 157.2 | 6.0 | 
-| Standard_M32-8ms | 8 | 1 | Intel(R) Xeon(R) CPU E7-8890 v3 @ 2.50GHz | 18 | 162.5 | 2.1 | 
-| Standard_M32-16ms | 16 | 1 | Intel(R) Xeon(R) CPU E7-8890 v3 @ 2.50GHz | 12 | 306.5 | 0.5 | 
-| Standard_M64 | 64 | 2 | Intel(R) Xeon(R) CPU E7-8890 v3 @ 2.50GHz | 11 | 1010.9 | 5.4 | 
-| Standard_M64-16ms | 16 | 2 | Intel(R) Xeon(R) CPU E7-8890 v3 @ 2.50GHz | 13 | 316.0 | 2.4 | 
-| Standard_M64-32ms | 32 | 2 | Intel(R) Xeon(R) CPU E7-8890 v3 @ 2.50GHz | 12 | 586.8 | 5.4 | 
-| Standard_M64m | 64 | 2 | Intel(R) Xeon(R) CPU E7-8890 v3 @ 2.50GHz | 12 | 1005.5 | 12.3 | 
-| Standard_M64ms | 64 | 2 | Intel(R) Xeon(R) CPU E7-8890 v3 @ 2.50GHz | 12 | 1012.9 | 12.5 | 
-| Standard_M64s | 64 | 2 | Intel(R) Xeon(R) CPU E7-8890 v3 @ 2.50GHz | 12 | 1012.5 | 4.5 | 
-| Standard_M128 | 128 | 4 | Intel(R) Xeon(R) CPU E7-8890 v3 @ 2.50GHz | 11 | 1777.3 | 15.6 | 
-| Standard_M128-32ms | 32 | 4 | Intel(R) Xeon(R) CPU E7-8890 v3 @ 2.50GHz | 13 | 620.5 | 2.5 | 
-| Standard_M128-64ms | 64 | 4 | Intel(R) Xeon(R) CPU E7-8890 v3 @ 2.50GHz | 12 | 1140.8 | 2.9 | 
-| Standard_M128m | 128 | 4 | Intel(R) Xeon(R) CPU E7-8890 v3 @ 2.50GHz | 12 | 1778.3 | 10.3 | 
-| Standard_M128ms | 128 | 4 | Intel(R) Xeon(R) CPU E7-8890 v3 @ 2.50GHz | 15 | 1780.7 | 18.3 | 
-| Standard_M128s | 128 | 4 | Intel(R) Xeon(R) CPU E7-8890 v3 @ 2.50GHz | 12 | 1775.8 | 11.6 | 
-| Standard_M16ms | 16 | 1 | Intel(R) Xeon(R) CPU E7-8890 v3 @ 2.50GHz | 20 | 293.1 | 11.8 | 
-| Standard_M32ls | 32 | 1 | Intel(R) Xeon(R) CPU E7-8890 v3 @ 2.50GHz | 13 | 535.2 | 4.8 | 
-| Standard_M32ms | 32 | 1 | Intel(R) Xeon(R) CPU E7-8890 v3 @ 2.50GHz | 11 | 534.1 | 4.6 | 
-| Standard_M32ms | 32 | 2 | Intel(R) Xeon(R) CPU E7-8890 v3 @ 2.50GHz | 1 | 589.0 | 0.0 | 
-| Standard_M32ts | 32 | 1 | Intel(R) Xeon(R) CPU E7-8890 v3 @ 2.50GHz | 12 | 538.6 | 3.2 | 
-| Standard_M64ls | 64 | 2 | Intel(R) Xeon(R) CPU E7-8890 v3 @ 2.50GHz | 13 | 1015.2 | 10.0 | 
-| Standard_M8ms | 8 | 1 | Intel(R) Xeon(R) CPU E7-8890 v3 @ 2.50GHz | 13 | 158.2 | 5.5 | 
-
-## NCSv3 - GPU Enabled
-| Size | vCPUs | NUMA Nodes | CPU | Runs | Avg Base Rate | StdDev | 
-| ---- | ----: | ---------: | --- | ---: | ------------: | -----: | 
-| Standard_NC6s_v3 | 6 | 1 | Intel(R) Xeon(R) CPU E5-2690 v4 @ 2.60GHz | 6 | 230.2 | 1.6 | 
-| Standard_NC12s_v3 | 12 | 1 | Intel(R) Xeon(R) CPU E5-2690 v4 @ 2.60GHz | 7 | 425.0 | 3.6 | 
-| Standard_NC24rs_v3 | 24 | 2 | Intel(R) Xeon(R) CPU E5-2690 v4 @ 2.60GHz | 2 | 811.0 | 4.2 | 
-| Standard_NC24s_v3 | 24 | 2 | Intel(R) Xeon(R) CPU E5-2690 v4 @ 2.60GHz | 3 | 809.3 | 2.3 | 
-
-## NCSv2 - GPU Enabled
-| Size | vCPUs | NUMA Nodes | CPU | Runs | Avg Base Rate | StdDev | 
-| ---- | ----: | ---------: | --- | ---: | ------------: | -----: | 
-| Standard_NC6s_v2 | 6 | 1 | Intel(R) Xeon(R) CPU E5-2690 v4 @ 2.60GHz | 11 | 227.0 | 6.2 | 
-| Standard_NC12s_v2 | 12 | 1 | Intel(R) Xeon(R) CPU E5-2690 v4 @ 2.60GHz | 9 | 427.3 | 1.3 | 
-| Standard_NC24rs_v2 | 24 | 2 | Intel(R) Xeon(R) CPU E5-2690 v4 @ 2.60GHz | 12 | 811.0 | 5.4 | 
-| Standard_NC24s_v2 | 24 | 2 | Intel(R) Xeon(R) CPU E5-2690 v4 @ 2.60GHz | 11 | 811.5 | 4.4 | 
-
-## NC - GPU Enabled
-| Size | vCPUs | NUMA Nodes | CPU | Runs | Avg Base Rate | StdDev | 
-| ---- | ----: | ---------: | --- | ---: | ------------: | -----: | 
-| Standard_NC6 | 6 | 1 | Intel(R) Xeon(R) CPU E5-2690 v3 @ 2.60GHz | 27 | 209.6 | 4.4 | 
-| Standard_NC12 | 12 | 1 | Intel(R) Xeon(R) CPU E5-2690 v3 @ 2.60GHz | 28 | 394.4 | 3.8 | 
-| Standard_NC24 | 24 | 2 | Intel(R) Xeon(R) CPU E5-2690 v3 @ 2.60GHz | 28 | 751.7 | 3.5 | 
-| Standard_NC24r | 24 | 2 | Intel(R) Xeon(R) CPU E5-2690 v3 @ 2.60GHz | 27 | 752.9 | 3.4 | 
-
-## NDs- GPU Enabled
-| Size | vCPUs | NUMA Nodes | CPU | Runs | Avg Base Rate | StdDev | 
-| ---- | ----: | ---------: | --- | ---: | ------------: | -----: | 
-| Standard_ND6s | 6 | 1 | Intel(R) Xeon(R) CPU E5-2690 v4 @ 2.60GHz | 8 | 230.1 | 1.2 | 
-| Standard_ND12s | 12 | 1 | Intel(R) Xeon(R) CPU E5-2690 v4 @ 2.60GHz | 11 | 426.5 | 1.4 | 
-| Standard_ND24rs | 24 | 2 | Intel(R) Xeon(R) CPU E5-2690 v4 @ 2.60GHz | 10 | 811.4 | 3.5 | 
-| Standard_ND24s | 24 | 2 | Intel(R) Xeon(R) CPU E5-2690 v4 @ 2.60GHz | 11 | 812.6 | 4.4 | 
-
-## NV - GPU Enabled
-| Size | vCPUs | NUMA Nodes | CPU | Runs | Avg Base Rate | StdDev | 
-| ---- | ----: | ---------: | --- | ---: | ------------: | -----: | 
-| Standard_NV6 | 6 | 1 | Intel(R) Xeon(R) CPU E5-2690 v3 @ 2.60GHz | 28 | 210.5 | 6.1 | 
-| Standard_NV12 | 12 | 1 | Intel(R) Xeon(R) CPU E5-2690 v3 @ 2.60GHz | 28 | 394.5 | 2.3 | 
-| Standard_NV24 | 24 | 2 | Intel(R) Xeon(R) CPU E5-2690 v3 @ 2.60GHz | 26 | 752.2 | 4.4 | 
->>>>>>> 6a383dfd
-
-## About SPECint
-Windows numbers were computed by running [SPECint 2006](https://www.spec.org/cpu2006/results/rint2006.html) on Windows Server. SPECint was run using the base rate option (SPECint_rate2006), with one copy per vCPU. SPECint consists of 12 separate tests, each run three times, taking the median value from each test and weighting them to form a composite score. Those tests were then run across multiple VMs to provide the average scores shown.
-
-## Next steps
-* For storage capacities, disk details, and additional considerations for choosing among VM sizes, see [Sizes for virtual machines](sizes.md?toc=%2fazure%2fvirtual-machines%2fwindows%2ftoc.json).
-
+---
+title: Compute benchmark scores for Azure Windows VMs | Microsoft Docs
+description: Compare SPECint compute benchmark scores for Azure VMs running Windows Server.
+services: virtual-machines-windows
+documentationcenter: ''
+author: cynthn
+manager: jeconnoc
+editor: ''
+tags: azure-resource-manager,azure-service-management
+
+ms.assetid: 69ae72ec-e8be-4e46-a8f0-e744aebb5cc2
+ms.service: virtual-machines-windows
+ms.devlang: na
+ms.topic: article
+ms.tgt_pltfrm: vm-windows
+ms.workload: infrastructure-services
+ms.date: 04/09/2018
+ms.author: cynthn;davberg
+
+---
+# Compute benchmark scores for Windows VMs
+The following SPECInt benchmark scores show compute performance for select Azure VMs running Windows Server. Compute benchmark scores are also available for [Linux VMs](../linux/compute-benchmark-scores.md?toc=%2fazure%2fvirtual-machines%2flinux%2ftoc.json).
+
+
+## Av2 - General Compute
+| Size | vCPUs | NUMA Nodes | CPU | Runs | Avg Base Rate | StdDev | 
+| ---- | ----: | ---------: | --- | ---: | ------------: | -----: | 
+| Standard_A1_v2 | 1 | 1 | Intel(R) Xeon(R) CPU E5-2660 0 @ 2.20GHz | 12 | 14.2 | 0.3 | 
+| Standard_A1_v2 | 1 | 1 | Intel(R) Xeon(R) CPU E5-2673 v3 @ 2.40GHz | 9 | 13.2 | 0.6 | 
+| Standard_A1_v2 | 1 | 1 | Intel(R) Xeon(R) CPU E5-2673 v4 @ 2.30GHz | 10 | 14.1 | 0.7 | 
+| Standard_A2_v2 | 2 | 1 | Intel(R) Xeon(R) CPU E5-2660 0 @ 2.20GHz | 14 | 28.9 | 0.6 | 
+| Standard_A2_v2 | 2 | 1 | Intel(R) Xeon(R) CPU E5-2673 v3 @ 2.40GHz | 10 | 27.4 | 1.6 | 
+| Standard_A2_v2 | 2 | 1 | Intel(R) Xeon(R) CPU E5-2673 v4 @ 2.30GHz | 17 | 28.9 | 1.8 | 
+| Standard_A2m_v2 | 2 | 1 | Intel(R) Xeon(R) CPU E5-2660 0 @ 2.20GHz | 14 | 29.0 | 0.5 | 
+| Standard_A2m_v2 | 2 | 1 | Intel(R) Xeon(R) CPU E5-2673 v3 @ 2.40GHz | 11 | 26.3 | 0.8 | 
+| Standard_A2m_v2 | 2 | 1 | Intel(R) Xeon(R) CPU E5-2673 v4 @ 2.30GHz | 21 | 28.4 | 1.0 | 
+| Standard_A4_v2 | 4 | 1 | Intel(R) Xeon(R) CPU E5-2660 0 @ 2.20GHz | 27 | 56.6 | 1.0 | 
+| Standard_A4_v2 | 4 | 1 | Intel(R) Xeon(R) CPU E5-2673 v3 @ 2.40GHz | 13 | 52.8 | 2.0 | 
+| Standard_A4_v2 | 4 | 1 | Intel(R) Xeon(R) CPU E5-2673 v4 @ 2.30GHz | 15 | 52.1 | 4.5 | 
+| Standard_A4m_v2 | 4 | 1 | Intel(R) Xeon(R) CPU E5-2660 0 @ 2.20GHz | 17 | 56.4 | 1.8 | 
+| Standard_A4m_v2 | 4 | 1 | Intel(R) Xeon(R) CPU E5-2673 v3 @ 2.40GHz | 6 | 53.4 | 1.9 | 
+| Standard_A4m_v2 | 4 | 1 | Intel(R) Xeon(R) CPU E5-2673 v4 @ 2.30GHz | 23 | 57.1 | 3.6 | 
+| Standard_A8_v2 | 8 | 1 | Intel(R) Xeon(R) CPU E5-2660 0 @ 2.20GHz | 14 | 109.1 | 1.6 | 
+| Standard_A8_v2 | 8 | 1 | Intel(R) Xeon(R) CPU E5-2673 v3 @ 2.40GHz | 6 | 101.5 | 2.8 | 
+| Standard_A8_v2 | 8 | 1 | Intel(R) Xeon(R) CPU E5-2673 v4 @ 2.30GHz | 11 | 101.9 | 2.7 | 
+| Standard_A8m_v2 | 8 | 1 | Intel(R) Xeon(R) CPU E5-2673 v3 @ 2.40GHz | 11 | 101.4 | 1.2 | 
+| Standard_A8m_v2 | 8 | 1 | Intel(R) Xeon(R) CPU E5-2673 v4 @ 2.30GHz | 10 | 104.5 | 5.1 | 
+| Standard_A8m_v2 | 8 | 2 | Intel(R) Xeon(R) CPU E5-2660 0 @ 2.20GHz | 13 | 111.6 | 2.3 | 
+
+## B - Burstable
+| Size | vCPUs | NUMA Nodes | CPU | Runs | Avg Base Rate | StdDev | 
+| ---- | ----: | ---------: | --- | ---: | ------------: | -----: | 
+| Standard_B1ms | 1 | 1 | Intel(R) Xeon(R) CPU E5-2673 v3 @ 2.40GHz | 9 | 6.3 | 0.2 | 
+| Standard_B1ms | 1 | 1 | Intel(R) Xeon(R) CPU E5-2673 v4 @ 2.30GHz | 47 | 6.4 | 0.2 | 
+| Standard_B2ms | 2 | 1 | Intel(R) Xeon(R) CPU E5-2673 v4 @ 2.30GHz | 36 | 19.8 | 0.8 | 
+| Standard_B2s | 2 | 1 | Intel(R) Xeon(R) CPU E5-2673 v3 @ 2.40GHz | 2 | 13.0 | 0.0 | 
+| Standard_B2s | 2 | 1 | Intel(R) Xeon(R) CPU E5-2673 v4 @ 2.30GHz | 29 | 13.0 | 0.5 | 
+| Standard_B4ms | 4 | 1 | Intel(R) Xeon(R) CPU E5-2673 v3 @ 2.40GHz | 6 | 27.1 | 1.0 | 
+| Standard_B4ms | 4 | 1 | Intel(R) Xeon(R) CPU E5-2673 v4 @ 2.30GHz | 43 | 28.3 | 0.7 | 
+| Standard_B8ms | 8 | 1 | Intel(R) Xeon(R) CPU E5-2673 v3 @ 2.40GHz | 3 | 42.0 | 0.0 | 
+| Standard_B8ms | 8 | 1 | Intel(R) Xeon(R) CPU E5-2673 v4 @ 2.30GHz | 25 | 41.4 | 0.9 | 
+
+## DSv3 - General Compute + Premium Storage
+| Size | vCPUs | NUMA Nodes | CPU | Runs | Avg Base Rate | StdDev | 
+| ---- | ----: | ---------: | --- | ---: | ------------: | -----: | 
+| Standard_D2s_v3 | 2 | 1 | Intel(R) Xeon(R) CPU E5-2673 v3 @ 2.40GHz | 10 | 40.8 | 2.3 | 
+| Standard_D2s_v3 | 2 | 1 | Intel(R) Xeon(R) CPU E5-2673 v4 @ 2.30GHz | 52 | 43.3 | 2.1 | 
+| Standard_D4s_v3 | 4 | 1 | Intel(R) Xeon(R) CPU E5-2673 v3 @ 2.40GHz | 21 | 77.9 | 2.6 | 
+| Standard_D4s_v3 | 4 | 1 | Intel(R) Xeon(R) CPU E5-2673 v4 @ 2.30GHz | 29 | 82.3 | 2.5 | 
+| Standard_D8s_v3 | 8 | 1 | Intel(R) Xeon(R) CPU E5-2673 v3 @ 2.40GHz | 7 | 148.3 | 1.9 | 
+| Standard_D8s_v3 | 8 | 1 | Intel(R) Xeon(R) CPU E5-2673 v4 @ 2.30GHz | 28 | 155.4 | 5.6 | 
+| Standard_D16s_v3 | 16 | 1 | Intel(R) Xeon(R) CPU E5-2673 v3 @ 2.40GHz | 3 | 275.7 | 5.1 | 
+| Standard_D16s_v3 | 16 | 1 | Intel(R) Xeon(R) CPU E5-2673 v4 @ 2.30GHz | 38 | 298.2 | 4.4 | 
+| Standard_D32s_v3 | 32 | 1 | Intel(R) Xeon(R) CPU E5-2673 v4 @ 2.30GHz | 24 | 545.8 | 10.5 | 
+| Standard_D32s_v3 | 32 | 2 | Intel(R) Xeon(R) CPU E5-2673 v3 @ 2.40GHz | 9 | 535.6 | 12.6 | 
+| Standard_D64s_v3 | 64 | 2 | Intel(R) Xeon(R) CPU E5-2673 v4 @ 2.30GHz | 35 | 1070.6 | 2.4 | 
+
+## Dv3 - General Compute
+| Size | vCPUs | NUMA Nodes | CPU | Runs | Avg Base Rate | StdDev | 
+| ---- | ----: | ---------: | --- | ---: | ------------: | -----: | 
+| Standard_D2_v3 | 2 | 1 | Intel(R) Xeon(R) CPU E5-2673 v3 @ 2.40GHz | 10 | 38.6 | 1.8 | 
+| Standard_D2_v3 | 2 | 1 | Intel(R) Xeon(R) CPU E5-2673 v4 @ 2.30GHz | 24 | 41.8 | 3.3 | 
+| Standard_D4_v3 | 4 | 1 | Intel(R) Xeon(R) CPU E5-2673 v3 @ 2.40GHz | 17 | 77.8 | 1.3 | 
+| Standard_D4_v3 | 4 | 1 | Intel(R) Xeon(R) CPU E5-2673 v4 @ 2.30GHz | 45 | 82.7 | 4.5 | 
+| Standard_D8_v3 | 8 | 1 | Intel(R) Xeon(R) CPU E5-2673 v3 @ 2.40GHz | 9 | 146.7 | 10.4 | 
+| Standard_D8_v3 | 8 | 1 | Intel(R) Xeon(R) CPU E5-2673 v4 @ 2.30GHz | 27 | 159.9 | 8.3 | 
+| Standard_D16_v3 | 16 | 1 | Intel(R) Xeon(R) CPU E5-2673 v3 @ 2.40GHz | 10 | 274.1 | 3.8 | 
+| Standard_D16_v3 | 16 | 1 | Intel(R) Xeon(R) CPU E5-2673 v4 @ 2.30GHz | 32 | 300.7 | 8.8 | 
+| Standard_D32_v3 | 32 | 1 | Intel(R) Xeon(R) CPU E5-2673 v4 @ 2.30GHz | 24 | 549.3 | 11.1 | 
+| Standard_D32_v3 | 32 | 2 | Intel(R) Xeon(R) CPU E5-2673 v3 @ 2.40GHz | 7 | 538.6 | 9.4 | 
+| Standard_D64_v3 | 64 | 2 | Intel(R) Xeon(R) CPU E5-2673 v4 @ 2.30GHz | 32 | 1070.6 | 12.4 | 
+
+## DSv2 - Storage Optimized
+| Size | vCPUs | NUMA Nodes | CPU | Runs | Avg Base Rate | StdDev | 
+| ---- | ----: | ---------: | --- | ---: | ------------: | -----: | 
+| Standard_DS1_v2 | 1 | 1 | Intel(R) Xeon(R) CPU E5-2673 v3 @ 2.40GHz | 12 | 33.0 | 1.1 | 
+| Standard_DS1_v2 | 1 | 1 | Intel(R) Xeon(R) CPU E5-2673 v4 @ 2.30GHz | 37 | 33.8 | 2.5 | 
+| Standard_DS2_v2 | 2 | 1 | Intel(R) Xeon(R) CPU E5-2673 v3 @ 2.40GHz | 33 | 63.9 | 1.7 | 
+| Standard_DS2_v2 | 2 | 1 | Intel(R) Xeon(R) CPU E5-2673 v4 @ 2.30GHz | 32 | 66.6 | 4.8 | 
+| Standard_DS3_v2 | 4 | 1 | Intel(R) Xeon(R) CPU E5-2673 v3 @ 2.40GHz | 15 | 125.5 | 3.2 | 
+| Standard_DS3_v2 | 4 | 1 | Intel(R) Xeon(R) CPU E5-2673 v4 @ 2.30GHz | 47 | 130.1 | 4.3 | 
+| Standard_DS4_v2 | 8 | 1 | Intel(R) Xeon(R) CPU E5-2673 v3 @ 2.40GHz | 23 | 235.7 | 6.6 | 
+| Standard_DS4_v2 | 8 | 1 | Intel(R) Xeon(R) CPU E5-2673 v4 @ 2.30GHz | 34 | 249.4 | 2.8 | 
+| Standard_DS5_v2 | 16 | 1 | Intel(R) Xeon(R) CPU E5-2673 v3 @ 2.40GHz | 11 | 414.9 | 5.1 | 
+| Standard_DS5_v2 | 16 | 1 | Intel(R) Xeon(R) CPU E5-2673 v4 @ 2.30GHz | 31 | 470.6 | 5.7 | 
+| Standard_DS11_v2 | 2 | 1 | Intel(R) Xeon(R) CPU E5-2673 v3 @ 2.40GHz | 22 | 66.3 | 2.8 | 
+| Standard_DS11_v2 | 2 | 1 | Intel(R) Xeon(R) CPU E5-2673 v4 @ 2.30GHz | 34 | 64.8 | 2.8 | 
+| Standard_DS11-1_v2 | 1 | 1 | Intel(R) Xeon(R) CPU E5-2673 v3 @ 2.40GHz | 17 | 33.6 | 1.8 | 
+| Standard_DS11-1_v2 | 1 | 1 | Intel(R) Xeon(R) CPU E5-2673 v4 @ 2.30GHz | 41 | 36.0 | 1.7 | 
+| Standard_DS12_v2 | 4 | 1 | Intel(R) Xeon(R) CPU E5-2673 v3 @ 2.40GHz | 10 | 126.8 | 2.7 | 
+| Standard_DS12_v2 | 4 | 1 | Intel(R) Xeon(R) CPU E5-2673 v4 @ 2.30GHz | 30 | 127.5 | 3.3 | 
+| Standard_DS12-1_v2 | 1 | 1 | Intel(R) Xeon(R) CPU E5-2673 v3 @ 2.40GHz | 20 | 33.5 | 1.4 | 
+| Standard_DS12-1_v2 | 1 | 1 | Intel(R) Xeon(R) CPU E5-2673 v4 @ 2.30GHz | 30 | 34.8 | 2.4 | 
+| Standard_DS12-2_v2 | 2 | 1 | Intel(R) Xeon(R) CPU E5-2673 v3 @ 2.40GHz | 17 | 65.5 | 2.3 | 
+| Standard_DS12-2_v2 | 2 | 1 | Intel(R) Xeon(R) CPU E5-2673 v4 @ 2.30GHz | 33 | 67.7 | 5.1 | 
+| Standard_DS13_v2 | 8 | 1 | Intel(R) Xeon(R) CPU E5-2673 v3 @ 2.40GHz | 20 | 234.1 | 7.1 | 
+| Standard_DS13_v2 | 8 | 1 | Intel(R) Xeon(R) CPU E5-2673 v4 @ 2.30GHz | 23 | 248.0 | 2.2 | 
+| Standard_DS13-2_v2 | 2 | 1 | Intel(R) Xeon(R) CPU E5-2673 v3 @ 2.40GHz | 17 | 65.2 | 3.1 | 
+| Standard_DS13-2_v2 | 2 | 1 | Intel(R) Xeon(R) CPU E5-2673 v4 @ 2.30GHz | 15 | 72.8 | 3.8 | 
+| Standard_DS13-4_v2 | 4 | 1 | Intel(R) Xeon(R) CPU E5-2673 v3 @ 2.40GHz | 24 | 126.1 | 4.3 | 
+| Standard_DS13-4_v2 | 4 | 1 | Intel(R) Xeon(R) CPU E5-2673 v4 @ 2.30GHz | 27 | 133.3 | 2.8 | 
+| Standard_DS14_v2 | 16 | 1 | Intel(R) Xeon(R) CPU E5-2673 v4 @ 2.30GHz | 22 | 469.5 | 6.9 | 
+| Standard_DS14_v2 | 16 | 2 | Intel(R) Xeon(R) CPU E5-2673 v3 @ 2.40GHz | 16 | 456.6 | 7.3 | 
+| Standard_DS14-4_v2 | 4 | 1 | Intel(R) Xeon(R) CPU E5-2673 v4 @ 2.30GHz | 28 | 132.8 | 6.6 | 
+| Standard_DS14-4_v2 | 4 | 2 | Intel(R) Xeon(R) CPU E5-2673 v3 @ 2.40GHz | 16 | 125.1 | 4.8 | 
+| Standard_DS14-8_v2 | 8 | 1 | Intel(R) Xeon(R) CPU E5-2673 v4 @ 2.30GHz | 27 | 251.3 | 2.4 | 
+| Standard_DS14-8_v2 | 8 | 2 | Intel(R) Xeon(R) CPU E5-2673 v3 @ 2.40GHz | 14 | 247.4 | 10.2 | 
+| Standard_DS15_v2 | 20 | 2 | Intel(R) Xeon(R) CPU E5-2673 v3 @ 2.40GHz | 45 | 546.1 | 10.5 | 
+
+## Dv2 - General Compute
+| Size | vCPUs | NUMA Nodes | CPU | Runs | Avg Base Rate | StdDev | 
+| ---- | ----: | ---------: | --- | ---: | ------------: | -----: | 
+| Standard_D1_v2 | 1 | 1 | Intel(R) Xeon(R) CPU E5-2673 v3 @ 2.40GHz | 30 | 33.5 | 1.7 | 
+| Standard_D1_v2 | 1 | 1 | Intel(R) Xeon(R) CPU E5-2673 v4 @ 2.30GHz | 31 | 34.7 | 2.5 | 
+| Standard_D2_v2 | 2 | 1 | Intel(R) Xeon(R) CPU E5-2673 v3 @ 2.40GHz | 18 | 66.0 | 1.8 | 
+| Standard_D2_v2 | 2 | 1 | Intel(R) Xeon(R) CPU E5-2673 v4 @ 2.30GHz | 31 | 69.9 | 5.0 | 
+| Standard_D3_v2 | 4 | 1 | Intel(R) Xeon(R) CPU E5-2673 v3 @ 2.40GHz | 27 | 127.7 | 3.0 | 
+| Standard_D3_v2 | 4 | 1 | Intel(R) Xeon(R) CPU E5-2673 v4 @ 2.30GHz | 27 | 133.4 | 9.1 | 
+| Standard_D4_v2 | 8 | 1 | Intel(R) Xeon(R) CPU E5-2673 v3 @ 2.40GHz | 15 | 238.7 | 4.4 | 
+| Standard_D4_v2 | 8 | 1 | Intel(R) Xeon(R) CPU E5-2673 v4 @ 2.30GHz | 36 | 248.9 | 4.8 | 
+| Standard_D5_v2 | 16 | 1 | Intel(R) Xeon(R) CPU E5-2673 v3 @ 2.40GHz | 9 | 413.9 | 14.1 | 
+| Standard_D5_v2 | 16 | 1 | Intel(R) Xeon(R) CPU E5-2673 v4 @ 2.30GHz | 27 | 470.2 | 8.1 | 
+| Standard_D5_v2 | 16 | 2 | Intel(R) Xeon(R) CPU E5-2673 v3 @ 2.40GHz | 5 | 466.0 | 0.0 | 
+| Standard_D11_v2 | 2 | 1 | Intel(R) Xeon(R) CPU E5-2673 v3 @ 2.40GHz | 22 | 66.4 | 2.9 | 
+| Standard_D11_v2 | 2 | 1 | Intel(R) Xeon(R) CPU E5-2673 v4 @ 2.30GHz | 27 | 69.0 | 6.7 | 
+| Standard_D12_v2 | 4 | 1 | Intel(R) Xeon(R) CPU E5-2673 v3 @ 2.40GHz | 24 | 127.7 | 4.6 | 
+| Standard_D12_v2 | 4 | 1 | Intel(R) Xeon(R) CPU E5-2673 v4 @ 2.30GHz | 20 | 135.9 | 9.3 | 
+| Standard_D13_v2 | 8 | 1 | Intel(R) Xeon(R) CPU E5-2673 v3 @ 2.40GHz | 16 | 237.4 | 6.6 | 
+| Standard_D13_v2 | 8 | 1 | Intel(R) Xeon(R) CPU E5-2673 v4 @ 2.30GHz | 28 | 250.2 | 3.8 | 
+| Standard_D14_v2 | 16 | 1 | Intel(R) Xeon(R) CPU E5-2673 v4 @ 2.30GHz | 23 | 473.0 | 9.4 | 
+| Standard_D14_v2 | 16 | 2 | Intel(R) Xeon(R) CPU E5-2673 v3 @ 2.40GHz | 17 | 443.9 | 18.8 | 
+| Standard_D15_v2 | 20 | 2 | Intel(R) Xeon(R) CPU E5-2673 v3 @ 2.40GHz | 37 | 558.8 | 8.4 | 
+
+## Esv3 - Memory Optimized + Premium Storage
+| Size | vCPUs | NUMA Nodes | CPU | Runs | Avg Base Rate | StdDev | 
+| ---- | ----: | ---------: | --- | ---: | ------------: | -----: | 
+| Standard_E2s_v3 | 2 | 1 | Intel(R) Xeon(R) CPU E5-2673 v4 @ 2.30GHz | 39 | 42.5 | 2.2 | 
+| Standard_E4s_v3 | 4 | 1 | Intel(R) Xeon(R) CPU E5-2673 v4 @ 2.30GHz | 28 | 81.4 | 3.3 | 
+| Standard_E8s_v3 | 8 | 1 | Intel(R) Xeon(R) CPU E5-2673 v4 @ 2.30GHz | 29 | 156.3 | 5.1 | 
+| Standard_E8-2s_v3 | 2 | 1 | Intel(R) Xeon(R) CPU E5-2673 v4 @ 2.30GHz | 57 | 41.8 | 2.6 | 
+| Standard_E8-4s_v3 | 4 | 1 | Intel(R) Xeon(R) CPU E5-2673 v4 @ 2.30GHz | 45 | 82.9 | 3.0 | 
+| Standard_E16s_v3 | 16 | 1 | Intel(R) Xeon(R) CPU E5-2673 v4 @ 2.30GHz | 31 | 295.7 | 4.5 | 
+| Standard_E16-4s_v3 | 4 | 1 | Intel(R) Xeon(R) CPU E5-2673 v4 @ 2.30GHz | 45 | 82.7 | 3.8 | 
+| Standard_E16-8s_v3 | 8 | 1 | Intel(R) Xeon(R) CPU E5-2673 v4 @ 2.30GHz | 39 | 158.3 | 4.5 | 
+| Standard_E20s_v3 | 20 | 1 | Intel(R) Xeon(R) CPU E5-2673 v4 @ 2.30GHz | 27 | 369.7 | 3.2 | 
+| Standard_E32s_v3 | 32 | 2 | Intel(R) Xeon(R) CPU E5-2673 v4 @ 2.30GHz | 31 | 577.9 | 9.4 | 
+| Standard_E32-8s_v3 | 8 | 2 | Intel(R) Xeon(R) CPU E5-2673 v4 @ 2.30GHz | 31 | 163.4 | 6.8 | 
+| Standard_E32-16s_v3 | 16 | 2 | Intel(R) Xeon(R) CPU E5-2673 v4 @ 2.30GHz | 41 | 307.1 | 8.7 | 
+| Standard_E4-2s_v3 | 2 | 1 | Intel(R) Xeon(R) CPU E5-2673 v4 @ 2.30GHz | 65 | 41.9 | 2.4 | 
+| Standard_E64s_v3 | 64 | 2 | Intel(R) Xeon(R) CPU E5-2673 v4 @ 2.30GHz | 1 | 1080.0 | 0.0 | 
+| Standard_E64-16s_v3 | 16 | 2 | Intel(R) Xeon(R) CPU E5-2673 v4 @ 2.30GHz | 3 | 334.3 | 1.5 | 
+| Standard_E64-32s_v3 | 32 | 2 | Intel(R) Xeon(R) CPU E5-2673 v4 @ 2.30GHz | 4 | 592.5 | 4.4 | 
+
+## Eisv3 - Memory Opt + Premium Storage (isolated)
+| Size | vCPUs | NUMA Nodes | CPU | Runs | Avg Base Rate | StdDev | 
+| ---- | ----: | ---------: | --- | ---: | ------------: | -----: | 
+| Standard_E64is_v3 | 64 | 2 | Intel(R) Xeon(R) CPU E5-2673 v4 @ 2.30GHz | 28 | 1073.9 | 5.7 | 
+
+## Ev3 - Memory Optimized
+| Size | vCPUs | NUMA Nodes | CPU | Runs | Avg Base Rate | StdDev | 
+| ---- | ----: | ---------: | --- | ---: | ------------: | -----: | 
+| Standard_E2_v3 | 2 | 1 | Intel(R) Xeon(R) CPU E5-2673 v4 @ 2.30GHz | 41 | 41.2 | 2.4 | 
+| Standard_E4_v3 | 4 | 1 | Intel(R) Xeon(R) CPU E5-2673 v4 @ 2.30GHz | 43 | 81.4 | 5.3 | 
+| Standard_E8_v3 | 8 | 1 | Intel(R) Xeon(R) CPU E5-2673 v4 @ 2.30GHz | 39 | 157.4 | 8.1 | 
+| Standard_E16_v3 | 16 | 1 | Intel(R) Xeon(R) CPU E5-2673 v4 @ 2.30GHz | 49 | 301.6 | 8.9 | 
+| Standard_E20_v3 | 20 | 1 | Intel(R) Xeon(R) CPU E5-2673 v4 @ 2.30GHz | 35 | 371.0 | 6.9 | 
+| Standard_E32_v3 | 32 | 2 | Intel(R) Xeon(R) CPU E5-2673 v4 @ 2.30GHz | 35 | 579.9 | 16.1 | 
+| Standard_E64_v3 | 64 | 2 | Intel(R) Xeon(R) CPU E5-2673 v4 @ 2.30GHz | 31 | 1080.0 | 11.3 | 
+
+## Eiv3 - Memory Optimized (isolated)
+| Size | vCPUs | NUMA Nodes | CPU | Runs | Avg Base Rate | StdDev | 
+| ---- | ----: | ---------: | --- | ---: | ------------: | -----: | 
+| Standard_E64i_v3 | 64 | 2 | Intel(R) Xeon(R) CPU E5-2673 v4 @ 2.30GHz | 28 | 1081.4 | 11.1 | 
+
+## Fsv2 - Compute + Storage Optimized
+| Size | vCPUs | NUMA Nodes | CPU | Runs | Avg Base Rate | StdDev | 
+| ---- | ----: | ---------: | --- | ---: | ------------: | -----: | 
+| Standard_F2s_v2 | 2 | 1 | Intel(R) Xeon(R) Platinum 8168 CPU @ 2.70GHz | 46 | 56.5 | 2.4 | 
+| Standard_F4s_v2 | 4 | 1 | Intel(R) Xeon(R) Platinum 8168 CPU @ 2.70GHz | 60 | 110.2 | 4.7 | 
+| Standard_F8s_v2 | 8 | 1 | Intel(R) Xeon(R) Platinum 8168 CPU @ 2.70GHz | 36 | 215.2 | 5.3 | 
+| Standard_F16s_v2 | 16 | 1 | Intel(R) Xeon(R) Platinum 8168 CPU @ 2.70GHz | 36 | 409.3 | 15.5 | 
+| Standard_F32s_v2 | 32 | 1 | Intel(R) Xeon(R) Platinum 8168 CPU @ 2.70GHz | 31 | 760.9 | 16.9 | 
+| Standard_F64s_v2 | 64 | 2 | Intel(R) Xeon(R) Platinum 8168 CPU @ 2.70GHz | 33 | 1440.9 | 26.0 | 
+| Standard_F72s_v2 | 72 | 2 | Intel(R) Xeon(R) Platinum 8168 CPU @ 2.70GHz | 29 | 1372.1 | 8.2 | 
+
+## Fs - Compute and Storage Optimized
+| Size | vCPUs | NUMA Nodes | CPU | Runs | Avg Base Rate | StdDev | 
+| ---- | ----: | ---------: | --- | ---: | ------------: | -----: | 
+| Standard_F1s | 1 | 1 | Intel(R) Xeon(R) CPU E5-2673 v3 @ 2.40GHz | 31 | 33.2 | 1.0 | 
+| Standard_F1s | 1 | 1 | Intel(R) Xeon(R) CPU E5-2673 v4 @ 2.30GHz | 41 | 35.1 | 2.0 | 
+| Standard_F2s | 2 | 1 | Intel(R) Xeon(R) CPU E5-2673 v3 @ 2.40GHz | 18 | 63.7 | 1.8 | 
+| Standard_F2s | 2 | 1 | Intel(R) Xeon(R) CPU E5-2673 v4 @ 2.30GHz | 21 | 66.6 | 3.8 | 
+| Standard_F4s | 4 | 1 | Intel(R) Xeon(R) CPU E5-2673 v3 @ 2.40GHz | 14 | 128.4 | 2.9 | 
+| Standard_F4s | 4 | 1 | Intel(R) Xeon(R) CPU E5-2673 v4 @ 2.30GHz | 25 | 127.7 | 4.5 | 
+| Standard_F8s | 8 | 1 | Intel(R) Xeon(R) CPU E5-2673 v3 @ 2.40GHz | 11 | 234.9 | 3.7 | 
+| Standard_F8s | 8 | 1 | Intel(R) Xeon(R) CPU E5-2673 v4 @ 2.30GHz | 19 | 251.2 | 4.5 | 
+| Standard_F16s | 16 | 1 | Intel(R) Xeon(R) CPU E5-2673 v3 @ 2.40GHz | 9 | 413.9 | 3.6 | 
+| Standard_F16s | 16 | 1 | Intel(R) Xeon(R) CPU E5-2673 v4 @ 2.30GHz | 36 | 471.8 | 7.5 | 
+
+## F - Compute Optimized
+| Size | vCPUs | NUMA Nodes | CPU | Runs | Avg Base Rate | StdDev | 
+| ---- | ----: | ---------: | --- | ---: | ------------: | -----: | 
+| Standard_F1 | 1 | 1 | Intel(R) Xeon(R) CPU E5-2673 v3 @ 2.40GHz | 15 | 32.8 | 1.8 | 
+| Standard_F1 | 1 | 1 | Intel(R) Xeon(R) CPU E5-2673 v4 @ 2.30GHz | 13 | 33.3 | 2.0 | 
+| Standard_F2 | 2 | 1 | Intel(R) Xeon(R) CPU E5-2673 v3 @ 2.40GHz | 27 | 64.9 | 6.0 | 
+| Standard_F2 | 2 | 1 | Intel(R) Xeon(R) CPU E5-2673 v4 @ 2.30GHz | 21 | 67.8 | 4.9 | 
+| Standard_F4 | 4 | 1 | Intel(R) Xeon(R) CPU E5-2673 v3 @ 2.40GHz | 18 | 128.4 | 3.3 | 
+| Standard_F4 | 4 | 1 | Intel(R) Xeon(R) CPU E5-2673 v4 @ 2.30GHz | 32 | 132.1 | 7.8 | 
+| Standard_F8 | 8 | 1 | Intel(R) Xeon(R) CPU E5-2673 v3 @ 2.40GHz | 17 | 239.4 | 2.3 | 
+| Standard_F8 | 8 | 1 | Intel(R) Xeon(R) CPU E5-2673 v4 @ 2.30GHz | 25 | 251.2 | 7.0 | 
+| Standard_F16 | 16 | 1 | Intel(R) Xeon(R) CPU E5-2673 v3 @ 2.40GHz | 19 | 424.1 | 8.2 | 
+| Standard_F16 | 16 | 1 | Intel(R) Xeon(R) CPU E5-2673 v4 @ 2.30GHz | 32 | 467.8 | 11.1 | 
+| Standard_F16 | 16 | 2 | Intel(R) Xeon(R) CPU E5-2673 v3 @ 2.40GHz | 6 | 472.3 | 13.2 | 
+
+## GS - Storage Optimized
+| Size | vCPUs | NUMA Nodes | CPU | Runs | Avg Base Rate | StdDev | 
+| ---- | ----: | ---------: | --- | ---: | ------------: | -----: | 
+| Standard_GS1 | 2 | 1 | Intel(R) Xeon(R) CPU E5-2698B v3 @ 2.00GHz | 29 | 63.6 | 4.7 | 
+| Standard_GS2 | 4 | 1 | Intel(R) Xeon(R) CPU E5-2698B v3 @ 2.00GHz | 29 | 122.3 | 6.9 | 
+| Standard_GS3 | 8 | 1 | Intel(R) Xeon(R) CPU E5-2698B v3 @ 2.00GHz | 31 | 222.4 | 8.1 | 
+| Standard_GS4 | 16 | 1 | Intel(R) Xeon(R) CPU E5-2698B v3 @ 2.00GHz | 31 | 391.4 | 28.6 | 
+| Standard_GS4-4 | 4 | 1 | Intel(R) Xeon(R) CPU E5-2698B v3 @ 2.00GHz | 28 | 127.5 | 5.3 | 
+| Standard_GS4-8 | 8 | 1 | Intel(R) Xeon(R) CPU E5-2698B v3 @ 2.00GHz | 31 | 226.7 | 5.8 | 
+| Standard_GS5 | 32 | 2 | Intel(R) Xeon(R) CPU E5-2698B v3 @ 2.00GHz | 31 | 760.9 | 6.2 | 
+| Standard_GS5-8 | 8 | 2 | Intel(R) Xeon(R) CPU E5-2698B v3 @ 2.00GHz | 31 | 259.5 | 2.7 | 
+| Standard_GS5-16 | 16 | 2 | Intel(R) Xeon(R) CPU E5-2698B v3 @ 2.00GHz | 31 | 447.9 | 4.0 | 
+
+## G - Compute Optimized
+| Size | vCPUs | NUMA Nodes | CPU | Runs | Avg Base Rate | StdDev | 
+| ---- | ----: | ---------: | --- | ---: | ------------: | -----: | 
+| Standard_G1 | 2 | 1 | Intel(R) Xeon(R) CPU E5-2698B v3 @ 2.00GHz | 29 | 64.7 | 9.2 | 
+| Standard_G2 | 4 | 1 | Intel(R) Xeon(R) CPU E5-2698B v3 @ 2.00GHz | 30 | 127.9 | 12.2 | 
+| Standard_G3 | 8 | 1 | Intel(R) Xeon(R) CPU E5-2698B v3 @ 2.00GHz | 30 | 231.7 | 12.6 | 
+| Standard_G4 | 16 | 1 | Intel(R) Xeon(R) CPU E5-2698B v3 @ 2.00GHz | 31 | 400.2 | 3.9 | 
+| Standard_G5 | 32 | 2 | Intel(R) Xeon(R) CPU E5-2698B v3 @ 2.00GHz | 31 | 774.1 | 4.1 | 
+
+## H - High Performance Compute (HPC)
+| Size | vCPUs | NUMA Nodes | CPU | Runs | Avg Base Rate | StdDev | 
+| ---- | ----: | ---------: | --- | ---: | ------------: | -----: | 
+| Standard_H8 | 8 | 1 | Intel(R) Xeon(R) CPU E5-2667 v3 @ 3.20GHz | 31 | 296.1 | 1.4 | 
+| Standard_H8m | 8 | 1 | Intel(R) Xeon(R) CPU E5-2667 v3 @ 3.20GHz | 34 | 295.1 | 1.5 | 
+| Standard_H16 | 16 | 2 | Intel(R) Xeon(R) CPU E5-2667 v3 @ 3.20GHz | 19 | 563.5 | 4.3 | 
+| Standard_H16m | 16 | 2 | Intel(R) Xeon(R) CPU E5-2667 v3 @ 3.20GHz | 19 | 562.9 | 3.3 | 
+| Standard_H16mr | 16 | 2 | Intel(R) Xeon(R) CPU E5-2667 v3 @ 3.20GHz | 18 | 563.6 | 3.7 | 
+| Standard_H16r | 16 | 2 | Intel(R) Xeon(R) CPU E5-2667 v3 @ 3.20GHz | 17 | 562.2 | 4.2 | 
+
+## Ls - Storage Optimized
+| Size | vCPUs | NUMA Nodes | CPU | Runs | Avg Base Rate | StdDev | 
+| ---- | ----: | ---------: | --- | ---: | ------------: | -----: | 
+| Standard_L4s | 4 | 1 | Intel(R) Xeon(R) CPU E5-2698B v3 @ 2.00GHz | 29 | 122.7 | 6.6 | 
+| Standard_L8s | 8 | 1 | Intel(R) Xeon(R) CPU E5-2698B v3 @ 2.00GHz | 30 | 223.3 | 7.5 | 
+| Standard_L16s | 16 | 1 | Intel(R) Xeon(R) CPU E5-2698B v3 @ 2.00GHz | 31 | 397.3 | 2.5 | 
+| Standard_L32s | 32 | 2 | Intel(R) Xeon(R) CPU E5-2698B v3 @ 2.00GHz | 31 | 766.1 | 3.5 | 
+
+## M - Memory Optimized
+| Size | vCPUs | NUMA Nodes | CPU | Runs | Avg Base Rate | StdDev | 
+| ---- | ----: | ---------: | --- | ---: | ------------: | -----: | 
+| Standard_M8-2ms | 2 | 1 | Intel(R) Xeon(R) CPU E7-8890 v3 @ 2.50GHz | 15 | 42.1 | 2.1 | 
+| Standard_M8-4ms | 4 | 1 | Intel(R) Xeon(R) CPU E7-8890 v3 @ 2.50GHz | 13 | 81.6 | 2.9 | 
+| Standard_M16-4ms | 4 | 1 | Intel(R) Xeon(R) CPU E7-8890 v3 @ 2.50GHz | 14 | 82.5 | 2.5 | 
+| Standard_M16-8ms | 8 | 1 | Intel(R) Xeon(R) CPU E7-8890 v3 @ 2.50GHz | 20 | 157.2 | 6.0 | 
+| Standard_M32-8ms | 8 | 1 | Intel(R) Xeon(R) CPU E7-8890 v3 @ 2.50GHz | 18 | 162.5 | 2.1 | 
+| Standard_M32-16ms | 16 | 1 | Intel(R) Xeon(R) CPU E7-8890 v3 @ 2.50GHz | 12 | 306.5 | 0.5 | 
+| Standard_M64 | 64 | 2 | Intel(R) Xeon(R) CPU E7-8890 v3 @ 2.50GHz | 11 | 1010.9 | 5.4 | 
+| Standard_M64-16ms | 16 | 2 | Intel(R) Xeon(R) CPU E7-8890 v3 @ 2.50GHz | 13 | 316.0 | 2.4 | 
+| Standard_M64-32ms | 32 | 2 | Intel(R) Xeon(R) CPU E7-8890 v3 @ 2.50GHz | 12 | 586.8 | 5.4 | 
+| Standard_M64m | 64 | 2 | Intel(R) Xeon(R) CPU E7-8890 v3 @ 2.50GHz | 12 | 1005.5 | 12.3 | 
+| Standard_M64ms | 64 | 2 | Intel(R) Xeon(R) CPU E7-8890 v3 @ 2.50GHz | 12 | 1012.9 | 12.5 | 
+| Standard_M64s | 64 | 2 | Intel(R) Xeon(R) CPU E7-8890 v3 @ 2.50GHz | 12 | 1012.5 | 4.5 | 
+| Standard_M128 | 128 | 4 | Intel(R) Xeon(R) CPU E7-8890 v3 @ 2.50GHz | 11 | 1777.3 | 15.6 | 
+| Standard_M128-32ms | 32 | 4 | Intel(R) Xeon(R) CPU E7-8890 v3 @ 2.50GHz | 13 | 620.5 | 2.5 | 
+| Standard_M128-64ms | 64 | 4 | Intel(R) Xeon(R) CPU E7-8890 v3 @ 2.50GHz | 12 | 1140.8 | 2.9 | 
+| Standard_M128m | 128 | 4 | Intel(R) Xeon(R) CPU E7-8890 v3 @ 2.50GHz | 12 | 1778.3 | 10.3 | 
+| Standard_M128ms | 128 | 4 | Intel(R) Xeon(R) CPU E7-8890 v3 @ 2.50GHz | 15 | 1780.7 | 18.3 | 
+| Standard_M128s | 128 | 4 | Intel(R) Xeon(R) CPU E7-8890 v3 @ 2.50GHz | 12 | 1775.8 | 11.6 | 
+| Standard_M16ms | 16 | 1 | Intel(R) Xeon(R) CPU E7-8890 v3 @ 2.50GHz | 20 | 293.1 | 11.8 | 
+| Standard_M32ls | 32 | 1 | Intel(R) Xeon(R) CPU E7-8890 v3 @ 2.50GHz | 13 | 535.2 | 4.8 | 
+| Standard_M32ms | 32 | 1 | Intel(R) Xeon(R) CPU E7-8890 v3 @ 2.50GHz | 11 | 534.1 | 4.6 | 
+| Standard_M32ms | 32 | 2 | Intel(R) Xeon(R) CPU E7-8890 v3 @ 2.50GHz | 1 | 589.0 | 0.0 | 
+| Standard_M32ts | 32 | 1 | Intel(R) Xeon(R) CPU E7-8890 v3 @ 2.50GHz | 12 | 538.6 | 3.2 | 
+| Standard_M64ls | 64 | 2 | Intel(R) Xeon(R) CPU E7-8890 v3 @ 2.50GHz | 13 | 1015.2 | 10.0 | 
+| Standard_M8ms | 8 | 1 | Intel(R) Xeon(R) CPU E7-8890 v3 @ 2.50GHz | 13 | 158.2 | 5.5 | 
+
+## NCSv3 - GPU Enabled
+| Size | vCPUs | NUMA Nodes | CPU | Runs | Avg Base Rate | StdDev | 
+| ---- | ----: | ---------: | --- | ---: | ------------: | -----: | 
+| Standard_NC6s_v3 | 6 | 1 | Intel(R) Xeon(R) CPU E5-2690 v4 @ 2.60GHz | 6 | 230.2 | 1.6 | 
+| Standard_NC12s_v3 | 12 | 1 | Intel(R) Xeon(R) CPU E5-2690 v4 @ 2.60GHz | 7 | 425.0 | 3.6 | 
+| Standard_NC24rs_v3 | 24 | 2 | Intel(R) Xeon(R) CPU E5-2690 v4 @ 2.60GHz | 2 | 811.0 | 4.2 | 
+| Standard_NC24s_v3 | 24 | 2 | Intel(R) Xeon(R) CPU E5-2690 v4 @ 2.60GHz | 3 | 809.3 | 2.3 | 
+
+## NCSv2 - GPU Enabled
+| Size | vCPUs | NUMA Nodes | CPU | Runs | Avg Base Rate | StdDev | 
+| ---- | ----: | ---------: | --- | ---: | ------------: | -----: | 
+| Standard_NC6s_v2 | 6 | 1 | Intel(R) Xeon(R) CPU E5-2690 v4 @ 2.60GHz | 11 | 227.0 | 6.2 | 
+| Standard_NC12s_v2 | 12 | 1 | Intel(R) Xeon(R) CPU E5-2690 v4 @ 2.60GHz | 9 | 427.3 | 1.3 | 
+| Standard_NC24rs_v2 | 24 | 2 | Intel(R) Xeon(R) CPU E5-2690 v4 @ 2.60GHz | 12 | 811.0 | 5.4 | 
+| Standard_NC24s_v2 | 24 | 2 | Intel(R) Xeon(R) CPU E5-2690 v4 @ 2.60GHz | 11 | 811.5 | 4.4 | 
+
+## NC - GPU Enabled
+| Size | vCPUs | NUMA Nodes | CPU | Runs | Avg Base Rate | StdDev | 
+| ---- | ----: | ---------: | --- | ---: | ------------: | -----: | 
+| Standard_NC6 | 6 | 1 | Intel(R) Xeon(R) CPU E5-2690 v3 @ 2.60GHz | 27 | 209.6 | 4.4 | 
+| Standard_NC12 | 12 | 1 | Intel(R) Xeon(R) CPU E5-2690 v3 @ 2.60GHz | 28 | 394.4 | 3.8 | 
+| Standard_NC24 | 24 | 2 | Intel(R) Xeon(R) CPU E5-2690 v3 @ 2.60GHz | 28 | 751.7 | 3.5 | 
+| Standard_NC24r | 24 | 2 | Intel(R) Xeon(R) CPU E5-2690 v3 @ 2.60GHz | 27 | 752.9 | 3.4 | 
+
+## NDs- GPU Enabled
+| Size | vCPUs | NUMA Nodes | CPU | Runs | Avg Base Rate | StdDev | 
+| ---- | ----: | ---------: | --- | ---: | ------------: | -----: | 
+| Standard_ND6s | 6 | 1 | Intel(R) Xeon(R) CPU E5-2690 v4 @ 2.60GHz | 8 | 230.1 | 1.2 | 
+| Standard_ND12s | 12 | 1 | Intel(R) Xeon(R) CPU E5-2690 v4 @ 2.60GHz | 11 | 426.5 | 1.4 | 
+| Standard_ND24rs | 24 | 2 | Intel(R) Xeon(R) CPU E5-2690 v4 @ 2.60GHz | 10 | 811.4 | 3.5 | 
+| Standard_ND24s | 24 | 2 | Intel(R) Xeon(R) CPU E5-2690 v4 @ 2.60GHz | 11 | 812.6 | 4.4 | 
+
+## NV - GPU Enabled
+| Size | vCPUs | NUMA Nodes | CPU | Runs | Avg Base Rate | StdDev | 
+| ---- | ----: | ---------: | --- | ---: | ------------: | -----: | 
+| Standard_NV6 | 6 | 1 | Intel(R) Xeon(R) CPU E5-2690 v3 @ 2.60GHz | 28 | 210.5 | 6.1 | 
+| Standard_NV12 | 12 | 1 | Intel(R) Xeon(R) CPU E5-2690 v3 @ 2.60GHz | 28 | 394.5 | 2.3 | 
+| Standard_NV24 | 24 | 2 | Intel(R) Xeon(R) CPU E5-2690 v3 @ 2.60GHz | 26 | 752.2 | 4.4 | 
+
+## About SPECint
+Windows numbers were computed by running [SPECint 2006](https://www.spec.org/cpu2006/results/rint2006.html) on Windows Server. SPECint was run using the base rate option (SPECint_rate2006), with one copy per vCPU. SPECint consists of 12 separate tests, each run three times, taking the median value from each test and weighting them to form a composite score. Those tests were then run across multiple VMs to provide the average scores shown.
+
+## Next steps
+* For storage capacities, disk details, and additional considerations for choosing among VM sizes, see [Sizes for virtual machines](sizes.md?toc=%2fazure%2fvirtual-machines%2fwindows%2ftoc.json).
+