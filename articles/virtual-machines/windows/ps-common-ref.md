--- conflicted
+++ resolved
@@ -1,81 +1,72 @@
----
-title: Common PowerShell commands for Azure Virtual Machines | Microsoft Docs
-description: Common PowerShell commands to get you started creating and managing your Windows VMs in Azure.
-services: virtual-machines-windows
-documentationcenter: ''
-author: cynthn
-manager: jeconnoc
-editor: tysonn
-tags: azure-resource-manager
-
-ms.assetid: ba3839a2-f3d5-4e19-a5de-95bfb1c0e61e
-ms.service: virtual-machines-windows
-ms.devlang: na
-ms.topic: article
-ms.tgt_pltfrm: vm-windows
-ms.workload: infrastructure-services
-ms.date: 06/01/2018
-ms.author: cynthn
-
----
-# Common PowerShell commands for creating and managing Azure Virtual Machines
-
-This article covers some of the Azure PowerShell commands that you can use to create and manage virtual machines in your Azure subscription.  For more detailed help with specific command-line switches and options, you can use the **Get-Help** *command*.
-
-[!INCLUDE [updated-for-az-vm.md](../../../includes/updated-for-az-vm.md)]
-
-These variables might be useful for you if running more than one of the commands in this article:
-
-- $location - The location of the virtual machine. You can use [Get-AzLocation](https://docs.microsoft.com/powershell/module/az.resources/get-azlocation) to find a [geographical region](https://azure.microsoft.com/regions/) that works for you.
-- $myResourceGroup - The name of the resource group that contains the virtual machine.
-- $myVM - The name of the virtual machine.
-
-## Create a VM - simplified
-
-| Task | Command |
-| ---- | ------- |
-| Create a simple VM | [New-AzVM](https://docs.microsoft.com/powershell/module/az.compute/new-azvm) -Name $myVM <BR></BR><BR></BR> New-AzVM has a set of *simplified* parameters, where all that is required is a single name. The value for -Name will be used as the name for all of the resources required for creating a new VM. You can specify more, but this is all that is required.|
-| Create a VM from a custom image | New-AzVm -ResourceGroupName $myResourceGroup -Name $myVM ImageName "myImage" -Location $location  <BR></BR><BR></BR>You need to have already created your own [managed image](capture-image-resource.md). You can use an image to make multiple, identical VMs. |
-
-
-
-## Create a VM configuration
-
-| Task | Command |
-| ---- | ------- |
-<<<<<<< HEAD
-| Create a VM configuration |$vm = [New-AzureRmVMConfig](https://docs.microsoft.com/powershell/module/azurerm.compute/new-azurermvmconfig) -VMName $myVM -VMSize "Standard_D1_v1"<BR></BR><BR></BR>The VM configuration is used to define or update settings for the VM. The configuration is initialized with the name of the VM and its [size](sizes.md?toc=%2fazure%2fvirtual-machines%2fwindows%2ftoc.json). |
-| Add configuration settings |$vm = [Set-AzureRmVMOperatingSystem](https://docs.microsoft.com/powershell/module/azurerm.compute/set-azurermvmoperatingsystem) -VM $vm -Windows -ComputerName $myVM -Credential $cred -ProvisionVMAgent -EnableAutoUpdate<BR></BR><BR></BR>Operating system settings including [credentials](https://technet.microsoft.com/library/hh849815.aspx) are added to the configuration object that you previously created using New-AzureRmVMConfig. |
-| Add a network interface |$vm = [Add-AzureRmVMNetworkInterface](https://docs.microsoft.com/powershell/module/azurerm.compute/Add-AzureRmVMNetworkInterface) -VM $vm -Id $nic.Id<BR></BR><BR></BR>A VM must have a [network interface](../virtual-machines-windows-ps-create.md?toc=%2fazure%2fvirtual-machines%2fwindows%2ftoc.json) to communicate in a virtual network. You can also use [Get-AzureRmNetworkInterface](https://docs.microsoft.com/powershell/module/azurerm.compute/add-azurermvmnetworkinterface) to retrieve an existing network interface object. |
-| Specify a platform image |$vm = [Set-AzureRmVMSourceImage](https://docs.microsoft.com/powershell/module/azurerm.compute/set-azurermvmsourceimage) -VM $vm -PublisherName "publisher_name" -Offer "publisher_offer" -Skus "product_sku" -Version "latest"<BR></BR><BR></BR>[Image information](cli-ps-findimage.md?toc=%2fazure%2fvirtual-machines%2fwindows%2ftoc.json) is added to the configuration object that you previously created using New-AzureRmVMConfig. The object returned from this command is only used when you set the OS disk to use a platform image. |
-| Create a VM |[New-AzureRmVM](/powershell/module/azurerm.compute/new-azurermvm) -ResourceGroupName $myResourceGroup -Location $location -VM $vm<BR></BR><BR></BR>All resources are created in a [resource group](../../azure-resource-manager/manage-resource-groups.md). Before you run this command, run New-AzureRmVMConfig, Set-AzureRmVMOperatingSystem, Set-AzureRmVMSourceImage, Add-AzureRmVMNetworkInterface, and Set-AzureRmVMOSDisk. |
-| Update a VM |[Update-AzureRmVM](https://docs.microsoft.com/powershell/module/azurerm.compute/update-azurermvm) -ResourceGroupName $myResourceGroup -VM $vm<BR></BR><BR></BR>Get the current VM configuration using Get-AzureRmVM, change configuration settings on the VM object, and then run this command. |
-=======
-| Create a VM configuration |$vm = [New-AzVMConfig](https://docs.microsoft.com/powershell/module/az.compute/new-azvmconfig) -VMName $myVM -VMSize "Standard_D1_v1"<BR></BR><BR></BR>The VM configuration is used to define or update settings for the VM. The configuration is initialized with the name of the VM and its [size](sizes.md?toc=%2fazure%2fvirtual-machines%2fwindows%2ftoc.json). |
-| Add configuration settings |$vm = [Set-AzVMOperatingSystem](https://docs.microsoft.com/powershell/module/az.compute/set-azvmoperatingsystem) -VM $vm -Windows -ComputerName $myVM -Credential $cred -ProvisionVMAgent -EnableAutoUpdate<BR></BR><BR></BR>Operating system settings including [credentials](https://technet.microsoft.com/library/hh849815.aspx) are added to the configuration object that you previously created using New-AzVMConfig. |
-| Add a network interface |$vm = [Add-AzVMNetworkInterface](https://docs.microsoft.com/powershell/module/az.compute/Add-AzVMNetworkInterface) -VM $vm -Id $nic.Id<BR></BR><BR></BR>A VM must have a [network interface](../virtual-machines-windows-ps-create.md?toc=%2fazure%2fvirtual-machines%2fwindows%2ftoc.json) to communicate in a virtual network. You can also use [Get-AzNetworkInterface](https://docs.microsoft.com/powershell/module/az.compute/add-azvmnetworkinterface) to retrieve an existing network interface object. |
-| Specify a platform image |$vm = [Set-AzVMSourceImage](https://docs.microsoft.com/powershell/module/az.compute/set-azvmsourceimage) -VM $vm -PublisherName "publisher_name" -Offer "publisher_offer" -Skus "product_sku" -Version "latest"<BR></BR><BR></BR>[Image information](cli-ps-findimage.md?toc=%2fazure%2fvirtual-machines%2fwindows%2ftoc.json) is added to the configuration object that you previously created using New-AzVMConfig. The object returned from this command is only used when you set the OS disk to use a platform image. |
-| Create a VM |[New-AzVM](https://docs.microsoft.com/powershell/module/az.compute/new-azvm) -ResourceGroupName $myResourceGroup -Location $location -VM $vm<BR></BR><BR></BR>All resources are created in a [resource group](../../azure-resource-manager/powershell-azure-resource-manager.md). Before you run this command, run New-AzVMConfig, Set-AzVMOperatingSystem, Set-AzVMSourceImage, Add-AzVMNetworkInterface, and Set-AzVMOSDisk. |
-| Update a VM |[Update-AzVM](https://docs.microsoft.com/powershell/module/az.compute/update-azvm) -ResourceGroupName $myResourceGroup -VM $vm<BR></BR><BR></BR>Get the current VM configuration using Get-AzVM, change configuration settings on the VM object, and then run this command. |
->>>>>>> 792ff582
-
-## Get information about VMs
-
-| Task | Command |
-| ---- | ------- |
-| List VMs in a subscription |[Get-AzVM](https://docs.microsoft.com/powershell/module/az.compute/get-azvm) |
-| List VMs in a resource group |Get-AzVM -ResourceGroupName $myResourceGroup<BR></BR><BR></BR>To get a list of resource groups in your subscription, use [Get-AzResourceGroup](https://docs.microsoft.com/powershell/module/az.resources/get-azresourcegroup). |
-| Get information about a VM |Get-AzVM -ResourceGroupName $myResourceGroup -Name $myVM |
-
-## Manage VMs
-| Task | Command |
-| --- | --- |
-| Start a VM |[Start-AzVM](https://docs.microsoft.com/powershell/module/az.compute/start-azvm) -ResourceGroupName $myResourceGroup -Name $myVM |
-| Stop a VM |[Stop-AzVM](https://docs.microsoft.com/powershell/module/az.compute/stop-azvm) -ResourceGroupName $myResourceGroup -Name $myVM |
-| Restart a running VM |[Restart-AzVM](https://docs.microsoft.com/powershell/module/az.compute/restart-azvm) -ResourceGroupName $myResourceGroup -Name $myVM |
-| Delete a VM |[Remove-AzVM](https://docs.microsoft.com/powershell/module/az.compute/remove-azvm) -ResourceGroupName $myResourceGroup -Name $myVM |
-
-
-## Next steps
-* See the basic steps for creating a virtual machine in [Create a Windows VM using Resource Manager and PowerShell](../virtual-machines-windows-ps-create.md?toc=%2fazure%2fvirtual-machines%2fwindows%2ftoc.json).
-
+---
+title: Common PowerShell commands for Azure Virtual Machines | Microsoft Docs
+description: Common PowerShell commands to get you started creating and managing your Windows VMs in Azure.
+services: virtual-machines-windows
+documentationcenter: ''
+author: cynthn
+manager: jeconnoc
+editor: tysonn
+tags: azure-resource-manager
+
+ms.assetid: ba3839a2-f3d5-4e19-a5de-95bfb1c0e61e
+ms.service: virtual-machines-windows
+ms.devlang: na
+ms.topic: article
+ms.tgt_pltfrm: vm-windows
+ms.workload: infrastructure-services
+ms.date: 06/01/2018
+ms.author: cynthn
+
+---
+# Common PowerShell commands for creating and managing Azure Virtual Machines
+
+This article covers some of the Azure PowerShell commands that you can use to create and manage virtual machines in your Azure subscription.  For more detailed help with specific command-line switches and options, you can use the **Get-Help** *command*.
+
+[!INCLUDE [updated-for-az-vm.md](../../../includes/updated-for-az-vm.md)]
+
+These variables might be useful for you if running more than one of the commands in this article:
+
+- $location - The location of the virtual machine. You can use [Get-AzLocation](https://docs.microsoft.com/powershell/module/az.resources/get-azlocation) to find a [geographical region](https://azure.microsoft.com/regions/) that works for you.
+- $myResourceGroup - The name of the resource group that contains the virtual machine.
+- $myVM - The name of the virtual machine.
+
+## Create a VM - simplified
+
+| Task | Command |
+| ---- | ------- |
+| Create a simple VM | [New-AzVM](https://docs.microsoft.com/powershell/module/az.compute/new-azvm) -Name $myVM <BR></BR><BR></BR> New-AzVM has a set of *simplified* parameters, where all that is required is a single name. The value for -Name will be used as the name for all of the resources required for creating a new VM. You can specify more, but this is all that is required.|
+| Create a VM from a custom image | New-AzVm -ResourceGroupName $myResourceGroup -Name $myVM ImageName "myImage" -Location $location  <BR></BR><BR></BR>You need to have already created your own [managed image](capture-image-resource.md). You can use an image to make multiple, identical VMs. |
+
+
+
+## Create a VM configuration
+
+| Task | Command |
+| ---- | ------- |
+| Create a VM configuration |$vm = [New-AzVMConfig](https://docs.microsoft.com/powershell/module/az.compute/new-azvmconfig) -VMName $myVM -VMSize "Standard_D1_v1"<BR></BR><BR></BR>The VM configuration is used to define or update settings for the VM. The configuration is initialized with the name of the VM and its [size](sizes.md?toc=%2fazure%2fvirtual-machines%2fwindows%2ftoc.json). |
+| Add configuration settings |$vm = [Set-AzVMOperatingSystem](https://docs.microsoft.com/powershell/module/az.compute/set-azvmoperatingsystem) -VM $vm -Windows -ComputerName $myVM -Credential $cred -ProvisionVMAgent -EnableAutoUpdate<BR></BR><BR></BR>Operating system settings including [credentials](https://technet.microsoft.com/library/hh849815.aspx) are added to the configuration object that you previously created using New-AzVMConfig. |
+| Add a network interface |$vm = [Add-AzVMNetworkInterface](https://docs.microsoft.com/powershell/module/az.compute/Add-AzVMNetworkInterface) -VM $vm -Id $nic.Id<BR></BR><BR></BR>A VM must have a [network interface](../virtual-machines-windows-ps-create.md?toc=%2fazure%2fvirtual-machines%2fwindows%2ftoc.json) to communicate in a virtual network. You can also use [Get-AzNetworkInterface](https://docs.microsoft.com/powershell/module/az.compute/add-azvmnetworkinterface) to retrieve an existing network interface object. |
+| Specify a platform image |$vm = [Set-AzVMSourceImage](https://docs.microsoft.com/powershell/module/az.compute/set-azvmsourceimage) -VM $vm -PublisherName "publisher_name" -Offer "publisher_offer" -Skus "product_sku" -Version "latest"<BR></BR><BR></BR>[Image information](cli-ps-findimage.md?toc=%2fazure%2fvirtual-machines%2fwindows%2ftoc.json) is added to the configuration object that you previously created using New-AzVMConfig. The object returned from this command is only used when you set the OS disk to use a platform image. |
+| Create a VM |[New-AzVM](https://docs.microsoft.com/powershell/module/az.compute/new-azvm) -ResourceGroupName $myResourceGroup -Location $location -VM $vm<BR></BR><BR></BR>All resources are created in a [resource group](../../azure-resource-manager/manage-resource-groups-powershell.md). Before you run this command, run New-AzVMConfig, Set-AzVMOperatingSystem, Set-AzVMSourceImage, Add-AzVMNetworkInterface, and Set-AzVMOSDisk. |
+| Update a VM |[Update-AzVM](https://docs.microsoft.com/powershell/module/az.compute/update-azvm) -ResourceGroupName $myResourceGroup -VM $vm<BR></BR><BR></BR>Get the current VM configuration using Get-AzVM, change configuration settings on the VM object, and then run this command. |
+
+## Get information about VMs
+
+| Task | Command |
+| ---- | ------- |
+| List VMs in a subscription |[Get-AzVM](https://docs.microsoft.com/powershell/module/az.compute/get-azvm) |
+| List VMs in a resource group |Get-AzVM -ResourceGroupName $myResourceGroup<BR></BR><BR></BR>To get a list of resource groups in your subscription, use [Get-AzResourceGroup](https://docs.microsoft.com/powershell/module/az.resources/get-azresourcegroup). |
+| Get information about a VM |Get-AzVM -ResourceGroupName $myResourceGroup -Name $myVM |
+
+## Manage VMs
+| Task | Command |
+| --- | --- |
+| Start a VM |[Start-AzVM](https://docs.microsoft.com/powershell/module/az.compute/start-azvm) -ResourceGroupName $myResourceGroup -Name $myVM |
+| Stop a VM |[Stop-AzVM](https://docs.microsoft.com/powershell/module/az.compute/stop-azvm) -ResourceGroupName $myResourceGroup -Name $myVM |
+| Restart a running VM |[Restart-AzVM](https://docs.microsoft.com/powershell/module/az.compute/restart-azvm) -ResourceGroupName $myResourceGroup -Name $myVM |
+| Delete a VM |[Remove-AzVM](https://docs.microsoft.com/powershell/module/az.compute/remove-azvm) -ResourceGroupName $myResourceGroup -Name $myVM |
+
+
+## Next steps
+* See the basic steps for creating a virtual machine in [Create a Windows VM using Resource Manager and PowerShell](../virtual-machines-windows-ps-create.md?toc=%2fazure%2fvirtual-machines%2fwindows%2ftoc.json).
+