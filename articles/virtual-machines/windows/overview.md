--- conflicted
+++ resolved
@@ -1,157 +1,152 @@
----
-title: Windows Virtual Machines Overview - Azure | Microsoft Docs
-description: Learn about creating and managing Windows virtual machines in Azure.
-services: virtual-machines-windows
-documentationcenter: ''
-author: cynthn
-manager: jeconnoc
-editor: ''
-tags: azure-resource-manager,azure-service-management
-
-ms.assetid: fbae9c8e-2341-4ed0-bb20-fd4debb2f9ca
-ms.service: virtual-machines-windows
-ms.workload: infrastructure-services
-ms.tgt_pltfrm: vm-windows
-ms.devlang: na
-ms.topic: get-started-article
-ms.date: 10/04/2018
-ms.author: cynthn
-ms.custom: mvc
----
-
-# Overview of Windows virtual machines in Azure
-
-Azure Virtual Machines (VM) is one of several types of [on-demand, scalable computing resources](../../app-service/overview-compare.md) that Azure offers. Typically, you choose a VM when you need more control over the computing environment than the other choices offer. This article gives you information about what you should consider before you create a VM, how you create it, and how you manage it.
-
-An Azure VM gives you the flexibility of virtualization without having to buy and maintain the physical hardware that runs it. However, you still need to maintain the VM by performing tasks, such as configuring, patching, and installing the software that runs on it.
-
-Azure virtual machines can be used in various ways. Some examples are:
-
-* **Development and test** – Azure VMs offer a quick and easy way to create a computer with specific configurations required to code and test an application.
-* **Applications in the cloud** – Because demand for your application can fluctuate, it might make economic sense to run it on a VM in Azure. You pay for extra VMs when you need them and shut them down when you don’t.
-* **Extended datacenter** – Virtual machines in an Azure virtual network can easily be connected to your organization’s network.
-
-The number of VMs that your application uses can scale up and out to whatever is required to meet your needs.
-
-## What do I need to think about before creating a VM?
-There are always a multitude of [design considerations](/azure/architecture/reference-architectures/virtual-machines-windows?toc=%2fazure%2fvirtual-machines%2fwindows%2ftoc.json) when you build out an application infrastructure in Azure. These aspects of a VM are important to think about before you start:
-
-* The names of your application resources
-* The location where the resources are stored
-* The size of the VM
-* The maximum number of VMs that can be created
-* The operating system that the VM runs
-* The configuration of the VM after it starts
-* The related resources that the VM needs
-
-### Naming
-A virtual machine has a [name](/azure/architecture/best-practices/naming-conventions) assigned to it and it has a computer name configured as part of the operating system. The name of a VM can be up to 15 characters.
-
-If you use Azure to create the operating system disk, the computer name and the virtual machine name are the same. If you [upload and use your own image](upload-generalized-managed.md) that contains a previously configured operating system and use it to create a virtual machine, the names can be different. We recommend that when you upload your own image file, you make the computer name in the operating system and the virtual machine name the same.
-
-### Locations
-All resources created in Azure are distributed across multiple [geographical regions](https://azure.microsoft.com/regions/) around the world. Usually, the region is called **location** when you create a VM. For a VM, the location specifies where the virtual hard disks are stored.
-
-This table shows some of the ways you can get a list of available locations.
-
-| Method | Description |
-| --- | --- |
-| Azure portal |Select a location from the list when you create a VM. |
-<<<<<<< HEAD
-| Azure PowerShell |Use the [Get-AzLocation](https://docs.microsoft.com/powershell/module/az.resources/get-azlocation) command. |
-| REST API |Use the [List locations](https://docs.microsoft.com/rest/api/resources/subscriptions#Subscriptions_ListLocations) operation. |
-=======
-| Azure PowerShell |Use the [Get-AzureRmLocation](/powershell/module/azurerm.resources/get-azurermlocation) command. |
-| REST API |Use the [List locations](https://docs.microsoft.com/rest/api/resources/subscriptions) operation. |
->>>>>>> 58014d49
-| Azure CLI |Use the [az account list-locations](https://docs.microsoft.com/cli/azure/account?view=azure-cli-latest) operation. |
-
-### VM size
-The [size](sizes.md?toc=%2fazure%2fvirtual-machines%2fwindows%2ftoc.json) of the VM that you use is determined by the workload that you want to run. The size that you choose then determines factors such as processing power, memory, and storage capacity. Azure offers a wide variety of sizes to support many types of uses.
-
-Azure charges an [hourly price](https://azure.microsoft.com/pricing/details/virtual-machines/windows/) based on the VM’s size and operating system. For partial hours, Azure charges only for the minutes used. Storage is priced and charged separately.
-
-### VM Limits
-Your subscription has default [quota limits](../../azure-subscription-service-limits.md) in place that could impact the deployment of many VMs for your project. The current limit on a per subscription basis is 20 VMs per region. Limits can be raised by [filing a support ticket requesting an increase](../../azure-supportability/resource-manager-core-quotas-request.md)
-
-### Operating system disks and images
-Virtual machines use [virtual hard disks (VHDs)](about-disks-and-vhds.md?toc=%2fazure%2fvirtual-machines%2fwindows%2ftoc.json) to store their operating system (OS) and data. VHDs are also used for the images you can choose from to install an OS. 
-
-Azure provides many [marketplace images](https://azure.microsoft.com/marketplace/virtual-machines/) to use with various versions and types of Windows Server operating systems. Marketplace images are identified by image publisher, offer, sku, and version (typically version is specified as latest). Only 64-bit operating systems are supported. For more information on the supported guest operating systems, roles, and features, see [Microsoft server software support for Microsoft Azure virtual machines](https://support.microsoft.com/help/2721672/microsoft-server-software-support-for-microsoft-azure-virtual-machines).
-
-This table shows some ways that you can find the information for an image.
-
-| Method | Description |
-| --- | --- |
-| Azure portal |The values are automatically specified for you when you select an image to use. |
-| Azure PowerShell |[Get-AzVMImagePublisher](https://docs.microsoft.com/powershell/module/az.compute/get-azvmimagepublisher) -Location *location*<BR>[Get-AzVMImageOffer](https://docs.microsoft.com/powershell/module/az.compute/get-azvmimageoffer) -Location *location* -Publisher *publisherName*<BR>[Get-AzVMImageSku](https://docs.microsoft.com/powershell/module/az.compute/get-azvmimagesku) -Location *location* -Publisher *publisherName* -Offer *offerName* |
-| REST APIs |[List image publishers](https://docs.microsoft.com/rest/api/compute/platformimages/platformimages-list-publishers)<BR>[List image offers](https://docs.microsoft.com/rest/api/compute/platformimages/platformimages-list-publisher-offers)<BR>[List image skus](https://docs.microsoft.com/rest/api/compute/platformimages/platformimages-list-publisher-offer-skus) |
-| Azure CLI |[az vm image list-publishers](https://docs.microsoft.com/cli/azure/vm/image?view=azure-cli-latest) --location *location*<BR>[az vm image list-offers](https://docs.microsoft.com/cli/azure/vm/image?view=azure-cli-latest) --location *location* --publisher *publisherName*<BR>[az vm image list-skus](https://docs.microsoft.com/cli/azure/vm?view=azure-cli-latest) --location *location* --publisher *publisherName* --offer *offerName*|
-
-You can choose to [upload and use your own image](upload-generalized-managed.md#upload-the-vhd-to-your-storage-account) and when you do, the publisher name, offer, and sku aren’t used.
-
-### Extensions
-VM [extensions](extensions-features.md?toc=%2fazure%2fvirtual-machines%2fwindows%2ftoc.json) give your VM additional capabilities through post deployment configuration and automated tasks.
-
-These common tasks can be accomplished using extensions:
-
-* **Run custom scripts** – The [Custom Script Extension](extensions-customscript.md?toc=%2fazure%2fvirtual-machines%2fwindows%2ftoc.json) helps you configure workloads on the VM by running your script when the VM is provisioned.
-* **Deploy and manage configurations** – The [PowerShell Desired State Configuration (DSC) Extension](extensions-dsc-overview.md?toc=%2fazure%2fvirtual-machines%2fwindows%2ftoc.json) helps you set up DSC on a VM to manage configurations and environments.
-* **Collect diagnostics data** – The [Azure Diagnostics Extension](extensions-diagnostics-template.md?toc=%2fazure%2fvirtual-machines%2fwindows%2ftoc.json) helps you configure the VM to collect diagnostics data that can be used to monitor the health of your application.
-
-### Related resources
-The resources in this table are used by the VM and need to exist or be created when the VM is created.
-
-| Resource | Required | Description |
-| --- | --- | --- |
-| [Resource group](../../azure-resource-manager/resource-group-overview.md) |Yes |The VM must be contained in a resource group. |
-| [Storage account](../../storage/common/storage-create-storage-account.md) |Yes |The VM needs the storage account to store its virtual hard disks. |
-| [Virtual network](../../virtual-network/virtual-networks-overview.md) |Yes |The VM must be a member of a virtual network. |
-| [Public IP address](../../virtual-network/virtual-network-ip-addresses-overview-arm.md) |No |The VM can have a public IP address assigned to it to remotely access it. |
-| [Network interface](../../virtual-network/virtual-network-network-interface.md) |Yes |The VM needs the network interface to communicate in the network. |
-| [Data disks](attach-managed-disk-portal.md?toc=%2fazure%2fvirtual-machines%2fwindows%2ftoc.json) |No |The VM can include data disks to expand storage capabilities. |
-
-## How do I create my first VM?
-You have several choices for creating your VM. The choice that you make depends on the environment you are in. 
-
-This table provides information to get you started creating your VM.
-
-| Method | Article |
-| --- | --- |
-| Azure portal |[Create a virtual machine running Windows using the portal](../virtual-machines-windows-hero-tutorial.md?toc=%2fazure%2fvirtual-machines%2fwindows%2ftoc.json) |
-| Templates |[Create a Windows virtual machine with a Resource Manager template](ps-template.md?toc=%2fazure%2fvirtual-machines%2fwindows%2ftoc.json) |
-| Azure PowerShell |[Create a Windows VM using PowerShell](../virtual-machines-windows-ps-create.md?toc=%2fazure%2fvirtual-machines%2fwindows%2ftoc.json) |
-| Client SDKs |[Deploy Azure Resources using C#](csharp.md?toc=%2fazure%2fvirtual-machines%2fwindows%2ftoc.json) |
-| REST APIs |[Create or update a VM](https://docs.microsoft.com/rest/api/compute/virtualmachines/virtualmachines-create-or-update) |
-| Azure CLI |[Create a VM with the Azure CLI](https://docs.microsoft.com/azure/virtual-machines/scripts/virtual-machines-windows-cli-sample-create-vm) |
-
-You hope it never happens, but occasionally something goes wrong. If this situation happens to you, look at the information in [Troubleshoot Resource Manager deployment issues with creating a Windows virtual machine in Azure](../troubleshooting/troubleshoot-deployment-new-vm-windows.md).
-
-## How do I manage the VM that I created?
-VMs can be managed using a browser-based portal, command-line tools with support for scripting, or directly through APIs. Some typical management tasks that you might perform are getting information about a VM, logging on to a VM, managing availability, and making backups.
-
-### Get information about a VM
-This table shows you some of the ways that you can get information about a VM.
-
-| Method | Description |
-| --- | --- |
-| Azure portal |On the hub menu, click **Virtual Machines** and then select the VM from the list. On the blade for the VM, you have access to overview information, setting values, and monitoring metrics. |
-| Azure PowerShell |For information about using PowerShell to manage VMs, see [Create and manage Windows VMs with the Azure PowerShell module](tutorial-manage-vm.md?toc=%2fazure%2fvirtual-machines%2fwindows%2ftoc.json). |
-| REST API |Use the [Get VM information](https://docs.microsoft.com/rest/api/compute/virtualmachines/virtualmachines-get) operation to get information about a VM. |
-| Client SDKs |For information about using C# to manage VMs, see [Manage Azure Virtual Machines using Azure Resource Manager and C#](csharp-manage.md?toc=%2fazure%2fvirtual-machines%2fwindows%2ftoc.json). |
-| Azure CLI |For information about using Azure CLI to manage VMs, see [Azure CLI Reference](https://docs.microsoft.com/cli/azure/vm). |
-
-### Log on to the VM
-You use the Connect button in the Azure portal to [start a Remote Desktop (RDP) session](connect-logon.md?toc=%2fazure%2fvirtual-machines%2fwindows%2ftoc.json). Things can sometimes go wrong when trying to use a remote connection. If this situation happens to you, check out the help information in [Troubleshoot Remote Desktop connections to an Azure virtual machine running Windows](../troubleshooting/troubleshoot-rdp-connection.md).
-
-### Manage availability
-It’s important for you to understand how to [ensure high availability](manage-availability.md) for your application. This configuration involves creating multiple VMs to ensure that at least one is running.
-
-In order for your deployment to qualify for our 99.95 VM Service Level Agreement, you need to deploy two or more VMs running your workload inside an [availability set](tutorial-availability-sets.md?toc=%2fazure%2fvirtual-machines%2fwindows%2ftoc.json). This configuration ensures your VMs are distributed across multiple fault domains and are deployed onto hosts with different maintenance windows. The full [Azure SLA](https://azure.microsoft.com/support/legal/sla/virtual-machines/) explains the guaranteed availability of Azure as a whole.
-
-### Back up the VM
-A [Recovery Services vault](../../backup/backup-introduction-to-azure-backup.md) is used to protect data and assets in both Azure Backup and Azure Site Recovery services. You can use a Recovery Services vault to [deploy and manage backups for Resource Manager-deployed VMs using PowerShell](../../backup/backup-azure-vms-automation.md). 
-
-## Next steps
-* If your intent is to work with Linux VMs, look at [Azure and Linux](../linux/overview.md).
-* Learn more about the guidelines around setting up your infrastructure in the [Example Azure infrastructure walkthrough](infrastructure-example.md).
+---
+title: Windows Virtual Machines Overview - Azure | Microsoft Docs
+description: Learn about creating and managing Windows virtual machines in Azure.
+services: virtual-machines-windows
+documentationcenter: ''
+author: cynthn
+manager: jeconnoc
+editor: ''
+tags: azure-resource-manager,azure-service-management
+
+ms.assetid: fbae9c8e-2341-4ed0-bb20-fd4debb2f9ca
+ms.service: virtual-machines-windows
+ms.workload: infrastructure-services
+ms.tgt_pltfrm: vm-windows
+ms.devlang: na
+ms.topic: get-started-article
+ms.date: 10/04/2018
+ms.author: cynthn
+ms.custom: mvc
+---
+
+# Overview of Windows virtual machines in Azure
+
+Azure Virtual Machines (VM) is one of several types of [on-demand, scalable computing resources](../../app-service/overview-compare.md) that Azure offers. Typically, you choose a VM when you need more control over the computing environment than the other choices offer. This article gives you information about what you should consider before you create a VM, how you create it, and how you manage it.
+
+An Azure VM gives you the flexibility of virtualization without having to buy and maintain the physical hardware that runs it. However, you still need to maintain the VM by performing tasks, such as configuring, patching, and installing the software that runs on it.
+
+Azure virtual machines can be used in various ways. Some examples are:
+
+* **Development and test** – Azure VMs offer a quick and easy way to create a computer with specific configurations required to code and test an application.
+* **Applications in the cloud** – Because demand for your application can fluctuate, it might make economic sense to run it on a VM in Azure. You pay for extra VMs when you need them and shut them down when you don’t.
+* **Extended datacenter** – Virtual machines in an Azure virtual network can easily be connected to your organization’s network.
+
+The number of VMs that your application uses can scale up and out to whatever is required to meet your needs.
+
+## What do I need to think about before creating a VM?
+There are always a multitude of [design considerations](/azure/architecture/reference-architectures/virtual-machines-windows?toc=%2fazure%2fvirtual-machines%2fwindows%2ftoc.json) when you build out an application infrastructure in Azure. These aspects of a VM are important to think about before you start:
+
+* The names of your application resources
+* The location where the resources are stored
+* The size of the VM
+* The maximum number of VMs that can be created
+* The operating system that the VM runs
+* The configuration of the VM after it starts
+* The related resources that the VM needs
+
+### Naming
+A virtual machine has a [name](/azure/architecture/best-practices/naming-conventions) assigned to it and it has a computer name configured as part of the operating system. The name of a VM can be up to 15 characters.
+
+If you use Azure to create the operating system disk, the computer name and the virtual machine name are the same. If you [upload and use your own image](upload-generalized-managed.md) that contains a previously configured operating system and use it to create a virtual machine, the names can be different. We recommend that when you upload your own image file, you make the computer name in the operating system and the virtual machine name the same.
+
+### Locations
+All resources created in Azure are distributed across multiple [geographical regions](https://azure.microsoft.com/regions/) around the world. Usually, the region is called **location** when you create a VM. For a VM, the location specifies where the virtual hard disks are stored.
+
+This table shows some of the ways you can get a list of available locations.
+
+| Method | Description |
+| --- | --- |
+| Azure portal |Select a location from the list when you create a VM. |
+| Azure PowerShell |Use the [Get-AzLocation](https://docs.microsoft.com/powershell/module/az.resources/get-azlocation) command. |
+| REST API |Use the [List locations](https://docs.microsoft.com/rest/api/resources/subscriptions#Subscriptions_ListLocations) operation. |
+| Azure CLI |Use the [az account list-locations](https://docs.microsoft.com/cli/azure/account?view=azure-cli-latest) operation. |
+
+### VM size
+The [size](sizes.md?toc=%2fazure%2fvirtual-machines%2fwindows%2ftoc.json) of the VM that you use is determined by the workload that you want to run. The size that you choose then determines factors such as processing power, memory, and storage capacity. Azure offers a wide variety of sizes to support many types of uses.
+
+Azure charges an [hourly price](https://azure.microsoft.com/pricing/details/virtual-machines/windows/) based on the VM’s size and operating system. For partial hours, Azure charges only for the minutes used. Storage is priced and charged separately.
+
+### VM Limits
+Your subscription has default [quota limits](../../azure-subscription-service-limits.md) in place that could impact the deployment of many VMs for your project. The current limit on a per subscription basis is 20 VMs per region. Limits can be raised by [filing a support ticket requesting an increase](../../azure-supportability/resource-manager-core-quotas-request.md)
+
+### Operating system disks and images
+Virtual machines use [virtual hard disks (VHDs)](about-disks-and-vhds.md?toc=%2fazure%2fvirtual-machines%2fwindows%2ftoc.json) to store their operating system (OS) and data. VHDs are also used for the images you can choose from to install an OS. 
+
+Azure provides many [marketplace images](https://azure.microsoft.com/marketplace/virtual-machines/) to use with various versions and types of Windows Server operating systems. Marketplace images are identified by image publisher, offer, sku, and version (typically version is specified as latest). Only 64-bit operating systems are supported. For more information on the supported guest operating systems, roles, and features, see [Microsoft server software support for Microsoft Azure virtual machines](https://support.microsoft.com/help/2721672/microsoft-server-software-support-for-microsoft-azure-virtual-machines).
+
+This table shows some ways that you can find the information for an image.
+
+| Method | Description |
+| --- | --- |
+| Azure portal |The values are automatically specified for you when you select an image to use. |
+| Azure PowerShell |[Get-AzVMImagePublisher](https://docs.microsoft.com/powershell/module/az.compute/get-azvmimagepublisher) -Location *location*<BR>[Get-AzVMImageOffer](https://docs.microsoft.com/powershell/module/az.compute/get-azvmimageoffer) -Location *location* -Publisher *publisherName*<BR>[Get-AzVMImageSku](https://docs.microsoft.com/powershell/module/az.compute/get-azvmimagesku) -Location *location* -Publisher *publisherName* -Offer *offerName* |
+| REST APIs |[List image publishers](https://docs.microsoft.com/rest/api/compute/platformimages/platformimages-list-publishers)<BR>[List image offers](https://docs.microsoft.com/rest/api/compute/platformimages/platformimages-list-publisher-offers)<BR>[List image skus](https://docs.microsoft.com/rest/api/compute/platformimages/platformimages-list-publisher-offer-skus) |
+| Azure CLI |[az vm image list-publishers](https://docs.microsoft.com/cli/azure/vm/image?view=azure-cli-latest) --location *location*<BR>[az vm image list-offers](https://docs.microsoft.com/cli/azure/vm/image?view=azure-cli-latest) --location *location* --publisher *publisherName*<BR>[az vm image list-skus](https://docs.microsoft.com/cli/azure/vm?view=azure-cli-latest) --location *location* --publisher *publisherName* --offer *offerName*|
+
+You can choose to [upload and use your own image](upload-generalized-managed.md#upload-the-vhd-to-your-storage-account) and when you do, the publisher name, offer, and sku aren’t used.
+
+### Extensions
+VM [extensions](extensions-features.md?toc=%2fazure%2fvirtual-machines%2fwindows%2ftoc.json) give your VM additional capabilities through post deployment configuration and automated tasks.
+
+These common tasks can be accomplished using extensions:
+
+* **Run custom scripts** – The [Custom Script Extension](extensions-customscript.md?toc=%2fazure%2fvirtual-machines%2fwindows%2ftoc.json) helps you configure workloads on the VM by running your script when the VM is provisioned.
+* **Deploy and manage configurations** – The [PowerShell Desired State Configuration (DSC) Extension](extensions-dsc-overview.md?toc=%2fazure%2fvirtual-machines%2fwindows%2ftoc.json) helps you set up DSC on a VM to manage configurations and environments.
+* **Collect diagnostics data** – The [Azure Diagnostics Extension](extensions-diagnostics-template.md?toc=%2fazure%2fvirtual-machines%2fwindows%2ftoc.json) helps you configure the VM to collect diagnostics data that can be used to monitor the health of your application.
+
+### Related resources
+The resources in this table are used by the VM and need to exist or be created when the VM is created.
+
+| Resource | Required | Description |
+| --- | --- | --- |
+| [Resource group](../../azure-resource-manager/resource-group-overview.md) |Yes |The VM must be contained in a resource group. |
+| [Storage account](../../storage/common/storage-create-storage-account.md) |Yes |The VM needs the storage account to store its virtual hard disks. |
+| [Virtual network](../../virtual-network/virtual-networks-overview.md) |Yes |The VM must be a member of a virtual network. |
+| [Public IP address](../../virtual-network/virtual-network-ip-addresses-overview-arm.md) |No |The VM can have a public IP address assigned to it to remotely access it. |
+| [Network interface](../../virtual-network/virtual-network-network-interface.md) |Yes |The VM needs the network interface to communicate in the network. |
+| [Data disks](attach-managed-disk-portal.md?toc=%2fazure%2fvirtual-machines%2fwindows%2ftoc.json) |No |The VM can include data disks to expand storage capabilities. |
+
+## How do I create my first VM?
+You have several choices for creating your VM. The choice that you make depends on the environment you are in. 
+
+This table provides information to get you started creating your VM.
+
+| Method | Article |
+| --- | --- |
+| Azure portal |[Create a virtual machine running Windows using the portal](../virtual-machines-windows-hero-tutorial.md?toc=%2fazure%2fvirtual-machines%2fwindows%2ftoc.json) |
+| Templates |[Create a Windows virtual machine with a Resource Manager template](ps-template.md?toc=%2fazure%2fvirtual-machines%2fwindows%2ftoc.json) |
+| Azure PowerShell |[Create a Windows VM using PowerShell](../virtual-machines-windows-ps-create.md?toc=%2fazure%2fvirtual-machines%2fwindows%2ftoc.json) |
+| Client SDKs |[Deploy Azure Resources using C#](csharp.md?toc=%2fazure%2fvirtual-machines%2fwindows%2ftoc.json) |
+| REST APIs |[Create or update a VM](https://docs.microsoft.com/rest/api/compute/virtualmachines/virtualmachines-create-or-update) |
+| Azure CLI |[Create a VM with the Azure CLI](https://docs.microsoft.com/azure/virtual-machines/scripts/virtual-machines-windows-cli-sample-create-vm) |
+
+You hope it never happens, but occasionally something goes wrong. If this situation happens to you, look at the information in [Troubleshoot Resource Manager deployment issues with creating a Windows virtual machine in Azure](../troubleshooting/troubleshoot-deployment-new-vm-windows.md).
+
+## How do I manage the VM that I created?
+VMs can be managed using a browser-based portal, command-line tools with support for scripting, or directly through APIs. Some typical management tasks that you might perform are getting information about a VM, logging on to a VM, managing availability, and making backups.
+
+### Get information about a VM
+This table shows you some of the ways that you can get information about a VM.
+
+| Method | Description |
+| --- | --- |
+| Azure portal |On the hub menu, click **Virtual Machines** and then select the VM from the list. On the blade for the VM, you have access to overview information, setting values, and monitoring metrics. |
+| Azure PowerShell |For information about using PowerShell to manage VMs, see [Create and manage Windows VMs with the Azure PowerShell module](tutorial-manage-vm.md?toc=%2fazure%2fvirtual-machines%2fwindows%2ftoc.json). |
+| REST API |Use the [Get VM information](https://docs.microsoft.com/rest/api/compute/virtualmachines/virtualmachines-get) operation to get information about a VM. |
+| Client SDKs |For information about using C# to manage VMs, see [Manage Azure Virtual Machines using Azure Resource Manager and C#](csharp-manage.md?toc=%2fazure%2fvirtual-machines%2fwindows%2ftoc.json). |
+| Azure CLI |For information about using Azure CLI to manage VMs, see [Azure CLI Reference](https://docs.microsoft.com/cli/azure/vm). |
+
+### Log on to the VM
+You use the Connect button in the Azure portal to [start a Remote Desktop (RDP) session](connect-logon.md?toc=%2fazure%2fvirtual-machines%2fwindows%2ftoc.json). Things can sometimes go wrong when trying to use a remote connection. If this situation happens to you, check out the help information in [Troubleshoot Remote Desktop connections to an Azure virtual machine running Windows](../troubleshooting/troubleshoot-rdp-connection.md).
+
+### Manage availability
+It’s important for you to understand how to [ensure high availability](manage-availability.md) for your application. This configuration involves creating multiple VMs to ensure that at least one is running.
+
+In order for your deployment to qualify for our 99.95 VM Service Level Agreement, you need to deploy two or more VMs running your workload inside an [availability set](tutorial-availability-sets.md?toc=%2fazure%2fvirtual-machines%2fwindows%2ftoc.json). This configuration ensures your VMs are distributed across multiple fault domains and are deployed onto hosts with different maintenance windows. The full [Azure SLA](https://azure.microsoft.com/support/legal/sla/virtual-machines/) explains the guaranteed availability of Azure as a whole.
+
+### Back up the VM
+A [Recovery Services vault](../../backup/backup-introduction-to-azure-backup.md) is used to protect data and assets in both Azure Backup and Azure Site Recovery services. You can use a Recovery Services vault to [deploy and manage backups for Resource Manager-deployed VMs using PowerShell](../../backup/backup-azure-vms-automation.md). 
+
+## Next steps
+* If your intent is to work with Linux VMs, look at [Azure and Linux](../linux/overview.md).
+* Learn more about the guidelines around setting up your infrastructure in the [Example Azure infrastructure walkthrough](infrastructure-example.md).