---
title: How to tag a Windows VM resource in Azure | Microsoft Docs
description: Learn about tagging a Windows virtual machine created in Azure using the Resource Manager deployment model
services: virtual-machines-windows
documentationcenter: ''
author: mmccrory
manager: jeconnoc
editor: tysonn
tags: azure-resource-manager

ms.assetid: 56d17f45-e4a7-4d84-8022-b40334ae49d2
ms.service: virtual-machines-windows
ms.devlang: na
ms.topic: article
ms.tgt_pltfrm: vm-windows
ms.workload: infrastructure-services
ms.date: 07/05/2016
ms.author: memccror

---
# How to tag a Windows virtual machine in Azure
This article describes different ways to tag a Windows virtual machine in Azure through the Resource Manager deployment model. Tags are user-defined key/value pairs which can be placed directly on a resource or a resource group. Azure currently supports up to 15 tags per resource and resource group. Tags may be placed on a resource at the time of creation or added to an existing resource. Please note that tags are supported for resources created via the Resource Manager deployment model only. If you want to tag a Linux virtual machine, see [How to tag a Linux virtual machine in Azure](../linux/tag.md?toc=%2fazure%2fvirtual-machines%2flinux%2ftoc.json).

[!INCLUDE [virtual-machines-common-tag](../../../includes/virtual-machines-common-tag.md)]

## Tagging with PowerShell
To create, add, and delete tags through PowerShell, you first need to set up your [PowerShell environment with Azure Resource Manager][PowerShell environment with Azure Resource Manager]. Once you have completed the setup, you can place tags on Compute, Network, and Storage resources at creation or after the resource is created via PowerShell. This article will concentrate on viewing/editing tags placed on Virtual Machines.

[!INCLUDE [updated-for-az-vm.md](../../../includes/updated-for-az-vm.md)]

First, navigate to a Virtual Machine through the `Get-AzVM` cmdlet.

        PS C:\> Get-AzVM -ResourceGroupName "MyResourceGroup" -Name "MyTestVM"

If your Virtual Machine already contains tags, you will then see all the tags on your resource:

        Tags : {
                "Application": "MyApp1",
                "Created By": "MyName",
                "Department": "MyDepartment",
                "Environment": "Production"
               }

If you would like to add tags through PowerShell, you can use the `Set-AzResource` command. Note when updating tags through PowerShell, tags are updated as a whole. So if you are adding one tag to a resource that already has tags, you will need to include all the tags that you want to be placed on the resource. Below is an example of how to add additional tags to a resource through PowerShell Cmdlets.

This first cmdlet sets all of the tags placed on *MyTestVM* to the *$tags* variable, using the `Get-AzResource` and `Tags` property.

        PS C:\> $tags = (Get-AzResource -ResourceGroupName MyResourceGroup -Name MyTestVM).Tags

The second command displays the tags for the given variable.

```
    PS C:\> $tags
    
    Key           Value
    ----          -----
    Department    MyDepartment
    Application   MyApp1
    Created By    MyName
    Environment   Production
```

The third command adds an additional tag to the *$tags* variable. Note the use of the **+=** to append the new key/value pair to the *$tags* list.

        PS C:\> $tags += @{Location="MyLocation"}

The fourth command sets all of the tags defined in the *$tags* variable to the given resource. In this case, it is MyTestVM.

        PS C:\> Set-AzResource -ResourceGroupName MyResourceGroup -Name MyTestVM -ResourceType "Microsoft.Compute/VirtualMachines" -Tag $tags

The fifth command displays all of the tags on the resource. As you can see, *Location* is now defined as a tag with *MyLocation* as the value.

```
    PS C:\> (Get-AzResource -ResourceGroupName MyResourceGroup -Name MyTestVM).Tags

    Key           Value
    ----          -----
    Department    MyDepartment
    Application   MyApp1
    Created By    MyName
    Environment   Production
    Location      MyLocation
```

To learn more about tagging through PowerShell, check out the [Azure Resource Cmdlets][Azure Resource Cmdlets].

[!INCLUDE [virtual-machines-common-tag-usage](../../../includes/virtual-machines-common-tag-usage.md)]

## Next steps
* To learn more about tagging your Azure resources, see [Azure Resource Manager Overview][Azure Resource Manager Overview] and [Using Tags to organize your Azure Resources][Using Tags to organize your Azure Resources].
* To see how tags can help you manage your use of Azure resources, see [Understanding your Azure Bill][Understanding your Azure Bill] and [Gain insights into your Microsoft Azure resource consumption][Gain insights into your Microsoft Azure resource consumption].

<<<<<<< HEAD
[PowerShell environment with Azure Resource Manager]: ../../azure-resource-manager/manage-resources-powershell.md
[Azure Resource Cmdlets]: https://docs.microsoft.com/powershell/module/azurerm.resources/
=======
[PowerShell environment with Azure Resource Manager]: ../../azure-resource-manager/powershell-azure-resource-manager.md
[Azure Resource Cmdlets]: https://docs.microsoft.com/powershell/module/az.resources/
>>>>>>> 792ff582
[Azure Resource Manager Overview]: ../../azure-resource-manager/resource-group-overview.md
[Using Tags to organize your Azure Resources]: ../../azure-resource-manager/resource-group-using-tags.md
[Understanding your Azure Bill]: ../../billing/billing-understand-your-bill.md
[Gain insights into your Microsoft Azure resource consumption]: ../../billing/billing-usage-rate-card-overview.md
<|MERGE_RESOLUTION|>--- conflicted
+++ resolved
@@ -1,103 +1,98 @@
----
-title: How to tag a Windows VM resource in Azure | Microsoft Docs
-description: Learn about tagging a Windows virtual machine created in Azure using the Resource Manager deployment model
-services: virtual-machines-windows
-documentationcenter: ''
-author: mmccrory
-manager: jeconnoc
-editor: tysonn
-tags: azure-resource-manager
-
-ms.assetid: 56d17f45-e4a7-4d84-8022-b40334ae49d2
-ms.service: virtual-machines-windows
-ms.devlang: na
-ms.topic: article
-ms.tgt_pltfrm: vm-windows
-ms.workload: infrastructure-services
-ms.date: 07/05/2016
-ms.author: memccror
-
----
-# How to tag a Windows virtual machine in Azure
-This article describes different ways to tag a Windows virtual machine in Azure through the Resource Manager deployment model. Tags are user-defined key/value pairs which can be placed directly on a resource or a resource group. Azure currently supports up to 15 tags per resource and resource group. Tags may be placed on a resource at the time of creation or added to an existing resource. Please note that tags are supported for resources created via the Resource Manager deployment model only. If you want to tag a Linux virtual machine, see [How to tag a Linux virtual machine in Azure](../linux/tag.md?toc=%2fazure%2fvirtual-machines%2flinux%2ftoc.json).
-
-[!INCLUDE [virtual-machines-common-tag](../../../includes/virtual-machines-common-tag.md)]
-
-## Tagging with PowerShell
-To create, add, and delete tags through PowerShell, you first need to set up your [PowerShell environment with Azure Resource Manager][PowerShell environment with Azure Resource Manager]. Once you have completed the setup, you can place tags on Compute, Network, and Storage resources at creation or after the resource is created via PowerShell. This article will concentrate on viewing/editing tags placed on Virtual Machines.
-
-[!INCLUDE [updated-for-az-vm.md](../../../includes/updated-for-az-vm.md)]
-
-First, navigate to a Virtual Machine through the `Get-AzVM` cmdlet.
-
-        PS C:\> Get-AzVM -ResourceGroupName "MyResourceGroup" -Name "MyTestVM"
-
-If your Virtual Machine already contains tags, you will then see all the tags on your resource:
-
-        Tags : {
-                "Application": "MyApp1",
-                "Created By": "MyName",
-                "Department": "MyDepartment",
-                "Environment": "Production"
-               }
-
-If you would like to add tags through PowerShell, you can use the `Set-AzResource` command. Note when updating tags through PowerShell, tags are updated as a whole. So if you are adding one tag to a resource that already has tags, you will need to include all the tags that you want to be placed on the resource. Below is an example of how to add additional tags to a resource through PowerShell Cmdlets.
-
-This first cmdlet sets all of the tags placed on *MyTestVM* to the *$tags* variable, using the `Get-AzResource` and `Tags` property.
-
-        PS C:\> $tags = (Get-AzResource -ResourceGroupName MyResourceGroup -Name MyTestVM).Tags
-
-The second command displays the tags for the given variable.
-
-```
-    PS C:\> $tags
-    
-    Key           Value
-    ----          -----
-    Department    MyDepartment
-    Application   MyApp1
-    Created By    MyName
-    Environment   Production
-```
-
-The third command adds an additional tag to the *$tags* variable. Note the use of the **+=** to append the new key/value pair to the *$tags* list.
-
-        PS C:\> $tags += @{Location="MyLocation"}
-
-The fourth command sets all of the tags defined in the *$tags* variable to the given resource. In this case, it is MyTestVM.
-
-        PS C:\> Set-AzResource -ResourceGroupName MyResourceGroup -Name MyTestVM -ResourceType "Microsoft.Compute/VirtualMachines" -Tag $tags
-
-The fifth command displays all of the tags on the resource. As you can see, *Location* is now defined as a tag with *MyLocation* as the value.
-
-```
-    PS C:\> (Get-AzResource -ResourceGroupName MyResourceGroup -Name MyTestVM).Tags
-
-    Key           Value
-    ----          -----
-    Department    MyDepartment
-    Application   MyApp1
-    Created By    MyName
-    Environment   Production
-    Location      MyLocation
-```
-
-To learn more about tagging through PowerShell, check out the [Azure Resource Cmdlets][Azure Resource Cmdlets].
-
-[!INCLUDE [virtual-machines-common-tag-usage](../../../includes/virtual-machines-common-tag-usage.md)]
-
-## Next steps
-* To learn more about tagging your Azure resources, see [Azure Resource Manager Overview][Azure Resource Manager Overview] and [Using Tags to organize your Azure Resources][Using Tags to organize your Azure Resources].
-* To see how tags can help you manage your use of Azure resources, see [Understanding your Azure Bill][Understanding your Azure Bill] and [Gain insights into your Microsoft Azure resource consumption][Gain insights into your Microsoft Azure resource consumption].
-
-<<<<<<< HEAD
-[PowerShell environment with Azure Resource Manager]: ../../azure-resource-manager/manage-resources-powershell.md
-[Azure Resource Cmdlets]: https://docs.microsoft.com/powershell/module/azurerm.resources/
-=======
-[PowerShell environment with Azure Resource Manager]: ../../azure-resource-manager/powershell-azure-resource-manager.md
-[Azure Resource Cmdlets]: https://docs.microsoft.com/powershell/module/az.resources/
->>>>>>> 792ff582
-[Azure Resource Manager Overview]: ../../azure-resource-manager/resource-group-overview.md
-[Using Tags to organize your Azure Resources]: ../../azure-resource-manager/resource-group-using-tags.md
-[Understanding your Azure Bill]: ../../billing/billing-understand-your-bill.md
-[Gain insights into your Microsoft Azure resource consumption]: ../../billing/billing-usage-rate-card-overview.md
+---
+title: How to tag a Windows VM resource in Azure | Microsoft Docs
+description: Learn about tagging a Windows virtual machine created in Azure using the Resource Manager deployment model
+services: virtual-machines-windows
+documentationcenter: ''
+author: mmccrory
+manager: jeconnoc
+editor: tysonn
+tags: azure-resource-manager
+
+ms.assetid: 56d17f45-e4a7-4d84-8022-b40334ae49d2
+ms.service: virtual-machines-windows
+ms.devlang: na
+ms.topic: article
+ms.tgt_pltfrm: vm-windows
+ms.workload: infrastructure-services
+ms.date: 07/05/2016
+ms.author: memccror
+
+---
+# How to tag a Windows virtual machine in Azure
+This article describes different ways to tag a Windows virtual machine in Azure through the Resource Manager deployment model. Tags are user-defined key/value pairs which can be placed directly on a resource or a resource group. Azure currently supports up to 15 tags per resource and resource group. Tags may be placed on a resource at the time of creation or added to an existing resource. Please note that tags are supported for resources created via the Resource Manager deployment model only. If you want to tag a Linux virtual machine, see [How to tag a Linux virtual machine in Azure](../linux/tag.md?toc=%2fazure%2fvirtual-machines%2flinux%2ftoc.json).
+
+[!INCLUDE [virtual-machines-common-tag](../../../includes/virtual-machines-common-tag.md)]
+
+## Tagging with PowerShell
+To create, add, and delete tags through PowerShell, you first need to set up your [PowerShell environment with Azure Resource Manager][PowerShell environment with Azure Resource Manager]. Once you have completed the setup, you can place tags on Compute, Network, and Storage resources at creation or after the resource is created via PowerShell. This article will concentrate on viewing/editing tags placed on Virtual Machines.
+
+[!INCLUDE [updated-for-az-vm.md](../../../includes/updated-for-az-vm.md)]
+
+First, navigate to a Virtual Machine through the `Get-AzVM` cmdlet.
+
+        PS C:\> Get-AzVM -ResourceGroupName "MyResourceGroup" -Name "MyTestVM"
+
+If your Virtual Machine already contains tags, you will then see all the tags on your resource:
+
+        Tags : {
+                "Application": "MyApp1",
+                "Created By": "MyName",
+                "Department": "MyDepartment",
+                "Environment": "Production"
+               }
+
+If you would like to add tags through PowerShell, you can use the `Set-AzResource` command. Note when updating tags through PowerShell, tags are updated as a whole. So if you are adding one tag to a resource that already has tags, you will need to include all the tags that you want to be placed on the resource. Below is an example of how to add additional tags to a resource through PowerShell Cmdlets.
+
+This first cmdlet sets all of the tags placed on *MyTestVM* to the *$tags* variable, using the `Get-AzResource` and `Tags` property.
+
+        PS C:\> $tags = (Get-AzResource -ResourceGroupName MyResourceGroup -Name MyTestVM).Tags
+
+The second command displays the tags for the given variable.
+
+```
+    PS C:\> $tags
+    
+    Key           Value
+    ----          -----
+    Department    MyDepartment
+    Application   MyApp1
+    Created By    MyName
+    Environment   Production
+```
+
+The third command adds an additional tag to the *$tags* variable. Note the use of the **+=** to append the new key/value pair to the *$tags* list.
+
+        PS C:\> $tags += @{Location="MyLocation"}
+
+The fourth command sets all of the tags defined in the *$tags* variable to the given resource. In this case, it is MyTestVM.
+
+        PS C:\> Set-AzResource -ResourceGroupName MyResourceGroup -Name MyTestVM -ResourceType "Microsoft.Compute/VirtualMachines" -Tag $tags
+
+The fifth command displays all of the tags on the resource. As you can see, *Location* is now defined as a tag with *MyLocation* as the value.
+
+```
+    PS C:\> (Get-AzResource -ResourceGroupName MyResourceGroup -Name MyTestVM).Tags
+
+    Key           Value
+    ----          -----
+    Department    MyDepartment
+    Application   MyApp1
+    Created By    MyName
+    Environment   Production
+    Location      MyLocation
+```
+
+To learn more about tagging through PowerShell, check out the [Azure Resource Cmdlets][Azure Resource Cmdlets].
+
+[!INCLUDE [virtual-machines-common-tag-usage](../../../includes/virtual-machines-common-tag-usage.md)]
+
+## Next steps
+* To learn more about tagging your Azure resources, see [Azure Resource Manager Overview][Azure Resource Manager Overview] and [Using Tags to organize your Azure Resources][Using Tags to organize your Azure Resources].
+* To see how tags can help you manage your use of Azure resources, see [Understanding your Azure Bill][Understanding your Azure Bill] and [Gain insights into your Microsoft Azure resource consumption][Gain insights into your Microsoft Azure resource consumption].
+
+[PowerShell environment with Azure Resource Manager]: ../../azure-resource-manager/manage-resources-powershell.md
+[Azure Resource Cmdlets]: https://docs.microsoft.com/powershell/module/az.resources/
+[Azure Resource Manager Overview]: ../../azure-resource-manager/resource-group-overview.md
+[Using Tags to organize your Azure Resources]: ../../azure-resource-manager/resource-group-using-tags.md
+[Understanding your Azure Bill]: ../../billing/billing-understand-your-bill.md
+[Gain insights into your Microsoft Azure resource consumption]: ../../billing/billing-usage-rate-card-overview.md