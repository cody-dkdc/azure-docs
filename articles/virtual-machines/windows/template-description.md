--- conflicted
+++ resolved
@@ -1,466 +1,462 @@
----
-title: Virtual machines in an Azure Resource Manager template | Microsoft Azure
-description: Learn more about how the virtual machine resource is defined in an Azure Resource Manager template.
-services: virtual-machines-windows
-documentationcenter: ''
-author: cynthn
-manager: jeconnoc
-editor: ''
-tags: azure-resource-manager
-
-ms.assetid: f63ab5cc-45b8-43aa-a4e7-69dc42adbb99
-ms.service: virtual-machines-windows
-ms.workload: na
-ms.tgt_pltfrm: vm-windows
-ms.devlang: na
-ms.topic: article
-ms.date: 01/03/2019
-ms.author: cynthn
-
----
-
-# Virtual machines in an Azure Resource Manager template
-
-This article describes aspects of an Azure Resource Manager template that apply to virtual machines. This article doesn’t describe a complete template for creating a virtual machine; for that you need resource definitions for storage accounts, network interfaces, public IP addresses, and virtual networks. For more information about how these resources can be defined together, see the [Resource Manager template walkthrough](../../azure-resource-manager/resource-manager-template-walkthrough.md).
-
-There are many [templates in the gallery](https://azure.microsoft.com/documentation/templates/?term=VM) that include the VM resource. Not all elements that can be included in a template are described here.
-
-[!INCLUDE [updated-for-az-vm.md](../../../includes/updated-for-az-vm.md)]
-
-This example shows a typical resource section of a template for creating a specified number of VMs:
-
-```json
-"resources": [
-  { 
-    "apiVersion": "2016-04-30-preview", 
-    "type": "Microsoft.Compute/virtualMachines", 
-    "name": "[concat('myVM', copyindex())]", 
-    "location": "[resourceGroup().location]",
-    "copy": {
-      "name": "virtualMachineLoop",	
-      "count": "[parameters('numberOfInstances')]"
-    },
-    "dependsOn": [
-      "[concat('Microsoft.Network/networkInterfaces/myNIC', copyindex())]" 
-    ], 
-    "properties": { 
-      "hardwareProfile": { 
-        "vmSize": "Standard_DS1" 
-      }, 
-      "osProfile": { 
-        "computername": "[concat('myVM', copyindex())]", 
-        "adminUsername": "[parameters('adminUsername')]", 
-        "adminPassword": "[parameters('adminPassword')]" 
-      }, 
-      "storageProfile": { 
-        "imageReference": { 
-          "publisher": "MicrosoftWindowsServer", 
-          "offer": "WindowsServer", 
-          "sku": "2012-R2-Datacenter", 
-          "version": "latest" 
-        }, 
-        "osDisk": { 
-          "name": "[concat('myOSDisk', copyindex())]",
-          "caching": "ReadWrite", 
-          "createOption": "FromImage" 
-        },
-        "dataDisks": [
-          {
-            "name": "[concat('myDataDisk', copyindex())]",
-            "diskSizeGB": "100",
-            "lun": 0,
-            "createOption": "Empty"
-          }
-        ] 
-      }, 
-      "networkProfile": { 
-        "networkInterfaces": [ 
-          { 
-            "id": "[resourceId('Microsoft.Network/networkInterfaces',
-              concat('myNIC', copyindex()))]" 
-          } 
-        ] 
-      },
-      "diagnosticsProfile": {
-        "bootDiagnostics": {
-          "enabled": "true",
-          "storageUri": "[concat('https://', variables('storageName'), '.blob.core.windows.net')]"
-        }
-      } 
-    },
-    "resources": [ 
-      { 
-        "name": "Microsoft.Insights.VMDiagnosticsSettings", 
-        "type": "extensions", 
-        "location": "[resourceGroup().location]", 
-        "apiVersion": "2016-03-30", 
-        "dependsOn": [ 
-          "[concat('Microsoft.Compute/virtualMachines/myVM', copyindex())]" 
-        ], 
-        "properties": { 
-          "publisher": "Microsoft.Azure.Diagnostics", 
-          "type": "IaaSDiagnostics", 
-          "typeHandlerVersion": "1.5", 
-          "autoUpgradeMinorVersion": true, 
-          "settings": { 
-            "xmlCfg": "[base64(concat(variables('wadcfgxstart'), 
-            variables('wadmetricsresourceid'), 
-            concat('myVM', copyindex()),
-            variables('wadcfgxend')))]", 
-            "storageAccount": "[variables('storageName')]" 
-          }, 
-          "protectedSettings": { 
-            "storageAccountName": "[variables('storageName')]", 
-            "storageAccountKey": "[listkeys(variables('accountid'), 
-              '2015-06-15').key1]", 
-            "storageAccountEndPoint": "https://core.windows.net" 
-          } 
-        } 
-      },
-      {
-        "name": "MyCustomScriptExtension",
-        "type": "extensions",
-        "apiVersion": "2016-03-30",
-        "location": "[resourceGroup().location]",
-        "dependsOn": [
-          "[concat('Microsoft.Compute/virtualMachines/myVM', copyindex())]"
-        ],
-        "properties": {
-          "publisher": "Microsoft.Compute",
-          "type": "CustomScriptExtension",
-          "typeHandlerVersion": "1.7",
-          "autoUpgradeMinorVersion": true,
-          "settings": {
-            "fileUris": [
-              "[concat('https://', variables('storageName'),
-                '.blob.core.windows.net/customscripts/start.ps1')]" 
-            ],
-            "commandToExecute": "powershell.exe -ExecutionPolicy Unrestricted -File start.ps1"
-          }
-        }
-      } 
-    ]
-  } 
-]
-``` 
-
-> [!NOTE] 
->This example relies on a storage account that was previously created. You could create the storage account by deploying it from the template. The example also relies on a network interface and its dependent resources that would be defined in the template. These resources are not shown in the example.
->
->
-
-## API Version
-
-When you deploy resources using a template, you have to specify a version of the API to use. The example shows the virtual machine resource using this apiVersion element:
-
-```
-"apiVersion": "2016-04-30-preview",
-```
-
-The version of the API you specify in your template affects which properties you can define in the template. In general, you should select the most recent API version when creating templates. For existing templates, you can decide whether you want to continue using an earlier API version, or update your template for the latest version to take advantage of new features.
-
-Use these opportunities for getting the latest API versions:
-
-- REST API - [List all resource providers](https://docs.microsoft.com/rest/api/resources/providers)
-<<<<<<< HEAD
-- PowerShell - [Get-AzResourceProvider](https://docs.microsoft.com/powershell/module/az.resources/get-azresourceprovider)
-- Azure CLI - [az provider show](https://docs.microsoft.com/cli/azure/provider#az_provider_show)
-=======
-- PowerShell - [Get-AzureRmResourceProvider](/powershell/module/azurerm.resources/get-azurermresourceprovider)
-- Azure CLI - [az provider show](https://docs.microsoft.com/cli/azure/provider)
->>>>>>> 58014d49
-
-## Parameters and variables
-
-[Parameters](../../resource-group-authoring-templates.md) make it easy for you to specify values for the template when you run it. This parameters section is used in the example:
-
-```        
-"parameters": {
-  "adminUsername": { "type": "string" },
-  "adminPassword": { "type": "securestring" },
-  "numberOfInstances": { "type": "int" }
-},
-```
-
-When you deploy the example template, you enter values for the name and password of the administrator account on each VM and the number of VMs to create. You have the option of specifying parameter values in a separate file that's managed with the template, or providing values when prompted.
-
-[Variables](../../resource-group-authoring-templates.md) make it easy for you to set up values in the template that are used repeatedly throughout it or that can change over time. This variables section is used in the example:
-
-```
-"variables": { 
-  "storageName": "mystore1",
-  "accountid": "[concat('/subscriptions/', subscription().subscriptionId, 
-    '/resourceGroups/', resourceGroup().name,
-  '/providers/','Microsoft.Storage/storageAccounts/', variables('storageName'))]", 
-  "wadlogs": "<WadCfg> 
-    <DiagnosticMonitorConfiguration overallQuotaInMB=\"4096\" xmlns=\"http://schemas.microsoft.com/ServiceHosting/2010/10/DiagnosticsConfiguration\"> 
-      <DiagnosticInfrastructureLogs scheduledTransferLogLevelFilter=\"Error\"/> 
-      <WindowsEventLog scheduledTransferPeriod=\"PT1M\" > 
-        <DataSource name=\"Application!*[System[(Level = 1 or Level = 2)]]\" /> 
-        <DataSource name=\"Security!*[System[(Level = 1 or Level = 2)]]\" /> 
-        <DataSource name=\"System!*[System[(Level = 1 or Level = 2)]]\" />
-      </WindowsEventLog>", 
-  "wadperfcounters": "<PerformanceCounters scheduledTransferPeriod=\"PT1M\">
-      <PerformanceCounterConfiguration counterSpecifier=\"\\Process(_Total)\\Thread Count\" sampleRate=\"PT15S\" unit=\"Count\">
-        <annotation displayName=\"Threads\" locale=\"en-us\"/>
-      </PerformanceCounterConfiguration>
-    </PerformanceCounters>", 
-  "wadcfgxstart": "[concat(variables('wadlogs'), variables('wadperfcounters'), 
-    '<Metrics resourceId=\"')]", 
-  "wadmetricsresourceid": "[concat('/subscriptions/', subscription().subscriptionId, 
-    '/resourceGroups/', resourceGroup().name , 
-    '/providers/', 'Microsoft.Compute/virtualMachines/')]", 
-  "wadcfgxend": "\"><MetricAggregation scheduledTransferPeriod=\"PT1H\"/>
-    <MetricAggregation scheduledTransferPeriod=\"PT1M\"/>
-    </Metrics></DiagnosticMonitorConfiguration>
-    </WadCfg>"
-}, 
-```
-
-When you deploy the example template, variable values are used for the name and identifier of the previously created storage account. Variables are also used to provide the settings for the diagnostic extension. Use the [best practices for creating Azure Resource Manager templates](../../resource-manager-template-best-practices.md) to help you decide how you want to structure the parameters and variables in your template.
-
-## Resource loops
-
-When you need more than one virtual machine for your application, you can use a copy element in a template. This optional element loops through creating the number of VMs that you specified as a parameter:
-
-```
-"copy": {
-  "name": "virtualMachineLoop",	
-  "count": "[parameters('numberOfInstances')]"
-},
-```
-
-Also, notice in the example that the loop index is used when specifying some of the values for the resource. For example, if you entered an instance count of three, the names of the operating system disks are myOSDisk1, myOSDisk2, and myOSDisk3:
-
-```
-"osDisk": { 
-  "name": "[concat('myOSDisk', copyindex())]",
-  "caching": "ReadWrite", 
-  "createOption": "FromImage" 
-}
-```
-
-> [!NOTE] 
->This example uses managed disks for the virtual machines.
->
->
-
-Keep in mind that creating a loop for one resource in the template may require you to use the loop when creating or accessing other resources. For example, multiple VMs can’t use the same network interface, so if your template loops through creating three VMs it must also loop through creating three network interfaces. When assigning a network interface to a VM, the loop index is used to identify it:
-
-```
-"networkInterfaces": [ { 
-  "id": "[resourceId('Microsoft.Network/networkInterfaces',
-    concat('myNIC', copyindex()))]" 
-} ]
-```
-
-## Dependencies
-
-Most resources depend on other resources to work correctly. Virtual machines must be associated with a virtual network and to do that it needs a network interface. The [dependsOn](../../resource-group-define-dependencies.md) element is used to make sure that the network interface is ready to be used before the VMs are created:
-
-```
-"dependsOn": [
-  "[concat('Microsoft.Network/networkInterfaces/', 'myNIC', copyindex())]" 
-],
-```
-
-Resource Manager deploys in parallel any resources that aren't dependent on another resource being deployed. Be careful when setting dependencies because you can inadvertently slow your deployment by specifying unnecessary dependencies. Dependencies can chain through multiple resources. For example, the network interface depends on the public IP address and virtual network resources.
-
-How do you know if a dependency is required? Look at the values you set in the template. If an element in the virtual machine resource definition points to another resource that is deployed in the same template, you need a dependency. For example, your example virtual machine defines a network profile:
-
-```
-"networkProfile": { 
-  "networkInterfaces": [ { 
-    "id": "[resourceId('Microsoft.Network/networkInterfaces',
-      concat('myNIC', copyindex())]" 
-  } ] 
-},
-```
-
-To set this property, the network interface must exist. Therefore, you need a dependency. You also need to set a dependency when one resource (a child) is defined within another resource (a parent). For example, the diagnostic settings and custom script extensions are both defined as child resources of the virtual machine. They can't be created until the virtual machine exists. Therefore, both resources are marked as dependent on the virtual machine.
-
-## Profiles
-
-Several profile elements are used when defining a virtual machine resource. Some are required and some are optional. For example, the hardwareProfile, osProfile, storageProfile, and networkProfile elements are required, but the diagnosticsProfile is optional. These profiles define settings such as:
-   
-- [size](sizes.md)
-- [name](/azure/architecture/best-practices/naming-conventions) and credentials
-- disk and [operating system settings](cli-ps-findimage.md)
-- [network interface](../../virtual-network/virtual-network-deploy-multinic-classic-ps.md) 
-- boot diagnostics
-
-## Disks and images
-   
-In Azure, vhd files can represent [disks or images](about-disks-and-vhds.md?toc=%2fazure%2fvirtual-machines%2fwindows%2ftoc.json). When the operating system in a vhd file is specialized to be a specific VM, it's referred to as a disk. When the operating system in a vhd file is generalized to be used to create many VMs, it's referred to as an image.   
-    
-### Create new virtual machines and new disks from a platform image
-
-When you create a VM, you must decide what operating system to use. The imageReference element is used to define the operating system of a new VM. The example shows a definition for a Windows Server operating system:
-
-```
-"imageReference": { 
-  "publisher": "MicrosoftWindowsServer", 
-  "offer": "WindowsServer", 
-  "sku": "2012-R2-Datacenter", 
-  "version": "latest" 
-},
-```
-
-If you want to create a Linux operating system, you might use this definition:
-
-```
-"imageReference": {
-  "publisher": "Canonical",
-  "offer": "UbuntuServer",
-  "sku": "14.04.2-LTS",
-  "version": "latest"
-},
-```
-
-Configuration settings for the operating system disk are assigned with the osDisk element. The example defines a new managed disk with the caching mode set to **ReadWrite** and that the disk is being created from a [platform image](cli-ps-findimage.md):
-
-```
-"osDisk": { 
-  "name": "[concat('myOSDisk', copyindex())]",
-  "caching": "ReadWrite", 
-  "createOption": "FromImage" 
-},
-```
-
-### Create new virtual machines from existing managed disks
-
-If you want to create virtual machines from existing disks, remove the imageReference and the osProfile elements and define these disk settings:
-
-```
-"osDisk": { 
-  "osType": "Windows",
-  "managedDisk": { 
-    "id": "[resourceId('Microsoft.Compute/disks', [concat('myOSDisk', copyindex())])]" 
-  }, 
-  "caching": "ReadWrite",
-  "createOption": "Attach" 
-},
-```
-
-### Create new virtual machines from a managed image
-
-If you want to create a virtual machine from a managed image, change the imageReference element and define these disk settings:
-
-```
-"storageProfile": { 
-  "imageReference": {
-    "id": "[resourceId('Microsoft.Compute/images', 'myImage')]"
-  },
-  "osDisk": { 
-    "name": "[concat('myOSDisk', copyindex())]",
-    "osType": "Windows",
-    "caching": "ReadWrite", 
-    "createOption": "FromImage" 
-  }
-},
-```
-
-### Attach data disks
-
-You can optionally add data disks to the VMs. The [number of disks](sizes.md) depends on the size of operating system disk that you use. With the size of the VMs set to Standard_DS1_v2, the maximum number of data disks that could be added to the them is two. In the example, one managed data disk is being added to each VM:
-
-```
-"dataDisks": [
-  {
-    "name": "[concat('myDataDisk', copyindex())]",
-    "diskSizeGB": "100",
-    "lun": 0, 
-    "caching": "ReadWrite",
-    "createOption": "Empty"
-  }
-],
-```
-
-## Extensions
-
-Although [extensions](extensions-features.md) are a separate resource, they're closely tied to VMs. Extensions can be added as a child resource of the VM or as a separate resource. The example shows the [Diagnostics Extension](extensions-diagnostics-template.md) being added to the VMs:
-
-```
-{ 
-  "name": "Microsoft.Insights.VMDiagnosticsSettings", 
-  "type": "extensions", 
-  "location": "[resourceGroup().location]", 
-  "apiVersion": "2016-03-30", 
-  "dependsOn": [ 
-    "[concat('Microsoft.Compute/virtualMachines/myVM', copyindex())]" 
-  ], 
-  "properties": { 
-    "publisher": "Microsoft.Azure.Diagnostics", 
-    "type": "IaaSDiagnostics", 
-    "typeHandlerVersion": "1.5", 
-    "autoUpgradeMinorVersion": true, 
-    "settings": { 
-      "xmlCfg": "[base64(concat(variables('wadcfgxstart'), 
-      variables('wadmetricsresourceid'), 
-      concat('myVM', copyindex()),
-      variables('wadcfgxend')))]", 
-      "storageAccount": "[variables('storageName')]" 
-    }, 
-    "protectedSettings": { 
-      "storageAccountName": "[variables('storageName')]", 
-      "storageAccountKey": "[listkeys(variables('accountid'), 
-        '2015-06-15').key1]", 
-      "storageAccountEndPoint": "https://core.windows.net" 
-    } 
-  } 
-},
-```
-
-This extension resource uses the storageName variable and the diagnostic variables to provide values. If you want to change the data that is collected by this extension, you can add more performance counters to the wadperfcounters variable. You could also choose to put the diagnostics data into a different storage account than where the VM disks are stored.
-
-There are many extensions that you can install on a VM, but the most useful is probably the [Custom Script Extension](extensions-customscript.md). In the example, a PowerShell script named start.ps1 runs on each VM when it first starts:
-
-```
-{
-  "name": "MyCustomScriptExtension",
-  "type": "extensions",
-  "apiVersion": "2016-03-30",
-  "location": "[resourceGroup().location]",
-  "dependsOn": [
-    "[concat('Microsoft.Compute/virtualMachines/myVM', copyindex())]"
-  ],
-  "properties": {
-    "publisher": "Microsoft.Compute",
-    "type": "CustomScriptExtension",
-    "typeHandlerVersion": "1.7",
-    "autoUpgradeMinorVersion": true,
-    "settings": {
-      "fileUris": [
-        "[concat('https://', variables('storageName'),
-          '.blob.core.windows.net/customscripts/start.ps1')]" 
-      ],
-      "commandToExecute": "powershell.exe -ExecutionPolicy Unrestricted -File start.ps1"
-    }
-  }
-}
-```
-
-The start.ps1 script can accomplish many configuration tasks. For example, the data disks that are added to the VMs in the example aren't initialized; you can use a custom script to initialize them. If you have multiple startup tasks to do, you can use the start.ps1 file to call other PowerShell scripts in Azure storage. The example uses PowerShell, but you can use any scripting method that is available on the operating system that you're using.
-
-You can see the status of the installed extensions from the Extensions settings in the portal:
-
-![Get extension status](./media/template-description/virtual-machines-show-extensions.png)
-
-You can also get extension information by using the **Get-AzVMExtension** PowerShell command, the **vm extension get** Azure CLI command, or the **Get extension information** REST API.
-
-## Deployments
-
-When you deploy a template, Azure tracks the resources that you deployed as a group and automatically assigns a name to this deployed group. The name of the deployment is the same as the name of the template.
-
-If you're curious about the status of resources in the deployment, view the resource group in the Azure portal:
-
-![Get deployment information](./media/template-description/virtual-machines-deployment-info.png)
-    
-It’s not a problem to use the same template to create resources or to update existing resources. When you use commands to deploy templates, you have the opportunity to say which [mode](../../resource-group-template-deploy.md) you want to use. The mode can be set to either **Complete** or **Incremental**. The default is to do incremental updates. Be careful when using the **Complete** mode because you may accidentally delete resources. When you set the mode to **Complete**, Resource Manager deletes any resources in the resource group that aren't in the template.
-
-## Next Steps
-
-- Create your own template using [Authoring Azure Resource Manager templates](../../resource-group-authoring-templates.md).
-- Deploy the template that you created using [Create a Windows virtual machine with a Resource Manager template](ps-template.md).
-- Learn how to manage the VMs that you created by reviewing [Create and manage Windows VMs with the Azure PowerShell module](tutorial-manage-vm.md?toc=%2fazure%2fvirtual-machines%2fwindows%2ftoc.json).
-- For the JSON syntax and properties of resource types in templates, see [Azure Resource Manager template reference](/azure/templates/).
+---
+title: Virtual machines in an Azure Resource Manager template | Microsoft Azure
+description: Learn more about how the virtual machine resource is defined in an Azure Resource Manager template.
+services: virtual-machines-windows
+documentationcenter: ''
+author: cynthn
+manager: jeconnoc
+editor: ''
+tags: azure-resource-manager
+
+ms.assetid: f63ab5cc-45b8-43aa-a4e7-69dc42adbb99
+ms.service: virtual-machines-windows
+ms.workload: na
+ms.tgt_pltfrm: vm-windows
+ms.devlang: na
+ms.topic: article
+ms.date: 01/03/2019
+ms.author: cynthn
+
+---
+
+# Virtual machines in an Azure Resource Manager template
+
+This article describes aspects of an Azure Resource Manager template that apply to virtual machines. This article doesn’t describe a complete template for creating a virtual machine; for that you need resource definitions for storage accounts, network interfaces, public IP addresses, and virtual networks. For more information about how these resources can be defined together, see the [Resource Manager template walkthrough](../../azure-resource-manager/resource-manager-template-walkthrough.md).
+
+There are many [templates in the gallery](https://azure.microsoft.com/documentation/templates/?term=VM) that include the VM resource. Not all elements that can be included in a template are described here.
+
+[!INCLUDE [updated-for-az-vm.md](../../../includes/updated-for-az-vm.md)]
+
+This example shows a typical resource section of a template for creating a specified number of VMs:
+
+```json
+"resources": [
+  { 
+    "apiVersion": "2016-04-30-preview", 
+    "type": "Microsoft.Compute/virtualMachines", 
+    "name": "[concat('myVM', copyindex())]", 
+    "location": "[resourceGroup().location]",
+    "copy": {
+      "name": "virtualMachineLoop",	
+      "count": "[parameters('numberOfInstances')]"
+    },
+    "dependsOn": [
+      "[concat('Microsoft.Network/networkInterfaces/myNIC', copyindex())]" 
+    ], 
+    "properties": { 
+      "hardwareProfile": { 
+        "vmSize": "Standard_DS1" 
+      }, 
+      "osProfile": { 
+        "computername": "[concat('myVM', copyindex())]", 
+        "adminUsername": "[parameters('adminUsername')]", 
+        "adminPassword": "[parameters('adminPassword')]" 
+      }, 
+      "storageProfile": { 
+        "imageReference": { 
+          "publisher": "MicrosoftWindowsServer", 
+          "offer": "WindowsServer", 
+          "sku": "2012-R2-Datacenter", 
+          "version": "latest" 
+        }, 
+        "osDisk": { 
+          "name": "[concat('myOSDisk', copyindex())]",
+          "caching": "ReadWrite", 
+          "createOption": "FromImage" 
+        },
+        "dataDisks": [
+          {
+            "name": "[concat('myDataDisk', copyindex())]",
+            "diskSizeGB": "100",
+            "lun": 0,
+            "createOption": "Empty"
+          }
+        ] 
+      }, 
+      "networkProfile": { 
+        "networkInterfaces": [ 
+          { 
+            "id": "[resourceId('Microsoft.Network/networkInterfaces',
+              concat('myNIC', copyindex()))]" 
+          } 
+        ] 
+      },
+      "diagnosticsProfile": {
+        "bootDiagnostics": {
+          "enabled": "true",
+          "storageUri": "[concat('https://', variables('storageName'), '.blob.core.windows.net')]"
+        }
+      } 
+    },
+    "resources": [ 
+      { 
+        "name": "Microsoft.Insights.VMDiagnosticsSettings", 
+        "type": "extensions", 
+        "location": "[resourceGroup().location]", 
+        "apiVersion": "2016-03-30", 
+        "dependsOn": [ 
+          "[concat('Microsoft.Compute/virtualMachines/myVM', copyindex())]" 
+        ], 
+        "properties": { 
+          "publisher": "Microsoft.Azure.Diagnostics", 
+          "type": "IaaSDiagnostics", 
+          "typeHandlerVersion": "1.5", 
+          "autoUpgradeMinorVersion": true, 
+          "settings": { 
+            "xmlCfg": "[base64(concat(variables('wadcfgxstart'), 
+            variables('wadmetricsresourceid'), 
+            concat('myVM', copyindex()),
+            variables('wadcfgxend')))]", 
+            "storageAccount": "[variables('storageName')]" 
+          }, 
+          "protectedSettings": { 
+            "storageAccountName": "[variables('storageName')]", 
+            "storageAccountKey": "[listkeys(variables('accountid'), 
+              '2015-06-15').key1]", 
+            "storageAccountEndPoint": "https://core.windows.net" 
+          } 
+        } 
+      },
+      {
+        "name": "MyCustomScriptExtension",
+        "type": "extensions",
+        "apiVersion": "2016-03-30",
+        "location": "[resourceGroup().location]",
+        "dependsOn": [
+          "[concat('Microsoft.Compute/virtualMachines/myVM', copyindex())]"
+        ],
+        "properties": {
+          "publisher": "Microsoft.Compute",
+          "type": "CustomScriptExtension",
+          "typeHandlerVersion": "1.7",
+          "autoUpgradeMinorVersion": true,
+          "settings": {
+            "fileUris": [
+              "[concat('https://', variables('storageName'),
+                '.blob.core.windows.net/customscripts/start.ps1')]" 
+            ],
+            "commandToExecute": "powershell.exe -ExecutionPolicy Unrestricted -File start.ps1"
+          }
+        }
+      } 
+    ]
+  } 
+]
+``` 
+
+> [!NOTE] 
+>This example relies on a storage account that was previously created. You could create the storage account by deploying it from the template. The example also relies on a network interface and its dependent resources that would be defined in the template. These resources are not shown in the example.
+>
+>
+
+## API Version
+
+When you deploy resources using a template, you have to specify a version of the API to use. The example shows the virtual machine resource using this apiVersion element:
+
+```
+"apiVersion": "2016-04-30-preview",
+```
+
+The version of the API you specify in your template affects which properties you can define in the template. In general, you should select the most recent API version when creating templates. For existing templates, you can decide whether you want to continue using an earlier API version, or update your template for the latest version to take advantage of new features.
+
+Use these opportunities for getting the latest API versions:
+
+- REST API - [List all resource providers](https://docs.microsoft.com/rest/api/resources/providers)
+- PowerShell - [Get-AzResourceProvider](https://docs.microsoft.com/powershell/module/az.resources/get-azresourceprovider)
+- Azure CLI - [az provider show](https://docs.microsoft.com/cli/azure/provider#az_provider_show)
+
+
+## Parameters and variables
+
+[Parameters](../../resource-group-authoring-templates.md) make it easy for you to specify values for the template when you run it. This parameters section is used in the example:
+
+```        
+"parameters": {
+  "adminUsername": { "type": "string" },
+  "adminPassword": { "type": "securestring" },
+  "numberOfInstances": { "type": "int" }
+},
+```
+
+When you deploy the example template, you enter values for the name and password of the administrator account on each VM and the number of VMs to create. You have the option of specifying parameter values in a separate file that's managed with the template, or providing values when prompted.
+
+[Variables](../../resource-group-authoring-templates.md) make it easy for you to set up values in the template that are used repeatedly throughout it or that can change over time. This variables section is used in the example:
+
+```
+"variables": { 
+  "storageName": "mystore1",
+  "accountid": "[concat('/subscriptions/', subscription().subscriptionId, 
+    '/resourceGroups/', resourceGroup().name,
+  '/providers/','Microsoft.Storage/storageAccounts/', variables('storageName'))]", 
+  "wadlogs": "<WadCfg> 
+    <DiagnosticMonitorConfiguration overallQuotaInMB=\"4096\" xmlns=\"http://schemas.microsoft.com/ServiceHosting/2010/10/DiagnosticsConfiguration\"> 
+      <DiagnosticInfrastructureLogs scheduledTransferLogLevelFilter=\"Error\"/> 
+      <WindowsEventLog scheduledTransferPeriod=\"PT1M\" > 
+        <DataSource name=\"Application!*[System[(Level = 1 or Level = 2)]]\" /> 
+        <DataSource name=\"Security!*[System[(Level = 1 or Level = 2)]]\" /> 
+        <DataSource name=\"System!*[System[(Level = 1 or Level = 2)]]\" />
+      </WindowsEventLog>", 
+  "wadperfcounters": "<PerformanceCounters scheduledTransferPeriod=\"PT1M\">
+      <PerformanceCounterConfiguration counterSpecifier=\"\\Process(_Total)\\Thread Count\" sampleRate=\"PT15S\" unit=\"Count\">
+        <annotation displayName=\"Threads\" locale=\"en-us\"/>
+      </PerformanceCounterConfiguration>
+    </PerformanceCounters>", 
+  "wadcfgxstart": "[concat(variables('wadlogs'), variables('wadperfcounters'), 
+    '<Metrics resourceId=\"')]", 
+  "wadmetricsresourceid": "[concat('/subscriptions/', subscription().subscriptionId, 
+    '/resourceGroups/', resourceGroup().name , 
+    '/providers/', 'Microsoft.Compute/virtualMachines/')]", 
+  "wadcfgxend": "\"><MetricAggregation scheduledTransferPeriod=\"PT1H\"/>
+    <MetricAggregation scheduledTransferPeriod=\"PT1M\"/>
+    </Metrics></DiagnosticMonitorConfiguration>
+    </WadCfg>"
+}, 
+```
+
+When you deploy the example template, variable values are used for the name and identifier of the previously created storage account. Variables are also used to provide the settings for the diagnostic extension. Use the [best practices for creating Azure Resource Manager templates](../../resource-manager-template-best-practices.md) to help you decide how you want to structure the parameters and variables in your template.
+
+## Resource loops
+
+When you need more than one virtual machine for your application, you can use a copy element in a template. This optional element loops through creating the number of VMs that you specified as a parameter:
+
+```
+"copy": {
+  "name": "virtualMachineLoop",	
+  "count": "[parameters('numberOfInstances')]"
+},
+```
+
+Also, notice in the example that the loop index is used when specifying some of the values for the resource. For example, if you entered an instance count of three, the names of the operating system disks are myOSDisk1, myOSDisk2, and myOSDisk3:
+
+```
+"osDisk": { 
+  "name": "[concat('myOSDisk', copyindex())]",
+  "caching": "ReadWrite", 
+  "createOption": "FromImage" 
+}
+```
+
+> [!NOTE] 
+>This example uses managed disks for the virtual machines.
+>
+>
+
+Keep in mind that creating a loop for one resource in the template may require you to use the loop when creating or accessing other resources. For example, multiple VMs can’t use the same network interface, so if your template loops through creating three VMs it must also loop through creating three network interfaces. When assigning a network interface to a VM, the loop index is used to identify it:
+
+```
+"networkInterfaces": [ { 
+  "id": "[resourceId('Microsoft.Network/networkInterfaces',
+    concat('myNIC', copyindex()))]" 
+} ]
+```
+
+## Dependencies
+
+Most resources depend on other resources to work correctly. Virtual machines must be associated with a virtual network and to do that it needs a network interface. The [dependsOn](../../resource-group-define-dependencies.md) element is used to make sure that the network interface is ready to be used before the VMs are created:
+
+```
+"dependsOn": [
+  "[concat('Microsoft.Network/networkInterfaces/', 'myNIC', copyindex())]" 
+],
+```
+
+Resource Manager deploys in parallel any resources that aren't dependent on another resource being deployed. Be careful when setting dependencies because you can inadvertently slow your deployment by specifying unnecessary dependencies. Dependencies can chain through multiple resources. For example, the network interface depends on the public IP address and virtual network resources.
+
+How do you know if a dependency is required? Look at the values you set in the template. If an element in the virtual machine resource definition points to another resource that is deployed in the same template, you need a dependency. For example, your example virtual machine defines a network profile:
+
+```
+"networkProfile": { 
+  "networkInterfaces": [ { 
+    "id": "[resourceId('Microsoft.Network/networkInterfaces',
+      concat('myNIC', copyindex())]" 
+  } ] 
+},
+```
+
+To set this property, the network interface must exist. Therefore, you need a dependency. You also need to set a dependency when one resource (a child) is defined within another resource (a parent). For example, the diagnostic settings and custom script extensions are both defined as child resources of the virtual machine. They can't be created until the virtual machine exists. Therefore, both resources are marked as dependent on the virtual machine.
+
+## Profiles
+
+Several profile elements are used when defining a virtual machine resource. Some are required and some are optional. For example, the hardwareProfile, osProfile, storageProfile, and networkProfile elements are required, but the diagnosticsProfile is optional. These profiles define settings such as:
+   
+- [size](sizes.md)
+- [name](/azure/architecture/best-practices/naming-conventions) and credentials
+- disk and [operating system settings](cli-ps-findimage.md)
+- [network interface](../../virtual-network/virtual-network-deploy-multinic-classic-ps.md) 
+- boot diagnostics
+
+## Disks and images
+   
+In Azure, vhd files can represent [disks or images](about-disks-and-vhds.md?toc=%2fazure%2fvirtual-machines%2fwindows%2ftoc.json). When the operating system in a vhd file is specialized to be a specific VM, it's referred to as a disk. When the operating system in a vhd file is generalized to be used to create many VMs, it's referred to as an image.   
+    
+### Create new virtual machines and new disks from a platform image
+
+When you create a VM, you must decide what operating system to use. The imageReference element is used to define the operating system of a new VM. The example shows a definition for a Windows Server operating system:
+
+```
+"imageReference": { 
+  "publisher": "MicrosoftWindowsServer", 
+  "offer": "WindowsServer", 
+  "sku": "2012-R2-Datacenter", 
+  "version": "latest" 
+},
+```
+
+If you want to create a Linux operating system, you might use this definition:
+
+```
+"imageReference": {
+  "publisher": "Canonical",
+  "offer": "UbuntuServer",
+  "sku": "14.04.2-LTS",
+  "version": "latest"
+},
+```
+
+Configuration settings for the operating system disk are assigned with the osDisk element. The example defines a new managed disk with the caching mode set to **ReadWrite** and that the disk is being created from a [platform image](cli-ps-findimage.md):
+
+```
+"osDisk": { 
+  "name": "[concat('myOSDisk', copyindex())]",
+  "caching": "ReadWrite", 
+  "createOption": "FromImage" 
+},
+```
+
+### Create new virtual machines from existing managed disks
+
+If you want to create virtual machines from existing disks, remove the imageReference and the osProfile elements and define these disk settings:
+
+```
+"osDisk": { 
+  "osType": "Windows",
+  "managedDisk": { 
+    "id": "[resourceId('Microsoft.Compute/disks', [concat('myOSDisk', copyindex())])]" 
+  }, 
+  "caching": "ReadWrite",
+  "createOption": "Attach" 
+},
+```
+
+### Create new virtual machines from a managed image
+
+If you want to create a virtual machine from a managed image, change the imageReference element and define these disk settings:
+
+```
+"storageProfile": { 
+  "imageReference": {
+    "id": "[resourceId('Microsoft.Compute/images', 'myImage')]"
+  },
+  "osDisk": { 
+    "name": "[concat('myOSDisk', copyindex())]",
+    "osType": "Windows",
+    "caching": "ReadWrite", 
+    "createOption": "FromImage" 
+  }
+},
+```
+
+### Attach data disks
+
+You can optionally add data disks to the VMs. The [number of disks](sizes.md) depends on the size of operating system disk that you use. With the size of the VMs set to Standard_DS1_v2, the maximum number of data disks that could be added to the them is two. In the example, one managed data disk is being added to each VM:
+
+```
+"dataDisks": [
+  {
+    "name": "[concat('myDataDisk', copyindex())]",
+    "diskSizeGB": "100",
+    "lun": 0, 
+    "caching": "ReadWrite",
+    "createOption": "Empty"
+  }
+],
+```
+
+## Extensions
+
+Although [extensions](extensions-features.md) are a separate resource, they're closely tied to VMs. Extensions can be added as a child resource of the VM or as a separate resource. The example shows the [Diagnostics Extension](extensions-diagnostics-template.md) being added to the VMs:
+
+```
+{ 
+  "name": "Microsoft.Insights.VMDiagnosticsSettings", 
+  "type": "extensions", 
+  "location": "[resourceGroup().location]", 
+  "apiVersion": "2016-03-30", 
+  "dependsOn": [ 
+    "[concat('Microsoft.Compute/virtualMachines/myVM', copyindex())]" 
+  ], 
+  "properties": { 
+    "publisher": "Microsoft.Azure.Diagnostics", 
+    "type": "IaaSDiagnostics", 
+    "typeHandlerVersion": "1.5", 
+    "autoUpgradeMinorVersion": true, 
+    "settings": { 
+      "xmlCfg": "[base64(concat(variables('wadcfgxstart'), 
+      variables('wadmetricsresourceid'), 
+      concat('myVM', copyindex()),
+      variables('wadcfgxend')))]", 
+      "storageAccount": "[variables('storageName')]" 
+    }, 
+    "protectedSettings": { 
+      "storageAccountName": "[variables('storageName')]", 
+      "storageAccountKey": "[listkeys(variables('accountid'), 
+        '2015-06-15').key1]", 
+      "storageAccountEndPoint": "https://core.windows.net" 
+    } 
+  } 
+},
+```
+
+This extension resource uses the storageName variable and the diagnostic variables to provide values. If you want to change the data that is collected by this extension, you can add more performance counters to the wadperfcounters variable. You could also choose to put the diagnostics data into a different storage account than where the VM disks are stored.
+
+There are many extensions that you can install on a VM, but the most useful is probably the [Custom Script Extension](extensions-customscript.md). In the example, a PowerShell script named start.ps1 runs on each VM when it first starts:
+
+```
+{
+  "name": "MyCustomScriptExtension",
+  "type": "extensions",
+  "apiVersion": "2016-03-30",
+  "location": "[resourceGroup().location]",
+  "dependsOn": [
+    "[concat('Microsoft.Compute/virtualMachines/myVM', copyindex())]"
+  ],
+  "properties": {
+    "publisher": "Microsoft.Compute",
+    "type": "CustomScriptExtension",
+    "typeHandlerVersion": "1.7",
+    "autoUpgradeMinorVersion": true,
+    "settings": {
+      "fileUris": [
+        "[concat('https://', variables('storageName'),
+          '.blob.core.windows.net/customscripts/start.ps1')]" 
+      ],
+      "commandToExecute": "powershell.exe -ExecutionPolicy Unrestricted -File start.ps1"
+    }
+  }
+}
+```
+
+The start.ps1 script can accomplish many configuration tasks. For example, the data disks that are added to the VMs in the example aren't initialized; you can use a custom script to initialize them. If you have multiple startup tasks to do, you can use the start.ps1 file to call other PowerShell scripts in Azure storage. The example uses PowerShell, but you can use any scripting method that is available on the operating system that you're using.
+
+You can see the status of the installed extensions from the Extensions settings in the portal:
+
+![Get extension status](./media/template-description/virtual-machines-show-extensions.png)
+
+You can also get extension information by using the **Get-AzVMExtension** PowerShell command, the **vm extension get** Azure CLI command, or the **Get extension information** REST API.
+
+## Deployments
+
+When you deploy a template, Azure tracks the resources that you deployed as a group and automatically assigns a name to this deployed group. The name of the deployment is the same as the name of the template.
+
+If you're curious about the status of resources in the deployment, view the resource group in the Azure portal:
+
+![Get deployment information](./media/template-description/virtual-machines-deployment-info.png)
+    
+It’s not a problem to use the same template to create resources or to update existing resources. When you use commands to deploy templates, you have the opportunity to say which [mode](../../resource-group-template-deploy.md) you want to use. The mode can be set to either **Complete** or **Incremental**. The default is to do incremental updates. Be careful when using the **Complete** mode because you may accidentally delete resources. When you set the mode to **Complete**, Resource Manager deletes any resources in the resource group that aren't in the template.
+
+## Next Steps
+
+- Create your own template using [Authoring Azure Resource Manager templates](../../resource-group-authoring-templates.md).
+- Deploy the template that you created using [Create a Windows virtual machine with a Resource Manager template](ps-template.md).
+- Learn how to manage the VMs that you created by reviewing [Create and manage Windows VMs with the Azure PowerShell module](tutorial-manage-vm.md?toc=%2fazure%2fvirtual-machines%2fwindows%2ftoc.json).
+- For the JSON syntax and properties of resource types in templates, see [Azure Resource Manager template reference](/azure/templates/).