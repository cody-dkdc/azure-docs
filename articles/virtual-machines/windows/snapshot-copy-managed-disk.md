--- conflicted
+++ resolved
@@ -1,113 +1,86 @@
----
-title: Create a snapshot of a VHD in Azure | Microsoft Docs
-description: Learn how to create a copy of an Azure VM to use as a back up or for troubleshooting issues.
-documentationcenter: ''
-author: roygara
-manager: twooley
-editor: ''
-tags: azure-resource-manager
-
-ms.assetid: 15eb778e-fc07-45ef-bdc8-9090193a6d20
-ms.service: virtual-machines-windows
-ms.workload: infrastructure-services
-ms.tgt_pltfrm: vm-windows
-ms.devlang: na
-ms.topic: article
-ms.date: 10/08/2018
-<<<<<<< HEAD
-ms.author: cynthn
-=======
-ms.author: rogarana
->>>>>>> 6a383dfd
-ms.subservice: disks
-
----
-# Create a snapshot
-
-A snapshot is a full, read-only copy of a virtual hard drive (VHD). You can take a snapshot of an OS or data disk VHD to use as a backup, or to troubleshoot virtual machine (VM) issues.
-
-If you are going to use the snapshot to create a new VM, we recommend that you cleanly shut down the VM before taking a snapshot, to clear out any processes that are in progress.
-
-## Use the Azure portal 
-
-1. Sign in to the [Azure portal](https://portal.azure.com).
-2. From the left menu, select **Create a resource**, and then search for and select **snapshot**.
-3. In the **Snapshot** window, select **Create**. The **Create snapshot** window appears.
-4. Enter a **Name** for the snapshot.
-5. Select an existing [Resource group](../../azure-resource-manager/resource-group-overview.md#resource-groups) or enter the name of a new one. 
-6. Select an Azure datacenter **Location**.  
-7. For **Source disk**, select the managed disk to snapshot.
-8. Select the **Account type** to use to store the snapshot. Select **Standard_HDD**, unless you need the snapshot to be stored on a high-performing disk.
-9. Select **Create**.
-
-## Use PowerShell
-
-The following steps show how to copy the VHD disk, create the snapshot configuration, and take a snapshot of the disk by using the [New-AzSnapshot](https://docs.microsoft.com/powershell/module/az.compute/new-azsnapshot) cmdlet. 
-
-[!INCLUDE [updated-for-az.md](../../../includes/updated-for-az.md)]
-
-1. Set some parameters: 
-
-<<<<<<< HEAD
-   ```azurepowershell-interactive
-   $resourceGroupName = 'myResourceGroup' 
-   $location = 'eastus' 
-   $vmName = 'myVM'
-   $snapshotName = 'mySnapshot'  
-=======
-   ```azurepowershell-interactive
-   $resourceGroupName = 'myResourceGroup' 
-   $location = 'eastus' 
-   $vmName = 'myVM'
-   $snapshotName = 'mySnapshot'  
->>>>>>> 6a383dfd
-   ```
-
-2. Get the VM:
-
-<<<<<<< HEAD
-   ```azurepowershell-interactive
-   $vm = get-azvm `
-=======
-   ```azurepowershell-interactive
-   $vm = get-azvm `
->>>>>>> 6a383dfd
-   -ResourceGroupName $resourceGroupName 
-   -Name $vmName
-   ```
-
-3. Create the snapshot configuration. For this example, the snapshot is of the OS disk:
-
-<<<<<<< HEAD
-   ```azurepowershell-interactive
-   $snapshot =  New-AzSnapshotConfig 
-=======
-   ```azurepowershell-interactive
-   $snapshot =  New-AzSnapshotConfig 
->>>>>>> 6a383dfd
-   -SourceUri $vm.StorageProfile.OsDisk.ManagedDisk.Id 
-   -Location $location 
-   -CreateOption copy
-   ```
-   
-   > [!NOTE]
-   > If you would like to store your snapshot in zone-resilient storage, create it in a region that supports [availability zones](../../availability-zones/az-overview.md) and include the `-SkuName Standard_ZRS` parameter.   
-   
-4. Take the snapshot:
-
-<<<<<<< HEAD
-   ```azurepowershell-interactive
-   New-AzSnapshot 
-=======
-   ```azurepowershell-interactive
-   New-AzSnapshot 
->>>>>>> 6a383dfd
-   -Snapshot $snapshot 
-   -SnapshotName $snapshotName 
-   -ResourceGroupName $resourceGroupName 
-   ```
-
-
-## Next steps
-
-Create a virtual machine from a snapshot by creating a managed disk from a snapshot and then attaching the new managed disk as the OS disk. For more information, see the sample in [Create a VM from a snapshot with PowerShell](./../scripts/virtual-machines-windows-powershell-sample-create-vm-from-snapshot.md?toc=%2fpowershell%2fmodule%2ftoc.json).
+---
+title: Create a snapshot of a VHD in Azure | Microsoft Docs
+description: Learn how to create a copy of an Azure VM to use as a back up or for troubleshooting issues.
+documentationcenter: ''
+author: roygara
+manager: twooley
+editor: ''
+tags: azure-resource-manager
+
+ms.assetid: 15eb778e-fc07-45ef-bdc8-9090193a6d20
+ms.service: virtual-machines-windows
+ms.workload: infrastructure-services
+ms.tgt_pltfrm: vm-windows
+ms.devlang: na
+ms.topic: article
+ms.date: 10/08/2018
+ms.author: rogarana
+ms.subservice: disks
+
+---
+# Create a snapshot
+
+A snapshot is a full, read-only copy of a virtual hard drive (VHD). You can take a snapshot of an OS or data disk VHD to use as a backup, or to troubleshoot virtual machine (VM) issues.
+
+If you are going to use the snapshot to create a new VM, we recommend that you cleanly shut down the VM before taking a snapshot, to clear out any processes that are in progress.
+
+## Use the Azure portal 
+
+1. Sign in to the [Azure portal](https://portal.azure.com).
+2. From the left menu, select **Create a resource**, and then search for and select **snapshot**.
+3. In the **Snapshot** window, select **Create**. The **Create snapshot** window appears.
+4. Enter a **Name** for the snapshot.
+5. Select an existing [Resource group](../../azure-resource-manager/resource-group-overview.md#resource-groups) or enter the name of a new one. 
+6. Select an Azure datacenter **Location**.  
+7. For **Source disk**, select the managed disk to snapshot.
+8. Select the **Account type** to use to store the snapshot. Select **Standard_HDD**, unless you need the snapshot to be stored on a high-performing disk.
+9. Select **Create**.
+
+## Use PowerShell
+
+The following steps show how to copy the VHD disk, create the snapshot configuration, and take a snapshot of the disk by using the [New-AzSnapshot](https://docs.microsoft.com/powershell/module/az.compute/new-azsnapshot) cmdlet. 
+
+[!INCLUDE [updated-for-az.md](../../../includes/updated-for-az.md)]
+
+1. Set some parameters: 
+
+   ```azurepowershell-interactive
+   $resourceGroupName = 'myResourceGroup' 
+   $location = 'eastus' 
+   $vmName = 'myVM'
+   $snapshotName = 'mySnapshot'  
+   ```
+
+2. Get the VM:
+
+   ```azurepowershell-interactive
+   $vm = get-azvm `
+   -ResourceGroupName $resourceGroupName 
+   -Name $vmName
+   ```
+
+3. Create the snapshot configuration. For this example, the snapshot is of the OS disk:
+
+   ```azurepowershell-interactive
+   $snapshot =  New-AzSnapshotConfig 
+   -SourceUri $vm.StorageProfile.OsDisk.ManagedDisk.Id 
+   -Location $location 
+   -CreateOption copy
+   ```
+   
+   > [!NOTE]
+   > If you would like to store your snapshot in zone-resilient storage, create it in a region that supports [availability zones](../../availability-zones/az-overview.md) and include the `-SkuName Standard_ZRS` parameter.   
+   
+4. Take the snapshot:
+
+   ```azurepowershell-interactive
+   New-AzSnapshot 
+   -Snapshot $snapshot 
+   -SnapshotName $snapshotName 
+   -ResourceGroupName $resourceGroupName 
+   ```
+
+
+## Next steps
+
+Create a virtual machine from a snapshot by creating a managed disk from a snapshot and then attaching the new managed disk as the OS disk. For more information, see the sample in [Create a VM from a snapshot with PowerShell](./../scripts/virtual-machines-windows-powershell-sample-create-vm-from-snapshot.md?toc=%2fpowershell%2fmodule%2ftoc.json).