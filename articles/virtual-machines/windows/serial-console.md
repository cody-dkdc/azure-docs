---
title: Azure Virtual Machine Serial Console | Microsoft Docs
description: Bi-Directional Serial Console for Azure virtual machines.
services: virtual-machines-windows
documentationcenter: ''
author: harijay
manager: jeconnoc
editor: ''
tags: azure-resource-manager

ms.service: virtual-machines-windows
ms.devlang: na
ms.topic: article
ms.tgt_pltfrm: vm-windows
ms.workload: infrastructure-services
ms.date: 08/07/2018
ms.author: harijay
---

# Virtual Machine Serial Console (preview) 


The Virtual Machine Serial Console on Azure provides access to a text-based console for Windows virtual machines. This serial connection is to the COM1 serial port of the virtual machine, providing access to the virtual machine that is independent of a virtual machine's network or operating system state. Access to the serial console for a virtual machine can currently only be done via the Azure portal and is allowed only for those users who have VM Contributor or above access to the virtual machine. 

For serial console documentation for Linux VMs, [click here](../linux/serial-console.md).

> [!Note] 
> Previews are made available to you on the condition that you agree to the terms of use. For more information, see [Microsoft Azure Supplemental Terms of Use for Microsoft Azure Previews.] (https://azure.microsoft.com/support/legal/preview-supplemental-terms/)
>Currently this service is in **public preview** and access to the serial console for virtual machines is available to global Azure regions. At this point serial console is not available Azure Government, Azure Germany, and Azure China cloud.

 

## Prerequisites 

* You must be using the resource management deployment model. Classic deployments are not supported. 
* Virtual machine  MUST have [boot diagnostics](boot-diagnostics.md) enabled 

    ![](../media/virtual-machines-serial-console/virtual-machine-serial-console-diagnostics-settings.png)

* The account using the serial console must have [Contributor role](../../role-based-access-control/built-in-roles.md) for VM and the [boot diagnostics](boot-diagnostics.md) storage account. 
* The virtual machine for which you are acessing serial console must also have a password-based account. You can create one with the [reset password](https://docs.microsoft.com/azure/virtual-machines/extensions/vmaccess#reset-password) functionality of the VM access extension - see the screenshot below.

    ![](../media/virtual-machines-serial-console/virtual-machine-serial-console-reset-password.png)

## Get started with Serial Console
Serial console for virtual machines is only accessible via [Azure portal](https://portal.azure.com). Below are the steps to access the serial console for virtual machines via portal.

  1. Open the Azure portal
  2. In the left menu, select virtual machines.
  3. Click on the VM in the list. The overview page for the VM will open.
  4. Scroll down to the Support + Troubleshooting section and click on the serial console (Preview) option. A new pane with the serial console will open and start the connection.

![](../media/virtual-machines-serial-console/virtual-machine-windows-serial-console-connect.gif)

## Enable Serial Console in custom or older images
Newer Windows Server images on Azure will have [Special Administrative Console](https://technet.microsoft.com/library/cc787940(v=ws.10).aspx) (SAC) enabled by default. SAC is supported on server versions of Windows but is not available on client versions (for example, Windows 10, Windows 8, or Windows 7). 
To enable Serial console for Windows virtual machines created before February 2018, please use the following steps: 

1. Connect to your Windows virtual machine via Remote Desktop
2. From an Administrative command prompt, run the following commands 
* `bcdedit /ems {current} on`
* `bcdedit /emssettings EMSPORT:1 EMSBAUDRATE:115200`
3. Reboot the system for the SAC console to be enabled

![](../media/virtual-machines-serial-console/virtual-machine-windows-serial-console-connect.gif)

If needed SAC can be enabled offline as well, 

1. Attach the windows disk you want SAC configured for as a data disk to existing VM. 
2. From an Administrative command prompt, run the following commands 
* `bcdedit /store <mountedvolume>\boot\bcd /ems {default} on`
* `bcdedit /store <mountedvolume>\boot\bcd /emssettings EMSPORT:1 EMSBAUDRATE:115200`

### How do I know if SAC is enabled?

If [SAC] (https://technet.microsoft.com/library/cc787940(v=ws.10).aspx) is not enabled the serial console will not show the SAC prompt. In some cases, VM Health information will be shown, and in other cases it will be blank. If you are using a Windows Server image created before February 2018, SAC will likely not be enabled.

## Enable the Windows Boot Menu in Serial Console 

If you need to enable Windows boot loader prompts to show in the serial console, you can add the following additional options to your boot configuration data. See [bcdedit](https://docs.microsoft.com/windows-hardware/drivers/devtest/bcdedit--set) for more details

1. Connect to your Windows virtual machine via Remote Desktop
2. From an Administrative command prompt run the following commands 
* `bcdedit /set {bootmgr} displaybootmenu yes`
* `bcdedit /set {bootmgr} timeout 5`
* `bcdedit /set {bootmgr} bootems yes`
3. Reboot the system for the boot menu to be enabled

## Use Serial Console for NMI calls in Windows VMs
A non-maskable interrupt (NMI) is designed to create a signal that software on a virtual machine will not ignore. Historically, NMIs have been used to monitor for hardware issues on systems that required specific response times.  Today, programmers and system administrators often use NMI as a mechanism to debug or troubleshoot systems which are hung.
<<<<<<< HEAD

The Serial Console can be used to send a NMI to an Azure virtual machine using the keyboard icon in the command bar shown below. Once the NMI is delivered, the virtual machine configuration will control how the system responds. Windows can be configured to crash and create a memory dump when receiving an NMI.

![](../media/virtual-machines-serial-console/virtual-machine-windows-serial-console-nmi.png) <br>

For information on configuring Windows to create a crash dump when it receives an NMI, see: [How to generate a complete crash dump file or a kernel crash dump file by using an NMI on a Windows-based system](https://support.microsoft.com/en-us/help/927069/how-to-generate-a-complete-crash-dump-file-or-a-kernel-crash-dump-file)

## Disable Serial Console
By default, all subscriptions have serial console access enabled for all VMs. You may disable serial console at either the subscription level or VM level.

### Subscription-level disable
Serial Console can be disabled for an entire subscription by through the [Disable Console REST API call](https://aka.ms/disableserialconsoleapi). You may use the "Try It" functionality available on the API Documentation page to disable and enable Serial Console for a subscription. Enter your `subscriptionId`, "default" in the `default` field, and click Run. Azure CLI commands are not yet available and will arrive at a later date. [Try the REST API call here](https://aka.ms/disableserialconsoleapi).

![](../media/virtual-machines-serial-console/virtual-machine-serial-console-rest-api-try-it.png)

=======

The Serial Console can be used to send a NMI to an Azure virtual machine using the keyboard icon in the command bar shown below. Once the NMI is delivered, the virtual machine configuration will control how the system responds. Windows can be configured to crash and create a memory dump when receiving an NMI.

![](../media/virtual-machines-serial-console/virtual-machine-windows-serial-console-nmi.png) <br>

For information on configuring Windows to create a crash dump when it receives an NMI, see: [How to generate a complete crash dump file or a kernel crash dump file by using an NMI on a Windows-based system](https://support.microsoft.com/en-us/help/927069/how-to-generate-a-complete-crash-dump-file-or-a-kernel-crash-dump-file)

## Disable Serial Console
By default, all subscriptions have serial console access enabled for all VMs. You may disable serial console at either the subscription level or VM level. 

> [!Note] 
> In order to enable or disable serial console for a subscription, you must have write permissions to the subscription. This includes, but is not limited to, administrator or owner roles. Custom roles may also have write permissions.

### Subscription-level disable
Serial Console can be disabled for an entire subscription by through the [Disable Console REST API call](https://aka.ms/disableserialconsoleapi). You may use the "Try It" functionality available on the API Documentation page to disable and enable Serial Console for a subscription. Enter your `subscriptionId`, "default" in the `default` field, and click Run. Azure CLI commands are not yet available and will arrive at a later date. [Try the REST API call here](https://aka.ms/disableserialconsoleapi).

![](../media/virtual-machines-serial-console/virtual-machine-serial-console-rest-api-try-it.png)

>>>>>>> 692e4ee8
Alternatively, you may use the set of commands below in Cloud Shell (bash commands shown) to disable, enable, and view the disbled status of serial console for a subscription. 

* To get the disabled status of serial console for a subscription:
    ```azurecli-interactive
    $ export ACCESSTOKEN=($(az account get-access-token --output=json | jq .accessToken | tr -d '"')) 

    $ export SUBSCRIPTION_ID=$(az account show --output=json | jq .id -r)

    $ curl "https://management.azure.com/subscriptions/$SUBSCRIPTION_ID/providers/Microsoft.SerialConsole/consoleServices/default?api-version=2018-05-01" -H "Authorization: Bearer $ACCESSTOKEN" -H "Content-Type: application/json" -H "Accept: application/json" -s | jq .properties
    ```
* To disable serial console for a subscription:
    ```azurecli-interactive 
    $ export ACCESSTOKEN=($(az account get-access-token --output=json | jq .accessToken | tr -d '"')) 

    $ export SUBSCRIPTION_ID=$(az account show --output=json | jq .id -r)

    $ curl -X POST "https://management.azure.com/subscriptions/$SUBSCRIPTION_ID/providers/Microsoft.SerialConsole/consoleServices/default/disableConsole?api-version=2018-05-01" -H "Authorization: Bearer $ACCESSTOKEN" -H "Content-Type: application/json" -H "Accept: application/json" -s -H "Content-Length: 0"
    ```
* To enable serial console for a subscription:
    ```azurecli-interactive
    $ export ACCESSTOKEN=($(az account get-access-token --output=json | jq .accessToken | tr -d '"')) 

    $ export SUBSCRIPTION_ID=$(az account show --output=json | jq .id -r)

    $ curl -X POST "https://management.azure.com/subscriptions/$SUBSCRIPTION_ID/providers/Microsoft.SerialConsole/consoleServices/default/enableConsole?api-version=2018-05-01" -H "Authorization: Bearer $ACCESSTOKEN" -H "Content-Type: application/json" -H "Accept: application/json" -s -H "Content-Length: 0"
    ```

### VM-level disable
Serial console can be disabled for specific VMs by disabling that VM's boot diagnostics setting. Simply turn off boot diagnostics from the Azure portal and serial console will be disabled for the VM.

## Serial Console security 

### Access security 
Access to Serial console is limited to users who have [VM Contributors](../../role-based-access-control/built-in-roles.md#virtual-machine-contributor) or above access to the virtual machine. If your AAD tenant requires Multi-Factor Authentication then access to the serial console will also need MFA as its access is via [Azure portal](https://portal.azure.com).

### Channel security
All data that is sent back and forth is encrypted on the wire.

### Audit logs
All access to the serial console is currently logged in the [boot diagnostics](https://docs.microsoft.com/azure/virtual-machines/linux/boot-diagnostics) logs of the virtual machine. Access to these logs are owned and controlled by the Azure virtual machine administrator.  

>[!CAUTION] 
While no access passwords for the console are logged, if commands run within the console contain or output passwords, secrets, user names or any other form of Personally Identifiable Information (PII), those will be written to the virtual machine boot diagnostics logs, along with all other visible text, as part of the implementation of the serial console's scroll back functionality. These logs are circular and only individuals with read permissions to the diagnostics storage account have access to them, however we recommend following the best practice of using the Remote Desktop for anything that may involve secrets and/or PII. 

### Concurrent usage
If a user is connected to serial console and another user successfully requests access to that same virtual machine, the first user will be disconnected and the second user connected in a manner akin to the first user standing up and leaving the physical console and a new user sitting down.

>[!CAUTION] 
This means that the user who gets disconnected will not be logged out! The ability to enforce a logout upon disconnect (via SIGHUP or similar mechanism) is still in the roadmap. For Windows, there is an automatic timeout enabled in SAC, however for Linux you can configure terminal timeout setting. 

## Common scenarios for accessing serial console 
Scenario          | Actions in serial console                
:------------------|:-----------------------------------------
Incorrect firewall rules | Access serial console and fix Windows firewall rules. 
Filesystem corruption/check | Access serial console and recover filesystem. 
RDP configuration issues | Access serial console and change settings. Go to the [RDP documentation](https://docs.microsoft.com/windows-server/remote/remote-desktop-services/clients/remote-desktop-allow-access) to get started.
Network lock down system| Access serial console via portal to manage system. Some network commands are listed in the [Serial Console CMD and PowerShell documentation](./serial-console-cmd-ps-commands.md). 
Interacting with bootloader | Access BCD via the serial console. Go to [Enabling boot menu to show in the serial console](#enabling-boot-menu-to-show-in-the-serial-console) to get started. 

## Accessibility
Accessibility is a key focus for the Azure serial console. To that end, we have ensured that the serial console is accessible for those with visual and hearing impairments, as well as people who may not be able to use a mouse.

### Keyboard navigation
Use the `tab` key on your keyboard to navigate around the serial console interface within the Aure portal. Your location will be highlighted on screen. To leave the focus of the serial console blade, press `Ctrl + F6` on your keyboard.

### Use serial console with a screen reader
Serial console comes with screen reader support built in. Navigating around with a screen reader turned on will allow the alt text for the currently selected button to be read aloud by the screen reader.

## Errors
Most errors are transient in nature and retrying connection address these. The table below shows a list of errors and mitigations

Error                            |   Mitigation 
:---------------------------------|:--------------------------------------------|
Unable to retrieve boot diagnostics settings for '<VMNAME>'. To use the serial console, ensure that boot diagnostics is enabled for this VM. | Ensure that the VM has [boot diagnostics](boot-diagnostics.md) enabled. 
The VM is in a stopped deallocated state. Start the VM and retry the serial console connection. | Virtual machine must be in a started state to access the serial console
You do not have the required permissions to use this VM serial console. Ensure you have at least VM Contributor role permissions.| Serial console access requires certain permission to access. See [access requirements](#prerequisites) for details
Unable to determine the resource group for the boot diagnostics storage account '<STORAGEACCOUNTNAME>'. Verify that boot diagnostics is enabled for this VM and you have access to this storage account. | Serial console access requires certain permission to access. See [access requirements](#prerequisites) for details
A 'Forbidden' response was encountered when accessing this VM's boot diagnostic storage account. | Ensure that boot diagnostics does not have an account firewall. An accessible boot diagnostic storage account is necessary for serial console to function.
Web socket is closed or could not be opened. | You may need to whitelist `*.console.azure.com`. A more detailed but longer approach is to whitelist the [Microsoft Azure Datacenter IP ranges](https://www.microsoft.com/en-us/download/details.aspx?id=41653), which change fairly regularly.

## Known issues 
As we are still in the preview stages for serial console access, we are working through some known issues, below is the list of these with possible workarounds 

Issue                             |   Mitigation 
:---------------------------------|:--------------------------------------------|
<<<<<<< HEAD
There is no option with virtual machine scale set instance serial console | At the time of preview, access to the serial console for virtual machine scale set instances is not supported.
=======
>>>>>>> 692e4ee8
Hitting enter after the connection banner does not show a log in prompt | Please see this page: [Hitting enter does nothing](https://github.com/Microsoft/azserialconsole/blob/master/Known_Issues/Hitting_enter_does_nothing.md). This may happen if you are running a custom VM, hardened appliance, or GRUB config that causers Windows to fail to properly connect to the serial port.
Only health information is shown when connecting to a Windows VM| This will show up if the Special Administrative Console has not been enabled for your Windows image. See [Access Serial Console for Windows](#access-serial-console-for-windows) for instructions on how to manually enable SAC on your Windows VM. More details can be found at [Windows Health Signals](https://github.com/Microsoft/azserialconsole/blob/master/Known_Issues/Windows_Health_Info.md).
Unable to type at SAC prompt if kernel debugging is enabled | RDP to VM and run `bcdedit /debug {current} off` from an elevated command prompt. If you can't RDP you can instead attach the OS disk to another Azure VM and modify it while attached as a data disk using `bcdedit /store <drive letter of data disk>:\boot\bcd /debug <identifier> off`, then swap the disk back.
Pasting into PowerShell in SAC results in a third character if original content had a repeating character | A workaround is to unload the PSReadLine module from the current session. Run `Remove-Module PSReadLine` to unload the PSReadLine module from the current session - this will not delete or uninstall the module.
Some keyboard inputs produce strange SAC output (e.g. `[A`, `[3~`) | [VT100](https://aka.ms/vtsequences) escape sequences are not supported by the SAC prompt.
A 'Forbidden' response was encountered when accessing this VM's boot diagnostic storage account. | Ensure that boot diagnostics does not have an account firewall. An accessible boot diagnostic storage account is necessary for serial console to function.

## Frequently asked questions 
**Q. How can I send feedback?**

A. Provide feedback as an issue by going to https://aka.ms/serialconsolefeedback. Alternatively (less preferred) Send feedback via azserialhelp@microsoft.com or in the virtual machine category of http://feedback.azure.com
<<<<<<< HEAD
=======

**Q. Does serial console support copy/paste?**

A. Yes it does. Use Ctrl + Shift + C and Ctrl + Shift + V to copy and paste into the terminal.

**Q. Who can enable or disable serial console for my subscription?**

A. In order to enable or disable serial console at a subscription-wide level, you must have write permissions to the subscription. Roles that have write permission include, but are not limited to, administrator or owner roles. Custom roles may also have write permissions.

**Q. Who can access serial console for my VM?**

A. You must have contributor level access or higher to a VM in order to access the VM's serial console. 

**Q. My serial console is not showing anything, what do I do?**

A. Your image is likely misconfigured for serial console access. See 
[Enable Serial Console in custom or older images](#Enable-Serial-Console-in-custom-or-older-images) for details on configuring your image to enable serial console.
>>>>>>> 692e4ee8

**Q. Is serial console available for Virtual Machine Scale Sets?**

A. At this time, access to the serial console for virtual machine scale set instances is not supported.

## Next steps
* For an in-depth guide to CMD and PowerShell commands you can use in the Windows SAC, click [here](serial-console-cmd-ps-commands.md).
* The Serial Console is also available for [Linux](../linux/serial-console.md) VMs.
* Learn more about [boot diagnostics](boot-diagnostics.md).<|MERGE_RESOLUTION|>--- conflicted
+++ resolved
@@ -88,7 +88,6 @@
 
 ## Use Serial Console for NMI calls in Windows VMs
 A non-maskable interrupt (NMI) is designed to create a signal that software on a virtual machine will not ignore. Historically, NMIs have been used to monitor for hardware issues on systems that required specific response times.  Today, programmers and system administrators often use NMI as a mechanism to debug or troubleshoot systems which are hung.
-<<<<<<< HEAD
 
 The Serial Console can be used to send a NMI to an Azure virtual machine using the keyboard icon in the command bar shown below. Once the NMI is delivered, the virtual machine configuration will control how the system responds. Windows can be configured to crash and create a memory dump when receiving an NMI.
 
@@ -97,33 +96,16 @@
 For information on configuring Windows to create a crash dump when it receives an NMI, see: [How to generate a complete crash dump file or a kernel crash dump file by using an NMI on a Windows-based system](https://support.microsoft.com/en-us/help/927069/how-to-generate-a-complete-crash-dump-file-or-a-kernel-crash-dump-file)
 
 ## Disable Serial Console
-By default, all subscriptions have serial console access enabled for all VMs. You may disable serial console at either the subscription level or VM level.
+By default, all subscriptions have serial console access enabled for all VMs. You may disable serial console at either the subscription level or VM level. 
+
+> [!Note] 
+> In order to enable or disable serial console for a subscription, you must have write permissions to the subscription. This includes, but is not limited to, administrator or owner roles. Custom roles may also have write permissions.
 
 ### Subscription-level disable
 Serial Console can be disabled for an entire subscription by through the [Disable Console REST API call](https://aka.ms/disableserialconsoleapi). You may use the "Try It" functionality available on the API Documentation page to disable and enable Serial Console for a subscription. Enter your `subscriptionId`, "default" in the `default` field, and click Run. Azure CLI commands are not yet available and will arrive at a later date. [Try the REST API call here](https://aka.ms/disableserialconsoleapi).
 
 ![](../media/virtual-machines-serial-console/virtual-machine-serial-console-rest-api-try-it.png)
 
-=======
-
-The Serial Console can be used to send a NMI to an Azure virtual machine using the keyboard icon in the command bar shown below. Once the NMI is delivered, the virtual machine configuration will control how the system responds. Windows can be configured to crash and create a memory dump when receiving an NMI.
-
-![](../media/virtual-machines-serial-console/virtual-machine-windows-serial-console-nmi.png) <br>
-
-For information on configuring Windows to create a crash dump when it receives an NMI, see: [How to generate a complete crash dump file or a kernel crash dump file by using an NMI on a Windows-based system](https://support.microsoft.com/en-us/help/927069/how-to-generate-a-complete-crash-dump-file-or-a-kernel-crash-dump-file)
-
-## Disable Serial Console
-By default, all subscriptions have serial console access enabled for all VMs. You may disable serial console at either the subscription level or VM level. 
-
-> [!Note] 
-> In order to enable or disable serial console for a subscription, you must have write permissions to the subscription. This includes, but is not limited to, administrator or owner roles. Custom roles may also have write permissions.
-
-### Subscription-level disable
-Serial Console can be disabled for an entire subscription by through the [Disable Console REST API call](https://aka.ms/disableserialconsoleapi). You may use the "Try It" functionality available on the API Documentation page to disable and enable Serial Console for a subscription. Enter your `subscriptionId`, "default" in the `default` field, and click Run. Azure CLI commands are not yet available and will arrive at a later date. [Try the REST API call here](https://aka.ms/disableserialconsoleapi).
-
-![](../media/virtual-machines-serial-console/virtual-machine-serial-console-rest-api-try-it.png)
-
->>>>>>> 692e4ee8
 Alternatively, you may use the set of commands below in Cloud Shell (bash commands shown) to disable, enable, and view the disbled status of serial console for a subscription. 
 
 * To get the disabled status of serial console for a subscription:
@@ -209,10 +191,6 @@
 
 Issue                             |   Mitigation 
 :---------------------------------|:--------------------------------------------|
-<<<<<<< HEAD
-There is no option with virtual machine scale set instance serial console | At the time of preview, access to the serial console for virtual machine scale set instances is not supported.
-=======
->>>>>>> 692e4ee8
 Hitting enter after the connection banner does not show a log in prompt | Please see this page: [Hitting enter does nothing](https://github.com/Microsoft/azserialconsole/blob/master/Known_Issues/Hitting_enter_does_nothing.md). This may happen if you are running a custom VM, hardened appliance, or GRUB config that causers Windows to fail to properly connect to the serial port.
 Only health information is shown when connecting to a Windows VM| This will show up if the Special Administrative Console has not been enabled for your Windows image. See [Access Serial Console for Windows](#access-serial-console-for-windows) for instructions on how to manually enable SAC on your Windows VM. More details can be found at [Windows Health Signals](https://github.com/Microsoft/azserialconsole/blob/master/Known_Issues/Windows_Health_Info.md).
 Unable to type at SAC prompt if kernel debugging is enabled | RDP to VM and run `bcdedit /debug {current} off` from an elevated command prompt. If you can't RDP you can instead attach the OS disk to another Azure VM and modify it while attached as a data disk using `bcdedit /store <drive letter of data disk>:\boot\bcd /debug <identifier> off`, then swap the disk back.
@@ -224,8 +202,6 @@
 **Q. How can I send feedback?**
 
 A. Provide feedback as an issue by going to https://aka.ms/serialconsolefeedback. Alternatively (less preferred) Send feedback via azserialhelp@microsoft.com or in the virtual machine category of http://feedback.azure.com
-<<<<<<< HEAD
-=======
 
 **Q. Does serial console support copy/paste?**
 
@@ -243,7 +219,6 @@
 
 A. Your image is likely misconfigured for serial console access. See 
 [Enable Serial Console in custom or older images](#Enable-Serial-Console-in-custom-or-older-images) for details on configuring your image to enable serial console.
->>>>>>> 692e4ee8
 
 **Q. Is serial console available for Virtual Machine Scale Sets?**
 
