--- conflicted
+++ resolved
@@ -383,11 +383,7 @@
 
 ### Getting Azure Environment where the VM is running 
 
-<<<<<<< HEAD
 Azure has various sovereign clouds like [Azure Government](https://azure.microsoft.com/overview/clouds/government/)  , sometimes you need to to the Azure Environment to make some runtime decisions. Following sample will show you how you can achieve this
-=======
-Azure has various soverign clouds like [Azure Government](https://azure.microsoft.com/overview/clouds/government/)  , sometimes you need the Azure Environment to make some runtime decisions. Following sample will show you how you can achieve this
->>>>>>> cb54374a
 
 **Request**
 
