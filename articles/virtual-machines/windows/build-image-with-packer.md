--- conflicted
+++ resolved
@@ -22,12 +22,8 @@
 
 This article was last tested on 2/21/2019 using the [Az PowerShell module](https://docs.microsoft.com/powershell/azure/install-az-ps) version 1.3.0 and [Packer](https://www.packer.io/docs/install/index.html) version 1.3.4.
 
-<<<<<<< HEAD
-[!INCLUDE [updated-for-az.md](../../../includes/updated-for-az.md)]
-=======
 > [!NOTE]
 > Azure now has a service, Azure Image Builder (preview), for defining and creating your own custom images. Azure Image Builder is built on Packer, so you can even use your existing Packer shell provisioner scripts with it. To get started with Azure Image Builder, see [Create a Windows VM with Azure Image Builder](image-builder.md).
->>>>>>> 6a383dfd
 
 ## Create Azure resource group
 During the build process, Packer creates temporary Azure resources as it builds the source VM. To capture that source VM for use as an image, you must define a resource group. The output from the Packer build process is stored in this resource group.
