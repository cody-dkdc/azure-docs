---
title: Migrate Azure VMs to Managed Disks | Microsoft Docs
description: Migrate Azure virtual machines created using unmanaged disks in storage accounts to use Managed Disks.
services: virtual-machines-windows
documentationcenter: ''
author: roygara
manager: twooley
editor: ''
tags: azure-resource-manager

ms.assetid:
ms.service: virtual-machines-windows
ms.workload: infrastructure-services
ms.tgt_pltfrm: vm-windows
ms.devlang: na
ms.topic: article
ms.date: 01/03/2018
<<<<<<< HEAD
ms.author: cynthn
=======
ms.author: rogarana
>>>>>>> 6a383dfd
ms.subservice: disks

---

# Migrate Azure VMs to Managed Disks in Azure

Azure Managed Disks simplifies your storage management by removing the need to separately manage storage accounts.  You can also migrate your existing Azure VMs to Managed Disks to benefit from better reliability of VMs in an Availability Set. It ensures that the disks of different VMs in an Availability Set is sufficiently isolated from each other to avoid single point of failures. It automatically places disks of different VMs in an Availability Set in different Storage scale units (stamps) which limits the impact of single Storage scale unit failures caused due to hardware and software failures.
Based on your needs, you can choose from four types of storage options. To learn about the available disk types, see our article [Select a disk type](disks-types.md)

## Migrate scenarios

You can migrate to Managed Disks in following scenarios:

| **Migrate...**                                            | **Documentation link**                                                                                                                                                                                                                                                                  |
|----------------------------------------------------|-------------------------------------------------------------------------------------------------------------------------------------------------------------------------------------------------------------------------------------------------------------------------------------|
| Convert stand alone VMs and VMs in an availability set to managed disks   | [Convert VMs to use managed disks](convert-unmanaged-to-managed-disks.md) |
| A single VM from classic to Resource Manager on managed disks     | [Create a VM from a classic VHD](create-vm-specialized-portal.md)  | 
| All the VMs in a vNet from classic to Resource Manager on managed disks     | [Migrate IaaS resources from classic to Resource Manager](migration-classic-resource-manager-ps.md) and then [Convert a VM from unmanaged disks to managed disks](convert-unmanaged-to-managed-disks.md) | 


## Next steps

- Learn more about [Managed Disks](managed-disks-overview.md)
- Review the [pricing for Managed Disks](https://azure.microsoft.com/pricing/details/managed-disks/).
<|MERGE_RESOLUTION|>--- conflicted
+++ resolved
@@ -1,46 +1,42 @@
----
-title: Migrate Azure VMs to Managed Disks | Microsoft Docs
-description: Migrate Azure virtual machines created using unmanaged disks in storage accounts to use Managed Disks.
-services: virtual-machines-windows
-documentationcenter: ''
-author: roygara
-manager: twooley
-editor: ''
-tags: azure-resource-manager
-
-ms.assetid:
-ms.service: virtual-machines-windows
-ms.workload: infrastructure-services
-ms.tgt_pltfrm: vm-windows
-ms.devlang: na
-ms.topic: article
-ms.date: 01/03/2018
-<<<<<<< HEAD
-ms.author: cynthn
-=======
-ms.author: rogarana
->>>>>>> 6a383dfd
-ms.subservice: disks
-
----
-
-# Migrate Azure VMs to Managed Disks in Azure
-
-Azure Managed Disks simplifies your storage management by removing the need to separately manage storage accounts.  You can also migrate your existing Azure VMs to Managed Disks to benefit from better reliability of VMs in an Availability Set. It ensures that the disks of different VMs in an Availability Set is sufficiently isolated from each other to avoid single point of failures. It automatically places disks of different VMs in an Availability Set in different Storage scale units (stamps) which limits the impact of single Storage scale unit failures caused due to hardware and software failures.
-Based on your needs, you can choose from four types of storage options. To learn about the available disk types, see our article [Select a disk type](disks-types.md)
-
-## Migrate scenarios
-
-You can migrate to Managed Disks in following scenarios:
-
-| **Migrate...**                                            | **Documentation link**                                                                                                                                                                                                                                                                  |
-|----------------------------------------------------|-------------------------------------------------------------------------------------------------------------------------------------------------------------------------------------------------------------------------------------------------------------------------------------|
-| Convert stand alone VMs and VMs in an availability set to managed disks   | [Convert VMs to use managed disks](convert-unmanaged-to-managed-disks.md) |
-| A single VM from classic to Resource Manager on managed disks     | [Create a VM from a classic VHD](create-vm-specialized-portal.md)  | 
-| All the VMs in a vNet from classic to Resource Manager on managed disks     | [Migrate IaaS resources from classic to Resource Manager](migration-classic-resource-manager-ps.md) and then [Convert a VM from unmanaged disks to managed disks](convert-unmanaged-to-managed-disks.md) | 
-
-
-## Next steps
-
-- Learn more about [Managed Disks](managed-disks-overview.md)
-- Review the [pricing for Managed Disks](https://azure.microsoft.com/pricing/details/managed-disks/).
+---
+title: Migrate Azure VMs to Managed Disks | Microsoft Docs
+description: Migrate Azure virtual machines created using unmanaged disks in storage accounts to use Managed Disks.
+services: virtual-machines-windows
+documentationcenter: ''
+author: roygara
+manager: twooley
+editor: ''
+tags: azure-resource-manager
+
+ms.assetid:
+ms.service: virtual-machines-windows
+ms.workload: infrastructure-services
+ms.tgt_pltfrm: vm-windows
+ms.devlang: na
+ms.topic: article
+ms.date: 01/03/2018
+ms.author: rogarana
+ms.subservice: disks
+
+---
+
+# Migrate Azure VMs to Managed Disks in Azure
+
+Azure Managed Disks simplifies your storage management by removing the need to separately manage storage accounts.  You can also migrate your existing Azure VMs to Managed Disks to benefit from better reliability of VMs in an Availability Set. It ensures that the disks of different VMs in an Availability Set is sufficiently isolated from each other to avoid single point of failures. It automatically places disks of different VMs in an Availability Set in different Storage scale units (stamps) which limits the impact of single Storage scale unit failures caused due to hardware and software failures.
+Based on your needs, you can choose from four types of storage options. To learn about the available disk types, see our article [Select a disk type](disks-types.md)
+
+## Migrate scenarios
+
+You can migrate to Managed Disks in following scenarios:
+
+| **Migrate...**                                            | **Documentation link**                                                                                                                                                                                                                                                                  |
+|----------------------------------------------------|-------------------------------------------------------------------------------------------------------------------------------------------------------------------------------------------------------------------------------------------------------------------------------------|
+| Convert stand alone VMs and VMs in an availability set to managed disks   | [Convert VMs to use managed disks](convert-unmanaged-to-managed-disks.md) |
+| A single VM from classic to Resource Manager on managed disks     | [Create a VM from a classic VHD](create-vm-specialized-portal.md)  | 
+| All the VMs in a vNet from classic to Resource Manager on managed disks     | [Migrate IaaS resources from classic to Resource Manager](migration-classic-resource-manager-ps.md) and then [Convert a VM from unmanaged disks to managed disks](convert-unmanaged-to-managed-disks.md) | 
+
+
+## Next steps
+
+- Learn more about [Managed Disks](managed-disks-overview.md)
+- Review the [pricing for Managed Disks](https://azure.microsoft.com/pricing/details/managed-disks/).