---
title: Tutorial - Manage Azure disks with Azure PowerShell | Microsoft Docs
description: In this tutorial, you learn how to use Azure PowerShell to create and manage Azure disks for virtual machines
services: virtual-machines-windows
documentationcenter: virtual-machines
author: cynthn
manager: jeconnoc
editor: tysonn
tags: azure-resource-manager

ms.assetid: 
ms.service: virtual-machines-windows
ms.devlang: na
ms.topic: tutorial
ms.tgt_pltfrm: vm-windows
ms.workload: infrastructure
ms.date: 11/29/2018
ms.author: cynthn
ms.custom: mvc
ms.subservice: disks

#Customer intent: As an IT administrator, I want to learn about Azure Managed Disks so that I can create and manage storage for Windows VMs in Azure.
---

# Tutorial - Manage Azure disks with Azure PowerShell

Azure virtual machines use disks to store the VMs operating system, applications, and data. When creating a VM, it's important to choose a disk size and configuration appropriate to the expected workload. This tutorial covers deploying and managing VM disks. You learn about:

> [!div class="checklist"]
> * OS disks and temporary disks
> * Data disks
> * Standard and Premium disks
> * Disk performance
> * Attaching and preparing data disks

## Launch Azure Cloud Shell

The Azure Cloud Shell is a free interactive shell that you can use to run the steps in this article. It has common Azure tools preinstalled and configured to use with your account. 

To open the Cloud Shell, just select **Try it** from the upper right corner of a code block. You can also launch Cloud Shell in a separate browser tab by going to [https://shell.azure.com/powershell](https://shell.azure.com/powershell). Select **Copy** to copy the blocks of code, paste it into the Cloud Shell, and press enter to run it.

## Default Azure disks

When an Azure virtual machine is created, two disks are automatically attached to the virtual machine. 

**Operating system disk** - Operating system disks can be sized up to 4 terabytes, and hosts the VMs operating system.  The OS disk is assigned a drive letter of *C:* by default. The disk caching configuration of the OS disk is optimized for OS performance. The OS disk **should not** host applications or data. For applications and data, use a data disk, which is detailed later in this article.

**Temporary disk** - Temporary disks use a solid-state drive that is located on the same Azure host as the VM. Temp disks are highly performant and may be used for operations such as temporary data processing. However, if the VM is moved to a new host, any data stored on a temporary disk is removed. The size of the temporary disk is determined by the [VM size](sizes.md). Temporary disks are assigned a drive letter of *D:* by default.

## Azure data disks

<<<<<<< HEAD
Additional data disks can be added for installing applications and storing data. Data disks should be used in any situation where durable and responsive data storage is needed. Each data disk has a maximum capacity of 4 terabytes. The size of the virtual machine determines how many data disks can be attached to a VM. For each VM vCPU, four data disks can be attached.
=======
Additional data disks can be added for installing applications and storing data. Data disks should be used in any situation where durable and responsive data storage is needed. The size of the virtual machine determines how many data disks can be attached to a VM. For each VM vCPU, four data disks can be attached.
>>>>>>> 6a383dfd

## VM disk types

Azure provides two types of disks.

**Standard disks** - backed by HDDs, and delivers cost-effective storage while still being performant. Standard disks are ideal for a cost effective dev and test workload.

**Premium disks** - backed by SSD-based high-performance, low-latency disk. Perfect for VMs running production workload. Premium Storage supports DS-series, DSv2-series, GS-series, and FS-series VMs. Premium disks come in five types (P10, P20, P30, P40, P50), the size of the disk determines the disk type. When selecting, a disk size the value is rounded up to the next type. For example, if the size is below 128 GB the disk type is P10, or between 129 GB and 512 GB the disk is P20.

### Premium disk performance
[!INCLUDE [disk-storage-premium-ssd-sizes](../../../includes/disk-storage-premium-ssd-sizes.md)]

While the above table identifies max IOPS per disk, a higher level of performance can be achieved by striping multiple data disks. For instance, 64 data disks can be attached to Standard_GS5 VM. If each of these disks is sized as a P30, a maximum of 80,000 IOPS can be achieved. For detailed information on max IOPS per VM, see [VM types and sizes](./sizes.md).

## Create and attach disks

To complete the example in this tutorial, you must have an existing virtual machine. If needed, create a virtual machine with the following commands.

Set the username and password needed for the administrator account on the virtual machine with [Get-Credential](https://msdn.microsoft.com/powershell/reference/5.1/microsoft.powershell.security/Get-Credential):


Create the virtual machine with [New-AzVM](https://docs.microsoft.com/powershell/module/az.compute/new-azvm). You'll be prompted to enter a username and password for the administrators account for the VM.

```azurepowershell-interactive
New-AzVm `
    -ResourceGroupName "myResourceGroupDisk" `
    -Name "myVM" `
    -Location "East US" `
    -VirtualNetworkName "myVnet" `
    -SubnetName "mySubnet" `
    -SecurityGroupName "myNetworkSecurityGroup" `
    -PublicIpAddressName "myPublicIpAddress" 
```


Create the initial configuration with [New-AzDiskConfig](https://docs.microsoft.com/powershell/module/az.compute/new-azdiskconfig). The following example configures a disk that is 128 gigabytes in size.

```azurepowershell-interactive
$diskConfig = New-AzDiskConfig `
    -Location "EastUS" `
    -CreateOption Empty `
    -DiskSizeGB 128
```

Create the data disk with the [New-AzDisk](https://docs.microsoft.com/powershell/module/az.compute/new-Azdisk) command.

```azurepowershell-interactive
$dataDisk = New-AzDisk `
    -ResourceGroupName "myResourceGroupDisk" `
    -DiskName "myDataDisk" `
    -Disk $diskConfig
```

Get the virtual machine that you want to add the data disk to with the [Get-AzVM](https://docs.microsoft.com/powershell/module/az.compute/get-azvm) command.

```azurepowershell-interactive
$vm = Get-AzVM -ResourceGroupName "myResourceGroupDisk" -Name "myVM"
```

Add the data disk to the virtual machine configuration with the [Add-AzVMDataDisk](https://docs.microsoft.com/powershell/module/az.compute/add-azvmdatadisk) command.

```azurepowershell-interactive
$vm = Add-AzVMDataDisk `
    -VM $vm `
    -Name "myDataDisk" `
    -CreateOption Attach `
    -ManagedDiskId $dataDisk.Id `
    -Lun 1
```

Update the virtual machine with the [Update-AzVM](https://docs.microsoft.com/powershell/module/az.compute/add-azvmdatadisk) command.

```azurepowershell-interactive
Update-AzVM -ResourceGroupName "myResourceGroupDisk" -VM $vm
```

## Prepare data disks

Once a disk has been attached to the virtual machine, the operating system needs to be configured to use the disk. The following example shows how to manually configure the first disk added to the VM. This process can also be automated using the [custom script extension](./tutorial-automate-vm-deployment.md).

### Manual configuration

Create an RDP connection with the virtual machine. Open up PowerShell and run this script.

```azurepowershell
Get-Disk | Where partitionstyle -eq 'raw' |
    Initialize-Disk -PartitionStyle MBR -PassThru |
    New-Partition -AssignDriveLetter -UseMaximumSize |
    Format-Volume -FileSystem NTFS -NewFileSystemLabel "myDataDisk" -Confirm:$false
```

## Verify the data disk

To verify that the data disk is attached, view the `StorageProfile` for the attached `DataDisks`.

```azurepowershell-interactive
$vm.StorageProfile.DataDisks
```

The output should look something like this example:

```
Name            : myDataDisk
DiskSizeGB      : 128
Lun             : 1
Caching         : None
CreateOption    : Attach
SourceImage     :
VirtualHardDisk :
```


## Next steps

In this tutorial, you learned about VM disks topics such as:

> [!div class="checklist"]
> * OS disks and temporary disks
> * Data disks
> * Standard and Premium disks
> * Disk performance
> * Attaching and preparing data disks

Advance to the next tutorial to learn about automating VM configuration.

> [!div class="nextstepaction"]
> [Automate VM configuration](./tutorial-automate-vm-deployment.md)<|MERGE_RESOLUTION|>--- conflicted
+++ resolved
@@ -49,11 +49,7 @@
 
 ## Azure data disks
 
-<<<<<<< HEAD
-Additional data disks can be added for installing applications and storing data. Data disks should be used in any situation where durable and responsive data storage is needed. Each data disk has a maximum capacity of 4 terabytes. The size of the virtual machine determines how many data disks can be attached to a VM. For each VM vCPU, four data disks can be attached.
-=======
 Additional data disks can be added for installing applications and storing data. Data disks should be used in any situation where durable and responsive data storage is needed. The size of the virtual machine determines how many data disks can be attached to a VM. For each VM vCPU, four data disks can be attached.
->>>>>>> 6a383dfd
 
 ## VM disk types
 
