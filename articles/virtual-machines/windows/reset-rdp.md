--- conflicted
+++ resolved
@@ -1,98 +1,92 @@
-﻿---
-title: Reset the password or Remote Desktop configuration on a Windows VM | Microsoft Docs
-description: Learn how to reset an account password or Remote Desktop services on a Windows VM using the Azure portal or Azure PowerShell.
-services: virtual-machines-windows
-documentationcenter: ''
-author: cynthn
-manager: jeconnoc
-editor: ''
-tags: azure-resource-manager
-
-ms.assetid: 45c69812-d3e4-48de-a98d-39a0f5675777
-ms.service: virtual-machines-windows
-ms.workload: infrastructure-services
-ms.tgt_pltfrm: vm-windows
-ms.devlang: na
-ms.topic: article
-<<<<<<< HEAD
-ms.date: 04/17/2018
-ms.author: danis
-=======
-ms.date: 03/23/2018
-ms.author: cynthn
->>>>>>> 8b401fea
-
----
-# How to reset the Remote Desktop service or its login password in a Windows VM
-If you can't connect to a Windows virtual machine (VM), you can reset the local administrator password or reset the Remote Desktop service configuration (not supported on Windows Domain Controllers). You can use either the Azure portal or the VM Access extension in Azure PowerShell to reset the password. Once you have logged into the VM, you should reset the password for that user.  
-If you are using PowerShell, make sure that you have the [latest PowerShell module installed and configured](/powershell/azure/overview) and are signed in to your Azure subscription. You can also [perform these steps for VMs created with the Classic deployment model](https://docs.microsoft.com/azure/virtual-machines/windows/classic/reset-rdp).
-
-## Ways to reset configuration or credentials
-You can reset Remote Desktop services and credentials in a few different ways, depending on your needs:
-
-- [Reset using the Azure portal](#azure-portal)
-- [Reset using Azure PowerShell](#vmaccess-extension-and-powershell)
-
-## Azure portal
-To expand the portal menu, click the three bars in the upper left corner and then click **Virtual machines**:
-
-![Browse for your Azure VM](./media/reset-rdp/Portal-Select-VM.png)
-
-### **Reset the local administrator account password**
-
-Select your Windows virtual machine then click **Support + Troubleshooting** > **Reset password**. The password reset blade is displayed:
-
-![Password reset page](./media/reset-rdp/Portal-RM-PW-Reset-Windows.png)
-
-Enter the username and a new password, then click **Update**. Try connecting to your VM again.
-
-### **Reset the Remote Desktop service configuration**
-
-Select your Windows virtual machine then click **Support + Troubleshooting** > **Reset password**. The password reset blade is displayed. 
-
-![Reset RDP configuration](./media/reset-rdp/Portal-RM-RDP-Reset.png)
-
-Select **Reset configuration only** from the drop-down menu, then click **Update**. Try connecting to your VM again.
-
-
-## VMAccess extension and PowerShell
-Make sure that you have the [latest PowerShell module installed and configured](/powershell/azure/overview) and are signed in to your Azure subscription with the `Login-AzureRmAccount` cmdlet.
-
-### **Reset the local administrator account password**
-Reset the administrator password or user name with the [Set-AzureRmVMAccessExtension](/powershell/module/azurerm.compute/set-azurermvmaccessextension) PowerShell cmdlet. 
-
-```powershell
-$SubID = "<SUBSCRIPTION ID>" 
-$RgName = "<RESOURCE GROUP NAME>" 
-$VmName = "<VM NAME>" 
-$Location = "<LOCATION>" 
- 
-Login-AzureRMAccount 
-Select-AzureRMSubscription -SubscriptionId $SubID 
-Set-AzureRmVMAccessExtension -ResourceGroupName $RgName -Location $Location -VMName $VmName -Credential (get-credential) -typeHandlerVersion "2.0" -Name VMAccessAgent 
-```
-
-> [!NOTE] 
-> If you type a different name than the current local administrator account on your VM, the VMAccess extension will add a local administrator account with that name, and assign your specified password to that account. If the local administrator account on your VM exists, it will reset the password and if the account is disabled, the VMAccess extension enables it.
-
-### **Reset the Remote Desktop service configuration**
-Reset remote access to your VM with the [Set-AzureRmVMAccessExtension](/powershell/module/azurerm.compute/set-azurermvmaccessextension) PowerShell cmdlet. The following example resets the access extension named `myVMAccess` on the VM named `myVM` in the `myResourceGroup` resource group:
-
-```powershell
-Set-AzureRmVMAccessExtension -ResourceGroupName "myResoureGroup" -VMName "myVM" -Name "myVMAccess" -Location WestUS -typeHandlerVersion "2.0" -ForceRerun
-```
-
-> [!TIP]
-> At any point, a VM can have only a single VM access agent. To set the VM access agent properties successfully, the `-ForceRerun` option can be used. When using `-ForceRerun`, make sure to use the same name for the VM access agent as used in any previous commands.
-
-If you still can't connect remotely to your virtual machine, see more steps to try at [Troubleshoot Remote Desktop connections to a Windows-based Azure virtual machine](troubleshoot-rdp-connection.md?toc=%2fazure%2fvirtual-machines%2fwindows%2ftoc.json). If you lose connection to the Windows domain controller, you will need to restore it from a domain controller backup.
-
-## Next steps
-If the Azure VM access extension does not respond and you are unable to reset the password, you can [reset the local Windows password offline](reset-local-password-without-agent.md?toc=%2fazure%2fvirtual-machines%2fwindows%2ftoc.json). This method is a more advanced process and requires you to connect the virtual hard disk of the problematic VM to another VM. Follow the steps documented in this article first, and only attempt the offline password reset method as a last resort.
-
-[Azure VM extensions and features](extensions-features.md?toc=%2fazure%2fvirtual-machines%2fwindows%2ftoc.json)
-
-[Connect to an Azure virtual machine with RDP or SSH](http://msdn.microsoft.com/library/azure/dn535788.aspx)
-
-[Troubleshoot Remote Desktop connections to a Windows-based Azure virtual machine](troubleshoot-rdp-connection.md?toc=%2fazure%2fvirtual-machines%2fwindows%2ftoc.json)
-
+﻿---
+title: Reset the password or Remote Desktop configuration on a Windows VM | Microsoft Docs
+description: Learn how to reset an account password or Remote Desktop services on a Windows VM using the Azure portal or Azure PowerShell.
+services: virtual-machines-windows
+documentationcenter: ''
+author: cynthn
+manager: jeconnoc
+editor: ''
+tags: azure-resource-manager
+
+ms.assetid: 45c69812-d3e4-48de-a98d-39a0f5675777
+ms.service: virtual-machines-windows
+ms.workload: infrastructure-services
+ms.tgt_pltfrm: vm-windows
+ms.devlang: na
+ms.topic: article
+ms.date: 03/23/2018
+ms.author: cynthn
+---
+# How to reset the Remote Desktop service or its login password in a Windows VM
+If you can't connect to a Windows virtual machine (VM), you can reset the local administrator password or reset the Remote Desktop service configuration (not supported on Windows Domain Controllers). You can use either the Azure portal or the VM Access extension in Azure PowerShell to reset the password. Once you have logged into the VM, you should reset the password for that user.  
+If you are using PowerShell, make sure that you have the [latest PowerShell module installed and configured](/powershell/azure/overview) and are signed in to your Azure subscription. You can also [perform these steps for VMs created with the Classic deployment model](https://docs.microsoft.com/azure/virtual-machines/windows/classic/reset-rdp).
+
+## Ways to reset configuration or credentials
+You can reset Remote Desktop services and credentials in a few different ways, depending on your needs:
+
+- [Reset using the Azure portal](#azure-portal)
+- [Reset using Azure PowerShell](#vmaccess-extension-and-powershell)
+
+## Azure portal
+To expand the portal menu, click the three bars in the upper left corner and then click **Virtual machines**:
+
+![Browse for your Azure VM](./media/reset-rdp/Portal-Select-VM.png)
+
+### **Reset the local administrator account password**
+
+Select your Windows virtual machine then click **Support + Troubleshooting** > **Reset password**. The password reset blade is displayed:
+
+![Password reset page](./media/reset-rdp/Portal-RM-PW-Reset-Windows.png)
+
+Enter the username and a new password, then click **Update**. Try connecting to your VM again.
+
+### **Reset the Remote Desktop service configuration**
+
+Select your Windows virtual machine then click **Support + Troubleshooting** > **Reset password**. The password reset blade is displayed. 
+
+![Reset RDP configuration](./media/reset-rdp/Portal-RM-RDP-Reset.png)
+
+Select **Reset configuration only** from the drop-down menu, then click **Update**. Try connecting to your VM again.
+
+
+## VMAccess extension and PowerShell
+Make sure that you have the [latest PowerShell module installed and configured](/powershell/azure/overview) and are signed in to your Azure subscription with the `Login-AzureRmAccount` cmdlet.
+
+### **Reset the local administrator account password**
+Reset the administrator password or user name with the [Set-AzureRmVMAccessExtension](/powershell/module/azurerm.compute/set-azurermvmaccessextension) PowerShell cmdlet. 
+
+```powershell
+$SubID = "<SUBSCRIPTION ID>" 
+$RgName = "<RESOURCE GROUP NAME>" 
+$VmName = "<VM NAME>" 
+$Location = "<LOCATION>" 
+ 
+Login-AzureRMAccount 
+Select-AzureRMSubscription -SubscriptionId $SubID 
+Set-AzureRmVMAccessExtension -ResourceGroupName $RgName -Location $Location -VMName $VmName -Credential (get-credential) -typeHandlerVersion "2.0" -Name VMAccessAgent 
+```
+
+> [!NOTE] 
+> If you type a different name than the current local administrator account on your VM, the VMAccess extension will add a local administrator account with that name, and assign your specified password to that account. If the local administrator account on your VM exists, it will reset the password and if the account is disabled, the VMAccess extension enables it.
+
+### **Reset the Remote Desktop service configuration**
+Reset remote access to your VM with the [Set-AzureRmVMAccessExtension](/powershell/module/azurerm.compute/set-azurermvmaccessextension) PowerShell cmdlet. The following example resets the access extension named `myVMAccess` on the VM named `myVM` in the `myResourceGroup` resource group:
+
+```powershell
+Set-AzureRmVMAccessExtension -ResourceGroupName "myResoureGroup" -VMName "myVM" -Name "myVMAccess" -Location WestUS -typeHandlerVersion "2.0" -ForceRerun
+```
+
+> [!TIP]
+> At any point, a VM can have only a single VM access agent. To set the VM access agent properties successfully, the `-ForceRerun` option can be used. When using `-ForceRerun`, make sure to use the same name for the VM access agent as used in any previous commands.
+
+If you still can't connect remotely to your virtual machine, see more steps to try at [Troubleshoot Remote Desktop connections to a Windows-based Azure virtual machine](troubleshoot-rdp-connection.md?toc=%2fazure%2fvirtual-machines%2fwindows%2ftoc.json). If you lose connection to the Windows domain controller, you will need to restore it from a domain controller backup.
+
+## Next steps
+If the Azure VM access extension does not respond and you are unable to reset the password, you can [reset the local Windows password offline](reset-local-password-without-agent.md?toc=%2fazure%2fvirtual-machines%2fwindows%2ftoc.json). This method is a more advanced process and requires you to connect the virtual hard disk of the problematic VM to another VM. Follow the steps documented in this article first, and only attempt the offline password reset method as a last resort.
+
+[Azure VM extensions and features](extensions-features.md?toc=%2fazure%2fvirtual-machines%2fwindows%2ftoc.json)
+
+[Connect to an Azure virtual machine with RDP or SSH](http://msdn.microsoft.com/library/azure/dn535788.aspx)
+
+[Troubleshoot Remote Desktop connections to a Windows-based Azure virtual machine](troubleshoot-rdp-connection.md?toc=%2fazure%2fvirtual-machines%2fwindows%2ftoc.json)
+