--- conflicted
+++ resolved
@@ -389,81 +389,8 @@
         href: migration-classic-resource-manager-community-tools.md
       - name: FAQ
         href: migration-classic-resource-manager-faq.md
-<<<<<<< HEAD
 - name: Troubleshoot
   href: ../troubleshooting/index.md
-=======
-  - name: Troubleshoot
-    items:
-    - name: Remote Desktop connections
-      href: troubleshoot-rdp-connection.md
-      items:
-      - name: Detailed steps
-        href: detailed-troubleshoot-rdp.md
-      - name: Error messages
-        href: troubleshoot-specific-rdp-errors.md
-    - name: Reset RDP password
-      href: reset-rdp.md
-    - name: Reset local password without Azure agent
-      href: reset-local-password-without-agent.md
-    - name: Understand a system reboot
-      href: understand-vm-reboot.md
-    - name: Reset NIC
-      href: reset-network-interface.md
-    - name: Boot diagnostics
-      href: boot-diagnostics.md
-    - name: Serial console 
-      href: serial-console.md
-      items:
-        - name: CMD and PowerShell commands
-          href: serial-console-cmd-ps-commands.md
-    - name: Creating a VM
-      href: troubleshoot-deployment-new-vm.md
-    - name: Deployment issues
-      href: troubleshoot-deploy-vm.md
-    - name: Restarting or resizing a VM
-      href: restart-resize-error-troubleshooting.md
-    - name: Application access
-      href: troubleshoot-app-connection.md
-    - name: Activation problems
-      href: troubleshoot-activation-problems.md
-    - name: Allocation failures
-      href: allocation-failure.md
-    - name: Allocation failures-classic VM
-      href: allocation-failure-classic.md
-    - name: Redeploy a VM
-      href: redeploy-to-new-node.md
-    - name: Common error messages
-      href: error-messages.md
-    - name: VM recovery access
-      items:
-      - name: Azure PowerShell
-        href: troubleshoot-recovery-disks.md
-      - name: Azure portal
-        href: troubleshoot-recovery-disks-portal.md
-    - name: Use PerfInsights
-      href: how-to-use-perfInsights.md
-    - name: Performance Diagnostics VM Extension 
-      href: performance-diagnostics-vm-extension.md
-    - name: Use nested virtualization 
-      href: troubleshoot-vm-by-use-nested-virtualization.md
-    - name: Install the VM agent in offline mode
-      href: install-vm-agent-offline.md
-    - name: Troubleshoot attached VHDs
-      items:
-      - name: Storage resource deletion errors
-        href: storage-resource-deletion-errors.md  
-      - name: Unexpected reboots of VMs with attached VHDs  
-        href: unexpected-reboots-attached-vhds.md
-    - name: Throttling errors
-      href: troubleshooting-throttling-errors.md
-    - name: Troubleshoot boot errors
-      items:
-      - name: BitLocker errors 
-        href: troubleshoot-bitlocker-boot-error.md  
-      - name: Checking file system errors
-        href: troubleshoot-check-disk-boot-error.md
->>>>>>> 72fef8de
 - name: Reference
   items:
   - name: Azure CLI
