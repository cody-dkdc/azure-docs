- name: Windows VMs Documentation
  href: index.yml
- name: Overview
  items:
  - name: About Virtual Machines
    href: overview.md
- name: Quickstarts
  expanded: true
  items:
  - name: Create VM - Portal
    href: quick-create-portal.md
  - name: Create VM - PowerShell
    href: quick-create-powershell.md
  - name: Create VM - Azure CLI
    href: quick-create-cli.md
- name: Tutorials
  items:
  - name: 1 - Create / manage a VM
    href: tutorial-manage-vm.md
  - name: 2 - Create / manage disks
    href: tutorial-manage-data-disk.md
  - name: 3 - Automate configuration
    href: tutorial-automate-vm-deployment.md
  - name: 4 - Create VM images
    href: tutorial-custom-images.md
  - name: 5 - Highly available VMs
    href: tutorial-availability-sets.md
  - name: 6 - Create a scale set
    href: tutorial-create-vmss.md
  - name: 7 - Load balance VMs
    href: tutorial-load-balancer.md
  - name: 8 - Manage networking
    href: tutorial-virtual-network.md
  - name: 9 - Backup virtual machines
    href: tutorial-backup-vms.md
  - name: 10 - Govern VMs
    href: tutorial-govern-resources.md
    displayName: scope policy RBAC lock tag
  - name: 11 - Monitor and update VMs
    href: tutorial-monitoring.md
  - name: 12 - Manage VM security
    href: tutorial-azure-security.md
  - name: 13 - Install a SQL\IIS\.NET stack
    href: tutorial-iis-sql.md
  - name: 14 - Secure web server with SSL
    href: tutorial-secure-web-server.md
- name: Samples
  items:
  - name: PowerShell
    href: powershell-samples.md
  - name: Azure CLI
    href: cli-samples.md
- name: Concepts
  items:
  - name: Azure Resource Manager
    href: ../../azure-resource-manager/resource-group-overview.md?toc=%2fazure%2fvirtual-machines%2fwindows%2ftoc.json
  - name: Regions and availability
    href: regions-and-availability.md
  - name: VM types and sizes
    href: sizes.md
    items:
    - name: Generation 2 VMs
      href: generation-2.md
    - name: General purpose
      href: sizes-general.md
      displayName: Dsv3 Dv3 DSv2 Dv2 Av2      
      items:
      - name: B-series burstable
        href: b-series-burstable.md
    - name: Compute optimized
      href: sizes-compute.md  
      displayName: Fsv2 Fs F-series     
    - name: Memory optimized
      href: sizes-memory.md
      displayName: Esv3 Ev3 M-series GS G-series DSv2 Dv2     
      items:
      - name: Constrained vCPUs
        href: constrained-vcpu.md
    - name: Storage optimized
      displayName: ls
      href: sizes-storage.md    
      items:
      - name: Optimize performance
        href: storage-performance.md
    - name: GPU optimized
      displayName: NV NVv2 NC NCv2 NCv3 ND
      href: sizes-gpu.md   
      items:
      - name: Setup GPU drivers
        href: n-series-driver-setup.md      
    - name: High performance compute
      displayName: H-series
      href: sizes-hpc.md   
    - name: Previous generations
      href: sizes-previous-gen.md  
      displayName: D-series Ds-series A-series Basic      
    - name: Azure compute units (ACU)
      href: acu.md 
    - name: Benchmark scores
      href: compute-benchmark-scores.md
    - name: vCPU quotas
      href: quotas.md
  - name: Maintenance and updates
    href: maintenance-and-updates.md
  - name: Disk storage
    items:
    - name: Introduction to managed disks
      href: managed-disks-overview.md
    - name: Select a disk type for IaaS VMs
      href: disks-types.md
    - name: Designing for high performance
      href: premium-storage-performance.md
    - name: Scalability targets for disks
      href: disk-scalability-targets.md
    - name: Backup and disaster recovery for disks
<<<<<<< HEAD
      href: backup-and-disaster-recovery-for-azure-iaas-disks.md     
=======
      href: backup-and-disaster-recovery-for-azure-iaas-disks.md   
    - name: Ephemeral OS disks
      href: ephemeral-os-disks.md
>>>>>>> 6a383dfd
  - name: Networking
    href: network-overview.md
  - name: Auto-scale applications
    href: autoscale.md
  - name: Infrastructure automation
    href: infrastructure-automation.md
  - name: Security and policy
    href: security-policy.md
  - name: States and lifecycle
    href: states-lifecycle.md
  - name: Monitoring
    href: monitor.md
  - name: Backup and recovery
    href: backup-recovery.md
  - name: Infrastructure example
    href: infrastructure-example.md
- name: How-to guides
  items:
  - name: Create VMs
    items:
    - name: Use C#
      href: csharp.md
    - name: Use specialized disk
      items:
      - name: Portal
        href: create-vm-specialized-portal.md
      - name: PowerShell
        href: create-vm-specialized.md
    - name: Use a template with C#
      href: csharp-template.md
    - name: Create VM with Chef
      href: chef-automation.md
    - name: Use Java
      href: java.md
    - name: Use Python
      href: python.md
    - name: Use a template
      displayName: Azure Resource Manager template, ARM
      href: ps-template.md
    - name: Connect to a VM
      href: connect-logon.md
    - name: Use Azure Hybrid Benefit license
      href: hybrid-use-benefit-licensing.md
    - name: Use Multitenant Hosting Rights for Windows 10
      href: windows-desktop-multitenant-hosting-deployment.md
  - name: Secure VMs
    items:
    - name: Just-in-time access
      href: ../../security-center/security-center-just-in-time.md
    - name: Encrypt
      href: encrypt-disks.md
      displayName: encryption
    - name: Use WinRM
      href: winrm.md
    - name: Use access controls
      href: ../../role-based-access-control/overview.md?toc=%2fazure%2fvirtual-machines%2fwindows%2ftoc.json
    - name: Use policies
      href: policy.md
    - name: Create a Key Vault
      href: key-vault-setup.md
  - name: Protect VMs
    items:
    - name: Back up VMs
      href: ../../backup/backup-introduction-to-azure-backup.md?toc=%2fazure%2fvirtual-machines%2flinux%2ftoc.json
      items:
      - name: Back up a single VM
        href: ../../backup/quick-backup-vm-cli.md?toc=%2fazure%2fvirtual-machines%2flinux%2ftoc.json
      - name: Back up multiple VMs
        href: ../../backup/tutorial-backup-vm-at-scale.md?toc=%2fazure%2fvirtual-machines%2flinux%2ftoc.json
      - name: Restore a disk
        href: ../../backup/tutorial-restore-disk.md?toc=%2fazure%2fvirtual-machines%2flinux%2ftoc.json
      - name: Restore individual files
        href: ../../backup/tutorial-restore-files.md?toc=%2fazure%2fvirtual-machines%2flinux%2ftoc.json
    - name: Set up disaster recovery for VMs
      href: ../../site-recovery/site-recovery-overview.md?toc=%2fazure%2fvirtual-machines%2flinux%2ftoc.json
      items:
      - name: Enable disaster recovery for a VM
        href: ../../site-recovery/azure-to-azure-tutorial-enable-replication.md?toc=%2fazure%2fvirtual-machines%2flinux%2ftoc.json
      - name: Run a disaster recovery drill for a VM
        href: ../../site-recovery/azure-to-azure-tutorial-dr-drill.md?toc=%2fazure%2fvirtual-machines%2flinux%2ftoc.json
      - name: Fail over a VM to another region
        href: ../../site-recovery/azure-to-azure-tutorial-failover-failback.md?toc=%2fazure%2fvirtual-machines%2flinux%2ftoc.json
  - name: Manage VMs
    items:
    - name: VM usage
      href: vm-usage.md
    - name: Common PowerShell tasks
      href: ps-common-ref.md
    - name: Change VM size
      href: resize-vm.md
    - name: Swap the OS disk
      href: os-disk-swap.md
    - name: Tag a VM
      href: tag.md
    - name: Time sync
      href: time-sync.md
    - name: Run scripts on a VM
      href: run-scripts-in-vm.md
      items:
        - name: Custom Script Extension
          href: ../extensions/custom-script-windows.md
        - name: Run Command
          href: run-command.md
    - name: Change temp drive letter
      href: change-drive-letter.md
    - name: Change availability set
      href: change-availability-set.md
    - name: Download template
      href: download-template.md
    - name: Azure VM agent
      href: ../extensions/agent-windows.md
    - name: Planned maintenance
      href: maintenance-notifications.md
    - name: Mitigating speculative execution
      href: mitigate-se.md
    - name: Scheduled events
      href: scheduled-events.md
    - name: Monitor metadata
      href: instance-metadata-service.md
    - name: Enable nested virtualization
      href: nested-virtualization.md
  - name: Manage costs
    items:
    - name: Prepay for VMs - Azure reservations
      href: prepay-reserved-vm-instances.md
    - name: What are Azure reservations?
      href: ../../billing/billing-save-compute-costs-reservations.md
    - name: VM instance size flexibility
      href: reserved-vm-instance-size-flexibility.md
  - name: Use Images
    items:
    - name: Shared images 
      items: 
      - name: Overview
        href: shared-image-galleries.md
      - name: PowerShell
        href: shared-images.md
      - name: Portal
        href: shared-images-portal.md
      - name: CLI
        href: ../linux/shared-images.md
      - name: Portal
        href: shared-images-portal.md
      - name: Share images across tenants
        href: share-images-across-tenants.md
      - name: Troubleshoot shared images
        href: troubleshooting-shared-images.md
    - name: Image builder (preview)
      items:
      - name: Overview
        href: ../linux/image-builder-overview.md?toc=%2fazure%2fvirtual-machines%2fwindows%2ftoc.json
      - name: Use CLI
        href: image-builder.md
      - name: Use with galleries
        href: image-builder-gallery.md
      - name: Update an image version
        href: image-builder-gallery-update-image-version.md
      - name: Use scripts in Azure Storage
        href: ../linux/image-builder-user-assigned-identity.md?toc=%2fazure%2fvirtual-machines%2fwindows%2ftoc.json
      - name: Template reference
        href: ../linux/image-builder-json.md?toc=%2fazure%2fvirtual-machines%2fwindows%2ftoc.json
      - name: Troubleshoot
        href: https://github.com/danielsollondon/azvmimagebuilder/blob/master/troubleshootingaib.md
    - name: Find and use images
      href: cli-ps-findimage.md
    - name: Prepare VM for upload
      href: prepare-for-upload-vhd-image.md
    - name: Capture VM to image
      href: capture-image-resource.md
    - name: Use generalized image
      href: create-vm-generalized-managed.md
    - name: Build image with Packer
      href: build-image-with-packer.md
    - name: Use Windows client images
      href: client-images.md
    - name: Download existing disk
      href: download-vhd.md
  - name: Availability and scale
    items:
    - name: Virtual Machine Scale Sets
      href: ../../virtual-machine-scale-sets/virtual-machine-scale-sets-overview.md?toc=%2fazure%2fvirtual-machines%2fwindows%2ftoc.json
    - name: High availability
      href: manage-availability.md
    - name: Vertically scale
      href: vertical-scaling-automation.md
    - name: Create VM in availability zone
      items:
      - name: PowerShell
        href: create-powershell-availability-zone.md
      - name: Portal
        href: create-portal-availability-zone.md    
  - name: Use automation tools
    items:
    - name: Chef
      href: chef-automation.md
    - name: Publish Web App from Visual Studio
      href: publish-web-app-from-visual-studio.md
  - name: Run applications
    items:
    - name: SQL Server
      href: sql/virtual-machines-windows-sql-server-iaas-overview.md
    - name: MongoDB
      href: install-mongodb.md
    - name: SAP on Azure
      href: ../workloads/sap/get-started.md
    - name: MATLAB cluster
      href: matlab-mdcs-cluster.md
    - name: Visual Studio
      href: using-visual-studio-vm.md
    - name: High Performance Computing (HPC)
      href: hpcpack-cluster-options.md
      items:
      - name: HPC Pack 2016 cluster
        href: hpcpack-2016-cluster.md
      - name: HPC Pack 2016 Azure Active Directory integration
        href: hpcpack-cluster-active-directory.md
      - name: HPC Pack 2012 R2 head node
        href: hpcpack-cluster-headnode.md
      - name: Submit on-prem jobs to HPC Pack 2012 R2
        href: hpcpack-cluster-submit-jobs.md
      - name: Excel on HPC Pack
        href: excel-cluster-hpcpack.md
  - name: Manage storage
    items:
    - name: Add a disk
      items:
      - name: Azure Powershell
        href: attach-disk-ps.md
      - name: Azure portal
        href: attach-managed-disk-portal.md
    - name: Detach a disk
      href: detach-disk.md
    - name: Deploy disks with template
      href: using-managed-disks-template-deployments.md
    - name: Resize a disk
      href: expand-os-disk.md
    - name: Snapshot a disk
      href: snapshot-copy-managed-disk.md
    - name: Back up unmanaged disks
      href: incremental-snapshots.md
    - name: Migration and conversion
      items:
        - name: Convert disk between Standard and Premium
          href: convert-disk-storage.md
        - name: Migrate to Premium storage with Azure Site Recovery
          href: migrate-to-premium-storage-using-azure-site-recovery.md
        - name: Migrate to Managed Disks
          href: migrate-to-managed-disks.md
        - name: Unmanaged VM to Managed Disks
          href: convert-unmanaged-to-managed-disks.md
    - name: Performance
      items:
        - name: Enable write accelerator
          href: how-to-enable-write-accelerator.md
        - name: Enable ultra SSDs
          href: disks-enable-ultra-ssd.md
        - name: Benchmark a disk
          href: disks-benchmarks.md
    - name: Find unattached disks
      href: find-unattached-disks.md
    - name: Use File storage
      href: ../../storage/files/storage-files-quick-create-use-windows.md
    - name: Disks FAQs
      href: faq-for-disks.md
  - name: Manage networking
    href: ps-common-network-ref.md
    items:
    - name: Create virtual network
      href: ../../virtual-network/virtual-networks-create-vnet-arm-pportal.md?toc=%2fazure%2fvirtual-machines%2fwindows%2ftoc.json
    - name: Open ports to a VM
      items:
      - name: Azure portal
        href: nsg-quickstart-portal.md
      - name: Azure PowerShell
        href: nsg-quickstart-powershell.md
    - name: Assign public IP address
      href: ../../virtual-network/virtual-network-deploy-static-pip-arm-portal.md?toc=%2fazure%2fvirtual-machines%2fwindows%2ftoc.json
    - name: Use multiple NICs
      href: multiple-nics.md
    - name: Use accelerated networking
      href: ../../virtual-network/create-vm-accelerated-networking-powershell.md?toc=%2fazure%2fvirtual-machines%2fwindows%2ftoc.json
    - name: Assign public DNS name
      href: portal-create-fqdn.md
    - name: DNS resolution
      href: ../../dns/dns-for-azure-services.md?toc=%2fazure%2fvirtual-machines%2fwindows%2ftoc.json
  - name: Configure managed identities
    items:
    - name: Portal
      href: /azure/active-directory/managed-identities-azure-resources/qs-configure-portal-windows-vm?context=azure/virtual-machines/windows/context/windows-vm-context
    - name: CLI
      href: /azure/active-directory/managed-identities-azure-resources/qs-configure-cli-windows-vm?context=azure/virtual-machines/windows/context/windows-vm-context
    - name: PowerShell
      href: /azure/active-directory/managed-identities-azure-resources/qs-configure-powershell-windows-vm?context=azure/virtual-machines/windows/context/windows-vm-context
    - name: Azure Resource Manager Template
      href: /azure/active-directory/managed-identities-azure-resources/qs-configure-template-windows-vm?context=azure/virtual-machines/windows/context/windows-vm-context
    - name: REST
      href: /azure/active-directory/managed-identities-azure-resources/qs-configure-rest-vm?context=azure/virtual-machines/windows/context/windows-vm-context
    - name: Azure SDKs
      href: /azure/active-directory/managed-identities-azure-resources/qs-configure-sdk-windows-vm?context=azure/virtual-machines/windows/context/windows-vm-context
  - name: Use VM extensions
    href: ../extensions/overview.md
  - name: Move and migrate VMs
    items:
    - name: Change subscription or resource group
      href: move-vm.md
    - name: Move regions
      href: ../../site-recovery/azure-to-azure-tutorial-migrate.md?toc=%2fazure%2fvirtual-machines%2flinux%2ftoc.json
    - name: Move to an availability zone
      href: ../../site-recovery/move-azure-vms-avset-azone.md?toc=%2fazure%2fvirtual-machines%2flinux%2ftoc.json
    - name: Migrate AWS and on-premises VMs
      href: on-prem-to-azure.md
      items:
      - name: Upload on-prem VM
        href: upload-generalized-managed.md
      - name: From Amazon Web Services (AWS)
        href: aws-to-azure.md
      - name: Use Azure Site Recovery
        href: ../../site-recovery/site-recovery-migrate-to-azure.md?toc=%2fazure%2fvirtual-machines%2fwindows%2ftoc.json
    - name: Migrate from Classic to Azure Resource Manager
      href: migration-classic-resource-manager-overview.md
      items:
      - name: Deep Dive on migration
        href: migration-classic-resource-manager-deep-dive.md
      - name: Plan for migration
        href: migration-classic-resource-manager-plan.md
      - name: Migrate using PowerShell
        href: migration-classic-resource-manager-ps.md
      - name: Common migration errors
        href: migration-classic-resource-manager-errors.md
      - name: Community tools for migration
        href: migration-classic-resource-manager-community-tools.md
      - name: FAQ
        href: migration-classic-resource-manager-faq.md
- name: Troubleshoot
  href: ../troubleshooting/index.md
- name: Reference
  items:
  - name: Azure CLI
    href: /cli/azure/vm
  - name: Azure PowerShell
    href: /powershell/azureps-cmdlets-docs
  - name: .NET
    href: /dotnet/api/microsoft.azure.management.compute
  - name: Java
    href: /java/api
  - name: Node.js
    href: https://azure.microsoft.com/develop/nodejs/#azure-sdk
  - name: Python
    href: https://azure.microsoft.com/develop/python/
  - name: Compute REST
    href: /rest/api/compute
  - name: Managed Disks REST
    href: /rest/api/compute/disks
  - name: Resource Manager template
    displayName: ARM
    href: /azure/templates/microsoft.compute/allversions
- name: Resources
  items:
  - name: Author templates
    href: ../../azure-resource-manager/resource-group-authoring-templates.md?toc=%2fazure%2fvirtual-machines%2fwindows%2ftoc.json
  - name: Build your skills with Microsoft Learn
    href: /learn/browse/?products=azure-virtual-machines
  - name: Azure Roadmap
    href: https://azure.microsoft.com/roadmap/
  - name: Community templates
    href: https://azure.microsoft.com/documentation/templates
  - name: Pricing
    href: https://azure.microsoft.com/pricing/details/#Linux
  - name: Regional availability
    href: https://azure.microsoft.com/regions/services/
  - name: Stack Overflow
    href: https://stackoverflow.com/questions/tagged/azure-virtual-machine
  - name: Videos
    href: https://azure.microsoft.com/documentation/videos/index/?services=virtual-machines
  - name: FAQ
    href: faq.md<|MERGE_RESOLUTION|>--- conflicted
+++ resolved
@@ -113,13 +113,9 @@
     - name: Scalability targets for disks
       href: disk-scalability-targets.md
     - name: Backup and disaster recovery for disks
-<<<<<<< HEAD
-      href: backup-and-disaster-recovery-for-azure-iaas-disks.md     
-=======
       href: backup-and-disaster-recovery-for-azure-iaas-disks.md   
     - name: Ephemeral OS disks
       href: ephemeral-os-disks.md
->>>>>>> 6a383dfd
   - name: Networking
     href: network-overview.md
   - name: Auto-scale applications
