- name: Windows VMs Documentation
  href: index.yml
- name: Overview
  items:
  - name: About Virtual Machines
    href: overview.md
- name: Quickstarts
  expanded: true
  items:
  - name: Create VM - Portal
    href: quick-create-portal.md
  - name: Create VM - PowerShell
    href: quick-create-powershell.md
  - name: Create VM - Azure CLI
    href: quick-create-cli.md
- name: Tutorials
  items:
  - name: 1 - Create / manage a VM
    href: tutorial-manage-vm.md
  - name: 2 - Create / manage disks
    href: tutorial-manage-data-disk.md
  - name: 3 - Automate configuration
    href: tutorial-automate-vm-deployment.md
  - name: 4 - Create VM images
    href: tutorial-custom-images.md
  - name: 5 - Highly available VMs
    href: tutorial-availability-sets.md
  - name: 6 - Create a VM scale set
    href: tutorial-create-vmss.md
  - name: 7 - Load balance VMs
    href: tutorial-load-balancer.md
  - name: 8 - Manage networking
    href: tutorial-virtual-network.md
  - name: 9 - Backup virtual machines
    href: tutorial-backup-vms.md
  - name: 10 - Govern VMs
    href: tutorial-govern-resources.md
  - name: 11 - Monitor and update VMs
    href: tutorial-monitoring.md
  - name: 12 - Manage VM security
    href: tutorial-azure-security.md
  - name: 13 - Team Services CI/CD
    href: tutorial-vsts-iis-cicd.md
  - name: 14 - Install a SQL\IIS\.NET stack
    href: tutorial-iis-sql.md
  - name: 15 - Secure web server with SSL
    href: tutorial-secure-web-server.md
- name: Samples
  items:
  - name: PowerShell
    href: powershell-samples.md
  - name: Azure CLI
    href: cli-samples.md
- name: Concepts
  items:
  - name: Azure Resource Manager
    href: ../../azure-resource-manager/resource-group-overview.md?toc=%2fazure%2fvirtual-machines%2fwindows%2ftoc.json
  - name: Regions and availability
    href: regions-and-availability.md
  - name: VM types and sizes
    href: sizes.md
    items:
    - name: General purpose
      href: sizes-general.md  
      items:
      - name: B-series burstable
        href: b-series-burstable.md
    - name: Compute optimized
      href: sizes-compute.md    
    - name: Memory optimized
      items:
      - name: Constrained vCPUs
        href: constrained-vcpu.md
      href: sizes-memory.md    
    - name: Storage optimized
      href: sizes-storage.md    
    - name: GPU optimized
      href: sizes-gpu.md   
      items:
      - name: Setup GPU drivers
        href: n-series-driver-setup.md      
    - name: High performance compute
      href: sizes-hpc.md    
    - name: Azure compute units (ACU)
      href: acu.md          
  - name: Maintenance and updates
    href: maintenance-and-updates.md
  - name: Disk storage
    href: about-disks-and-vhds.md
    items:
    - name: Managed Disks
      href: managed-disks-overview.md
    - name: Premium storage
      href: premium-storage.md
    - name: Premium storage performance
      href: premium-storage-performance.md
    - name: Standard storage
      href: standard-storage.md
    - name: Scalability targets for disks
      href: disk-scalability-targets.md
    - name: Backup and disaster recovery for disks
      href: backup-and-disaster-recovery-for-azure-iaas-disks.md
    - name: Troubleshoot attached VHDs
      href: troubleshoot-vhds.md      
  - name: Networking
    href: network-overview.md
  - name: Auto-scale applications
    href: autoscale.md
  - name: Infrastructure automation
    href: infrastructure-automation.md
  - name: Security and policy
    href: security-policy.md
  - name: Monitoring
    href: monitor.md
  - name: Backup and recovery
    href: backup-recovery.md
  - name: High performance computing
    href: high-performance-computing.md
  - name: Deployment considerations
    items:
    - name: Infrastructure guidelines
      href: infrastructure-example.md
    - name: vCPU quotas
      href: quotas.md
- name: How-to guides
  items:
  - name: Create VMs
    items:
    - name: Use C#
      href: csharp.md
    - name: Use specialized disk
      items:
      - name: Portal
        href: create-vm-specialized-portal.md
      - name: PowerShell
        href: create-vm-specialized.md
    - name: Use a template with C#
      href: csharp-template.md
    - name: Create VM with Chef
      href: chef-automation.md
    - name: Use Java
      href: java.md
    - name: Use Python
      href: python.md
    - name: Use a template
      href: ps-template.md
    - name: Connect to a VM
      href: connect-logon.md
    - name: Use Azure Hybrid Benefit license
      href: hybrid-use-benefit-licensing.md
    - name: Use Multitenant Hosting Rights for Windows 10
      href: windows-desktop-multitenant-hosting-deployment.md
  - name: Secure VMs
    items:
    - name: Encrypt
      href: encrypt-disks.md
    - name: Use WinRM
      href: winrm.md
    - name: Use access controls
      href: ../../active-directory/role-based-access-control-what-is.md?toc=%2fazure%2fvirtual-machines%2fwindows%2ftoc.json
    - name: Use policies
      href: policy.md
    - name: Create a Key Vault
      href: key-vault-setup.md
  - name: Protect VMs
    href: ../../backup/backup-introduction-to-azure-backup.md?toc=%2fazure%2fvirtual-machines%2fwindows%2ftoc.json
    items:
      - name: Back up a single VM
        items:
        - name: Azure portal
          href: ../../backup/quick-backup-vm-portal.md?toc=%2fazure%2fvirtual-machines%2fwindows%2ftoc.json
        - name: Azure PowerShell
          href: ../../backup/quick-backup-vm-powershell.md?toc=%2fazure%2fvirtual-machines%2fwindows%2ftoc.json
      - name: Back up multiple VMs
        href: ../../backup/tutorial-backup-vm-at-scale.md?toc=%2fazure%2fvirtual-machines%2fwindows%2ftoc.json
  - name: Manage VMs
    items:
    - name: Prepay for VMs - Reserved Instances
      href: prepay-reserved-vm-instances.md
    - name: VM usage
      href: vm-usage.md
    - name: Common PowerShell tasks
      href: ps-common-ref.md
    - name: Move a VM
      href: move-vm.md
    - name: Change VM size
      href: resize-vm.md
    - name: Tag a VM
      href: tag.md
    - name: Run scripts on a VM
      href: extensions-customscript.md
    - name: Change temp drive letter
      href: change-drive-letter.md
    - name: Change availability set
      href: change-availability-set.md
    - name: Download template
      href: download-template.md
    - name: Azure VM agent
      href: ../extensions/agent-windows.md
    - name: Planned maintenance
      href: maintenance-notifications.md
    - name: Mitigating speculative execution
      href: mitigate-se.md
    - name: Scheduled events
      href: scheduled-events.md
    - name: Monitor metadata
      href: instance-metadata-service.md
    - name: Enable nested virtualization
      href: nested-virtualization.md
  - name: Use Images
    items:
    - name: Find and use images
      href: cli-ps-findimage.md
    - name: Prepare VM for upload
      href: prepare-for-upload-vhd-image.md
    - name: Capture VM to image
      href: capture-image-resource.md
    - name: Use generalized image
      href: create-vm-generalized-managed.md
    - name: Build image with Packer
      href: build-image-with-packer.md
    - name: Use Windows client images
      href: client-images.md
    - name: Download existing disk
      href: download-vhd.md
  - name: Availability and scale
    items:
    - name: Virtual Machine Scale Sets
      href: ../../virtual-machine-scale-sets/virtual-machine-scale-sets-overview.md?toc=%2fazure%2fvirtual-machines%2fwindows%2ftoc.json
    - name: High availability
      href: manage-availability.md
    - name: Vertically scale
      href: vertical-scaling-automation.md
    - name: Create VM in availability zone
      items:
      - name: PowerShell
        href: create-powershell-availability-zone.md
      - name: Portal
        href: create-portal-availability-zone.md    
  - name: Use automation tools
    items:
    - name: Chef
      href: chef-automation.md
    - name: Publish Web App from Visual Studio
      href: publish-web-app-from-visual-studio.md
  - name: Run applications
    items:
    - name: SQL Server
      href: sql/virtual-machines-windows-sql-server-iaas-overview.md
    - name: MongoDB
      href: install-mongodb.md
    - name: SAP on Azure
      href: ../workloads/sap/get-started.md
    - name: MATLAB cluster
      href: matlab-mdcs-cluster.md
    - name: Visual Studio
      href: using-visual-studio-vm.md
    - name: High Performance Computing (HPC)
      href: hpcpack-cluster-options.md
      items:
      - name: HPC Pack 2016 cluster
        href: hpcpack-2016-cluster.md
      - name: HPC Pack 2016 Azure Active Directory integration
        href: hpcpack-cluster-active-directory.md
      - name: HPC Pack 2012 R2 head node
        href: hpcpack-cluster-headnode.md
      - name: Submit on-prem jobs to HPC Pack 2012 R2
        href: hpcpack-cluster-submit-jobs.md
      - name: Excel on HPC Pack
        href: excel-cluster-hpcpack.md
  - name: Manage storage
    items:
    - name: Disks FAQs
      href: faq-for-disks.md
    - name: Add a disk
      items:
      - name: Azure Powershell
        href: attach-disk-ps.md
      - name: Azure portal
        href: attach-managed-disk-portal.md
    - name: Detach a disk
      href: detach-disk.md
    - name: Resize a disk
      href: expand-os-disk.md
    - name: Snapshot a disk
      href: snapshot-copy-managed-disk.md
    - name: Back up unmanaged disks
      href: incremental-snapshots.md
    - name: Convert disk between Standard and Premium
      href: convert-disk-storage.md
    - name: Migrate to Premium storage with Azure Site Recovery
      href: migrate-to-premium-storage-using-azure-site-recovery.md
    - name: Find unattached disks
      href: find-unattached-disks.md
    - name: Use File storage
      href: mount-azure-file-storage.md
    - name: Deploy disks with template
      href: using-managed-disks-template-deployments.md
    - name: Migrate to Managed Disks
      href: migrate-to-managed-disks.md
      items:
      - name: Unmanaged VM to Managed Disks
        href: convert-unmanaged-to-managed-disks.md
      - name: Single Classic VM to Resource Manager
        href: migrate-single-classic-to-resource-manager.md
  - name: Manage networking
    href: ps-common-network-ref.md
    items:
    - name: Create virtual network
      href: ../../virtual-network/virtual-networks-create-vnet-arm-pportal.md?toc=%2fazure%2fvirtual-machines%2fwindows%2ftoc.json
    - name: Open ports to a VM
      items:
      - name: Azure portal
        href: nsg-quickstart-portal.md
      - name: Azure PowerShell
        href: nsg-quickstart-powershell.md
    - name: Assign public IP address
      href: ../../virtual-network/virtual-network-deploy-static-pip-arm-portal.md?toc=%2fazure%2fvirtual-machines%2fwindows%2ftoc.json
    - name: Use multiple NICs
      href: multiple-nics.md
    - name: Use accelerated networking
      href: ../../virtual-network/create-vm-accelerated-networking-powershell.md?toc=%2fazure%2fvirtual-machines%2fwindows%2ftoc.json
    - name: Assign public DNS name
      href: portal-create-fqdn.md
    - name: DNS resolution
      href: ../../dns/dns-for-azure-services.md?toc=%2fazure%2fvirtual-machines%2fwindows%2ftoc.json
  - name: Use VM extensions
<<<<<<< HEAD
    href: ../extensions/overview.md
=======
    items:
    - name: VM extensions overview
      href: extensions-features.md
    - name: Custom Script extension
      href: extensions-customscript.md
    - name: OMS agent extension
      href: extensions-oms.md
    - name: PowerShell DSC extension
      href: extensions-dsc-overview.md
      items:
      - name: PowerShell DSC extension Credential Handling
        href: extensions-dsc-credentials.md
      - name: DSC and VMSS with templates
        href: extensions-dsc-template.md
    - name: Azure Log Collector extension
      href: log-collector-extension.md
    - name: Azure diagnostics extension
      href: ps-extensions-diagnostics.md
    - name: Exporting VM extensions
      href: extensions-export-templates.md
    - name: Troubleshoot extensions
      href: extensions-troubleshoot.md
    - name: Monitoring and Diagnostics Extension
      href: extensions-diagnostics-template.md
    - name: Network Watcher Agent
      href: extensions-nwa.md
    - name: Restrict extension installation
      href: extensions-rmpolicy-howto-ps.md 
>>>>>>> 96a6dbc1
  - name: Migrate VMs
    items:
    - name: Migrate AWS and on-premises VMs
      href: on-prem-to-azure.md
      items:
      - name: Upload on-prem VM
        href: upload-generalized-managed.md
      - name: From Amazon Web Services (AWS)
        href: aws-to-azure.md
      - name: Use Azure Site Recovery
        href: ../../site-recovery/site-recovery-migrate-to-azure.md?toc=%2fazure%2fvirtual-machines%2fwindows%2ftoc.json
    - name: Migrate from Classic to Azure Resource Manager
      href: migration-classic-resource-manager-overview.md
      items:
      - name: Deep Dive on migration
        href: migration-classic-resource-manager-deep-dive.md
      - name: Plan for migration
        href: migration-classic-resource-manager-plan.md
      - name: Migrate using PowerShell
        href: migration-classic-resource-manager-ps.md
      - name: Common migration errors
        href: migration-classic-resource-manager-errors.md
      - name: Community tools for migration
        href: migration-classic-resource-manager-community-tools.md
      - name: FAQ
        href: migration-classic-resource-manager-faq.md
  - name: Troubleshoot
    items:
    - name: Remote Desktop connections
      href: troubleshoot-rdp-connection.md
      items:
      - name: Detailed steps
        href: detailed-troubleshoot-rdp.md
      - name: Error messages
        href: troubleshoot-specific-rdp-errors.md
    - name: Reset RDP password
      href: reset-rdp.md
    - name: Reset local password without Azure agent
      href: reset-local-password-without-agent.md
    - name: Understand a system reboot
      href: understand-vm-reboot.md
    - name: Reset NIC
      href: reset-network-interface.md
    - name: Boot diagnostics
      href: boot-diagnostics.md
    - name: Serial console 
      href: serial-console.md
    - name: Creating a VM
      href: troubleshoot-deployment-new-vm.md
    - name: Deployment issues
      href: troubleshoot-deploy-vm.md
    - name: Restarting or resizing a VM
      href: restart-resize-error-troubleshooting.md
    - name: Application access
      href: troubleshoot-app-connection.md
    - name: Activation problems
      href: troubleshoot-activation-problems.md
    - name: Allocation failures
      href: allocation-failure.md
    - name: Redeploy a VM
      href: redeploy-to-new-node.md
    - name: Common error messages
      href: error-messages.md
    - name: VM recovery access
      items:
      - name: Azure PowerShell
        href: troubleshoot-recovery-disks.md
      - name: Azure portal
        href: troubleshoot-recovery-disks-portal.md
    - name: Use PerfInsights
      href: how-to-use-perfInsights.md
    - name: Performance Diagnostics VM Extension 
      href: performance-diagnostics-vm-extension.md
    - name: Use nested virtualization 
      href: troubleshoot-vm-by-use-nested-virtualization.md
    - name: Install the VM agent in offline mode
      href: install-vm-agent-offline.md
- name: Reference
  items:
  - name: Azure CLI
    href: /cli/azure/vm
  - name: Azure PowerShell
    href: /powershell/azureps-cmdlets-docs
  - name: .NET
    href: /dotnet/api/microsoft.azure.management.compute
  - name: Java
    href: /java/api
  - name: Node.js
    href: https://azure.microsoft.com/develop/nodejs/#azure-sdk
  - name: Python
    href: https://azure.microsoft.com/develop/python/
  - name: Compute REST
    href: /rest/api/compute
  - name: Managed Disks REST
    href: /rest/api/manageddisks
- name: Resources
  items:
  - name: Author templates
    href: ../../azure-resource-manager/resource-group-authoring-templates.md?toc=%2fazure%2fvirtual-machines%2fwindows%2ftoc.json
  - name: Azure Roadmap
    href: https://azure.microsoft.com/roadmap/
  - name: Community templates
    href: https://azure.microsoft.com/documentation/templates
  - name: Pricing
    href: https://azure.microsoft.com/pricing/details/#Linux
  - name: Regional availability
    href: https://azure.microsoft.com/regions/services/
  - name: Stack Overflow
    href: http://stackoverflow.com/questions/tagged/azure-virtual-machine
  - name: Videos
    href: https://azure.microsoft.com/documentation/videos/index/?services=virtual-machines
  - name: FAQ
    href: faq.md<|MERGE_RESOLUTION|>--- conflicted
+++ resolved
@@ -325,9 +325,6 @@
     - name: DNS resolution
       href: ../../dns/dns-for-azure-services.md?toc=%2fazure%2fvirtual-machines%2fwindows%2ftoc.json
   - name: Use VM extensions
-<<<<<<< HEAD
-    href: ../extensions/overview.md
-=======
     items:
     - name: VM extensions overview
       href: extensions-features.md
@@ -356,7 +353,6 @@
       href: extensions-nwa.md
     - name: Restrict extension installation
       href: extensions-rmpolicy-howto-ps.md 
->>>>>>> 96a6dbc1
   - name: Migrate VMs
     items:
     - name: Migrate AWS and on-premises VMs
