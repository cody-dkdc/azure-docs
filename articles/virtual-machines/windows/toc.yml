- name: Windows VMs Documentation
  href: index.yml
- name: Overview
  items:
  - name: About Virtual Machines
    href: overview.md
- name: Quickstarts
  expanded: true
  items:
  - name: Create VM - Portal
    href: quick-create-portal.md
  - name: Create VM - PowerShell
    href: quick-create-powershell.md
  - name: Create VM - Azure CLI
    href: quick-create-cli.md
- name: Tutorials
  items:
  - name: 1 - Create / manage a VM
    href: tutorial-manage-vm.md
  - name: 2 - Create / manage disks
    href: tutorial-manage-data-disk.md
  - name: 3 - Automate configuration
    href: tutorial-automate-vm-deployment.md
  - name: 4 - Create VM images
    href: tutorial-custom-images.md
  - name: 5 - Highly available VMs
    href: tutorial-availability-sets.md
  - name: 6 - Create a VM scale set
    href: tutorial-create-vmss.md
  - name: 7 - Load balance VMs
    href: tutorial-load-balancer.md
  - name: 8 - Manage networking
    href: tutorial-virtual-network.md
  - name: 9 - Backup virtual machines
    href: tutorial-backup-vms.md
  - name: 10 - Govern VMs
    href: tutorial-govern-resources.md
  - name: 11 - Monitor and update VMs
    href: tutorial-monitoring.md
  - name: 12 - Manage VM security
    href: tutorial-azure-security.md
  - name: 13 - Azure Pipelines CI/CD
    href: tutorial-vsts-iis-cicd.md
  - name: 14 - Install a SQL\IIS\.NET stack
    href: tutorial-iis-sql.md
  - name: 15 - Secure web server with SSL
    href: tutorial-secure-web-server.md
- name: Samples
  items:
  - name: PowerShell
    href: powershell-samples.md
  - name: Azure CLI
    href: cli-samples.md
- name: Concepts
  items:
  - name: Azure Resource Manager
    href: ../../azure-resource-manager/resource-group-overview.md?toc=%2fazure%2fvirtual-machines%2fwindows%2ftoc.json
  - name: Regions and availability
    href: regions-and-availability.md
  - name: VM types and sizes
    href: sizes.md
    items:
    - name: General purpose
      href: sizes-general.md  
      items:
      - name: B-series burstable
        href: b-series-burstable.md
    - name: Compute optimized
      href: sizes-compute.md    
    - name: Memory optimized
      items:
      - name: Constrained vCPUs
        href: constrained-vcpu.md
      href: sizes-memory.md    
    - name: Storage optimized
      href: sizes-storage.md    
    - name: GPU optimized
      href: sizes-gpu.md   
      items:
      - name: Setup GPU drivers
        href: n-series-driver-setup.md      
    - name: High performance compute
      href: sizes-hpc.md   
    - name: Previous generations
      href: sizes-previous-gen.md      
    - name: Azure compute units (ACU)
      href: acu.md 
    - name: Benchmark scores
      href: compute-benchmark-scores.md       
  - name: Maintenance and updates
    href: maintenance-and-updates.md
  - name: Disk storage
    href: about-disks-and-vhds.md
    items:
    - name: Managed Disks
      href: managed-disks-overview.md
    - name: Premium storage
      href: premium-storage.md
    - name: Standard SSDs
      href: disks-standard-ssd.md
    - name: Premium storage performance
      href: premium-storage-performance.md
    - name: Standard storage
      href: standard-storage.md
    - name: Scalability targets for disks
      href: disk-scalability-targets.md
    - name: Backup and disaster recovery for disks
      href: backup-and-disaster-recovery-for-azure-iaas-disks.md           
  - name: Networking
    href: network-overview.md
  - name: Auto-scale applications
    href: autoscale.md
  - name: Infrastructure automation
    href: infrastructure-automation.md
  - name: Security and policy
    href: security-policy.md
  - name: States and lifecycle
    href: states-lifecycle.md
  - name: Monitoring
    href: monitor.md
  - name: Backup and recovery
    href: backup-recovery.md
  - name: High performance computing
    href: high-performance-computing.md
  - name: Deployment considerations
    items:
    - name: Infrastructure guidelines
      href: infrastructure-example.md
    - name: vCPU quotas
      href: quotas.md
- name: How-to guides
  items:
  - name: Create VMs
    items:
    - name: Use C#
      href: csharp.md
    - name: Use specialized disk
      items:
      - name: Portal
        href: create-vm-specialized-portal.md
      - name: PowerShell
        href: create-vm-specialized.md
    - name: Use a template with C#
      href: csharp-template.md
    - name: Create VM with Chef
      href: chef-automation.md
    - name: Use Java
      href: java.md
    - name: Use Python
      href: python.md
    - name: Use a template
      href: ps-template.md
    - name: Connect to a VM
      href: connect-logon.md
    - name: Use Azure Hybrid Benefit license
      href: hybrid-use-benefit-licensing.md
    - name: Use Multitenant Hosting Rights for Windows 10
      href: windows-desktop-multitenant-hosting-deployment.md
  - name: Secure VMs
    items:
    - name: Encrypt
      href: encrypt-disks.md
    - name: Use WinRM
      href: winrm.md
    - name: Use access controls
      href: ../../role-based-access-control/overview.md?toc=%2fazure%2fvirtual-machines%2fwindows%2ftoc.json
    - name: Use policies
      href: policy.md
    - name: Create a Key Vault
      href: key-vault-setup.md
  - name: Protect VMs
    href: ../../backup/backup-introduction-to-azure-backup.md?toc=%2fazure%2fvirtual-machines%2fwindows%2ftoc.json
    items:
      - name: Back up a single VM
        items:
        - name: Azure portal
          href: ../../backup/quick-backup-vm-portal.md?toc=%2fazure%2fvirtual-machines%2fwindows%2ftoc.json
        - name: Azure PowerShell
          href: ../../backup/quick-backup-vm-powershell.md?toc=%2fazure%2fvirtual-machines%2fwindows%2ftoc.json
      - name: Back up multiple VMs
        href: ../../backup/tutorial-backup-vm-at-scale.md?toc=%2fazure%2fvirtual-machines%2fwindows%2ftoc.json
  - name: Manage VMs
    items:
    - name: VM usage
      href: vm-usage.md
    - name: Common PowerShell tasks
      href: ps-common-ref.md
    - name: Move a VM
      href: move-vm.md
    - name: Change VM size
      href: resize-vm.md
    - name: Swap the OS disk
      href: os-disk-swap.md
    - name: Tag a VM
      href: tag.md
    - name: Run scripts on a VM
      href: run-scripts-in-vm.md
      items:
        - name: Custom Script Extension
          href: ../extensions/custom-script-windows.md
        - name: Run Command
          href: run-command.md
    - name: Change temp drive letter
      href: change-drive-letter.md
    - name: Change availability set
      href: change-availability-set.md
    - name: Download template
      href: download-template.md
    - name: Azure VM agent
      href: ../extensions/agent-windows.md
    - name: Planned maintenance
      href: maintenance-notifications.md
    - name: Mitigating speculative execution
      href: mitigate-se.md
    - name: Scheduled events
      href: scheduled-events.md
    - name: Monitor metadata
      href: instance-metadata-service.md
    - name: Enable nested virtualization
      href: nested-virtualization.md
  - name: Manage costs
    items:
    - name: Prepay for VMs - Azure Reservations
      href: prepay-reserved-vm-instances.md
    - name: What are Azure Reservations?
      href: ../../billing/billing-save-compute-costs-reservations.md
    - name: VM instance size flexibility
      href: reserved-vm-instance-size-flexibility.md
  - name: Use Images
    items:
    - name: Find and use images
      href: cli-ps-findimage.md
    - name: Prepare VM for upload
      href: prepare-for-upload-vhd-image.md
    - name: Capture VM to image
      href: capture-image-resource.md
    - name: Use generalized image
      href: create-vm-generalized-managed.md
    - name: Build image with Packer
      href: build-image-with-packer.md
    - name: Use Windows client images
      href: client-images.md
    - name: Download existing disk
      href: download-vhd.md
  - name: Availability and scale
    items:
    - name: Virtual Machine Scale Sets
      href: ../../virtual-machine-scale-sets/virtual-machine-scale-sets-overview.md?toc=%2fazure%2fvirtual-machines%2fwindows%2ftoc.json
    - name: High availability
      href: manage-availability.md
    - name: Vertically scale
      href: vertical-scaling-automation.md
    - name: Create VM in availability zone
      items:
      - name: PowerShell
        href: create-powershell-availability-zone.md
      - name: Portal
        href: create-portal-availability-zone.md    
  - name: Use automation tools
    items:
    - name: Chef
      href: chef-automation.md
    - name: Publish Web App from Visual Studio
      href: publish-web-app-from-visual-studio.md
  - name: Run applications
    items:
    - name: SQL Server
      href: sql/virtual-machines-windows-sql-server-iaas-overview.md
    - name: MongoDB
      href: install-mongodb.md
    - name: SAP on Azure
      href: ../workloads/sap/get-started.md
    - name: MATLAB cluster
      href: matlab-mdcs-cluster.md
    - name: Visual Studio
      href: using-visual-studio-vm.md
    - name: High Performance Computing (HPC)
      href: hpcpack-cluster-options.md
      items:
      - name: HPC Pack 2016 cluster
        href: hpcpack-2016-cluster.md
      - name: HPC Pack 2016 Azure Active Directory integration
        href: hpcpack-cluster-active-directory.md
      - name: HPC Pack 2012 R2 head node
        href: hpcpack-cluster-headnode.md
      - name: Submit on-prem jobs to HPC Pack 2012 R2
        href: hpcpack-cluster-submit-jobs.md
      - name: Excel on HPC Pack
        href: excel-cluster-hpcpack.md
  - name: Manage storage
    items:
    - name: Disks FAQs
      href: faq-for-disks.md
    - name: Add a disk
      items:
      - name: Azure Powershell
        href: attach-disk-ps.md
      - name: Azure portal
        href: attach-managed-disk-portal.md
    - name: Detach a disk
      href: detach-disk.md
    - name: Resize a disk
      href: expand-os-disk.md
    - name: Snapshot a disk
      href: snapshot-copy-managed-disk.md
    - name: Back up unmanaged disks
      href: incremental-snapshots.md
    - name: Convert disk between Standard and Premium
      href: convert-disk-storage.md
    - name: Migrate to Premium storage with Azure Site Recovery
      href: migrate-to-premium-storage-using-azure-site-recovery.md
    - name: Find unattached disks
      href: find-unattached-disks.md
    - name: Use File storage
      href: mount-azure-file-storage.md
    - name: Deploy disks with template
      href: using-managed-disks-template-deployments.md
    - name: Enable write accelerator
      href: how-to-enable-write-accelerator.md 
    - name: Migrate to Managed Disks
      href: migrate-to-managed-disks.md
      items:
      - name: Unmanaged VM to Managed Disks
        href: convert-unmanaged-to-managed-disks.md
      - name: Single Classic VM to Resource Manager
        href: migrate-single-classic-to-resource-manager.md
  - name: Manage networking
    href: ps-common-network-ref.md
    items:
    - name: Create virtual network
      href: ../../virtual-network/virtual-networks-create-vnet-arm-pportal.md?toc=%2fazure%2fvirtual-machines%2fwindows%2ftoc.json
    - name: Open ports to a VM
      items:
      - name: Azure portal
        href: nsg-quickstart-portal.md
      - name: Azure PowerShell
        href: nsg-quickstart-powershell.md
    - name: Assign public IP address
      href: ../../virtual-network/virtual-network-deploy-static-pip-arm-portal.md?toc=%2fazure%2fvirtual-machines%2fwindows%2ftoc.json
    - name: Use multiple NICs
      href: multiple-nics.md
    - name: Use accelerated networking
      href: ../../virtual-network/create-vm-accelerated-networking-powershell.md?toc=%2fazure%2fvirtual-machines%2fwindows%2ftoc.json
    - name: Assign public DNS name
      href: portal-create-fqdn.md
    - name: DNS resolution
      href: ../../dns/dns-for-azure-services.md?toc=%2fazure%2fvirtual-machines%2fwindows%2ftoc.json
  - name: Configure managed identities
    items:
    - name: Portal
      href: /azure/active-directory/managed-identities-azure-resources/qs-configure-portal-windows-vm?context=azure/virtual-machines/windows/context/windows-vm-context
    - name: CLI
      href: /azure/active-directory/managed-identities-azure-resources/qs-configure-cli-windows-vm?context=azure/virtual-machines/windows/context/windows-vm-context
    - name: PowerShell
      href: /azure/active-directory/managed-identities-azure-resources/qs-configure-powershell-windows-vm?context=azure/virtual-machines/windows/context/windows-vm-context
    - name: Azure Resource Manager Template
      href: /azure/active-directory/managed-identities-azure-resources/qs-configure-template-windows-vm?context=azure/virtual-machines/windows/context/windows-vm-context
    - name: REST
      href: /azure/active-directory/managed-identities-azure-resources/qs-configure-rest-vm?context=azure/virtual-machines/windows/context/windows-vm-context
    - name: Azure SDKs
      href: /azure/active-directory/managed-identities-azure-resources/qs-configure-sdk-windows-vm?context=azure/virtual-machines/windows/context/windows-vm-context
  - name: Use VM extensions
    href: ../extensions/overview.md
  - name: Migrate VMs
    items:
    - name: Migrate AWS and on-premises VMs
      href: on-prem-to-azure.md
      items:
      - name: Upload on-prem VM
        href: upload-generalized-managed.md
      - name: From Amazon Web Services (AWS)
        href: aws-to-azure.md
      - name: Use Azure Site Recovery
        href: ../../site-recovery/site-recovery-migrate-to-azure.md?toc=%2fazure%2fvirtual-machines%2fwindows%2ftoc.json
    - name: Migrate from Classic to Azure Resource Manager
      href: migration-classic-resource-manager-overview.md
      items:
      - name: Deep Dive on migration
        href: migration-classic-resource-manager-deep-dive.md
      - name: Plan for migration
        href: migration-classic-resource-manager-plan.md
      - name: Migrate using PowerShell
        href: migration-classic-resource-manager-ps.md
      - name: Common migration errors
        href: migration-classic-resource-manager-errors.md
      - name: Community tools for migration
        href: migration-classic-resource-manager-community-tools.md
      - name: FAQ
        href: migration-classic-resource-manager-faq.md
  - name: Troubleshoot
    items:
    - name: Remote Desktop connections
      href: troubleshoot-rdp-connection.md
      items:
      - name: Detailed steps
        href: detailed-troubleshoot-rdp.md
      - name: Error messages
        href: troubleshoot-specific-rdp-errors.md
    - name: Reset RDP password
      href: reset-rdp.md
    - name: Reset local password without Azure agent
      href: reset-local-password-without-agent.md
    - name: Understand a system reboot
      href: understand-vm-reboot.md
    - name: Reset NIC
      href: reset-network-interface.md
    - name: Boot diagnostics
      href: boot-diagnostics.md
    - name: Serial console 
      href: serial-console.md
      items:
        - name: CMD and PowerShell commands
          href: serial-console-cmd-ps-commands.md
    - name: Creating a VM
      href: troubleshoot-deployment-new-vm.md
    - name: Deployment issues
      href: troubleshoot-deploy-vm.md
    - name: Restarting or resizing a VM
      href: restart-resize-error-troubleshooting.md
    - name: Application access
      href: troubleshoot-app-connection.md
    - name: Activation problems
      href: troubleshoot-activation-problems.md
    - name: Allocation failures
      href: allocation-failure.md
    - name: Allocation failures-classic VM
      href: allocation-failure-classic.md
    - name: Redeploy a VM
      href: redeploy-to-new-node.md
    - name: Common error messages
      href: error-messages.md
    - name: VM recovery access
      items:
      - name: Azure PowerShell
        href: troubleshoot-recovery-disks.md
      - name: Azure portal
        href: troubleshoot-recovery-disks-portal.md
    - name: Use PerfInsights
      href: how-to-use-perfInsights.md
    - name: Performance Diagnostics VM Extension 
      href: performance-diagnostics-vm-extension.md
    - name: Use nested virtualization 
      href: troubleshoot-vm-by-use-nested-virtualization.md
    - name: Install the VM agent in offline mode
      href: install-vm-agent-offline.md
    - name: Troubleshoot attached VHDs
      items:
      - name: Storage resource deletion errors
        href: storage-resource-deletion-errors.md  
      - name: Unexpected reboots of VMs with attached VHDs  
        href: unexpected-reboots-attached-vhds.md
<<<<<<< HEAD
    - name: Throttling errors
      href: throttling-errors-in-azure-compute.md
    - name: Troubleshoot boot errors
      items:
      - name: BitLocker errors 
        href: troubleshoot-bitlocker-boot-error.md  
      - name: Checking file system errors
        href: troubleshoot-check-disk-boot-error.md
- name: Reference
  items:
  - name: Azure CLI
    href: /cli/azure/vm
  - name: Azure PowerShell
    href: /powershell/azureps-cmdlets-docs
  - name: .NET
    href: /dotnet/api/microsoft.azure.management.compute
  - name: Java
    href: /java/api
  - name: Node.js
    href: https://azure.microsoft.com/develop/nodejs/#azure-sdk
  - name: Python
    href: https://azure.microsoft.com/develop/python/
  - name: Compute REST
    href: /rest/api/compute
  - name: Managed Disks REST
    href: /rest/api/compute/disks
- name: Resources
  items:
  - name: Author templates
    href: ../../azure-resource-manager/resource-group-authoring-templates.md?toc=%2fazure%2fvirtual-machines%2fwindows%2ftoc.json
  - name: Azure Roadmap
    href: https://azure.microsoft.com/roadmap/
  - name: Community templates
    href: https://azure.microsoft.com/documentation/templates
  - name: Pricing
    href: https://azure.microsoft.com/pricing/details/#Linux
  - name: Regional availability
    href: https://azure.microsoft.com/regions/services/
  - name: Stack Overflow
    href: http://stackoverflow.com/questions/tagged/azure-virtual-machine
  - name: Videos
    href: https://azure.microsoft.com/documentation/videos/index/?services=virtual-machines
  - name: FAQ
    href: faq.md<|MERGE_RESOLUTION|>--- conflicted
+++ resolved
@@ -449,7 +449,6 @@
         href: storage-resource-deletion-errors.md  
       - name: Unexpected reboots of VMs with attached VHDs  
         href: unexpected-reboots-attached-vhds.md
-<<<<<<< HEAD
     - name: Throttling errors
       href: throttling-errors-in-azure-compute.md
     - name: Troubleshoot boot errors
