--- conflicted
+++ resolved
@@ -253,13 +253,10 @@
         href: shared-images-portal.md
       - name: CLI
         href: ../linux/shared-images.md
-<<<<<<< HEAD
+      - name: Portal
+        href: shared-images-portal.md
       - name: Share images across tenants
         href: share-images-across-tenants.md
-=======
-      - name: Portal
-        href: shared-images-portal.md
->>>>>>> db30c861
       - name: Troubleshoot shared images
         href: troubleshooting-shared-images.md
     - name: Find and use images
