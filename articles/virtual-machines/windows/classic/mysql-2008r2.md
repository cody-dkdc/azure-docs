--- conflicted
+++ resolved
@@ -18,13 +18,8 @@
 ms.author: cynthn
 
 ---
-<<<<<<< HEAD
-# Install MySQL on a virtual machine created with the classic deployment model running Windows Server 2012 R2
-[MySQL](http://www.mysql.com) is a popular open source, SQL database. This tutorial shows you how to install and run the community version of MySQL 5.6.23 as a MySQL Server on a virtual machine running Windows Server 2012 R2. For instructions on installing MySQL on Linux, refer to: [How to install MySQL on Azure](../../linux/mysql-install.md).
-=======
 # Install MySQL on a virtual machine created with the classic deployment model running Windows Server 2016
 [MySQL](https://www.mysql.com) is a popular open source, SQL database. This tutorial shows you how to install and run the **community version of MySQL 5.7.18** as a MySQL Server on a virtual machine running **Windows Server 2016**. Your experience might be slightly different for other versions of MySQL or Windows Server.
->>>>>>> a42dbad0
 
 For instructions on installing MySQL on Linux, refer to: [How to install MySQL on Azure](../../linux/mysql-install.md).
 
