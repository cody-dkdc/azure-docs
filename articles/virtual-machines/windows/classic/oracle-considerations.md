---
title: Considerations for using Oracle VM images | Microsoft Docs
description: Learn about supported configurations and limitations for an Oracle VM on Windows Server in Azure before you deploy.
services: virtual-machines-windows
documentationcenter: ''
manager: timlt
author: rickstercdn
tags: azure-service-management

ms.assetid: 5d71886b-463a-43ae-b61f-35c6fc9bae25
ms.service: virtual-machines-windows
ms.devlang: na
ms.topic: article
ms.tgt_pltfrm: vm-windows
ms.workload: infrastructure-services
ms.date: 04/11/2017
ms.author: rclaus

---
# Miscellaneous considerations for Oracle virtual machine images
This article covers considerations for Oracle virtual machines in Azure, which are based on Oracle software images provided by Oracle.  

* Oracle Database virtual machine images
* Oracle WebLogic Server virtual machine images
* Oracle JDK virtual machine images

## Oracle Database virtual machine images

### No static internal IP
Azure assigns each virtual machine an internal IP address. Unless the virtual machine is part of a virtual network, the IP address of the virtual machine is dynamic and might change after the virtual machine restarts. This can cause issues because the Oracle Database expects the IP address to be static. To avoid the issue, consider adding the virtual machine to an Azure Virtual Network. See [Virtual Network](https://azure.microsoft.com/documentation/services/virtual-network/) and [Create a virtual network in Azure](../../../virtual-network/virtual-networks-create-vnet-arm-pportal.md) for more information.

### Attached disk configuration options

Attached disks rely on the Azure Blob storage service. Each standard disk is capable of a theoretical maximum of approximately 500 input/output operations per second (IOPS). Our premium disk offering is preferred for high performance database workloads and can achieve up to 5000 IOps per disk. While you can use a single disk if that meets your performance needs - you can improve the effective IOPS performance if you use multiple attached disks, spread database data across them, and then use Oracle Automatic Storage Management (ASM). See [Oracle Automatic Storage overview](http://www.oracle.com/technetwork/database/index-100339.html) for more information. Although it is possible to use striping of multiple disks at the operating system level, there are trade offs you make using either of these routes. 

Consider two different approaches for attaching multiple disks based on whether you want to prioritize the performance of read operations or write operations for your database:

* **Oracle ASM on its own** is likely to result in better write operation performance, but worse IOPS for read operations as compared to the approach using disk arrays. The following illustration logically depicts this arrangement.  
    ![](media/mysql-2008r2/image2.png)

> [!IMPORTANT]
> Evaluate the trade-off between write performance and read performance on a case-by-case basis. Your actual results can vary - do proper testing. ASM favors write operations, Operating System disk striping favors read operations.
> 

### Clustering (RAC) is not supported
Oracle Real Application Clusters (RAC) is designed to mitigate the failure of a single node in an on-premises multi-node cluster configuration.  It relies on two on-premises technologies which do not work in hyper-scale public cloud environments like Microsoft Azure: network Multi-cast and shared disk. If you want to architect a geo-redundant multi-node configuration of Oracle DB, you will need to implement data replication with Oracle DataGuard.

### High availability and disaster recovery considerations
When using Oracle Database in Azure virtual machines, you are responsible for implementing a high availability and disaster recovery solution to avoid any downtime. You are also responsible for backing up your own data and application.

<<<<<<< HEAD
High availability and disaster recovery for Oracle Database Enterprise Edition (without RAC) on Azure can be achieved using [Data Guard, Active Data Guard](http://www.oracle.com/technetwork/articles/oem/dataguardoverview-083155.html), or [Oracle Golden Gate](http://www.oracle.com/technetwork/middleware/goldengate), with two databases in two separate virtual machines. Both virtual machines should be in the same [cloud service](../../linux/classic/connect-vms.md) and the same [virtual network](https://azure.microsoft.com/documentation/services/virtual-network/) to ensure they can access each other over the private persistent IP address.  Additionally, we recommend placing the virtual machines in the same [availability set](../manage-availability.md?toc=%2fazure%2fvirtual-machines%2fwindows%2ftoc.json) to allow Azure to place them into separate fault domains and upgrade domains. Only virtual machines in the same cloud service can participate in the same availability set. Each virtual machine must have at least 2 GB of memory and 5 GB of disk space.
=======
High availability and disaster recovery for Oracle Database Enterprise Edition (without RAC) on Azure can be achieved using [Data Guard, Active Data Guard](http://www.oracle.com/technetwork/articles/oem/dataguardoverview-083155.html), or [Oracle Golden Gate](http://www.oracle.com/technetwork/middleware/goldengate), with two databases in two separate virtual machines. Both virtual machines should be in the same [virtual network](https://azure.microsoft.com/documentation/services/virtual-network/) to ensure they can access each other over the private persistent IP address.  Additionally, we recommend placing the virtual machines in the same [availability set](../manage-availability.md?toc=%2fazure%2fvirtual-machines%2fwindows%2ftoc.json) to allow Azure to place them into separate fault domains and upgrade domains. Each virtual machine must have at least 2 GB of memory and 5 GB of disk space.
>>>>>>> a42dbad0

With Oracle Data Guard, high availability can be achieved with a primary database in one virtual machine, a secondary (standby) database in another virtual machine, and one-way replication set up between them. The result is read access to the copy of the database. With Oracle GoldenGate, you can configure bi-directional replication between the two databases. To learn how to set up a high-availability solution for your databases using these tools, see [Active Data Guard](http://www.oracle.com/technetwork/database/features/availability/data-guard-documentation-152848.html) and [GoldenGate](http://docs.oracle.com/goldengate/1212/gg-winux/index.html) documentation at the Oracle website. If you need read-write access to the copy of the database, you can use [Oracle Active Data Guard](http://www.oracle.com/uk/products/database/options/active-data-guard/overview/index.html).

## Oracle WebLogic Server virtual machine images
* **Clustering is supported on Enterprise Edition only.** You are licensed to use WebLogic clustering only when using the Enterprise Edition of WebLogic Server. Do not use clustering with WebLogic Server Standard Edition.
* **Connection timeouts:** If your application relies on connections to public endpoints of another Azure cloud service (for example, a database tier service), Azure might close these open connections after four minutes of inactivity. This might affect features and applications relying on connection pools, because connections that are inactive for more than that limit might no longer remain valid. If this affects your application, consider enabling "keep-alive" logic on your connection pools.
  
   If an endpoint is *internal* to your Azure cloud service deployment (such as a standalone database virtual machine within the *same* cloud service as your WebLogic virtual machines), then the connection is direct and does not rely on the Azure load balancer, and therefore is not subject to a connection timeout.
* **UDP multicast is not supported.** Azure supports UDP unicasting, but not multicasting or broadcasting. WebLogic Server is able to rely on Azure UDP unicast capabilities. For best results relying on UDP unicast, we recommend that the WebLogic cluster size be kept static, or be kept with no more than 10 managed servers included in the cluster.
* **WebLogic Server expects public and private ports to be the same for T3 access (for example, when using Enterprise JavaBeans).** Consider a multi-tier scenario where a service layer (EJB) application is running on a WebLogic Server cluster consisting of two or more managed servers, in a cloud service named **SLWLS**. The client tier is in a different cloud service, running a simple Java program trying to call EJB in the service layer. Because it is necessary to load balance the service layer, a public load-balanced endpoint needs to be created for the Virtual Machines in the WebLogic Server cluster. If the private port that you specify for that endpoint is different from the public port (for example, 7006:7008), an error such as the following occurs:
  
       [java] javax.naming.CommunicationException [Root exception is java.net.ConnectException: t3://example.cloudapp.net:7006:
  
       Bootstrap to: example.cloudapp.net/138.91.142.178:7006' over: 't3' got an error or timed out]
  
   This is because for any remote T3 access, WebLogic Server expects the load balancer port and the WebLogic managed server port to be the same. In the above case, the client is accessing port 7006 (the load balancer port) and the managed server is listening on 7008 (the private port). This restriction is applicable only for T3 access, not HTTP.
  
   To avoid this issue, use one of the following workarounds:
  
  * Use the same private and public port numbers for load balanced endpoints dedicated to T3 access.
  * Include the following JVM parameter when starting WebLogic Server:
    
         -Dweblogic.rjvm.enableprotocolswitch=true

For related information, see KB article **860340.1** at <http://support.oracle.com>.

* **Dynamic clustering and load balancing limitations.** Suppose you want to use a dynamic cluster in WebLogic Server and expose it through a single, public load-balanced endpoint in Azure. This can be done as long as you use a fixed port number for each of the managed servers (not dynamically assigned from a range) and do not start more managed servers than there are machines the administrator is tracking (that is, no more than one managed server per virtual machine). If your configuration results in more WebLogic servers being started than there are virtual machines (that is, where multiple WebLogic Server instances share the same virtual machine), then it is not possible for more than one of those instances of WebLogic Server servers to bind to a given port number – the others on that virtual machine will fail.
  
   On the other hand, if you configure the admin server to automatically assign unique port numbers to its managed servers, then load balancing is not possible because Azure does not support mapping from a single public port to multiple private ports, as would be required for this configuration.
* **Multiple instances of Weblogic Server on a virtual machine.** Depending on your deployment’s requirements, you might consider the option of running multiple instances of WebLogic Server on the same virtual machine, if the virtual machine is large enough. For example, on a medium size virtual machine, which contains two cores, you could choose to run two instances of WebLogic Server. Note however that we still recommend that you avoid introducing single points of failure into your architecture, which would be the case if you used just one virtual machine that is running multiple instances of WebLogic Server. Using at least two virtual machines could be a better approach, and each of those virtual machines could then run multiple instances of WebLogic Server. Each of these instances of WebLogic Server could still be part of the same cluster. Note, however, it is currently not possible to use Azure to load-balance endpoints that are exposed by such WebLogic Server deployments within the same virtual machine, because Azure load balancer requires the load-balanced servers to be distributed among unique virtual machines.

## Oracle JDK virtual machine images
* **JDK 6 and 7 latest updates.** While we recommend using the latest public, supported version of Java (currently Java 8), Azure also makes JDK 6 and 7 images available. This is intended for legacy applications that are not yet ready to be upgraded to JDK 8. While updates to previous JDK images might no longer be available to the general public, given the Microsoft partnership with Oracle, the JDK 6 and 7 images provided by Azure are intended to contain a more recent non-public update that is normally offered by Oracle to only a select group of Oracle’s supported customers. New versions of the JDK images will be made available over time with updated releases of JDK 6 and 7.
  
   The JDK available in this JDK 6 and 7 images, and the virtual machines and images derived from them, can only be used within Azure.
* **64-bit JDK.** The Oracle WebLogic Server virtual machine images and the Oracle JDK virtual machine images provided by Azure contain the 64-bit versions of both Windows Server and the JDK.

## Additional resources
[Oracle virtual machine images for Azure](../../linux/classic/oracle-images.md)

<|MERGE_RESOLUTION|>--- conflicted
+++ resolved
@@ -1,95 +1,91 @@
----
-title: Considerations for using Oracle VM images | Microsoft Docs
-description: Learn about supported configurations and limitations for an Oracle VM on Windows Server in Azure before you deploy.
-services: virtual-machines-windows
-documentationcenter: ''
-manager: timlt
-author: rickstercdn
-tags: azure-service-management
-
-ms.assetid: 5d71886b-463a-43ae-b61f-35c6fc9bae25
-ms.service: virtual-machines-windows
-ms.devlang: na
-ms.topic: article
-ms.tgt_pltfrm: vm-windows
-ms.workload: infrastructure-services
-ms.date: 04/11/2017
-ms.author: rclaus
-
----
-# Miscellaneous considerations for Oracle virtual machine images
-This article covers considerations for Oracle virtual machines in Azure, which are based on Oracle software images provided by Oracle.  
-
-* Oracle Database virtual machine images
-* Oracle WebLogic Server virtual machine images
-* Oracle JDK virtual machine images
-
-## Oracle Database virtual machine images
-
-### No static internal IP
-Azure assigns each virtual machine an internal IP address. Unless the virtual machine is part of a virtual network, the IP address of the virtual machine is dynamic and might change after the virtual machine restarts. This can cause issues because the Oracle Database expects the IP address to be static. To avoid the issue, consider adding the virtual machine to an Azure Virtual Network. See [Virtual Network](https://azure.microsoft.com/documentation/services/virtual-network/) and [Create a virtual network in Azure](../../../virtual-network/virtual-networks-create-vnet-arm-pportal.md) for more information.
-
-### Attached disk configuration options
-
-Attached disks rely on the Azure Blob storage service. Each standard disk is capable of a theoretical maximum of approximately 500 input/output operations per second (IOPS). Our premium disk offering is preferred for high performance database workloads and can achieve up to 5000 IOps per disk. While you can use a single disk if that meets your performance needs - you can improve the effective IOPS performance if you use multiple attached disks, spread database data across them, and then use Oracle Automatic Storage Management (ASM). See [Oracle Automatic Storage overview](http://www.oracle.com/technetwork/database/index-100339.html) for more information. Although it is possible to use striping of multiple disks at the operating system level, there are trade offs you make using either of these routes. 
-
-Consider two different approaches for attaching multiple disks based on whether you want to prioritize the performance of read operations or write operations for your database:
-
-* **Oracle ASM on its own** is likely to result in better write operation performance, but worse IOPS for read operations as compared to the approach using disk arrays. The following illustration logically depicts this arrangement.  
-    ![](media/mysql-2008r2/image2.png)
-
-> [!IMPORTANT]
-> Evaluate the trade-off between write performance and read performance on a case-by-case basis. Your actual results can vary - do proper testing. ASM favors write operations, Operating System disk striping favors read operations.
-> 
-
-### Clustering (RAC) is not supported
-Oracle Real Application Clusters (RAC) is designed to mitigate the failure of a single node in an on-premises multi-node cluster configuration.  It relies on two on-premises technologies which do not work in hyper-scale public cloud environments like Microsoft Azure: network Multi-cast and shared disk. If you want to architect a geo-redundant multi-node configuration of Oracle DB, you will need to implement data replication with Oracle DataGuard.
-
-### High availability and disaster recovery considerations
-When using Oracle Database in Azure virtual machines, you are responsible for implementing a high availability and disaster recovery solution to avoid any downtime. You are also responsible for backing up your own data and application.
-
-<<<<<<< HEAD
-High availability and disaster recovery for Oracle Database Enterprise Edition (without RAC) on Azure can be achieved using [Data Guard, Active Data Guard](http://www.oracle.com/technetwork/articles/oem/dataguardoverview-083155.html), or [Oracle Golden Gate](http://www.oracle.com/technetwork/middleware/goldengate), with two databases in two separate virtual machines. Both virtual machines should be in the same [cloud service](../../linux/classic/connect-vms.md) and the same [virtual network](https://azure.microsoft.com/documentation/services/virtual-network/) to ensure they can access each other over the private persistent IP address.  Additionally, we recommend placing the virtual machines in the same [availability set](../manage-availability.md?toc=%2fazure%2fvirtual-machines%2fwindows%2ftoc.json) to allow Azure to place them into separate fault domains and upgrade domains. Only virtual machines in the same cloud service can participate in the same availability set. Each virtual machine must have at least 2 GB of memory and 5 GB of disk space.
-=======
-High availability and disaster recovery for Oracle Database Enterprise Edition (without RAC) on Azure can be achieved using [Data Guard, Active Data Guard](http://www.oracle.com/technetwork/articles/oem/dataguardoverview-083155.html), or [Oracle Golden Gate](http://www.oracle.com/technetwork/middleware/goldengate), with two databases in two separate virtual machines. Both virtual machines should be in the same [virtual network](https://azure.microsoft.com/documentation/services/virtual-network/) to ensure they can access each other over the private persistent IP address.  Additionally, we recommend placing the virtual machines in the same [availability set](../manage-availability.md?toc=%2fazure%2fvirtual-machines%2fwindows%2ftoc.json) to allow Azure to place them into separate fault domains and upgrade domains. Each virtual machine must have at least 2 GB of memory and 5 GB of disk space.
->>>>>>> a42dbad0
-
-With Oracle Data Guard, high availability can be achieved with a primary database in one virtual machine, a secondary (standby) database in another virtual machine, and one-way replication set up between them. The result is read access to the copy of the database. With Oracle GoldenGate, you can configure bi-directional replication between the two databases. To learn how to set up a high-availability solution for your databases using these tools, see [Active Data Guard](http://www.oracle.com/technetwork/database/features/availability/data-guard-documentation-152848.html) and [GoldenGate](http://docs.oracle.com/goldengate/1212/gg-winux/index.html) documentation at the Oracle website. If you need read-write access to the copy of the database, you can use [Oracle Active Data Guard](http://www.oracle.com/uk/products/database/options/active-data-guard/overview/index.html).
-
-## Oracle WebLogic Server virtual machine images
-* **Clustering is supported on Enterprise Edition only.** You are licensed to use WebLogic clustering only when using the Enterprise Edition of WebLogic Server. Do not use clustering with WebLogic Server Standard Edition.
-* **Connection timeouts:** If your application relies on connections to public endpoints of another Azure cloud service (for example, a database tier service), Azure might close these open connections after four minutes of inactivity. This might affect features and applications relying on connection pools, because connections that are inactive for more than that limit might no longer remain valid. If this affects your application, consider enabling "keep-alive" logic on your connection pools.
-  
-   If an endpoint is *internal* to your Azure cloud service deployment (such as a standalone database virtual machine within the *same* cloud service as your WebLogic virtual machines), then the connection is direct and does not rely on the Azure load balancer, and therefore is not subject to a connection timeout.
-* **UDP multicast is not supported.** Azure supports UDP unicasting, but not multicasting or broadcasting. WebLogic Server is able to rely on Azure UDP unicast capabilities. For best results relying on UDP unicast, we recommend that the WebLogic cluster size be kept static, or be kept with no more than 10 managed servers included in the cluster.
-* **WebLogic Server expects public and private ports to be the same for T3 access (for example, when using Enterprise JavaBeans).** Consider a multi-tier scenario where a service layer (EJB) application is running on a WebLogic Server cluster consisting of two or more managed servers, in a cloud service named **SLWLS**. The client tier is in a different cloud service, running a simple Java program trying to call EJB in the service layer. Because it is necessary to load balance the service layer, a public load-balanced endpoint needs to be created for the Virtual Machines in the WebLogic Server cluster. If the private port that you specify for that endpoint is different from the public port (for example, 7006:7008), an error such as the following occurs:
-  
-       [java] javax.naming.CommunicationException [Root exception is java.net.ConnectException: t3://example.cloudapp.net:7006:
-  
-       Bootstrap to: example.cloudapp.net/138.91.142.178:7006' over: 't3' got an error or timed out]
-  
-   This is because for any remote T3 access, WebLogic Server expects the load balancer port and the WebLogic managed server port to be the same. In the above case, the client is accessing port 7006 (the load balancer port) and the managed server is listening on 7008 (the private port). This restriction is applicable only for T3 access, not HTTP.
-  
-   To avoid this issue, use one of the following workarounds:
-  
-  * Use the same private and public port numbers for load balanced endpoints dedicated to T3 access.
-  * Include the following JVM parameter when starting WebLogic Server:
-    
-         -Dweblogic.rjvm.enableprotocolswitch=true
-
-For related information, see KB article **860340.1** at <http://support.oracle.com>.
-
-* **Dynamic clustering and load balancing limitations.** Suppose you want to use a dynamic cluster in WebLogic Server and expose it through a single, public load-balanced endpoint in Azure. This can be done as long as you use a fixed port number for each of the managed servers (not dynamically assigned from a range) and do not start more managed servers than there are machines the administrator is tracking (that is, no more than one managed server per virtual machine). If your configuration results in more WebLogic servers being started than there are virtual machines (that is, where multiple WebLogic Server instances share the same virtual machine), then it is not possible for more than one of those instances of WebLogic Server servers to bind to a given port number – the others on that virtual machine will fail.
-  
-   On the other hand, if you configure the admin server to automatically assign unique port numbers to its managed servers, then load balancing is not possible because Azure does not support mapping from a single public port to multiple private ports, as would be required for this configuration.
-* **Multiple instances of Weblogic Server on a virtual machine.** Depending on your deployment’s requirements, you might consider the option of running multiple instances of WebLogic Server on the same virtual machine, if the virtual machine is large enough. For example, on a medium size virtual machine, which contains two cores, you could choose to run two instances of WebLogic Server. Note however that we still recommend that you avoid introducing single points of failure into your architecture, which would be the case if you used just one virtual machine that is running multiple instances of WebLogic Server. Using at least two virtual machines could be a better approach, and each of those virtual machines could then run multiple instances of WebLogic Server. Each of these instances of WebLogic Server could still be part of the same cluster. Note, however, it is currently not possible to use Azure to load-balance endpoints that are exposed by such WebLogic Server deployments within the same virtual machine, because Azure load balancer requires the load-balanced servers to be distributed among unique virtual machines.
-
-## Oracle JDK virtual machine images
-* **JDK 6 and 7 latest updates.** While we recommend using the latest public, supported version of Java (currently Java 8), Azure also makes JDK 6 and 7 images available. This is intended for legacy applications that are not yet ready to be upgraded to JDK 8. While updates to previous JDK images might no longer be available to the general public, given the Microsoft partnership with Oracle, the JDK 6 and 7 images provided by Azure are intended to contain a more recent non-public update that is normally offered by Oracle to only a select group of Oracle’s supported customers. New versions of the JDK images will be made available over time with updated releases of JDK 6 and 7.
-  
-   The JDK available in this JDK 6 and 7 images, and the virtual machines and images derived from them, can only be used within Azure.
-* **64-bit JDK.** The Oracle WebLogic Server virtual machine images and the Oracle JDK virtual machine images provided by Azure contain the 64-bit versions of both Windows Server and the JDK.
-
-## Additional resources
-[Oracle virtual machine images for Azure](../../linux/classic/oracle-images.md)
-
+---
+title: Considerations for using Oracle VM images | Microsoft Docs
+description: Learn about supported configurations and limitations for an Oracle VM on Windows Server in Azure before you deploy.
+services: virtual-machines-windows
+documentationcenter: ''
+manager: timlt
+author: rickstercdn
+tags: azure-service-management
+
+ms.assetid: 5d71886b-463a-43ae-b61f-35c6fc9bae25
+ms.service: virtual-machines-windows
+ms.devlang: na
+ms.topic: article
+ms.tgt_pltfrm: vm-windows
+ms.workload: infrastructure-services
+ms.date: 04/11/2017
+ms.author: rclaus
+
+---
+# Miscellaneous considerations for Oracle virtual machine images
+This article covers considerations for Oracle virtual machines in Azure, which are based on Oracle software images provided by Oracle.  
+
+* Oracle Database virtual machine images
+* Oracle WebLogic Server virtual machine images
+* Oracle JDK virtual machine images
+
+## Oracle Database virtual machine images
+
+### No static internal IP
+Azure assigns each virtual machine an internal IP address. Unless the virtual machine is part of a virtual network, the IP address of the virtual machine is dynamic and might change after the virtual machine restarts. This can cause issues because the Oracle Database expects the IP address to be static. To avoid the issue, consider adding the virtual machine to an Azure Virtual Network. See [Virtual Network](https://azure.microsoft.com/documentation/services/virtual-network/) and [Create a virtual network in Azure](../../../virtual-network/virtual-networks-create-vnet-arm-pportal.md) for more information.
+
+### Attached disk configuration options
+
+Attached disks rely on the Azure Blob storage service. Each standard disk is capable of a theoretical maximum of approximately 500 input/output operations per second (IOPS). Our premium disk offering is preferred for high performance database workloads and can achieve up to 5000 IOps per disk. While you can use a single disk if that meets your performance needs - you can improve the effective IOPS performance if you use multiple attached disks, spread database data across them, and then use Oracle Automatic Storage Management (ASM). See [Oracle Automatic Storage overview](http://www.oracle.com/technetwork/database/index-100339.html) for more information. Although it is possible to use striping of multiple disks at the operating system level, there are trade offs you make using either of these routes. 
+
+Consider two different approaches for attaching multiple disks based on whether you want to prioritize the performance of read operations or write operations for your database:
+
+* **Oracle ASM on its own** is likely to result in better write operation performance, but worse IOPS for read operations as compared to the approach using disk arrays. The following illustration logically depicts this arrangement.  
+    ![](media/mysql-2008r2/image2.png)
+
+> [!IMPORTANT]
+> Evaluate the trade-off between write performance and read performance on a case-by-case basis. Your actual results can vary - do proper testing. ASM favors write operations, Operating System disk striping favors read operations.
+> 
+
+### Clustering (RAC) is not supported
+Oracle Real Application Clusters (RAC) is designed to mitigate the failure of a single node in an on-premises multi-node cluster configuration.  It relies on two on-premises technologies which do not work in hyper-scale public cloud environments like Microsoft Azure: network Multi-cast and shared disk. If you want to architect a geo-redundant multi-node configuration of Oracle DB, you will need to implement data replication with Oracle DataGuard.
+
+### High availability and disaster recovery considerations
+When using Oracle Database in Azure virtual machines, you are responsible for implementing a high availability and disaster recovery solution to avoid any downtime. You are also responsible for backing up your own data and application.
+
+High availability and disaster recovery for Oracle Database Enterprise Edition (without RAC) on Azure can be achieved using [Data Guard, Active Data Guard](http://www.oracle.com/technetwork/articles/oem/dataguardoverview-083155.html), or [Oracle Golden Gate](http://www.oracle.com/technetwork/middleware/goldengate), with two databases in two separate virtual machines. Both virtual machines should be in the same [virtual network](https://azure.microsoft.com/documentation/services/virtual-network/) to ensure they can access each other over the private persistent IP address.  Additionally, we recommend placing the virtual machines in the same [availability set](../manage-availability.md?toc=%2fazure%2fvirtual-machines%2fwindows%2ftoc.json) to allow Azure to place them into separate fault domains and upgrade domains. Each virtual machine must have at least 2 GB of memory and 5 GB of disk space.
+
+With Oracle Data Guard, high availability can be achieved with a primary database in one virtual machine, a secondary (standby) database in another virtual machine, and one-way replication set up between them. The result is read access to the copy of the database. With Oracle GoldenGate, you can configure bi-directional replication between the two databases. To learn how to set up a high-availability solution for your databases using these tools, see [Active Data Guard](http://www.oracle.com/technetwork/database/features/availability/data-guard-documentation-152848.html) and [GoldenGate](http://docs.oracle.com/goldengate/1212/gg-winux/index.html) documentation at the Oracle website. If you need read-write access to the copy of the database, you can use [Oracle Active Data Guard](http://www.oracle.com/uk/products/database/options/active-data-guard/overview/index.html).
+
+## Oracle WebLogic Server virtual machine images
+* **Clustering is supported on Enterprise Edition only.** You are licensed to use WebLogic clustering only when using the Enterprise Edition of WebLogic Server. Do not use clustering with WebLogic Server Standard Edition.
+* **Connection timeouts:** If your application relies on connections to public endpoints of another Azure cloud service (for example, a database tier service), Azure might close these open connections after four minutes of inactivity. This might affect features and applications relying on connection pools, because connections that are inactive for more than that limit might no longer remain valid. If this affects your application, consider enabling "keep-alive" logic on your connection pools.
+  
+   If an endpoint is *internal* to your Azure cloud service deployment (such as a standalone database virtual machine within the *same* cloud service as your WebLogic virtual machines), then the connection is direct and does not rely on the Azure load balancer, and therefore is not subject to a connection timeout.
+* **UDP multicast is not supported.** Azure supports UDP unicasting, but not multicasting or broadcasting. WebLogic Server is able to rely on Azure UDP unicast capabilities. For best results relying on UDP unicast, we recommend that the WebLogic cluster size be kept static, or be kept with no more than 10 managed servers included in the cluster.
+* **WebLogic Server expects public and private ports to be the same for T3 access (for example, when using Enterprise JavaBeans).** Consider a multi-tier scenario where a service layer (EJB) application is running on a WebLogic Server cluster consisting of two or more managed servers, in a cloud service named **SLWLS**. The client tier is in a different cloud service, running a simple Java program trying to call EJB in the service layer. Because it is necessary to load balance the service layer, a public load-balanced endpoint needs to be created for the Virtual Machines in the WebLogic Server cluster. If the private port that you specify for that endpoint is different from the public port (for example, 7006:7008), an error such as the following occurs:
+  
+       [java] javax.naming.CommunicationException [Root exception is java.net.ConnectException: t3://example.cloudapp.net:7006:
+  
+       Bootstrap to: example.cloudapp.net/138.91.142.178:7006' over: 't3' got an error or timed out]
+  
+   This is because for any remote T3 access, WebLogic Server expects the load balancer port and the WebLogic managed server port to be the same. In the above case, the client is accessing port 7006 (the load balancer port) and the managed server is listening on 7008 (the private port). This restriction is applicable only for T3 access, not HTTP.
+  
+   To avoid this issue, use one of the following workarounds:
+  
+  * Use the same private and public port numbers for load balanced endpoints dedicated to T3 access.
+  * Include the following JVM parameter when starting WebLogic Server:
+    
+         -Dweblogic.rjvm.enableprotocolswitch=true
+
+For related information, see KB article **860340.1** at <http://support.oracle.com>.
+
+* **Dynamic clustering and load balancing limitations.** Suppose you want to use a dynamic cluster in WebLogic Server and expose it through a single, public load-balanced endpoint in Azure. This can be done as long as you use a fixed port number for each of the managed servers (not dynamically assigned from a range) and do not start more managed servers than there are machines the administrator is tracking (that is, no more than one managed server per virtual machine). If your configuration results in more WebLogic servers being started than there are virtual machines (that is, where multiple WebLogic Server instances share the same virtual machine), then it is not possible for more than one of those instances of WebLogic Server servers to bind to a given port number – the others on that virtual machine will fail.
+  
+   On the other hand, if you configure the admin server to automatically assign unique port numbers to its managed servers, then load balancing is not possible because Azure does not support mapping from a single public port to multiple private ports, as would be required for this configuration.
+* **Multiple instances of Weblogic Server on a virtual machine.** Depending on your deployment’s requirements, you might consider the option of running multiple instances of WebLogic Server on the same virtual machine, if the virtual machine is large enough. For example, on a medium size virtual machine, which contains two cores, you could choose to run two instances of WebLogic Server. Note however that we still recommend that you avoid introducing single points of failure into your architecture, which would be the case if you used just one virtual machine that is running multiple instances of WebLogic Server. Using at least two virtual machines could be a better approach, and each of those virtual machines could then run multiple instances of WebLogic Server. Each of these instances of WebLogic Server could still be part of the same cluster. Note, however, it is currently not possible to use Azure to load-balance endpoints that are exposed by such WebLogic Server deployments within the same virtual machine, because Azure load balancer requires the load-balanced servers to be distributed among unique virtual machines.
+
+## Oracle JDK virtual machine images
+* **JDK 6 and 7 latest updates.** While we recommend using the latest public, supported version of Java (currently Java 8), Azure also makes JDK 6 and 7 images available. This is intended for legacy applications that are not yet ready to be upgraded to JDK 8. While updates to previous JDK images might no longer be available to the general public, given the Microsoft partnership with Oracle, the JDK 6 and 7 images provided by Azure are intended to contain a more recent non-public update that is normally offered by Oracle to only a select group of Oracle’s supported customers. New versions of the JDK images will be made available over time with updated releases of JDK 6 and 7.
+  
+   The JDK available in this JDK 6 and 7 images, and the virtual machines and images derived from them, can only be used within Azure.
+* **64-bit JDK.** The Oracle WebLogic Server virtual machine images and the Oracle JDK virtual machine images provided by Azure contain the 64-bit versions of both Windows Server and the JDK.
+
+## Additional resources
+[Oracle virtual machine images for Azure](../../linux/classic/oracle-images.md)
+