--- conflicted
+++ resolved
@@ -1,349 +1,327 @@
----
-title: Select Windows VM images in Azure | Microsoft Docs
-description: Use Azure PowerShell to determine the publisher, offer, SKU, and version for Marketplace VM images.
-services: virtual-machines-windows
-documentationcenter: ''
-author: dlepow
-manager: jeconnoc
-editor: ''
-tags: azure-resource-manager
-
-ms.assetid: 188b8974-fabd-4cd3-b7dc-559cbb86b98a
-ms.service: virtual-machines-windows
-ms.devlang: na
-ms.topic: article
-ms.tgt_pltfrm: vm-windows
-ms.workload: infrastructure
-ms.date: 01/25/2019
-ms.author: danlep
-
----
-# Find Windows VM images in the Azure Marketplace with Azure PowerShell
-
-This article describes how to use Azure PowerShell to find VM images in the Azure Marketplace. You can then specify a Marketplace image when you create a VM programmatically with PowerShell, Resource Manager templates, or other tools.
-
-You can also browse available images and offers using the [Azure Marketplace](https://azuremarketplace.microsoft.com/) storefront, the [Azure portal](https://portal.azure.com), or the [Azure CLI](../linux/cli-ps-findimage.md). 
-
-Make sure that you've installed and configured the latest [Azure PowerShell module](/powershell/azure/azurerm/install-az-ps).
-
-[!INCLUDE [virtual-machines-common-image-terms](../../../includes/virtual-machines-common-image-terms.md)]
-
-## Table of commonly used Windows images
-
-This table shows a subset of available Skus for the indicated Publishers and Offers.
-
-| Publisher | Offer | Sku |
-|:--- |:--- |:--- |:--- |
-| MicrosoftWindowsServer |WindowsServer |2019-Datacenter |
-| MicrosoftWindowsServer |WindowsServer |2019-Datacenter-Core |
-| MicrosoftWindowsServer |WindowsServer |2019-Datacenter-with-Containers |
-| MicrosoftWindowsServer |WindowsServer |2016-Datacenter |
-| MicrosoftWindowsServer |WindowsServer |2016-Datacenter-Server-Core |
-| MicrosoftWindowsServer |WindowsServer |2016-Datacenter-with-Containers |
-| MicrosoftWindowsServer |WindowsServer |2012-R2-Datacenter |
-| MicrosoftWindowsServer |WindowsServer |2012-Datacenter |
-| MicrosoftDynamicsNAV |DynamicsNAV |2017 |
-| MicrosoftSharePoint |MicrosoftSharePointServer |2019 |
-| MicrosoftSQLServer |SQL2019-WS2016 |Enterprise |
-| MicrosoftRServer |RServer-WS2016 |Enterprise |
-
-## Navigate the images
-
-One way to find an image in a location is to run the [Get-AzVMImagePublisher](https://docs.microsoft.com/powershell/module/az.compute/get-azvmimagepublisher), [Get-AzVMImageOffer](https://docs.microsoft.com/powershell/module/az.compute/get-azvmimageoffer), and [Get-AzVMImageSku](https://docs.microsoft.com/powershell/module/az.compute/get-azvmimagesku) cmdlets in order:
-
-1. List the image publishers.
-2. For a given publisher, list their offers.
-3. For a given offer, list their SKUs.
-
-Then, for a selected SKU, run [Get-AzVMImage](https://docs.microsoft.com/powershell/module/az.compute/get-azvmimage) to list the versions to deploy.
-
-1. List the publishers:
-
-    ```powershell
-    $locName="<Azure location, such as West US>"
-    Get-AzVMImagePublisher -Location $locName | Select PublisherName
-    ```
-
-2. Fill in your chosen publisher name and list the offers:
-
-    ```powershell
-    $pubName="<publisher>"
-    Get-AzVMImageOffer -Location $locName -Publisher $pubName | Select Offer
-    ```
-
-3. Fill in your chosen offer name and list the SKUs:
-
-    ```powershell
-    $offerName="<offer>"
-    Get-AzVMImageSku -Location $locName -Publisher $pubName -Offer $offerName | Select Skus
-    ```
-
-4. Fill in your chosen SKU name and get the image version:
-
-    ```powershell
-    $skuName="<SKU>"
-    Get-AzVMImage -Location $locName -Publisher $pubName -Offer $offerName -Sku $skuName | Select Version
-    ```
-<<<<<<< HEAD
-    
-From the output of the `Get-AzVMImage` command, you can select a version image to deploy a new virtual machine.
-=======
-
-From the output of the `Get-AzureRMVMImage` command, you can select a version image to deploy a new virtual machine.
->>>>>>> 9890e25f
-
-The following example shows the full sequence of commands and their outputs:
-
-```powershell
-$locName="West US"
-Get-AzVMImagePublisher -Location $locName | Select PublisherName
-```
-
-Partial output:
-
-```
-PublisherName
--------------
-...
-abiquo
-accedian
-accellion
-accessdata-group
-accops
-Acronis
-Acronis.Backup
-actian-corp
-actian_matrix
-actifio
-activeeon
-adgs
-advantech
-advantech-webaccess
-advantys
-...
-```
-
-For the *MicrosoftWindowsServer* publisher:
-
-```powershell
-$pubName="MicrosoftWindowsServer"
-Get-AzVMImageOffer -Location $locName -Publisher $pubName | Select Offer
-```
-
-Output:
-
-```
-Offer
------
-Windows-HUB
-WindowsServer
-WindowsServerSemiAnnual
-```
-
-For the *WindowsServer* offer:
-
-```powershell
-$offerName="WindowsServer"
-Get-AzVMImageSku -Location $locName -Publisher $pubName -Offer $offerName | Select Skus
-```
-
-Partial output:
-
-```
-Skus
-----
-2008-R2-SP1
-2008-R2-SP1-smalldisk
-2012-Datacenter
-2012-Datacenter-smalldisk
-2012-R2-Datacenter
-2012-R2-Datacenter-smalldisk
-2016-Datacenter
-2016-Datacenter-Server-Core
-2016-Datacenter-Server-Core-smalldisk
-2016-Datacenter-smalldisk
-2016-Datacenter-with-Containers
-2016-Datacenter-with-RDSH
-2019-Datacenter
-2019-Datacenter-Core
-2019-Datacenter-Core-smalldisk
-2019-Datacenter-Core-with-Containers
-...
-```
-
-Then, for the *2019-Datacenter* SKU:
-
-```powershell
-<<<<<<< HEAD
-$skuName="2016-Datacenter"
-Get-AzVMImage -Location $locName -Publisher $pubName -Offer $offerName -Sku $skuName | Select Version
-=======
-$skuName="2019-Datacenter"
-Get-AzureRMVMImage -Location $locName -Publisher $pubName -Offer $offerName -Sku $skuName | Select Version
->>>>>>> 9890e25f
-```
-
-Now you can combine the selected publisher, offer, SKU, and version into a URN (values separated by :). Pass this URN with the `--image` parameter when you create a VM with the [New-AzVM](https://docs.microsoft.com/powershell/module/az.compute/new-azvm) cmdlet. You can optionally replace the version number in the URN with "latest" to get the latest version of the image.
-
-If you deploy a VM with a Resource Manager template, then you'll set the image parameters individually in the `imageReference` properties. See the [template reference](/azure/templates/microsoft.compute/virtualmachines).
-
-[!INCLUDE [virtual-machines-common-marketplace-plan](../../../includes/virtual-machines-common-marketplace-plan.md)]
-
-### View plan properties
-
-To view an image's purchase plan information, run the `Get-AzVMImage` cmdlet. If the `PurchasePlan` property in the output is not `null`, the image has terms you need to accept before programmatic deployment.  
-
-For example, the *Windows Server 2016 Datacenter* image doesn't have additional terms, so the `PurchasePlan` information is `null`:
-
-```powershell
-<<<<<<< HEAD
-$version = "2016.127.20170406"
-Get-AzVMImage -Location $locName -Publisher $pubName -Offer $offerName -Skus $skuName -Version $version
-=======
-$version = "2019.0.20190115"
-Get-AzureRMVMImage -Location $locName -Publisher $pubName -Offer $offerName -Skus $skuName -Version $version
->>>>>>> 9890e25f
-```
-
-Output:
-
-```
-Id               : /Subscriptions/xxxxxxxx-xxxx-xxxx-xxxx-xxxxxxxxxxxx/Providers/Microsoft.Compute/Locations/westus/Publishers/MicrosoftWindowsServer/ArtifactTypes/VMImage/Offers/WindowsServer/Skus/2016-Datacenter/Versions/2019.0.20190115
-Location         : westus
-PublisherName    : MicrosoftWindowsServer
-Offer            : WindowsServer
-Skus             : 2019-Datacenter
-Version          : 2019.0.20190115
-FilterExpression :
-Name             : 2019.0.20190115
-OSDiskImage      : {
-                     "operatingSystem": "Windows"
-                   }
-PurchasePlan     : null
-DataDiskImages   : []
-
-```
-
-The example below shows a similar command for the *Data Science Virtual Machine - Windows 2016* image, which has the following `PurchasePlan` properties: `name`, `product`, and `publisher`. Some images also have a `promotion code` property. To deploy this image, see the following sections to accept the terms and to enable programmatic deployment.
-
-```powershell
-<<<<<<< HEAD
-Get-AzVMImage -Location "westus" -Publisher "microsoft-ads" -Offer "windows-data-science-vm" -Skus "windows2016" -Version "0.2.02"
-=======
-Get-AzureRMVMImage -Location "westus" -Publisher "microsoft-ads" -Offer "windows-data-science-vm" -Skus "windows2016" -Version "19.01.14"
->>>>>>> 9890e25f
-```
-
-Output:
-
-```
-Id               : /Subscriptions/xxxxxxxx-xxxx-xxxx-xxxx-xxxxxxxxxxxx/Providers/Microsoft.Compute/Locations/westus/Publishers/microsoft-ads/ArtifactTypes/VMImage/Offers/windows-data-science-vm/Skus/windows2016/Versions/19.01.14
-Location         : westus
-PublisherName    : microsoft-ads
-Offer            : windows-data-science-vm
-Skus             : windows2016
-Version          : 19.01.14
-FilterExpression :
-Name             : 19.01.14
-OSDiskImage      : {
-                     "operatingSystem": "Windows"
-                   }
-PurchasePlan     : {
-                     "publisher": "microsoft-ads",
-                     "name": "windows2016",
-                     "product": "windows-data-science-vm"
-                   }
-DataDiskImages   : []
-
-```
-
-### Accept the terms
-
-To view the license terms, use the [Get-AzMarketplaceterms](https://docs.microsoft.com/powershell/module/az.marketplaceordering/get-azmarketplaceterms) cmdlet and pass in the purchase plan parameters. The output provides a link to the terms for the Marketplace image and shows whether you previously accepted the terms. Be sure to use all lowercase letters in the parameter values.
-
-```powershell
-Get-AzMarketplaceterms -Publisher "microsoft-ads" -Product "windows-data-science-vm" -Name "windows2016"
-```
-
-Output:
-
-```
-Publisher         : microsoft-ads
-Product           : windows-data-science-vm
-Plan              : windows2016
-LicenseTextLink   : https://storelegalterms.blob.core.windows.net/legalterms/3E5ED_legalterms_MICROSOFT%253a2DADS%253a24WINDOWS%253a2DDATA%253a2DSCIENCE%253a2DVM%253a24WINDOWS2016%253a24OC5SKMQOXSED66BBSNTF4XRCS4XLOHP7QMPV54DQU7JCBZWYFP35IDPOWTUKXUC7ZAG7W6ZMDD6NHWNKUIVSYBZUTZ245F44SU5AD7Q.txt
-PrivacyPolicyLink : https://www.microsoft.com/EN-US/privacystatement/OnlineServices/Default.aspx
-Signature         : 2UMWH6PHSAIM4U22HXPXW25AL2NHUJ7Y7GRV27EBL6SUIDURGMYG6IIDO3P47FFIBBDFHZHSQTR7PNK6VIIRYJRQ3WXSE6BTNUNENXA
-Accepted          : False
-Signdate          : 1/25/2019 7:43:00 PM
-```
-
-Use the [Set-AzMarketplaceterms](https://docs.microsoft.com/powershell/module/az.marketplaceordering/set-azmarketplaceterms) cmdlet to accept or reject the terms. You only need to accept terms once per subscription for the image. Be sure to use all lowercase letters in the parameter values. 
-
-```powershell
-$agreementTerms=Get-AzMarketplaceterms -Publisher "microsoft-ads" -Product "windows-data-science-vm" -Name "windows2016"
-
-Set-AzMarketplaceTerms -Publisher "microsoft-ads" -Product "windows-data-science-vm" -Name "windows2016" -Terms $agreementTerms -Accept
-```
-
-Output:
-
-```
-Publisher         : microsoft-ads
-Product           : windows-data-science-vm
-Plan              : windows2016
-LicenseTextLink   : https://storelegalterms.blob.core.windows.net/legalterms/3E5ED_legalterms_MICROSOFT%253a2DADS%253a24WINDOWS%253a2DDATA%253a2DSCIENCE%253a2DV
-                    M%253a24WINDOWS2016%253a24OC5SKMQOXSED66BBSNTF4XRCS4XLOHP7QMPV54DQU7JCBZWYFP35IDPOWTUKXUC7ZAG7W6ZMDD6NHWNKUIVSYBZUTZ245F44SU5AD7Q.txt
-PrivacyPolicyLink : https://www.microsoft.com/EN-US/privacystatement/OnlineServices/Default.aspx
-Signature         : XXXXXXK3MNJ5SROEG2BYDA2YGECU33GXTD3UFPLPC4BAVKAUL3PDYL3KBKBLG4ZCDJZVNSA7KJWTGMDSYDD6KRLV3LV274DLBXXXXXX
-Accepted          : True
-Signdate          : 2/23/2018 7:49:31 PM
-```
-
-### Deploy using purchase plan parameters
-
-After accepting the terms for an image, you can deploy a VM in that subscription. As shown in the following snippet, use the [Set-AzVMPlan](https://docs.microsoft.com/powershell/module/az.compute/set-azvmplan) cmdlet to set the Marketplace plan information for the VM object. For a complete script to create network settings for the VM and complete the deployment, see the [PowerShell script examples](powershell-samples.md).
-
-```powershell
-...
-
-$vmConfig = New-AzVMConfig -VMName "myVM" -VMSize Standard_D1
-
-# Set the Marketplace plan information
-
-$publisherName = "microsoft-ads"
-
-$productName = "windows-data-science-vm"
-
-$planName = "windows2016"
-
-$vmConfig = Set-AzVMPlan -VM $vmConfig -Publisher $publisherName -Product $productName -Name $planName
-
-$cred=Get-Credential
-
-$vmConfig = Set-AzVMOperatingSystem -Windows -VM $vmConfig -ComputerName "myVM" -Credential $cred
-
-# Set the Marketplace image
-
-$offerName = "windows-data-science-vm"
-
-$skuName = "windows2016"
-
-$version = "19.01.14"
-
-$vmConfig = Set-AzVMSourceImage -VM $vmConfig -PublisherName $publisherName -Offer $offerName -Skus $skuName -Version $version
-...
-```
-You'll then pass the VM configuration along with network configuration objects to the `New-AzVM` cmdlet.
-
-## Next steps
-<<<<<<< HEAD
-To create a virtual machine quickly with the `New-AzVM` cmdlet by using basic image information, see [Create a Windows virtual machine with PowerShell](quick-create-powershell.md).
-=======
-
-To create a virtual machine quickly with the `New-AzureRmVM` cmdlet by using basic image information, see [Create a Windows virtual machine with PowerShell](quick-create-powershell.md).
->>>>>>> 9890e25f
-
-See a PowerShell script example to [create a fully configured virtual machine](../scripts/virtual-machines-windows-powershell-sample-create-vm.md).
-
-
+---
+title: Select Windows VM images in Azure | Microsoft Docs
+description: Use Azure PowerShell to determine the publisher, offer, SKU, and version for Marketplace VM images.
+services: virtual-machines-windows
+documentationcenter: ''
+author: dlepow
+manager: jeconnoc
+editor: ''
+tags: azure-resource-manager
+
+ms.assetid: 188b8974-fabd-4cd3-b7dc-559cbb86b98a
+ms.service: virtual-machines-windows
+ms.devlang: na
+ms.topic: article
+ms.tgt_pltfrm: vm-windows
+ms.workload: infrastructure
+ms.date: 01/25/2019
+ms.author: danlep
+
+---
+# Find Windows VM images in the Azure Marketplace with Azure PowerShell
+
+This article describes how to use Azure PowerShell to find VM images in the Azure Marketplace. You can then specify a Marketplace image when you create a VM programmatically with PowerShell, Resource Manager templates, or other tools.
+
+You can also browse available images and offers using the [Azure Marketplace](https://azuremarketplace.microsoft.com/) storefront, the [Azure portal](https://portal.azure.com), or the [Azure CLI](../linux/cli-ps-findimage.md). 
+
+Make sure that you've installed and configured the latest [Azure PowerShell module](/powershell/azure/azurerm/install-az-ps).
+
+[!INCLUDE [virtual-machines-common-image-terms](../../../includes/virtual-machines-common-image-terms.md)]
+
+## Table of commonly used Windows images
+
+This table shows a subset of available Skus for the indicated Publishers and Offers.
+
+| Publisher | Offer | Sku |
+|:--- |:--- |:--- |:--- |
+| MicrosoftWindowsServer |WindowsServer |2019-Datacenter |
+| MicrosoftWindowsServer |WindowsServer |2019-Datacenter-Core |
+| MicrosoftWindowsServer |WindowsServer |2019-Datacenter-with-Containers |
+| MicrosoftWindowsServer |WindowsServer |2016-Datacenter |
+| MicrosoftWindowsServer |WindowsServer |2016-Datacenter-Server-Core |
+| MicrosoftWindowsServer |WindowsServer |2016-Datacenter-with-Containers |
+| MicrosoftWindowsServer |WindowsServer |2012-R2-Datacenter |
+| MicrosoftWindowsServer |WindowsServer |2012-Datacenter |
+| MicrosoftDynamicsNAV |DynamicsNAV |2017 |
+| MicrosoftSharePoint |MicrosoftSharePointServer |2019 |
+| MicrosoftSQLServer |SQL2019-WS2016 |Enterprise |
+| MicrosoftRServer |RServer-WS2016 |Enterprise |
+
+## Navigate the images
+
+One way to find an image in a location is to run the [Get-AzVMImagePublisher](https://docs.microsoft.com/powershell/module/az.compute/get-azvmimagepublisher), [Get-AzVMImageOffer](https://docs.microsoft.com/powershell/module/az.compute/get-azvmimageoffer), and [Get-AzVMImageSku](https://docs.microsoft.com/powershell/module/az.compute/get-azvmimagesku) cmdlets in order:
+
+1. List the image publishers.
+2. For a given publisher, list their offers.
+3. For a given offer, list their SKUs.
+
+Then, for a selected SKU, run [Get-AzVMImage](https://docs.microsoft.com/powershell/module/az.compute/get-azvmimage) to list the versions to deploy.
+
+1. List the publishers:
+
+    ```powershell
+    $locName="<Azure location, such as West US>"
+    Get-AzVMImagePublisher -Location $locName | Select PublisherName
+    ```
+
+2. Fill in your chosen publisher name and list the offers:
+
+    ```powershell
+    $pubName="<publisher>"
+    Get-AzVMImageOffer -Location $locName -Publisher $pubName | Select Offer
+    ```
+
+3. Fill in your chosen offer name and list the SKUs:
+
+    ```powershell
+    $offerName="<offer>"
+    Get-AzVMImageSku -Location $locName -Publisher $pubName -Offer $offerName | Select Skus
+    ```
+
+4. Fill in your chosen SKU name and get the image version:
+
+    ```powershell
+    $skuName="<SKU>"
+    Get-AzVMImage -Location $locName -Publisher $pubName -Offer $offerName -Sku $skuName | Select Version
+    ```
+    
+From the output of the `Get-AzVMImage` command, you can select a version image to deploy a new virtual machine.
+
+The following example shows the full sequence of commands and their outputs:
+
+```powershell
+$locName="West US"
+Get-AzVMImagePublisher -Location $locName | Select PublisherName
+```
+
+Partial output:
+
+```
+PublisherName
+-------------
+...
+abiquo
+accedian
+accellion
+accessdata-group
+accops
+Acronis
+Acronis.Backup
+actian-corp
+actian_matrix
+actifio
+activeeon
+adgs
+advantech
+advantech-webaccess
+advantys
+...
+```
+
+For the *MicrosoftWindowsServer* publisher:
+
+```powershell
+$pubName="MicrosoftWindowsServer"
+Get-AzVMImageOffer -Location $locName -Publisher $pubName | Select Offer
+```
+
+Output:
+
+```
+Offer
+-----
+Windows-HUB
+WindowsServer
+WindowsServerSemiAnnual
+```
+
+For the *WindowsServer* offer:
+
+```powershell
+$offerName="WindowsServer"
+Get-AzVMImageSku -Location $locName -Publisher $pubName -Offer $offerName | Select Skus
+```
+
+Partial output:
+
+```
+Skus
+----
+2008-R2-SP1
+2008-R2-SP1-smalldisk
+2012-Datacenter
+2012-Datacenter-smalldisk
+2012-R2-Datacenter
+2012-R2-Datacenter-smalldisk
+2016-Datacenter
+2016-Datacenter-Server-Core
+2016-Datacenter-Server-Core-smalldisk
+2016-Datacenter-smalldisk
+2016-Datacenter-with-Containers
+2016-Datacenter-with-RDSH
+2019-Datacenter
+2019-Datacenter-Core
+2019-Datacenter-Core-smalldisk
+2019-Datacenter-Core-with-Containers
+...
+```
+
+Then, for the *2019-Datacenter* SKU:
+
+```powershell
+$skuName="2016-Datacenter"
+Get-AzVMImage -Location $locName -Publisher $pubName -Offer $offerName -Sku $skuName | Select Version
+```
+
+Now you can combine the selected publisher, offer, SKU, and version into a URN (values separated by :). Pass this URN with the `--image` parameter when you create a VM with the [New-AzVM](https://docs.microsoft.com/powershell/module/az.compute/new-azvm) cmdlet. You can optionally replace the version number in the URN with "latest" to get the latest version of the image.
+
+If you deploy a VM with a Resource Manager template, then you'll set the image parameters individually in the `imageReference` properties. See the [template reference](/azure/templates/microsoft.compute/virtualmachines).
+
+[!INCLUDE [virtual-machines-common-marketplace-plan](../../../includes/virtual-machines-common-marketplace-plan.md)]
+
+### View plan properties
+
+To view an image's purchase plan information, run the `Get-AzVMImage` cmdlet. If the `PurchasePlan` property in the output is not `null`, the image has terms you need to accept before programmatic deployment.  
+
+For example, the *Windows Server 2016 Datacenter* image doesn't have additional terms, so the `PurchasePlan` information is `null`:
+
+```powershell
+$version = "2016.127.20170406"
+Get-AzVMImage -Location $locName -Publisher $pubName -Offer $offerName -Skus $skuName -Version $version
+```
+
+Output:
+
+```
+Id               : /Subscriptions/xxxxxxxx-xxxx-xxxx-xxxx-xxxxxxxxxxxx/Providers/Microsoft.Compute/Locations/westus/Publishers/MicrosoftWindowsServer/ArtifactTypes/VMImage/Offers/WindowsServer/Skus/2016-Datacenter/Versions/2019.0.20190115
+Location         : westus
+PublisherName    : MicrosoftWindowsServer
+Offer            : WindowsServer
+Skus             : 2019-Datacenter
+Version          : 2019.0.20190115
+FilterExpression :
+Name             : 2019.0.20190115
+OSDiskImage      : {
+                     "operatingSystem": "Windows"
+                   }
+PurchasePlan     : null
+DataDiskImages   : []
+
+```
+
+The example below shows a similar command for the *Data Science Virtual Machine - Windows 2016* image, which has the following `PurchasePlan` properties: `name`, `product`, and `publisher`. Some images also have a `promotion code` property. To deploy this image, see the following sections to accept the terms and to enable programmatic deployment.
+
+```powershell
+Get-AzVMImage -Location "westus" -Publisher "microsoft-ads" -Offer "windows-data-science-vm" -Skus "windows2016" -Version "0.2.02"
+```
+
+Output:
+
+```
+Id               : /Subscriptions/xxxxxxxx-xxxx-xxxx-xxxx-xxxxxxxxxxxx/Providers/Microsoft.Compute/Locations/westus/Publishers/microsoft-ads/ArtifactTypes/VMImage/Offers/windows-data-science-vm/Skus/windows2016/Versions/19.01.14
+Location         : westus
+PublisherName    : microsoft-ads
+Offer            : windows-data-science-vm
+Skus             : windows2016
+Version          : 19.01.14
+FilterExpression :
+Name             : 19.01.14
+OSDiskImage      : {
+                     "operatingSystem": "Windows"
+                   }
+PurchasePlan     : {
+                     "publisher": "microsoft-ads",
+                     "name": "windows2016",
+                     "product": "windows-data-science-vm"
+                   }
+DataDiskImages   : []
+
+```
+
+### Accept the terms
+
+To view the license terms, use the [Get-AzMarketplaceterms](https://docs.microsoft.com/powershell/module/az.marketplaceordering/get-azmarketplaceterms) cmdlet and pass in the purchase plan parameters. The output provides a link to the terms for the Marketplace image and shows whether you previously accepted the terms. Be sure to use all lowercase letters in the parameter values.
+
+```powershell
+Get-AzMarketplaceterms -Publisher "microsoft-ads" -Product "windows-data-science-vm" -Name "windows2016"
+```
+
+Output:
+
+```
+Publisher         : microsoft-ads
+Product           : windows-data-science-vm
+Plan              : windows2016
+LicenseTextLink   : https://storelegalterms.blob.core.windows.net/legalterms/3E5ED_legalterms_MICROSOFT%253a2DADS%253a24WINDOWS%253a2DDATA%253a2DSCIENCE%253a2DVM%253a24WINDOWS2016%253a24OC5SKMQOXSED66BBSNTF4XRCS4XLOHP7QMPV54DQU7JCBZWYFP35IDPOWTUKXUC7ZAG7W6ZMDD6NHWNKUIVSYBZUTZ245F44SU5AD7Q.txt
+PrivacyPolicyLink : https://www.microsoft.com/EN-US/privacystatement/OnlineServices/Default.aspx
+Signature         : 2UMWH6PHSAIM4U22HXPXW25AL2NHUJ7Y7GRV27EBL6SUIDURGMYG6IIDO3P47FFIBBDFHZHSQTR7PNK6VIIRYJRQ3WXSE6BTNUNENXA
+Accepted          : False
+Signdate          : 1/25/2019 7:43:00 PM
+```
+
+Use the [Set-AzMarketplaceterms](https://docs.microsoft.com/powershell/module/az.marketplaceordering/set-azmarketplaceterms) cmdlet to accept or reject the terms. You only need to accept terms once per subscription for the image. Be sure to use all lowercase letters in the parameter values. 
+
+```powershell
+$agreementTerms=Get-AzMarketplaceterms -Publisher "microsoft-ads" -Product "windows-data-science-vm" -Name "windows2016"
+
+Set-AzMarketplaceTerms -Publisher "microsoft-ads" -Product "windows-data-science-vm" -Name "windows2016" -Terms $agreementTerms -Accept
+```
+
+Output:
+
+```
+Publisher         : microsoft-ads
+Product           : windows-data-science-vm
+Plan              : windows2016
+LicenseTextLink   : https://storelegalterms.blob.core.windows.net/legalterms/3E5ED_legalterms_MICROSOFT%253a2DADS%253a24WINDOWS%253a2DDATA%253a2DSCIENCE%253a2DV
+                    M%253a24WINDOWS2016%253a24OC5SKMQOXSED66BBSNTF4XRCS4XLOHP7QMPV54DQU7JCBZWYFP35IDPOWTUKXUC7ZAG7W6ZMDD6NHWNKUIVSYBZUTZ245F44SU5AD7Q.txt
+PrivacyPolicyLink : https://www.microsoft.com/EN-US/privacystatement/OnlineServices/Default.aspx
+Signature         : XXXXXXK3MNJ5SROEG2BYDA2YGECU33GXTD3UFPLPC4BAVKAUL3PDYL3KBKBLG4ZCDJZVNSA7KJWTGMDSYDD6KRLV3LV274DLBXXXXXX
+Accepted          : True
+Signdate          : 2/23/2018 7:49:31 PM
+```
+
+### Deploy using purchase plan parameters
+
+After accepting the terms for an image, you can deploy a VM in that subscription. As shown in the following snippet, use the [Set-AzVMPlan](https://docs.microsoft.com/powershell/module/az.compute/set-azvmplan) cmdlet to set the Marketplace plan information for the VM object. For a complete script to create network settings for the VM and complete the deployment, see the [PowerShell script examples](powershell-samples.md).
+
+```powershell
+...
+
+$vmConfig = New-AzVMConfig -VMName "myVM" -VMSize Standard_D1
+
+# Set the Marketplace plan information
+
+$publisherName = "microsoft-ads"
+
+$productName = "windows-data-science-vm"
+
+$planName = "windows2016"
+
+$vmConfig = Set-AzVMPlan -VM $vmConfig -Publisher $publisherName -Product $productName -Name $planName
+
+$cred=Get-Credential
+
+$vmConfig = Set-AzVMOperatingSystem -Windows -VM $vmConfig -ComputerName "myVM" -Credential $cred
+
+# Set the Marketplace image
+
+$offerName = "windows-data-science-vm"
+
+$skuName = "windows2016"
+
+$version = "19.01.14"
+
+$vmConfig = Set-AzVMSourceImage -VM $vmConfig -PublisherName $publisherName -Offer $offerName -Skus $skuName -Version $version
+...
+```
+You'll then pass the VM configuration along with network configuration objects to the `New-AzVM` cmdlet.
+
+## Next steps
+
+To create a virtual machine quickly with the `New-AzVM` cmdlet by using basic image information, see [Create a Windows virtual machine with PowerShell](quick-create-powershell.md).
+
+
+See a PowerShell script example to [create a fully configured virtual machine](../scripts/virtual-machines-windows-powershell-sample-create-vm.md).
+
+