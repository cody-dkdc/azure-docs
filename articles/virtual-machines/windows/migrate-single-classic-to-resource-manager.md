--- conflicted
+++ resolved
@@ -1,300 +1,147 @@
-﻿---
-title: Migrate a Classic VM to a Managed Disk VM | Microsoft Docs
-description: Migrate a single Azure VM from the classic deployment model to Managed Disks in the Resource Manager deployment model.
-services: virtual-machines-windows
-documentationcenter: ''
-author: cynthn
-manager: jeconnoc
-editor: ''
-tags: azure-resource-manager
-
-ms.assetid: 
-ms.service: virtual-machines-windows
-ms.workload: infrastructure-services
-ms.tgt_pltfrm: vm-windows
-ms.devlang: na
-ms.topic: article
-ms.date: 11/06/2018
-ms.author: cynthn
-
----
-
-<<<<<<< HEAD
-# Manually migrate a Classic VM to a new resource manager Managed Disk VM from a VHD 
-=======
-# Migrate a classic VM to use a Managed Disk 
->>>>>>> c29b3332
-
-
-This article covers that basic steps to migrate your existing Azure VMs from the classic deployment model to [Managed Disks](managed-disks-overview.md) in the Resource Manager deployment model.
-
-
-## Plan for the migration to Managed Disks
-
-This section helps you to make the best decision on VM and disk types.
-
-
-### Location
-
-Pick a location where Managed Disks are available. If you are migrating to Managed Disk backed by Premium storage, also ensure that Premium storage is available in that region. See [Azure Services byRegion](https://azure.microsoft.com/regions/#services) for up-to-date information on available locations.
-
-### VM sizes
-
-If you are migrating to a Managed Disks using Premium storage, you have to update the size of the VM to Premium Storage capable size available in the region where VM is located. Review the VM sizes that are Premium Storage capable. The Azure VM size specifications are listed in [Sizes for virtual machines](sizes.md).
-Review the performance characteristics of virtual machines that work with Premium Storage and choose the most appropriate VM size that best suits your workload. Make sure that there is sufficient bandwidth available on your VM to drive the disk traffic.
-
-### Disk sizes
-
-<<<<<<< HEAD
-Azure Managed Disks offers three storage type options: [Premium SSD](../windows/premium-storage.md), [Standard SSD](../windows/disks-standard-ssd.md), and [Standard HDD](../windows/standard-storage.md). Within each type, there are several size options that can be used with your VM and each has specific IOPs and throughput limits. Consider these limits when choosing the disk type for your VM based on the needs of your application in terms of capacity, performance, scalability, and peak loads.
-=======
-**Premium**
-
-There are seven types of Premium storage that can be used with your VM and each has specific IOPs and throughput limits. Consider these limits when choosing the Premium disk type for your VM based on the needs of your application in terms of capacity, performance, scalability, and peak loads.
-
-| Premium Disks Type  | P4    | P6    | P10   | P20   | P30   | P40   | P50   | 
-|---------------------|-------|-------|-------|-------|-------|-------|-------|
-| Disk size           | 128 GB| 512 GB| 128 GB| 512 GB            | 1024 GB (1 TB)    | 2048 GB (2 TB)    | 4095 GB (4 TB)    | 
-| IOPS per disk       | 120   | 240   | 500   | 2300              | 5000              | 7500              | 7500              | 
-| Throughput per disk | 25 MB per second  | 50 MB per second  | 100 MB per second | 150 MB per second | 200 MB per second | 250 MB per second | 250 MB per second | 
-
-**Standard**
-
-There are seven types of Standard disks that can be used with your VM. Each of them have different capacity but have same IOPS and throughput limits. Choose the type of Standard Managed disks based on the capacity needs of your application.
-
-| Standard Disk Type  | S4               | S6               | S10              | S20              | S30              | S40              | S50              | 
-|---------------------|---------------------|---------------------|------------------|------------------|------------------|------------------|------------------| 
-| Disk size           | 30 GB            | 64 GB            | 128 GB           | 512 GB           | 1024 GB (1 TB)   | 2048 GB (2 TB)    | 4095 GB (4 TB)   | 
-| IOPS per disk       | 500              | 500              | 500              | 500              | 500              | 500             | 500              | 
-| Throughput per disk | 60 MB per second | 60 MB per second | 60 MB per second | 60 MB per second | 60 MB per second | 60 MB per second | 60 MB per second | 
->>>>>>> c29b3332
-
-
-### Disk caching policy 
-
-**Premium Managed Disks**
-
-By default, disk caching policy is *Read-Only* for all the Premium data disks, and *Read-Write* for the Premium operating system disk attached to the VM. This configuration setting is recommended to achieve the optimal performance for your application’s IOs. For write-heavy or write-only data disks (such as SQL Server log files), disable disk caching so that you can achieve better application performance.
-
-### Pricing
-
-Review the [pricing for Managed Disks](https://azure.microsoft.com/pricing/details/managed-disks/). Pricing of managed Premium disks is same as the unmanaged premium disks. But pricing for managed standard disks is different than unmanaged standard disks.
-
-
-## Checklist
-
-1.  If you are migrating to Premium Managed Disks, make sure it is available in the region you are migrating to.
-
-2.  Decide the new [VM size](sizes.md) series you will be using. It should be a Premium Storage capable if you are migrating to Premium Managed Disks.
-
-3.  Decide the exact VM size you will use which are available in the region you are migrating to. VM size needs to be large enough to support the number of data disks you have. For example, if you have four data disks, the VM must have two or more cores. Also, consider processing power, memory, and network bandwidth needs.
-
-4.  Have the current VM details handy, including the list of disks and corresponding VHD blobs.
-
-Prepare your application for downtime. To do a clean migration, you have to stop all the processing in the current system. Only then you can get it to consistent state, which you can migrate to the new platform. Downtime duration depends on the amount of data in the disks to migrate.
-
-
-## Migrate the VM
-
-Prepare your application for downtime. To do a clean migration, you have to stop all the processing in the current system. Only then you can get it to consistent state which you can migrate to the new platform. Downtime duration depends the amount of data in the disks to migrate.
-
-This part requires the Azure PowerShell module version 6.0.0 or later. Run ` Get-Module -ListAvailable AzureRM` to find the version. If you need to upgrade, see [Install Azure PowerShell module](/powershell/azure/install-azurerm-ps). You also need to run `Connect-AzureRmAccount` to create a connection with Azure.
-
-
-Create variables for common parameters.
-
-<<<<<<< HEAD
-    ```azurepowershell-interactive
-	$resourceGroupName = 'myResourceGroupName'
-	$location = 'East US' 
-	$virtualNetworkName = 'myVNetName'
-	$virtualMachineName = 'myVMN'
-	$virtualMachineSize = 'Standard_DS3'
-	$adminUserName = "myAdminUserName"
-	$adminPassword = "myPassword" | ConvertTo-SecureString -AsPlainText -Force
-	$imageName = 'myImage'
-	$osVhdUri = 'https://mystorageaccount.blob.core.windows.net/vhdcontainer/osdisk.vhd'
-	$dataVhdUri = 'https://mystorageaccount.blob.core.windows.net/vhdcontainer/datadisk1.vhd'
-	$dataDiskName = 'myDataDisk1'
-	```
-=======
-```powershell
-$resourceGroupName = 'yourResourceGroupName'
->>>>>>> c29b3332
-
-$location = 'your location' 
-
-$virtualNetworkName = 'yourExistingVirtualNetworkName'
-
-<<<<<<< HEAD
-    ```azurepowershell-interactive
-	$osDisk = New-AzureRmDisk '
-	   -ResourceGroupName $resourceGroupName'
-	   -DiskName $osDiskName '
-	   -Disk (New-AzureRmDiskConfig '
-	        -AccountType Premium_LRS '
-			-Location $location '
-			-CreateOption Import '
-			-SourceUri $osVhdUri) 
-	
-	```
-=======
-$virtualMachineName = 'yourVMName'
->>>>>>> c29b3332
-
-$virtualMachineSize = 'Standard_DS3'
-
-<<<<<<< HEAD
-    ```powershell
-	$VirtualMachine = New-AzureRmVMConfig '
-	   -VMName $virtualMachineName '
-	   -VMSize $virtualMachineSize
-	$VirtualMachine = Set-AzureRmVMOSDisk '
-	   -VM $VirtualMachine '
-	   -ManagedDiskId $osDisk.Id '
-	   -StorageAccountType Premium_LRS '
-	   -DiskSizeInGB 128 '
-	   -CreateOption Attach '
-	   -Windows
-	```
-=======
-$adminUserName = "youradminusername"
->>>>>>> c29b3332
-
-$adminPassword = "yourpassword" | ConvertTo-SecureString -AsPlainText -Force
-
-<<<<<<< HEAD
-    ```powershell
-	$dataDisk1 = New-AzureRmDisk '
-	   -ResourceGroupName $resourceGroupName
-	   -DiskName $dataDiskName '
-	   -Disk (New-AzureRmDiskConfig '
-	      -AccountType Premium_LRS '
-		  -Location $location '
-		  -CreationDataCreateOption Import '
-		  -SourceUri $dataVhdUri ) 
-	$VirtualMachine = Add-AzureRmVMDataDisk '
-	   -VM $VirtualMachine '
-	   -Name $dataDiskName '
-	   -CreateOption Attach '
-	   -ManagedDiskId $dataDisk1.Id '
-	   -Lun 1
-	```
-=======
-$imageName = 'yourImageName'
-
-$osVhdUri = 'https://storageaccount.blob.core.windows.net/vhdcontainer/osdisk.vhd'
-
-$dataVhdUri = 'https://storageaccount.blob.core.windows.net/vhdcontainer/datadisk1.vhd'
-
-$dataDiskName = 'dataDisk1'
-```
->>>>>>> c29b3332
-
-Create a managed OS disk using the VHD from the classic VM. Make sure that you have provided the complete URI of the OS VHD to the $osVhdUri parameter. Also, enter **-AccountType** as **Premium_LRS** or **Standard_LRS** based on type of disks (premium or standard) you are migrating to.
-
-<<<<<<< HEAD
-    ```powershell
-	$publicIp = New-AzureRmPublicIpAddress '
-	   -Name ($VirtualMachineName.ToLower()+'_ip') '
-	   -ResourceGroupName $resourceGroupName '
-	   -Location $location '
-	   -AllocationMethod Dynamic
-	
-	$vnet = Get-AzureRmVirtualNetwork '
-	   -Name $virtualNetworkName '
-	   -ResourceGroupName $resourceGroupName
-	
-	$nic = New-AzureRmNetworkInterface '
-	   -Name ($VirtualMachineName.ToLower()+'_nic') '
-	   -ResourceGroupName $resourceGroupName '
-	   -Location $location '
-	   -SubnetId $vnet.Subnets[0].Id '
-	   -PublicIpAddressId $publicIp.Id
-	
-	$VirtualMachine = Add-AzureRmVMNetworkInterface '
-	   -VM $VirtualMachine '
-	   -Id $nic.Id
-	
-	New-AzureRmVM -VM $VirtualMachine '
-	   -ResourceGroupName $resourceGroupName '
-	   -Location $location
-	```
-=======
-```powershell
-$osDisk = New-AzureRmDisk -DiskName $osDiskName '
-   -Disk (New-AzureRmDiskConfig '
-   -AccountType Premium_LRS '
-   -Location $location '
-   -CreateOption Import '
-   -SourceUri $osVhdUri) '
-   -ResourceGroupName $resourceGroupName
-```
-
-Attach the OS disk to the new VM.
-
-```powershell
-$VirtualMachine = New-AzureRmVMConfig -VMName $virtualMachineName -VMSize $virtualMachineSize
-$VirtualMachine = Set-AzureRmVMOSDisk '
-   -VM $VirtualMachine '
-   -ManagedDiskId $osDisk.Id '
-   -StorageAccountType Premium_LRS '
-   -DiskSizeInGB 128 '
-   -CreateOption Attach -Windows
-```
-
-Create a managed data disk from the data VHD file and add it to the new VM.
-
-```powershell
-$dataDisk1 = New-AzureRmDisk '
-   -DiskName $dataDiskName '
-   -Disk (New-AzureRmDiskConfig '
-   -AccountType Premium_LRS '
-   -Location $location '
-   -CreationOption Import '
-   -SourceUri $dataVhdUri ) '
-   -ResourceGroupName $resourceGroupName
-	
-$VirtualMachine = Add-AzureRmVMDataDisk '
-   -VM $VirtualMachine '
-   -Name $dataDiskName '
-   -CreateOption Attach '
-   -ManagedDiskId $dataDisk1.Id '
-   -Lun 1
-```
-
-Create the new VM by setting public IP, virtual network, and NIC.
-
-```powershell
-$publicIp = New-AzureRmPublicIpAddress '
-   -Name ($VirtualMachineName.ToLower()+'_ip') '
-   -ResourceGroupName $resourceGroupName '
-   -Location $location '
-   -AllocationMethod Dynamic
-	
-$vnet = Get-AzureRmVirtualNetwork '
-   -Name $virtualNetworkName '
-   -ResourceGroupName $resourceGroupName
-	
-$nic = New-AzureRmNetworkInterface '
-   -Name ($VirtualMachineName.ToLower()+'_nic') '
-   -ResourceGroupName $resourceGroupName '
-   -Location $location '
-   -SubnetId $vnet.Subnets[0].Id '
-   -PublicIpAddressId $publicIp.Id
-	
-$VirtualMachine = Add-AzureRmVMNetworkInterface '
-   -VM $VirtualMachine '
-   -Id $nic.Id
-	
-New-AzureRmVM -VM $VirtualMachine '
-   -ResourceGroupName $resourceGroupName '
-   -Location $location
-```
->>>>>>> c29b3332
-
-
-## Next steps
-
-- Connect to the virtual machine. For instructions, see [How to connect and log on to an Azure virtual machine running Windows](connect-logon.md?toc=%2fazure%2fvirtual-machines%2fwindows%2ftoc.json).
-
+﻿---
+title: Migrate a Classic VM to a Managed Disk VM | Microsoft Docs
+description: Migrate a single Azure VM from the classic deployment model to Managed Disks in the Resource Manager deployment model.
+services: virtual-machines-windows
+documentationcenter: ''
+author: cynthn
+manager: jeconnoc
+editor: ''
+tags: azure-resource-manager
+
+ms.assetid: 
+ms.service: virtual-machines-windows
+ms.workload: infrastructure-services
+ms.tgt_pltfrm: vm-windows
+ms.devlang: na
+ms.topic: article
+ms.date: 11/06/2018
+ms.author: cynthn
+
+---
+
+
+# Migrate a classic VM to use a Managed Disk 
+
+
+This article covers that basic steps to migrate your existing Azure VMs from the classic deployment model to [Managed Disks](managed-disks-overview.md) in the Resource Manager deployment model.
+
+
+
+## Checklist
+
+1.  If you are migrating to managed disks in Premium storage, make sure it is available in the region you are migrating to.
+
+2.  Decide the new [VM size](sizes.md) series you will be using. It should be a Premium Storage capable if you are migrating to Premium Managed Disks.
+
+3.  Decide the exact VM size you will use which are available in the region you are migrating to. VM size needs to be large enough to support the number of data disks you have. For example, if you have four data disks, the VM must have two or more cores. Also, consider processing power, memory, and network bandwidth needs.
+
+4.  Have the current VM details handy, including the list of disks and corresponding VHD blobs.
+
+Prepare your application for downtime. To do a clean migration, you have to stop all the processing in the current system. Only then you can get it to consistent state, which you can migrate to the new platform. Downtime duration depends on the amount of data in the disks to migrate.
+
+
+## Migrate the VM
+
+Prepare your application for downtime. To do a clean migration, you have to stop all the processing in the current system. Downtime duration depends the amount of data in the disks to migrate.
+
+This part requires the Azure PowerShell module version 6.0.0 or later. Run ` Get-Module -ListAvailable AzureRM` to find the version. If you need to upgrade, see [Install Azure PowerShell module](/powershell/azure/install-azurerm-ps). You also need to run `Connect-AzureRmAccount` to create a connection with Azure.
+
+
+Create variables for common parameters.
+
+
+```powershell
+$resourceGroupName = 'yourResourceGroupName'
+$location = 'your location' 
+$virtualNetworkName = 'yourExistingVirtualNetworkName'
+$virtualMachineName = 'yourVMName'
+$virtualMachineSize = 'Standard_DS3'
+$adminUserName = "youradminusername"
+$adminPassword = "yourpassword" | ConvertTo-SecureString -AsPlainText -Force
+$imageName = 'yourImageName'
+$osVhdUri = 'https://storageaccount.blob.core.windows.net/vhdcontainer/osdisk.vhd'
+$dataVhdUri = 'https://storageaccount.blob.core.windows.net/vhdcontainer/datadisk1.vhd'
+$dataDiskName = 'dataDisk1'
+```
+
+
+Create a managed OS disk using the VHD from the classic VM. Make sure that you have provided the complete URI of the OS VHD to the $osVhdUri parameter. Also, enter **-AccountType** as **Premium_LRS** or **Standard_LRS** based on type of disks (premium or standard) you are migrating to.
+
+
+```powershell
+$osDisk = New-AzureRmDisk -DiskName $osDiskName '
+   -Disk (New-AzureRmDiskConfig '
+   -AccountType Premium_LRS '
+   -Location $location '
+   -CreateOption Import '
+   -SourceUri $osVhdUri) '
+   -ResourceGroupName $resourceGroupName
+```
+
+Attach the OS disk to the new VM.
+
+```powershell
+$VirtualMachine = New-AzureRmVMConfig -VMName $virtualMachineName -VMSize $virtualMachineSize
+$VirtualMachine = Set-AzureRmVMOSDisk '
+   -VM $VirtualMachine '
+   -ManagedDiskId $osDisk.Id '
+   -StorageAccountType Premium_LRS '
+   -DiskSizeInGB 128 '
+   -CreateOption Attach -Windows
+```
+
+Create a managed data disk from the data VHD file and add it to the new VM.
+
+```powershell
+$dataDisk1 = New-AzureRmDisk '
+   -DiskName $dataDiskName '
+   -Disk (New-AzureRmDiskConfig '
+   -AccountType Premium_LRS '
+   -Location $location '
+   -CreationOption Import '
+   -SourceUri $dataVhdUri ) '
+   -ResourceGroupName $resourceGroupName
+	
+$VirtualMachine = Add-AzureRmVMDataDisk '
+   -VM $VirtualMachine '
+   -Name $dataDiskName '
+   -CreateOption Attach '
+   -ManagedDiskId $dataDisk1.Id '
+   -Lun 1
+```
+
+Create the new VM by setting public IP, virtual network, and NIC.
+
+```powershell
+$publicIp = New-AzureRmPublicIpAddress '
+   -Name ($VirtualMachineName.ToLower()+'_ip') '
+   -ResourceGroupName $resourceGroupName '
+   -Location $location '
+   -AllocationMethod Dynamic
+	
+$vnet = Get-AzureRmVirtualNetwork '
+   -Name $virtualNetworkName '
+   -ResourceGroupName $resourceGroupName
+	
+$nic = New-AzureRmNetworkInterface '
+   -Name ($VirtualMachineName.ToLower()+'_nic') '
+   -ResourceGroupName $resourceGroupName '
+   -Location $location '
+   -SubnetId $vnet.Subnets[0].Id '
+   -PublicIpAddressId $publicIp.Id
+	
+$VirtualMachine = Add-AzureRmVMNetworkInterface '
+   -VM $VirtualMachine '
+   -Id $nic.Id
+	
+New-AzureRmVM -VM $VirtualMachine '
+   -ResourceGroupName $resourceGroupName '
+   -Location $location
+```
+
+
+
+## Next steps
+
+- Connect to the virtual machine. For instructions, see [How to connect and log on to an Azure virtual machine running Windows](connect-logon.md?toc=%2fazure%2fvirtual-machines%2fwindows%2ftoc.json).
+