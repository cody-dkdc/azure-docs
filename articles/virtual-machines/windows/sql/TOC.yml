--- conflicted
+++ resolved
@@ -34,13 +34,10 @@
       href: virtual-machines-windows-sql-automated-backup-v2.md
   - name: Management
     items:
-<<<<<<< HEAD
     - name: With the Azure portal
       href: virtual-machines-windows-sql-manage-portal.md
-=======
     - name: Extend support for SQL 2008 & R2
       href: virtual-machines-windows-sql-server-2008-eos-extend-support.md
->>>>>>> da40fa1f
     - name: Connect to a VM
       href: virtual-machines-windows-sql-connect.md
     - name: Configure storage
