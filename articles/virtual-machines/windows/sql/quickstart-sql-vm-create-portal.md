--- conflicted
+++ resolved
@@ -99,11 +99,6 @@
 
 1. On a different computer connected to the Internet, open [SQL Server Management Studio (SSMS)](/sql/ssms/download-sql-server-management-studio-ssms).
 
-<<<<<<< HEAD
-   > [!TIP]
-   > If you do not have SQL Server Management Studio, you can download it from [SQL Server Management Studio](https://docs.microsoft.com/sql/ssms/download-sql-server-management-studio-ssms).
-=======
->>>>>>> c06ec023
 
 1. In the **Connect to Server** or **Connect to Database Engine** dialog box, edit the **Server name** value. Enter your VM's public IP address. Then add a comma, and add the custom port, **1401**, that we specified when you configured the new VM. For example, `11.22.33.444,1401`.
 
