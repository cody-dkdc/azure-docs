---
title: SQL Server on Azure VM Release Notes| Microsoft Docs
description: Learn about the new features and improvements of SQL Server on an Azure VM
services: virtual-machines-windows
author: MashaMSFT
ms.author: mathoma
manager: craigg
tags: azure-service-management
ms.assetid: 2fa5ee6b-51a6-4237-805f-518e6c57d11b
ms.service: virtual-machines-sql
ms.devlang: na
ms.topic: conceptual
ms.tgt_pltfrm: vm-windows-sql-server
ms.workload: iaas-sql-server
ms.date: 2/13/2019
---
# SQL Server on Azure Virtual Machine release notes

<<<<<<< HEAD
Azure allows you to deploy a virtual machine with an image of SQL Server built in. This article summarizes the new features and improvements in the recent releases of [SQL Server on Azure virtual machines](https://azure.microsoft.com/services/virtual-machines/sql-server/).  The article also lists notable content updates that are not directly related to the release but published in the same time frame. For improvements to other Azure services, see [Service updates](https://azure.microsoft.com/updates)
=======
Azure allows you to deploy a virtual machine with an image of SQL Server built in. This article summarizes the new features and improvements in the recent releases of [SQL Server on Azure virtual machines](https://azure.microsoft.com/services/virtual-machines/sql-server/). The article also lists notable content updates that are not directly related to the release but published in the same time frame. For improvements to other Azure services, see [Service updates](https://azure.microsoft.com/updates)
>>>>>>> ddeeb01b


## February 2019

### Service improvements

| Service improvements | Details |
| --- | --- |
| **Portal improvement** | It is now possible to change the licensing model for a SQL Server VM from pay-as-you-go to bring-your-own-license using the [Azure portal](virtual-machines-windows-sql-ahb.md#use-azure-portal).|
|**AG deployment simplification with Azure SQL VM CLI** | It is now easier than ever to deploy an availability group to a SQL Server VM in Azure. Azure SQL VM CLI allows you to create the WSFC, ILB and AG listener all from the command line, and in record time! For more information, see [Use Azure SQL VM CLI to create WSFC, listener, and ILB for an Always On availability group on a SQL Server VM in Azure](virtual-machines-windows-sql-availability-group-cli.md). | 
| &nbsp; | &nbsp; |

### Documentation improvements

| Documentation improvements | Details |
| --- | --- |
|none | |
| | |

## December 2018

| Service improvements | Details |
| --- | --- |
| **New SQL cluster group resource provider** | A new resource provider (Microsoft.SqlVirtualMachine/SqlVirtualMachineGroups) that defines the metadata of the Windows Failover Cluster. Joining a SQL Server VM to the *SqlVirtualMachineGroups* bootstraps the Windows Failover Cluster service and joins the VM to the cluster.  |
|**Automate setting up an availability group deployment with Azure Quickstart Templates** |It is now possible to create the Windows Failover Cluster, join SQL Server VMs to it, create the listener, and configure the Internal Load Balancer with two Azure Quickstart Templates. For more information, see [Use Azure Quickstart Template to create WSFC, listener, and configure ILB for an Always On availability group on a SQL Server VM](virtual-machines-windows-sql-availability-group-quickstart-template.md). | 
| **Automatic SQL VM Resource Provider Registration** | SQL Server VMs deployed after this month are automatically registered with the new SQL Server resource provider. SQL Server VMs deployed prior to this month still need to be manually registered. For more information, see [Register existing SQL VM with SQL VM resource provider](virtual-machines-windows-sql-ahb.md#register-existing-sql-server-vm-with-sql-resource-provider).|
| &nbsp; | &nbsp; |


## November 2018

| Service improvements | Details |
| --- | --- |
| **New SQL VM resource provider** |  A new resource provider for SQL Server VMs (Microsoft.SqlVirtualMachine) that provides better management of your SQL Server VM. For more information on registering your VM, see [Register existing SQL VM with new resource provider](virtual-machines-windows-sql-ahb.md#register-existing-sql-server-vm-with-sql-resource-provider). |
|**Switch licensing model** |You can now switch between the pay-per-usage and bring-your-own license model for your SQL VM using Azure CLI or Powershell. For more information, see [How to change the licensing model for a SQL VM](virtual-machines-windows-sql-ahb.md). | 
| &nbsp; | &nbsp; |


## Additional resources

**Windows VMs**:

* [Overview of SQL Server on a Windows VM](virtual-machines-windows-sql-server-iaas-overview.md).
* [Provision a SQL Server Windows VM](virtual-machines-windows-portal-sql-server-provision.md)
* [Migrating a Database to SQL Server on an Azure VM](virtual-machines-windows-migrate-sql.md)
* [High Availability and Disaster Recovery for SQL Server in Azure Virtual Machines](virtual-machines-windows-sql-high-availability-dr.md)
* [Performance best practices for SQL Server in Azure Virtual Machines](virtual-machines-windows-sql-performance.md)
* [Application Patterns and Development Strategies for SQL Server in Azure Virtual Machines](virtual-machines-windows-sql-server-app-patterns-dev-strategies.md)

**Linux VMs**:

* [Overview of SQL Server on a Linux VM](../../linux/sql/sql-server-linux-virtual-machines-overview.md)
* [Provision a SQL Server Linux Virtual Machine](../../linux/sql/provision-sql-server-linux-virtual-machine.md)
* [FAQ (Linux)](../../linux/sql/sql-server-linux-faq.md)
* [SQL Server on Linux documentation](https://docs.microsoft.com/sql/linux/sql-server-linux-overview)<|MERGE_RESOLUTION|>--- conflicted
+++ resolved
@@ -16,11 +16,7 @@
 ---
 # SQL Server on Azure Virtual Machine release notes
 
-<<<<<<< HEAD
-Azure allows you to deploy a virtual machine with an image of SQL Server built in. This article summarizes the new features and improvements in the recent releases of [SQL Server on Azure virtual machines](https://azure.microsoft.com/services/virtual-machines/sql-server/).  The article also lists notable content updates that are not directly related to the release but published in the same time frame. For improvements to other Azure services, see [Service updates](https://azure.microsoft.com/updates)
-=======
 Azure allows you to deploy a virtual machine with an image of SQL Server built in. This article summarizes the new features and improvements in the recent releases of [SQL Server on Azure virtual machines](https://azure.microsoft.com/services/virtual-machines/sql-server/). The article also lists notable content updates that are not directly related to the release but published in the same time frame. For improvements to other Azure services, see [Service updates](https://azure.microsoft.com/updates)
->>>>>>> ddeeb01b
 
 
 ## February 2019
