--- conflicted
+++ resolved
@@ -38,7 +38,7 @@
 ## Register existing SQL VM with new resource provider
 Since these availability group Azure Quickstart Templates rely on the SQL VM resource provider (Microsoft.SqlVirtualMachine), existing SQL Server VMs must be registered with the SQL VM resource provider. Skip this step if you created your SQL Server VM after December 2018, as all SQL Server VMs created after this date are automatically registered. This section provides steps to register with the provider using the Azure portal, but you can also use [PowerShell](virtual-machines-windows-sql-ahb.md#powershell). 
 
-  >[!IMPORTANT]
+  > [!IMPORTANT]
   > If you drop your SQL Server VM resource, you will go back to the hard coded license setting of the image. 
 
 1. Open the Azure portal and navigate to **All Services**. 
@@ -65,15 +65,9 @@
    | **Existing Vm List** | The SQL Server VMs you want to participate in the availability group, and as such, be part of this new cluster. Separate these values with a comma and a space (ex: SQLVM1, SQLVM2). |
    | **SQL Server Version** | Select the SQL Server version of your SQL Server VMs from the drop-down. Currently only SQL 2016 and SQL 2017 images are supported. |
    | **Existing Fully Qualified Domain Name** | The existing FQDN for the domain in which your SQL Server VMs reside. |
-<<<<<<< HEAD
-   | **Existing Domain Account** | An existing domain user account that has permission to create the [CNO](/windows-server/failover-clustering/prestage-cluster-adds) in the domain (ex: domain\account). | 
+   | **Existing Domain Account** | An existing domain user account that has permission to create the [CNO](/windows-server/failover-clustering/prestage-cluster-adds) in the domain (ex: account@domain.com). | 
    | **Domain Account Password** | The password for the previously mentioned domain user account. | 
-   | **Existing Sql Service Account** | The domain user account that is being used to control the [SQL Server service](sql/database-engine/configure-windows/configure-windows-service-accounts-and-permissions) (ex: domain\account). |
-=======
-   | **Existing Domain Account** | An existing domain account that has sysadmin access to the SQL Server, and has permission to create the [CNO](/windows-server/failover-clustering/prestage-cluster-adds) (ex: account@domain.com). | 
-   | **Domain Account Password** | The password for the previously mentioned domain account. | 
-   | **Existing Sql Service Account** | The domain user account that is being used to control the SQL Server service. This information can be found using the [**SQL Server Configuration Manager**](/sql/relational-databases/sql-server-configuration-manager) (ex: account@domain.com). |
->>>>>>> 744ebb6c
+   | **Existing Sql Service Account** | The domain user account that is being used to control the [SQL Server service](sql/database-engine/configure-windows/configure-windows-service-accounts-and-permissions) (ex: account@domain.com). |
    | **Sql Service Password** | The password used by the domain user account that controls the SQL Server service. |
    | **Cloud Witness Name** | This is a new Azure storage account that will be created and used for the cloud witness. This name could  be modified. |
    | **\_artifacts Location** | This field is set by default and should not be modified. |
@@ -143,7 +137,7 @@
    | **Existing Vm List** | The names of the SQL Server VMs that are part of the previously mentioned availability group. The names should be separated by a comma and a space (ex: SQLVM1, SQLVM2). |
    | **Listener** | The DNS name you would like to assign to the listener. By default, this template specifies the name 'aglistener' but it can be changed. The name should not exceed 15 characters. |
    | **Listener Port** | The port you want the listener to  use. Typically, this port should be the default port of 1433, and as such, this is the port number specified by this template. However, if your default port has been changed, then the listener port should use that value instead. | 
-    | **Listener IP** | The IP you want the listener to use.  This IP address will be created during template deployment, so provide an IP address that is not already in use.  |
+   | **Listener IP** | The IP you want the listener to use.  This IP address will be created during template deployment, so provide an IP address that is not already in use.  |
    | **Existing Subnet** | The *name* of the internal subnet of your SQL Server VMs (ex: default). This value can be determined by navigating to your **Resource Group**, selecting your **vNet**, selecting **Subnets** under the **Settings** pane, and copying the value under **Name**. |
    | **Existing Internal Load Balancer** | The name of the ILB that you created in Step 3. |
    | **Probe Port** | The probe port that you want the ILB to use. The template uses 59999 by default but this value can be changed. |
@@ -181,21 +175,22 @@
 This error may occur when deploying the **101-sql-vm-aglistener-setup** template if the listener was deleted via SQL Server Management Studio (SSMS), but was not deleted from the SQL VM resource provider. Deleting the listener via SSMS does not remove the metadata of the listener from the SQL VM resource provider; the listener must be deleted from the resource provider using [PowerShell](#remove-availability-group-listener). 
 
 ### Domain account does not exist
-This error can be caused by one of two reasons. Either the domain account specified really does not exist, or the account specified was originally a local user, and was promoted to a domain account once the system was promoted to a domain controller. 
-
-Verify that the account does exist. If it does, you may be running into the second situation. To resolve this, do the following:
-
-1. On the domain controller, open the **Active Directory Users and Computers** window from the **Tools** option in **Server Manager**. 
-2. Navigate to the account by selecting **Users** on the left pane.
-3. Right-click the desired account, and select **Properties**.
-4. Select the **Account** tab and verify if the **User logon name** is blank. If it is, this is the cause of your error. 
-
-    ![Blank user account indicates missing UPN](media/virtual-machines-windows-sql-availability-group-quickstart-template/account-missing-upn.png)
-
-5. Fill in the **User logon name** to match the name of the user, and select the proper domain from the drop down. 
-6. Select **Apply** to save your changes, and close the dialog box by selecting **OK**. 
-
-Once these changes are made, attempt to deploy the Azure Quickstart Template once more. 
+This error can be caused by one of two reasons. Either the domain account specified really does not exist, or it is missing the [User Principal Name (UPN)](windows/desktop/ad/naming-properties#userprincipalname) data. The **101-sql-vm-ag-setup** template expects a domain account in the UPN form (i.e. user@domain.com), but some domain accounts may be missing it. This can typically happen when a local user has been migrated to be the first domain administrator account when the server was promoted to a domain controller, or when a user was created through PowerShell. 
+
+ Verify that the account does exist. If it does, you may be running into the second situation. To resolve this, do the following:
+
+ 1. On the domain controller, open the **Active Directory Users and Computers** window from the **Tools** option in **Server Manager**. 
+ 2. Navigate to the account by selecting **Users** on the left pane.
+ 3. Right-click the desired account, and select **Properties**.
+ 4. Select the **Account** tab and verify if the **User logon name** is blank. If it is, this is the cause of your error. 
+
+     ![Blank user account indicates missing UPN](media/virtual-machines-windows-sql-availability-group-quickstart-template/account-missing-upn.png)
+
+ 5. Fill in the **User logon name** to match the name of the user, and select the proper domain from the drop down. 
+ 6. Select **Apply** to save your changes, and close the dialog box by selecting **OK**. 
+
+ Once these changes are made, attempt to deploy the Azure Quickstart Template once more. 
+
 
 
 ## Next steps
