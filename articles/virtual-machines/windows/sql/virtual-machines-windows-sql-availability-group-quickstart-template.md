---
title: Create WSFC, listener, and configure ILB for an Always On availability group on a SQL Server VM with Azure Quickstart Template
description: "Use Azure Quickstart Templates to simplify the process of creating availability groups for SQL Server VMs in Azure by using a template to create the cluster, join SQL VMs to the cluster, create the listener, and configure the ILB."
services: virtual-machines-windows
documentationcenter: na
author: MashaMSFT
manager: craigg
tags: azure-resource-manager
ms.assetid: aa5bf144-37a3-4781-892d-e0e300913d03
ms.service: virtual-machines-sql
ms.devlang: na
ms.topic: article
ms.tgt_pltfrm: vm-windows-sql-server
ms.workload: iaas-sql-server
ms.date: 01/04/2018
ms.author: mathoma
ms.reviewer: jroth

---
# Create WSFC, listener, and configure ILB for an Always On availability group on a SQL Server VM with Azure Quickstart Template
This article describes how to use the Azure Quickstart Templates to partially automate the deployment of an Always On availability group configuration for SQL Server Virtual Machines in Azure. There are two Azure Quickstart Templates that are used in this process. 

   | Template | Description |
   | --- | --- |
   | [101-sql-vm-ag-setup](https://github.com/Azure/azure-quickstart-templates/tree/master/101-sql-vm-ag-setup) | Creates the Windows Failover Cluster and joins the SQL Server VMs to it. |
   | [101-sql-vm-aglistener-setup](https://github.com/Azure/azure-quickstart-templates/tree/master/101-sql-vm-aglistener-setup) | Creates the availability group listener and configures the Internal Load Balancer. This template can only be used if the Windows Failover Cluster was created with the **101-sql-vm-ag-setup** template. |
   | &nbsp; | &nbsp; |

Other parts of the availability group configuration must be done manually, such as creating the availability group, and creating the Internal Load Balancer. This article provides the sequence of automated and manual steps.
 

## Prerequisites 
To automate the setup of an Always On availability group using quickstart templates, you must already have the following prerequisites: 
- An [Azure Subscription](https://azure.microsoft.com/free/).
- A resource group with a domain controller. 
- One or more domain-joined [VMs in Azure running SQL Server 2016 (or greater) Enterprise edition](https://docs.microsoft.com/azure/virtual-machines/windows/sql/virtual-machines-windows-portal-sql-server-provision) in the same availability set or availability zone that have been [registered with the SQL VM resource provider](virtual-machines-windows-sql-ahb.md#register-existing-sql-server-vm-with-sql-resource-provider).  

<<<<<<< HEAD
[!INCLUDE [updated-for-az.md](../../../../includes/updated-for-az.md)]

## Register existing SQL VM with new resource provider
Since these availability group Azure Quickstart Templates rely on the SQL VM resource provider (Microsoft.SqlVirtualMachine), existing SQL Server VMs must be registered with the SQL VM resource provider. Skip this step if you created your SQL Server VM after December 2018, as all SQL Server VMs created after this date are automatically registered. This section provides steps to register with the provider using the Azure portal, but you can also use [PowerShell](virtual-machines-windows-sql-ahb.md#powershell). 

  >[!IMPORTANT]
  > If you drop your SQL Server VM resource, you will go back to the hard coded license setting of the image. 

1. Open the Azure portal and navigate to **All Services**. 
1. Navigate to **Subscriptions** and select the subscription of interest.  
1. In the **Subscriptions** blade, navigate to **Resource Provider**. 
1. Type `sql` in the filter to bring up the SQL-related resource providers. 
1. Select either *Register*, *Re-register*, or *Unregister* for the  **Microsoft.SqlVirtualMachine** provider depending on your desired action. 

  ![Modify the provider](media/virtual-machines-windows-sql-ahb/select-resource-provider-sql.png)
=======
>>>>>>> 58014d49

## Step 1 - Create the WSFC and join SQL Server VMs to the cluster using quickstart template 
Once your SQL Server VMs have been registered with the SQL VM new resource provider, you can join your SQL Server VMs into *SqlVirtualMachineGroups*. This resource defines the metadata of the Windows Failover Cluster, including the version, edition, Fully Qualified Domain Name, AD accounts to manage both the cluster and SQL Service, and the Storage Account as the Cloud Witness. Adding SQL Server VMs to the *SqlVirtualMachineGroups* resource group bootstraps the Windows Failover Cluster Service to create the cluster and then joins those SQL Server VMs to that cluster. This step is automated with the **101-sql-vm-ag-setup** quickstart template and can be implemented with the following steps:

1. Navigate to the [**101-sql-vm-ag-setup**](https://github.com/Azure/azure-quickstart-templates/tree/master/101-sql-vm-ag-setup) quickstart template and select **Deploy to Azure** to launch the quickstart template within the Azure portal.
1. Fill out the required fields to configure the Windows Failover Cluster metadata. The optional fields can be left blank.

    The following table shows the values necessary for the template: 

   | **Field** | Value |
   | --- | --- |
   | **Subscription** |  The subscription where your SQL Server VMs exist. |
   |**Resource group** | The resource group where your SQL Server VMs reside. | 
   |**Failover Cluster Name** | The desired name for your new Windows Failover Cluster. |
   | **Existing Vm List** | The SQL Server VMs you want to participate in the availability group, and as such, be part of this new cluster. Separate these values with a comma and a space (ex: SQLVM1, SQLVM2). |
   | **SQL Server Version** | Select the SQL Server version of your SQL Server VMs from the drop-down. Currently only SQL 2016 and SQL 2017 images are supported. |
   | **Existing Fully Qualified Domain Name** | The existing FQDN for the domain in which your SQL Server VMs reside. |
   | **Existing Domain Account** | An existing domain user account that has permission to 'Create Computer Object' in the domain as the [CNO](/windows-server/failover-clustering/prestage-cluster-adds) is created during template deployment. For example, a domain admin account typically has sufficient permission (ex: account@domain.com). *This account should also be part of the local administrator group on each VM to create the cluster.*| 
   | **Domain Account Password** | The password for the previously mentioned domain user account. | 
   | **Existing Sql Service Account** | The domain user account that controls the [SQL Server service](/sql/database-engine/configure-windows/configure-windows-service-accounts-and-permissions) during availability group deployment (ex: account@domain.com). |
   | **Sql Service Password** | The password used by the domain user account that controls the SQL Server service. |
   | **Cloud Witness Name** | This is a new Azure storage account that will be created and used for the cloud witness. This name could  be modified. |
   | **\_artifacts Location** | This field is set by default and should not be modified. |
   | **\_artifacts Location Sas Token** | This field is left intentionally blank. |
   | &nbsp; | &nbsp; |

1. If you agree to the terms and conditions, select the checkbox next to **I Agree to the terms and conditions stated above** and select **Purchase** to finalize the Quickstart template deployment. 
1. To monitor your deployment, either select the deployment from the **Notifications** bell icon in your top navigation banner or navigate to your **Resource Group** in the Azure portal, select **Deployments** in the **Settings** field, and choose the 'Microsoft.Template' deployment. 

  >[!NOTE]
  > Credentials provided during template deployment are only stored for the length of the deployment. After deployment completes, those passwords are removed, and you will be asked to provide them again should you add further SQL Server VMs to the cluster. 


## Step 2 - Manually create the availability group 
Manually create the availability group as you normally would, using either [PowerShell](/sql/database-engine/availability-groups/windows/create-an-availability-group-sql-server-powershell?view=sql-server-2017),  [SQL Server Management Studio](/sql/database-engine/availability-groups/windows/use-the-availability-group-wizard-sql-server-management-studio?view=sql-server-2017) or [Transact-SQL](/sql/database-engine/availability-groups/windows/create-an-availability-group-transact-sql?view=sql-server-2017). 

  >[!IMPORTANT]
  > Do **not** create a listener at this time because this is automated by the **101-sql-vm-aglistener-setup**  quickstart template in Step 4. 

## Step 3 - Manually create the Internal Load Balancer (ILB)
The Always On availability group (AG) listener requires an internal Azure Load Balancer (ILB). The ILB provides a “floating” IP address for the AG listener that allows for faster failover and reconnection. If the SQL Server VMs in an availability group are part of the same availability set, then you can use a Basic Load Balancer; otherwise, you need to use a Standard Load Balancer.  **The ILB should be in the same vNet as the SQL Server VM instances.** The ILB only needs to be created, the rest of the configuration (such as the backend pool, health probe, and load-balancing rules) is handled by the **101-sql-vm-aglistener-setup** quickstart template in Step 4. 

1. In the Azure portal, open the resource group that contains the SQL Server virtual machines. 
2. In the resource group, click **Add**.
3. Search for **load balancer** and then, in the search results, select **Load Balancer**, which is published by **Microsoft**.
4. On the **Load Balancer** blade, click **Create**.
5. In the **Create load balancer** dialog box, configure the load balancer as follows:

   | Setting | Value |
   | --- | --- |
   | **Name** |A text name representing the load balancer. For example, **sqlLB**. |
   | **Type** |**Internal**: Most implementations use an internal load balancer, which allows applications within the same virtual network to connect to the availability group.  </br> **External**: Allows applications to connect to the availability group through a public Internet connection. |
   | **Virtual network** | Select the virtual network that the SQL Server instances are in. |
   | **Subnet** | Select the subnet that the SQL Server instances are in. |
   | **IP address assignment** |**Static** |
   | **Private IP address** | Specify an available IP address from the subnet. |
   | **Subscription** |If you have multiple subscriptions, this field might appear. Select the subscription that you want to associate with this resource. It is normally the same subscription as all the resources for the availability group. |
   | **Resource group** |Select the resource group that the SQL Server instances are in. |
   | **Location** |Select the Azure location that the SQL Server instances are in. |
   | &nbsp; | &nbsp; |

6. Select **Create**. 


  >[!NOTE]
  > The public IP resource for each SQL Server VM should have a standard SKU to be compatible with the Standard Load Balancer. To determine the SKU of your VM's public IP resource, navigate to your **Resource Group**, select your **Public IP Address** resource for the desired SQL Server VM, and locate the value under **SKU** of the **Overview** pane. 

## Step 4 - Create the AG listener and configure the ILB with the quickstart template

Create the availability group listener and configure the Internal Load Balancer (ILB) automatically with the **101-sql-vm-aglistener-setup**  quickstart template as it provisions the Microsoft.SqlVirtualMachine/SqlVirtualMachineGroups/AvailabilityGroupListener resource. The  **101-sql-vm-aglistener-setup** quickstart template, via the SQL VM resource provider, does the following actions:

 - Creates a new frontend IP resource (based on the IP address value provided during deployment) for the listener. 
 - Configures the network settings for the cluster and ILB. 
 - Configures the ILB backend pool, health probe, and load-balancing rules.
 - Creates the AG listener with the given IP address and name.
 
   >[!NOTE]
   > The **101-sql-vm-aglistener-setup** can only be used if the Windows Failover Cluster was created with the **101-sql-vm-ag-setup** template.
   
   
To configure the ILB and create the AG listener, do the following:
1. Navigate to the [**101-sql-vm-aglistener-setup**](https://github.com/Azure/azure-quickstart-templates/tree/master/101-sql-vm-aglistener-setup) quickstart template and select **Deploy to Azure** to launch the quickstart template within the Azure portal.
1. Fill out the required fields to configure the ILB, and create the availability group listener. The optional fields can be left blank. 

    The following table shows the values necessary for the template: 

   | **Field** | Value |
   | --- | --- |
   |**Resource group** | The resource group where your SQL Server VMs and availability group exist. | 
   |**Existing Failover Cluster Name** | The name of the cluster that your SQL Server VMs are joined to. |
   | **Existing Sql Availability Group**| The name of the availability group that your SQL Server VMs are a part of. |
   | **Existing Vm List** | The names of the SQL Server VMs that are part of the previously mentioned availability group. The names should be separated by a comma and a space (ex: SQLVM1, SQLVM2). |
   | **Listener** | The DNS name you would like to assign to the listener. By default, this template specifies the name 'aglistener' but it can be changed. The name should not exceed 15 characters. |
   | **Listener Port** | The port you want the listener to  use. Typically, this port should be the default port of 1433, and as such, this is the port number specified by this template. However, if your default port has been changed, then the listener port should use that value instead. | 
   | **Listener IP** | The IP you want the listener to use.  This IP address will be created during template deployment, so provide an IP address that is not already in use.  |
   | **Existing Subnet** | The *name* of the internal subnet of your SQL Server VMs (ex: default). This value can be determined by navigating to your **Resource Group**, selecting your **vNet**, selecting **Subnets** under the **Settings** pane, and copying the value under **Name**. |
   | **Existing Internal Load Balancer** | The name of the ILB that you created in Step 3. |
   | **Probe Port** | The probe port that you want the ILB to use. The template uses 59999 by default but this value can be changed. |
   | &nbsp; | &nbsp; |

1. If you agree to the terms and conditions, select the checkbox next to **I Agree to the terms and conditions stated above** and select **Purchase** to finalize the quickstart template deployment. 
1. To monitor your deployment, either select the deployment from the **Notifications** bell icon in your top navigation banner or navigate to your **Resource Group** in the Azure portal, select **Deployments** in the **Settings** field, and choose the 'Microsoft.Template' deployment. 

  >[!NOTE]
  >If your deployment fails half way through, you will need to manually [remove the newly created listener](#remove-availability-group-listener) using PowerShell before redeploying the **101-sql-vm-aglistener-setup** quickstart template. 

## Remove availability group listener
If you later need to remove the availability group listener configured by the template, you must go through the SQL VM resource provider. Since the listener is registered through the SQL VM resource provider, just deleting it via SQL Server Management Studio is insufficient. It actually should be deleted through the SQL VM resource provider using PowerShell. Doing so removes the AG listener metadata from the SQL VM resource provider, and physically deletes the listener from the availability group. 

The following code snippet deletes the SQL availability group listener from both the SQL resource provider, and from your availability group: 

```PowerShell
# Remove the AG listener
# example: Remove-AzResource -ResourceId '/subscriptions/a1a11a11-1a1a-aa11-aa11-1aa1a11aa11a/resourceGroups/SQLAG-RG/providers/Microsoft.SqlVirtualMachine/SqlVirtualMachineGroups/Cluster/availabilitygrouplisteners/aglistener' -Force
Remove-AzResource -ResourceId '/subscriptions/<SubscriptionID>/resourceGroups/<resource-group-name>/providers/Microsoft.SqlVirtualMachine/SqlVirtualMachineGroups/<cluster-name>/availabilitygrouplisteners/<listener-name>' -Force
```
 
## Common errors
This section discusses some known issues and their possible resolution. 

### Availability group listener for availability group '\<AG-Name>' already exists
The selected availability group used in the AG listener Azure Quickstart Template already contains a listener, either physically within the availability group, or as metadata within the SQL VM resource provider.  Remove the listener using [PowerShell](#remove-availability-group-listener) before redeploying the **101-sql-vm-aglistener-setup** quickstart template. 

### Connection only works from primary replica
This behavior is likely from a failed **101-sql-vm-aglistener-setup** template deployment leaving the ILB configuration in an inconsistent state. Verify that the backend pool lists the availability set, and that rules exist for the health probe and for the load-balancing rules. If anything is missing, then the ILB configuration is an inconsistent state. 

To resolve this behavior, remove the listener using [PowerShell](#remove-availability-group-listener), delete the Internal Load Balancer via the Azure portal, and start again at [Step 3](#step-3---manually-create-the-internal-load-balanced-ilb). 

### BadRequest - Only SQL virtual machine list can be updated
This error may occur when deploying the **101-sql-vm-aglistener-setup** template if the listener was deleted via SQL Server Management Studio (SSMS), but was not deleted from the SQL VM resource provider. Deleting the listener via SSMS does not remove the metadata of the listener from the SQL VM resource provider; the listener must be deleted from the resource provider using [PowerShell](#remove-availability-group-listener). 

### Domain account does not exist
This error can be caused by one of two reasons. Either the domain account specified really does not exist, or it is missing the [User Principal Name (UPN)](/windows/desktop/ad/naming-properties#userprincipalname) data. The **101-sql-vm-ag-setup** template expects a domain account in the UPN form (i.e. user@domain.com), but some domain accounts may be missing it. This can typically happen when a local user has been migrated to be the first domain administrator account when the server was promoted to a domain controller, or when a user was created through PowerShell. 

 Verify that the account does exist. If it does, you may be running into the second situation. To resolve this, do the following:

 1. On the domain controller, open the **Active Directory Users and Computers** window from the **Tools** option in **Server Manager**. 
 2. Navigate to the account by selecting **Users** on the left pane.
 3. Right-click the desired account, and select **Properties**.
 4. Select the **Account** tab and verify if the **User logon name** is blank. If it is, this is the cause of your error. 

     ![Blank user account indicates missing UPN](media/virtual-machines-windows-sql-availability-group-quickstart-template/account-missing-upn.png)

 5. Fill in the **User logon name** to match the name of the user, and select the proper domain from the drop down. 
 6. Select **Apply** to save your changes, and close the dialog box by selecting **OK**. 

 Once these changes are made, attempt to deploy the Azure Quickstart Template once more. 



## Next steps

For more information, see the following articles: 

* [Overview of SQL Server VM](virtual-machines-windows-sql-server-iaas-overview.md)
* [SQL Server VM FAQ](virtual-machines-windows-sql-server-iaas-faq.md)
* [SQL Server VM pricing guidance](virtual-machines-windows-sql-server-pricing-guidance.md)
* [SQL Server VM release notes](virtual-machines-windows-sql-server-iaas-release-notes.md)
* [Switching licensing models for a SQL Server VM](virtual-machines-windows-sql-ahb.md)


<|MERGE_RESOLUTION|>--- conflicted
+++ resolved
@@ -35,24 +35,6 @@
 - A resource group with a domain controller. 
 - One or more domain-joined [VMs in Azure running SQL Server 2016 (or greater) Enterprise edition](https://docs.microsoft.com/azure/virtual-machines/windows/sql/virtual-machines-windows-portal-sql-server-provision) in the same availability set or availability zone that have been [registered with the SQL VM resource provider](virtual-machines-windows-sql-ahb.md#register-existing-sql-server-vm-with-sql-resource-provider).  
 
-<<<<<<< HEAD
-[!INCLUDE [updated-for-az.md](../../../../includes/updated-for-az.md)]
-
-## Register existing SQL VM with new resource provider
-Since these availability group Azure Quickstart Templates rely on the SQL VM resource provider (Microsoft.SqlVirtualMachine), existing SQL Server VMs must be registered with the SQL VM resource provider. Skip this step if you created your SQL Server VM after December 2018, as all SQL Server VMs created after this date are automatically registered. This section provides steps to register with the provider using the Azure portal, but you can also use [PowerShell](virtual-machines-windows-sql-ahb.md#powershell). 
-
-  >[!IMPORTANT]
-  > If you drop your SQL Server VM resource, you will go back to the hard coded license setting of the image. 
-
-1. Open the Azure portal and navigate to **All Services**. 
-1. Navigate to **Subscriptions** and select the subscription of interest.  
-1. In the **Subscriptions** blade, navigate to **Resource Provider**. 
-1. Type `sql` in the filter to bring up the SQL-related resource providers. 
-1. Select either *Register*, *Re-register*, or *Unregister* for the  **Microsoft.SqlVirtualMachine** provider depending on your desired action. 
-
-  ![Modify the provider](media/virtual-machines-windows-sql-ahb/select-resource-provider-sql.png)
-=======
->>>>>>> 58014d49
 
 ## Step 1 - Create the WSFC and join SQL Server VMs to the cluster using quickstart template 
 Once your SQL Server VMs have been registered with the SQL VM new resource provider, you can join your SQL Server VMs into *SqlVirtualMachineGroups*. This resource defines the metadata of the Windows Failover Cluster, including the version, edition, Fully Qualified Domain Name, AD accounts to manage both the cluster and SQL Service, and the Storage Account as the Cloud Witness. Adding SQL Server VMs to the *SqlVirtualMachineGroups* resource group bootstraps the Windows Failover Cluster Service to create the cluster and then joins those SQL Server VMs to that cluster. This step is automated with the **101-sql-vm-ag-setup** quickstart template and can be implemented with the following steps:
