﻿---
title: Provisioning guide for SQL Server VMs with Azure PowerShell | Microsoft Docs
description: Provides steps and PowerShell commands for creating an Azure VM with SQL Server virtual machine gallery images.
services: virtual-machines-windows
documentationcenter: na
author: MashaMSFT
manager: craigg
editor: ''
tags: azure-resource-manager
ms.assetid: 98d50dd8-48ad-444f-9031-5378d8270d7b
ms.service: virtual-machines-sql
ms.devlang: na
ms.topic: article
ms.tgt_pltfrm: vm-windows-sql-server
ms.workload: iaas-sql-server
ms.date: 12/21/2018
ms.author: mathoma
ms.reviewer: jroth
---
# How to provision SQL Server virtual machines with Azure PowerShell

This guide explains your options to create Windows SQL Server VMs with Azure PowerShell. For a streamlined Azure PowerShell example with more default values, see the [SQL VM Azure PowerShell quickstart](quickstart-sql-vm-create-powershell.md).

If you don't have an Azure subscription, create a [free account](https://azure.microsoft.com/free/?WT.mc_id=A261C142F) before you begin.

This article requires the Azure PowerShell module version 3.6 or later. Run `Get-Module -ListAvailable AzureRM` to find the version. If you need to install or upgrade, see [Install Azure PowerShell module](/powershell/azure/install-azurerm-ps).

## Configure your subscription

1. Open PowerShell and establish access to your Azure account by running the **Connect-AzureRmAccount** command.

   ```PowerShell
   Connect-AzureRmAccount
   ```

1. You should see a screen to enter your credentials. Use the same email and password that you use to sign in to the Azure portal.

## Define image variables
To reuse values and simplify script creation, start by defining a number of variables. Change the parameter values as you want, but be aware of naming restrictions related to name lengths and special characters when modifying the values provided.

### Location and resource group
Define the data region and the resource group into which you create the other VM resources.

Modify as you want and then run these cmdlets to initialize these variables.

```PowerShell
$Location = "SouthCentralUS"
$ResourceGroupName = "sqlvm2"
```

### Storage properties
Define the storage account and the type of storage to be used by the virtual machine.

Modify as you want and then run the following cmdlet to initialize these variables. We recommend using [Premium Storage](../premium-storage.md) for production workloads.

```PowerShell
$StorageName = $ResourceGroupName + "storage"
$StorageSku = "Premium_LRS"
```

### Network properties
Define the properties to be used by the network in the virtual machine. 

- Network interface
- TCP/IP allocation method
- Virtual network name
- Virtual subnet name
- Range of IP addresses for the virtual network
- Range of IP addresses for the subnet
- Public domain name label

Modify as you want and then run this cmdlet to initialize these variables.

```PowerShell
$InterfaceName = $ResourceGroupName + "ServerInterface"
$NsgName = $ResourceGroupName + "nsg"
$TCPIPAllocationMethod = "Dynamic"
$VNetName = $ResourceGroupName + "VNet"
$SubnetName = "Default"
$VNetAddressPrefix = "10.0.0.0/16"
$VNetSubnetAddressPrefix = "10.0.0.0/24"
$DomainName = $ResourceGroupName
```

### Virtual machine properties
Define the virtual machine name, the computer name, the virtual machine size, and the operating system disk name for the virtual machine.

Modify as you want and then run this cmdlet to initialize these variables.

```PowerShell
$VMName = $ResourceGroupName + "VM"
$ComputerName = $ResourceGroupName + "Server"
$VMSize = "Standard_DS13"
$OSDiskName = $VMName + "OSDisk"
```

### Choose a SQL Server image
<<<<<<< HEAD
Use the following variables to define the SQL Server image to use for the virtual machine. 

1. First, list out all of the SQL Server image offerings with the `Get-AzureRmVMImageOffer` command. This command lists current images that are available in the Azure Portal and also older images that can only be installed with PowerShell:
=======
Define the SQL Server image to use for the virtual machine.

1. First, list all of the SQL Server image offerings with the **Get-AzureRmVMImageOffer** command:
>>>>>>> 62ac4380

   ```PowerShell
   Get-AzureRmVMImageOffer -Location $Location -Publisher 'MicrosoftSQLServer'
   ```

1. For this tutorial, use the following variables to specify SQL Server 2017 on Windows Server 2016.

   ```PowerShell
   $OfferName = "SQL2017-WS2016"
   $PublisherName = "MicrosoftSQLServer"
   $Version = "latest"
   ```

1. Next, list the available editions for your offer.

   ```PowerShell
   Get-AzureRmVMImageSku -Location $Location -Publisher 'MicrosoftSQLServer' -Offer $OfferName | Select Skus
   ```

1. For this tutorial, use the SQL Server 2017 Developer edition (**SQLDEV**). The Developer edition is freely licensed for testing and development, and you only pay for the cost of running the VM.

   ```PowerShell
   $Sku = "SQLDEV"
   ```

## Create a resource group
With the Resource Manager deployment model, the first object that you create is the resource group. Use the [New-AzureRmResourceGroup](/powershell/module/azurerm.resources/new-azurermresourcegroup) cmdlet to create an Azure resource group and its resources. Specify the variables that you previously initialized for the resource group name and location.

Run this cmdlet to create your new resource group.

```PowerShell
New-AzureRmResourceGroup -Name $ResourceGroupName -Location $Location
```

## Create a storage account
The virtual machine requires storage resources for the operating system disk and for the SQL Server data and log files. For simplicity, you'll create a single disk for both. You can attach additional disks later using the [Add-Azure Disk](/powershell/module/servicemanagement/azure/add-azuredisk) cmdlet to place your SQL Server data and log files on dedicated disks. Use the [New-AzureRmStorageAccount](/powershell/module/azurerm.storage/new-azurermstorageaccount) cmdlet to create a standard storage account in your new resource group. Specify the variables that you previously initialized for the storage account name, storage Sku name, and location.

Run this cmdlet to create your new storage account.

```PowerShell
$StorageAccount = New-AzureRmStorageAccount -ResourceGroupName $ResourceGroupName `
   -Name $StorageName -SkuName $StorageSku `
   -Kind "Storage" -Location $Location
```

> [!TIP]
> Creating the storage account can take a few minutes.

## Create network resources
The virtual machine requires a number of network resources for network connectivity.

* Each virtual machine requires a virtual network.
* A virtual network must have at least one subnet defined.
* A network interface must be defined with either a public or a private IP address.

### Create a virtual network subnet configuration
Start by creating a subnet configuration for your virtual network. For this tutorial, create a default subnet using the [New-AzureRmVirtualNetworkSubnetConfig](/powershell/module/azurerm.network/new-azurermvirtualnetworksubnetconfig) cmdlet. Specify the variables that you previously initialized for the subnet name and address prefix.

> [!NOTE]
> You can define additional properties of the virtual network subnet configuration using this cmdlet, but that is beyond the scope of this tutorial.

Run this cmdlet to create your virtual subnet configuration.

```PowerShell
$SubnetConfig = New-AzureRmVirtualNetworkSubnetConfig -Name $SubnetName -AddressPrefix $VNetSubnetAddressPrefix
```

### Create a virtual network
Next, create your virtual network in your new resource group using the [New-AzureRmVirtualNetwork](/powershell/module/azurerm.network/new-azurermvirtualnetwork) cmdlet. Specify the variables that you previously initialized for the name, location, and address prefix. Use the subnet configuration that you defined in the previous step.

Run this cmdlet to create your virtual network.

```PowerShell
$VNet = New-AzureRmVirtualNetwork -Name $VNetName `
   -ResourceGroupName $ResourceGroupName -Location $Location `
   -AddressPrefix $VNetAddressPrefix -Subnet $SubnetConfig
```

### Create the public IP address
Now that your virtual network is defined, you must configure an IP address for connectivity to the virtual machine. For this tutorial, create a public IP address using dynamic IP addressing to support Internet connectivity. Use the [New-AzureRmPublicIpAddress](/powershell/module/azurerm.network/new-azurermpublicipaddress) cmdlet to create the public IP address in your new resource group. Specify the variables that you previously initialized for the name, location, allocation method, and DNS domain name label.

> [!NOTE]
> You can define additional properties of the public IP address using this cmdlet, but that is beyond the scope of this initial tutorial. You could also create a private address or an address with a static address, but that is also beyond the scope of this tutorial.

Run this cmdlet to create your public IP address.

```PowerShell
$PublicIp = New-AzureRmPublicIpAddress -Name $InterfaceName `
   -ResourceGroupName $ResourceGroupName -Location $Location `
   -AllocationMethod $TCPIPAllocationMethod -DomainNameLabel $DomainName
```

### Create the network security group
To secure the VM and SQL Server traffic, create a network security group.

1. First, create a network security group rule for RDP to allow remote desktop connections.

   ```PowerShell
   $NsgRuleRDP = New-AzureRmNetworkSecurityRuleConfig -Name "RDPRule" -Protocol Tcp `
      -Direction Inbound -Priority 1000 -SourceAddressPrefix * -SourcePortRange * `
      -DestinationAddressPrefix * -DestinationPortRange 3389 -Access Allow
   ```
1. Configure a network security group rule that allows traffic on TCP port 1433. Doing so enables connections to SQL Server over the internet.

   ```PowerShell
   $NsgRuleSQL = New-AzureRmNetworkSecurityRuleConfig -Name "MSSQLRule"  -Protocol Tcp `
      -Direction Inbound -Priority 1001 -SourceAddressPrefix * -SourcePortRange * `
      -DestinationAddressPrefix * -DestinationPortRange 1433 -Access Allow
   ```

1. Create the network security group.

   ```PowerShell
   $Nsg = New-AzureRmNetworkSecurityGroup -ResourceGroupName $ResourceGroupName `
      -Location $Location -Name $NsgName `
      -SecurityRules $NsgRuleRDP,$NsgRuleSQL
   ```

### Create the network interface
You're now ready to create the network interface for your virtual machine. Use the [New-AzureRmNetworkInterface](/powershell/module/azurerm.network/new-azurermnetworkinterface) cmdlet to create your network interface in your new resource group. Specify the name, location, subnet, and public IP address previously defined.

Run this cmdlet to create your network interface.

```PowerShell
$Interface = New-AzureRmNetworkInterface -Name $InterfaceName `
   -ResourceGroupName $ResourceGroupName -Location $Location `
   -SubnetId $VNet.Subnets[0].Id -PublicIpAddressId $PublicIp.Id `
   -NetworkSecurityGroupId $Nsg.Id
```

## Configure a VM object
Now that storage and network resources are defined, you're ready to define compute resources for the virtual machine.

- Specify the virtual machine size and various operating system properties.
- Specify the network interface that you previously created.
- Define blob storage.
- Specify the operating system disk.

### Create the VM object
Start by specifying the virtual machine size. For this tutorial, specify a DS13. Use the [New-AzureRmVMConfig](/powershell/module/azurerm.compute/new-azurermvmconfig) cmdlet to create a configurable virtual machine object. Specify the variables that you previously initialized for the name and size.

Run this cmdlet to create the virtual machine object.

```PowerShell
$VirtualMachine = New-AzureRmVMConfig -VMName $VMName -VMSize $VMSize
```

### Create a credential object to hold the name and password for the local administrator credentials
Before you can set the operating system properties for the virtual machine, you must supply the credentials for the local administrator account as a secure string. To accomplish this, use the [Get-Credential](https://technet.microsoft.com/library/hh849815.aspx) cmdlet.

Run the following cmdlet and, in the PowerShell credential request window, type the name and password to use for the local administrator account in the virtual machine.

```PowerShell
$Credential = Get-Credential -Message "Type the name and password of the local administrator account."
```

### Set the operating system properties for the virtual machine
Now you're ready to set the virtual machine's operating system properties with the [Set-AzureRmVMOperatingSystem](/powershell/module/azurerm.compute/set-azurermvmoperatingsystem) cmdlet.

- Set the type of operating system as Windows.
- Require the [virtual machine agent](../../extensions/agent-windows.md) to be installed.
- Specify that the cmdlet enables auto update.
- Specify the variables that you previously initialized for the virtual machine name, the computer name, and the credential.

Run this cmdlet to set the operating system properties for your virtual machine.

```PowerShell
$VirtualMachine = Set-AzureRmVMOperatingSystem -VM $VirtualMachine `
   -Windows -ComputerName $ComputerName -Credential $Credential `
   -ProvisionVMAgent -EnableAutoUpdate
```

### Add the network interface to the virtual machine
Next, use the [Add-AzureRmVMNetworkInterface](/powershell/module/azurerm.compute/add-azurermvmnetworkinterface) cmdlet to add the network interface using the variable that you defined earlier.

Run this cmdlet to set the network interface for your virtual machine.

```PowerShell
$VirtualMachine = Add-AzureRmVMNetworkInterface -VM $VirtualMachine -Id $Interface.Id
```

### Set the blob storage location for the disk to be used by the virtual machine
Next, set the blob storage location for the VM's disk using the variables that you defined earlier.

Run this cmdlet to set the blob storage location.

```PowerShell
$OSDiskUri = $StorageAccount.PrimaryEndpoints.Blob.ToString() + "vhds/" + $OSDiskName + ".vhd"
```

### Set the operating system disk properties for the virtual machine
Next, set the operating system disk properties for the virtual machine using the [Set-AzureRmVMOSDisk](/powershell/module/azurerm.compute/set-azurermvmosdisk) cmdlet. 

- Specify that the operating system for the virtual machine will come from an image.
- Set caching to read only (because SQL Server is being installed on the same disk).
- Specify the variables that you previously initialized for the VM name and the operating system disk.

Run this cmdlet to set the operating system disk properties for your virtual machine.

```PowerShell
$VirtualMachine = Set-AzureRmVMOSDisk -VM $VirtualMachine -Name `
   $OSDiskName -VhdUri $OSDiskUri -Caching ReadOnly -CreateOption FromImage
```

### Specify the platform image for the virtual machine
The last configuration step is to specify the platform image for your virtual machine. For this tutorial, use the latest SQL Server 2016 CTP image. Use the [Set-AzureRmVMSourceImage](/powershell/module/azurerm.compute/set-azurermvmsourceimage) cmdlet to use this image with the variables that you defined earlier.

Run this cmdlet to specify the platform image for your virtual machine.

```PowerShell
$VirtualMachine = Set-AzureRmVMSourceImage -VM $VirtualMachine `
   -PublisherName $PublisherName -Offer $OfferName `
   -Skus $Sku -Version $Version
```

## Create the SQL VM
Now that you've finished the configuration steps, you're ready to create the virtual machine. Use the [New-AzureRmVM](/powershell/module/azurerm.compute/new-azurermvm) cmdlet to create the virtual machine using the variables that you defined.

> [!TIP]
> Creating the VM can take a few minutes.

Run this cmdlet to create your virtual machine.

```PowerShell
New-AzureRmVM -ResourceGroupName $ResourceGroupName -Location $Location -VM $VirtualMachine
```

The virtual machine is created.

> [!NOTE]
> If you get an error about boot diagnostics, you can ignore it. A standard storage account is created for boot diagnostics because the specified storage account for the virtual machine's disk is a premium storage account.

## Install the SQL Iaas Agent
SQL Server virtual machines support automated management features with the [SQL Server IaaS Agent Extension](virtual-machines-windows-sql-server-agent-extension.md). To install the agent on the new VM, run the following command after it's created.


   ```PowerShell
   Set-AzureRmVMSqlServerExtension -ResourceGroupName $ResourceGroupName -VMName $VMName -name "SQLIaasExtension" -version "1.2" -Location $Location
   ```

## Stop or remove a VM

If you don't need the VM to run continuously, you can avoid unnecessary charges by stopping it when not in use. The following command stops the VM but leaves it available for future use.

```PowerShell
Stop-AzureRmVM -Name $VMName -ResourceGroupName $ResourceGroupName
```

You can also permanently delete all resources associated with the virtual machine with the **Remove-AzureRmResourceGroup** command. Doing so permanently deletes the virtual machine as well, so use this command with care.

## Example script
The following script contains the complete PowerShell script for this tutorial. It assumes that you have already set up the Azure subscription to use with the **Connect-AzureRmAccount** and **Select-AzureRmSubscription** commands.

```PowerShell
# Variables

## Global
$Location = "SouthCentralUS"
$ResourceGroupName = "sqlvm2"

## Storage
$StorageName = $ResourceGroupName + "storage"
$StorageSku = "Premium_LRS"

## Network
$InterfaceName = $ResourceGroupName + "ServerInterface"
$NsgName = $ResourceGroupName + "nsg"
$VNetName = $ResourceGroupName + "VNet"
$SubnetName = "Default"
$VNetAddressPrefix = "10.0.0.0/16"
$VNetSubnetAddressPrefix = "10.0.0.0/24"
$TCPIPAllocationMethod = "Dynamic"
$DomainName = $ResourceGroupName

##Compute
$VMName = $ResourceGroupName + "VM"
$ComputerName = $ResourceGroupName + "Server"
$VMSize = "Standard_DS13"
$OSDiskName = $VMName + "OSDisk"

##Image
$PublisherName = "MicrosoftSQLServer"
$OfferName = "SQL2017-WS2016"
$Sku = "SQLDEV"
$Version = "latest"

# Resource Group
New-AzureRmResourceGroup -Name $ResourceGroupName -Location $Location

# Storage
$StorageAccount = New-AzureRmStorageAccount -ResourceGroupName $ResourceGroupName -Name $StorageName -SkuName $StorageSku -Kind "Storage" -Location $Location

# Network
$SubnetConfig = New-AzureRmVirtualNetworkSubnetConfig -Name $SubnetName -AddressPrefix $VNetSubnetAddressPrefix
$VNet = New-AzureRmVirtualNetwork -Name $VNetName -ResourceGroupName $ResourceGroupName -Location $Location -AddressPrefix $VNetAddressPrefix -Subnet $SubnetConfig
$PublicIp = New-AzureRmPublicIpAddress -Name $InterfaceName -ResourceGroupName $ResourceGroupName -Location $Location -AllocationMethod $TCPIPAllocationMethod -DomainNameLabel $DomainName
$NsgRuleRDP = New-AzureRmNetworkSecurityRuleConfig -Name "RDPRule" -Protocol Tcp -Direction Inbound -Priority 1000 -SourceAddressPrefix * -SourcePortRange * -DestinationAddressPrefix * -DestinationPortRange 3389 -Access Allow
$NsgRuleSQL = New-AzureRmNetworkSecurityRuleConfig -Name "MSSQLRule"  -Protocol Tcp -Direction Inbound -Priority 1001 -SourceAddressPrefix * -SourcePortRange * -DestinationAddressPrefix * -DestinationPortRange 1433 -Access Allow
$Nsg = New-AzureRmNetworkSecurityGroup -ResourceGroupName $ResourceGroupName -Location $Location -Name $NsgName -SecurityRules $NsgRuleRDP,$NsgRuleSQL
$Interface = New-AzureRmNetworkInterface -Name $InterfaceName -ResourceGroupName $ResourceGroupName -Location $Location -SubnetId $VNet.Subnets[0].Id -PublicIpAddressId $PublicIp.Id -NetworkSecurityGroupId $Nsg.Id

# Compute
$VirtualMachine = New-AzureRmVMConfig -VMName $VMName -VMSize $VMSize
$Credential = Get-Credential -Message "Type the name and password of the local administrator account."
$VirtualMachine = Set-AzureRmVMOperatingSystem -VM $VirtualMachine -Windows -ComputerName $ComputerName -Credential $Credential -ProvisionVMAgent -EnableAutoUpdate #-TimeZone = $TimeZone
$VirtualMachine = Add-AzureRmVMNetworkInterface -VM $VirtualMachine -Id $Interface.Id
$OSDiskUri = $StorageAccount.PrimaryEndpoints.Blob.ToString() + "vhds/" + $OSDiskName + ".vhd"
$VirtualMachine = Set-AzureRmVMOSDisk -VM $VirtualMachine -Name $OSDiskName -VhdUri $OSDiskUri -Caching ReadOnly -CreateOption FromImage

# Image
$VirtualMachine = Set-AzureRmVMSourceImage -VM $VirtualMachine -PublisherName $PublisherName -Offer $OfferName -Skus $Sku -Version $Version

# Create the VM in Azure
New-AzureRmVM -ResourceGroupName $ResourceGroupName -Location $Location -VM $VirtualMachine

# Add the SQL IaaS Extension
Set-AzureRmVMSqlServerExtension -ResourceGroupName $ResourceGroupName -VMName $VMName -name "SQLIaasExtension" -version "1.2" -Location $Location
```

## Next steps
After the virtual machine is created, you can:

- Connect to the virtual machine using RDP
- Configure SQL Server settings in the portal for your VM, including:
   - [Storage settings](virtual-machines-windows-sql-server-storage-configuration.md) 
   - [Automated management tasks](virtual-machines-windows-sql-server-agent-extension.md)
- [Configure connectivity](virtual-machines-windows-sql-connect.md)
- Connect clients and applications to the new SQL Server instance
<|MERGE_RESOLUTION|>--- conflicted
+++ resolved
@@ -95,15 +95,10 @@
 ```
 
 ### Choose a SQL Server image
-<<<<<<< HEAD
+
 Use the following variables to define the SQL Server image to use for the virtual machine. 
 
 1. First, list out all of the SQL Server image offerings with the `Get-AzureRmVMImageOffer` command. This command lists current images that are available in the Azure Portal and also older images that can only be installed with PowerShell:
-=======
-Define the SQL Server image to use for the virtual machine.
-
-1. First, list all of the SQL Server image offerings with the **Get-AzureRmVMImageOffer** command:
->>>>>>> 62ac4380
 
    ```PowerShell
    Get-AzureRmVMImageOffer -Location $Location -Publisher 'MicrosoftSQLServer'
