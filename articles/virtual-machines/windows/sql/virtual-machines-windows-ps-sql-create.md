--- conflicted
+++ resolved
@@ -330,13 +330,9 @@
 > [!NOTE]
 > If you get an error about boot diagnostics, you can ignore it. A standard storage account is created for boot diagnostics because the specified storage account for the virtual machine's disk is a premium storage account.
 
-<<<<<<< HEAD
 ## Install the SQL Iaas Agent
 SQL Server virtual machines support automated management features with the [SQL Server IaaS Agent Extension](virtual-machines-windows-sql-server-agent-extension.md). To install the agent on the new VM, run the following command after it's created.
-=======
-## Install the SQL IaaS Agent
-SQL Server virtual machines support automated management features with the [SQL Server IaaS Agent Extension](virtual-machines-windows-sql-server-agent-extension.md). To install the agent on the new VM, run the following command after it is created.
->>>>>>> 616787ed
+
 
    ```PowerShell
    Set-AzureRmVMSqlServerExtension -ResourceGroupName $ResourceGroupName -VMName $VMName -name "SQLIaasExtension" -version "1.2" -Location $Location
