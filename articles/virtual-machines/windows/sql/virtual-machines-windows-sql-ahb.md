---
title: How to change the licensing model for a SQL Server VM in Azure | Microsoft Docs
description: Learn how to switch licensing for a SQL virtual machine in Azure. 
services: virtual-machines-windows
documentationcenter: na
author: MashaMSFT
manager: craigg
tags: azure-resource-manager
ms.assetid: aa5bf144-37a3-4781-892d-e0e300913d03
ms.service: virtual-machines-sql
ms.devlang: na
ms.topic: article
ms.tgt_pltfrm: vm-windows-sql-server
ms.workload: iaas-sql-server
ms.date: 11/14/2018
ms.author: mathoma
ms.reviewer: jroth

---
# How to change the licensing model for a SQL Server virtual machine in Azure
This article describes how to change the licensing model for a SQL Server virtual machine in Azure using the new SQL VM resource provider - **Microsoft.SqlVirtualMachine**. There are two licensing models for a virtual machine (VM) hosting SQL Server - pay-per-usage, and bring your own license (BYOL). And now, using either PowerShell or Azure CLI, you can modify which licensing model your SQL Server VM uses. 

The **Pay-per-usage** (PAYG) model means that the per-second cost of running the Azure VM includes the cost of the SQL Server license.

The **Bring-your-own-license** (BYOL) model is also known as the [Azure Hybrid Benefit](https://azure.microsoft.com/pricing/hybrid-benefit/), and it allows you to use your own SQL Server license with a VM running SQL Server. For more information about prices, see [SQL Server VM pricing guide](https://docs.microsoft.com/azure/virtual-machines/windows/sql/virtual-machines-windows-sql-server-pricing-guidance).

Switching between the two license models incurs **no downtime**, does not restart the VM, adds **no additional cost** (in fact, activating AHB *reduces* cost) and is **effective immediately**. 

<<<<<<< HEAD
[!INCLUDE [updated-for-az.md](../../../../includes/updated-for-az.md)]
=======
  >[!NOTE]
  > - The ability to convert the licensing model is currently only available when starting with a pay-as-you-go SQL Server VM image. If you start with a bring-your-own-license image from the portal, you will not be able to convert that image to pay-as-you-go. 
  > - CSP customers can utilize the AHB benefit by first deploying a pay-as-you-go VM and then converting it to bring-your-own-license. 
>>>>>>> 58014d49

## Prerequisites
The use of the SQL VM resource provider requires the SQL IaaS extension. As such, to proceed with utilizing the SQL VM resource provider, you need the following:
- An [Azure subscription](https://azure.microsoft.com/free/).
- A [SQL Server VM](https://docs.microsoft.com/azure/virtual-machines/windows/sql/virtual-machines-windows-portal-sql-server-provision) with the [SQL IaaS extension](https://docs.microsoft.com/azure/virtual-machines/windows/sql/virtual-machines-windows-sql-server-agent-extension) installed. 


## Register existing SQL Server VM with SQL resource provider
The ability to switch between licensing models is a feature provided by the new SQL VM resource provider (Microsoft.SqlVirtualMachine). SQL Server VMs deployed after December 2018 are automatically registered with the new resource provider. However, existing VMs that were deployed prior to this date need to be manually registered with the resource provider before they are able to switch their licensing model. 

  > [!NOTE] 
  > If you drop your SQL VM resource, you will go back to the hard coded license setting of the image. 

### Register SQL resource provider with your subscription 

<<<<<<< HEAD
### PowerShell

The following code snippet will connect you to Azure and verify which subscription ID you're using. 
```PowerShell
# Connect to Azure
Connect-AzAccount
Account: <account_name>

# Verify your subscription ID
Get-AzContext

# Set the correct Azure Subscription ID
Set-AzContext -SubscriptionId <Subscription_ID>
```

The following code snippet first registers the new SQL resource provider for your subscription and then registers your existing SQL Server VM with the new resource provider. 

```powershell
# Register the new SQL resource provider for your subscription
Register-AzResourceProvider -ProviderNamespace Microsoft.SqlVirtualMachine


# Register your existing SQL Server VM with the new resource provider
# example: $vm=Get-AzVm -ResourceGroupName AHBTest -Name AHBTest
$vm=Get-AzVm -ResourceGroupName <ResourceGroupName> -Name <VMName>
New-AzResource -ResourceName $vm.Name -ResourceGroupName $vm.ResourceGroupName -Location $vm.Location -ResourceType Microsoft.SqlVirtualMachine/sqlVirtualMachines -Properties @{virtualMachineResourceId=$vm.Id}
=======
To register your SQL Server VM with the SQL resource provider, you must register the resource provider to your subscription. You can do so with PowerShell, or with the Azure portal. 

#### Using PowerShell
The following code snippet will register the SQL resource provider with your Azure subscription. 

```powershell
# Register the new SQL resource provider for your subscription
Register-AzureRmResourceProvider -ProviderNamespace Microsoft.SqlVirtualMachine
>>>>>>> 58014d49
```

#### Using Azure portal
The following steps will register the SQL resource provider with your Azure subscription using the Azure portal. 

1. Open the Azure portal and navigate to **All Services**. 
1. Navigate to **Subscriptions** and select the subscription of interest.  
1. In the **Subscriptions** blade, navigate to **Resource providers**. 
1. Type `sql` in the filter to bring up the SQL-related resource providers. 
1. Select either *Register*, *Re-register*, or *Unregister* for the  **Microsoft.SqlVirtualMachine** provider depending on your desired action. 

  ![Modify the provider](media/virtual-machines-windows-sql-ahb/select-resource-provider-sql.png)

### Register SQL Server VM with SQL resource provider
Once the SQL resource provider has been registered with your subscription, you can use PowerShell to register your SQL Server VM with the SQL resource provider. 


```powershell
# Register your existing SQL Server VM with the new resource provider
# example: $vm=Get-AzureRmVm -ResourceGroupName AHBTest -Name AHBTest
$vm=Get-AzureRmVm -ResourceGroupName <ResourceGroupName> -Name <VMName>
New-AzureRmResource -ResourceName $vm.Name -ResourceGroupName $vm.ResourceGroupName -Location $vm.Location -ResourceType Microsoft.SqlVirtualMachine/sqlVirtualMachines -Properties @{virtualMachineResourceId=$vm.Id}
```


## Use PowerShell 
You can use PowerShell to change your licensing model.  Be sure that your SQL Server VM has already been registered with the new SQL resource provider before switching the licensing model. 

The following code snippet switches your pay-per-usage license model to BYOL (or using Azure Hybrid Benefit): 
```PowerShell
#example: $SqlVm = Get-AzResource -ResourceType Microsoft.SqlVirtualMachine/SqlVirtualMachines -ResourceGroupName AHBTest -ResourceName AHBTest
$SqlVm = Get-AzResource -ResourceType Microsoft.SqlVirtualMachine/SqlVirtualMachines -ResourceGroupName <resource_group_name> -ResourceName <VM_name>
$SqlVm.Properties.sqlServerLicenseType="AHUB"
<# the following code snippet is only necessary if using Azure Powershell version > 4
$SqlVm.Kind= "LicenseChange"
$SqlVm.Plan= [Microsoft.Azure.Management.ResourceManager.Models.Plan]::new()
$SqlVm.Sku= [Microsoft.Azure.Management.ResourceManager.Models.Sku]::new() #>
$SqlVm | Set-AzResource -Force 
``` 

The following code snippet switches your BYOL model to pay-per-usage:
```PowerShell
#example: $SqlVm = Get-AzResource -ResourceType Microsoft.SqlVirtualMachine/SqlVirtualMachines -ResourceGroupName AHBTest -ResourceName AHBTest
$SqlVm = Get-AzResource -ResourceType Microsoft.SqlVirtualMachine/SqlVirtualMachines -ResourceGroupName <resource_group_name> -ResourceName <VM_name>
$SqlVm.Properties.sqlServerLicenseType="PAYG"
<# the following code snippet is only necessary if using Azure Powershell version > 4
$SqlVm.Kind= "LicenseChange"
$SqlVm.Plan= [Microsoft.Azure.Management.ResourceManager.Models.Plan]::new()
$SqlVm.Sku= [Microsoft.Azure.Management.ResourceManager.Models.Sku]::new() #>
$SqlVm | Set-AzResource -Force 
```

  >[!NOTE]
<<<<<<< HEAD
  > To switch between licenses, you must be using the new SQL VM resource provider. If you try to run these commands before registering your SQL Server VM with the new provider, you may encounter this error: `Get-AzResource : The Resource 'Microsoft.SqlVirtualMachine/SqlVirtualMachines/AHBTest' under resource group 'AHBTest' was not found. The property 'sqlServerLicenseType' cannot be found on this object. Verify that the property exists and can be set. ` If you see this error, please [register your SQL Server VM with the new resource provider](#register-existing-SQL-vm-with-new-resource-provider). 
=======
  > To switch between licenses, you must be using the new SQL VM resource provider. If you try to run these commands before registering your SQL Server VM with the new provider, you may encounter this error: `Get-AzureRmResource : The Resource 'Microsoft.SqlVirtualMachine/SqlVirtualMachines/AHBTest' under resource group 'AHBTest' was not found. The property 'sqlServerLicenseType' cannot be found on this object. Verify that the property exists and can be set. ` If you see this error, please [register your SQL Server VM with the new resource provider](#register-existing-sql-server-vm-with-sql-resource-provider). 
>>>>>>> 58014d49
 

## Use Azure CLI
You can use Azure CLI to change your licensing model.  Be sure that your SQL Server VM has already been registered with the new SQL resource provider before switching the licensing model. 

The following code snippet switches your pay-per-usage license model to BYOL (or using Azure Hybrid Benefit):
```azurecli
az resource update -g <resource_group_name> -n <sql_virtual_machine_name> --resource-type "Microsoft.SqlVirtualMachine/SqlVirtualMachines" --set properties.sqlServerLicenseType=AHUB
# example: az resource update -g AHBTest -n AHBTest --resource-type "Microsoft.SqlVirtualMachine/SqlVirtualMachines" --set properties.sqlServerLicenseType=AHUB
```

The following code snippet switches your BYOL model to pay-per-usage: 
```azurecli
az resource update -g <resource_group_name> -n <sql_virtual_machine_name> --resource-type "Microsoft.SqlVirtualMachine/SqlVirtualMachines" --set properties.sqlServerLicenseType=PAYG
# example: az resource update -g AHBTest -n AHBTest --resource-type "Microsoft.SqlVirtualMachine/SqlVirtualMachines" --set properties.sqlServerLicenseType=PAYG
```

  >[!NOTE]
  >To switch between licenses, you must be using the new SQL VM resource provider. If you try to run these commands before registering your SQL Server VM with the new provider, you may encounter this error: `The Resource 'Microsoft.SqlVirtualMachine/SqlVirtualMachines/AHBTest' under resource group 'AHBTest' was not found. ` If you see this error, please [register your SQL Server VM with the new resource provider](#register-existing-sql-server-vm-with-sql-resource-provider). 

## View current licensing 

The following code snippet allows you to view your current licensing model for your SQL Server VM. 

```PowerShell
# View current licensing model for your SQL Server VM
#example: $SqlVm = Get-AzResource -ResourceType Microsoft.SqlVirtualMachine/SqlVirtualMachines -ResourceGroupName <resource_group_name> -ResourceName <VM_name>
$SqlVm = Get-AzResource -ResourceType Microsoft.SqlVirtualMachine/SqlVirtualMachines -ResourceGroupName <resource_group_name> -ResourceName <VM_name>
$SqlVm.Properties.sqlServerLicenseType
```

## Known errors

### Sql IaaS Extension is not installed on Virtual Machine
The SQL IaaS extension is a necessary prerequisite for registering your SQL Server VM with the SQL VM resource provider. If you attempt to register your SQL Server VM before installing the SQL IaaS extension, you will encounter the following error:

`Sql IaaS Extension is not installed on Virtual Machine: '{0}'. Please make sure it is installed and in running state and try again later.`

To resolve this issue, install the SQL IaaS extension before attempting to register your SQL Server VM. 

  > [!NOTE]
  > Installing the SQL IaaS extension will restart the SQL Server service and should only be done during a maintenance window. For more information, see [SQL IaaS Extension installation](https://docs.microsoft.com/azure/virtual-machines/windows/sql/virtual-machines-windows-sql-server-agent-extension#installation). 

### Cannot validate argument on parameter 'Sku'
You may encounter this error when attempting to change your SQL Server VM licensing model when using Azure PowerShell > 4.0:

`Set-AzResource : Cannot validate argument on parameter 'Sku'. The argument is null or empty. Provide an argument that is not null or empty, and then try the command again.`

To resolve this error, uncomment these lines in the previously mentioned PowerShell code snippet when switching your licensing model: 
```PowerShell
# the following code snippet is necessary if using Azure Powershell version > 4
$SqlVm.Kind= "LicenseChange"
$SqlVm.Plan= [Microsoft.Azure.Management.ResourceManager.Models.Plan]::new()
$SqlVm.Sku= [Microsoft.Azure.Management.ResourceManager.Models.Sku]::new()
```

Use the following code to verify your Azure PowerShell version:

```PowerShell
Get-Module -ListAvailable -Name Azure -Refresh
```

## Next steps

For more information, see the following articles: 

* [Overview of SQL Server on a Windows VM](virtual-machines-windows-sql-server-iaas-overview.md)
* [SQL Server on a Windows VM FAQ](virtual-machines-windows-sql-server-iaas-faq.md)
* [SQL Server on a Windows VM pricing guidance](virtual-machines-windows-sql-server-pricing-guidance.md)
* [SQL Server on a Windows VM release notes](virtual-machines-windows-sql-server-iaas-release-notes.md)

<|MERGE_RESOLUTION|>--- conflicted
+++ resolved
@@ -26,13 +26,10 @@
 
 Switching between the two license models incurs **no downtime**, does not restart the VM, adds **no additional cost** (in fact, activating AHB *reduces* cost) and is **effective immediately**. 
 
-<<<<<<< HEAD
-[!INCLUDE [updated-for-az.md](../../../../includes/updated-for-az.md)]
-=======
   >[!NOTE]
   > - The ability to convert the licensing model is currently only available when starting with a pay-as-you-go SQL Server VM image. If you start with a bring-your-own-license image from the portal, you will not be able to convert that image to pay-as-you-go. 
   > - CSP customers can utilize the AHB benefit by first deploying a pay-as-you-go VM and then converting it to bring-your-own-license. 
->>>>>>> 58014d49
+
 
 ## Prerequisites
 The use of the SQL VM resource provider requires the SQL IaaS extension. As such, to proceed with utilizing the SQL VM resource provider, you need the following:
@@ -48,34 +45,6 @@
 
 ### Register SQL resource provider with your subscription 
 
-<<<<<<< HEAD
-### PowerShell
-
-The following code snippet will connect you to Azure and verify which subscription ID you're using. 
-```PowerShell
-# Connect to Azure
-Connect-AzAccount
-Account: <account_name>
-
-# Verify your subscription ID
-Get-AzContext
-
-# Set the correct Azure Subscription ID
-Set-AzContext -SubscriptionId <Subscription_ID>
-```
-
-The following code snippet first registers the new SQL resource provider for your subscription and then registers your existing SQL Server VM with the new resource provider. 
-
-```powershell
-# Register the new SQL resource provider for your subscription
-Register-AzResourceProvider -ProviderNamespace Microsoft.SqlVirtualMachine
-
-
-# Register your existing SQL Server VM with the new resource provider
-# example: $vm=Get-AzVm -ResourceGroupName AHBTest -Name AHBTest
-$vm=Get-AzVm -ResourceGroupName <ResourceGroupName> -Name <VMName>
-New-AzResource -ResourceName $vm.Name -ResourceGroupName $vm.ResourceGroupName -Location $vm.Location -ResourceType Microsoft.SqlVirtualMachine/sqlVirtualMachines -Properties @{virtualMachineResourceId=$vm.Id}
-=======
 To register your SQL Server VM with the SQL resource provider, you must register the resource provider to your subscription. You can do so with PowerShell, or with the Azure portal. 
 
 #### Using PowerShell
@@ -83,8 +52,7 @@
 
 ```powershell
 # Register the new SQL resource provider for your subscription
-Register-AzureRmResourceProvider -ProviderNamespace Microsoft.SqlVirtualMachine
->>>>>>> 58014d49
+Register-AzResourceProvider -ProviderNamespace Microsoft.SqlVirtualMachine
 ```
 
 #### Using Azure portal
@@ -138,11 +106,8 @@
 ```
 
   >[!NOTE]
-<<<<<<< HEAD
   > To switch between licenses, you must be using the new SQL VM resource provider. If you try to run these commands before registering your SQL Server VM with the new provider, you may encounter this error: `Get-AzResource : The Resource 'Microsoft.SqlVirtualMachine/SqlVirtualMachines/AHBTest' under resource group 'AHBTest' was not found. The property 'sqlServerLicenseType' cannot be found on this object. Verify that the property exists and can be set. ` If you see this error, please [register your SQL Server VM with the new resource provider](#register-existing-SQL-vm-with-new-resource-provider). 
-=======
-  > To switch between licenses, you must be using the new SQL VM resource provider. If you try to run these commands before registering your SQL Server VM with the new provider, you may encounter this error: `Get-AzureRmResource : The Resource 'Microsoft.SqlVirtualMachine/SqlVirtualMachines/AHBTest' under resource group 'AHBTest' was not found. The property 'sqlServerLicenseType' cannot be found on this object. Verify that the property exists and can be set. ` If you see this error, please [register your SQL Server VM with the new resource provider](#register-existing-sql-server-vm-with-sql-resource-provider). 
->>>>>>> 58014d49
+
  
 
 ## Use Azure CLI
