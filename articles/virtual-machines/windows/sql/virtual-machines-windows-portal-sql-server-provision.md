---
title: Provision a SQL Server Virtual Machine | Microsoft Docs
description: Create and connect to a SQL Server virtual machine in Azure using the portal. This tutorial uses the Resource Manager mode.
services: virtual-machines-windows
documentationcenter: na
author: rothja
manager: jhubbard
tags: azure-resource-manager
ms.assetid: 1aff691f-a40a-4de2-b6a0-def1384e086e
ms.service: virtual-machines-sql
ms.devlang: na
ms.topic: hero-article
ms.tgt_pltfrm: vm-windows-sql-server
ms.workload: infrastructure-services
<<<<<<< HEAD
ms.date: 08/08/2017
=======
ms.date: 08/14/2017
>>>>>>> 7e950a10
ms.author: jroth
---
# Provision a SQL Server virtual machine in the Azure portal
> [!div class="op_single_selector"]
> * [Portal](virtual-machines-windows-portal-sql-server-provision.md)
> * [PowerShell](virtual-machines-windows-ps-sql-create.md)
> 
> 

This end-to-end tutorial shows you how to use the Azure portal to provision a virtual machine running SQL Server.

The Azure virtual machine (VM) gallery includes several images that contain Microsoft SQL Server. With a few clicks, you can select one of the SQL VM images from the gallery and provision it in your Azure environment.

In this tutorial, you will:

* [Select a SQL VM image from the gallery](#select-a-sql-vm-image-from-the-gallery)
* [Configure and create the VM](#configure-the-vm)
* [Open the VM with Remote Desktop](#open-the-vm-with-remote-desktop)
* [Connect to SQL Server remotely](#connect-to-sql-server-remotely)

## Select a SQL VM image from the gallery

1. Log in to the [Azure portal](https://portal.azure.com) using your account.

   > [!NOTE]
   > If you do not have an Azure account, visit [Azure free trial](https://azure.microsoft.com/pricing/free-trial/).

<<<<<<< HEAD
2. On the Azure portal, click **New**. The portal opens the **New** blade.

3. In the **New** blade, click **Compute** and then click **See all**.

   ![Azure new compute blade](./media/virtual-machines-windows-portal-sql-server-provision/azure-new-compute-blade.png)

4. In the search field, type **SQL Server**, and press ENTER.

5. Then click the **Filter** icon and select **Microsoft** for the publisher. Click **Done** on the filter blade to filter the results to Microsoft published SQL Server images.
=======
2. On the Azure portal, click **New**. The portal opens the **New** window.

3. In the **New** window, click **Compute** and then click **See all**.
>>>>>>> 7e950a10

   ![New Compute window](./media/virtual-machines-windows-portal-sql-server-provision/azure-new-compute-blade.png)

<<<<<<< HEAD
=======
4. In the search field, type **SQL Server**, and press ENTER.

5. Then click the **Filter** icon and select **Microsoft** for the publisher. Click **Done** on the filter window to filter the results to Microsoft published SQL Server images.

   ![Azure Virtual Machines window](./media/virtual-machines-windows-portal-sql-server-provision/azure-compute-blade2.png)

>>>>>>> 7e950a10
5. Review the available SQL Server images. Each image identifies a SQL Server version and an operating system.

6. Select the image named **Free License: SQL Server 2016 SP1 Developer on Windows Server 2016**.

   > [!TIP]
   > The Developer edition is used in this tutorial because it is a full-featured edition of SQL Server that is free for development testing purposes. You pay only for the cost of running the VM. However, you are free to choose any of the images to use in this tutorial.

   > [!TIP]
   > SQL VM images include the licensing costs for SQL Server into the per-minute pricing of the VM you create (except for the Developer and Express editions). SQL Server Developer is free for development/testing (not production) and SQL Express is free for lightweight workloads (less than 1GB memory, less than 10 GB storage). There is another option to bring-your-own-license (BYOL) and pay only for the VM. Those image names are prefixed with {BYOL}. 
   >
   > For more information on these options, see [Pricing guidance for SQL Server Azure VMs](virtual-machines-windows-sql-server-pricing-guidance.md).
<<<<<<< HEAD

7. Under **Select a deployment model**, verify that **Resource Manager** is selected. Resource Manager is the recommended deployment model for new virtual machines. 

=======

7. Under **Select a deployment model**, verify that **Resource Manager** is selected. Resource Manager is the recommended deployment model for new virtual machines. 

>>>>>>> 7e950a10
8. Click **Create**.

    ![Create SQL VM with Resource Manager](./media/virtual-machines-windows-portal-sql-server-provision/azure-compute-sql-deployment-model.png)

## Configure the VM
There are five windows for configuring a SQL Server virtual machine.

| Step | Description |
| --- | --- |
| **Basics** |[Configure basic settings](#1-configure-basic-settings) |
| **Size** |[Choose virtual machine size](#2-choose-virtual-machine-size) |
| **Settings** |[Configure optional features](#3-configure-optional-features) |
| **SQL Server settings** |[Configure SQL server settings](#4-configure-sql-server-settings) |
| **Summary** |[Review the summary](#5-review-the-summary) |

## 1. Configure basic settings

<<<<<<< HEAD
On the **Basics** blade, provide the following information:
=======
On the **Basics** window, provide the following information:
>>>>>>> 7e950a10

* Enter a unique virtual machine **Name**.

* Select **SSD** for VM disk type for optimal performance.

* Specify a **User name** for the local administrator account on the VM. This account is also added to the SQL Server **sysadmin** fixed server role.

* Provide a strong **Password**.

* If you have multiple subscriptions, verify that the subscription is correct for the new VM.

* In the **Resource group** box, type a name for a new resource group. Alternatively, to use an existing resource group click **Use existing**. A resource group is a collection of related resources in Azure (virtual machines, storage accounts, virtual networks, etc.).

  > [!NOTE]
  > Using a new resource group is helpful if you are just testing or learning about SQL Server deployments in Azure. After you finish with your test, delete the resource group to automatically delete the VM and all resources associated with that resource group. For more information about resource groups, see [Azure Resource Manager Overview](../../../azure-resource-manager/resource-group-overview.md).

* Select a **Location** for the Azure region that will host this deployment.

* Click **OK** to save the settings.

<<<<<<< HEAD
    ![SQL Basics Blade](./media/virtual-machines-windows-portal-sql-server-provision/azure-sql-basic.png)

## 2. Choose virtual machine size

On the **Size** step, choose a virtual machine size in the **Choose a size** blade. The blade initially displays recommended machine sizes based on the image you selected.
=======
    ![SQL Basics window](./media/virtual-machines-windows-portal-sql-server-provision/azure-sql-basic.png)

## 2. Choose virtual machine size

On the **Size** step, choose a virtual machine size in the **Choose a size** window. The window initially displays recommended machine sizes based on the image you selected.
>>>>>>> 7e950a10

> [!IMPORTANT]
> The estimated monthly cost displayed on the **Choose a size** window does not include SQL Server licensing costs. This is the cost of the VM alone. For the Express and Developer editions of SQL Server, this is the total estimated cost. For other editions, see the [Windows Virtual Machines pricing page](https://azure.microsoft.com/pricing/details/virtual-machines/windows/) and select your target edition of SQL Server. Also see the [Pricing guidance for SQL Server Azure VMs](virtual-machines-windows-sql-server-pricing-guidance.md).

![SQL VM Size Options](./media/virtual-machines-windows-portal-sql-server-provision/azure-sql-vm-choose-a-size.png)

For production workloads, see the recommended machine sizes and configuration in [Performance best practices for SQL Server in Azure Virtual Machines](virtual-machines-windows-sql-performance.md). If you need a machine size that is not listed, click the **View all** button.

> [!NOTE]
> For more information about virtual machine sizes see, [Sizes for virtual machines](../sizes.md?toc=%2fazure%2fvirtual-machines%2fwindows%2ftoc.json).

Choose your machine size, and then click **Select**.

## 3. Configure optional features
<<<<<<< HEAD

On the **Settings** blade, configure Azure storage, networking, and monitoring for the virtual machine.

* Under **Storage**, select **Yes** under use **Managed Disks**.

=======

On the **Settings** window, configure Azure storage, networking, and monitoring for the virtual machine.

* Under **Storage**, select **Yes** under use **Managed Disks**.

>>>>>>> 7e950a10
   > [!NOTE]
   > Microsoft recommends Managed Disks for SQL Server. Managed Disks handles storage behind the scenes. In addition, when virtual machines with Managed Disks are in the same availability set, Azure distributes the storage resources to provide appropriate redundancy. For additional information, see [Azure Managed Disks Overview](../../../storage/storage-managed-disks-overview.md). For specifics about managed disks in an availability set, see [Use managed disks for VMs in availability set](../manage-availability.md).

* Under **Network**, you can accept the automatically populated values. You can also click on each feature to manually configure the **Virtual network**, **Subnet**, **Public IP address**, and **Network Security Group**. For the purposes of this tutorial, keep the default values.

* Azure enables **Monitoring** by default with the same storage account designated for the VM. You can change these settings here.

* Under **Availability set**, you can leave the default of **none** for this tutorial. If you plan to set up SQL AlwaysOn Availability Groups, configure the availability to avoid recreating the virtual machine.  For more information, see [Manage the Availability of Virtual Machines](../manage-availability.md?toc=%2fazure%2fvirtual-machines%2fwindows%2ftoc.json).

When you are done configuring these settings, click **OK**.

## 4. Configure SQL server settings
On the **SQL Server settings** window, configure specific settings and optimizations for SQL Server. The settings that you can configure for SQL Server include the following.

| Setting |
| --- |
| [Connectivity](#connectivity) |
| [Authentication](#authentication) |
| [Storage configuration](#storage-configuration) |
| [Automated Patching](#automated-patching) |
| [Automated Backup](#automated-backup) |
| [Azure Key Vault Integration](#azure-key-vault-integration) |
| [R Services](#r-services) |

### Connectivity

Under **SQL connectivity**, specify the type of access you want to the SQL Server instance on this VM. For the purposes of this tutorial, select **Public (internet)** to allow connections to SQL Server from machines or services on the internet. With this option selected, Azure automatically configures the firewall and the network security group to allow traffic on port 1433.

![SQL Connectivity Options](./media/virtual-machines-windows-portal-sql-server-provision/azure-sql-arm-connectivity-alt.png)

> [!TIP]
> By default, SQL Server listens on a well-known port, **1433**. For increased security, change the port in the previous dialog to listen on a non-default port, such as 1401. If you do this, you must connect using that port from any client tools, such as SSMS.

To connect to SQL Server via the internet, you also must enable SQL Server Authentication, which is described in the next section.

If you would prefer to not enable connections to the Database Engine via the internet, choose one of the following options:

* **Local (inside VM only)** to allow connections to SQL Server only from within the VM.
* **Private (within Virtual Network)** to allow connections to SQL Server from machines or services in the same virtual network.

In general, improve security by choosing the most restrictive connectivity that your scenario allows. But all the options are securable through Network Security Group rules and SQL/Windows Authentication. You can edit Network Security Group after the VM is created. For more information, see [Security Considerations for SQL Server in Azure Virtual Machines](virtual-machines-windows-sql-security.md).

> [!NOTE]
> The virtual machine image for SQL Server Express edition does not automatically enable the TCP/IP protocol. This is true even for the Public and  Private connectivity options. For Express edition, you must use SQL Server Configuration Manager to [manually enable the TCP/IP protocol](#configure-sql-server-to-listen-on-the-tcp-protocol) after creating the VM.

### Authentication

If you require SQL Server Authentication, click **Enable** under **SQL authentication**.

![SQL Server Authentication](./media/virtual-machines-windows-portal-sql-server-provision/azure-sql-arm-authentication.png)

> [!NOTE]
> If you plan to access SQL Server over the internet (i.e. the Public connectivity option), you must enable SQL authentication here. Public access to the SQL Server requires the use of SQL Authentication.
> 
> 

If you enable SQL Server Authentication, specify a **Login name** and **Password**. This user name is configured as a SQL Server Authentication login and member of the **sysadmin** fixed server role. See [Choose an Authentication Mode](https://docs.microsoft.com/sql/relational-databases/security/choose-an-authentication-mode) for more information about Authentication Modes.

If you do not enable SQL Server Authentication, then you can use the local Administrator account on the VM to connect to the SQL Server instance.

### Storage configuration

Click **Storage configuration** to specify the storage requirements.

![SQL Storage Configuration](./media/virtual-machines-windows-portal-sql-server-provision/azure-sql-arm-storage.png)

> [!NOTE]
> If you manually configured your VM to use standard storage, this option is not available. Automatic storage optimization is available only for Premium Storage.

> [!TIP]
> The number of stops and the upper limits of each slider is dependent on the size of VM you selected. A larger and more powerful VM is able to scale up more.

You can specify requirements as input/output operations per second (IOPs), throughput in MB/s, and total storage size. Configure these values by using the sliding scales. You can change these storage settings based on workload. The portal automatically calculates the number of disks to attach and configure based on these requirements.

Under **Storage optimized for**, select one of the following options:

* **General** is the default setting and supports most workloads.
* **Transactional** processing optimizes the storage for traditional database OLTP workloads.
* **Data warehousing** optimizes the storage for analytic and reporting workloads.

### Automated patching

**Automated patching** is enabled by default. Automated patching allows Azure to automatically patch SQL Server and the operating system. Specify a day of the week, time, and duration for a maintenance window. Azure performs patching in this maintenance window. The maintenance window schedule uses the VM locale for time. If you do not want Azure to automatically patch SQL Server and the operating system, click **Disable**.  

![SQL Automated Patching](./media/virtual-machines-windows-portal-sql-server-provision/azure-sql-arm-patching.png)

For more information, see [Automated Patching for SQL Server in Azure Virtual Machines](virtual-machines-windows-sql-automated-patching.md).

### Automated backup

Enable automatic database backups for all databases under **Automated backup**. Automated backup is disabled by default.

When you enable SQL automated backup, you can configure the following:

* Retention period (days) for backups
* Storage account to use for backups
* Encryption option and password for backups
* Backup system databases
* Configure backup schedule

To encrypt the backup, click **Enable**. Then specify the **Password**. Azure creates a certificate to encrypt the backups and uses the specified password to protect that certificate.

![SQL Automated Backup](./media/virtual-machines-windows-portal-sql-server-provision/azure-sql-arm-autobackup2.png)

 For more information, see [Automated Backup for SQL Server in Azure Virtual Machines](virtual-machines-windows-sql-automated-backup.md).

### Azure Key Vault integration

To store security secrets in Azure for encryption, click **Azure key vault integration** and click **Enable**.

![SQL Azure Key Vault Integration](./media/virtual-machines-windows-portal-sql-server-provision/azure-sql-arm-akv.png)

The following table lists the parameters required to configure Azure Key Vault Integration.

| PARAMETER | DESCRIPTION | EXAMPLE |
| --- | --- | --- |
| **Key Vault URL** |The location of the key vault. |https://contosokeyvault.vault.azure.net/ |
| **Principal name** |Azure Active Directory service principal name. This name is also referred to as the Client ID. |fde2b411-33d5-4e11-af04eb07b669ccf2 |
| **Principal secret** |Azure Active Directory service principal secret. This secret is also referred to as the Client Secret. |9VTJSQwzlFepD8XODnzy8n2V01Jd8dAjwm/azF1XDKM= |
| **Credential name** |**Credential name**: AKV Integration creates a credential within SQL Server, allowing the VM to have access to the key vault. Choose a name for this credential. |mycred1 |

For more information, see [Configure Azure Key Vault Integration for SQL Server on Azure VMs](virtual-machines-windows-ps-sql-keyvault.md).

### R services

<<<<<<< HEAD
You have the option to enable [SQL Server R Services](https://msdn.microsoft.com/library/mt604845.aspx). This enables you to use advanced analytics with SQL Server 2016. Click **Enable** on the **SQL Server Settings** blade.
=======
You have the option to enable [SQL Server R Services](https://msdn.microsoft.com/library/mt604845.aspx). This enables you to use advanced analytics with SQL Server 2016. Click **Enable** on the **SQL Server Settings** window.

> [!NOTE]
> For SQL Server 2016 Developer Edition, this option is incorrectly disabled by the portal. For Developer edition, you must enable R Services manually after creating your VM.
>>>>>>> 7e950a10

> [!NOTE]
> For SQL Server 2016 Developer Edition, this option is incorrectly disabled by the portal. For Developer edition, you must enable R Services manually after creating your VM.

![Enable SQL Server R Services](./media/virtual-machines-windows-portal-sql-server-provision/azure-vm-sql-server-r-services.png)

When you are finished configuring SQL Server settings, click **OK**.

## 5. Review the summary
<<<<<<< HEAD

On the **Summary** blade, review the summary and click **Purchase** to create SQL Server, resource group, and resources specified for this VM.
=======
>>>>>>> 7e950a10

On the **Summary** window, review the summary and click **Purchase** to create SQL Server, resource group, and resources specified for this VM.

You can monitor the deployment from the Azure portal. The **Notifications** button at the top of the screen shows basic status of the deployment.

> [!NOTE]
> To provide you with an idea on deployment times, I deployed a SQL VM to the East US region with default settings. This test deployment took a total of 26 minutes to complete. But you might experience a faster or slower deployment time based on your region and selected settings.

## Open the VM with Remote Desktop
<<<<<<< HEAD
=======

Use the following steps to connect to the SQL Server virtual machine with Remote Desktop:

> [!INCLUDE [Connect to SQL Server VM with remote desktop](../../../../includes/virtual-machines-sql-server-remote-desktop-connect.md)]
>>>>>>> 7e950a10

> [!INCLUDE [Connect to SQL Server VM with remote desktop](../../../../includes/virtual-machines-sql-server-remote-desktop-connect.md)]

## Enable TCP/IP for Developer and Express editions

When provisioning a new SQL Server VM, Azure does not automatically enable the TCP/IP protocol for SQL Server Developer and Express editions. The steps below explain how to manually enable TCP/IP so that you can connect remotely by IP address.

The following steps use **SQL Server Configuration Manager** to enable the TCP/IP protocol for SQL Server Developer and Express editions.

> [!INCLUDE [Connect to SQL Server VM with remote desktop](../../../../includes/virtual-machines-sql-server-connection-tcp-protocol.md)]

## Connect to SQL Server remotely

In this tutorial, we selected **Public** access for the virtual machine and **SQL Server Authentication**. These settings automatically configured the virtual machine to allow SQL Server connections from any client over the internet (assuming they have the correct SQL login).

> [!NOTE]
> If you did not select Public during provisioning, then you can change your SQL connectivity settings through the portal after provisioning. For more information, see  [Change your SQL connectivity settings](virtual-machines-windows-sql-connect.md#change).

The following sections show how to connect to your SQL Server instance on your VM from a different computer over the internet.

> [!INCLUDE [Connect to SQL Server in a VM Resource Manager](../../../../includes/virtual-machines-sql-server-connection-steps-resource-manager.md)]

## Next Steps

<<<<<<< HEAD
[Explore the Learning Path](https://azure.microsoft.com/documentation/learning-paths/sql-azure-vm/) for SQL Server on Azure virtual machines.
=======
For other information about using SQL Server in Azure, see [SQL Server on Azure Virtual Machines](virtual-machines-windows-sql-server-iaas-overview.md) and the [Frequently Asked Questions](virtual-machines-windows-sql-server-iaas-faq.md).
>>>>>>> 7e950a10
<|MERGE_RESOLUTION|>--- conflicted
+++ resolved
@@ -12,11 +12,7 @@
 ms.topic: hero-article
 ms.tgt_pltfrm: vm-windows-sql-server
 ms.workload: infrastructure-services
-<<<<<<< HEAD
-ms.date: 08/08/2017
-=======
 ms.date: 08/14/2017
->>>>>>> 7e950a10
 ms.author: jroth
 ---
 # Provision a SQL Server virtual machine in the Azure portal
@@ -44,33 +40,18 @@
    > [!NOTE]
    > If you do not have an Azure account, visit [Azure free trial](https://azure.microsoft.com/pricing/free-trial/).
 
-<<<<<<< HEAD
-2. On the Azure portal, click **New**. The portal opens the **New** blade.
-
-3. In the **New** blade, click **Compute** and then click **See all**.
-
-   ![Azure new compute blade](./media/virtual-machines-windows-portal-sql-server-provision/azure-new-compute-blade.png)
+2. On the Azure portal, click **New**. The portal opens the **New** window.
+
+3. In the **New** window, click **Compute** and then click **See all**.
+
+   ![New Compute window](./media/virtual-machines-windows-portal-sql-server-provision/azure-new-compute-blade.png)
 
 4. In the search field, type **SQL Server**, and press ENTER.
 
-5. Then click the **Filter** icon and select **Microsoft** for the publisher. Click **Done** on the filter blade to filter the results to Microsoft published SQL Server images.
-=======
-2. On the Azure portal, click **New**. The portal opens the **New** window.
-
-3. In the **New** window, click **Compute** and then click **See all**.
->>>>>>> 7e950a10
-
-   ![New Compute window](./media/virtual-machines-windows-portal-sql-server-provision/azure-new-compute-blade.png)
-
-<<<<<<< HEAD
-=======
-4. In the search field, type **SQL Server**, and press ENTER.
-
 5. Then click the **Filter** icon and select **Microsoft** for the publisher. Click **Done** on the filter window to filter the results to Microsoft published SQL Server images.
 
    ![Azure Virtual Machines window](./media/virtual-machines-windows-portal-sql-server-provision/azure-compute-blade2.png)
 
->>>>>>> 7e950a10
 5. Review the available SQL Server images. Each image identifies a SQL Server version and an operating system.
 
 6. Select the image named **Free License: SQL Server 2016 SP1 Developer on Windows Server 2016**.
@@ -82,15 +63,9 @@
    > SQL VM images include the licensing costs for SQL Server into the per-minute pricing of the VM you create (except for the Developer and Express editions). SQL Server Developer is free for development/testing (not production) and SQL Express is free for lightweight workloads (less than 1GB memory, less than 10 GB storage). There is another option to bring-your-own-license (BYOL) and pay only for the VM. Those image names are prefixed with {BYOL}. 
    >
    > For more information on these options, see [Pricing guidance for SQL Server Azure VMs](virtual-machines-windows-sql-server-pricing-guidance.md).
-<<<<<<< HEAD
 
 7. Under **Select a deployment model**, verify that **Resource Manager** is selected. Resource Manager is the recommended deployment model for new virtual machines. 
 
-=======
-
-7. Under **Select a deployment model**, verify that **Resource Manager** is selected. Resource Manager is the recommended deployment model for new virtual machines. 
-
->>>>>>> 7e950a10
 8. Click **Create**.
 
     ![Create SQL VM with Resource Manager](./media/virtual-machines-windows-portal-sql-server-provision/azure-compute-sql-deployment-model.png)
@@ -108,11 +83,7 @@
 
 ## 1. Configure basic settings
 
-<<<<<<< HEAD
-On the **Basics** blade, provide the following information:
-=======
 On the **Basics** window, provide the following information:
->>>>>>> 7e950a10
 
 * Enter a unique virtual machine **Name**.
 
@@ -133,19 +104,11 @@
 
 * Click **OK** to save the settings.
 
-<<<<<<< HEAD
-    ![SQL Basics Blade](./media/virtual-machines-windows-portal-sql-server-provision/azure-sql-basic.png)
+    ![SQL Basics window](./media/virtual-machines-windows-portal-sql-server-provision/azure-sql-basic.png)
 
 ## 2. Choose virtual machine size
 
-On the **Size** step, choose a virtual machine size in the **Choose a size** blade. The blade initially displays recommended machine sizes based on the image you selected.
-=======
-    ![SQL Basics window](./media/virtual-machines-windows-portal-sql-server-provision/azure-sql-basic.png)
-
-## 2. Choose virtual machine size
-
 On the **Size** step, choose a virtual machine size in the **Choose a size** window. The window initially displays recommended machine sizes based on the image you selected.
->>>>>>> 7e950a10
 
 > [!IMPORTANT]
 > The estimated monthly cost displayed on the **Choose a size** window does not include SQL Server licensing costs. This is the cost of the VM alone. For the Express and Developer editions of SQL Server, this is the total estimated cost. For other editions, see the [Windows Virtual Machines pricing page](https://azure.microsoft.com/pricing/details/virtual-machines/windows/) and select your target edition of SQL Server. Also see the [Pricing guidance for SQL Server Azure VMs](virtual-machines-windows-sql-server-pricing-guidance.md).
@@ -160,19 +123,11 @@
 Choose your machine size, and then click **Select**.
 
 ## 3. Configure optional features
-<<<<<<< HEAD
-
-On the **Settings** blade, configure Azure storage, networking, and monitoring for the virtual machine.
+
+On the **Settings** window, configure Azure storage, networking, and monitoring for the virtual machine.
 
 * Under **Storage**, select **Yes** under use **Managed Disks**.
 
-=======
-
-On the **Settings** window, configure Azure storage, networking, and monitoring for the virtual machine.
-
-* Under **Storage**, select **Yes** under use **Managed Disks**.
-
->>>>>>> 7e950a10
    > [!NOTE]
    > Microsoft recommends Managed Disks for SQL Server. Managed Disks handles storage behind the scenes. In addition, when virtual machines with Managed Disks are in the same availability set, Azure distributes the storage resources to provide appropriate redundancy. For additional information, see [Azure Managed Disks Overview](../../../storage/storage-managed-disks-overview.md). For specifics about managed disks in an availability set, see [Use managed disks for VMs in availability set](../manage-availability.md).
 
@@ -298,28 +253,16 @@
 
 ### R services
 
-<<<<<<< HEAD
-You have the option to enable [SQL Server R Services](https://msdn.microsoft.com/library/mt604845.aspx). This enables you to use advanced analytics with SQL Server 2016. Click **Enable** on the **SQL Server Settings** blade.
-=======
 You have the option to enable [SQL Server R Services](https://msdn.microsoft.com/library/mt604845.aspx). This enables you to use advanced analytics with SQL Server 2016. Click **Enable** on the **SQL Server Settings** window.
 
 > [!NOTE]
 > For SQL Server 2016 Developer Edition, this option is incorrectly disabled by the portal. For Developer edition, you must enable R Services manually after creating your VM.
->>>>>>> 7e950a10
-
-> [!NOTE]
-> For SQL Server 2016 Developer Edition, this option is incorrectly disabled by the portal. For Developer edition, you must enable R Services manually after creating your VM.
 
 ![Enable SQL Server R Services](./media/virtual-machines-windows-portal-sql-server-provision/azure-vm-sql-server-r-services.png)
 
 When you are finished configuring SQL Server settings, click **OK**.
 
 ## 5. Review the summary
-<<<<<<< HEAD
-
-On the **Summary** blade, review the summary and click **Purchase** to create SQL Server, resource group, and resources specified for this VM.
-=======
->>>>>>> 7e950a10
 
 On the **Summary** window, review the summary and click **Purchase** to create SQL Server, resource group, and resources specified for this VM.
 
@@ -329,15 +272,14 @@
 > To provide you with an idea on deployment times, I deployed a SQL VM to the East US region with default settings. This test deployment took a total of 26 minutes to complete. But you might experience a faster or slower deployment time based on your region and selected settings.
 
 ## Open the VM with Remote Desktop
-<<<<<<< HEAD
-=======
 
 Use the following steps to connect to the SQL Server virtual machine with Remote Desktop:
 
 > [!INCLUDE [Connect to SQL Server VM with remote desktop](../../../../includes/virtual-machines-sql-server-remote-desktop-connect.md)]
->>>>>>> 7e950a10
-
-> [!INCLUDE [Connect to SQL Server VM with remote desktop](../../../../includes/virtual-machines-sql-server-remote-desktop-connect.md)]
+
+After you connect to the SQL Server virtual machine, you can launch SQL Server Management Studio and connect with Windows Authentication using your local administrator credentials. If you enabled SQL Server Authentication, you can also connect with SQL Authentication using the SQL login and password you configured during provisioning.
+
+Access to the machine enables you to directly change machine and SQL Server settings based on your requirements. For example, you could configure the firewall settings or change SQL Server configuration settings.
 
 ## Enable TCP/IP for Developer and Express editions
 
@@ -360,8 +302,4 @@
 
 ## Next Steps
 
-<<<<<<< HEAD
-[Explore the Learning Path](https://azure.microsoft.com/documentation/learning-paths/sql-azure-vm/) for SQL Server on Azure virtual machines.
-=======
-For other information about using SQL Server in Azure, see [SQL Server on Azure Virtual Machines](virtual-machines-windows-sql-server-iaas-overview.md) and the [Frequently Asked Questions](virtual-machines-windows-sql-server-iaas-faq.md).
->>>>>>> 7e950a10
+For other information about using SQL Server in Azure, see [SQL Server on Azure Virtual Machines](virtual-machines-windows-sql-server-iaas-overview.md) and the [Frequently Asked Questions](virtual-machines-windows-sql-server-iaas-faq.md).