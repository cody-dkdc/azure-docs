---
<<<<<<< HEAD
redirect_url: /azure/virtual-machines/windows/upload-generalized-managed
redirect_document_id: true
---
=======
title: Generalize a Windows VM to use in Azure | Microsoft Docs
description: Learn to use Sysprep to generalize a Windows VM to use with the Resource Manager deployment model.
services: virtual-machines-windows
documentationcenter: ''
author: cynthn
manager: timlt
editor: tysonn
tags: azure-resource-manager

ms.assetid: a745d400-c8be-48b4-a891-4a18495ef3fd
ms.service: virtual-machines-windows
ms.workload: infrastructure-services
ms.tgt_pltfrm: vm-windows
ms.devlang: na
ms.topic: article
ms.date: 05/11/2017
ms.author: cynthn

---
# Generalize a Windows virtual machine using Sysprep
This section shows you how to generalize your Windows virtual machine for use as an image. Sysprep removes all your personal account information, among other things, and prepares the machine to be used as an image. For details about Sysprep, see [How to Use Sysprep: An Introduction](http://technet.microsoft.com/library/bb457073.aspx).

Make sure the server roles running on the machine are supported by Sysprep. For more information, see [Sysprep Support for Server Roles](https://msdn.microsoft.com/windows/hardware/commercialize/manufacture/desktop/sysprep-support-for-server-roles)

> [!IMPORTANT]
> If you are running Sysprep before uploading your VHD to Azure for the first time, make sure you have [prepared your VM](prepare-for-upload-vhd-image.md) before running Sysprep. 
> 
> 

1. Sign in to the Windows virtual machine.
2. Open the Command Prompt window as an administrator. Change the directory to **%windir%\system32\sysprep**, and then run `sysprep.exe`.
3. In the **System Preparation Tool** dialog box, select **Enter System Out-of-Box Experience (OOBE)**, and make sure that the **Generalize** check box is selected.
4. In **Shutdown Options**, select **Shutdown**.
5. Click **OK**.
   
    ![Start Sysprep](./media/upload-generalized-managed/sysprepgeneral.png)
6. When Sysprep completes, it shuts down the virtual machine. 

> [!IMPORTANT]
> Do not restart the VM until you are done uploading the VHD to Azure or creating an image from the VM. If the VM accidentally gets restarted, run Sysprep to generalize it again.
> 
> 

## Next Steps
* If the VM is on-premises, you can now [upload the VHD to Azure](upload-image.md).
* If the VM is already in Azure, you can now [create an image from the generalized VM](capture-image.md).


>>>>>>> f3c239f4
<|MERGE_RESOLUTION|>--- conflicted
+++ resolved
@@ -1,55 +1,4 @@
----
-<<<<<<< HEAD
-redirect_url: /azure/virtual-machines/windows/upload-generalized-managed
-redirect_document_id: true
----
-=======
-title: Generalize a Windows VM to use in Azure | Microsoft Docs
-description: Learn to use Sysprep to generalize a Windows VM to use with the Resource Manager deployment model.
-services: virtual-machines-windows
-documentationcenter: ''
-author: cynthn
-manager: timlt
-editor: tysonn
-tags: azure-resource-manager
-
-ms.assetid: a745d400-c8be-48b4-a891-4a18495ef3fd
-ms.service: virtual-machines-windows
-ms.workload: infrastructure-services
-ms.tgt_pltfrm: vm-windows
-ms.devlang: na
-ms.topic: article
-ms.date: 05/11/2017
-ms.author: cynthn
-
----
-# Generalize a Windows virtual machine using Sysprep
-This section shows you how to generalize your Windows virtual machine for use as an image. Sysprep removes all your personal account information, among other things, and prepares the machine to be used as an image. For details about Sysprep, see [How to Use Sysprep: An Introduction](http://technet.microsoft.com/library/bb457073.aspx).
-
-Make sure the server roles running on the machine are supported by Sysprep. For more information, see [Sysprep Support for Server Roles](https://msdn.microsoft.com/windows/hardware/commercialize/manufacture/desktop/sysprep-support-for-server-roles)
-
-> [!IMPORTANT]
-> If you are running Sysprep before uploading your VHD to Azure for the first time, make sure you have [prepared your VM](prepare-for-upload-vhd-image.md) before running Sysprep. 
-> 
-> 
-
-1. Sign in to the Windows virtual machine.
-2. Open the Command Prompt window as an administrator. Change the directory to **%windir%\system32\sysprep**, and then run `sysprep.exe`.
-3. In the **System Preparation Tool** dialog box, select **Enter System Out-of-Box Experience (OOBE)**, and make sure that the **Generalize** check box is selected.
-4. In **Shutdown Options**, select **Shutdown**.
-5. Click **OK**.
-   
-    ![Start Sysprep](./media/upload-generalized-managed/sysprepgeneral.png)
-6. When Sysprep completes, it shuts down the virtual machine. 
-
-> [!IMPORTANT]
-> Do not restart the VM until you are done uploading the VHD to Azure or creating an image from the VM. If the VM accidentally gets restarted, run Sysprep to generalize it again.
-> 
-> 
-
-## Next Steps
-* If the VM is on-premises, you can now [upload the VHD to Azure](upload-image.md).
-* If the VM is already in Azure, you can now [create an image from the generalized VM](capture-image.md).
-
-
->>>>>>> f3c239f4
+---
+redirect_url: /azure/virtual-machines/windows/upload-generalized-managed
+redirect_document_id: true
+---