--- conflicted
+++ resolved
@@ -19,11 +19,7 @@
 
 # How to Attach a Data Disk to a Linux Virtual Machine
 
-<<<<<<< HEAD
 [AZURE.INCLUDE [learn-about-deployment-models](../../includes/learn-about-deployment-models-classic-include.md)]. See how to [attach a data disk using the Resource Manager deployment model](virtual-machines-linux-add-disk.md).
-=======
-[AZURE.INCLUDE [learn-about-deployment-models](../../includes/learn-about-deployment-models-classic-include.md)] Resource Manager model. You can also [attach a data disk using the Resource Manager deployment model](virtual-machines-linux-add-disk.md).
->>>>>>> 734a02d3
 
 You can attach both empty disks and disks that contain data to your Azure VMs. Both types of disks are .vhd files that reside in an Azure storage account. As with adding any disk to a Linux machine, after you attach the disk you'll need to initialize and format it so it's ready for use. This article details attaching both empty disks and disks already containing data to your VMs, as well as how to then initialize and format a new disk.
 
