<properties
 pageTitle="Linux VM sizes | Microsoft Azure"
 description="Lists the different sizes available for Linux virtual machines in Azure."
 services="virtual-machines-linux"
 documentationCenter=""
 authors="cynthn"
 manager="timlt"
 editor=""
 tags="azure-resource-manager,azure-service-management"/>

<tags
ms.service="virtual-machines-linux"
 ms.devlang="na"
 ms.topic="article"
 ms.tgt_pltfrm="vm-linux"
 ms.workload="infrastructure-services"
<<<<<<< HEAD
 ms.date="04/04/2016"
=======
 ms.date="08/03/2016"
>>>>>>> c186bb0b
 ms.author="cynthn"/>

# Sizes for virtual machines in Azure

This article describes the available sizes and options for the Azure virtual machines you can use to run your Linux apps and workloads. It also provides deployment considerations to be aware of when you're planning to use these resources. For information about pricing of the various sizes, see [Virtual Machines Pricing](https://azure.microsoft.com/pricing/details/virtual-machines/#Linux). This article is also available for [Windows virtual machines](virtual-machines-windows-sizes.md).

[AZURE.INCLUDE [virtual-machines-common-sizes](../../includes/virtual-machines-common-sizes.md)]
<|MERGE_RESOLUTION|>--- conflicted
+++ resolved
@@ -14,11 +14,7 @@
  ms.topic="article"
  ms.tgt_pltfrm="vm-linux"
  ms.workload="infrastructure-services"
-<<<<<<< HEAD
- ms.date="04/04/2016"
-=======
  ms.date="08/03/2016"
->>>>>>> c186bb0b
  ms.author="cynthn"/>
 
 # Sizes for virtual machines in Azure
