<<<<<<< HEAD
---
title: Migrate to Resource Manager with PowerShell | Microsoft Docs
description: This article walks through the platform-supported migration of IaaS resources such as virtual machines (VMs), virtual networks (VNETs), and storage accounts from classic to Azure Resource Manager (ARM) by using Azure PowerShell commands
services: virtual-machines-windows
documentationcenter: ''
author: singhkays
manager: timlt
editor: ''
tags: azure-resource-manager

ms.assetid: 2b3dff9b-2e99-4556-acc5-d75ef234af9c
ms.service: virtual-machines-windows
ms.workload: infrastructure-services
ms.tgt_pltfrm: vm-windows
ms.devlang: na
ms.topic: article
ms.date: 03/30/2017
ms.author: kasing

---
# Migrate IaaS resources from classic to Azure Resource Manager by using Azure PowerShell
These steps show you how to use Azure PowerShell commands to migrate infrastructure as a service (IaaS) resources from the classic deployment model to the Azure Resource Manager deployment model. 

If you want, you can also migrate resources by using the [Azure Command Line Interface (Azure CLI)](virtual-machines-linux-cli-migration-classic-resource-manager.md).

* For background on supported migration scenarios, see [Platform-supported migration of IaaS resources from classic to Azure Resource Manager](virtual-machines-windows-migration-classic-resource-manager.md). 
* For detailed guidance and a migration walkthrough, see [Technical deep dive on platform-supported migration from classic to Azure Resource Manager](virtual-machines-windows-migration-classic-resource-manager-deep-dive.md).
* [Review most common migration errors](virtual-machines-windows-migration-classic-resource-manager-errors.md)

<br>
Here is a flowchart to identify the order in which steps need to be executed during a migration process

![Screenshot that shows the migration steps](./media/virtual-machines-windows-migration-classic-resource-manager/migration-flow.png)

## Step 1: Plan for migration
Here are a few best practices that we recommend as you evaluate migrating IaaS resources from classic to Resource Manager:

* Read through the [supported and unsupported features and configurations](virtual-machines-windows-migration-classic-resource-manager.md). If you have virtual machines that use unsupported configurations or features, we recommend that you wait for the configuration/feature support to be announced. Alternatively, if it suits your needs, remove that feature or move out of that configuration to enable migration.
* If you have automated scripts that deploy your infrastructure and applications today, try to create a similar test setup by using those scripts for migration. Alternatively, you can set up sample environments by using the Azure portal.

> [!IMPORTANT]
> Application Gateways are not currently supported for migration from classic to Resource Manager. To migrate a classic virtual network with an Application gateway, remove the gateway before running a Prepare operation to move the network. After you complete the migration, reconnect the gateway in Azure Resource Manager. 
>
>ExpressRoute gateways connecting to ExpressRoute circuits in another subscription cannot be migrated automatically. In such cases, remove the ExpressRoute gateway, migrate the virtual network and recreate the gateway. Please see [Migrate ExpressRoute circuits and associated virtual networks from the classic to the Resource Manager deployment model](../expressroute/expressroute-migration-classic-resource-manager.md) for more information.
> 
> 

## Step 2: Install the latest version of Azure PowerShell
There are two main options to install Azure PowerShell: [PowerShell Gallery](https://www.powershellgallery.com/profiles/azure-sdk/) or [Web Platform Installer (WebPI)](http://aka.ms/webpi-azps). WebPI receives monthly updates. PowerShell Gallery receives updates on a continuous basis. This article is based on Azure PowerShell version 2.1.0.

For installation instructions, see [How to install and configure Azure PowerShell](/powershell/azureps-cmdlets-docs).

<br>

## Step 3: Ensure that you are co-administrator for the subscription in Azure Classic portal
To perform this migration, you must be added as co-administrator for the subscription in the [Azure Classic portal](https://manage.windowsazure.com/). This is required even if you are already added as owner in the [Azure portal](https://portal.azure.com). Try to [add a co-administrator for the subscription in Azure Classic portal](../billing/billing-add-change-azure-subscription-administrator.md) to find out if you are co-administrator for the subscription. If you are not able to add a co-administrator then please contact a service administrator or co-administrator for the subscription to get yourself added.   

## Step 4: Set your subscription and sign up for migration
First, start a PowerShell prompt. For migration, you need to set up your environment for both classic and Resource Manager.

Sign in to your account for the Resource Manager model.

```powershell
    Login-AzureRmAccount
```

Get the available subscriptions by using the following command:

```powershell
    Get-AzureRMSubscription | Sort SubscriptionName | Select SubscriptionName
```

Set your Azure subscription for the current session. This example sets the default subscription name to **My Azure Subscription**. Replace the example subscription name with your own. 

```powershell
    Select-AzureRmSubscription –SubscriptionName "My Azure Subscription"
```

> [!NOTE]
> Registration is a one-time step, but you must do it once before attempting migration. Without registering, you see the following error message: 
> 
> *BadRequest : Subscription is not registered for migration.* 
> 
> 

Register with the migration resource provider by using the following command:

```powershell
    Register-AzureRmResourceProvider -ProviderNamespace Microsoft.ClassicInfrastructureMigrate
```

Please wait five minutes for the registration to finish. You can check the status of the approval by using the following command:

```powershell
    Get-AzureRmResourceProvider -ProviderNamespace Microsoft.ClassicInfrastructureMigrate
```

Make sure that RegistrationState is `Registered` before you proceed. 

Now sign in to your account for the classic model.

```powershell
    Add-AzureAccount
```

Get the available subscriptions by using the following command:

```powershell
    Get-AzureSubscription | Sort SubscriptionName | Select SubscriptionName
```

Set your Azure subscription for the current session. This example sets the default subscription to **My Azure Subscription**. Replace the example subscription name with your own. 

```powershell
    Select-AzureSubscription –SubscriptionName "My Azure Subscription"
```

<br>

## Step 5: Make sure you have enough Azure Resource Manager Virtual Machine cores in the Azure region of your current deployment or VNET
You can use the following PowerShell command to check the current number of cores you have in Azure Resource Manager. To learn more about core quotas, see [Limits and the Azure Resource Manager](../azure-subscription-service-limits.md#limits-and-the-azure-resource-manager). 

This example checks the availability in the **West US** region. Replace the example region name with your own. 

```powershell
Get-AzureRmVMUsage -Location "West US"
```

## Step 6: Run commands to migrate your IaaS resources
> [!NOTE]
> All the operations described here are idempotent. If you have a problem other than an unsupported feature or a configuration error, we recommend that you retry the prepare, abort, or commit operation. The platform then tries the action again.
> 
> 

## Step 6.1 Migrate virtual machines in a cloud service (not in a virtual network)
Get the list of cloud services by using the following command, and then pick the cloud service that you want to migrate. If the VMs in the cloud service are in a virtual network or if they have web or worker roles, the command returns an error message.

```powershell
    Get-AzureService | ft Servicename
```

Get the deployment name for the cloud service. In this example, the service name is **My Service**. Replace the example service name with your own service name. 

```powershell
    $serviceName = "My Service"
    $deployment = Get-AzureDeployment -ServiceName $serviceName
    $deploymentName = $deployment.DeploymentName
```

Prepare the virtual machines in the cloud service for migration. You have two options to choose from.

* **Option 1. Migrate the VMs to a platform-created virtual network**
  
    First, validate if you can migrate the cloud service using the following commands:
  
    ```powershell
    $validate = Move-AzureService -Validate -ServiceName $serviceName `
        -DeploymentName $deploymentName -CreateNewVirtualNetwork
    $validate.ValidationMessages
    ```
  
    The preceding command displays any warnings and errors that block migration. If validation is successful, then you can move on to the **Prepare** step:
  
    ```powershell
    Move-AzureService -Prepare -ServiceName $serviceName `
        -DeploymentName $deploymentName -CreateNewVirtualNetwork
    ```
* **Option 2. Migrate to an existing virtual network in the Resource Manager deployment model**
  
    This example sets the resource group name to **myResourceGroup**, the virtual network name to **myVirtualNetwork** and the subnet name to **mySubNet**. Replace the names in the example with the names of your own resources.
  
    ```powershell
    $existingVnetRGName = "myResourceGroup"
    $vnetName = "myVirtualNetwork"
    $subnetName = "mySubNet"
    ```
  
    First, validate if you can migrate the cloud service using the following command:
  
    ```powershell
    $validate = Move-AzureService -Validate -ServiceName $serviceName `
        -DeploymentName $deploymentName -UseExistingVirtualNetwork -VirtualNetworkResourceGroupName $existingVnetRGName -VirtualNetworkName $vnetName -SubnetName $subnetName
    $validate.ValidationMessages
    ```
  
    The preceding command displays any warnings and errors that block migration. If validation is successful, then you can proceed with the following Prepare step:
  
    ```powershell
    Move-AzureService -Prepare -ServiceName $serviceName -DeploymentName $deploymentName `
        -UseExistingVirtualNetwork -VirtualNetworkResourceGroupName $existingVnetRGName `
        -VirtualNetworkName $vnetName -SubnetName $subnetName
    ```

After the Prepare operation succeeds with either of the preceding options, query the migration state of the VMs. Ensure that they are in the `Prepared` state.

This example sets the VM name to **myVM**. Replace the example name with your own VM name.

    ```powershell
    $vmName = "myVM"
    $vm = Get-AzureVM -ServiceName $serviceName -Name $vmName
    $vm.VM.MigrationState
    ```

Check the configuration for the prepared resources by using either PowerShell or the Azure portal. If you are not ready for migration and you want to go back to the old state, use the following command:

```powershell
    Move-AzureService -Abort -ServiceName $serviceName -DeploymentName $deploymentName
```

If the prepared configuration looks good, you can move forward and commit the resources by using the following command:

```powershell
    Move-AzureService -Commit -ServiceName $serviceName -DeploymentName $deploymentName
```

## Step 6.2 Migrate virtual machines in a virtual network
To migrate virtual machines in a virtual network, you migrate the virtual network. The virtual machines automatically migrate with the virtual network. Pick the virtual network that you want to migrate. 
> [!NOTE]
> [Migrate single classic virtual machine](./virtual-machines-windows-migrate-single-classic-to-resource-manager.md) by creating a new Resource Manager virtual machine with Managed Disks using the VHD (OS and data) files of the virtual machine. 

This example sets the virtual network name to **myVnet**. Replace the example virtual network name with your own. 

```powershell
    $vnetName = "myVnet"
```

> [!NOTE]
> If the virtual network contains web or worker roles, or VMs with unsupported configurations, you get a validation error message.
> 
> 

First, validate if you can migrate the virtual network by using the following command:

```powershell
    Move-AzureVirtualNetwork -Validate -VirtualNetworkName $vnetName
```

The preceding command displays any warnings and errors that block migration. If validation is successful, then you can proceed with the following Prepare step:

```powershell
    Move-AzureVirtualNetwork -Prepare -VirtualNetworkName $vnetName
```

Check the configuration for the prepared virtual machines by using either Azure PowerShell or the Azure portal. If you are not ready for migration and you want to go back to the old state, use the following command:

```powershell
    Move-AzureVirtualNetwork -Abort -VirtualNetworkName $vnetName
```

If the prepared configuration looks good, you can move forward and commit the resources by using the following command:

```powershell
    Move-AzureVirtualNetwork -Commit -VirtualNetworkName $vnetName
```

## Step 6.3 Migrate a storage account
Once you're done migrating the virtual machines, we recommend you migrate the storage accounts.

Before you migrate the storage account, please perform preceding prerequisite checks:

* **Migrate classic virtual machines whose disks are stored in the storage account**

    Preceding command returns RoleName and DiskName properties of all the classic VM disks in the storage account. RoleName is the name of the virtual machine to which a disk is attached. If preceding command returns disks then ensure that virtual machines to which these disks are attached are migrated before migrating the storage account.
    ```powershell
     $storageAccountName = 'yourStorageAccountName'
      Get-AzureDisk | where-Object {$_.MediaLink.Host.Contains($storageAccountName)} | Select-Object -ExpandProperty AttachedTo -Property `
      DiskName | Format-List -Property RoleName, DiskName 

    ```
* **Delete unattached classic VM disks stored in the storage account**
 
    Find unattached classic VM disks in the storage account using following command: 

    ```powershell
        $storageAccountName = 'yourStorageAccountName'
        Get-AzureDisk | where-Object {$_.MediaLink.Host.Contains($storageAccountName)} | Format-List -Property DiskName  

    ```
    If above command returns disks then delete these disks using following command:

    ```powershell
       Remove-AzureDisk -DiskName 'yourDiskName'
    ```
* **Delete VM images stored in the storage account**

    Preceding command returns all the VM images with OS disk stored in the storage account.
     ```powershell
        Get-AzureVmImage | Where-Object { $_.OSDiskConfiguration.MediaLink -ne $null -and $_.OSDiskConfiguration.MediaLink.Host.Contains($storageAccountName)`
                                } | Select-Object -Property ImageName, ImageLabel
     ```
     Preceding command returns all the VM images with data disks stored in the storage account.
     ```powershell

        Get-AzureVmImage | Where-Object {$_.DataDiskConfigurations -ne $null `
                                         -and ($_.DataDiskConfigurations | Where-Object {$_.MediaLink -ne $null -and $_.MediaLink.Host.Contains($storageAccountName)}).Count -gt 0 `
                                        } | Select-Object -Property ImageName, ImageLabel
     ```
    Delete all the VM images returned by above commands using preceding command:
    ```powershell
    Remove-AzureVMImage -ImageName 'yourImageName'
    ```
    
Prepare each storage account for migration by using the following command. In this example, the storage account name is **myStorageAccount**. Replace the example name with the name of your own storage account. 

```powershell
    $storageAccountName = "myStorageAccount"
    Move-AzureStorageAccount -Prepare -StorageAccountName $storageAccountName
```

Check the configuration for the prepared storage account by using either Azure PowerShell or the Azure portal. If you are not ready for migration and you want to go back to the old state, use the following command:

```powershell
    Move-AzureStorageAccount -Abort -StorageAccountName $storageAccountName
```

If the prepared configuration looks good, you can move forward and commit the resources by using the following command:

```powershell
    Move-AzureStorageAccount -Commit -StorageAccountName $storageAccountName
```

## Next steps
* [Overview of platform-supported migration of IaaS resources from classic to Azure Resource Manager](virtual-machines-windows-migration-classic-resource-manager-overview.md?toc=%2fazure%2fvirtual-machines%2fwindows%2ftoc.json)
* [Technical deep dive on platform-supported migration from classic to Azure Resource Manager](virtual-machines-windows-migration-classic-resource-manager-deep-dive.md?toc=%2fazure%2fvirtual-machines%2fwindows%2ftoc.json)
* [Planning for migration of IaaS resources from classic to Azure Resource Manager](virtual-machines-windows-migration-classic-resource-manager-plan.md?toc=%2fazure%2fvirtual-machines%2fwindows%2ftoc.json)
* [Use CLI to migrate IaaS resources from classic to Azure Resource Manager](virtual-machines-linux-cli-migration-classic-resource-manager.md?toc=%2fazure%2fvirtual-machines%2fwindows%2ftoc.json)
* [Community tools for assisting with migration of IaaS resources from classic to Azure Resource Manager](virtual-machines-windows-migration-scripts.md?toc=%2fazure%2fvirtual-machines%2fwindows%2ftoc.json)
* [Review most common migration errors](virtual-machines-windows-migration-classic-resource-manager-errors.md?toc=%2fazure%2fvirtual-machines%2fwindows%2ftoc.json)
* [Review the most frequently asked questions about migrating IaaS resources from classic to Azure Resource Manager](virtual-machines-windows-migration-classic-resource-manager-faq.md?toc=%2fazure%2fvirtual-machines%2fwindows%2ftoc.json)
=======
---
redirect_url: /azure/virtual-machines/windows/ps-migration-classic-resource-manager
redirect_document_id: true
---
>>>>>>> 7ee5b077
<|MERGE_RESOLUTION|>--- conflicted
+++ resolved
@@ -1,336 +1,4 @@
-<<<<<<< HEAD
 ---
-title: Migrate to Resource Manager with PowerShell | Microsoft Docs
-description: This article walks through the platform-supported migration of IaaS resources such as virtual machines (VMs), virtual networks (VNETs), and storage accounts from classic to Azure Resource Manager (ARM) by using Azure PowerShell commands
-services: virtual-machines-windows
-documentationcenter: ''
-author: singhkays
-manager: timlt
-editor: ''
-tags: azure-resource-manager
-
-ms.assetid: 2b3dff9b-2e99-4556-acc5-d75ef234af9c
-ms.service: virtual-machines-windows
-ms.workload: infrastructure-services
-ms.tgt_pltfrm: vm-windows
-ms.devlang: na
-ms.topic: article
-ms.date: 03/30/2017
-ms.author: kasing
-
----
-# Migrate IaaS resources from classic to Azure Resource Manager by using Azure PowerShell
-These steps show you how to use Azure PowerShell commands to migrate infrastructure as a service (IaaS) resources from the classic deployment model to the Azure Resource Manager deployment model. 
-
-If you want, you can also migrate resources by using the [Azure Command Line Interface (Azure CLI)](virtual-machines-linux-cli-migration-classic-resource-manager.md).
-
-* For background on supported migration scenarios, see [Platform-supported migration of IaaS resources from classic to Azure Resource Manager](virtual-machines-windows-migration-classic-resource-manager.md). 
-* For detailed guidance and a migration walkthrough, see [Technical deep dive on platform-supported migration from classic to Azure Resource Manager](virtual-machines-windows-migration-classic-resource-manager-deep-dive.md).
-* [Review most common migration errors](virtual-machines-windows-migration-classic-resource-manager-errors.md)
-
-<br>
-Here is a flowchart to identify the order in which steps need to be executed during a migration process
-
-![Screenshot that shows the migration steps](./media/virtual-machines-windows-migration-classic-resource-manager/migration-flow.png)
-
-## Step 1: Plan for migration
-Here are a few best practices that we recommend as you evaluate migrating IaaS resources from classic to Resource Manager:
-
-* Read through the [supported and unsupported features and configurations](virtual-machines-windows-migration-classic-resource-manager.md). If you have virtual machines that use unsupported configurations or features, we recommend that you wait for the configuration/feature support to be announced. Alternatively, if it suits your needs, remove that feature or move out of that configuration to enable migration.
-* If you have automated scripts that deploy your infrastructure and applications today, try to create a similar test setup by using those scripts for migration. Alternatively, you can set up sample environments by using the Azure portal.
-
-> [!IMPORTANT]
-> Application Gateways are not currently supported for migration from classic to Resource Manager. To migrate a classic virtual network with an Application gateway, remove the gateway before running a Prepare operation to move the network. After you complete the migration, reconnect the gateway in Azure Resource Manager. 
->
->ExpressRoute gateways connecting to ExpressRoute circuits in another subscription cannot be migrated automatically. In such cases, remove the ExpressRoute gateway, migrate the virtual network and recreate the gateway. Please see [Migrate ExpressRoute circuits and associated virtual networks from the classic to the Resource Manager deployment model](../expressroute/expressroute-migration-classic-resource-manager.md) for more information.
-> 
-> 
-
-## Step 2: Install the latest version of Azure PowerShell
-There are two main options to install Azure PowerShell: [PowerShell Gallery](https://www.powershellgallery.com/profiles/azure-sdk/) or [Web Platform Installer (WebPI)](http://aka.ms/webpi-azps). WebPI receives monthly updates. PowerShell Gallery receives updates on a continuous basis. This article is based on Azure PowerShell version 2.1.0.
-
-For installation instructions, see [How to install and configure Azure PowerShell](/powershell/azureps-cmdlets-docs).
-
-<br>
-
-## Step 3: Ensure that you are co-administrator for the subscription in Azure Classic portal
-To perform this migration, you must be added as co-administrator for the subscription in the [Azure Classic portal](https://manage.windowsazure.com/). This is required even if you are already added as owner in the [Azure portal](https://portal.azure.com). Try to [add a co-administrator for the subscription in Azure Classic portal](../billing/billing-add-change-azure-subscription-administrator.md) to find out if you are co-administrator for the subscription. If you are not able to add a co-administrator then please contact a service administrator or co-administrator for the subscription to get yourself added.   
-
-## Step 4: Set your subscription and sign up for migration
-First, start a PowerShell prompt. For migration, you need to set up your environment for both classic and Resource Manager.
-
-Sign in to your account for the Resource Manager model.
-
-```powershell
-    Login-AzureRmAccount
-```
-
-Get the available subscriptions by using the following command:
-
-```powershell
-    Get-AzureRMSubscription | Sort SubscriptionName | Select SubscriptionName
-```
-
-Set your Azure subscription for the current session. This example sets the default subscription name to **My Azure Subscription**. Replace the example subscription name with your own. 
-
-```powershell
-    Select-AzureRmSubscription –SubscriptionName "My Azure Subscription"
-```
-
-> [!NOTE]
-> Registration is a one-time step, but you must do it once before attempting migration. Without registering, you see the following error message: 
-> 
-> *BadRequest : Subscription is not registered for migration.* 
-> 
-> 
-
-Register with the migration resource provider by using the following command:
-
-```powershell
-    Register-AzureRmResourceProvider -ProviderNamespace Microsoft.ClassicInfrastructureMigrate
-```
-
-Please wait five minutes for the registration to finish. You can check the status of the approval by using the following command:
-
-```powershell
-    Get-AzureRmResourceProvider -ProviderNamespace Microsoft.ClassicInfrastructureMigrate
-```
-
-Make sure that RegistrationState is `Registered` before you proceed. 
-
-Now sign in to your account for the classic model.
-
-```powershell
-    Add-AzureAccount
-```
-
-Get the available subscriptions by using the following command:
-
-```powershell
-    Get-AzureSubscription | Sort SubscriptionName | Select SubscriptionName
-```
-
-Set your Azure subscription for the current session. This example sets the default subscription to **My Azure Subscription**. Replace the example subscription name with your own. 
-
-```powershell
-    Select-AzureSubscription –SubscriptionName "My Azure Subscription"
-```
-
-<br>
-
-## Step 5: Make sure you have enough Azure Resource Manager Virtual Machine cores in the Azure region of your current deployment or VNET
-You can use the following PowerShell command to check the current number of cores you have in Azure Resource Manager. To learn more about core quotas, see [Limits and the Azure Resource Manager](../azure-subscription-service-limits.md#limits-and-the-azure-resource-manager). 
-
-This example checks the availability in the **West US** region. Replace the example region name with your own. 
-
-```powershell
-Get-AzureRmVMUsage -Location "West US"
-```
-
-## Step 6: Run commands to migrate your IaaS resources
-> [!NOTE]
-> All the operations described here are idempotent. If you have a problem other than an unsupported feature or a configuration error, we recommend that you retry the prepare, abort, or commit operation. The platform then tries the action again.
-> 
-> 
-
-## Step 6.1 Migrate virtual machines in a cloud service (not in a virtual network)
-Get the list of cloud services by using the following command, and then pick the cloud service that you want to migrate. If the VMs in the cloud service are in a virtual network or if they have web or worker roles, the command returns an error message.
-
-```powershell
-    Get-AzureService | ft Servicename
-```
-
-Get the deployment name for the cloud service. In this example, the service name is **My Service**. Replace the example service name with your own service name. 
-
-```powershell
-    $serviceName = "My Service"
-    $deployment = Get-AzureDeployment -ServiceName $serviceName
-    $deploymentName = $deployment.DeploymentName
-```
-
-Prepare the virtual machines in the cloud service for migration. You have two options to choose from.
-
-* **Option 1. Migrate the VMs to a platform-created virtual network**
-  
-    First, validate if you can migrate the cloud service using the following commands:
-  
-    ```powershell
-    $validate = Move-AzureService -Validate -ServiceName $serviceName `
-        -DeploymentName $deploymentName -CreateNewVirtualNetwork
-    $validate.ValidationMessages
-    ```
-  
-    The preceding command displays any warnings and errors that block migration. If validation is successful, then you can move on to the **Prepare** step:
-  
-    ```powershell
-    Move-AzureService -Prepare -ServiceName $serviceName `
-        -DeploymentName $deploymentName -CreateNewVirtualNetwork
-    ```
-* **Option 2. Migrate to an existing virtual network in the Resource Manager deployment model**
-  
-    This example sets the resource group name to **myResourceGroup**, the virtual network name to **myVirtualNetwork** and the subnet name to **mySubNet**. Replace the names in the example with the names of your own resources.
-  
-    ```powershell
-    $existingVnetRGName = "myResourceGroup"
-    $vnetName = "myVirtualNetwork"
-    $subnetName = "mySubNet"
-    ```
-  
-    First, validate if you can migrate the cloud service using the following command:
-  
-    ```powershell
-    $validate = Move-AzureService -Validate -ServiceName $serviceName `
-        -DeploymentName $deploymentName -UseExistingVirtualNetwork -VirtualNetworkResourceGroupName $existingVnetRGName -VirtualNetworkName $vnetName -SubnetName $subnetName
-    $validate.ValidationMessages
-    ```
-  
-    The preceding command displays any warnings and errors that block migration. If validation is successful, then you can proceed with the following Prepare step:
-  
-    ```powershell
-    Move-AzureService -Prepare -ServiceName $serviceName -DeploymentName $deploymentName `
-        -UseExistingVirtualNetwork -VirtualNetworkResourceGroupName $existingVnetRGName `
-        -VirtualNetworkName $vnetName -SubnetName $subnetName
-    ```
-
-After the Prepare operation succeeds with either of the preceding options, query the migration state of the VMs. Ensure that they are in the `Prepared` state.
-
-This example sets the VM name to **myVM**. Replace the example name with your own VM name.
-
-    ```powershell
-    $vmName = "myVM"
-    $vm = Get-AzureVM -ServiceName $serviceName -Name $vmName
-    $vm.VM.MigrationState
-    ```
-
-Check the configuration for the prepared resources by using either PowerShell or the Azure portal. If you are not ready for migration and you want to go back to the old state, use the following command:
-
-```powershell
-    Move-AzureService -Abort -ServiceName $serviceName -DeploymentName $deploymentName
-```
-
-If the prepared configuration looks good, you can move forward and commit the resources by using the following command:
-
-```powershell
-    Move-AzureService -Commit -ServiceName $serviceName -DeploymentName $deploymentName
-```
-
-## Step 6.2 Migrate virtual machines in a virtual network
-To migrate virtual machines in a virtual network, you migrate the virtual network. The virtual machines automatically migrate with the virtual network. Pick the virtual network that you want to migrate. 
-> [!NOTE]
-> [Migrate single classic virtual machine](./virtual-machines-windows-migrate-single-classic-to-resource-manager.md) by creating a new Resource Manager virtual machine with Managed Disks using the VHD (OS and data) files of the virtual machine. 
-
-This example sets the virtual network name to **myVnet**. Replace the example virtual network name with your own. 
-
-```powershell
-    $vnetName = "myVnet"
-```
-
-> [!NOTE]
-> If the virtual network contains web or worker roles, or VMs with unsupported configurations, you get a validation error message.
-> 
-> 
-
-First, validate if you can migrate the virtual network by using the following command:
-
-```powershell
-    Move-AzureVirtualNetwork -Validate -VirtualNetworkName $vnetName
-```
-
-The preceding command displays any warnings and errors that block migration. If validation is successful, then you can proceed with the following Prepare step:
-
-```powershell
-    Move-AzureVirtualNetwork -Prepare -VirtualNetworkName $vnetName
-```
-
-Check the configuration for the prepared virtual machines by using either Azure PowerShell or the Azure portal. If you are not ready for migration and you want to go back to the old state, use the following command:
-
-```powershell
-    Move-AzureVirtualNetwork -Abort -VirtualNetworkName $vnetName
-```
-
-If the prepared configuration looks good, you can move forward and commit the resources by using the following command:
-
-```powershell
-    Move-AzureVirtualNetwork -Commit -VirtualNetworkName $vnetName
-```
-
-## Step 6.3 Migrate a storage account
-Once you're done migrating the virtual machines, we recommend you migrate the storage accounts.
-
-Before you migrate the storage account, please perform preceding prerequisite checks:
-
-* **Migrate classic virtual machines whose disks are stored in the storage account**
-
-    Preceding command returns RoleName and DiskName properties of all the classic VM disks in the storage account. RoleName is the name of the virtual machine to which a disk is attached. If preceding command returns disks then ensure that virtual machines to which these disks are attached are migrated before migrating the storage account.
-    ```powershell
-     $storageAccountName = 'yourStorageAccountName'
-      Get-AzureDisk | where-Object {$_.MediaLink.Host.Contains($storageAccountName)} | Select-Object -ExpandProperty AttachedTo -Property `
-      DiskName | Format-List -Property RoleName, DiskName 
-
-    ```
-* **Delete unattached classic VM disks stored in the storage account**
- 
-    Find unattached classic VM disks in the storage account using following command: 
-
-    ```powershell
-        $storageAccountName = 'yourStorageAccountName'
-        Get-AzureDisk | where-Object {$_.MediaLink.Host.Contains($storageAccountName)} | Format-List -Property DiskName  
-
-    ```
-    If above command returns disks then delete these disks using following command:
-
-    ```powershell
-       Remove-AzureDisk -DiskName 'yourDiskName'
-    ```
-* **Delete VM images stored in the storage account**
-
-    Preceding command returns all the VM images with OS disk stored in the storage account.
-     ```powershell
-        Get-AzureVmImage | Where-Object { $_.OSDiskConfiguration.MediaLink -ne $null -and $_.OSDiskConfiguration.MediaLink.Host.Contains($storageAccountName)`
-                                } | Select-Object -Property ImageName, ImageLabel
-     ```
-     Preceding command returns all the VM images with data disks stored in the storage account.
-     ```powershell
-
-        Get-AzureVmImage | Where-Object {$_.DataDiskConfigurations -ne $null `
-                                         -and ($_.DataDiskConfigurations | Where-Object {$_.MediaLink -ne $null -and $_.MediaLink.Host.Contains($storageAccountName)}).Count -gt 0 `
-                                        } | Select-Object -Property ImageName, ImageLabel
-     ```
-    Delete all the VM images returned by above commands using preceding command:
-    ```powershell
-    Remove-AzureVMImage -ImageName 'yourImageName'
-    ```
-    
-Prepare each storage account for migration by using the following command. In this example, the storage account name is **myStorageAccount**. Replace the example name with the name of your own storage account. 
-
-```powershell
-    $storageAccountName = "myStorageAccount"
-    Move-AzureStorageAccount -Prepare -StorageAccountName $storageAccountName
-```
-
-Check the configuration for the prepared storage account by using either Azure PowerShell or the Azure portal. If you are not ready for migration and you want to go back to the old state, use the following command:
-
-```powershell
-    Move-AzureStorageAccount -Abort -StorageAccountName $storageAccountName
-```
-
-If the prepared configuration looks good, you can move forward and commit the resources by using the following command:
-
-```powershell
-    Move-AzureStorageAccount -Commit -StorageAccountName $storageAccountName
-```
-
-## Next steps
-* [Overview of platform-supported migration of IaaS resources from classic to Azure Resource Manager](virtual-machines-windows-migration-classic-resource-manager-overview.md?toc=%2fazure%2fvirtual-machines%2fwindows%2ftoc.json)
-* [Technical deep dive on platform-supported migration from classic to Azure Resource Manager](virtual-machines-windows-migration-classic-resource-manager-deep-dive.md?toc=%2fazure%2fvirtual-machines%2fwindows%2ftoc.json)
-* [Planning for migration of IaaS resources from classic to Azure Resource Manager](virtual-machines-windows-migration-classic-resource-manager-plan.md?toc=%2fazure%2fvirtual-machines%2fwindows%2ftoc.json)
-* [Use CLI to migrate IaaS resources from classic to Azure Resource Manager](virtual-machines-linux-cli-migration-classic-resource-manager.md?toc=%2fazure%2fvirtual-machines%2fwindows%2ftoc.json)
-* [Community tools for assisting with migration of IaaS resources from classic to Azure Resource Manager](virtual-machines-windows-migration-scripts.md?toc=%2fazure%2fvirtual-machines%2fwindows%2ftoc.json)
-* [Review most common migration errors](virtual-machines-windows-migration-classic-resource-manager-errors.md?toc=%2fazure%2fvirtual-machines%2fwindows%2ftoc.json)
-* [Review the most frequently asked questions about migrating IaaS resources from classic to Azure Resource Manager](virtual-machines-windows-migration-classic-resource-manager-faq.md?toc=%2fazure%2fvirtual-machines%2fwindows%2ftoc.json)
-=======
----
-redirect_url: /azure/virtual-machines/windows/ps-migration-classic-resource-manager
+redirect_url: /azure/virtual-machines/windows/migration-classic-resource-manager-ps
 redirect_document_id: true
----
->>>>>>> 7ee5b077
+---