<properties
   pageTitle="Using the Azure Docker VM Extension | Microsoft Azure"
   description="Learn how to use the Docker VM Extension to quickly and securely deploy a Docker environment in Azure using Resource Manager templates."
   services="virtual-machines-linux"
   documentationCenter=""
   authors="iainfoulds"
   manager="timlt"
   editor=""/>

<tags
   ms.service="virtual-machines-linux"
   ms.devlang="na"
   ms.topic="article"
   ms.tgt_pltfrm="vm-linux"
   ms.workload="infrastructure"
   ms.date="10/12/2016"
   ms.author="iainfou"/>

# Create a Docker environment in Azure using the Docker VM Extension
Docker is a popular container management and imaging platform that allows you to quickly work with containers on Linux (and Windows as well). In Azure, there are various ways you can deploy Docker according to your needs:

- To quickly prototype an app, you can create a single Docker host using [Docker Machine](./virtual-machines-linux-docker-machine.md).
- For larger, more stable environments, you can use the Azure Docker VM Extension, which also supports [Docker Compose](https://docs.docker.com/compose/overview/) to generate consistent container deployments.
- To build production-ready, scalable environments that provide additional scheduling and management tools, you can deploy a [Docker Swarm cluster on Azure Container Services](../container-service/container-service-deployment.md).

This article focuses on using the Docker VM Extension and Azure Resource Manager templates.


## Azure Docker VM Extension overview
The Azure Docker VM Extension installs and configures the Docker daemon, Docker client, and Docker Compose in your Linux virtual machine (VM). By using the Azure Docker VM Extension, you have more control and features than simply using Docker Machine or creating the Docker host yourself. These additional features, such as [Docker Compose](https://docs.docker.com/compose/overview/), make the Azure Docker VM Extension suited for more robust developer or production environments.

Azure Resource Manager templates define the entire structure of your environment. Templates allow you to create and configure resources such as the Docker host VMs, storage, Role-Based Access Controls (RBAC), and diagnostics. You can reuse these templates to create additional deployments in a consistent manner. For more information about Azure Resource Manager and templates, see [Resource Manager overview](../azure-resource-manager/resource-group-overview.md). 

<<<<<<< HEAD
=======
Using Azure Resource Manager, you can create and deploy templates that define the entire structure of your environment. Templates allow you to define the Docker hosts, storage, Role-Based Access Controls (RBAC), diagnostics, etc. You can [read more about Resource Manager](../azure-resource-manager/resource-group-overview.md) and templates to better understand some of the benefits. By using Resource Manager templates, you are also able to reproduce the deployments as needed in the future.
>>>>>>> 59a56a3b

## Deploy a template with the Azure Docker VM Extension
Let's use an existing quick-start template to create an Ubuntu VM that uses the Azure Docker VM Extension to install and configure the Docker host. You can view the template here: [Simple deployment of an Ubuntu VM with Docker](https://github.com/Azure/azure-quickstart-templates/tree/master/docker-simple-on-ubuntu). 

You need the [latest Azure CLI](../xplat-cli-install.md) installed and logged in using the Resource Manager mode as follows:

```
azure config mode arm
```

Deploy the template using the Azure CLI, specifying the template URI. The following example creates a resource group named `myResourceGroup` in the `WestUS` location. Use your own resource group name and location as follows:

```
azure group create --name myResourceGroup --location "West US" \
  --template-uri https://raw.githubusercontent.com/Azure/azure-quickstart-templates/master/docker-simple-on-ubuntu/azuredeploy.json
```

Answer the prompts to name your storage account, provide a username and password, and provide a DNS name. The output is similar to the following example:

```
info:    Executing command group create
+ Getting resource group myResourceGroup
+ Updating resource group myResourceGroup
info:    Updated resource group myResourceGroup
info:    Supply values for the following parameters
newStorageAccountName: mystorageaccount
adminUsername: ops
adminPassword: P@ssword!
dnsNameForPublicIP: mypublicip
+ Initializing template configurations and parameters
+ Creating a deployment
info:    Created template deployment "azuredeploy"
data:    Id:                  /subscriptions/guid/resourceGroups/myResourceGroup
data:    Name:                myResourceGroup
data:    Location:            westus
data:    Provisioning State:  Succeeded
data:    Tags: null
data:
info:    group create command OK

```

The Azure CLI returns you to the prompt after only a few seconds, but your Docker host is still being created and configured by the Azure Docker VM Extension. It takes a few minutes for the deployment to finish. You can view details about the Docker host status using the `azure vm show` command.

The following example checks the status of the VM named `myDockerVM` (the default name from the template - don't change this name) in the resource group named `myResourceGroup`. Enter the name of the resource group you created in the preceding step:

```bash
azure vm show -g myResourceGroup -n myDockerVM
```

The output of the `azure vm show` command is similar to the following example:

```
info:    Executing command vm show
+ Looking up the VM "myDockerVM"
+ Looking up the NIC "myVMNicD"
+ Looking up the public ip "myPublicIPD"
data:    Id                              :/subscriptions/guid/resourceGroups/myresourcegroup/providers/Microsoft.Compute/virtualMachines/MyDockerVM
data:    ProvisioningState               :Succeeded
data:    Name                            :MyDockerVM
data:    Location                        :westus
data:    Type                            :Microsoft.Compute/virtualMachines
[...]
data:
data:    Network Profile:
data:      Network Interfaces:
data:        Network Interface #1:
data:          Primary                   :true
data:          MAC Address               :00-0D-3A-33-D3-95
data:          Provisioning State        :Succeeded
data:          Name                      :myVMNicD
data:          Location                  :westus
data:            Public IP address       :13.91.107.235
data:            FQDN                    :mypublicip.westus.cloudapp.azure.com]
data:
data:    Diagnostics Instance View:
info:    vm show command OK
```

Near the top of the output, you see the `ProvisioningState` of the VM. When this displays `Succeeded`, the deployment has finished and you can SSH to the VM.

Towards the end of the output, `FQDN` displays the fully qualified domain name of your Docker host. This FQDN is what you use to SSH to your Docker host in the remaining steps.


## Deploy your first nginx container
Once the deployment has finished, SSH to your new Docker host from your local computer. Enter your own username and FQDN as follows:

```bash
ssh ops@mypublicip.westus.cloudapp.azure.com
```

Once logged in to the Docker host, let's run an nginx container:

```
sudo docker run -d -p 80:80 nginx
```

The output is similar to the following example as the nginx image is downloaded and a container started:

```
Unable to find image 'nginx:latest' locally
latest: Pulling from library/nginx
efd26ecc9548: Pull complete
a3ed95caeb02: Pull complete
a48df1751a97: Pull complete
8ddc2d7beb91: Pull complete
Digest: sha256:2ca2638e55319b7bc0c7d028209ea69b1368e95b01383e66dfe7e4f43780926d
Status: Downloaded newer image for nginx:latest
b6ed109fb743a762ff21a4606dd38d3e5d35aff43fa7f12e8d4ed1d920b0cd74
```

Check the status of the containers running on your Docker host as follows:

```
sudo docker ps
```

The output is similar to the following example, showing that the nginx container is running and TCP ports 80 and 443 and being forwarded:

```
CONTAINER ID        IMAGE               COMMAND                  CREATED              STATUS              PORTS                         NAMES
b6ed109fb743        nginx               "nginx -g 'daemon off"   About a minute ago   Up About a minute   0.0.0.0:80->80/tcp, 443/tcp   adoring_payne
```

To see your container in action, open up a web browser and enter the FQDN name of your Docker host:

![Running ngnix container](./media/virtual-machines-linux-dockerextension/nginxrunning.png)


## Azure Docker VM Extension template reference
The previous example uses an existing quick-start template. You can also deploy the Azure Docker VM Extension with your own Resource Manager templates. To do so, add the following to your Resource Manager templates, defining the `vmName` of your VM appropriately:

```
{
  "type": "Microsoft.Compute/virtualMachines/extensions",
  "name": "[concat(variables('vmName'), '/DockerExtension'))]",
  "apiVersion": "2015-05-01-preview",
  "location": "[parameters('location')]",
  "dependsOn": [
    "[concat('Microsoft.Compute/virtualMachines/', variables('vmName'))]"
  ],
  "properties": {
    "publisher": "Microsoft.Azure.Extensions",
    "type": "DockerExtension",
    "typeHandlerVersion": "1.1",
    "autoUpgradeMinorVersion": true,
    "settings": {},
    "protectedSettings": {}
  }
}
```

You can find more detailed walkthrough on using Resource Manager templates by reading [Azure Resource Manager overview](../azure-resource-manager/resource-group-overview.md)


## Next steps
You may wish to [configure the Docker daemon TCP port](https://docs.docker.com/engine/reference/commandline/dockerd/#/bind-docker-to-another-hostport-or-a-unix-socket), understand [Docker security](https://docs.docker.com/engine/security/security/), or deploy containers using [Docker Compose](https://docs.docker.com/compose/overview/). For more information on the Azure Docker VM Extension itself, see the [GitHub project](https://github.com/Azure/azure-docker-extension/).

Read more information about the additional Docker deployment options in Azure:

- [Use Docker Machine with the Azure driver](./virtual-machines-linux-docker-machine.md)  
- [Get Started with Docker and Compose to define and run a multi-container application on an Azure virtual machine](virtual-machines-linux-docker-compose-quickstart.md).
- [Deploy an Azure Container Service cluster](../container-service/container-service-deployment.md)<|MERGE_RESOLUTION|>--- conflicted
+++ resolved
@@ -31,10 +31,6 @@
 
 Azure Resource Manager templates define the entire structure of your environment. Templates allow you to create and configure resources such as the Docker host VMs, storage, Role-Based Access Controls (RBAC), and diagnostics. You can reuse these templates to create additional deployments in a consistent manner. For more information about Azure Resource Manager and templates, see [Resource Manager overview](../azure-resource-manager/resource-group-overview.md). 
 
-<<<<<<< HEAD
-=======
-Using Azure Resource Manager, you can create and deploy templates that define the entire structure of your environment. Templates allow you to define the Docker hosts, storage, Role-Based Access Controls (RBAC), diagnostics, etc. You can [read more about Resource Manager](../azure-resource-manager/resource-group-overview.md) and templates to better understand some of the benefits. By using Resource Manager templates, you are also able to reproduce the deployments as needed in the future.
->>>>>>> 59a56a3b
 
 ## Deploy a template with the Azure Docker VM Extension
 Let's use an existing quick-start template to create an Ubuntu VM that uses the Azure Docker VM Extension to install and configure the Docker host. You can view the template here: [Simple deployment of an Ubuntu VM with Docker](https://github.com/Azure/azure-quickstart-templates/tree/master/docker-simple-on-ubuntu). 
