<<<<<<< HEAD
<properties
	pageTitle="Create a Linux virtual machine in Azure | Microsoft Azure"
	description="Learn how to create a custom virtual machine running Linux in Azure."
	services="virtual-machines"
	documentationCenter=""
	authors="dsk-2015"
	manager="timlt"
	editor="tysonn"
	tags="azure-service-management"/>

<tags
	ms.service="virtual-machines"
	ms.workload="infrastructure-services"
	ms.tgt_pltfrm="vm-linux"
	ms.devlang="na"
	ms.topic="article"
	ms.date="07/24/2015"
	ms.author="dkshir"/>

# How to Create a Custom Virtual Machine Running Linux in Azure

This topic describes how to create a *custom* virtual machine with the Azure CLI using the classic deployment model. We will use a Linux image from the available **IMAGES** on Azure. The Azure CLI commands give following configuration choices among others:

- Connecting the VM to a virtual network
- Adding the VM to an existing cloud service
- Adding the VM to an existing storage account
- Adding the VM to an availability set or location

> [AZURE.IMPORTANT] If you want your virtual machine to use a virtual network so you can connect to it directly by hostname or set up cross-premises connections, make sure you specify the virtual network when you create the virtual machine. A virtual machine can be configured to join a virtual network only when you create the virtual machine. For details on virtual networks, see [Azure Virtual Network Overview](http://go.microsoft.com/fwlink/p/?LinkID=294063).

<p/>
[AZURE.INCLUDE [learn-about-deployment-models](../../includes/learn-about-deployment-models-include.md)] This article is for a resource created in Service Management. You can also create a resource with the [Azure Resource Manager](virtual-machines-linux-tutorial.md).

- [Create a Virtual Machine Running Linux](virtual-machines-linux-tutorial.md)


## How to create a Linux virtual machine using the classic deployment model

[AZURE.INCLUDE [virtual-machines-create-LinuxVM](../../includes/virtual-machines-create-linuxvm.md)]
=======
<properties
	pageTitle="Create a Linux VM | Microsoft Azure"
	description="Learn how to create a custom virtual machine with the classic deployment model running the Linux operating system."
	services="virtual-machines"
	documentationCenter=""
	authors="dsk-2015"
	manager="timlt"
	editor="tysonn"
	tags="azure-service-management"/>

<tags
	ms.service="virtual-machines"
	ms.workload="infrastructure-services"
	ms.tgt_pltfrm="vm-linux"
	ms.devlang="na"
	ms.topic="article"
	ms.date="07/24/2015"
	ms.author="dkshir"/>

# How to Create a Custom Virtual Machine Running Linux in Azure

[AZURE.INCLUDE [learn-about-deployment-models](../../includes/learn-about-deployment-models-include.md)] This article covers creating a resource with the classic deployment model. You can also create a resource with the [Resource Manager deployment model](virtual-machines-linux-tutorial.md).

This topic describes how to create a *custom* virtual machine with the Azure CLI using the classic deployment model. We will use a Linux image from the available **IMAGES** on Azure. The Azure CLI commands give following configuration choices among others:

- Connecting the VM to a virtual network
- Adding the VM to an existing cloud service
- Adding the VM to an existing storage account
- Adding the VM to an availability set or location

> [AZURE.IMPORTANT] If you want your virtual machine to use a virtual network so you can connect to it directly by hostname or set up cross-premises connections, make sure you specify the virtual network when you create the virtual machine. A virtual machine can be configured to join a virtual network only when you create the virtual machine. For details on virtual networks, see [Azure Virtual Network Overview](http://go.microsoft.com/fwlink/p/?LinkID=294063).

<p/>


- [Create a Virtual Machine Running Linux](virtual-machines-linux-tutorial.md)


## How to create a Linux virtual machine using the classic deployment model

[AZURE.INCLUDE [virtual-machines-create-LinuxVM](../../includes/virtual-machines-create-linuxvm.md)]
>>>>>>> a3835ed1
<|MERGE_RESOLUTION|>--- conflicted
+++ resolved
@@ -1,83 +1,41 @@
-<<<<<<< HEAD
-<properties
-	pageTitle="Create a Linux virtual machine in Azure | Microsoft Azure"
-	description="Learn how to create a custom virtual machine running Linux in Azure."
-	services="virtual-machines"
-	documentationCenter=""
-	authors="dsk-2015"
-	manager="timlt"
-	editor="tysonn"
-	tags="azure-service-management"/>
-
-<tags
-	ms.service="virtual-machines"
-	ms.workload="infrastructure-services"
-	ms.tgt_pltfrm="vm-linux"
-	ms.devlang="na"
-	ms.topic="article"
-	ms.date="07/24/2015"
-	ms.author="dkshir"/>
-
-# How to Create a Custom Virtual Machine Running Linux in Azure
-
-This topic describes how to create a *custom* virtual machine with the Azure CLI using the classic deployment model. We will use a Linux image from the available **IMAGES** on Azure. The Azure CLI commands give following configuration choices among others:
-
-- Connecting the VM to a virtual network
-- Adding the VM to an existing cloud service
-- Adding the VM to an existing storage account
-- Adding the VM to an availability set or location
-
-> [AZURE.IMPORTANT] If you want your virtual machine to use a virtual network so you can connect to it directly by hostname or set up cross-premises connections, make sure you specify the virtual network when you create the virtual machine. A virtual machine can be configured to join a virtual network only when you create the virtual machine. For details on virtual networks, see [Azure Virtual Network Overview](http://go.microsoft.com/fwlink/p/?LinkID=294063).
-
-<p/>
-[AZURE.INCLUDE [learn-about-deployment-models](../../includes/learn-about-deployment-models-include.md)] This article is for a resource created in Service Management. You can also create a resource with the [Azure Resource Manager](virtual-machines-linux-tutorial.md).
-
-- [Create a Virtual Machine Running Linux](virtual-machines-linux-tutorial.md)
-
-
-## How to create a Linux virtual machine using the classic deployment model
-
-[AZURE.INCLUDE [virtual-machines-create-LinuxVM](../../includes/virtual-machines-create-linuxvm.md)]
-=======
-<properties
-	pageTitle="Create a Linux VM | Microsoft Azure"
-	description="Learn how to create a custom virtual machine with the classic deployment model running the Linux operating system."
-	services="virtual-machines"
-	documentationCenter=""
-	authors="dsk-2015"
-	manager="timlt"
-	editor="tysonn"
-	tags="azure-service-management"/>
-
-<tags
-	ms.service="virtual-machines"
-	ms.workload="infrastructure-services"
-	ms.tgt_pltfrm="vm-linux"
-	ms.devlang="na"
-	ms.topic="article"
-	ms.date="07/24/2015"
-	ms.author="dkshir"/>
-
-# How to Create a Custom Virtual Machine Running Linux in Azure
-
-[AZURE.INCLUDE [learn-about-deployment-models](../../includes/learn-about-deployment-models-include.md)] This article covers creating a resource with the classic deployment model. You can also create a resource with the [Resource Manager deployment model](virtual-machines-linux-tutorial.md).
-
-This topic describes how to create a *custom* virtual machine with the Azure CLI using the classic deployment model. We will use a Linux image from the available **IMAGES** on Azure. The Azure CLI commands give following configuration choices among others:
-
-- Connecting the VM to a virtual network
-- Adding the VM to an existing cloud service
-- Adding the VM to an existing storage account
-- Adding the VM to an availability set or location
-
-> [AZURE.IMPORTANT] If you want your virtual machine to use a virtual network so you can connect to it directly by hostname or set up cross-premises connections, make sure you specify the virtual network when you create the virtual machine. A virtual machine can be configured to join a virtual network only when you create the virtual machine. For details on virtual networks, see [Azure Virtual Network Overview](http://go.microsoft.com/fwlink/p/?LinkID=294063).
-
-<p/>
-
-
-- [Create a Virtual Machine Running Linux](virtual-machines-linux-tutorial.md)
-
-
-## How to create a Linux virtual machine using the classic deployment model
-
-[AZURE.INCLUDE [virtual-machines-create-LinuxVM](../../includes/virtual-machines-create-linuxvm.md)]
->>>>>>> a3835ed1
+<properties
+	pageTitle="Create a Linux VM | Microsoft Azure"
+	description="Learn how to create a custom virtual machine with the classic deployment model running the Linux operating system."
+	services="virtual-machines"
+	documentationCenter=""
+	authors="dsk-2015"
+	manager="timlt"
+	editor="tysonn"
+	tags="azure-service-management"/>
+
+<tags
+	ms.service="virtual-machines"
+	ms.workload="infrastructure-services"
+	ms.tgt_pltfrm="vm-linux"
+	ms.devlang="na"
+	ms.topic="article"
+	ms.date="07/24/2015"
+	ms.author="dkshir"/>
+
+# How to Create a Custom Virtual Machine Running Linux in Azure
+
+[AZURE.INCLUDE [learn-about-deployment-models](../../includes/learn-about-deployment-models-include.md)] This article covers creating a resource with the classic deployment model. You can also create a resource with the [Resource Manager deployment model](virtual-machines-linux-tutorial.md).
+
+This topic describes how to create a *custom* virtual machine with the Azure CLI using the classic deployment model. We will use a Linux image from the available **IMAGES** on Azure. The Azure CLI commands give following configuration choices among others:
+
+- Connecting the VM to a virtual network
+- Adding the VM to an existing cloud service
+- Adding the VM to an existing storage account
+- Adding the VM to an availability set or location
+
+> [AZURE.IMPORTANT] If you want your virtual machine to use a virtual network so you can connect to it directly by hostname or set up cross-premises connections, make sure you specify the virtual network when you create the virtual machine. A virtual machine can be configured to join a virtual network only when you create the virtual machine. For details on virtual networks, see [Azure Virtual Network Overview](http://go.microsoft.com/fwlink/p/?LinkID=294063).
+
+<p/>
+
+
+- [Create a Virtual Machine Running Linux](virtual-machines-linux-tutorial.md)
+
+
+## How to create a Linux virtual machine using the classic deployment model
+
+[AZURE.INCLUDE [virtual-machines-create-LinuxVM](../../includes/virtual-machines-create-linuxvm.md)]