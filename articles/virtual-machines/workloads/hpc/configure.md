---
title: Configuring high-performance computing in Azure | Microsoft Docs
description: Learn how to configure high-performance computing in Azure.
services: virtual-machines
documentationcenter: ''
author: githubname
manager: jeconnoc
editor: ''
tags: azure-resource-manager

ms.service: virtual-machines
ms.workload: infrastructure-services
ms.topic: article
ms.date: 03/07/2019
ms.author: msalias
---
# Configure high-performance computing

## Reclaim memory

Automatically reclaim memory to avoid remote memory access?.

```bash
echo 1 >/proc/sys/vm/zone_reclaim_mode
```

To make this persist after VM reboots:

```bash
echo "vm.zone_reclaim_mode = 1" >> /etc/sysctl.conf sysctl -p
```
<<<<<<< HEAD


## Discover partition keys


=======

## Discover partition keys

>>>>>>> 4ff99884
Discover partition keys (pkeys) for communicating with other VMs.

```bash
/sys/class/infiniband/mlx5_0/ports/1/pkeys/0
/sys/class/infiniband/mlx5_0/ports/1/pkeys/1
```

The bigger one is the tenant key that should be used with MPI. The following are the partition keys, 0x800b should be used with MPI.

```bash
cat /sys/class/infiniband/mlx5_0/ports/1/pkeys/0
0x800b
cat /sys/class/infiniband/mlx5_0/ports/1/pkeys/1
0x7fff
```

<<<<<<< HEAD
Use the partition other than default (0x7fff) partition key. UCX requires the MSB of pkey to be cleared. For example, set UCX_IB_PKEY as 0x000b for 0x800b.

=======
Use the partition other than default (0x7fff) partition key.​ UCX requires the MSB of pkey to be cleared. For example, set UCX_IB_PKEY as 0x000b for 0x800b.​
​​
## Disable firewall and SELinux​
>>>>>>> 4ff99884

## Disable firewall and SELinux

Disable firewall and SELinux.

```bash
systemctl stop iptables.service
systemctl disable iptables.service
systemctl mask firewalld
systemctl stop firewalld.service
systemctl disable firewalld.service
iptables -nL
sed -i -e's/SELINUX=enforcing/SELINUX=disabled/g'/etc/selinux/config
```

## Set up user limits for MPI

Set up user limits for MPI.

```bash
cat << EOF >> /etc/security/limits.conf
*               hard    memlock         unlimited
*               soft    memlock         unlimited
*               hard    nofile          65535
*               soft    nofile          65535
EOF
```
<<<<<<< HEAD


=======
​
>>>>>>> 4ff99884
## Set up SSH keys for MPI

Set up SSH keys for MPI types that require it.

```bash
ssh-keygen -f /home/$USER/.ssh/id_rsa -t rsa -N ''
cat << EOF > /home/$USER/.ssh/config
Host *
    StrictHostKeyChecking no
EOF
cat /home/$USER/.ssh/id_rsa.pub >> /home/$USER/.ssh/authorized_keys
chmod 644 /home/$USER/.ssh/config
```

The above syntax assumes shared home directory, else .ssh directory must be copied to each node.

## Disable cpupower

Disable cpupower.

```bash
service cpupower status
if enabled, disable it:
service cpupower stop
sudo systemctl disable cpupower
```

## Next steps

Learn more about [high-performance computing](../../linux/high-performance-computing.md) in Azure.<|MERGE_RESOLUTION|>--- conflicted
+++ resolved
@@ -29,17 +29,10 @@
 ```bash
 echo "vm.zone_reclaim_mode = 1" >> /etc/sysctl.conf sysctl -p
 ```
-<<<<<<< HEAD
+
 
 
 ## Discover partition keys
-
-
-=======
-
-## Discover partition keys
-
->>>>>>> 4ff99884
 Discover partition keys (pkeys) for communicating with other VMs.
 
 ```bash
@@ -56,14 +49,8 @@
 0x7fff
 ```
 
-<<<<<<< HEAD
 Use the partition other than default (0x7fff) partition key. UCX requires the MSB of pkey to be cleared. For example, set UCX_IB_PKEY as 0x000b for 0x800b.
 
-=======
-Use the partition other than default (0x7fff) partition key.​ UCX requires the MSB of pkey to be cleared. For example, set UCX_IB_PKEY as 0x000b for 0x800b.​
-​​
-## Disable firewall and SELinux​
->>>>>>> 4ff99884
 
 ## Disable firewall and SELinux
 
@@ -91,12 +78,8 @@
 *               soft    nofile          65535
 EOF
 ```
-<<<<<<< HEAD
 
 
-=======
-​
->>>>>>> 4ff99884
 ## Set up SSH keys for MPI
 
 Set up SSH keys for MPI types that require it.
