--- conflicted
+++ resolved
@@ -31,11 +31,7 @@
 
 After you sign in to the SAP CAL, the first page usually leads you to the **Solutions** page. The solutions offered on the SAP CAL are steadily increasing, so you might need to scroll quite a bit to find the solution you want. The highlighted Windows-based SAP IDES solution that is available exclusively on Azure demonstrates the deployment process:
 
-<<<<<<< HEAD
-![SAP CAL Solutions](./media/sap-cal-ides-erp6-ehp7-sp3-sql/ides-pic1.jpg)
-=======
-![](./media/cal-ides-erp6-ehp7-sp3-sql/ides-pic1.jpg)
->>>>>>> fce87ede
+![SAP CAL Solutions](./media/cal-ides-erp6-ehp7-sp3-sql/ides-pic1.jpg)
 
 ### Create an account in the SAP CAL
 1. To sign in to the SAP CAL for the first time, use your SAP S-User or other user registered with SAP. Then define an SAP CAL account that is used by the SAP CAL to deploy appliances on Azure. In the account definition, you need to:
@@ -49,65 +45,41 @@
     > [!NOTE]
     The next steps show how to create an SAP CAL account for Resource Manager deployments. If you already have an SAP CAL account that is linked to the classic deployment model, you *need* to follow these steps to create a new SAP CAL account. The new SAP CAL account needs to deploy in the Resource Manager model.
 
-2. Create a new SAP CAL account. The **Accounts** page shows three choices for Azure: 
+2. To create a new SAP CAL account, the **Accounts** page shows two choices for Azure: 
 
     a. **Microsoft Azure (classic)** is the classic deployment model and is no longer preferred.
 
     b. **Microsoft Azure** is the new Resource Manager deployment model.
 
-<<<<<<< HEAD
-    c. **Windows Azure operated by 21Vianet** is an option in China that uses the classic deployment model.
-=======
-![Screenshot of the SAP Cloud Appliance Library Accounts window](./media/cal-ides-erp6-ehp7-sp3-sql/s4h-pic-2a.PNG)
->>>>>>> fce87ede
+    ![SAP CAL Accounts](./media/cal-ides-erp6-ehp7-sp3-sql/s4h-pic-2a.PNG)
 
     To deploy in the Resource Manager model, select **Microsoft Azure**.
 
-<<<<<<< HEAD
-    ![SAP CAL Cloud Provider](./media/sap-cal-ides-erp6-ehp7-sp3-sql/s4h-pic-2a.PNG)
-=======
-![Screenshot of the SAP Cloud Appliance Library Accounts window](./media/cal-ides-erp6-ehp7-sp3-sql/s4h-pic3c.PNG)
->>>>>>> fce87ede
+    ![SAP CAL Accounts](./media/cal-ides-erp6-ehp7-sp3-sql/s4h-pic3c.PNG)
 
 3. Enter the Azure **Subscription ID** that can be found on the Azure portal. 
 
     ![SAP CAL Subscription ID](./media/sap-cal-ides-erp6-ehp7-sp3-sql/s4h-pic3c.PNG)
 
-<<<<<<< HEAD
 4. To authorize the SAP CAL to deploy into the Azure subscription you defined, click **Authorize**. The following page appears in the browser tab:
-=======
-![Screenshot of IE Cloud Service Login Screen](./media/cal-ides-erp6-ehp7-sp3-sql/s4h-pic4c.PNG)
->>>>>>> fce87ede
 
-    ![Internet Explorer cloud services sign-in](./media/sap-cal-ides-erp6-ehp7-sp3-sql/s4h-pic4c.PNG)
+    ![Internet Explorer cloud services sign-in](./media/cal-ides-erp6-ehp7-sp3-sql/s4h-pic4c.PNG)
 
 5. If more than one user is listed, choose the Microsoft account that is linked to be the coadministrator of the Azure subscription you selected. The following page appears in the browser tab:
 
-<<<<<<< HEAD
-    ![Internet Explorer cloud services confirmation](./media/sap-cal-ides-erp6-ehp7-sp3-sql/s4h-pic5a.PNG)
-=======
-![Screenshot of IE Cloud Service Confirmation Screen](./media/cal-ides-erp6-ehp7-sp3-sql/s4h-pic5a.PNG)
->>>>>>> fce87ede
+    ![Internet Explorer cloud services confirmation](./media/cal-ides-erp6-ehp7-sp3-sql/s4h-pic5a.PNG)
 
 6. Click **Accept**. If the authorization is successful, the SAP CAL account definition displays again. After a short time, a message confirms that the authorization process was successful.
 
 7. To assign the newly created SAP CAL account to your user, enter your **User ID** in the text box on the right and click **Add**. 
 
-<<<<<<< HEAD
-    ![Account to user association](./media/sap-cal-ides-erp6-ehp7-sp3-sql/s4h-pic8a.PNG)
-=======
-![Screenshot of Account to User Association](./media/cal-ides-erp6-ehp7-sp3-sql/s4h-pic8a.PNG)
->>>>>>> fce87ede
+    ![Account to user association](./media/cal-ides-erp6-ehp7-sp3-sql/s4h-pic8a.PNG)
 
 8. To associate your account with the user that you use to sign in to the SAP CAL, click **Review**. 
 
-<<<<<<< HEAD
 9. To create the association between your user and the newly created SAP CAL account, click **Create**.
-=======
-![Screenshot of SAP Cloud Appliance Library Accounts window](./media/cal-ides-erp6-ehp7-sp3-sql/s4h-pic9b.PNG)
->>>>>>> fce87ede
 
-    ![SAP CAL Accounts](./media/sap-cal-ides-erp6-ehp7-sp3-sql/s4h-pic9b.PNG)
+    ![User to account association](./media/cal-ides-erp6-ehp7-sp3-sql/s4h-pic9b.PNG)
 
 You successfully created an SAP CAL account that is able to:
 
@@ -126,46 +98,25 @@
 
     b. Select an Azure **Region**. You might need an SAP CAL subscription to get multiple Azure regions offered.
 
-<<<<<<< HEAD
     c.  Enter the master **Password** for the solution, as shown:
-=======
-![](./media/cal-ides-erp6-ehp7-sp3-sql/ides-pic10a.png)
->>>>>>> fce87ede
 
-    ![SAP CAL Basic Mode: Create Instance](./media/sap-cal-ides-erp6-ehp7-sp3-sql/ides-pic10a.png)
+    ![SAP CAL Basic Mode: Create Instance](./media/cal-ides-erp6-ehp7-sp3-sql/ides-pic10a.png)
 
 3. Click **Create**. After some time, depending on the size and complexity of the solution (the SAP CAL provides an estimate), the status is shown as active and ready for use: 
 
-<<<<<<< HEAD
-    ![SAP CAL Instances](./media/sap-cal-ides-erp6-ehp7-sp3-sql/ides-pic12a.png)
-=======
-![](./media/cal-ides-erp6-ehp7-sp3-sql/ides-pic12a.png)
->>>>>>> fce87ede
+    ![SAP CAL Instances](./media/cal-ides-erp6-ehp7-sp3-sql/ides-pic12a.png)
 
 4. To find the resource group and all its objects that were created by the SAP CAL, go to the Azure portal. The virtual machine can be found starting with the same instance name that was given in the SAP CAL.
 
-<<<<<<< HEAD
-    ![Resource group objects](./media/sap-cal-ides-erp6-ehp7-sp3-sql/ides_resource_group.PNG)
-=======
-![](./media/cal-ides-erp6-ehp7-sp3-sql/ides_resource_group.PNG)
->>>>>>> fce87ede
+    ![Resource group objects](./media/cal-ides-erp6-ehp7-sp3-sql/ides_resource_group.PNG)
 
 5. On the SAP CAL portal, go to the deployed instances and click **Connect**. The following pop-up window appears: 
 
-<<<<<<< HEAD
-    ![Connect to the Instance](./media/sap-cal-ides-erp6-ehp7-sp3-sql/ides-pic14a.PNG)
-=======
-![](./media/cal-ides-erp6-ehp7-sp3-sql/ides-pic14a.PNG)
->>>>>>> fce87ede
-
+    ![Connect to the Instance](./media/cal-ides-erp6-ehp7-sp3-sql/ides-pic14a.PNG)
 
 6. Before you can use one of the options to connect to the deployed systems, click **Getting Started Guide**. The documentation names the users for each of the connectivity methods. The passwords for those users are set to the master password you defined at the beginning of the deployment process. In the documentation, other more functional users are listed with their passwords, which you can use to sign in to the deployed system.
 
-<<<<<<< HEAD
-    ![SAP Welcome documentation](./media/sap-cal-ides-erp6-ehp7-sp3-sql/ides-pic15.jpg)
-=======
-![](./media/cal-ides-erp6-ehp7-sp3-sql/ides-pic15.jpg)
->>>>>>> fce87ede
+    ![SAP Welcome documentation](./media/cal-ides-erp6-ehp7-sp3-sql/ides-pic15.jpg)
 
 Within a few hours, a healthy SAP IDES system is deployed in Azure.
 
