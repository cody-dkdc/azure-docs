---
title: 'Quickstart: Manual installation of single-instance SAP HANA on Azure Virtual Machines | Microsoft Docs'
description: Quickstart guide for manual installation of single-instance SAP HANA on Azure Virtual Machines
services: virtual-machines-linux
documentationcenter: ''
author: hermanndms
manager: jeconnoc
editor: ''
tags: azure-resource-manager
keywords: ''

ms.assetid: c51a2a06-6e97-429b-a346-b433a785c9f0
ms.service: virtual-machines-linux
ms.devlang: na
ms.topic: article
ms.tgt_pltfrm: vm-linux
ms.workload: infrastructure-services
ms.date: 09/06/2018
ms.author: hermannd

---
# Quickstart: Manual installation of single-instance SAP HANA on Azure Virtual Machines
## Introduction
This guide helps you set up a single-instance SAP HANA on Azure Virtual Machines when you install SAP NetWeaver 7.5 and SAP HANA 1.0 SP12 manually. The focus of this guide is on how to deploy SAP HANA on Azure. It doesn't replace SAP documentation. 

> [!NOTE]
> This guide describes deployments of SAP HANA into Azure VMs. For information on how to deploy SAP HANA into HANA large instances, see [Use SAP on Azure Virtual Machines](https://docs.microsoft.com/azure/virtual-machines/workloads/sap/get-started).
 
## Prerequisites
This guide assumes that you're familiar with such infrastructure as a service (IaaS) basics as:
 * How to deploy virtual machines (VMs) or virtual networks via the Azure portal or PowerShell.
 * The Azure cross-platform command-line interface (CLI), which includes the option to use JavaScript Object Notation (JSON) templates.

This guide also assumes that you're familiar with:
* SAP HANA and SAP NetWeaver and how to install them on-premises.
* How to install and operate SAP HANA and SAP application instances on Azure.
* The following concepts and procedures:
   * Planning for SAP deployment on Azure, which includes Azure Virtual Network planning and Azure Storage usage. See [SAP NetWeaver on Azure Virtual Machines - Planning and implementation guide](https://docs.microsoft.com/azure/virtual-machines/workloads/sap/planning-guide).
   * Deployment principles and ways to deploy VMs in Azure. See [Azure Virtual Machines deployment for SAP](https://docs.microsoft.com/azure/virtual-machines/workloads/sap/deployment-guide).
   * High availability for SAP NetWeaver ABAP SAP Central Services (ASCS), SAP Central Services (SCS), and  Enqueue Replication Server (ERS) on Azure. See [High availability for SAP NetWeaver on Azure VMs](https://docs.microsoft.com/azure/virtual-machines/workloads/sap/high-availability-guide).
   * Details on how to improve efficiency in a multi-SID installation of ASCS/SCS on Azure. See [Create a SAP NetWeaver multi-SID configuration](https://docs.microsoft.com/azure/virtual-machines/workloads/sap/high-availability-multi-sid). 
   * Principles of running SAP NetWeaver based on Linux-driven VMs in Azure. See [Run SAP NetWeaver on Microsoft Azure SUSE Linux VMs](https://docs.microsoft.com/azure/virtual-machines/workloads/sap/suse-quickstart). This guide provides specific settings for Linux in Azure VMs. It also gives information on how to properly attach Azure storage disks to Linux VMs.

The Azure VM types that can be used for production scenarios are listed in the [SAP documentation for IAAS](https://www.sap.com/dmc/exp/2014-09-02-hana-hardware/enEN/iaas.html). For nonproduction scenarios, a wider variety of native Azure VM types is available.
For more information on VM configuration and operations, see [SAP HANA infrastructure configurations and operations on Azure](https://docs.microsoft.com/azure/virtual-machines/workloads/sap/hana-vm-operations).
For SAP HANA high availability, see [SAP HANA high availability for Azure Virtual Machines](https://docs.microsoft.com/azure/virtual-machines/workloads/sap/sap-hana-availability-overview).

If you want to get an SAP HANA instance or S/4HANA or BW/4HANA system deployed quickly, consider using [SAP Cloud Appliance Library](https://cal.sap.com). You can find documentation about how to deploy an S/4HANA system through SAP Cloud Appliance Library on Azure, for example, in [this guide](https://docs.microsoft.com/azure/virtual-machines/workloads/sap/cal-s4h). All you need is an Azure subscription and an SAP user who can be registered with SAP Cloud Appliance Library.

## Additional resources
### SAP HANA backup
For information on how to back up SAP HANA databases on Azure VMs, see:
* [Backup guide for SAP HANA on Azure Virtual Machines](https://docs.microsoft.com/azure/virtual-machines/workloads/sap/sap-hana-backup-guide).
* [SAP HANA Azure Backup on file level](https://docs.microsoft.com/azure/virtual-machines/workloads/sap/sap-hana-backup-file-level).
* [SAP HANA backup based on storage snapshots](https://docs.microsoft.com/azure/virtual-machines/workloads/sap/sap-hana-backup-storage-snapshots).

### SAP Cloud Appliance Library
For information on how to use SAP Cloud Appliance Library to deploy S/4HANA or BW/4HANA, see [Deploy SAP S/4HANA or BW/4HANA on Microsoft Azure](https://docs.microsoft.com/azure/virtual-machines/workloads/sap/cal-s4h).

### SAP HANA-supported operating systems
For information on SAP HANA-supported operating systems, see [SAP Note 2235581 - SAP HANA: Supported operating systems](https://launchpad.support.sap.com/#/notes/2235581/E). Azure VMs support only a subset of these operating systems. The following operating systems are supported to deploy SAP HANA on Azure: 

* SUSE Linux Enterprise Server 12.x
* Red Hat Enterprise Linux 7.2

For additional SAP documentation about SAP HANA and different Linux operating systems, see:

* [SAP Note 171356: SAP Software on Linux: General information](https://launchpad.support.sap.com/#/notes/1984787).
* [SAP Note 1944799: SAP HANA guidelines for SLES operating system installation](https://go.sap.com/documents/2016/05/e8705aae-717c-0010-82c7-eda71af511fa.html).
* [SAP Note 2205917: SAP HANA DB recommended OS settings for SLES 12 for SAP applications](https://launchpad.support.sap.com/#/notes/2205917/E).
* [SAP Note 1391070: Linux UUID solutions](https://launchpad.support.sap.com/#/notes/1391070).
* [SAP Note 2009879: SAP HANA guidelines for Red Hat Enterprise Linux (RHEL) operating system](https://launchpad.support.sap.com/#/notes/2009879).
* [SAP Note 2292690: SAP HANA DB: Recommended OS settings for RHEL 7](https://launchpad.support.sap.com/#/notes/2292690/E).

### SAP monitoring in Azure
For information about SAP monitoring in Azure:

* [SAP Note 2191498](https://launchpad.support.sap.com/#/notes/2191498/E) discusses SAP enhanced monitoring with Linux VMs on Azure. 
* [SAP Note 1102124](https://launchpad.support.sap.com/#/notes/1102124/E) discusses information about SAPOSCOL on Linux. 
* [SAP Note 2178632](https://launchpad.support.sap.com/#/notes/2178632/E) discusses key monitoring metrics for SAP on Microsoft Azure.

### Azure VM types
Azure VM types and SAP-supported workload scenarios used with SAP HANA are documented in [SAP certified IaaS platforms](https://www.sap.com/dmc/exp/2014-09-02-hana-hardware/enEN/iaas.html). 

Azure VM types that are certified by SAP for SAP NetWeaver or the S/4HANA application layer are documented in [SAP Note 1928533: SAP applications on Azure: Supported products and Azure VM types](https://launchpad.support.sap.com/#/notes/1928533/E).

> [!NOTE]
> SAP-Linux-Azure integration is supported only on Azure Resource Manager and not the classic deployment model. 

## Manual installation of SAP HANA

> [!IMPORTANT]
> Make sure that the OS you select is SAP certified for SAP HANA on the specific VM types you use. The list  of SAP HANA certified VM types and OS releases for those VM types can be looked up in [SAP HANA certified IaaS platforms](https://www.sap.com/dmc/exp/2014-09-02-hana-hardware/enEN/iaas.html#categories=Microsoft%20Azure). Make sure to click into the details of the VM type listed to get the complete list of SAP HANA-supported OS releases for the specific VM type. For the example in this document, we used a SUSE Linux Enterprise Server (SLES) OS release that's not supported by SAP for SAP HANA on M-series VMs.
>

This guide describes how to manually install SAP HANA on Azure VMs in two different ways:

* Use SAP Software Provisioning Manager (SWPM) as part of a distributed NetWeaver installation in the "install database instance" step.
* Use the SAP HANA database lifecycle manager (HDBLCM) tool, and then install NetWeaver.

You can also use SWPM to install all components, such as SAP HANA, the SAP application server, and the ASCS instance, in one single VM. The steps are described in this [SAP HANA blog announcement](https://blogs.saphana.com/2013/12/31/announcement-sap-hana-and-sap-netweaver-as-abap-deployed-on-one-server-is-generally-available/). This option isn't described in this quickstart guide, but the issues that you must consider are the same.

Before you start an installation, we recommend that you read the "Prepare Azure VMs for manual installation of SAP HANA" section later in this guide. Doing so can help prevent several basic mistakes that might occur when you use only a default Azure VM configuration.

## Key steps for SAP HANA installation when you use SAP SWPM
This section lists the key steps for a manual, single-instance SAP HANA installation when you use SAP SWPM to perform a distributed SAP NetWeaver 7.5 installation. The individual steps are explained in more detail in screenshots later in this guide.

1. Create an Azure virtual network that includes two test VMs.
2. Deploy the two Azure VMs with operating systems according to the Azure Resource Manager model. This example uses SUSE Linux Enterprise Server and SLES for SAP Applications 12 SP1. 
3. Attach two Azure standard or premium storage disks, for example, 75-GB or 500-GB disks, to the application server VM.
4. Attach premium storage disks to the HANA DB server VM. For more information, see the "Disk setup" section later in this guide.
5. Depending on size or throughput requirements, attach multiple disks. Then create striped volumes. Use either logical volume management (LVM) or a multiple-devices administration (mdadm) tool at the OS level inside the VM.
6. Create XFS file systems on the attached disks or logical volumes.
7. Mount the new XFS file systems at the OS level. Use one file system for all the SAP software. Use the other file system for the /sapmnt directory and backups, for example. On the SAP HANA DB server, mount the XFS file systems on the premium storage disks as /hana and /usr/sap. This process is necessary to prevent the root file system from filling up. The root file system isn't large on Linux Azure VMs. 
8. Enter the local IP addresses of the test VMs in the /etc/hosts file.
9. Enter the **nofail** parameter in the /etc/fstab file.
10. Set Linux kernel parameters according to the Linux OS release you use. For more information, see the SAP Notes that discuss HANA and the "Kernel parameters" section in this guide.
11. Add swap space.
12. Optionally, install a graphical desktop on the test VMs. Otherwise, use a remote SAPinst installation.
13. Download the SAP software from the SAP Service Marketplace.
14. Install the SAP ASCS instance on the app server VM.
15. Share the /sapmnt directory among the test VMs by using NFS. The application server VM is the NFS server.
16. Install the database instance, which includes HANA, by using SWPM on the DB server VM.
17. Install the primary application server (PAS) on the application server VM.
18. Start SAP Management Console (SAP MC). Connect with SAP GUI or HANA Studio, for example.

## Key steps for SAP HANA installation when you use HDBLCM
This section lists the key steps for a manual, single-instance SAP HANA installation when you use SAP HDBLCM to perform a distributed SAP NetWeaver 7.5 installation. The individual steps are explained in more detail in screenshots throughout this guide.

1. Create an Azure virtual network that includes two test VMs.
2. Deploy two Azure VMs with operating systems according to the Azure Resource Manager model. This example uses SLES and SLES for SAP Applications 12 SP1.
3. Attach two Azure standard or premium storage disks, for example, 75-GB or 500-GB disks, to the app server VM.
4. Attach premium storage disks to the HANA DB server VM. For more information, see the "Disk setup" section later in this guide.
5. Depending on size or throughput requirements, attach multiple disks. Create striped volumes by using either logical volume management or a mdadm tool at the OS level inside the VM.
6. Create XFS file systems on the attached disks or logical volumes.
7. Mount the new XFS file systems at the OS level. Use one file system for all the SAP software. Use the other file system for the /sapmnt directory and backups, for example. On the SAP HANA DB server, mount the XFS file systems on the premium storage disks as /hana and /usr/sap. This process is necessary to help prevent the root file system from filling up. The root file system isn't large on Linux Azure VMs.
8. Enter the local IP addresses of the test VMs in the /etc/hosts file.
9. Enter the **nofail** parameter in the /etc/fstab file.
10. Set kernel parameters according to the Linux OS release you use. For more information, see the SAP Notes that discuss HANA and the "Kernel parameters" section in this guide.
11. Add swap space.
12. Optionally, install a graphical desktop on the test VMs. Otherwise, use a remote SAPinst installation.
13. Download the SAP software from the SAP Service Marketplace.
14. Create a group, sapsys, with group ID 1001, on the HANA DB server VM.
15. Install SAP HANA on the DB server VM by using HANA database lifecycle manager.
16. Install the SAP ASCS instance on the app server VM.
17. Share the /sapmnt directory among the test VMs by using NFS. The application server VM is the NFS server.
18. Install the database instance, which includes HANA, by using SWPM on the HANA DB server VM.
19. Install the primary application server on the application server VM.
20. Start SAP MC. Connect through SAP GUI or HANA Studio.

## Prepare Azure VMs for a manual installation of SAP HANA
This section covers the following topics:

* OS updates
* Disk setup
* Kernel parameters
* File systems
* The /etc/hosts file
* The /etc/fstab file

### OS updates
Check for Linux OS updates and fixes before you install additional software. By installing a patch, you might avoid a call to the support desk.

Make sure that you use:
* SUSE Linux Enterprise Server for SAP Applications.
* Red Hat Enterprise Linux for SAP Applications or Red Hat Enterprise Linux for SAP HANA. 

If you haven't done so already, register the OS deployment with your Linux subscription from the Linux vendor. SUSE has OS images for SAP applications that already include services, and which are registered automatically.

Here's an example of how to check for available patches for SUSE Linux by using the **zypper** command:

 `sudo zypper list-patches`

Depending on the kind of issue, patches are classified by category and severity. Commonly used values for category are: 
- Security
- Recommended
- Optional
- Feature
- Document
- Yast

Commonly used values for severity are:

- Critical
- Important
- Moderate
- Low
- Unspecified

The **zypper** command looks only for the updates that your installed packages need. For example, you can use this command:

`sudo zypper patch  --category=security,recommended --severity=critical,important`

You can add the parameter `--dry-run` to test the update without actually updating the system.


### Disk setup
The root file system in a Linux VM on Azure has a size limitation. So, you need to attach additional disk space to an Azure VM to run SAP. For SAP application server Azure VMs, the use of Azure standard storage disks might be enough. For SAP HANA DBMS Azure VMs, the use of Azure premium storage disks for production and nonproduction implementations is mandatory.

Based on the [SAP HANA TDI storage requirements](https://www.sap.com/documents/2015/03/74cdb554-5a7c-0010-82c7-eda71af511fa.html), the following Azure premium storage configuration is suggested: 

| VM SKU | RAM |  /hana/data and /hana/log <br /> striped with LVM or mdadm | /hana/shared | /root volume | /usr/sap |
| --- | --- | --- | --- | --- | --- |
| GS5 | 448 GB | 2 x P30 | 1 x P20 | 1 x P10 | 1 x P10 | 

In the suggested disk configuration, the HANA data volume and log volume are placed on the same set of Azure premium storage disks that are striped with LVM or mdadm. It isn't necessary to define any RAID redundancy level because Azure premium storage keeps three images of the disks for redundancy. 

To make sure that you configure enough storage, see [SAP HANA TDI storage requirements](https://www.sap.com/documents/2015/03/74cdb554-5a7c-0010-82c7-eda71af511fa.html) and [SAP HANA server installation and update guide](https://help.sap.com/saphelp_hanaplatform/helpdata/en/4c/24d332a37b4a3caad3e634f9900a45/frameset.htm). Also consider the different virtual hard disk (VHD) throughput volumes of the different Azure premium storage disks as documented in [High-performance premium storage and managed disks for VMs](../../windows/disks-types.md). 

You can add more premium storage disks to the HANA DBMS VMs to store database or transaction log backups.

For more information about the two main tools used to configure striping, see:

* [Configure software RAID on Linux](../../linux/configure-raid.md?toc=%2fazure%2fvirtual-machines%2flinux%2ftoc.json).
* [Configure LVM on a Linux VM in Azure](../../linux/configure-lvm.md?toc=%2fazure%2fvirtual-machines%2flinux%2ftoc.json).

For more information on how to attach disks to Azure VMs that run Linux as a guest OS, see [Add a disk to a Linux VM](../../linux/add-disk.md?toc=%2fazure%2fvirtual-machines%2flinux%2ftoc.json).

With Azure premium SSDs, you can define disk caching modes. For the striped set that holds /hana/data and /hana/log, disable disk caching. For the other volumes, that is, disks, set the caching mode to **ReadOnly**.

To find sample JSON templates to use to create VMs, see the [Azure quickstart templates](https://github.com/Azure/azure-quickstart-templates).
The vm-simple-sles template is a basic template. It includes a storage section, with an additional 100-GB data disk. Use this template as a base. You can adapt the template to your specific configuration.

> [!NOTE]
> It's important to attach the Azure storage disk by using a UUID as documented in [Run SAP NetWeaver on Microsoft Azure SUSE Linux VMs](suse-quickstart.md?toc=%2fazure%2fvirtual-machines%2flinux%2ftoc.json).

In the test environment, two Azure standard storage disks are attached to the SAP app server VM, as shown in the following screenshot. One disk stores all the SAP software, such as NetWeaver 7.5, SAP GUI, and SAP HANA, for installation. The second disk ensures that enough free space is available for additional requirements. For example, backup and test data and the /sapmnt directory, that is, SAP profiles, need to be shared among all VMs that belong to the same SAP landscape.

![SAP HANA app server disks window displaying two data disks and their sizes](./media/hana-get-started/image003.jpg)


### Kernel parameters
SAP HANA requires specific Linux kernel settings. These kernel settings aren't part of the standard Azure gallery images and must be set manually. Depending on whether you use SUSE or Red Hat, the parameters might be different. The SAP Notes listed previously give information about those parameters. In the screenshots shown, SUSE Linux 12 SP1 was used. 

SLES for SAP Applications 12 general availability and SLES for SAP Applications 12 SP1 have a new tool, **tuned-adm**, that replaces the old **sapconf** tool. A special SAP HANA profile is available for **tuned-adm**. To tune the system for SAP HANA, enter the following profile as a root user:

   `tuned-adm profile sap-hana`

For more information about **tuned-adm**, see the [SUSE documentation
about tuned-adm](https://www.suse.com/documentation/sles-for-sap-12/pdfdoc/sles-for-sap-12-sp1.zip).

In the following screenshot, you can see how **tuned-adm** changed the `transparent_hugepage` and `numa_balancing` values, according to the required SAP HANA settings:

![The tuned-adm tool changes values according to required SAP HANA settings](./media/hana-get-started/image005.jpg)

To make the SAP HANA kernel settings permanent, use **grub2** on SLES 12. For more information about **grub2**, see the [Configuration file structure](https://www.suse.com/documentation/sles-for-sap-12/pdfdoc/sles-for-sap-12-sp1.zip) section of the SUSE documentation.

The following screenshot shows how the kernel settings were changed in the configuration file and then compiled by using **grub2-mkconfig**:

![Kernel settings changed in the configuration file and compiled by using grub2-mkconfig](./media/hana-get-started/image006.jpg)

Another option is to change the settings by using YaST and the **Boot Loader** > **Kernel Parameters** settings:

![The Kernel Parameters settings tab in YaST Boot Loader](./media/hana-get-started/image007.jpg)

### File systems
The following screenshot shows two file systems that were created on the SAP app server VM on top of the two attached Azure standard storage disks. Both file systems are of the type XFS and are mounted to /sapdata and /sapsoftware.

It isn't mandatory to structure your file systems this way. You have other options for how to structure the disk space. The most important consideration is to prevent the root file system from running out of free space.

![Two file systems created on the SAP app server VM](./media/hana-get-started/image008.jpg)

For the SAP HANA DB VM, during a database installation, when you use SAPinst with SWPM and the **typical** installation option, everything is installed under /hana and /usr/sap. The default location for the SAP HANA log backup is under /usr/sap. Again, it's important to prevent the root file system from running out of storage space. Make sure that there's enough free space under /hana and /usr/sap before you install SAP HANA by using SWPM.

For a description of the standard file-system layout of SAP HANA, see the [SAP HANA server installation and update guide](https://help.sap.com/saphelp_hanaplatform/helpdata/en/4c/24d332a37b4a3caad3e634f9900a45/frameset.htm).

![Additional file systems created on the SAP app server VM](./media/hana-get-started/image009.jpg)

When you install SAP NetWeaver on a standard SLES/SLES for SAP Applications 12 Azure gallery image, a message displays that says there's no swap space, as shown in the following screenshot. To dismiss this message, you can manually add a swap file by using **dd**, **mkswap**, and **swapon**. To learn how, search for "Adding a swap file manually" in the [Using the YaST partitioner](https://www.suse.com/documentation/sles-for-sap-12/pdfdoc/sles-for-sap-12-sp1.zip) section of the SUSE documentation.

Another option is to configure swap space by using the Linux VM agent. For more information, see the [Azure Linux Agent user guide](../../extensions/agent-linux.md).

![Pop-up message advising that there's insufficient swap space](./media/hana-get-started/image010.jpg)


### The /etc/hosts file
Before you start to install SAP, make sure you include the host names and IP addresses of the SAP VMs in the /etc/hosts file. Deploy all the SAP VMs within one Azure virtual network. Then use the internal IP addresses, as shown here:

![Host names and IP addresses of the SAP VMs listed in the /etc/hosts file](./media/hana-get-started/image011.jpg)

### The /etc/fstab file

<<<<<<< HEAD
It's helpful to add the **nofail** parameter to the fstab file. This way, if something goes wrong with the disks, the VM doesn't hang in the boot process. Remember that additional disk space might not be available, and processes might fill up the root file system. If /hana is missing, SAP HANA won't start.
=======
It is helpful to add the **nofail** parameter to the fstab file. This way, if something goes wrong with the disks, the VM does not stop responding in the boot process. But remember that additional disk space might not be available, and processes might fill up the root file system. If /hana is missing, SAP HANA won't start.
>>>>>>> b6e991c8

![Add the nofail parameter to the fstab file](./media/hana-get-started/image000c.jpg)

## Graphical GNOME desktop on SLES 12/SLES for SAP Applications 12
This section explains how to:

* Install the GNOME desktop and xrdp on SLES 12/SLES for SAP Applications 12.
* Run Java-based SAP MC by using Firefox on SLES 12/SLES for SAP Applications 12.

You also can use alternatives such as Xterminal or VNC, which aren't described in this guide.

### Install the GNOME desktop and xrdp on SLES 12/SLES for SAP Applications 12
If you have a Windows background, you can easily use a graphical desktop directly within the SAP Linux VMs to run Firefox, SAPinst, SAP GUI, SAP MC, or HANA Studio. Then you can connect to the VM through the Remote Desktop Protocol (RDP) from a Windows computer. Depending on your company policies about adding GUIs to production and nonproduction Linux-based systems, you might want to install GNOME on your server. Follow these steps to install the GNOME desktop on an Azure SLES 12/SLES for SAP Applications 12 VM.

1. Install the GNOME desktop by entering the following command, for example, in a PuTTY window:

   `zypper in -t pattern gnome-basic`

2. Install xrdp to allow a connection to the VM through RDP:

   `zypper in xrdp`

3. Edit /etc/sysconfig/windowmanager, and set the default window manager to GNOME:

   `DEFAULT_WM="gnome"`

4. Run **chkconfig** to make sure that xrdp starts automatically after a reboot:

   `chkconfig -level 3 xrdp on`

5. If you have an issue with the RDP connection, try to restart, for example, from a PuTTY window:

   `/etc/xrdp/xrdp.sh restart`

6. If an xrdp restart mentioned in the previous step doesn't work, check for a .pid file:

   `check /var/run` 

   Look for `xrdp.pid`. If you find it, remove it, and try to restart again.

### Start SAP MC
After you install the GNOME desktop, start the graphical Java-based SAP MC from Firefox. If it runs in an Azure SLES 12/SLES for SAP Applications 12 VM, it might display an error. The error occurs because of the missing Java browser plug-in.

The URL to start the SAP MC is `<server>:5<instance_number>13`.

For more information, see [Starting the web-based SAP Management Console](https://help.sap.com/saphelp_nwce10/helpdata/en/48/6b7c6178dc4f93e10000000a42189d/frameset.htm).

The following screenshot shows the error message that displays when the Java-browser plug-in is missing:

![Error message indicating missing Java-browser plug-in](./media/hana-get-started/image013.jpg)

One way to solve the problem is to install the missing plug-in by using YaST, as shown in the following screenshot:

![Using YaST to install missing plug-in](./media/hana-get-started/image014.jpg)

When you reenter the SAP Management Console URL, you're asked to activate the plug-in:

![Dialog box requesting plug-in activation](./media/hana-get-started/image015.jpg)

You might also receive an error message about a missing file, javafx.properties. It relates to the requirement of Oracle Java 1.8 for SAP GUI 7.4. For more information, see [SAP Note 2059429](https://launchpad.support.sap.com/#/notes/2059424).
The IBM Java version and the openjdk package that's delivered with SLES/SLES for SAP Applications 12 don't include the needed javafx.properties file. The solution is to download and install Java SE 8 from Oracle.

For information about a similar issue with openjdk on openSUSE, see the discussion thread [SAPGui 7.4 Java for openSUSE 42.1 Leap](https://scn.sap.com/thread/3908306).

## Manual installation of SAP HANA: SWPM
The series of screenshots in this section shows the key steps for how to install SAP NetWeaver 7.5 and SAP HANA SP12 when you use SWPM with SAPinst. As part of a NetWeaver 7.5 installation, SWPM also can install the HANA database as a single instance.

In a sample test environment, we installed one Advanced Business Application Programming (ABAP) app server. As shown in the following screenshot, we used the **Distributed System** option to install the ASCS and primary application server instances in one Azure VM. We used SAP HANA as the database system in another Azure VM.

![ASCS and primary application server instances installed by using the Distributed System option](./media/hana-get-started/image012.jpg)

After the ASCS instance is installed on the app server VM, it's identified by a green icon in the SAP Management Console. The /sapmnt directory, which includes the SAP profile directory, must be shared with the SAP HANA DB server VM. The DB installation step needs access to this information. The best way to provide access is to use NFS, which can be configured by using YaST.

![SAP Management Console showing the ASCS instance installed on the app server VM using a green icon](./media/hana-get-started/image016.jpg)

On the app server VM, the /sapmnt directory is shared via NFS by using the **rw** and **no_root_squash** options. The defaults are **ro** and **root_squash**, which might lead to problems when you install the database instance.

![Sharing the /sapmnt directory via NFS by using the rw and no_root_squash options](./media/hana-get-started/image017b.jpg)

As the next screenshot shows, the /sapmnt share from the app server VM must be configured on the SAP HANA DB server VM by using **NFS Client** and YaST:

![The /sapmnt share configured by using NFS client](./media/hana-get-started/image018b.jpg)

To perform a distributed NetWeaver 7.5 installation, that is, a **Database Instance**, sign in to the SAP HANA DB server VM and start SWPM:

![Installing a database instance by signing in to the SAP HANA DB server VM and starting SWPM](./media/hana-get-started/image019.jpg)

After you select **typical** installation and the path to the installation media, enter a DB SID, the host name, the instance number, and the DB system administrator password:

![The SAP HANA database system administrator sign-in page](./media/hana-get-started/image035b.jpg)

Enter the password for the DBACOCKPIT schema:

![The password-entry box for the DBACOCKPIT schema](./media/hana-get-started/image036b.jpg)

Enter a question for the SAPABAP1 schema password:

![Enter a question for the SAPABAP1 schema password](./media/hana-get-started/image037b.jpg)

After each task is completed, a green check mark is displayed next to each phase of the DB installation process. The message "Execution of ... Database Instance has completed" is displayed.

![Task-completed window with confirmation message](./media/hana-get-started/image023.jpg)

After successful installation, the SAP Management Console also shows the DB instance with a green icon. It displays the full list of SAP HANA processes, such as hdbindexserver and hdbcompileserver.

![SAP Management Console window with list of SAP HANA processes](./media/hana-get-started/image024.jpg)

The following screenshot shows the parts of the file structure under the /hana/shared directory that SWPM created during the HANA installation. Because there's no option to specify a different path, it's important to mount additional disk space under the /hana directory before the SAP HANA installation by using SWPM. This step prevents the root file system from running out of free space.

![The /hana/shared directory file structure created during HANA installation](./media/hana-get-started/image025.jpg)

This screenshot shows the file structure of the /usr/sap directory:

![The /usr/sap directory file structure](./media/hana-get-started/image026.jpg)

The last step of the distributed ABAP installation is to install the primary application server instance:

![ABAP installation showing primary application server instance as the final step](./media/hana-get-started/image027b.jpg)

After the primary application server instance and SAP GUI are installed, use the **DBA Cockpit** transaction to confirm that the SAP HANA installation finished correctly:

![DBA Cockpit window confirming successful installation](./media/hana-get-started/image028b.jpg)

As a final step, you might want to first install HANA Studio in the SAP app server VM. Then connect to the SAP HANA instance that's running on the DB server VM.

![Installing SAP HANA Studio in the SAP app server VM](./media/hana-get-started/image038b.jpg)

## Manual installation of SAP HANA: HDBLCM
In addition to installing SAP HANA as part of a distributed installation by using SWPM, you can install the HANA standalone first, by using HDBLCM. You can then install SAP NetWeaver 7.5, for example. The screenshots in this section show how this process works.

For more information about the HANA HDBLCM tool, see:

* [Choose the correct SAP HANA HDBLCM for your task](https://help.sap.com/saphelp_hanaplatform/helpdata/en/68/5cff570bb745d48c0ab6d50123ca60/content.htm).
* [SAP HANA lifecycle management tools](https://www.tutorialspoint.com/sap_hana_administration/sap_hana_administration_lifecycle_management.htm).
* [SAP HANA server installation and update guide](https://help.sap.com/hana/SAP_HANA_Server_Installation_Guide_en.pdf).

You want to avoid problems with a default group ID setting for the `\<HANA SID\>adm user`, which is created by the HDBLCM tool. Before you install SAP HANA via HDBLCM, define a new group called `sapsys` by using group ID `1001`:

![New group "sapsys" defined by using group ID 1001](./media/hana-get-started/image030.jpg)

When you start HDBLCM for the first time, a simple start menu displays. Select item 1, **Install new system**:

!["Install new system" option in the HDBLCM start window](./media/hana-get-started/image031.jpg)

The following screenshot displays all the key options that you selected previously.

> [!IMPORTANT]
> Directories that are named for HANA log and data volumes, and the installation path, which is /hana/shared in this sample, and /usr/sap must not be part of the root file system. These directories belong to the Azure data disks that were attached to the VM. For more information, see the "Disk setup" section. 

This approach helps prevent the root file system from running out of space. Notice that the HANA system administrator has user ID `1005` and is part of the `sapsys` group, with ID `1001`, that was defined before the installation.

![List of all key SAP HANA components selected previously](./media/hana-get-started/image032.jpg)

Check the `\<HANA SID\>adm user` details in the /etc/passwd directory. Look for `azdadm`, as shown in the following screenshot:

![HANA \<HANA SID\>adm user details listed in the /etc/passwd directory](./media/hana-get-started/image033.jpg)

After you install SAP HANA by using HDBLCM, you can see the file structure in SAP HANA Studio, as shown in the following screenshot. The SAPABAP1 schema, which includes all the SAP NetWeaver tables, isn't available yet.

![SAP HANA file structure in SAP HANA Studio](./media/hana-get-started/image034.jpg)

After you install SAP HANA, you can install SAP NetWeaver on top of it. As shown in the following screenshot, the installation was performed as a distributed installation by using SWPM. This process is described in the previous section. When you install the database instance by using SWPM, you enter the same data by using HDBLCM. For example, you enter the host name, HANA SID, and instance number. SWPM then uses the existing HANA installation and adds more schemas.

![A distributed installation performed by using SWPM](./media/hana-get-started/image035b.jpg)

The following screenshot shows the SWPM installation step where you enter data about the DBACOCKPIT schema:

![The SWPM installation step where DBACOCKPIT schema data is entered](./media/hana-get-started/image036b.jpg)

Enter data about the SAPABAP1 schema:

![Entering data about the SAPABAP1 schema](./media/hana-get-started/image037b.jpg)

After the SWPM database instance installation is finished, you can see the SAPABAP1 schema in SAP HANA Studio:

![The SAPABAP1 schema in SAP HANA Studio](./media/hana-get-started/image038b.jpg)

Finally, after the SAP app server and SAP GUI installations are finished, verify the HANA DB instance by using the **DBA Cockpit** transaction:

![The HANA DB instance verified with the DBA Cockpit transaction](./media/hana-get-started/image039b.jpg)


## SAP software downloads
You can download software from the SAP Service Marketplace, as shown in the following screenshots.

Download NetWeaver 7.5 for Linux/HANA:

 ![SAP service installation and upgrade window for downloading NetWeaver 7.5](./media/hana-get-started/image001.jpg)

Download HANA SP12 Platform Edition:

 ![SAP service installation and upgrade window for downloading HANA SP12 Platform Edition](./media/hana-get-started/image002.jpg)
<|MERGE_RESOLUTION|>--- conflicted
+++ resolved
@@ -280,11 +280,7 @@
 
 ### The /etc/fstab file
 
-<<<<<<< HEAD
-It's helpful to add the **nofail** parameter to the fstab file. This way, if something goes wrong with the disks, the VM doesn't hang in the boot process. Remember that additional disk space might not be available, and processes might fill up the root file system. If /hana is missing, SAP HANA won't start.
-=======
-It is helpful to add the **nofail** parameter to the fstab file. This way, if something goes wrong with the disks, the VM does not stop responding in the boot process. But remember that additional disk space might not be available, and processes might fill up the root file system. If /hana is missing, SAP HANA won't start.
->>>>>>> b6e991c8
+It's helpful to add the **nofail** parameter to the fstab file. This way, if something goes wrong with the disks, the VM doesn't stop responding in the boot process. But remember that additional disk space might not be available, and processes might fill up the root file system. If /hana is missing, SAP HANA won't start.
 
 ![Add the nofail parameter to the fstab file](./media/hana-get-started/image000c.jpg)
 
