---
title: HANA failover procedure to a disaster site for SAP HANA on Azure (Large Instances) | Microsoft Docs
description: How to perform failover to a disaster recovery site for SAP HANA on Azure (Large Instances)
services: virtual-machines-linux
documentationcenter:
author: saghorpa
manager: jeconnoc
editor:

ms.service: virtual-machines-linux
ms.devlang: NA
ms.topic: article
ms.tgt_pltfrm: vm-linux
ms.workload: infrastructure
ms.date: 04/22/2019
ms.author: saghorpa
ms.custom: H1Hack27Feb2017

---
# Disaster recovery failover procedure


>[!IMPORTANT]
>This article isn't a replacement for the SAP HANA administration documentation or SAP Notes. We expect that you have a solid understanding of and expertise in SAP HANA administration and operations, especially for backup, restore, high availability, and disaster recovery (DR). In this article, screenshots from SAP HANA Studio are shown. Content, structure, and the nature of the screens of SAP administration tools and the tools themselves might change from SAP HANA release to release.

There are two cases to consider when you fail over to a DR site:

- You need the SAP HANA database to go back to the latest status of data. In this case, there's a self-service script with which you can perform the failover without the need to contact Microsoft. For the failback, you need to work with Microsoft.
- You want to restore to a storage snapshot that's not the latest replicated snapshot. In this case, you need to work with Microsoft. 

>[!NOTE]
>The following steps must be done on the HANA Large Instance unit, which represents the DR unit. 
 
<<<<<<< HEAD
To restore to the latest replicated storage snapshots, perform the steps as listed in the section **'Perform full DR failover - azure_hana_dr_failover'** of the document [Microsoft snapshot tools for SAP HANA on Azure](https://github.com/Azure/hana-large-instances-self-service-scripts/blob/master/snapshot_tools_v4.0/Microsoft%20Snapshot%20Tools%20for%20SAP%20HANA%20on%20Azure%20v4.0.pdf). 

If you want to have multiple SAP HANA instances failed over, you need to run the azure_hana_dr_failover command several times. When requested, type in the SAP HANA SID you want to fail over and restore. 


You can test the DR failover as well without impacting the actual replication relationship. To perform a test failover, follow the steps in **'Perform a test DR failover - azure_hana_test_dr_failover'** of the document [Microsoft snapshot tools for SAP HANA on Azure](https://github.com/Azure/hana-large-instances-self-service-scripts/blob/master/snapshot_tools_v4.0/Microsoft%20Snapshot%20Tools%20for%20SAP%20HANA%20on%20Azure%20v4.0.pdf). 

>[!IMPORTANT]
>Do *not* run any production transactions on the instance that you created in the DR site through the process of **testing a failover**. That command azure_hana_test_dr_failover creates a set of volumes that have no relationship to the primary site. As a result, synchronization back to the primary site is *not* possible. 

If you want to have multiple SAP HANA instances to test, you need to run the script several times. When requested, type in the SAP HANA SID of the instance you want to test for failover. 

>[!NOTE]
>If you need to fail over to the DR site to rescue some data that was deleted hours ago and need the DR volumes to be set to an earlier snapshot, this procedure applies. 
=======
To restore to the latest replicated storage snapshots, follow the steps in "Perform full DR failover - azure_hana_dr_failover" in [Microsoft snapshot tools for SAP HANA on Azure](https://github.com/Azure/hana-large-instances-self-service-scripts/blob/master/snapshot_tools_v4.0/Microsoft%20Snapshot%20Tools%20for%20SAP%20HANA%20on%20Azure%20v4.0.pdf). 

If you want to have multiple SAP HANA instances failed over, run the azure_hana_dr_failover command several times. When requested, enter the SAP HANA SID you want to fail over and restore. 


You can test the DR failover also without impacting the actual replication relationship. To perform a test failover, follow the steps in "Perform a test DR failover - azure_hana_test_dr_failover" in [Microsoft snapshot tools for SAP HANA on Azure](https://github.com/Azure/hana-large-instances-self-service-scripts/blob/master/snapshot_tools_v4.0/Microsoft%20Snapshot%20Tools%20for%20SAP%20HANA%20on%20Azure%20v4.0.pdf). 

>[!IMPORTANT]
>Do *not* run any production transactions on the instance that you created in the DR site through the process of **testing a failover**. The command azure_hana_test_dr_failover creates a set of volumes that have no relationship to the primary site. As a result, synchronization back to the primary site is *not* possible. 

If you want to have multiple SAP HANA instances to test, run the script several times. When requested, enter the SAP HANA SID of the instance you want to test for failover. 

>[!NOTE]
>If you need to fail over to the DR site to rescue some data that was deleted hours ago and need the DR volumes to be set to an earlier snapshot, this procedure applies. 

1. Shut down the nonproduction instance of HANA on the disaster recovery unit of HANA Large Instances that you're running. A dormant HANA production instance is preinstalled.
1. Make sure that no SAP HANA processes are running. Use the following command for this check:

      `/usr/sap/hostctrl/exe/sapcontrol –nr <HANA instance number> - function GetProcessList`.
>>>>>>> 6a383dfd

      The output should show you the **hdbdaemon** process in a stopped state and no other HANA processes in a running or started state.
1. Determine to which snapshot name or SAP HANA backup ID you want to have the disaster recovery site restored. In real disaster recovery cases, this snapshot is usually the latest snapshot. If you need to recover lost data, pick an earlier snapshot.
1. Contact Azure Support through a high-priority support request. Ask for the restore of that snapshot with the name and date of the snapshot or the HANA backup ID on the DR site. The default is that the operations side restores the /hana/data volume only. If you want to have the /hana/logbackups volumes too, you need to specifically state that. *Do not restore the /hana/shared volume.* Instead, choose specific files like global.ini out of the **.snapshot** directory and its subdirectories after you remount the /hana/shared volume for PRD. 

   On the operations side, the following steps occur:

   a. The replication of snapshots from the production volume to the disaster recovery volumes is stopped. This disruption might have already happened if an outage at the production site is the reason you need to perform the disaster recovery procedure.
   
   b. The storage snapshot name or snapshot with the backup ID you chose is restored on the disaster recovery volumes.
   
   c. After the restore, the disaster recovery volumes are available to be mounted to the HANA Large Instance units in the disaster recovery region.
      
1. Mount the disaster recovery volumes to the HANA Large Instance unit in the disaster recovery site. 
1. Start the dormant SAP HANA production instance.
1. If you chose to copy transaction log backup logs to reduce the RPO time, merge the transaction log backups into the newly mounted DR /hana/logbackups directory. Don't overwrite existing backups. Copy newer backups that weren't replicated with the latest replication of a storage snapshot.
1. You can also restore single files out of the snapshots that weren't replicated to the /hana/shared/PRD volume in the DR Azure region.

The following steps show how to recover the SAP HANA production instance based on the restored storage snapshot and the transaction log backups that are available.

1. Change the backup location to **/hana/logbackups** by using SAP HANA Studio.

   ![Change the backup location for DR recovery](./media/hana-overview-high-availability-disaster-recovery/change_backup_location_dr1.png)

1. SAP HANA scans through the backup file locations and suggests the most recent transaction log backup to restore to. The scan can take a few minutes until a screen like the following appears:

   ![List of transaction log backups for DR recovery](./media/hana-overview-high-availability-disaster-recovery/backup_list_dr2.PNG)

1. Adjust some of the default settings:

      - Clear **Use Delta Backups**.
      - Select **Initialize Log Area**.

   ![Set the initialize log area](./media/hana-overview-high-availability-disaster-recovery/initialize_log_dr3.PNG)

1. Select **Finish**.

   ![Finish the DR restore](./media/hana-overview-high-availability-disaster-recovery/finish_dr4.PNG)

A progress window, like the one shown here, should appear. Keep in mind that the example is of a disaster recovery restore of a three-node scale-out SAP HANA configuration.

![Restore progress](./media/hana-overview-high-availability-disaster-recovery/restore_progress_dr5.PNG)

<<<<<<< HEAD
If the restore seems to stop responding at the **Finish** screen and does not show the progress screen, confirm that all the SAP HANA instances on the worker nodes are running. If necessary, start the SAP HANA instances manually.
=======
If the restore stops responding at the **Finish** screen and doesn't show the progress screen, confirm that all the SAP HANA instances on the worker nodes are running. If necessary, start the SAP HANA instances manually.
>>>>>>> 6a383dfd


## Failback from a DR to a production site
You can fail back from a DR to a production site. Let's look at a scenario in which the failover into the disaster recovery site was caused by problems in the production Azure region, and not by your need to recover lost data. 

You've been running your SAP production workload for a while in the disaster recovery site. As the problems in the production site are resolved, you want to fail back to your production site. Because you can't lose data, the step back into the production site involves several steps and close cooperation with the SAP HANA on Azure operations team. It's up to you to trigger the operations team to start synchronizing back to the production site after the problems are resolved.

Follow these steps:

1. The SAP HANA on Azure operations team gets the trigger to synchronize the production storage volumes from the disaster recovery storage volumes, which now represent the production state. In this state, the HANA Large Instance unit in the production site is shut down.
1. The SAP HANA on Azure operations team monitors the replication and makes sure that it's caught up before they inform you.
1. You shut down the applications that use the production HANA Instance in the disaster recovery site. You then perform an HANA transaction log backup. Next, you stop the HANA instance that's running on the HANA Large Instance units in the disaster recovery site.
1. After the HANA instance that's running in the HANA Large Instance unit in the disaster recovery site is shut down, the operations team manually synchronizes the disk volumes again.
1. The SAP HANA on Azure operations team starts the HANA Large Instance unit in the production site again. They hand it over to you. You make sure that the SAP HANA instance is in a shutdown state at the startup time of the HANA Large Instance unit.
1. You perform the same database restore steps that you did when you previously failed over to the disaster recovery site.

## Monitor disaster recovery replication

<<<<<<< HEAD
You can monitor the status of your storage replication progress by executing the script `azure_hana_replication_status`. This command must be run from a unit running in the disaster recovery location to function as expected. The command works regardless of whether replication is active. The command can be run for every HANA Large Instance unit of your tenant in the disaster recovery location. It cannot be used to obtain details about the boot volume. For details of the command and its output read **'Get DR replication status - azure_hana_replication_status'** of the document [Microsoft snapshot tools for SAP HANA on Azure](https://github.com/Azure/hana-large-instances-self-service-scripts/blob/master/snapshot_tools_v4.0/Microsoft%20Snapshot%20Tools%20for%20SAP%20HANA%20on%20Azure%20v4.0.pdf).


## Next steps
- Refer to [Monitoring and troubleshooting from HANA side](hana-monitor-troubleshoot.md).
=======
To monitor the status of your storage replication progress, run the script `azure_hana_replication_status`. This command must be run from a unit that runs in the disaster recovery location to function as expected. The command works no matter whether replication is active. The command can be run for every HANA Large Instance unit of your tenant in the disaster recovery location. It can't be used to obtain details about the boot volume. 

For more information on the command and its output, see "Get DR replication status - azure_hana_replication_status" in [Microsoft snapshot tools for SAP HANA on Azure](https://github.com/Azure/hana-large-instances-self-service-scripts/blob/master/snapshot_tools_v4.0/Microsoft%20Snapshot%20Tools%20for%20SAP%20HANA%20on%20Azure%20v4.0.pdf).


## Next steps
- See [Monitor and troubleshoot from HANA side](hana-monitor-troubleshoot.md).
>>>>>>> 6a383dfd
<|MERGE_RESOLUTION|>--- conflicted
+++ resolved
@@ -31,22 +31,6 @@
 >[!NOTE]
 >The following steps must be done on the HANA Large Instance unit, which represents the DR unit. 
  
-<<<<<<< HEAD
-To restore to the latest replicated storage snapshots, perform the steps as listed in the section **'Perform full DR failover - azure_hana_dr_failover'** of the document [Microsoft snapshot tools for SAP HANA on Azure](https://github.com/Azure/hana-large-instances-self-service-scripts/blob/master/snapshot_tools_v4.0/Microsoft%20Snapshot%20Tools%20for%20SAP%20HANA%20on%20Azure%20v4.0.pdf). 
-
-If you want to have multiple SAP HANA instances failed over, you need to run the azure_hana_dr_failover command several times. When requested, type in the SAP HANA SID you want to fail over and restore. 
-
-
-You can test the DR failover as well without impacting the actual replication relationship. To perform a test failover, follow the steps in **'Perform a test DR failover - azure_hana_test_dr_failover'** of the document [Microsoft snapshot tools for SAP HANA on Azure](https://github.com/Azure/hana-large-instances-self-service-scripts/blob/master/snapshot_tools_v4.0/Microsoft%20Snapshot%20Tools%20for%20SAP%20HANA%20on%20Azure%20v4.0.pdf). 
-
->[!IMPORTANT]
->Do *not* run any production transactions on the instance that you created in the DR site through the process of **testing a failover**. That command azure_hana_test_dr_failover creates a set of volumes that have no relationship to the primary site. As a result, synchronization back to the primary site is *not* possible. 
-
-If you want to have multiple SAP HANA instances to test, you need to run the script several times. When requested, type in the SAP HANA SID of the instance you want to test for failover. 
-
->[!NOTE]
->If you need to fail over to the DR site to rescue some data that was deleted hours ago and need the DR volumes to be set to an earlier snapshot, this procedure applies. 
-=======
 To restore to the latest replicated storage snapshots, follow the steps in "Perform full DR failover - azure_hana_dr_failover" in [Microsoft snapshot tools for SAP HANA on Azure](https://github.com/Azure/hana-large-instances-self-service-scripts/blob/master/snapshot_tools_v4.0/Microsoft%20Snapshot%20Tools%20for%20SAP%20HANA%20on%20Azure%20v4.0.pdf). 
 
 If you want to have multiple SAP HANA instances failed over, run the azure_hana_dr_failover command several times. When requested, enter the SAP HANA SID you want to fail over and restore. 
@@ -66,7 +50,6 @@
 1. Make sure that no SAP HANA processes are running. Use the following command for this check:
 
       `/usr/sap/hostctrl/exe/sapcontrol –nr <HANA instance number> - function GetProcessList`.
->>>>>>> 6a383dfd
 
       The output should show you the **hdbdaemon** process in a stopped state and no other HANA processes in a running or started state.
 1. Determine to which snapshot name or SAP HANA backup ID you want to have the disaster recovery site restored. In real disaster recovery cases, this snapshot is usually the latest snapshot. If you need to recover lost data, pick an earlier snapshot.
@@ -110,11 +93,7 @@
 
 ![Restore progress](./media/hana-overview-high-availability-disaster-recovery/restore_progress_dr5.PNG)
 
-<<<<<<< HEAD
-If the restore seems to stop responding at the **Finish** screen and does not show the progress screen, confirm that all the SAP HANA instances on the worker nodes are running. If necessary, start the SAP HANA instances manually.
-=======
 If the restore stops responding at the **Finish** screen and doesn't show the progress screen, confirm that all the SAP HANA instances on the worker nodes are running. If necessary, start the SAP HANA instances manually.
->>>>>>> 6a383dfd
 
 
 ## Failback from a DR to a production site
@@ -133,18 +112,10 @@
 
 ## Monitor disaster recovery replication
 
-<<<<<<< HEAD
-You can monitor the status of your storage replication progress by executing the script `azure_hana_replication_status`. This command must be run from a unit running in the disaster recovery location to function as expected. The command works regardless of whether replication is active. The command can be run for every HANA Large Instance unit of your tenant in the disaster recovery location. It cannot be used to obtain details about the boot volume. For details of the command and its output read **'Get DR replication status - azure_hana_replication_status'** of the document [Microsoft snapshot tools for SAP HANA on Azure](https://github.com/Azure/hana-large-instances-self-service-scripts/blob/master/snapshot_tools_v4.0/Microsoft%20Snapshot%20Tools%20for%20SAP%20HANA%20on%20Azure%20v4.0.pdf).
-
-
-## Next steps
-- Refer to [Monitoring and troubleshooting from HANA side](hana-monitor-troubleshoot.md).
-=======
 To monitor the status of your storage replication progress, run the script `azure_hana_replication_status`. This command must be run from a unit that runs in the disaster recovery location to function as expected. The command works no matter whether replication is active. The command can be run for every HANA Large Instance unit of your tenant in the disaster recovery location. It can't be used to obtain details about the boot volume. 
 
 For more information on the command and its output, see "Get DR replication status - azure_hana_replication_status" in [Microsoft snapshot tools for SAP HANA on Azure](https://github.com/Azure/hana-large-instances-self-service-scripts/blob/master/snapshot_tools_v4.0/Microsoft%20Snapshot%20Tools%20for%20SAP%20HANA%20on%20Azure%20v4.0.pdf).
 
 
 ## Next steps
-- See [Monitor and troubleshoot from HANA side](hana-monitor-troubleshoot.md).
->>>>>>> 6a383dfd
+- See [Monitor and troubleshoot from HANA side](hana-monitor-troubleshoot.md).