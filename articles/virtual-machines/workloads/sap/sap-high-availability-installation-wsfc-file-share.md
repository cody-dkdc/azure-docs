--- conflicted
+++ resolved
@@ -225,61 +225,6 @@
 >
 >
 
-<<<<<<< HEAD
-## Install an ASCS/SCS instance on an ASCS/SCS cluster
-
-> [!IMPORTANT]
->
-> Currently, a high-availability setting with a file share configuration is not supported by the SAP SWPM installation tool. Therefore, some manual adoption is necessary to install an SAP system (for example, to install and cluster an SAP ASCS/SCS instance and configure a separate SAP global host).  
->
-> There is no change in other installation steps to install (and cluster) a DBMS instance and SAP application servers.
->
-
-### Install an ASCS/SCS instance on your local drive
-
-Install an SAP ASCS/SCS instance on *both* nodes of the ASCS/SCS cluster. Install it on local drive. In our example, the local drive is C:\\, but you can choose any other local drive.  
-
-To install the instance, in the SAP SWPM installation tool, go to:
-
-**\<Product>** > **\<DBMS>** > **Installation** > **Application Server ABAP** (or **Java**) > **Distributed System** > **ASCS/SCS instance**
-
-> [!IMPORTANT]
-> Currently, the file-share scenario is not supported by the SAP SWPM installation tool. You *cannot use* the following installation path:
->
-> **\<Product>** > **\<DBMS>** > **Installation** > **Application Server ABAP** (or **Java**) > **High-Availability System** > …
->
-
-### Remove SAPMNT and create an SAPLOC file share
-
-SWMP created an SAPMNT local share in the C:\\usr\\sap folder.
-
-Remove the SAPMNT file share on *both* ASCS/SCS cluster nodes.
-
-Execute the following PowerShell script:
-
-```powershell
-Remove-SmbShare sapmnt -ScopeName * -Force
- ```
-
-If the SAPLOC share does not exist, create one on *both* ASCS/SCS cluster nodes.
-
-Execute the following PowerShell script:
-
-```powershell
-#Create SAPLOC share and set security
-$SAPSID = "PR1"
-$DomainName = "SAPCLUSTER"
-$SAPSIDGlobalAdminGroupName = "$DomainName\SAP_" + $SAPSID + "_GlobalAdmin"
-$HostName = $env:computername
-$SAPLocalAdminGroupName = "$HostName\SAP_LocalAdmin"
-$SAPDisk = "C:"
-$SAPusrSapPath = "$SAPDisk\usr\sap"
-
-New-SmbShare -Name saploc -Path c:\usr\sap -FullAccess "BUILTIN\Administrators", $SAPSIDGlobalAdminGroupName , $SAPLocalAdminGroupName  
- ```
-
-=======
->>>>>>> 6a383dfd
 ## Prepare an SAP global host on the SOFS cluster
 
 Create the following volume and file share on the SOFS cluster:
@@ -340,31 +285,10 @@
 # Set security
 Set-Acl $UsrSAPFolder $Acl -Verbose
  ```
-<<<<<<< HEAD
-## Stop ASCS/SCS instances and SAP services
-
-Execute the following steps:
-1. Stop SAP ASCS/SCS instances on both ASCS/SCS cluster nodes.
-2. Stop SAP ASCS/SCS Windows services **SAP\<SID>_\<InstanceNumber>** on both cluster nodes.
-
-## Move the \SYS\... folder to the SOFS cluster
-
-Execute the following steps:
-1. Copy the SYS folder (for example, `C:\usr\sap\<SID>\SYS`) from one of the ASCS/SCS cluster nodes to the SOFS cluster (for example, to `C:\ClusterStorage\Volume1\usr\sap\<SID>\SYS`).
-2. Delete the `C:\usr\sap\<SID>\SYS` folder from both ASCS/SCS cluster nodes.
-
-## Update the cluster security setting on the SAP ASCS/SCS cluster
-=======
->>>>>>> 6a383dfd
 
 ## Create a virtual host name for the clustered SAP ASCS/SCS instance
 
-<<<<<<< HEAD
-```powershell
-# Grant <DOMAIN>\SAP_<SID>_GlobalAdmin group access to the cluster
-=======
 Create an SAP ASCS/SCS cluster network name (for example, **pr1-ascs [10.0.6.7]**), as described in [Create a virtual host name for the clustered SAP ASCS/SCS instance][sap-high-availability-installation-wsfc-shared-disk-create-ascs-virt-host].
->>>>>>> 6a383dfd
 
 
 ## Install an ASCS/SCS and ERS instances in the cluster
@@ -377,11 +301,7 @@
 
 ### Add a probe port
 
-<<<<<<< HEAD
-To use the new SAP ASCS/SCS virtual host name and SAP global host name, you must update the default and SAP ASCS/SCS instance profile \<SID>_ASCS/SCS\<Nr>_\<Host>.
-=======
 Configure an SAP cluster resource, the SAP-SID-IP probe port, by using PowerShell. Execute this configuration on one of the SAP ASCS/SCS cluster nodes, as described [in this article][sap-high-availability-installation-wsfc-shared-disk-add-probe-port].
->>>>>>> 6a383dfd
 
 ### Install an ASCS/SCS instance on the second ASCS/SCS cluster node
 
@@ -401,171 +321,8 @@
 | enque/encni/set_so_keepalive  | **true** |
 | service/ha_check_node | **1** |
 
-<<<<<<< HEAD
-> [!IMPORTANT]
->You can use the **Update-SAPASCSSCSProfile** PowerShell cmdlet to automate the profile update.
->
->The PowerShell cmdlet supports both the SAP ABAP ASCS and SAP Java SCS instances.
->
-
-Copy [**SAPScripts.psm1**][sap-powershell-scrips] to your local drive C:\tmp, and run the following PowerShell cmdlet:
-
-```powershell
-Import-Module C:\tmp\SAPScripts.psm1
-
-Update-SAPASCSSCSProfile -PathToAscsScsInstanceProfile \\sapglobal\sapmnt\PR1\SYS\profile\PR1_ASCS00_ascs-1 -NewASCSHostName pr1-ascs -NewSAPGlobalHostName sapglobal -Verbose  
-```
-
-![Figure 1: SAPScripts.psm1 output][sap-ha-guide-figure-8012]
-
-_**Figure 1**: SAPScripts.psm1 output_
-
-## Update the \<sid>adm user environment variable
-
-1. Update the \<sid>adm user environment new GLOBALHOST UNC path on *both* ASCS/SCS cluster nodes.
-2. Log on as \<sid>adm user, and then start the Regedit.exe tool.
-3. Go to **HKEY_CURRENT_USER** > **Environment**, and then update the variables to the new value:
-
-| Variable | Value |
-| --- | --- |
-| RSEC_SSFS_DATAPATH | \\\\**sapglobal**\sapmnt\PR1\SYS\global\security\rsecssfs\data |
-| RSEC_SSFS_KEYPATH | \\\\**sapglobal**\sapmnt\PR1\SYS\global\security\rsecssfs\key |
-| SAPEXE | \\\\**sapglobal**\sapmnt\PR1\SYS\exe\uc\NTAMD64 |
-| SAPLOCALHOST  | **pr1-ascs** |
-
-
-## Install a new saprc.dll file
-
-1. Install a new version of the SAP cluster resource that supports the file-share scenario.
-
-2. Download the latest NTCLUST.SAR package from the SAP Service Marketplace.
-
-3. Unpack NTCLUS.SAR on one of the ASCS/SCS cluster nodes, and then run the following command from the command prompt to install the new saprc.dll file:
-
-```
-.\NTCLUST\insaprct.exe -yes -install
-```
-
-The new saprc.dll file is installed on both ASCS/SCS cluster nodes.
-
-For more information, see [SAP Note 1596496 - How to update SAP resource type DLLs for Cluster Resource Monitor][1596496].
-
-## Create a SAP \<SID> cluster group, network name, and IP
-
-To create a SAP \<SID> cluster group, an ASCS/SCS network name, and a corresponding IP address, run the following PowerShell cmdlet:
-
-```powershell
-# Create SAP Cluster Group
-$SAPSID = "PR1"
-$SAPClusterGroupName = "SAP $SAPSID"
-$SAPIPClusterResourceName = "SAP $SAPSID IP"
-$SAPASCSNetworkName = "pr1-ascs"
-$SAPASCSIPAddress = "10.0.6.7"
-$SAPASCSSubnetMask = "255.255.255.0"
-
-# Create an SAP ASCS instance virtual IP cluster resource
-Add-ClusterGroup -Name $SAPClusterGroupName -Verbose
-
-#Create an SAP ASCS virtual IP address
-$SAPIPClusterResource = Add-ClusterResource -Name $SAPIPClusterResourceName -ResourceType "IP Address" -Group $SAPClusterGroupName -Verbose
-
-# Set a static IP address
-$param1 = New-Object Microsoft.FailoverClusters.PowerShell.ClusterParameter $SAPIPClusterResource,Address,$SAPASCSIPAddress
-$param2 = New-Object Microsoft.FailoverClusters.PowerShell.ClusterParameter $SAPIPClusterResource,SubnetMask,$SAPASCSSubnetMask
-$params = $param1,$param2
-$params | Set-ClusterParameter
-
-# Create a corresponding network name
-$SAPNetworkNameClusterResourceName = $SAPASCSNetworkName
-Add-ClusterResource -Name $SAPNetworkNameClusterResourceName -ResourceType "Network Name" -Group $SAPClusterGroupName -Verbose
-
-# Set a network DNS name
-$SAPNetworkNameClusterResource = Get-ClusterResource $SAPNetworkNameClusterResourceName
-$SAPNetworkNameClusterResource | Set-ClusterParameter -Name Name -Value $SAPASCSNetworkName
-
-#Check the updated values
-$SAPNetworkNameClusterResource | Get-ClusterParameter
-
-#Set resource dependencies
-Set-ClusterResourceDependency -Resource $SAPNetworkNameClusterResourceName -Dependency "[$SAPIPClusterResourceName]" -Verbose
-
-#Start an SAP <SID> cluster group
-Start-ClusterGroup -Name $SAPClusterGroupName -Verbose
-```
-
-## Register the SAP start service on both nodes
-
-Re-register the SAP ASCS/SCS start service to point to the new profile and profile path.
-
-You must execute this re-registration on *both* ASCS/SCS cluster nodes.
-
-In the elevated command prompt, run the following command:
-
-```
-C:\usr\sap\PR1\ASCS00\exe\sapstartsrv.exe -r -p \\sapglobal\sapmnt\PR1\SYS\profile\PR1_ASCS00_pr1-ascs -s PR1 -n 00 -U SAPCLUSTER\SAPServicePR1 -P mypasswd12 -e SAPCLUSTER\pr1adm
-```
-
-![Figure 2: Reinstall SAP service][sap-ha-guide-figure-8013]
-
-_**Figure 2**: Reinstall SAP service_
-
-Make sure that the parameters are correct, and then select **Manual** as the **Startup Type**.
-
-## Stop the ASCS/SCS service
-
-Stop the SAP ASCS/SCS service SAP\<SID>_\<InstanceNumber> on both ASCS/SCS cluster nodes.
-
-## Create a new SAP service and SAP instance resources
-
-To finalize the creation of resources of the SAP SAP\<SID> cluster group, create the following resources:
-
-* SAP \<SID> \<InstanceNumber> service
-* SAP \<SID> \<InstanceNumber> instance
-
-Run the following PowerShell cmdlet:
-
-```powershell
-$SAPSID = "PR1"
-$SAPInstanceNumber = "00"
-$SAPNetworkNameClusterResourceName = "pr1-ascs"
-
-$SAPServiceName = "SAP$SAPSID"+ "_" + $SAPInstanceNumber
-
-$SAPClusterGroupName = "SAP $SAPSID"
-$SAPServiceClusterResourceName = "SAP $SAPSID $SAPInstanceNumber Service"
-
-$SAPASCSServiceClusterResource = Add-ClusterResource -Name $SAPServiceClusterResourceName -Group $SAPClusterGroupName -ResourceType "SAP Service" -SeparateMonitor -Verbose
-$SAPASCSServiceClusterResource  | Set-ClusterParameter  -Name ServiceName -Value $SAPServiceName
-
-#Set resource dependencies
-Set-ClusterResourceDependency -Resource $SAPASCSServiceClusterResource  -Dependency "[$SAPNetworkNameClusterResourceName]" -Verbose
-
-$SAPInstanceClusterResourceName = "SAP $SAPSID $SAPInstanceNumber Instance"
-
-# Create SAP instance cluster resource
-$SAPASCSServiceClusterResource = Add-ClusterResource -Name $SAPInstanceClusterResourceName -Group $SAPClusterGroupName -ResourceType "SAP Resource" -SeparateMonitor -Verbose
-
-#Set SAP instance cluster resource parameters
-$SAPASCSServiceClusterResource  | Set-ClusterParameter  -Name SAPSystemName -Value $SAPSID -Verbose
-$SAPASCSServiceClusterResource  | Set-ClusterParameter  -Name SAPSystem -Value $SAPInstanceNumber -Verbose
-
-#Set resource dependencies
-Set-ClusterResourceDependency -Resource $SAPASCSServiceClusterResource  -Dependency "[$SAPServiceClusterResourceName]" -Verbose
-```
-
-## Add a probe port
-
-Configure an SAP cluster resource, the SAP-SID-IP probe port, by using PowerShell. Execute this configuration on one of the SAP ASCS/SCS cluster nodes, as described [in this article][sap-high-availability-installation-wsfc-shared-disk-add-probe-port].
-
-## Install an ERS instance on both cluster nodes
-
-Install an Enqueue Replication Server (ERS) instance on *both* nodes of the ASCS/SCS cluster. On the SWPM menu, follow this installation path:
-
-**\<Product>** > **\<DBMS>** > **Installation** > **Additional SAP System instances** > **Enqueue Replication Server Instance**
-=======
 Restart the SAP ASCS/SCS instance. 
 Set `KeepAlive` parameters on both SAP ASCS/SCS cluster nodes follow the instructions to [Set registry entries on the cluster nodes of the SAP ASCS/SCS instance]([high-availability-guide]:high-availability-guide.md). 
->>>>>>> 6a383dfd
 
 ## Install a DBMS instance and SAP application servers
 
