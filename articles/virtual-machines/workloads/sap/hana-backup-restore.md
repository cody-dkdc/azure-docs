---
title: HANA backup and restore on SAP HANA on Azure (Large Instances) | Microsoft Docs
description: How to perform HANA backup and restore on SAP HANA on Azure (Large Instances)
services: virtual-machines-linux
documentationcenter:
author: saghorpa
manager: jeconnoc
editor:

ms.service: virtual-machines-linux
ms.devlang: NA
ms.topic: article
ms.tgt_pltfrm: vm-linux
ms.workload: infrastructure
ms.date: 04/22/2019
ms.author: saghorpa
ms.custom: H1Hack27Feb2017

---
# Backup and restore

>[!IMPORTANT]
>This article isn't a replacement for the SAP HANA administration documentation or SAP Notes. We expect that you have a solid understanding of and expertise in SAP HANA administration and operations, especially for backup, restore, high availability, and disaster recovery. In this article, screenshots from SAP HANA Studio are shown. Content, structure, and the nature of the screens of SAP administration tools and the tools themselves might change from SAP HANA release to release.

It's important that you exercise steps and processes taken in your environment and with your HANA versions and releases. Some processes described in this article are simplified for a better general understanding. They aren't meant to be used as detailed steps for eventual operation handbooks. If you want to create operation handbooks for your configurations, test and exercise your processes and document the processes related to your specific configurations. 

One of the most important aspects of operating databases is to protect them from catastrophic events. The cause of these events can be anything from natural disasters to simple user errors.

Backing up a database, with the ability to restore it to any point in time, such as before someone deleted critical data, enables restoration to a state that's as close as possible to the way it was prior to the disruption.

<<<<<<< HEAD
Two types of backups must be performed to achieve such a capability to restore:
=======
Two types of backups must be performed to achieve the capability to restore:
>>>>>>> 6a383dfd

- Database backups: Full, incremental, or differential backups
- Transaction log backups

In addition to full-database backups performed at an application level, you can perform backups with storage snapshots. Storage snapshots don't replace transaction log backups. Transaction log backups remain important to restore the database to a certain point in time or to empty the logs from already committed transactions. Storage snapshots can accelerate recovery by quickly providing a roll-forward image of the database. 

SAP HANA on Azure (Large Instances) offers two backup and restore options:

<<<<<<< HEAD
- Do-it-yourself (DIY). After you ensure that there is enough disk space, perform full database and log backups by using one of the following disk backup methods. You can back up either directly to volumes attached to the HANA Large Instance units, or to Network File Shares (NFS) that are set up in an Azure virtual machine (VM). In the latter case, customers set up a Linux VM in Azure, attach Azure Storage to the VM, and share the storage through a configured NFS server in that VM. If you perform the backup against volumes that directly attach to HANA Large Instance units, you need to copy the backups to an Azure storage account (after you set up an Azure VM that exports NFS shares that are based on Azure Storage). You can also use either an Azure backup vault or Azure cold storage. 
=======
- **Do it yourself (DIY).** After you make sure that there's enough disk space, perform full database and log backups by using one of the following disk backup methods. You can back up either directly to volumes attached to the HANA Large Instance units or to NFS shares that are set up in an Azure virtual machine (VM). In the latter case, customers set up a Linux VM in Azure, attach Azure Storage to the VM, and share the storage through a configured NFS server in that VM. If you perform the backup against volumes that directly attach to HANA Large Instance units, copy the backups to an Azure storage account. Do this after you set up an Azure VM that exports NFS shares that are based on Azure Storage. You can also use either an Azure Backup vault or Azure cold storage. 
>>>>>>> 6a383dfd

   Another option is to use a third-party data protection tool to store the backups after they're copied to an Azure storage account. The DIY backup option also might be necessary for data that you need to store for longer periods of time for compliance and auditing purposes. In all cases, the backups are copied into NFS shares represented through a VM and Azure Storage.

- **Infrastructure backup and restore functionality.** You also can use the backup and restore functionality that the underlying infrastructure of SAP HANA on Azure (Large Instances) provides. This option fulfills the need for backups and fast restores. The rest of this section addresses the backup and restore functionality that's offered with HANA Large Instances. This section also covers the relationship that backup and restore have to the disaster recovery functionality offered by HANA Large Instances.

> [!NOTE]
<<<<<<< HEAD
>   The snapshot technology that is used by the underlying infrastructure of HANA Large Instances has a dependency on SAP HANA snapshots. At this point, SAP  HANA snapshots do not work in conjunction with multiple tenants of SAP HANA multitenant database containers. If only one tenant is deployed, SAP HANA snapshots do work and this method can be used.
=======
>   The snapshot technology that's used by the underlying infrastructure of HANA Large Instances has a dependency on SAP HANA snapshots. At this point, SAP HANA snapshots don't work in conjunction with multiple tenants of SAP HANA multitenant database containers. If only one tenant is deployed, SAP HANA snapshots do work and you can use this method.
>>>>>>> 6a383dfd

## Use storage snapshots of SAP HANA on Azure (Large Instances)

The storage infrastructure underlying SAP HANA on Azure (Large Instances) supports storage snapshots of volumes. Both backup and restoration of volumes is supported, with the following considerations:

- Instead of full database backups, storage volume snapshots are taken on a frequent basis.
<<<<<<< HEAD
- When triggering a snapshot over /hana/data and /hana/shared (includes /usr/sap) volumes, the snapshot technology initiates an SAP HANA snapshot before it executes the storage snapshot. This SAP HANA snapshot is the setup point for eventual log restorations after recovery of the storage snapshot. For HANA snapshot to be successful, you need an active HANA instance.  In HSR scenario, storage snapshot is not supported on current secondary node where HANA snapshot can’t be performed.
- After the storage snapshot has been executed successfully, the SAP HANA snapshot is deleted.
- Transaction log backups are taken frequently and are stored in the /hana/logbackups volume, or in Azure. You can trigger the /hana/logbackups volume that contains the transaction log backups to take a snapshot separately. In that case, you do not need to execute an HANA snapshot.
- If you must restore a database to a certain point in time, request that Microsoft Azure Support (for a production outage) or SAP HANA on Azure restore to a certain storage snapshot. An example is a planned restoration of a sandbox system to its original state.
- The SAP HANA snapshot that's included in the storage snapshot is an offset point for applying transaction log backups that have been executed and stored after the storage snapshot was taken.
=======
- When a snapshot is triggered over /hana/data and /hana/shared, which includes /usr/sap, volumes, the snapshot technology initiates an SAP HANA snapshot before it runs the storage snapshot. This SAP HANA snapshot is the setup point for eventual log restorations after recovery of the storage snapshot. For an HANA snapshot to be successful, you need an active HANA instance. In an HSR scenario, a storage snapshot isn't supported on a current secondary node where an HANA snapshot can’t be performed.
- After the storage snapshot runs successfully, the SAP HANA snapshot is deleted.
- Transaction log backups are taken frequently and stored in the /hana/logbackups volume or in Azure. You can trigger the /hana/logbackups volume that contains the transaction log backups to take a snapshot separately. In that case, you don't need to run an HANA snapshot.
- If you must restore a database to a certain point in time, for a production outage, request that Microsoft Azure Support or SAP HANA on Azure restore to a certain storage snapshot. An example is a planned restoration of a sandbox system to its original state.
- The SAP HANA snapshot that's included in the storage snapshot is an offset point for applying transaction log backups that ran and were stored after the storage snapshot was taken.
>>>>>>> 6a383dfd
- These transaction log backups are taken to restore the database back to a certain point in time.

You can perform storage snapshots that target three classes of volumes:

- A combined snapshot over /hana/data and /hana/shared, which includes /usr/sap. This snapshot requires the creation of an SAP HANA snapshot as preparation for the storage snapshot. The SAP HANA snapshot ensures that the database is in a consistent state from a storage point of view. For the restore process, that's a point to set up on.
- A separate snapshot over /hana/logbackups.
- An operating system partition.

<<<<<<< HEAD
Get the latest snapshot scripts and documentation from [GitHub](https://github.com/Azure/hana-large-instances-self-service-scripts/tree/master/snapshot_tools_v4.0). When you download the snapshot script package from the [GitHub](https://github.com/Azure/hana-large-instances-self-service-scripts/tree/master/snapshot_tools_v4.0), you get three files of which one is a PDF documentation for the functionality provided. Make sure that you proceed along the instruction in the chapter 'Getting the snapshot tools' when downloading the tool set.
=======
To get the latest snapshot scripts and documentation, see [GitHub](https://github.com/Azure/hana-large-instances-self-service-scripts/tree/master/snapshot_tools_v4.0). When you download the snapshot script package from [GitHub](https://github.com/Azure/hana-large-instances-self-service-scripts/tree/master/snapshot_tools_v4.0), you get three files. One of the files is documented in a PDF for the functionality provided. After you download the tool set, follow the instructions in "Get the snapshot tools."
>>>>>>> 6a383dfd

## Storage snapshot considerations

>[!NOTE]
>Storage snapshots consume storage space that's allocated to the HANA Large Instance units. Consider the following aspects of scheduling storage snapshots and how many storage snapshots to keep. 

The specific mechanics of storage snapshots for SAP HANA on Azure (Large Instances) include:

- A specific storage snapshot at the point in time when it's taken consumes little storage.
- As data content changes and the content in SAP HANA data files change on the storage volume, the snapshot needs to store the original block content and the data changes.
- As a result, the storage snapshot increases in size. The longer the snapshot exists, the larger the storage snapshot becomes.
- The more changes that are made to the SAP HANA database volume over the lifetime of a storage snapshot, the larger the space consumption of the storage snapshot.

<<<<<<< HEAD
SAP HANA on Azure (Large Instances) comes with fixed volume sizes for the SAP HANA data and log volumes. Performing snapshots of those volumes eats into your volume space. You need to determine, when to schedule storage snapshots. You also need to monitor the space consumption of the storage volumes, as well as manage the number of snapshots that you store. You can disable the storage snapshots when you either import masses of data or perform other significant changes to the HANA database. 
=======
SAP HANA on Azure (Large Instances) comes with fixed volume sizes for the SAP HANA data and log volumes. Performing snapshots of those volumes eats into your volume space. You need to:

- Determine when to schedule storage snapshots.
- Monitor the space consumption of the storage volumes. 
- Manage the number of snapshots that you store. 
>>>>>>> 6a383dfd

You can disable the storage snapshots when you either import masses of data or perform other significant changes to the HANA database. 


The following sections provide information for performing these snapshots and include general recommendations:

- Although the hardware can sustain 255 snapshots per volume, you want to stay well below this number. The recommendation is 250 or less.
- Before you perform storage snapshots, monitor and keep track of free space.
- Lower the number of storage snapshots based on free space. You can lower the number of snapshots that you keep, or you can extend the volumes. You can order additional storage in 1-terabyte units.
- During activities such as moving data into SAP HANA with SAP platform migration tools (R3load) or restoring SAP HANA databases from backups, disable storage snapshots on the /hana/data volume. 
- During larger reorganizations of SAP HANA tables, avoid storage snapshots if possible.
- Storage snapshots are a prerequisite to taking advantage of the disaster recovery capabilities of SAP HANA on Azure (Large Instances).

## Prerequisites for using self-service storage snapshots

To make sure that the snapshot script runs successfully, make sure that Perl is installed on the Linux operating system on the HANA Large Instances server. Perl comes preinstalled on your HANA Large Instance unit. To check the Perl version, use the following command:

`perl -v`

![The public key is copied by running this command](./media/hana-overview-high-availability-disaster-recovery/perl_screen.png)


## Set up storage snapshots

To set up storage snapshots with HANA Large Instances, follow these steps.
1. Make sure that Perl is installed on the Linux operating system on the HANA Large Instances server.
1. Modify the /etc/ssh/ssh\_config to add the line _MACs hmac-sha1_.
1. Create an SAP HANA backup user account on the master node for each SAP HANA instance you run, if applicable.
1. Install the SAP HANA HDB client on all the SAP HANA Large Instances servers.
1. On the first SAP HANA Large Instances server of each region, create a public key to access the underlying storage infrastructure that controls snapshot creation.
1. Copy the scripts and configuration file from [GitHub](https://github.com/Azure/hana-large-instances-self-service-scripts/tree/master/snapshot_tools_v4.0) to the location of **hdbsql** in the SAP HANA installation.
1. Modify the *HANABackupDetails.txt* file as necessary for the appropriate customer specifications.

<<<<<<< HEAD
Get the latest snapshot scripts and documentation from [GitHub](https://github.com/Azure/hana-large-instances-self-service-scripts/tree/master/snapshot_tools_v4.0). For the detailed steps listed above, refer to [Microsoft snapshot tools for SAP HANA on Azure](https://github.com/Azure/hana-large-instances-self-service-scripts/blob/master/snapshot_tools_v4.0/Microsoft%20Snapshot%20Tools%20for%20SAP%20HANA%20on%20Azure%20v4.0.pdf)

### Consideration for MCOD scenarios
If you're running an [MCOD scenario](https://launchpad.support.sap.com/#/notes/1681092) with multiple SAP HANA instances on one HANA Large Instance unit, you have separate storage volumes provisioned for each of the SAP HANA instances. For details on MDC and other considerations, check [Microsoft snapshot tools for SAP HANA on Azure](https://github.com/Azure/hana-large-instances-self-service-scripts/blob/master/snapshot_tools_v4.0/Microsoft%20Snapshot%20Tools%20for%20SAP%20HANA%20on%20Azure%20v4.0.pdf) chapter **'Important things to remember'**.
=======
Get the latest snapshot scripts and documentation from [GitHub](https://github.com/Azure/hana-large-instances-self-service-scripts/tree/master/snapshot_tools_v4.0). For the steps listed previously, see [Microsoft snapshot tools for SAP HANA on Azure](https://github.com/Azure/hana-large-instances-self-service-scripts/blob/master/snapshot_tools_v4.0/Microsoft%20Snapshot%20Tools%20for%20SAP%20HANA%20on%20Azure%20v4.0.pdf).

### Consideration for MCOD scenarios
If you run an [MCOD scenario](https://launchpad.support.sap.com/#/notes/1681092) with multiple SAP HANA instances on one HANA Large Instance unit, you have separate storage volumes provisioned for each of the SAP HANA instances. For more information on MDC and other considerations, see "Important things to remember" in [Microsoft snapshot tools for SAP HANA on Azure](https://github.com/Azure/hana-large-instances-self-service-scripts/blob/master/snapshot_tools_v4.0/Microsoft%20Snapshot%20Tools%20for%20SAP%20HANA%20on%20Azure%20v4.0.pdf).
>>>>>>> 6a383dfd
 

### Step 1: Install the SAP HANA HDB client

<<<<<<< HEAD
The Linux operating system installed on SAP HANA on Azure (Large Instances) includes the folders and scripts necessary to execute SAP HANA storage snapshots for backup and disaster recovery purposes. Check for more recent releases in [GitHub](https://github.com/Azure/hana-large-instances-self-service-scripts/tree/master/snapshot_tools_v4.0). The most recent release version of the scripts is 4.0. Different scripts might have different minor releases within the same major release.
=======
The Linux operating system installed on SAP HANA on Azure (Large Instances) includes the folders and scripts necessary to run SAP HANA storage snapshots for backup and disaster recovery purposes. Check for more recent releases in [GitHub](https://github.com/Azure/hana-large-instances-self-service-scripts/tree/master/snapshot_tools_v4.0). The most recent release version of the scripts is 4.0. Different scripts might have different minor releases within the same major release.
>>>>>>> 6a383dfd

It's your responsibility to install the SAP HANA HDB client on the HANA Large Instance units while you install SAP HANA.

### Step 2: Change the /etc/ssh/ssh\_config

<<<<<<< HEAD
This step is described in detail in Check for more recent releases in [Microsoft snapshot tools for SAP HANA on Azure](https://github.com/Azure/hana-large-instances-self-service-scripts/blob/master/snapshot_tools_v4.0/Microsoft%20Snapshot%20Tools%20for%20SAP%20HANA%20on%20Azure%20v4.0.pdf) in chapter **'Enable communication with storage'**


### Step 3: Create a public key

To enable access to the storage snapshot interfaces of your HANA Large Instance tenant, you need to establish a sign-in procedure through a public key. On the first SAP HANA on Azure (Large Instances) server in your tenant, create a public key to be used to access the storage infrastructure. The public key ensures that a password is not required to sign in to the storage snapshot interfaces. Creating a public key also means that you do not need to maintain password credentials. The exact steps how to generate the public key is described in [Microsoft snapshot tools for SAP HANA on Azure](https://github.com/Azure/hana-large-instances-self-service-scripts/blob/master/snapshot_tools_v4.0/Microsoft%20Snapshot%20Tools%20for%20SAP%20HANA%20on%20Azure%20v4.0.pdf) in chapter **'Enable communication with storage'**
=======
This step is described in "Enable communication with storage" in [Microsoft snapshot tools for SAP HANA on Azure](https://github.com/Azure/hana-large-instances-self-service-scripts/blob/master/snapshot_tools_v4.0/Microsoft%20Snapshot%20Tools%20for%20SAP%20HANA%20on%20Azure%20v4.0.pdf).


### Step 3: Create a public key

To enable access to the storage snapshot interfaces of your HANA Large Instance tenant, establish a sign-in procedure through a public key. 

On the first SAP HANA on Azure (Large Instances) server in your tenant, create a public key to access the storage infrastructure. With a public key, a password isn't required to sign in to the storage snapshot interfaces. You also don't need to maintain password credentials with a public key. 

To generate a public key, see "Enable communication with storage" in [Microsoft snapshot tools for SAP HANA on Azure](https://github.com/Azure/hana-large-instances-self-service-scripts/blob/master/snapshot_tools_v4.0/Microsoft%20Snapshot%20Tools%20for%20SAP%20HANA%20on%20Azure%20v4.0.pdf).
>>>>>>> 6a383dfd


### Step 4: Create an SAP HANA user account

<<<<<<< HEAD
To initiate the creation of SAP HANA snapshots, you need to create a user account in SAP HANA that the storage snapshot scripts can use. Create an SAP HANA user account within SAP HANA Studio for this purpose. The user must be created under the SYSTEMDB and NOT under the SID database for MDC. In the single container environment, the user is created in the tenant database. This account must have the following privileges: **Backup Admin** and **Catalog Read**. For exact steps to set up the user and use the user, read [GitHub](https://github.com/Azure/hana-large-instances-self-service-scripts/tree/master/snapshot_tools_v4.0) in chapter **'Enable communication with SAP HANA'**

=======
To start the creation of SAP HANA snapshots, create a user account in SAP HANA that the storage snapshot scripts can use. Create an SAP HANA user account within SAP HANA Studio for this purpose. The user must be created under the SYSTEMDB and *not* under the SID database for MDC. In the single container environment, the user is created in the tenant database. This account must have **Backup Admin** and **Catalog Read** privileges. 

To set up and use a user account, see "Enable communication with SAP HANA" in [GitHub](https://github.com/Azure/hana-large-instances-self-service-scripts/tree/master/snapshot_tools_v4.0).

>>>>>>> 6a383dfd

### Step 5: Authorize the SAP HANA user account

In this step, you authorize the SAP HANA user account that you created so that the scripts don't need to submit passwords at runtime. The SAP HANA command `hdbuserstore` enables the creation of an SAP HANA user key. The key is stored on one or more SAP HANA nodes. The user key lets the user access SAP HANA without having to manage passwords from within the scripting process. The scripting process is discussed later in this article.

>[!IMPORTANT]
<<<<<<< HEAD
>Run these configuration commands with the same user context the snapshot commands are executed in. Otherwise, the snapshot commands cannot work properly.
=======
>Run these configuration commands with the same user context that the snapshot commands are run in. Otherwise, the snapshot commands won't work properly.
>>>>>>> 6a383dfd


### Step 6: Get the snapshot scripts, configure the snapshots, and test the configuration and connectivity

Download the most recent version of the scripts from [GitHub](https://github.com/Azure/hana-large-instances-self-service-scripts/tree/master/snapshot_tools_v4.0). 
<<<<<<< HEAD
The way the scripts are going to be installed has changed majorly with release 4.0 of the scripts. For the exact details, read [Microsoft snapshot tools for SAP HANA on Azure](https://github.com/Azure/hana-large-instances-self-service-scripts/blob/master/snapshot_tools_v4.0/Microsoft%20Snapshot%20Tools%20for%20SAP%20HANA%20on%20Azure%20v4.0.pdf) in chapter **'Enable communication with SAP HANA'**

For the exact sequence of commands, read chapter **'Easy installation of snapshot tools (default)'** of  the document [Microsoft snapshot tools for SAP HANA on Azure](https://github.com/Azure/hana-large-instances-self-service-scripts/blob/master/snapshot_tools_v4.0/Microsoft%20Snapshot%20Tools%20for%20SAP%20HANA%20on%20Azure%20v4.0.pdf). We recommend the usage of the default installation. If you want to upgrade from version 3.x to 4.0, check the section **'Upgrading an existing install'** of [Microsoft snapshot tools for SAP HANA on Azure](https://github.com/Azure/hana-large-instances-self-service-scripts/blob/master/snapshot_tools_v4.0/Microsoft%20Snapshot%20Tools%20for%20SAP%20HANA%20on%20Azure%20v4.0.pdf). For uninstalling the 4.0 tool set, follow the instructions in **'Uninstallation of the snapshot tools'** in [Microsoft snapshot tools for SAP HANA on Azure](https://github.com/Azure/hana-large-instances-self-service-scripts/blob/master/snapshot_tools_v4.0/Microsoft%20Snapshot%20Tools%20for%20SAP%20HANA%20on%20Azure%20v4.0.pdf).

Don't forget to execute the steps described in **'Complete setup of snapshot tools'** of [Microsoft snapshot tools for SAP HANA on Azure](https://github.com/Azure/hana-large-instances-self-service-scripts/blob/master/snapshot_tools_v4.0/Microsoft%20Snapshot%20Tools%20for%20SAP%20HANA%20on%20Azure%20v4.0.pdf).

The purpose of the different scripts and files as they got installed is listed and detailed in **'What are these snapshot tools?'** of  the document [Microsoft snapshot tools for SAP HANA on Azure](https://github.com/Azure/hana-large-instances-self-service-scripts/blob/master/snapshot_tools_v4.0/Microsoft%20Snapshot%20Tools%20for%20SAP%20HANA%20on%20Azure%20v4.0.pdf).

Before configuring the snapshot tools, make sure that you also configured HANA backup locations and settings correctly as described in **'SAP HANA Configuration'** of the document [Microsoft snapshot tools for SAP HANA on Azure](https://github.com/Azure/hana-large-instances-self-service-scripts/blob/master/snapshot_tools_v4.0/Microsoft%20Snapshot%20Tools%20for%20SAP%20HANA%20on%20Azure%20v4.0.pdf).

The configuration of the snapshot toolset is described in detail in **'Config file - HANABackupCustomerDetails.txt'** of  the document [Microsoft snapshot tools for SAP HANA on Azure](https://github.com/Azure/hana-large-instances-self-service-scripts/blob/master/snapshot_tools_v4.0/Microsoft%20Snapshot%20Tools%20for%20SAP%20HANA%20on%20Azure%20v4.0.pdf).

#### Testing connectivity with SAP HANA

After you put all the configuration data into the *HANABackupCustomerDetails.txt* file, check whether the configurations are correct for the HANA instance data. Use the script `testHANAConnection`, which is independent of an SAP HANA scale-up or scale-out configuration.

For details see **'Check connectivity with SAP HANA - testHANAConnection'** of  the document [Microsoft snapshot tools for SAP HANA on Azure](https://github.com/Azure/hana-large-instances-self-service-scripts/blob/master/snapshot_tools_v4.0/Microsoft%20Snapshot%20Tools%20for%20SAP%20HANA%20on%20Azure%20v4.0.pdf)

#### Testing storage connectivity

The next test step is to check the connectivity to the storage based on the data you put into the *HANABackupCustomerDetails.txt* configuration file, and then execute a test snapshot. Before you execute the `azure_hana_backup` command, you must run this test. The sequence of commands for this test is listed in **'Check connectivity with storage - testStorageSnapshotConnection'** of  the document [Microsoft snapshot tools for SAP HANA on Azure](https://github.com/Azure/hana-large-instances-self-service-scripts/blob/master/snapshot_tools_v4.0/Microsoft%20Snapshot%20Tools%20for%20SAP%20HANA%20on%20Azure%20v4.0.pdf).
=======
The way the scripts are installed changed with release 4.0 of the scripts. For more information, see "Enable communication with SAP HANA" in [Microsoft snapshot tools for SAP HANA on Azure](https://github.com/Azure/hana-large-instances-self-service-scripts/blob/master/snapshot_tools_v4.0/Microsoft%20Snapshot%20Tools%20for%20SAP%20HANA%20on%20Azure%20v4.0.pdf).

For the exact sequence of commands, see "Easy installation of snapshot tools (default)" in [Microsoft snapshot tools for SAP HANA on Azure](https://github.com/Azure/hana-large-instances-self-service-scripts/blob/master/snapshot_tools_v4.0/Microsoft%20Snapshot%20Tools%20for%20SAP%20HANA%20on%20Azure%20v4.0.pdf). We recommend the use of the default installation. 

To upgrade from version 3.x to 4.0, see "Upgrade an existing install" in [Microsoft snapshot tools for SAP HANA on Azure](https://github.com/Azure/hana-large-instances-self-service-scripts/blob/master/snapshot_tools_v4.0/Microsoft%20Snapshot%20Tools%20for%20SAP%20HANA%20on%20Azure%20v4.0.pdf). To uninstall the 4.0 tool set, see "Uninstallation of the snapshot tools" in [Microsoft snapshot tools for SAP HANA on Azure](https://github.com/Azure/hana-large-instances-self-service-scripts/blob/master/snapshot_tools_v4.0/Microsoft%20Snapshot%20Tools%20for%20SAP%20HANA%20on%20Azure%20v4.0.pdf).

Don't forget to run the steps described in "Complete setup of snapshot tools" in [Microsoft snapshot tools for SAP HANA on Azure](https://github.com/Azure/hana-large-instances-self-service-scripts/blob/master/snapshot_tools_v4.0/Microsoft%20Snapshot%20Tools%20for%20SAP%20HANA%20on%20Azure%20v4.0.pdf).

The purpose of the different scripts and files as they got installed is described in "What are these snapshot tools?" in [Microsoft snapshot tools for SAP HANA on Azure](https://github.com/Azure/hana-large-instances-self-service-scripts/blob/master/snapshot_tools_v4.0/Microsoft%20Snapshot%20Tools%20for%20SAP%20HANA%20on%20Azure%20v4.0.pdf).

Before you configure the snapshot tools, make sure that you also configured HANA backup locations and settings correctly. For more information, see "SAP HANA Configuration" in [Microsoft snapshot tools for SAP HANA on Azure](https://github.com/Azure/hana-large-instances-self-service-scripts/blob/master/snapshot_tools_v4.0/Microsoft%20Snapshot%20Tools%20for%20SAP%20HANA%20on%20Azure%20v4.0.pdf).

The configuration of the snapshot tool set is described in "Config file - HANABackupCustomerDetails.txt" in [Microsoft snapshot tools for SAP HANA on Azure](https://github.com/Azure/hana-large-instances-self-service-scripts/blob/master/snapshot_tools_v4.0/Microsoft%20Snapshot%20Tools%20for%20SAP%20HANA%20on%20Azure%20v4.0.pdf).

#### Test connectivity with SAP HANA

After you put all the configuration data into the *HANABackupCustomerDetails.txt* file, check whether the configurations are correct for the HANA instance data. Use the script `testHANAConnection`, which is independent of an SAP HANA scale-up or scale-out configuration.

For more information, see "Check connectivity with SAP HANA - testHANAConnection" in [Microsoft snapshot tools for SAP HANA on Azure](https://github.com/Azure/hana-large-instances-self-service-scripts/blob/master/snapshot_tools_v4.0/Microsoft%20Snapshot%20Tools%20for%20SAP%20HANA%20on%20Azure%20v4.0.pdf).

#### Test storage connectivity
>>>>>>> 6a383dfd

The next test step is to check the connectivity to the storage based on the data you put into the *HANABackupCustomerDetails.txt* configuration file. Then run a test snapshot. Before you run the `azure_hana_backup` command, you must run this test. For the sequence of commands for this test, see "Check connectivity with storage - testStorageSnapshotConnection"" in [Microsoft snapshot tools for SAP HANA on Azure](https://github.com/Azure/hana-large-instances-self-service-scripts/blob/master/snapshot_tools_v4.0/Microsoft%20Snapshot%20Tools%20for%20SAP%20HANA%20on%20Azure%20v4.0.pdf).

<<<<<<< HEAD
If the test snapshot has been executed successfully with the script, you can proceed with scheduling the actual storage snapshots. If it is not successful, investigate the problems before moving forward. The test snapshot should stay around until the first real snapshots are done.
=======
After a successful sign-in to the storage virtual machine interfaces, the script continues with phase 2 and creates a test snapshot. The output is shown here for a three-node scale-out configuration of SAP HANA.

If the test snapshot runs successfully with the script, you can schedule the actual storage snapshots. If it isn't successful, investigate the problems before you move forward. The test snapshot should stay around until the first real snapshots are done.
>>>>>>> 6a383dfd


### Step 7: Perform snapshots

When the preparation steps are finished, you can start to configure and schedule the actual storage snapshots. The script to be scheduled works with SAP HANA scale-up and scale-out configurations. For periodic and regular execution of the backup script, schedule the script by using the cron utility. 

<<<<<<< HEAD
For the exact command syntax and functionality, read **'Perform snapshot backup - azure_hana_backup'** of the document [Microsoft snapshot tools for SAP HANA on Azure](https://github.com/Azure/hana-large-instances-self-service-scripts/blob/master/snapshot_tools_v4.0/Microsoft%20Snapshot%20Tools%20for%20SAP%20HANA%20on%20Azure%20v4.0.pdf).  

The execution of the script `azure_hana_backup` creates the storage snapshot in the following three phases:
=======
For the exact command syntax and functionality, see "Perform snapshot backup - azure_hana_backup" in [Microsoft snapshot tools for SAP HANA on Azure](https://github.com/Azure/hana-large-instances-self-service-scripts/blob/master/snapshot_tools_v4.0/Microsoft%20Snapshot%20Tools%20for%20SAP%20HANA%20on%20Azure%20v4.0.pdf). 

When the script `azure_hana_backup` runs, it creates the storage snapshot in the following three phases:

1. It runs an SAP HANA snapshot.
1. It runs a storage snapshot.
1. It removes the SAP HANA snapshot that was created before the storage snapshot ran.
>>>>>>> 6a383dfd

To run the script, call it from the HDB executable folder to which it was copied. 

The retention period is administered with the number of snapshots that are submitted as a parameter when you run the script. The amount of time that's covered by the storage snapshots is a function of the period of execution, and of the number of snapshots submitted as a parameter when the script runs. 

If the number of snapshots that are kept exceeds the number that are named as a parameter in the call of the script, the oldest storage snapshot of the same label is deleted before a new snapshot runs. The number you give as the last parameter of the call is the number you can use to control the number of snapshots that are kept. With this number, you also can control, indirectly, the disk space that's used for snapshots. 


## Snapshot strategies
The frequency of snapshots for the different types depends on whether you use the HANA Large Instance disaster recovery functionality. This functionality relies on storage snapshots, which might require special recommendations for the frequency and execution periods of the storage snapshots. 

In the considerations and recommendations that follow, the assumption is that you do *not* use the disaster recovery functionality that HANA Large Instances offers. Instead, you use the storage snapshots to have backups and be able to provide point-in-time recovery for the last 30 days. Given the limitations of the number of snapshots and space, consider the following requirements:

- The recovery time for point-in-time recovery.
- The space used.
- The recovery point and recovery time objectives for potential recovery from a disaster.
- The eventual execution of HANA full-database backups against disks. Whenever a full-database backup against disks or the **backint** interface is performed, the execution of the storage snapshots fails. If you plan to run full-database backups on top of storage snapshots, make sure that the execution of the storage snapshots is disabled during this time.
- The number of snapshots per volume, which is limited to 250.

<!-- backint is term for a SAP HANA interface and not a spelling error not spelling errors -->

<<<<<<< HEAD
For customers who don't use the disaster recovery functionality of HANA Large Instances, the snapshot period is less frequent. In such cases, customers perform the combined snapshots on /hana/data and /hana/shared (includes /usr/sap) in 12-hour or 24-hour periods, and they keep the snapshots for a month. The same is true with the snapshots of the log backup volume. However, the execution of SAP HANA transaction log backups against the log backup volume occurs in five to 15 minute periods.
=======
If you don't use the disaster recovery functionality of HANA Large Instances, the snapshot period is less frequent. In such cases, perform the combined snapshots on /hana/data and /hana/shared, which includes /usr/sap, in 12-hour or 24-hour periods. Keep the snapshots for a month. The same is true for the snapshots of the log backup volume. The execution of SAP HANA transaction log backups against the log backup volume occurs in 5-minute to 15-minute periods.
>>>>>>> 6a383dfd

Scheduled storage snapshots are best performed by using cron. Use the same script for all backups and disaster recovery needs. Modify the script inputs to match the various requested backup times. These snapshots are all scheduled differently in cron depending on their execution time. It can be hourly, every 12 hours, daily, or weekly. 

The following example shows a cron schedule in /etc/crontab:
```
00 1-23 * * * ./azure_hana_backup --type=hana --prefix=hourlyhana --frequency=15min --retention=46
10 00 * * *  ./azure_hana_backup --type=hana --prefix=dailyhana --frequency=15min --retention=28
00,05,10,15,20,25,30,35,40,45,50,55 * * * * ./azure_hana_backup --type=logs --prefix=regularlogback --frequency=3min --retention=28
22 12 * * *  ./azure_hana_backup --type=logs --prefix=dailylogback --frequncy=3min --retention=28
30 00 * * *  ./azure_hana_backup --type=boot --boottype=TypeI --prefix=dailyboot --frequncy=15min --retention=28
```
<<<<<<< HEAD
In the previous example, there is an hourly combined snapshot that covers the volumes that contain the /hana/data and /hana/shared/SID (includes /usr/sap) locations. Use this type of snapshot for a faster point-in-time recovery within the past two days. Additionally, there is a daily snapshot on those volumes. So, you have two days of coverage by hourly snapshots, plus four weeks of coverage by daily snapshots. Additionally, the transaction log backup volume is backed up daily. These backups are kept for four weeks as well. As you see in the third line of crontab, the backup of the HANA transaction log is scheduled to execute every 5 minutes. The start times of the different cron jobs that execute storage snapshots are staggered, so that those snapshots are not executed all at once at a certain point in time. 

In the following example, you perform a combined snapshot that covers the volumes that contain the /hana/data and /hana/shared/SID (including /usr/sap) locations on an hourly basis. You keep these snapshots for two days. The snapshots of the transaction log backup volumes are executed on a 5-minute basis and are kept for 4 hours. As before, the backup of the HANA transaction log file is scheduled to execute every 5 minutes. The snapshot of the transaction log backup volume is performed with a 2-minute delay after the transaction log backup has started. Within those 2 minutes, the SAP HANA transaction log backup should finish under normal circumstances. As before, the volume that contains the boot LUN is backed up once per day by a storage snapshot and is kept for four weeks.
=======
In the previous example, an hourly combined snapshot covers the volumes that contain the /hana/data and /hana/shared/SID, which includes /usr/sap, locations. Use this type of snapshot for a faster point-in-time recovery within the past two days. There's also a daily snapshot on those volumes. So, you have two days of coverage by hourly snapshots plus four weeks of coverage by daily snapshots. The transaction log backup volume also is backed up daily. These backups are kept for four weeks. 

As you see in the third line of crontab, the backup of the HANA transaction log is scheduled to run every 5 minutes. The start times of the different cron jobs that run storage snapshots are staggered. In this way, the snapshots don't run all at once at a certain point in time. 

In the following example, you perform a combined snapshot that covers the volumes that contain the /hana/data and /hana/shared/SID, which includes /usr/sap, locations on an hourly basis. You keep these snapshots for two days. The snapshots of the transaction log backup volumes run on a 5-minute basis and are kept for four hours. As before, the backup of the HANA transaction log file is scheduled to run every 5 minutes. 

The snapshot of the transaction log backup volume is performed with a 2-minute delay after the transaction log backup has started. Under normal circumstances, the SAP HANA transaction log backup finishes within those 2 minutes. As before, the volume that contains the boot LUN is backed up once per day by a storage snapshot and is kept for four weeks.
>>>>>>> 6a383dfd

```
10 0-23 * * * ./azure_hana_backup --type=hana ==prefix=hourlyhana --frequency=15min --retention=48
0,5,10,15,20,25,30,35,40,45,50,55 * * * * ./azure_hana_backup --type=logs --prefix=regularlogback --frequency=3min --retention=28
2,7,12,17,22,27,32,37,42,47,52,57 * * * *  ./azure_hana_backup --type=logs --prefix=logback --frequency=3min --retention=48
30 00 * * *  ./azure_hana_backup --type=boot --boottype=TypeII --prefix=dailyboot --frequency=15min --retention=28
```

The following graphic illustrates the sequences of the previous example. The boot LUN is excluded.

![Relationship between backups and snapshots](./media/hana-overview-high-availability-disaster-recovery/backup_snapshot_updated0921.PNG)

<<<<<<< HEAD
SAP HANA performs regular writes against the /hana/log volume to document the committed changes to the database. On a regular basis, SAP HANA writes a savepoint to the /hana/data volume. As specified in crontab, an SAP HANA transaction log backup is executed every 5 minutes. You also see that an SAP HANA snapshot is executed every hour as a result of triggering a combined storage snapshot over the /hana/data and /hana/shared/SID volumes. After the HANA snapshot succeeds, the combined storage snapshot is executed. As instructed in crontab, the storage snapshot on the /hana/logbackup volume is executed every 5 minutes, around 2 minutes after the HANA transaction log backup.
=======
SAP HANA performs regular writes against the /hana/log volume to document the committed changes to the database. On a regular basis, SAP HANA writes a savepoint to the /hana/data volume. As specified in crontab, an SAP HANA transaction log backup runs every 5 minutes. 

You also see that an SAP HANA snapshot runs every hour as a result of triggering a combined storage snapshot over the /hana/data and /hana/shared/SID volumes. After the HANA snapshot succeeds, the combined storage snapshot runs. As instructed in crontab, the storage snapshot on the /hana/logbackup volume runs every 5 minutes, around 2 minutes after the HANA transaction log backup.
>>>>>>> 6a383dfd

> 

>[!IMPORTANT]
> The use of storage snapshots for SAP HANA backups is valuable only when the snapshots are performed in conjunction with SAP HANA transaction log backups. These transaction log backups need to cover the time periods between the storage snapshots. 

If you've set a commitment to users of a point-in-time recovery of 30 days, you need to:

<<<<<<< HEAD
- In extreme cases, access a combined storage snapshot over /hana/data and /hana/shared/SID that is 30 days old.
- Have contiguous transaction log backups that cover the time between any of the combined storage snapshots. So, the oldest snapshot of the transaction log backup volume needs to be 30 days old. This is not the case if you copy the transaction log backups to another NFS share that is located on Azure storage. In that case, you might pull old transaction log backups from that NFS share.
=======
- Access a combined storage snapshot over /hana/data and /hana/shared/SID that's 30 days old, in extreme cases. 
- Have contiguous transaction log backups that cover the time between any of the combined storage snapshots. So, the oldest snapshot of the transaction log backup volume needs to be 30 days old. This isn't the case if you copy the transaction log backups to another NFS share that's located on Azure Storage. In that case, you might pull old transaction log backups from that NFS share.
>>>>>>> 6a383dfd

To benefit from storage snapshots and the eventual storage replication of transaction log backups, change the location to which SAP HANA writes the transaction log backups. You can make this change in HANA Studio. 

Although SAP HANA backs up full log segments automatically, specify a log backup interval to be deterministic. This is especially true when you use the disaster recovery option because you usually want to run log backups with a deterministic period. In the following case, 15 minutes is set as the log backup interval.

![Schedule SAP HANA backup logs in SAP HANA Studio](./media/hana-overview-high-availability-disaster-recovery/image5-schedule-backup.png)

You also can choose backups that are more frequent than every 15 minutes. A more frequent setting is often used in conjunction with disaster recovery functionality of HANA Large Instances. Some customers perform transaction log backups every 5 minutes.

If the database has never been backed up, the final step is to perform a file-based database backup to create a single backup entry that must exist within the backup catalog. Otherwise, SAP HANA can't initiate your specified log backups.

![Make a file-based backup to create a single backup entry](./media/hana-overview-high-availability-disaster-recovery/image6-make-backup.png)


<<<<<<< HEAD
After your first successful storage snapshots have been executed, you need to delete the test snapshot that was executed in step 6. Read **'Remove test snapshots - removeTestStorageSnapshot'** in the document [Microsoft snapshot tools for SAP HANA on Azure](https://github.com/Azure/hana-large-instances-self-service-scripts/blob/master/snapshot_tools_v4.0/Microsoft%20Snapshot%20Tools%20for%20SAP%20HANA%20on%20Azure%20v4.0.pdf) for details. 
=======
After your first successful storage snapshots run, delete the test snapshot that ran in step 6. For more information, see "Remove test snapshots - removeTestStorageSnapshot" in [Microsoft snapshot tools for SAP HANA on Azure](https://github.com/Azure/hana-large-instances-self-service-scripts/blob/master/snapshot_tools_v4.0/Microsoft%20Snapshot%20Tools%20for%20SAP%20HANA%20on%20Azure%20v4.0.pdf). 
>>>>>>> 6a383dfd


### Monitor the number and size of snapshots on the disk volume

On a specific storage volume, you can monitor the number of snapshots and the storage consumption of those snapshots. The `ls` command doesn't show the snapshot directory or files. The Linux OS command `du` shows details about those storage snapshots because they're stored on the same volumes. Use the command with the following options:

- `du –sh .snapshot`: This option provides a total of all the snapshots within the snapshot directory.
- `du –sh --max-depth=1`: This option lists all the snapshots that are saved in the **.snapshot** folder and the size of each snapshot.
- `du –hc`: This option provides the total size used by all the snapshots.

Use these commands to make sure that the snapshots that are taken and stored don't consume all the storage on the volumes.

>[!NOTE]
>The snapshots of the boot LUN aren't visible with the previous commands.

<<<<<<< HEAD
### Getting details of snapshots
To get more details on snapshots, you can also use the script `azure_hana_snapshot_details`. This script can be run in either location if there is an active server in the disaster recovery location. The script provides the following output, broken down by each volume that contains snapshots: 
=======
### Get details of snapshots
To get more details on snapshots, use the script `azure_hana_snapshot_details`. You can run this script in either location if there's an active server in the disaster recovery location. The script provides the following output, broken down by each volume that contains snapshots: 
>>>>>>> 6a383dfd
   * The size of total snapshots in a volume
   * The following details in each snapshot in that volume: 
      - Snapshot name 
      - Create time 
      - Size of the snapshot
      - Frequency of the snapshot
      - HANA Backup ID associated with that snapshot, if relevant

<<<<<<< HEAD
For syntax of the command and outputs check **'List snapshots - azure_hana_snapshot_details'** in the document [Microsoft snapshot tools for SAP HANA on Azure](https://github.com/Azure/hana-large-instances-self-service-scripts/blob/master/snapshot_tools_v4.0/Microsoft%20Snapshot%20Tools%20for%20SAP%20HANA%20on%20Azure%20v4.0.pdf). 
=======
For syntax of the command and outputs, see "List snapshots - azure_hana_snapshot_details" in [Microsoft snapshot tools for SAP HANA on Azure](https://github.com/Azure/hana-large-instances-self-service-scripts/blob/master/snapshot_tools_v4.0/Microsoft%20Snapshot%20Tools%20for%20SAP%20HANA%20on%20Azure%20v4.0.pdf). 

>>>>>>> 6a383dfd


### Reduce the number of snapshots on a server

As previously explained, you can reduce the number of certain labels of snapshots that you store. The last two parameters of the command to initiate a snapshot are the label and the number of snapshots you want to retain.

```
./azure_hana_backup --type=hana --prefix=dailyhana --frequency=15min --retention=28
```

In the previous example, the snapshot label is **dailyhana**. The number of snapshots with this label to be kept is **28**. As you respond to disk space consumption, you might want to reduce the number of stored snapshots. An easy way to reduce the number of snapshots to 15, for example, is to run the script with the last parameter set to **15**:

```
./azure_hana_backup --type=hana --prefix=dailyhana --frequency=15min --retention=15
```

If you run the script with this setting, the number of snapshots, which includes the new storage snapshot, is 15. The 15 most recent snapshots are kept, and the 15 older snapshots are deleted.

 >[!NOTE]
<<<<<<< HEAD
 > This script reduces the number of snapshots only if there are snapshots more than 1 hour old. The script does not delete snapshots that are less than 1 hour old. These restrictions are related to the optional disaster recovery functionality offered.

If you no longer want to maintain a set of snapshots with the backup prefix **dailyhana** in the syntax examples, you can execute the script with **0** as the retention number. All snapshots matching that label are then removed. However, removing all snapshots can affect the capabilities of HANA Large Instances disaster recovery functionality.

A second option to delete specific snapshots is to use the script `azure_hana_snapshot_delete`. This script is designed to delete a snapshot or set of snapshots either by using the HANA backup ID as found in HANA Studio, or through the snapshot name itself. Currently, the backup ID is only tied to the snapshots created for the **hana** snapshot type. Snapshot backups of the type **logs** and **boot** do not perform an SAP HANA snapshot and so there is no backup ID to be found for those snapshots. If the snapshot name is entered, it looks for all snapshots on the different volumes that match the entered snapshot name. 

<!-- hana, logs and boot are no spelling errors as Acrolinx indicates, but terms of parameter values -->

For details on the script refer to **'Delete a snapshot - azure_hana_snapshot_delete'** in the document [Microsoft snapshot tools for SAP HANA on Azure](https://github.com/Azure/hana-large-instances-self-service-scripts/blob/master/snapshot_tools_v4.0/Microsoft%20Snapshot%20Tools%20for%20SAP%20HANA%20on%20Azure%20v4.0.pdf).
=======
 > This script reduces the number of snapshots only if there are snapshots more than one hour old. The script doesn't delete snapshots that are less than one hour old. These restrictions are related to the optional disaster recovery functionality offered.

If you no longer want to maintain a set of snapshots with the backup prefix **dailyhana** in the syntax examples, run the script with **0** as the retention number. All snapshots that match that label are then removed. Removing all snapshots can affect the capabilities of HANA Large Instances disaster recovery functionality.

A second option to delete specific snapshots is to use the script `azure_hana_snapshot_delete`. This script is designed to delete a snapshot or set of snapshots either by using the HANA backup ID as found in HANA Studio or through the snapshot name itself. Currently, the backup ID is only tied to the snapshots created for the **hana** snapshot type. Snapshot backups of the type **logs** and **boot** don't perform an SAP HANA snapshot, so there's no backup ID to be found for those snapshots. If the snapshot name is entered, it looks for all snapshots on the different volumes that match the entered snapshot name. 

<!-- hana, logs and boot are no spelling errors as Acrolinx indicates, but terms of parameter values -->
>>>>>>> 6a383dfd

For more information on the script, see "Delete a snapshot - azure_hana_snapshot_delete" in [Microsoft snapshot tools for SAP HANA on Azure](https://github.com/Azure/hana-large-instances-self-service-scripts/blob/master/snapshot_tools_v4.0/Microsoft%20Snapshot%20Tools%20for%20SAP%20HANA%20on%20Azure%20v4.0.pdf).

<<<<<<< HEAD
=======
Run the script as user **root**.

>>>>>>> 6a383dfd
>[!IMPORTANT]
>If there's data that exists only on the snapshot you plan to delete, after the snapshot is deleted, that data is lost forever.


## File-level restore from a storage snapshot

<!-- hana, logs and boot are no spelling errors as Acrolinx indicates, but terms of parameter values -->
<<<<<<< HEAD
For the snapshot types **hana** and **logs**, you can access the snapshots directly on the volumes in the **.snapshot** directory. There is a subdirectory for each of the snapshots. You can copy each file in the state it was in at the point of the snapshot from that subdirectory into the actual directory structure. In the current version of the script, there is **NO** restore script provided for the snapshot restore as a self-service (though snapshot restore can be performed as part of the self-service DR scripts at the DR site during failover). You must contact the Microsoft operations team by opening a service request to restore a desired snapshot from the existing available snapshots.
=======
For the snapshot types **hana** and **logs**, you can access the snapshots directly on the volumes in the **.snapshot** directory. There's a subdirectory for each of the snapshots. Copy each file in the state it was in at the point of the snapshot from that subdirectory into the actual directory structure. 

In the current version of the script, there's *no* restore script provided for the snapshot restore as self-service. Snapshot restore can be performed as part of the self-service disaster recovery scripts at the disaster recovery site during failover. To restore a desired snapshot from the existing available snapshots, you must contact the Microsoft operations team by opening a service request.
>>>>>>> 6a383dfd

>[!NOTE]
>Single file restore doesn't work for snapshots of the boot LUN independent of the type of the HANA Large Instance units. The **.snapshot** directory isn't exposed in the boot LUN. 
 

## Recover to the most recent HANA snapshot

In a production-down scenario, the process of recovering from a storage snapshot can be started as a customer incident with Microsoft Azure Support. It's a high-urgency matter if data was deleted in a production system and the only way to retrieve it is to restore the production database.

<<<<<<< HEAD
In a different situation, a point-in-time recovery might be low urgency and planned days in advance. You can plan this recovery with SAP HANA on Azure instead of raising a high-priority flag. For example, you might be planning to upgrade the SAP software by applying a new enhancement package. You then need to revert to a snapshot that represents the state before the enhancement package upgrade.

Before you send the request, you need to prepare. The SAP HANA on Azure team can then handle the request and provide the restored volumes. Afterward, you restore the HANA database based on the snapshots.

The possibilities to get a snapshot restored with the new tool set are documented in section **'How to restore a snapshot'** of the document [Manual Recovery Guide For SAP HANA on Azure from Storage Snapshot](https://github.com/Azure/hana-large-instances-self-service-scripts/blob/master/guides/Manual%20recovery%20of%20snapshot%20with%20HANA%20Studio.pdf).

The following shows you how to prepare for the request:
=======
In a different situation, a point-in-time recovery might be low urgency and planned days in advance. You can plan this recovery with SAP HANA on Azure instead of raising a high-priority flag. For example, you might plan to upgrade the SAP software by applying a new enhancement package. You then need to revert to a snapshot that represents the state before the enhancement package upgrade.

Before you send the request, you need to prepare. The SAP HANA on Azure team can then handle the request and provide the restored volumes. Afterward, you restore the HANA database based on the snapshots.

For the possibilities for getting a snapshot restored with the new tool set, see "How to restore a snapshot" in [Manual recovery guide for SAP HANA on Azure from a storage snapshot](https://github.com/Azure/hana-large-instances-self-service-scripts/blob/master/guides/Manual%20recovery%20of%20snapshot%20with%20HANA%20Studio.pdf).

To prepare for the request, follow these steps.
>>>>>>> 6a383dfd

1. Decide which snapshot to restore. Only the hana/data volume is restored unless you instruct otherwise. 

1. Shut down the HANA instance.

   ![Shut down the HANA instance](./media/hana-overview-high-availability-disaster-recovery/image7-shutdown-hana.png)

1. Unmount the data volumes on each HANA database node. If the data volumes are still mounted to the operating system, the restoration of the snapshot fails.
<<<<<<< HEAD
   ![Unmount the data volumes on each HANA database node](./media/hana-overview-high-availability-disaster-recovery/image8-unmount-data-volumes.png)

1. Open an Azure support request and include instructions about the restoration of a specific snapshot.

   - During the restoration: SAP HANA on Azure might ask you to attend a conference call to ensure coordination, verification, and confirmation that the correct storage snapshot is restored. 

   - After the restoration: SAP HANA on Azure Service notifies you when the storage snapshot has been restored.

1. After the restoration process is complete, remount all the data volumes.

   ![Remount all the data volumes](./media/hana-overview-high-availability-disaster-recovery/image9-remount-data-volumes.png)



Another possibility for getting, for example, SAP HANA data files recovered from a storage snapshot is documented in step 7 of the document [Manual Recovery Guide For SAP HANA on Azure from Storage Snapshot](https://github.com/Azure/hana-large-instances-self-service-scripts/blob/master/guides/Manual%20recovery%20of%20snapshot%20with%20HANA%20Studio.pdf).

The document [Manual Recovery Guide For SAP HANA on Azure from Storage Snapshot](https://github.com/Azure/hana-large-instances-self-service-scripts/blob/master/guides/Manual%20recovery%20of%20snapshot%20with%20HANA%20Studio.pdf) illustrates the restore sequence from snapshot backup. Use that documentation for the execution of a restore. 

>[!Note]
>Step 7 is not necessary to execute if you got your snapshot restored by Microsoft operations.


### Recover to another point in time
The document [Manual Recovery Guide For SAP HANA on Azure from Storage Snapshot](https://github.com/Azure/hana-large-instances-self-service-scripts/blob/master/guides/Manual%20recovery%20of%20snapshot%20with%20HANA%20Studio.pdf) illustrates the restore sequence to a certain point in time in the section **'Recover the database to the following point in time'**. Use that documentation for the execution of a restore to a certain point in time. 


## Next steps
- See [Disaster Recovery principles and preparation](hana-concept-preparation.md).
=======

   ![Unmount the data volumes on each HANA database node](./media/hana-overview-high-availability-disaster-recovery/image8-unmount-data-volumes.png)

1. Open an Azure support request, and include instructions about the restoration of a specific snapshot:

   - During the restoration: SAP HANA on Azure Service might ask you to attend a conference call to coordinate, verify, and confirm that the correct storage snapshot is restored. 

   - After the restoration: SAP HANA on Azure Service notifies you when the storage snapshot is restored.

1. After the restoration process is complete, remount all the data volumes.

   ![Remount all the data volumes](./media/hana-overview-high-availability-disaster-recovery/image9-remount-data-volumes.png)



Another possibility for getting, for example, SAP HANA data files recovered from a storage snapshot, is documented in step 7 in [Manual recovery guide for SAP HANA on Azure from a storage snapshot](https://github.com/Azure/hana-large-instances-self-service-scripts/blob/master/guides/Manual%20recovery%20of%20snapshot%20with%20HANA%20Studio.pdf).

To restore from a snapshot backup, see [Manual recovery guide for SAP HANA on Azure from a storage snapshot](https://github.com/Azure/hana-large-instances-self-service-scripts/blob/master/guides/Manual%20recovery%20of%20snapshot%20with%20HANA%20Studio.pdf). 

>[!Note]
>If your snapshot was restored by Microsoft operations, you don't need to do step 7.


### Recover to another point in time
To restore to a certain point in time, see "Recover the database to the following point in time" in [Manual recovery guide for SAP HANA on Azure from a storage snapshot](https://github.com/Azure/hana-large-instances-self-service-scripts/blob/master/guides/Manual%20recovery%20of%20snapshot%20with%20HANA%20Studio.pdf). 


## Next steps
- See [Disaster recovery principles and preparation](hana-concept-preparation.md).
>>>>>>> 6a383dfd
<|MERGE_RESOLUTION|>--- conflicted
+++ resolved
@@ -28,11 +28,7 @@
 
 Backing up a database, with the ability to restore it to any point in time, such as before someone deleted critical data, enables restoration to a state that's as close as possible to the way it was prior to the disruption.
 
-<<<<<<< HEAD
-Two types of backups must be performed to achieve such a capability to restore:
-=======
 Two types of backups must be performed to achieve the capability to restore:
->>>>>>> 6a383dfd
 
 - Database backups: Full, incremental, or differential backups
 - Transaction log backups
@@ -41,41 +37,25 @@
 
 SAP HANA on Azure (Large Instances) offers two backup and restore options:
 
-<<<<<<< HEAD
-- Do-it-yourself (DIY). After you ensure that there is enough disk space, perform full database and log backups by using one of the following disk backup methods. You can back up either directly to volumes attached to the HANA Large Instance units, or to Network File Shares (NFS) that are set up in an Azure virtual machine (VM). In the latter case, customers set up a Linux VM in Azure, attach Azure Storage to the VM, and share the storage through a configured NFS server in that VM. If you perform the backup against volumes that directly attach to HANA Large Instance units, you need to copy the backups to an Azure storage account (after you set up an Azure VM that exports NFS shares that are based on Azure Storage). You can also use either an Azure backup vault or Azure cold storage. 
-=======
 - **Do it yourself (DIY).** After you make sure that there's enough disk space, perform full database and log backups by using one of the following disk backup methods. You can back up either directly to volumes attached to the HANA Large Instance units or to NFS shares that are set up in an Azure virtual machine (VM). In the latter case, customers set up a Linux VM in Azure, attach Azure Storage to the VM, and share the storage through a configured NFS server in that VM. If you perform the backup against volumes that directly attach to HANA Large Instance units, copy the backups to an Azure storage account. Do this after you set up an Azure VM that exports NFS shares that are based on Azure Storage. You can also use either an Azure Backup vault or Azure cold storage. 
->>>>>>> 6a383dfd
 
    Another option is to use a third-party data protection tool to store the backups after they're copied to an Azure storage account. The DIY backup option also might be necessary for data that you need to store for longer periods of time for compliance and auditing purposes. In all cases, the backups are copied into NFS shares represented through a VM and Azure Storage.
 
 - **Infrastructure backup and restore functionality.** You also can use the backup and restore functionality that the underlying infrastructure of SAP HANA on Azure (Large Instances) provides. This option fulfills the need for backups and fast restores. The rest of this section addresses the backup and restore functionality that's offered with HANA Large Instances. This section also covers the relationship that backup and restore have to the disaster recovery functionality offered by HANA Large Instances.
 
 > [!NOTE]
-<<<<<<< HEAD
->   The snapshot technology that is used by the underlying infrastructure of HANA Large Instances has a dependency on SAP HANA snapshots. At this point, SAP  HANA snapshots do not work in conjunction with multiple tenants of SAP HANA multitenant database containers. If only one tenant is deployed, SAP HANA snapshots do work and this method can be used.
-=======
 >   The snapshot technology that's used by the underlying infrastructure of HANA Large Instances has a dependency on SAP HANA snapshots. At this point, SAP HANA snapshots don't work in conjunction with multiple tenants of SAP HANA multitenant database containers. If only one tenant is deployed, SAP HANA snapshots do work and you can use this method.
->>>>>>> 6a383dfd
 
 ## Use storage snapshots of SAP HANA on Azure (Large Instances)
 
 The storage infrastructure underlying SAP HANA on Azure (Large Instances) supports storage snapshots of volumes. Both backup and restoration of volumes is supported, with the following considerations:
 
 - Instead of full database backups, storage volume snapshots are taken on a frequent basis.
-<<<<<<< HEAD
-- When triggering a snapshot over /hana/data and /hana/shared (includes /usr/sap) volumes, the snapshot technology initiates an SAP HANA snapshot before it executes the storage snapshot. This SAP HANA snapshot is the setup point for eventual log restorations after recovery of the storage snapshot. For HANA snapshot to be successful, you need an active HANA instance.  In HSR scenario, storage snapshot is not supported on current secondary node where HANA snapshot can’t be performed.
-- After the storage snapshot has been executed successfully, the SAP HANA snapshot is deleted.
-- Transaction log backups are taken frequently and are stored in the /hana/logbackups volume, or in Azure. You can trigger the /hana/logbackups volume that contains the transaction log backups to take a snapshot separately. In that case, you do not need to execute an HANA snapshot.
-- If you must restore a database to a certain point in time, request that Microsoft Azure Support (for a production outage) or SAP HANA on Azure restore to a certain storage snapshot. An example is a planned restoration of a sandbox system to its original state.
-- The SAP HANA snapshot that's included in the storage snapshot is an offset point for applying transaction log backups that have been executed and stored after the storage snapshot was taken.
-=======
 - When a snapshot is triggered over /hana/data and /hana/shared, which includes /usr/sap, volumes, the snapshot technology initiates an SAP HANA snapshot before it runs the storage snapshot. This SAP HANA snapshot is the setup point for eventual log restorations after recovery of the storage snapshot. For an HANA snapshot to be successful, you need an active HANA instance. In an HSR scenario, a storage snapshot isn't supported on a current secondary node where an HANA snapshot can’t be performed.
 - After the storage snapshot runs successfully, the SAP HANA snapshot is deleted.
 - Transaction log backups are taken frequently and stored in the /hana/logbackups volume or in Azure. You can trigger the /hana/logbackups volume that contains the transaction log backups to take a snapshot separately. In that case, you don't need to run an HANA snapshot.
 - If you must restore a database to a certain point in time, for a production outage, request that Microsoft Azure Support or SAP HANA on Azure restore to a certain storage snapshot. An example is a planned restoration of a sandbox system to its original state.
 - The SAP HANA snapshot that's included in the storage snapshot is an offset point for applying transaction log backups that ran and were stored after the storage snapshot was taken.
->>>>>>> 6a383dfd
 - These transaction log backups are taken to restore the database back to a certain point in time.
 
 You can perform storage snapshots that target three classes of volumes:
@@ -84,11 +64,7 @@
 - A separate snapshot over /hana/logbackups.
 - An operating system partition.
 
-<<<<<<< HEAD
-Get the latest snapshot scripts and documentation from [GitHub](https://github.com/Azure/hana-large-instances-self-service-scripts/tree/master/snapshot_tools_v4.0). When you download the snapshot script package from the [GitHub](https://github.com/Azure/hana-large-instances-self-service-scripts/tree/master/snapshot_tools_v4.0), you get three files of which one is a PDF documentation for the functionality provided. Make sure that you proceed along the instruction in the chapter 'Getting the snapshot tools' when downloading the tool set.
-=======
 To get the latest snapshot scripts and documentation, see [GitHub](https://github.com/Azure/hana-large-instances-self-service-scripts/tree/master/snapshot_tools_v4.0). When you download the snapshot script package from [GitHub](https://github.com/Azure/hana-large-instances-self-service-scripts/tree/master/snapshot_tools_v4.0), you get three files. One of the files is documented in a PDF for the functionality provided. After you download the tool set, follow the instructions in "Get the snapshot tools."
->>>>>>> 6a383dfd
 
 ## Storage snapshot considerations
 
@@ -102,15 +78,11 @@
 - As a result, the storage snapshot increases in size. The longer the snapshot exists, the larger the storage snapshot becomes.
 - The more changes that are made to the SAP HANA database volume over the lifetime of a storage snapshot, the larger the space consumption of the storage snapshot.
 
-<<<<<<< HEAD
-SAP HANA on Azure (Large Instances) comes with fixed volume sizes for the SAP HANA data and log volumes. Performing snapshots of those volumes eats into your volume space. You need to determine, when to schedule storage snapshots. You also need to monitor the space consumption of the storage volumes, as well as manage the number of snapshots that you store. You can disable the storage snapshots when you either import masses of data or perform other significant changes to the HANA database. 
-=======
 SAP HANA on Azure (Large Instances) comes with fixed volume sizes for the SAP HANA data and log volumes. Performing snapshots of those volumes eats into your volume space. You need to:
 
 - Determine when to schedule storage snapshots.
 - Monitor the space consumption of the storage volumes. 
 - Manage the number of snapshots that you store. 
->>>>>>> 6a383dfd
 
 You can disable the storage snapshots when you either import masses of data or perform other significant changes to the HANA database. 
 
@@ -144,145 +116,83 @@
 1. Copy the scripts and configuration file from [GitHub](https://github.com/Azure/hana-large-instances-self-service-scripts/tree/master/snapshot_tools_v4.0) to the location of **hdbsql** in the SAP HANA installation.
 1. Modify the *HANABackupDetails.txt* file as necessary for the appropriate customer specifications.
 
-<<<<<<< HEAD
-Get the latest snapshot scripts and documentation from [GitHub](https://github.com/Azure/hana-large-instances-self-service-scripts/tree/master/snapshot_tools_v4.0). For the detailed steps listed above, refer to [Microsoft snapshot tools for SAP HANA on Azure](https://github.com/Azure/hana-large-instances-self-service-scripts/blob/master/snapshot_tools_v4.0/Microsoft%20Snapshot%20Tools%20for%20SAP%20HANA%20on%20Azure%20v4.0.pdf)
-
-### Consideration for MCOD scenarios
-If you're running an [MCOD scenario](https://launchpad.support.sap.com/#/notes/1681092) with multiple SAP HANA instances on one HANA Large Instance unit, you have separate storage volumes provisioned for each of the SAP HANA instances. For details on MDC and other considerations, check [Microsoft snapshot tools for SAP HANA on Azure](https://github.com/Azure/hana-large-instances-self-service-scripts/blob/master/snapshot_tools_v4.0/Microsoft%20Snapshot%20Tools%20for%20SAP%20HANA%20on%20Azure%20v4.0.pdf) chapter **'Important things to remember'**.
-=======
 Get the latest snapshot scripts and documentation from [GitHub](https://github.com/Azure/hana-large-instances-self-service-scripts/tree/master/snapshot_tools_v4.0). For the steps listed previously, see [Microsoft snapshot tools for SAP HANA on Azure](https://github.com/Azure/hana-large-instances-self-service-scripts/blob/master/snapshot_tools_v4.0/Microsoft%20Snapshot%20Tools%20for%20SAP%20HANA%20on%20Azure%20v4.0.pdf).
 
 ### Consideration for MCOD scenarios
 If you run an [MCOD scenario](https://launchpad.support.sap.com/#/notes/1681092) with multiple SAP HANA instances on one HANA Large Instance unit, you have separate storage volumes provisioned for each of the SAP HANA instances. For more information on MDC and other considerations, see "Important things to remember" in [Microsoft snapshot tools for SAP HANA on Azure](https://github.com/Azure/hana-large-instances-self-service-scripts/blob/master/snapshot_tools_v4.0/Microsoft%20Snapshot%20Tools%20for%20SAP%20HANA%20on%20Azure%20v4.0.pdf).
->>>>>>> 6a383dfd
  
 
 ### Step 1: Install the SAP HANA HDB client
 
-<<<<<<< HEAD
-The Linux operating system installed on SAP HANA on Azure (Large Instances) includes the folders and scripts necessary to execute SAP HANA storage snapshots for backup and disaster recovery purposes. Check for more recent releases in [GitHub](https://github.com/Azure/hana-large-instances-self-service-scripts/tree/master/snapshot_tools_v4.0). The most recent release version of the scripts is 4.0. Different scripts might have different minor releases within the same major release.
-=======
 The Linux operating system installed on SAP HANA on Azure (Large Instances) includes the folders and scripts necessary to run SAP HANA storage snapshots for backup and disaster recovery purposes. Check for more recent releases in [GitHub](https://github.com/Azure/hana-large-instances-self-service-scripts/tree/master/snapshot_tools_v4.0). The most recent release version of the scripts is 4.0. Different scripts might have different minor releases within the same major release.
->>>>>>> 6a383dfd
 
 It's your responsibility to install the SAP HANA HDB client on the HANA Large Instance units while you install SAP HANA.
 
 ### Step 2: Change the /etc/ssh/ssh\_config
 
-<<<<<<< HEAD
-This step is described in detail in Check for more recent releases in [Microsoft snapshot tools for SAP HANA on Azure](https://github.com/Azure/hana-large-instances-self-service-scripts/blob/master/snapshot_tools_v4.0/Microsoft%20Snapshot%20Tools%20for%20SAP%20HANA%20on%20Azure%20v4.0.pdf) in chapter **'Enable communication with storage'**
+This step is described in "Enable communication with storage" in [Microsoft snapshot tools for SAP HANA on Azure](https://github.com/Azure/hana-large-instances-self-service-scripts/blob/master/snapshot_tools_v4.0/Microsoft%20Snapshot%20Tools%20for%20SAP%20HANA%20on%20Azure%20v4.0.pdf).
 
 
 ### Step 3: Create a public key
 
-To enable access to the storage snapshot interfaces of your HANA Large Instance tenant, you need to establish a sign-in procedure through a public key. On the first SAP HANA on Azure (Large Instances) server in your tenant, create a public key to be used to access the storage infrastructure. The public key ensures that a password is not required to sign in to the storage snapshot interfaces. Creating a public key also means that you do not need to maintain password credentials. The exact steps how to generate the public key is described in [Microsoft snapshot tools for SAP HANA on Azure](https://github.com/Azure/hana-large-instances-self-service-scripts/blob/master/snapshot_tools_v4.0/Microsoft%20Snapshot%20Tools%20for%20SAP%20HANA%20on%20Azure%20v4.0.pdf) in chapter **'Enable communication with storage'**
-=======
-This step is described in "Enable communication with storage" in [Microsoft snapshot tools for SAP HANA on Azure](https://github.com/Azure/hana-large-instances-self-service-scripts/blob/master/snapshot_tools_v4.0/Microsoft%20Snapshot%20Tools%20for%20SAP%20HANA%20on%20Azure%20v4.0.pdf).
-
-
-### Step 3: Create a public key
-
 To enable access to the storage snapshot interfaces of your HANA Large Instance tenant, establish a sign-in procedure through a public key. 
 
 On the first SAP HANA on Azure (Large Instances) server in your tenant, create a public key to access the storage infrastructure. With a public key, a password isn't required to sign in to the storage snapshot interfaces. You also don't need to maintain password credentials with a public key. 
 
 To generate a public key, see "Enable communication with storage" in [Microsoft snapshot tools for SAP HANA on Azure](https://github.com/Azure/hana-large-instances-self-service-scripts/blob/master/snapshot_tools_v4.0/Microsoft%20Snapshot%20Tools%20for%20SAP%20HANA%20on%20Azure%20v4.0.pdf).
->>>>>>> 6a383dfd
 
 
 ### Step 4: Create an SAP HANA user account
 
-<<<<<<< HEAD
-To initiate the creation of SAP HANA snapshots, you need to create a user account in SAP HANA that the storage snapshot scripts can use. Create an SAP HANA user account within SAP HANA Studio for this purpose. The user must be created under the SYSTEMDB and NOT under the SID database for MDC. In the single container environment, the user is created in the tenant database. This account must have the following privileges: **Backup Admin** and **Catalog Read**. For exact steps to set up the user and use the user, read [GitHub](https://github.com/Azure/hana-large-instances-self-service-scripts/tree/master/snapshot_tools_v4.0) in chapter **'Enable communication with SAP HANA'**
-
-=======
 To start the creation of SAP HANA snapshots, create a user account in SAP HANA that the storage snapshot scripts can use. Create an SAP HANA user account within SAP HANA Studio for this purpose. The user must be created under the SYSTEMDB and *not* under the SID database for MDC. In the single container environment, the user is created in the tenant database. This account must have **Backup Admin** and **Catalog Read** privileges. 
 
 To set up and use a user account, see "Enable communication with SAP HANA" in [GitHub](https://github.com/Azure/hana-large-instances-self-service-scripts/tree/master/snapshot_tools_v4.0).
 
->>>>>>> 6a383dfd
 
 ### Step 5: Authorize the SAP HANA user account
 
 In this step, you authorize the SAP HANA user account that you created so that the scripts don't need to submit passwords at runtime. The SAP HANA command `hdbuserstore` enables the creation of an SAP HANA user key. The key is stored on one or more SAP HANA nodes. The user key lets the user access SAP HANA without having to manage passwords from within the scripting process. The scripting process is discussed later in this article.
 
 >[!IMPORTANT]
-<<<<<<< HEAD
->Run these configuration commands with the same user context the snapshot commands are executed in. Otherwise, the snapshot commands cannot work properly.
-=======
 >Run these configuration commands with the same user context that the snapshot commands are run in. Otherwise, the snapshot commands won't work properly.
->>>>>>> 6a383dfd
 
 
 ### Step 6: Get the snapshot scripts, configure the snapshots, and test the configuration and connectivity
 
 Download the most recent version of the scripts from [GitHub](https://github.com/Azure/hana-large-instances-self-service-scripts/tree/master/snapshot_tools_v4.0). 
-<<<<<<< HEAD
-The way the scripts are going to be installed has changed majorly with release 4.0 of the scripts. For the exact details, read [Microsoft snapshot tools for SAP HANA on Azure](https://github.com/Azure/hana-large-instances-self-service-scripts/blob/master/snapshot_tools_v4.0/Microsoft%20Snapshot%20Tools%20for%20SAP%20HANA%20on%20Azure%20v4.0.pdf) in chapter **'Enable communication with SAP HANA'**
-
-For the exact sequence of commands, read chapter **'Easy installation of snapshot tools (default)'** of  the document [Microsoft snapshot tools for SAP HANA on Azure](https://github.com/Azure/hana-large-instances-self-service-scripts/blob/master/snapshot_tools_v4.0/Microsoft%20Snapshot%20Tools%20for%20SAP%20HANA%20on%20Azure%20v4.0.pdf). We recommend the usage of the default installation. If you want to upgrade from version 3.x to 4.0, check the section **'Upgrading an existing install'** of [Microsoft snapshot tools for SAP HANA on Azure](https://github.com/Azure/hana-large-instances-self-service-scripts/blob/master/snapshot_tools_v4.0/Microsoft%20Snapshot%20Tools%20for%20SAP%20HANA%20on%20Azure%20v4.0.pdf). For uninstalling the 4.0 tool set, follow the instructions in **'Uninstallation of the snapshot tools'** in [Microsoft snapshot tools for SAP HANA on Azure](https://github.com/Azure/hana-large-instances-self-service-scripts/blob/master/snapshot_tools_v4.0/Microsoft%20Snapshot%20Tools%20for%20SAP%20HANA%20on%20Azure%20v4.0.pdf).
-
-Don't forget to execute the steps described in **'Complete setup of snapshot tools'** of [Microsoft snapshot tools for SAP HANA on Azure](https://github.com/Azure/hana-large-instances-self-service-scripts/blob/master/snapshot_tools_v4.0/Microsoft%20Snapshot%20Tools%20for%20SAP%20HANA%20on%20Azure%20v4.0.pdf).
-
-The purpose of the different scripts and files as they got installed is listed and detailed in **'What are these snapshot tools?'** of  the document [Microsoft snapshot tools for SAP HANA on Azure](https://github.com/Azure/hana-large-instances-self-service-scripts/blob/master/snapshot_tools_v4.0/Microsoft%20Snapshot%20Tools%20for%20SAP%20HANA%20on%20Azure%20v4.0.pdf).
-
-Before configuring the snapshot tools, make sure that you also configured HANA backup locations and settings correctly as described in **'SAP HANA Configuration'** of the document [Microsoft snapshot tools for SAP HANA on Azure](https://github.com/Azure/hana-large-instances-self-service-scripts/blob/master/snapshot_tools_v4.0/Microsoft%20Snapshot%20Tools%20for%20SAP%20HANA%20on%20Azure%20v4.0.pdf).
-
-The configuration of the snapshot toolset is described in detail in **'Config file - HANABackupCustomerDetails.txt'** of  the document [Microsoft snapshot tools for SAP HANA on Azure](https://github.com/Azure/hana-large-instances-self-service-scripts/blob/master/snapshot_tools_v4.0/Microsoft%20Snapshot%20Tools%20for%20SAP%20HANA%20on%20Azure%20v4.0.pdf).
-
-#### Testing connectivity with SAP HANA
+The way the scripts are installed changed with release 4.0 of the scripts. For more information, see "Enable communication with SAP HANA" in [Microsoft snapshot tools for SAP HANA on Azure](https://github.com/Azure/hana-large-instances-self-service-scripts/blob/master/snapshot_tools_v4.0/Microsoft%20Snapshot%20Tools%20for%20SAP%20HANA%20on%20Azure%20v4.0.pdf).
+
+For the exact sequence of commands, see "Easy installation of snapshot tools (default)" in [Microsoft snapshot tools for SAP HANA on Azure](https://github.com/Azure/hana-large-instances-self-service-scripts/blob/master/snapshot_tools_v4.0/Microsoft%20Snapshot%20Tools%20for%20SAP%20HANA%20on%20Azure%20v4.0.pdf). We recommend the use of the default installation. 
+
+To upgrade from version 3.x to 4.0, see "Upgrade an existing install" in [Microsoft snapshot tools for SAP HANA on Azure](https://github.com/Azure/hana-large-instances-self-service-scripts/blob/master/snapshot_tools_v4.0/Microsoft%20Snapshot%20Tools%20for%20SAP%20HANA%20on%20Azure%20v4.0.pdf). To uninstall the 4.0 tool set, see "Uninstallation of the snapshot tools" in [Microsoft snapshot tools for SAP HANA on Azure](https://github.com/Azure/hana-large-instances-self-service-scripts/blob/master/snapshot_tools_v4.0/Microsoft%20Snapshot%20Tools%20for%20SAP%20HANA%20on%20Azure%20v4.0.pdf).
+
+Don't forget to run the steps described in "Complete setup of snapshot tools" in [Microsoft snapshot tools for SAP HANA on Azure](https://github.com/Azure/hana-large-instances-self-service-scripts/blob/master/snapshot_tools_v4.0/Microsoft%20Snapshot%20Tools%20for%20SAP%20HANA%20on%20Azure%20v4.0.pdf).
+
+The purpose of the different scripts and files as they got installed is described in "What are these snapshot tools?" in [Microsoft snapshot tools for SAP HANA on Azure](https://github.com/Azure/hana-large-instances-self-service-scripts/blob/master/snapshot_tools_v4.0/Microsoft%20Snapshot%20Tools%20for%20SAP%20HANA%20on%20Azure%20v4.0.pdf).
+
+Before you configure the snapshot tools, make sure that you also configured HANA backup locations and settings correctly. For more information, see "SAP HANA Configuration" in [Microsoft snapshot tools for SAP HANA on Azure](https://github.com/Azure/hana-large-instances-self-service-scripts/blob/master/snapshot_tools_v4.0/Microsoft%20Snapshot%20Tools%20for%20SAP%20HANA%20on%20Azure%20v4.0.pdf).
+
+The configuration of the snapshot tool set is described in "Config file - HANABackupCustomerDetails.txt" in [Microsoft snapshot tools for SAP HANA on Azure](https://github.com/Azure/hana-large-instances-self-service-scripts/blob/master/snapshot_tools_v4.0/Microsoft%20Snapshot%20Tools%20for%20SAP%20HANA%20on%20Azure%20v4.0.pdf).
+
+#### Test connectivity with SAP HANA
 
 After you put all the configuration data into the *HANABackupCustomerDetails.txt* file, check whether the configurations are correct for the HANA instance data. Use the script `testHANAConnection`, which is independent of an SAP HANA scale-up or scale-out configuration.
 
-For details see **'Check connectivity with SAP HANA - testHANAConnection'** of  the document [Microsoft snapshot tools for SAP HANA on Azure](https://github.com/Azure/hana-large-instances-self-service-scripts/blob/master/snapshot_tools_v4.0/Microsoft%20Snapshot%20Tools%20for%20SAP%20HANA%20on%20Azure%20v4.0.pdf)
-
-#### Testing storage connectivity
-
-The next test step is to check the connectivity to the storage based on the data you put into the *HANABackupCustomerDetails.txt* configuration file, and then execute a test snapshot. Before you execute the `azure_hana_backup` command, you must run this test. The sequence of commands for this test is listed in **'Check connectivity with storage - testStorageSnapshotConnection'** of  the document [Microsoft snapshot tools for SAP HANA on Azure](https://github.com/Azure/hana-large-instances-self-service-scripts/blob/master/snapshot_tools_v4.0/Microsoft%20Snapshot%20Tools%20for%20SAP%20HANA%20on%20Azure%20v4.0.pdf).
-=======
-The way the scripts are installed changed with release 4.0 of the scripts. For more information, see "Enable communication with SAP HANA" in [Microsoft snapshot tools for SAP HANA on Azure](https://github.com/Azure/hana-large-instances-self-service-scripts/blob/master/snapshot_tools_v4.0/Microsoft%20Snapshot%20Tools%20for%20SAP%20HANA%20on%20Azure%20v4.0.pdf).
-
-For the exact sequence of commands, see "Easy installation of snapshot tools (default)" in [Microsoft snapshot tools for SAP HANA on Azure](https://github.com/Azure/hana-large-instances-self-service-scripts/blob/master/snapshot_tools_v4.0/Microsoft%20Snapshot%20Tools%20for%20SAP%20HANA%20on%20Azure%20v4.0.pdf). We recommend the use of the default installation. 
-
-To upgrade from version 3.x to 4.0, see "Upgrade an existing install" in [Microsoft snapshot tools for SAP HANA on Azure](https://github.com/Azure/hana-large-instances-self-service-scripts/blob/master/snapshot_tools_v4.0/Microsoft%20Snapshot%20Tools%20for%20SAP%20HANA%20on%20Azure%20v4.0.pdf). To uninstall the 4.0 tool set, see "Uninstallation of the snapshot tools" in [Microsoft snapshot tools for SAP HANA on Azure](https://github.com/Azure/hana-large-instances-self-service-scripts/blob/master/snapshot_tools_v4.0/Microsoft%20Snapshot%20Tools%20for%20SAP%20HANA%20on%20Azure%20v4.0.pdf).
-
-Don't forget to run the steps described in "Complete setup of snapshot tools" in [Microsoft snapshot tools for SAP HANA on Azure](https://github.com/Azure/hana-large-instances-self-service-scripts/blob/master/snapshot_tools_v4.0/Microsoft%20Snapshot%20Tools%20for%20SAP%20HANA%20on%20Azure%20v4.0.pdf).
-
-The purpose of the different scripts and files as they got installed is described in "What are these snapshot tools?" in [Microsoft snapshot tools for SAP HANA on Azure](https://github.com/Azure/hana-large-instances-self-service-scripts/blob/master/snapshot_tools_v4.0/Microsoft%20Snapshot%20Tools%20for%20SAP%20HANA%20on%20Azure%20v4.0.pdf).
-
-Before you configure the snapshot tools, make sure that you also configured HANA backup locations and settings correctly. For more information, see "SAP HANA Configuration" in [Microsoft snapshot tools for SAP HANA on Azure](https://github.com/Azure/hana-large-instances-self-service-scripts/blob/master/snapshot_tools_v4.0/Microsoft%20Snapshot%20Tools%20for%20SAP%20HANA%20on%20Azure%20v4.0.pdf).
-
-The configuration of the snapshot tool set is described in "Config file - HANABackupCustomerDetails.txt" in [Microsoft snapshot tools for SAP HANA on Azure](https://github.com/Azure/hana-large-instances-self-service-scripts/blob/master/snapshot_tools_v4.0/Microsoft%20Snapshot%20Tools%20for%20SAP%20HANA%20on%20Azure%20v4.0.pdf).
-
-#### Test connectivity with SAP HANA
-
-After you put all the configuration data into the *HANABackupCustomerDetails.txt* file, check whether the configurations are correct for the HANA instance data. Use the script `testHANAConnection`, which is independent of an SAP HANA scale-up or scale-out configuration.
-
 For more information, see "Check connectivity with SAP HANA - testHANAConnection" in [Microsoft snapshot tools for SAP HANA on Azure](https://github.com/Azure/hana-large-instances-self-service-scripts/blob/master/snapshot_tools_v4.0/Microsoft%20Snapshot%20Tools%20for%20SAP%20HANA%20on%20Azure%20v4.0.pdf).
 
 #### Test storage connectivity
->>>>>>> 6a383dfd
 
 The next test step is to check the connectivity to the storage based on the data you put into the *HANABackupCustomerDetails.txt* configuration file. Then run a test snapshot. Before you run the `azure_hana_backup` command, you must run this test. For the sequence of commands for this test, see "Check connectivity with storage - testStorageSnapshotConnection"" in [Microsoft snapshot tools for SAP HANA on Azure](https://github.com/Azure/hana-large-instances-self-service-scripts/blob/master/snapshot_tools_v4.0/Microsoft%20Snapshot%20Tools%20for%20SAP%20HANA%20on%20Azure%20v4.0.pdf).
 
-<<<<<<< HEAD
-If the test snapshot has been executed successfully with the script, you can proceed with scheduling the actual storage snapshots. If it is not successful, investigate the problems before moving forward. The test snapshot should stay around until the first real snapshots are done.
-=======
 After a successful sign-in to the storage virtual machine interfaces, the script continues with phase 2 and creates a test snapshot. The output is shown here for a three-node scale-out configuration of SAP HANA.
 
 If the test snapshot runs successfully with the script, you can schedule the actual storage snapshots. If it isn't successful, investigate the problems before you move forward. The test snapshot should stay around until the first real snapshots are done.
->>>>>>> 6a383dfd
 
 
 ### Step 7: Perform snapshots
 
 When the preparation steps are finished, you can start to configure and schedule the actual storage snapshots. The script to be scheduled works with SAP HANA scale-up and scale-out configurations. For periodic and regular execution of the backup script, schedule the script by using the cron utility. 
 
-<<<<<<< HEAD
-For the exact command syntax and functionality, read **'Perform snapshot backup - azure_hana_backup'** of the document [Microsoft snapshot tools for SAP HANA on Azure](https://github.com/Azure/hana-large-instances-self-service-scripts/blob/master/snapshot_tools_v4.0/Microsoft%20Snapshot%20Tools%20for%20SAP%20HANA%20on%20Azure%20v4.0.pdf).  
-
-The execution of the script `azure_hana_backup` creates the storage snapshot in the following three phases:
-=======
 For the exact command syntax and functionality, see "Perform snapshot backup - azure_hana_backup" in [Microsoft snapshot tools for SAP HANA on Azure](https://github.com/Azure/hana-large-instances-self-service-scripts/blob/master/snapshot_tools_v4.0/Microsoft%20Snapshot%20Tools%20for%20SAP%20HANA%20on%20Azure%20v4.0.pdf). 
 
 When the script `azure_hana_backup` runs, it creates the storage snapshot in the following three phases:
@@ -290,7 +200,6 @@
 1. It runs an SAP HANA snapshot.
 1. It runs a storage snapshot.
 1. It removes the SAP HANA snapshot that was created before the storage snapshot ran.
->>>>>>> 6a383dfd
 
 To run the script, call it from the HDB executable folder to which it was copied. 
 
@@ -312,11 +221,7 @@
 
 <!-- backint is term for a SAP HANA interface and not a spelling error not spelling errors -->
 
-<<<<<<< HEAD
-For customers who don't use the disaster recovery functionality of HANA Large Instances, the snapshot period is less frequent. In such cases, customers perform the combined snapshots on /hana/data and /hana/shared (includes /usr/sap) in 12-hour or 24-hour periods, and they keep the snapshots for a month. The same is true with the snapshots of the log backup volume. However, the execution of SAP HANA transaction log backups against the log backup volume occurs in five to 15 minute periods.
-=======
 If you don't use the disaster recovery functionality of HANA Large Instances, the snapshot period is less frequent. In such cases, perform the combined snapshots on /hana/data and /hana/shared, which includes /usr/sap, in 12-hour or 24-hour periods. Keep the snapshots for a month. The same is true for the snapshots of the log backup volume. The execution of SAP HANA transaction log backups against the log backup volume occurs in 5-minute to 15-minute periods.
->>>>>>> 6a383dfd
 
 Scheduled storage snapshots are best performed by using cron. Use the same script for all backups and disaster recovery needs. Modify the script inputs to match the various requested backup times. These snapshots are all scheduled differently in cron depending on their execution time. It can be hourly, every 12 hours, daily, or weekly. 
 
@@ -328,11 +233,6 @@
 22 12 * * *  ./azure_hana_backup --type=logs --prefix=dailylogback --frequncy=3min --retention=28
 30 00 * * *  ./azure_hana_backup --type=boot --boottype=TypeI --prefix=dailyboot --frequncy=15min --retention=28
 ```
-<<<<<<< HEAD
-In the previous example, there is an hourly combined snapshot that covers the volumes that contain the /hana/data and /hana/shared/SID (includes /usr/sap) locations. Use this type of snapshot for a faster point-in-time recovery within the past two days. Additionally, there is a daily snapshot on those volumes. So, you have two days of coverage by hourly snapshots, plus four weeks of coverage by daily snapshots. Additionally, the transaction log backup volume is backed up daily. These backups are kept for four weeks as well. As you see in the third line of crontab, the backup of the HANA transaction log is scheduled to execute every 5 minutes. The start times of the different cron jobs that execute storage snapshots are staggered, so that those snapshots are not executed all at once at a certain point in time. 
-
-In the following example, you perform a combined snapshot that covers the volumes that contain the /hana/data and /hana/shared/SID (including /usr/sap) locations on an hourly basis. You keep these snapshots for two days. The snapshots of the transaction log backup volumes are executed on a 5-minute basis and are kept for 4 hours. As before, the backup of the HANA transaction log file is scheduled to execute every 5 minutes. The snapshot of the transaction log backup volume is performed with a 2-minute delay after the transaction log backup has started. Within those 2 minutes, the SAP HANA transaction log backup should finish under normal circumstances. As before, the volume that contains the boot LUN is backed up once per day by a storage snapshot and is kept for four weeks.
-=======
 In the previous example, an hourly combined snapshot covers the volumes that contain the /hana/data and /hana/shared/SID, which includes /usr/sap, locations. Use this type of snapshot for a faster point-in-time recovery within the past two days. There's also a daily snapshot on those volumes. So, you have two days of coverage by hourly snapshots plus four weeks of coverage by daily snapshots. The transaction log backup volume also is backed up daily. These backups are kept for four weeks. 
 
 As you see in the third line of crontab, the backup of the HANA transaction log is scheduled to run every 5 minutes. The start times of the different cron jobs that run storage snapshots are staggered. In this way, the snapshots don't run all at once at a certain point in time. 
@@ -340,7 +240,6 @@
 In the following example, you perform a combined snapshot that covers the volumes that contain the /hana/data and /hana/shared/SID, which includes /usr/sap, locations on an hourly basis. You keep these snapshots for two days. The snapshots of the transaction log backup volumes run on a 5-minute basis and are kept for four hours. As before, the backup of the HANA transaction log file is scheduled to run every 5 minutes. 
 
 The snapshot of the transaction log backup volume is performed with a 2-minute delay after the transaction log backup has started. Under normal circumstances, the SAP HANA transaction log backup finishes within those 2 minutes. As before, the volume that contains the boot LUN is backed up once per day by a storage snapshot and is kept for four weeks.
->>>>>>> 6a383dfd
 
 ```
 10 0-23 * * * ./azure_hana_backup --type=hana ==prefix=hourlyhana --frequency=15min --retention=48
@@ -353,13 +252,9 @@
 
 ![Relationship between backups and snapshots](./media/hana-overview-high-availability-disaster-recovery/backup_snapshot_updated0921.PNG)
 
-<<<<<<< HEAD
-SAP HANA performs regular writes against the /hana/log volume to document the committed changes to the database. On a regular basis, SAP HANA writes a savepoint to the /hana/data volume. As specified in crontab, an SAP HANA transaction log backup is executed every 5 minutes. You also see that an SAP HANA snapshot is executed every hour as a result of triggering a combined storage snapshot over the /hana/data and /hana/shared/SID volumes. After the HANA snapshot succeeds, the combined storage snapshot is executed. As instructed in crontab, the storage snapshot on the /hana/logbackup volume is executed every 5 minutes, around 2 minutes after the HANA transaction log backup.
-=======
 SAP HANA performs regular writes against the /hana/log volume to document the committed changes to the database. On a regular basis, SAP HANA writes a savepoint to the /hana/data volume. As specified in crontab, an SAP HANA transaction log backup runs every 5 minutes. 
 
 You also see that an SAP HANA snapshot runs every hour as a result of triggering a combined storage snapshot over the /hana/data and /hana/shared/SID volumes. After the HANA snapshot succeeds, the combined storage snapshot runs. As instructed in crontab, the storage snapshot on the /hana/logbackup volume runs every 5 minutes, around 2 minutes after the HANA transaction log backup.
->>>>>>> 6a383dfd
 
 > 
 
@@ -368,13 +263,8 @@
 
 If you've set a commitment to users of a point-in-time recovery of 30 days, you need to:
 
-<<<<<<< HEAD
-- In extreme cases, access a combined storage snapshot over /hana/data and /hana/shared/SID that is 30 days old.
-- Have contiguous transaction log backups that cover the time between any of the combined storage snapshots. So, the oldest snapshot of the transaction log backup volume needs to be 30 days old. This is not the case if you copy the transaction log backups to another NFS share that is located on Azure storage. In that case, you might pull old transaction log backups from that NFS share.
-=======
 - Access a combined storage snapshot over /hana/data and /hana/shared/SID that's 30 days old, in extreme cases. 
 - Have contiguous transaction log backups that cover the time between any of the combined storage snapshots. So, the oldest snapshot of the transaction log backup volume needs to be 30 days old. This isn't the case if you copy the transaction log backups to another NFS share that's located on Azure Storage. In that case, you might pull old transaction log backups from that NFS share.
->>>>>>> 6a383dfd
 
 To benefit from storage snapshots and the eventual storage replication of transaction log backups, change the location to which SAP HANA writes the transaction log backups. You can make this change in HANA Studio. 
 
@@ -389,11 +279,7 @@
 ![Make a file-based backup to create a single backup entry](./media/hana-overview-high-availability-disaster-recovery/image6-make-backup.png)
 
 
-<<<<<<< HEAD
-After your first successful storage snapshots have been executed, you need to delete the test snapshot that was executed in step 6. Read **'Remove test snapshots - removeTestStorageSnapshot'** in the document [Microsoft snapshot tools for SAP HANA on Azure](https://github.com/Azure/hana-large-instances-self-service-scripts/blob/master/snapshot_tools_v4.0/Microsoft%20Snapshot%20Tools%20for%20SAP%20HANA%20on%20Azure%20v4.0.pdf) for details. 
-=======
 After your first successful storage snapshots run, delete the test snapshot that ran in step 6. For more information, see "Remove test snapshots - removeTestStorageSnapshot" in [Microsoft snapshot tools for SAP HANA on Azure](https://github.com/Azure/hana-large-instances-self-service-scripts/blob/master/snapshot_tools_v4.0/Microsoft%20Snapshot%20Tools%20for%20SAP%20HANA%20on%20Azure%20v4.0.pdf). 
->>>>>>> 6a383dfd
 
 
 ### Monitor the number and size of snapshots on the disk volume
@@ -409,13 +295,8 @@
 >[!NOTE]
 >The snapshots of the boot LUN aren't visible with the previous commands.
 
-<<<<<<< HEAD
-### Getting details of snapshots
-To get more details on snapshots, you can also use the script `azure_hana_snapshot_details`. This script can be run in either location if there is an active server in the disaster recovery location. The script provides the following output, broken down by each volume that contains snapshots: 
-=======
 ### Get details of snapshots
 To get more details on snapshots, use the script `azure_hana_snapshot_details`. You can run this script in either location if there's an active server in the disaster recovery location. The script provides the following output, broken down by each volume that contains snapshots: 
->>>>>>> 6a383dfd
    * The size of total snapshots in a volume
    * The following details in each snapshot in that volume: 
       - Snapshot name 
@@ -424,12 +305,8 @@
       - Frequency of the snapshot
       - HANA Backup ID associated with that snapshot, if relevant
 
-<<<<<<< HEAD
-For syntax of the command and outputs check **'List snapshots - azure_hana_snapshot_details'** in the document [Microsoft snapshot tools for SAP HANA on Azure](https://github.com/Azure/hana-large-instances-self-service-scripts/blob/master/snapshot_tools_v4.0/Microsoft%20Snapshot%20Tools%20for%20SAP%20HANA%20on%20Azure%20v4.0.pdf). 
-=======
 For syntax of the command and outputs, see "List snapshots - azure_hana_snapshot_details" in [Microsoft snapshot tools for SAP HANA on Azure](https://github.com/Azure/hana-large-instances-self-service-scripts/blob/master/snapshot_tools_v4.0/Microsoft%20Snapshot%20Tools%20for%20SAP%20HANA%20on%20Azure%20v4.0.pdf). 
 
->>>>>>> 6a383dfd
 
 
 ### Reduce the number of snapshots on a server
@@ -449,33 +326,18 @@
 If you run the script with this setting, the number of snapshots, which includes the new storage snapshot, is 15. The 15 most recent snapshots are kept, and the 15 older snapshots are deleted.
 
  >[!NOTE]
-<<<<<<< HEAD
- > This script reduces the number of snapshots only if there are snapshots more than 1 hour old. The script does not delete snapshots that are less than 1 hour old. These restrictions are related to the optional disaster recovery functionality offered.
-
-If you no longer want to maintain a set of snapshots with the backup prefix **dailyhana** in the syntax examples, you can execute the script with **0** as the retention number. All snapshots matching that label are then removed. However, removing all snapshots can affect the capabilities of HANA Large Instances disaster recovery functionality.
-
-A second option to delete specific snapshots is to use the script `azure_hana_snapshot_delete`. This script is designed to delete a snapshot or set of snapshots either by using the HANA backup ID as found in HANA Studio, or through the snapshot name itself. Currently, the backup ID is only tied to the snapshots created for the **hana** snapshot type. Snapshot backups of the type **logs** and **boot** do not perform an SAP HANA snapshot and so there is no backup ID to be found for those snapshots. If the snapshot name is entered, it looks for all snapshots on the different volumes that match the entered snapshot name. 
+ > This script reduces the number of snapshots only if there are snapshots more than one hour old. The script doesn't delete snapshots that are less than one hour old. These restrictions are related to the optional disaster recovery functionality offered.
+
+If you no longer want to maintain a set of snapshots with the backup prefix **dailyhana** in the syntax examples, run the script with **0** as the retention number. All snapshots that match that label are then removed. Removing all snapshots can affect the capabilities of HANA Large Instances disaster recovery functionality.
+
+A second option to delete specific snapshots is to use the script `azure_hana_snapshot_delete`. This script is designed to delete a snapshot or set of snapshots either by using the HANA backup ID as found in HANA Studio or through the snapshot name itself. Currently, the backup ID is only tied to the snapshots created for the **hana** snapshot type. Snapshot backups of the type **logs** and **boot** don't perform an SAP HANA snapshot, so there's no backup ID to be found for those snapshots. If the snapshot name is entered, it looks for all snapshots on the different volumes that match the entered snapshot name. 
 
 <!-- hana, logs and boot are no spelling errors as Acrolinx indicates, but terms of parameter values -->
 
-For details on the script refer to **'Delete a snapshot - azure_hana_snapshot_delete'** in the document [Microsoft snapshot tools for SAP HANA on Azure](https://github.com/Azure/hana-large-instances-self-service-scripts/blob/master/snapshot_tools_v4.0/Microsoft%20Snapshot%20Tools%20for%20SAP%20HANA%20on%20Azure%20v4.0.pdf).
-=======
- > This script reduces the number of snapshots only if there are snapshots more than one hour old. The script doesn't delete snapshots that are less than one hour old. These restrictions are related to the optional disaster recovery functionality offered.
-
-If you no longer want to maintain a set of snapshots with the backup prefix **dailyhana** in the syntax examples, run the script with **0** as the retention number. All snapshots that match that label are then removed. Removing all snapshots can affect the capabilities of HANA Large Instances disaster recovery functionality.
-
-A second option to delete specific snapshots is to use the script `azure_hana_snapshot_delete`. This script is designed to delete a snapshot or set of snapshots either by using the HANA backup ID as found in HANA Studio or through the snapshot name itself. Currently, the backup ID is only tied to the snapshots created for the **hana** snapshot type. Snapshot backups of the type **logs** and **boot** don't perform an SAP HANA snapshot, so there's no backup ID to be found for those snapshots. If the snapshot name is entered, it looks for all snapshots on the different volumes that match the entered snapshot name. 
-
-<!-- hana, logs and boot are no spelling errors as Acrolinx indicates, but terms of parameter values -->
->>>>>>> 6a383dfd
-
 For more information on the script, see "Delete a snapshot - azure_hana_snapshot_delete" in [Microsoft snapshot tools for SAP HANA on Azure](https://github.com/Azure/hana-large-instances-self-service-scripts/blob/master/snapshot_tools_v4.0/Microsoft%20Snapshot%20Tools%20for%20SAP%20HANA%20on%20Azure%20v4.0.pdf).
 
-<<<<<<< HEAD
-=======
 Run the script as user **root**.
 
->>>>>>> 6a383dfd
 >[!IMPORTANT]
 >If there's data that exists only on the snapshot you plan to delete, after the snapshot is deleted, that data is lost forever.
 
@@ -483,13 +345,9 @@
 ## File-level restore from a storage snapshot
 
 <!-- hana, logs and boot are no spelling errors as Acrolinx indicates, but terms of parameter values -->
-<<<<<<< HEAD
-For the snapshot types **hana** and **logs**, you can access the snapshots directly on the volumes in the **.snapshot** directory. There is a subdirectory for each of the snapshots. You can copy each file in the state it was in at the point of the snapshot from that subdirectory into the actual directory structure. In the current version of the script, there is **NO** restore script provided for the snapshot restore as a self-service (though snapshot restore can be performed as part of the self-service DR scripts at the DR site during failover). You must contact the Microsoft operations team by opening a service request to restore a desired snapshot from the existing available snapshots.
-=======
 For the snapshot types **hana** and **logs**, you can access the snapshots directly on the volumes in the **.snapshot** directory. There's a subdirectory for each of the snapshots. Copy each file in the state it was in at the point of the snapshot from that subdirectory into the actual directory structure. 
 
 In the current version of the script, there's *no* restore script provided for the snapshot restore as self-service. Snapshot restore can be performed as part of the self-service disaster recovery scripts at the disaster recovery site during failover. To restore a desired snapshot from the existing available snapshots, you must contact the Microsoft operations team by opening a service request.
->>>>>>> 6a383dfd
 
 >[!NOTE]
 >Single file restore doesn't work for snapshots of the boot LUN independent of the type of the HANA Large Instance units. The **.snapshot** directory isn't exposed in the boot LUN. 
@@ -499,23 +357,13 @@
 
 In a production-down scenario, the process of recovering from a storage snapshot can be started as a customer incident with Microsoft Azure Support. It's a high-urgency matter if data was deleted in a production system and the only way to retrieve it is to restore the production database.
 
-<<<<<<< HEAD
-In a different situation, a point-in-time recovery might be low urgency and planned days in advance. You can plan this recovery with SAP HANA on Azure instead of raising a high-priority flag. For example, you might be planning to upgrade the SAP software by applying a new enhancement package. You then need to revert to a snapshot that represents the state before the enhancement package upgrade.
+In a different situation, a point-in-time recovery might be low urgency and planned days in advance. You can plan this recovery with SAP HANA on Azure instead of raising a high-priority flag. For example, you might plan to upgrade the SAP software by applying a new enhancement package. You then need to revert to a snapshot that represents the state before the enhancement package upgrade.
 
 Before you send the request, you need to prepare. The SAP HANA on Azure team can then handle the request and provide the restored volumes. Afterward, you restore the HANA database based on the snapshots.
 
-The possibilities to get a snapshot restored with the new tool set are documented in section **'How to restore a snapshot'** of the document [Manual Recovery Guide For SAP HANA on Azure from Storage Snapshot](https://github.com/Azure/hana-large-instances-self-service-scripts/blob/master/guides/Manual%20recovery%20of%20snapshot%20with%20HANA%20Studio.pdf).
-
-The following shows you how to prepare for the request:
-=======
-In a different situation, a point-in-time recovery might be low urgency and planned days in advance. You can plan this recovery with SAP HANA on Azure instead of raising a high-priority flag. For example, you might plan to upgrade the SAP software by applying a new enhancement package. You then need to revert to a snapshot that represents the state before the enhancement package upgrade.
-
-Before you send the request, you need to prepare. The SAP HANA on Azure team can then handle the request and provide the restored volumes. Afterward, you restore the HANA database based on the snapshots.
-
 For the possibilities for getting a snapshot restored with the new tool set, see "How to restore a snapshot" in [Manual recovery guide for SAP HANA on Azure from a storage snapshot](https://github.com/Azure/hana-large-instances-self-service-scripts/blob/master/guides/Manual%20recovery%20of%20snapshot%20with%20HANA%20Studio.pdf).
 
 To prepare for the request, follow these steps.
->>>>>>> 6a383dfd
 
 1. Decide which snapshot to restore. Only the hana/data volume is restored unless you instruct otherwise. 
 
@@ -524,36 +372,6 @@
    ![Shut down the HANA instance](./media/hana-overview-high-availability-disaster-recovery/image7-shutdown-hana.png)
 
 1. Unmount the data volumes on each HANA database node. If the data volumes are still mounted to the operating system, the restoration of the snapshot fails.
-<<<<<<< HEAD
-   ![Unmount the data volumes on each HANA database node](./media/hana-overview-high-availability-disaster-recovery/image8-unmount-data-volumes.png)
-
-1. Open an Azure support request and include instructions about the restoration of a specific snapshot.
-
-   - During the restoration: SAP HANA on Azure might ask you to attend a conference call to ensure coordination, verification, and confirmation that the correct storage snapshot is restored. 
-
-   - After the restoration: SAP HANA on Azure Service notifies you when the storage snapshot has been restored.
-
-1. After the restoration process is complete, remount all the data volumes.
-
-   ![Remount all the data volumes](./media/hana-overview-high-availability-disaster-recovery/image9-remount-data-volumes.png)
-
-
-
-Another possibility for getting, for example, SAP HANA data files recovered from a storage snapshot is documented in step 7 of the document [Manual Recovery Guide For SAP HANA on Azure from Storage Snapshot](https://github.com/Azure/hana-large-instances-self-service-scripts/blob/master/guides/Manual%20recovery%20of%20snapshot%20with%20HANA%20Studio.pdf).
-
-The document [Manual Recovery Guide For SAP HANA on Azure from Storage Snapshot](https://github.com/Azure/hana-large-instances-self-service-scripts/blob/master/guides/Manual%20recovery%20of%20snapshot%20with%20HANA%20Studio.pdf) illustrates the restore sequence from snapshot backup. Use that documentation for the execution of a restore. 
-
->[!Note]
->Step 7 is not necessary to execute if you got your snapshot restored by Microsoft operations.
-
-
-### Recover to another point in time
-The document [Manual Recovery Guide For SAP HANA on Azure from Storage Snapshot](https://github.com/Azure/hana-large-instances-self-service-scripts/blob/master/guides/Manual%20recovery%20of%20snapshot%20with%20HANA%20Studio.pdf) illustrates the restore sequence to a certain point in time in the section **'Recover the database to the following point in time'**. Use that documentation for the execution of a restore to a certain point in time. 
-
-
-## Next steps
-- See [Disaster Recovery principles and preparation](hana-concept-preparation.md).
-=======
 
    ![Unmount the data volumes on each HANA database node](./media/hana-overview-high-availability-disaster-recovery/image8-unmount-data-volumes.png)
 
@@ -582,5 +400,4 @@
 
 
 ## Next steps
-- See [Disaster recovery principles and preparation](hana-concept-preparation.md).
->>>>>>> 6a383dfd
+- See [Disaster recovery principles and preparation](hana-concept-preparation.md).