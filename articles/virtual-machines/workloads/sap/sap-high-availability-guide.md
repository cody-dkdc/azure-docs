--- conflicted
+++ resolved
@@ -452,28 +452,16 @@
 2. In the **SUBNETID** box, add the full string of your prepared Azure network SubnetID where you plan to deploy your Azure virtual machines.
 3. To get a list of all Azure network subnets, run this PowerShell command:
 
-<<<<<<< HEAD
-  ```powershell
-  (Get-AzureRmVirtualNetwork -Name <azureVnetName>  -ResourceGroupName <ResourceGroupOfVNET>).Subnets
-  ```
-=======
-   ```PowerShell
+   ```powershell
    (Get-AzureRmVirtualNetwork -Name <azureVnetName>  -ResourceGroupName <ResourceGroupOfVNET>).Subnets
    ```
->>>>>>> 0104a899
 
    The **ID** field shows the **SUBNETID**.
 4. To get a list of all **SUBNETID** values, run this PowerShell command:
 
-<<<<<<< HEAD
-  ```powershell
-  (Get-AzureRmVirtualNetwork -Name <azureVnetName>  -ResourceGroupName <ResourceGroupOfVNET>).Subnets.Id
-  ```
-=======
-   ```PowerShell
+   ```powershell
    (Get-AzureRmVirtualNetwork -Name <azureVnetName>  -ResourceGroupName <ResourceGroupOfVNET>).Subnets.Id
    ```
->>>>>>> 0104a899
 
    The **SUBNETID** looks like this:
 
@@ -1206,13 +1194,8 @@
 
 1. Check the current **ProbePort** setting by running the following PowerShell command. Execute it from within one of the virtual machines in the cluster configuration.
 
-<<<<<<< HEAD
-  ```powershell
-  $SAPSID = "PR1"     # SAP <SID>
-=======
-   ```PowerShell
+   ```powershell
    $SAPSID = "PR1"     # SAP <SID>
->>>>>>> 0104a899
 
    $SAPNetworkIPClusterName = "SAP $SAPSID IP"
    Get-ClusterResource $SAPNetworkIPClusterName | Get-ClusterParameter
@@ -1228,15 +1211,9 @@
 
    To set a new ProbePort value for the **SAP <*SID*> IP** cluster resource, run the following PowerShell script. Update the PowerShell variables for your environment. After the script runs, you'll be prompted to restart the SAP cluster group to activate the changes.
 
-<<<<<<< HEAD
-  ```powershell
-  $SAPSID = "PR1"      # SAP <SID>
-  $ProbePort = 62000   # ProbePort of the Azure Internal Load Balancer
-=======
-   ```PowerShell
+   ```powershell
    $SAPSID = "PR1"      # SAP <SID>
    $ProbePort = 62000   # ProbePort of the Azure Internal Load Balancer
->>>>>>> 0104a899
 
    Clear-Host
    $SAPClusterRoleName = "SAP $SAPSID"
@@ -1292,13 +1269,8 @@
 
    After you bring the **SAP <*SID*>** cluster role online, verify that **ProbePort** is set to the new value.
 
-<<<<<<< HEAD
-  ```powershell
-  $SAPSID = "PR1"     # SAP <SID>
-=======
-   ```PowerShell
+   ```powershell
    $SAPSID = "PR1"     # SAP <SID>
->>>>>>> 0104a899
 
    $SAPNetworkIPClusterName = "SAP $SAPSID IP"
    Get-ClusterResource $SAPNetworkIPClusterName | Get-ClusterParameter
@@ -1373,13 +1345,8 @@
    - Use Failover Cluster Manager  
    - Use Failover Cluster PowerShell
 
-<<<<<<< HEAD
-  ```powershell
-  $SAPSID = "PR1"     # SAP <SID>
-=======
-   ```PowerShell
+   ```powershell
    $SAPSID = "PR1"     # SAP <SID>
->>>>>>> 0104a899
 
    $SAPClusterGroup = "SAP $SAPSID"
    Move-ClusterGroup -Name $SAPClusterGroup
