---
title: Set up IBM Db2 HADR on Azure virtual machines (VMs) | Microsoft Docs
description: Establish high availability of IBM Db2 LUW on Azure virtual machines (VMs).
services: virtual-machines-linux
documentationcenter: ''
author: msjuergent
manager: patfilot
editor: ''
tags: azure-resource-manager
keywords: 'SAP'

ms.service: virtual-machines-linux
ms.devlang: NA
ms.topic: article
ms.tgt_pltfrm: vm-linux
ms.workload: infrastructure
ms.date: 04/10/2019
ms.author: juergent

---


[1928533]:https://launchpad.support.sap.com/#/notes/1928533
[2015553]:https://launchpad.support.sap.com/#/notes/2015553
[2178632]:https://launchpad.support.sap.com/#/notes/2178632
[2191498]:https://launchpad.support.sap.com/#/notes/2191498
[2243692]:https://launchpad.support.sap.com/#/notes/2243692
[1984787]:https://launchpad.support.sap.com/#/notes/1984787
[1999351]:https://launchpad.support.sap.com/#/notes/1999351
[2233094]:https://launchpad.support.sap.com/#/notes/2233094
[1612105]:https://launchpad.support.sap.com/#/notes/1612105

[sles-for-sap-bp]:https://www.suse.com/documentation/sles-for-sap-12/
[db2-hadr-11.1]:https://www.ibm.com/support/knowledgecenter/en/SSEPGG_11.1.0/com.ibm.db2.luw.admin.ha.doc/doc/c0011267.html
[db2-hadr-10.5]:https://www.ibm.com/support/knowledgecenter/en/SSEPGG_10.5.0/com.ibm.db2.luw.admin.ha.doc/doc/c0011267.html
[dbms-db2]:https://docs.microsoft.com/azure/virtual-machines/workloads/sap/dbms_guide_ibm
[sles-pacemaker]:https://docs.microsoft.com/azure/virtual-machines/workloads/sap/high-availability-guide-suse-pacemaker
[sap-instfind]:https://help.sap.com/viewer/9e41ead9f54e44c1ae1a1094b0f80712/ALL/en-US/576f5c1808de4d1abecbd6e503c9ba42.html
[nfs-ha]:https://docs.microsoft.com/azure/virtual-machines/workloads/sap/high-availability-guide-suse-nfs
[sles-ha-guide]:https://www.suse.com/releasenotes/x86_64/SLE-HA/12-SP3/
[ascs-ha]:https://docs.microsoft.com/azure/virtual-machines/workloads/sap/high-availability-guide-suse

[dbms-guide]:dbms-guide.md
[deployment-guide]:deployment-guide.md
[planning-guide]:planning-guide.md
[azr-sap-plancheck]:https://docs.microsoft.com/azure/virtual-machines/workloads/sap/sap-deployment-checklist



# High availability of IBM Db2 LUW on Azure VMs on SUSE Linux Enterprise Server with Pacemaker

IBM Db2 for Linux, UNIX, and Windows (LUW) in [high availability and disaster recovery (HADR) configuration](https://www.ibm.com/support/knowledgecenter/en/SSEPGG_10.5.0/com.ibm.db2.luw.admin.ha.doc/doc/c0011267.html) consists of one node that runs a primary database instance and at least one node that runs a secondary database instance. Changes to the primary database instance are replicated to a secondary database instance synchronously or asynchronously, depending on your configuration. 

This article describes how to deploy and configure the Azure virtual machines (VMs), install the cluster framework, and install the IBM Db2 LUW with HADR configuration. 

The article doesn't cover how to install and configure IBM Db2 LUW with HADR or SAP software installation. To help you accomplish these tasks, we provide references to SAP and IBM installation manuals. This article focuses on parts that are specific to the Azure environment. 

The supported IBM Db2 versions are 10.5 and later, as documented in SAP note [1928533].

Before you approach an installation, see the following SAP notes and documentation:

| SAP note | Description |
| --- | --- |
| [1928533] | SAP applications on Azure: Supported products and Azure VM types |
| [2015553] | SAP on Azure: Support prerequisites |
| [2178632] | Key monitoring metrics for SAP on Azure |
| [2191498] | SAP on Linux with Azure: Enhanced monitoring |
| [2243692] | Linux on Azure (IaaS) VM: SAP license issues |
| [1984787] |SUSE LINUX Enterprise Server 12: Installation notes |
| [1999351] |Troubleshooting enhanced Azure monitoring for SAP |
| [2233094] |DB6: SAP applications on Azure that use IBM Db2 for Linux, UNIX, and Windows - additional information |
| [1612105] |DB6: FAQ on Db2 with HADR |


| Documentation | 
| --- |
| [SAP Community Wiki](https://wiki.scn.sap.com/wiki/display/HOME/SAPonLinuxNotes): Has all of the required SAP Notes for Linux |
| [Azure Virtual Machines planning and implementation for SAP on Linux][planning-guide] guide |
| [Azure Virtual Machines deployment for SAP on Linux][deployment-guide] (this article) |
| [Azure Virtual Machines database management system,(DBMS) deployment for SAP on Linux][dbms-guide] guide |
| [SAP workload on Azure planning and deployment checklist][azr-sap-plancheck] |
| [SUSE Linux Enterprise Server for SAP Applications 12 SP3 best practices guides][sles-for-sap-bp] |
| [SUSE Linux Enterprise High Availability Extension 12 SP3][sles-ha-guide] |
| [IBM Db2 Azure Virtual Machines DBMS deployment for SAP workload][dbms-db2] |
| [IBM Db2 HADR 11.1][db2-hadr-11.1] |
| [IBM Db2 HADR R 10.5][db2-hadr-10.5] |

## Overview
To achieve high availability, IBM Db2 LUW with HADR is installed on at least two Azure virtual machines, which are deployed in an [Azure availability set](https://docs.microsoft.com/azure/virtual-machines/windows/tutorial-availability-sets) or across [Azure Availability Zones](https://docs.microsoft.com/azure/virtual-machines/workloads/sap/sap-ha-availability-zones). 

The following graphics display a setup of two database server Azure VMs. Both database server Azure VMs have their own storage attached and are up and running. In HADR, one database instance in one of the Azure VMs has the role of the primary instance. All clients are connected to this primary instance. All changes in database transactions are persisted locally in the Db2 transaction log. As the transaction log records are persisted locally, the records are transferred via TCP/IP to the database instance on the second database server, the standby server, or standby instance. The standby instance updates the local database by rolling forward the transferred transaction log records. In this way, the standby server is kept in sync with the primary server.

HADR is only a replication functionality. It has no failure detection and no automatic takeover or failover facilities. A takeover or transfer to the standby server must be initiated manually by a database administrator. To achieve an automatic takeover and failure detection, you can use the Linux Pacemaker clustering feature. Pacemaker monitors the two database server instances. When the primary database server instance crashes, Pacemaker initiates an *automatic* HADR takeover by the standby server. Pacemaker also ensures that the virtual IP address is assigned to the new primary server.

![IBM Db2 high availability overview](./media/dbms-guide-ha-ibm/ha-db2-hadr-lb.png)

To have SAP application servers connect to primary database, you need a virtual host name and a virtual IP address. In the event of a failover, the SAP application servers will connect to new primary database instance. In an Azure environment, an [Azure load balancer](https://microsoft.sharepoint.com/teams/WAG/AzureNetworking/Wiki/Load%20Balancing.aspx) is required to use a virtual IP address in the way that's required for HADR of IBM Db2. 

To help you fully understand how IBM Db2 LUW with HADR and Pacemaker fits into a highly available SAP system setup, the following image presents an overview of a highly available setup of an SAP system based on IBM Db2 database. This article covers only IBM Db2, but it provides references to other articles about how to set up other components of an SAP system.

![IBM DB2 high availability full environment overview](.//media/dbms-guide-ha-ibm/end-2-end-ha.png)


### High-level overview of the required steps
To deploy an IBM Db2 configuration, you need to follow these steps:

  + Plan your environment.
  + Deploy the VMs.
  + Update SUSE Linux and configure file systems.
  + Install and configure Pacemaker.
  + Install [highly available NFS][nfs-ha].
  + Install [ASCS/ERS on a separate cluster][ascs-ha] .
  + Install IBM Db2 database with Distributed/High Availability option (SWPM).
  + Install and create a secondary database node and instance, and configure HADR.
  + Confirm that HADR is working.
  + Apply the Pacemaker configuration to control IBM Db2.
  + Configure Azure Load Balancer.
  + Install primary and dialog application servers.
  + Check and adapt the configuration of SAP application servers.
  + Perform failover and takeover tests.



## Plan Azure infrastructure for hosting IBM Db2 LUW with HADR

Complete the planning process before you execute the deployment. Planning builds the foundation for deploying a configuration of Db2 with HADR in Azure. Key elements that need to be part of planning for IMB Db2 LUW (database part of SAP environment) are listed in the following table:

| Topic | Short description |
| --- | --- |
| Define Azure resource groups | Resource groups where you deploy VM, VNet, Azure Load Balancer, and other resources. Can be existing or new. |
| Virtual network / Subnet definition | Where VMs for IBM Db2 and Azure Load Balancer are being deployed. Can be existing or newly created. |
| Virtual machines hosting IBM Db2 LUW | VM size, storage, networking, IP address. |
| Virtual host name and virtual IP for IBM Db2 database| The virtual IP or host name that's used for connection of SAP application servers. **db-virt-hostname**, **db-virt-ip**. |
| Azure fencing | Azure fencing or SBD fencing (highly recommended). Method to avoid split brain situations is prevented. |
| SBD VM | SBD virtual machine size, storage, network. |
| Azure Load Balancer | Usage of Basic or Standard (recommended), probe port for Db2 database (our recommendation 62500) **probe-port**. |
| Name resolution| How name resolution works in the environment. DNS service is highly recommended. Local hosts file can be used. |
	
For more information about Linux Pacemaker in Azure, see [Set up Pacemaker on SUSE Linux Enterprise Server in Azure](https://docs.microsoft.com/azure/virtual-machines/workloads/sap/high-availability-guide-suse-pacemaker).

## Deployment on SUSE Linux

The resource agent for IBM Db2 LUW is included in SUSE Linux Enterprise Server for SAP Applications. For the setup that's described in this document, you must use SUSE Linux Server for SAP Applications. The Azure Marketplace contains an image for SUSE Enterprise Server for SAP Applications 12 that you can use to deploy new Azure virtual machines. Be aware of the various support or service models that are offered by SUSE through the Azure Marketplace when you choose a VM image in the Azure VM Marketplace. 

### Hosts - DNS updates
Make a list of all host names, including virtual host names, and update your DNS servers to enable proper IP address to host-name resolution. If a DNS server doesn't exist or you can't update and create DNS entries, you need to use the local hosts files of the individual VMs that are participating in this scenario. If you're using host files entries, make sure that the entries are applied to all VMs in the SAP system environment. However, we recommend that you use your DNS that, ideally, extends into Azure


### Manual deployment

Make sure that the selected OS is supported by IBM/SAP for IBM Db2 LUW. The list of supported OS versions for Azure VMs and Db2 releases is available in SAP note [1928533]. The list of OS releases by individual Db2 release is available in the SAP Product Availability Matrix. We highly recommend a minimum of SLES 12 SP3 because of Azure-related performance improvements in this or later SUSE Linux versions.

1. Create or select a resource group.
1. Create or select a virtual network and subnet.
1. Create an Azure availability set or deploy an availability zone.
    + For the availability set, set the maximum update domains to 2.
1. Create Virtual Machine 1.
    + Use SLES for SAP image in the Azure Marketplace.
    + Select the Azure availability set you created in step 3, or select Availability Zone.
1.  Create Virtual Machine 2.
    + Use SLES for SAP image in the Azure Marketplace.
    + Select the Azure availability set you in created in step 3, or select Availability Zone (not the same zone as in step 3).
1. Add data disks to the VMs, and then check the recommendation of a file system setup in the article [IBM Db2 Azure Virtual Machines DBMS deployment for SAP workload][dbms-db2].

## Create the Pacemaker cluster
	
To create a basic Pacemaker cluster for this IBM Db2 server, see [Set up Pacemaker on SUSE Linux Enterprise Server in Azure][sles-pacemaker]. 

## Install the IBM Db2 LUW and SAP environment

Before you start the installation of an SAP environment based on IBM Db2 LUW, review the following documentation:

+ Azure documentation
+ SAP documentation
+ IBM documentation

Links to this documentation are provided in the introductory section of this article.

Check the SAP installation manuals about installing NetWeaver-based applications on IBM Db2 LUW.

You can find the guides on the SAP Help portal by using the [SAP Installation Guide Finder][sap-instfind]

You can reduce the number of guides displayed in the portal by setting the following filters:

+ I want to: "Install a new system"
+ My Database: "IBM Db2 for Linux, Unix, and Windows"
+ Additional filters for SAP NetWeaver versions, stack configuration, or operating system.

### Installation hints for setting up IBM Db2 LUW with HADR

To set up the primary IBM Db2 LUW database instance:

- Use the high availability or distributed option.
- Install the SAP ASCS/ERS and Database instance.
- Take a backup of the newly installed database.


> [!IMPORTANT] 
> Write down the "Database Communication port" that's set during installation. It must be the same port number for both database instances

To set up the Standby database server by using the SAP homogeneous system copy procedure, execute these steps:

1. Select the **System copy** option > **Target systems** > **Distributed** > **Database instance**.
1. As a copy method, select **Homogeneous System** so that you can use backup to restore a backup on the standby server instance.
1. When you reach the exit step to restore the database for homogeneous system copy, exit the installer. Restore the database from a backup of the primary host. All subsequent installation phases have already been executed on the primary database server.
1. Set up HADR for IBM Db2.

   > [!NOTE]
   > For installation and configuration that's specific to Azure and Pacemaker: During the installation procedure through SAP Software Provisioning Manager, there is an explicit question about high availability for IBM Db2 LUW:
   >+ Do not select **IBM Db2 pureScale**.
   >+ Do not select **Install IBM Tivoli System Automation for Multiplatforms**.
   >+ Do not select **Generate cluster configuration files**.

   When you use an SBD device for Linux Pacemaker, set the following Db2 HADR parameters:
   + HADR peer window duration (seconds) (HADR_PEER_WINDOW) = 300  
   + HADR timeout value (HADR_TIMEOUT) = 60

   When you use an Azure Pacemaker fencing agent, set the following parameters:
   + HADR peer window duration (seconds) (HADR_PEER_WINDOW) = 900  
   + HADR timeout value (HADR_TIMEOUT) = 60

We recommend the preceding parameters based on initial failover/takeover testing. It is mandatory that you test for proper functionality of failover and takeover with these parameter settings. Because individual configurations can vary, the parameters might require adjustment. 

> [!IMPORTANT]
> Specific to IBM Db2 with HADR configuration with normal startup: The secondary or standby database instance must be up and running before you can start the primary database instance.

For demonstration purposes and the procedures described in this article, the database SID is **PTR**.

##### IBM Db2 HADR check
After you've configured HADR and the status is PEER and CONNECTED on the primary and standby nodes, perform the following check:

<pre><code>
Execute command as db2&lt;sid&gt; db2pd -hadr -db &lt;SID&gt;

#Primary output:
# Database Member 0 -- Database PTR -- Active -- Up 1 days 01:51:38 -- Date 2019-02-06-15.35.28.505451
# 
#                             <b>HADR_ROLE = PRIMARY
#                           REPLAY_TYPE = PHYSICAL
#                         HADR_SYNCMODE = NEARSYNC
#                            STANDBY_ID = 1
#                         LOG_STREAM_ID = 0
#                            HADR_STATE = PEER
#                            HADR_FLAGS = TCP_PROTOCOL
#                   PRIMARY_MEMBER_HOST = azibmdb02
#                      PRIMARY_INSTANCE = db2ptr
#                        PRIMARY_MEMBER = 0
#                   STANDBY_MEMBER_HOST = azibmdb01
#                      STANDBY_INSTANCE = db2ptr
#                        STANDBY_MEMBER = 0
#                   HADR_CONNECT_STATUS = CONNECTED</b>
#              HADR_CONNECT_STATUS_TIME = 02/05/2019 13:51:47.170561 (1549374707)
#           HEARTBEAT_INTERVAL(seconds) = 15
#                      HEARTBEAT_MISSED = 0
#                    HEARTBEAT_EXPECTED = 6137
#                 HADR_TIMEOUT(seconds) = 60
#         TIME_SINCE_LAST_RECV(seconds) = 13
#              PEER_WAIT_LIMIT(seconds) = 0
#            LOG_HADR_WAIT_CUR(seconds) = 0.000
#     LOG_HADR_WAIT_RECENT_AVG(seconds) = 0.000025
#    LOG_HADR_WAIT_ACCUMULATED(seconds) = 434.595
#                   LOG_HADR_WAIT_COUNT = 223713
# SOCK_SEND_BUF_REQUESTED,ACTUAL(bytes) = 0, 46080
# SOCK_RECV_BUF_REQUESTED,ACTUAL(bytes) = 0, 374400
#             PRIMARY_LOG_FILE,PAGE,POS = S0000280.LOG, 15571, 27902548040
#             STANDBY_LOG_FILE,PAGE,POS = S0000280.LOG, 15571, 27902548040
#                   HADR_LOG_GAP(bytes) = 0
#      STANDBY_REPLAY_LOG_FILE,PAGE,POS = S0000280.LOG, 15571, 27902548040
#        STANDBY_RECV_REPLAY_GAP(bytes) = 0
#                      PRIMARY_LOG_TIME = 02/06/2019 15:34:39.000000 (1549467279)
#                      STANDBY_LOG_TIME = 02/06/2019 15:34:39.000000 (1549467279)
#               STANDBY_REPLAY_LOG_TIME = 02/06/2019 15:34:39.000000 (1549467279)
#          STANDBY_RECV_BUF_SIZE(pages) = 2048
#              STANDBY_RECV_BUF_PERCENT = 0
#            STANDBY_SPOOL_LIMIT(pages) = 0
#                 STANDBY_SPOOL_PERCENT = NULL
#                    STANDBY_ERROR_TIME = NULL
#                  PEER_WINDOW(seconds) = 300
#                       PEER_WINDOW_END = 02/06/2019 15:40:25.000000 (1549467625)
#              READS_ON_STANDBY_ENABLED = N

#Secondary output:
# Database Member 0 -- Database PTR -- Standby -- Up 1 days 01:46:43 -- Date 2019-02-06-15.38.25.644168
# 
#                             <b>HADR_ROLE = STANDBY
#                           REPLAY_TYPE = PHYSICAL
#                         HADR_SYNCMODE = NEARSYNC
#                            STANDBY_ID = 0
#                         LOG_STREAM_ID = 0
#                            HADR_STATE = PEER
#                            HADR_FLAGS = TCP_PROTOCOL
#                   PRIMARY_MEMBER_HOST = azibmdb02
#                      PRIMARY_INSTANCE = db2ptr
#                        PRIMARY_MEMBER = 0
#                   STANDBY_MEMBER_HOST = azibmdb01
#                      STANDBY_INSTANCE = db2ptr
#                        STANDBY_MEMBER = 0
#                   HADR_CONNECT_STATUS = CONNECTED</b>
#              HADR_CONNECT_STATUS_TIME = 02/05/2019 13:51:47.205067 (1549374707)
#           HEARTBEAT_INTERVAL(seconds) = 15
#                      HEARTBEAT_MISSED = 0
#                    HEARTBEAT_EXPECTED = 6186
#                 HADR_TIMEOUT(seconds) = 60
#         TIME_SINCE_LAST_RECV(seconds) = 5
#              PEER_WAIT_LIMIT(seconds) = 0
#            LOG_HADR_WAIT_CUR(seconds) = 0.000
#     LOG_HADR_WAIT_RECENT_AVG(seconds) = 0.000023
#    LOG_HADR_WAIT_ACCUMULATED(seconds) = 434.595
#                   LOG_HADR_WAIT_COUNT = 223725
# SOCK_SEND_BUF_REQUESTED,ACTUAL(bytes) = 0, 46080
# SOCK_RECV_BUF_REQUESTED,ACTUAL(bytes) = 0, 372480
#             PRIMARY_LOG_FILE,PAGE,POS = S0000280.LOG, 15574, 27902562173
#             STANDBY_LOG_FILE,PAGE,POS = S0000280.LOG, 15574, 27902562173
#                   HADR_LOG_GAP(bytes) = 0
#      STANDBY_REPLAY_LOG_FILE,PAGE,POS = S0000280.LOG, 15574, 27902562173
#        STANDBY_RECV_REPLAY_GAP(bytes) = 155
#                      PRIMARY_LOG_TIME = 02/06/2019 15:37:34.000000 (1549467454)
#                      STANDBY_LOG_TIME = 02/06/2019 15:37:34.000000 (1549467454)
#               STANDBY_REPLAY_LOG_TIME = 02/06/2019 15:37:34.000000 (1549467454)
#          STANDBY_RECV_BUF_SIZE(pages) = 2048
#              STANDBY_RECV_BUF_PERCENT = 0
#            STANDBY_SPOOL_LIMIT(pages) = 0
#                 STANDBY_SPOOL_PERCENT = NULL
#                    STANDBY_ERROR_TIME = NULL
#                  PEER_WINDOW(seconds) = 300
#                       PEER_WINDOW_END = 02/06/2019 15:43:19.000000 (1549467799)
#              READS_ON_STANDBY_ENABLED = N
</code></pre>



## Db2 Pacemaker configuration

When you use Pacemaker for automatic failover in the event of a node failure, you need to configure your Db2 instances and Pacemaker accordingly. This section describes this type of configuration.

The following items are prefixed with either:

- **[A]**: Applicable to all nodes
- **[1]**: Applicable only to node 1 
- **[2]**: Applicable only to node 2

**[A]** Prerequisites for Pacemaker configuration:
1. Shut down both database servers with user db2\<sid> with db2stop.
1. Change the shell environment for db2\<sid> user to */bin/ksh*. We recommend that you use the Yast tool. 


### Pacemaker configuration

**[1]** IBM Db2 HADR-specific Pacemaker configuration:
<pre><code># Put Pacemaker into maintenance mode
sudo crm configure property maintenance-mode=true
</code></pre>

**[1]** Create IBM Db2 resources:
<pre><code># Replace **bold strings** with your instance name db2sid, database SID, and virtual IP address/Azure Load Balancer.

sudo crm configure primitive rsc_Db2_db2ptr_<b>PTR</b> db2 \
        params instance="<b>db2ptr</b>" dblist="<b>PTR</b>" \
        op start interval="0" timeout="130" \
        op stop interval="0" timeout="120" \
        op promote interval="0" timeout="120" \
        op demote interval="0" timeout="120" \
        op monitor interval="30" timeout="60" \
        op monitor interval="31" role="Master" timeout="60"

# Configure virtual IP - same as Azure Load Balancer IP
sudo crm configure primitive rsc_ip_db2ptr_<b>PTR</b> IPaddr2 \
        op monitor interval="10s" timeout="20s" \
        params ip="<b>10.100.0.10</b>"

# Configure probe port for Azure load Balancer
sudo crm configure primitive rsc_nc_db2ptr_<b>PTR</b> anything \
        params binfile="/usr/bin/nc" cmdline_options="-l -k <b>62500</b>" \
        op monitor timeout="20s" interval="10" depth="0"

sudo crm configure group g_ip_db2ptr_<b>PTR</b> rsc_ip_db2ptr_<b>PTR</b> rsc_nc_db2ptr_<b>PTR</b>

sudo crm configure ms msl_Db2_db2ptr_<b>PTR</b> rsc_Db2_db2ptr_<b>PTR</b> \
        meta target-role="Started" notify="true"

sudo crm configure colocation col_db2_db2ptr_<b>PTR</b> inf: g_ip_db2ptr_<b>PTR</b>:Started msl_Db2_db2ptr_<b>PTR</b>:Master

sudo crm configure order ord_db2_ip_db2ptr_<b>PTR</b> inf: msl_Db2_db2ptr_<b>PTR</b>:promote g_ip_db2ptr_<b>PTR</b>:start

sudo crm configure rsc_defaults resource-stickiness=1000
sudo crm configure rsc_defaults migration-threshold=5000
</code></pre>

**[1]** Start IBM Db2 resources:
* Put Pacemaker out of maintenance mode.
<pre><code># Put Pacemaker out of maintenance-mode - that start IBM Db2
sudo crm configure property maintenance-mode=false</pre></code>

**[1]** Make sure that the cluster status is OK and that all of the resources are started. It's not important which node the resources are running on.
<pre><code>sudo crm status</code>

# 2 nodes configured
# 5 resources configured

# Online: [ azibmdb01 azibmdb02 ]

# Full list of resources:

#  stonith-sbd    (stonith:external/sbd): Started azibmdb02
#  Resource Group: g_ip_db2ptr_PTR
#      rsc_ip_db2ptr_PTR  (ocf::heartbeat:IPaddr2):       Started azibmdb02
#      rsc_nc_db2ptr_PTR  (ocf::heartbeat:anything):      Started azibmdb02
#  Master/Slave Set: msl_Db2_db2ptr_PTR [rsc_Db2_db2ptr_PTR]
#      Masters: [ azibmdb02 ]
#      Slaves: [ azibmdb01 ]
</pre>

> [!IMPORTANT]
> You must manage the Pacemaker clustered Db2 instance by using Pacemaker tools. If you use db2 commands such as db2stop, Pacemaker detects the action as a failure of resource. If you're performing maintenance, you can put the nodes or resources in maintenance mode. Pacemaker suspends  monitoring resources, and you can then use normal db2 administration commands.


### Configure Azure Load Balancer
To configure Azure Load Balancer, we recommend that you use the [Azure Standard Load Balancer SKU](https://docs.microsoft.com/azure/load-balancer/load-balancer-standard-overview) and then do the following;

1. Create a front-end IP pool:

   a. In the Azure portal, open the Azure Load Balancer, select **frontend IP pool**, and then select **Add**.

   b. Enter the name of the new front-end IP pool (for example, **Db2-connection**).

   c. Set the **Assignment** to **Static**, and enter the IP address **Virtual-IP** defined at the beginning.

   d. Select **OK**.

   e. After the new front-end IP pool is created, note the pool IP address.

1. Create a back-end pool:

   a. In the Azure portal, open the Azure Load Balancer, select **backend pools**, and then select **Add**.

   b. Enter the name of the new back-end pool (for example, **Db2-backend**).

   c. Select **Add a virtual machine**.

   d. Select the availability set or the virtual machines hosting IBM Db2 database created in the preceding step.

   e. Select the virtual machines of the IBM Db2 cluster.

   f. Select **OK**.

1. Create a health probe:

   a. In the Azure portal, open the Azure Load Balancer, select **health probes**, and select **Add**.

   b. Enter the name of the new health probe (for example, **Db2-hp**).

   c. Select **TCP** as the protocol and port **62500**. Keep the **Interval** value set to **5**, and keep the **Unhealthy threshold** value set to **2**.

   d. Select **OK**.

1. Create the load-balancing rules:

   a. In the Azure portal, open the Azure Load Balancer, select **Load balancing rules**, and then select **Add**.

   b. Enter the name of the new Load Balancer rule (for example, **Db2-SID**).

   c. Select the front-end IP address, the back-end pool, and the health probe that you created earlier (for example, **Db2-frontend**).

   d. Keep the **Protocol** set to **TCP**, and enter port *Database Communication port*.

   e. Increase the **idle timeout** to 30 minutes.

   f. Make sure to **enable Floating IP**.

   g. Select **OK**.


### Make changes to SAP profiles to use virtual IP for connection
To connect to the primary instance of the HADR configuration, the SAP application layer needs to use the virtual IP address that you defined and configured for the Azure Load Balancer. The following changes are required:

/sapmnt/\<SID>/profile/DEFAULT.PFL
<pre><code>SAPDBHOST = db-virt-hostname
j2ee/dbhost = db-virt-hostname
</code></pre>

/sapmnt/\<SID>/global/db6/db2cli.ini
<pre><code>Hostname=db-virt-hostname
</code></pre>



## Install primary and dialog application Servers

When you install primary and dialog application servers against an Db2 HADR configuration, use the virtual host name that you picked for the configuration. 

If you performed the installation before you created the Db2 HADR configuration, make the changes as described in the preceding section and as follows for SAP Java stacks.

### ABAP+Java or Java stack systems JDBC URL check

Use the J2EE Config tool to check or update the JDBC URL. Because the J2EE Config tool is a graphical tool, you need to have X server installed:
 
1. Sign in to the primary application server of the J2EE instance and execute:
	<pre><code>sudo /usr/sap/*SID*/*Instance*/j2ee/configtool/configtool.sh</code></pre>
<<<<<<< HEAD
1. In the left frame, choose **security store**.
1. In the right frame, choose the key jdbc/pool/<SAPSID>/url.
1. Change the host name in the JDBC URL to the virtual host name.
=======
2. In the left frame, choose security store.
2. In the right frame, choose the key jdbc/pool/\<SAPSID>/url.
2. Change the host name in the JDBC URL to the virtual host name
>>>>>>> 95319161
	<pre><code>jdbc:db2://db-virt-hostname:5912/TSP:deferPrepares=0</code></pre>
1. Select **Add**.
1. To save your changes, select the disk icon at the upper left.
1. Close the configuration tool.
1. Restart the Java instance.

## Configure log archiving for HADR setup
To configure the Db2 log archiving for HADR setup, we recommend that you configure both the primary and the standby database to have automatic log retrieval capability from all log archive locations. Both the primary and standby database must be able to retrieve log archive files from all the log archive locations to which either one of the database instances might archive log files. 

The log archiving is performed only by the primary database. If you change the HADR roles of the database servers or if a failure occurs, the new primary database is responsible for log archiving. If you've set up multiple log archive locations, your logs might be archived twice. In the event of a local or remote catch-up, you might also have to manually copy the archived logs from the old primary server to the active log location of the new primary server.

We recommend configuring a common NFS share where logs are written from both nodes. The NFS share has to be highly available. 

You can use existing highly available NFS shares for transports or a profile directory. For more information, see:

- [High availability for NFS on Azure VMs on SUSE Linux Enterprise Server][nfs-ha] 
- [High availability for SAP NetWeaver on Azure VMs on SUSE Linux Enterprise Server with Azure NetApp Files for SAP Applications](https://docs.microsoft.com/azure/virtual-machines/workloads/sap/high-availability-guide-suse-netapp-files)
- [Azure NetApp Files](https://docs.microsoft.com/azure/azure-netapp-files/azure-netapp-files-introduction) (to create NFS shares)


## Test the cluster setup

This section describes how you can test your Db2 HADR setup. *Every test assumes that you are logged in as user root* and the IBM Db2 primary is running on the *azibmdb01* virtual machine.

The initial status for all test cases is explained here: (crm_mon -r  or crm status)

- **crm status** is a snapshot of Pacemaker status at execution time 
- **crm_mon -r** is continuous output of Pacemaker status

<pre><code>2 nodes configured
5 resources configured

Online: [ azibmdb01 azibmdb02 ]

Full list of resources:

stonith-sbd     (stonith:external/sbd): Started azibmdb02
 Resource Group: g_ip_db2ptr_PTR
     rsc_ip_db2ptr_PTR  (ocf::heartbeat:IPaddr2):       Stopped
     rsc_nc_db2ptr_PTR  (ocf::heartbeat:anything):      Stopped
 Master/Slave Set: msl_Db2_db2ptr_PTR [rsc_Db2_db2ptr_PTR]
     rsc_Db2_db2ptr_PTR      (ocf::heartbeat:db2):   Promoting azibmdb01
     Slaves: [ azibmdb02 ]
</code></pre>

The original status in an SAP system is documented in Transaction DBACOCKPIT > Configuration > Overview, as shown in the following image:

![DBACockpit - Pre Migration](./media/dbms-guide-ha-ibm/hadr-sap-mgr-org.png)




### Test takeover of IBM Db2


> [!IMPORTANT] 
> Before you start the test, make sure that:
> * Pacemaker doesn't have any failed actions (crm status).
> * There are no location constraints (leftovers of migration test)
> * The IBM Db2 HADR synchronization is working. Check with user db2\<sid> <pre><code>db2pd -hadr -db \<DBSID></code></pre>


Migrate the node that's running the primary Db2 database by executing following command:
<pre><code>crm resource migrate msl_<b>Db2_db2ptr_PTR</b> azibmdb02</code></pre>

After the migration is done, the crm status output looks like:
<pre><code>2 nodes configured
5 resources configured

Online: [ azibmdb01 azibmdb02 ]

Full list of resources:

stonith-sbd     (stonith:external/sbd): Started azibmdb02
 Resource Group: g_ip_db2ptr_PTR
     rsc_ip_db2ptr_PTR  (ocf::heartbeat:IPaddr2):       Started azibmdb02
     rsc_nc_db2ptr_PTR  (ocf::heartbeat:anything):      Started azibmdb02
 Master/Slave Set: msl_Db2_db2ptr_PTR [rsc_Db2_db2ptr_PTR]
     Masters: [ azibmdb02 ]
     Slaves: [ azibmdb01 ]
</code></pre>

The original status in an SAP system is documented in Transaction DBACOCKPIT > Configuration > Overview, as shown in the following image:

![DBACockpit - Post Migration](./media/dbms-guide-ha-ibm/hadr-sap-mgr-post.png)

Resource migration with "crm resource migrate" creates location constraints. Location constraints should be deleted. If location constraints are not deleted, the resource cannot fail back or you can experience unwanted takeovers. 

Migrate the resource back to *azibmdb01* and clear the location constraints
<pre><code>crm resource migrate msl_<b>Db2_db2ptr_PTR</b> azibmdb01
crm resource clear msl_<b>Db2_db2ptr_PTR</b>
</code></pre>


<<<<<<< HEAD
- **crm resource migrate <res_name> <host>:** Creates location constraints and can cause issues with takeover
- **crm resource clear <res_name>**: Clears location constraints
- **crm resource cleanup <res_name>**: Clears all errors of the resource
=======
- crm resource migrate \<res_name> \<host> - creates location constraints and can cause issues with takeover
- crm resource clear \<res_name> - clears location constraints
- crm resource cleanup \<res_name> - clears all errors of the resource
>>>>>>> 95319161


### Test the fencing agent

In this case, we test SBD fencing, which we recommend that you do when you use SUSE Linux.

<pre><code>
azibmdb01:~ # ps -ef|grep sbd
root       2374      1  0 Feb05 ?        00:00:17 sbd: inquisitor
root       2378   2374  0 Feb05 ?        00:00:40 sbd: watcher: /dev/disk/by-id/scsi-36001405fbbaab35ee77412dacb77ae36 - slot: 0 - uuid: 27cad13a-0bce-4115-891f-43b22cfabe65
root       2379   2374  0 Feb05 ?        00:01:51 sbd: watcher: Pacemaker
root       2380   2374  0 Feb05 ?        00:00:18 sbd: watcher: Cluster

azibmdb01:~ # kill -9 2374
</code></pre>

Cluster node *azibmdb01* should be rebooted. The IBM Db2 primary HADR role is going to be moved to *azibmdb02*. When *azibmdb01* is back online, the Db2 instance is going to move in the role of a secondary database instance. 

If the Pacemaker service doesn't start automatically on the rebooted former primary, be sure to start it manually with:

<code><pre>sudo service pacemaker start</code></pre>

### Test a manual takeover

You can test a manual takeover by stopping the Pacemaker service on *azibmdb01* node:
<pre><code>service pacemaker stop</code></pre>

status on *azibmdb02*
<pre><code>
2 nodes configured
5 resources configured

Online: [ azibmdb02 ]
OFFLINE: [ azibmdb01 ]

Full list of resources:

stonith-sbd     (stonith:external/sbd): Started azibmdb02
 Resource Group: g_ip_db2ptr_PTR
     rsc_ip_db2ptr_PTR  (ocf::heartbeat:IPaddr2):       Started azibmdb02
     rsc_nc_db2ptr_PTR  (ocf::heartbeat:anything):      Started azibmdb02
 Master/Slave Set: msl_Db2_db2ptr_PTR [rsc_Db2_db2ptr_PTR]
     Masters: [ azibmdb02 ]
     Stopped: [ azibmdb01 ]
</code></pre>

After the failover, you can start the service again on *azibmdb01*.
<pre><code>service pacemaker start</code></pre>


### Kill the Db2 process on the node that runs the HADR primary database

<pre><code>#Kill main db2 process - db2sysc
azibmdb01:~ # ps -ef|grep db2s
db2ptr    34598  34596  8 14:21 ?        00:00:07 db2sysc 0

azibmdb01:~ # kill -9 34598
</code></pre>

The Db2 instance is going to fail, and Pacemaker will report following status:

<pre><code>
2 nodes configured
5 resources configured

Online: [ azibmdb01 azibmdb02 ]

Full list of resources:

 stonith-sbd    (stonith:external/sbd): Started azibmdb01
 Resource Group: g_ip_db2ptr_PTR
     rsc_ip_db2ptr_PTR  (ocf::heartbeat:IPaddr2):       Stopped
     rsc_nc_db2ptr_PTR  (ocf::heartbeat:anything):      Stopped
 Master/Slave Set: msl_Db2_db2ptr_PTR [rsc_Db2_db2ptr_PTR]
     Slaves: [ azibmdb02 ]
     Stopped: [ azibmdb01 ]

Failed Actions:
* rsc_Db2_db2ptr_PTR_demote_0 on azibmdb01 'unknown error' (1): call=157, status=complete, exitreason='',
    last-rc-change='Tue Feb 12 14:28:19 2019', queued=40ms, exec=223ms

</code></pre>

Pacemaker will restart the Db2 primary database instance on the same node, or it will fail over to the node that's running the secondary database instance and an error is reported.

<pre><code>2 nodes configured
5 resources configured

Online: [ azibmdb01 azibmdb02 ]

Full list of resources:

 stonith-sbd    (stonith:external/sbd): Started azibmdb01
 Resource Group: g_ip_db2ptr_PTR
     rsc_ip_db2ptr_PTR  (ocf::heartbeat:IPaddr2):       Started azibmdb01
     rsc_nc_db2ptr_PTR  (ocf::heartbeat:anything):      Started azibmdb01
 Master/Slave Set: msl_Db2_db2ptr_PTR [rsc_Db2_db2ptr_PTR]
     Masters: [ azibmdb01 ]
     Slaves: [ azibmdb02 ]

Failed Actions:
* rsc_Db2_db2ptr_PTR_demote_0 on azibmdb01 'unknown error' (1): call=157, status=complete, exitreason='',
    last-rc-change='Tue Feb 12 14:28:19 2019', queued=40ms, exec=223ms
</code></pre>


### Kill the Db2 process on the node that runs the secondary database instance

<pre><code>azibmdb02:~ # ps -ef|grep db2s
db2ptr    65250  65248  0 Feb11 ?        00:09:27 db2sysc 0

azibmdb02:~ # kill -9</code></pre>

The node gets into failed stated and error reported
<pre><code>2 nodes configured
5 resources configured

Online: [ azibmdb01 azibmdb02 ]

Full list of resources:

 stonith-sbd    (stonith:external/sbd): Started azibmdb01
 Resource Group: g_ip_db2ptr_PTR
     rsc_ip_db2ptr_PTR  (ocf::heartbeat:IPaddr2):       Started azibmdb01
     rsc_nc_db2ptr_PTR  (ocf::heartbeat:anything):      Started azibmdb01
 Master/Slave Set: msl_Db2_db2ptr_PTR [rsc_Db2_db2ptr_PTR]
     rsc_Db2_db2ptr_PTR      (ocf::heartbeat:db2):   FAILED azibmdb02
     Masters: [ azibmdb01 ]

Failed Actions:
* rsc_Db2_db2ptr_PTR_monitor_30000 on azibmdb02 'not running' (7): call=144, status=complete, exitreason='',
last-rc-change='Tue Feb 12 14:36:59 2019', queued=0ms, exec=0ms</code></pre>

The Db2 instance gets restarted in the secondary role it had assigned before.

<pre><code>2 nodes configured
5 resources configured

Online: [ azibmdb01 azibmdb02 ]

Full list of resources:

stonith-sbd     (stonith:external/sbd): Started azibmdb01
 Resource Group: g_ip_db2ptr_PTR
     rsc_ip_db2ptr_PTR  (ocf::heartbeat:IPaddr2):       Started azibmdb01
     rsc_nc_db2ptr_PTR  (ocf::heartbeat:anything):      Started azibmdb01
 Master/Slave Set: msl_Db2_db2ptr_PTR [rsc_Db2_db2ptr_PTR]
     Masters: [ azibmdb01 ]
     Slaves: [ azibmdb02 ]

Failed Actions:
* rsc_Db2_db2ptr_PTR_monitor_30000 on azibmdb02 'not running' (7): call=144, status=complete, exitreason='',
    last-rc-change='Tue Feb 12 14:36:59 2019', queued=0ms, exec=0ms</code></pre>



### Stop DB via db2stop force on the node that runs the HADR primary database instance

<pre><code>2 nodes configured
5 resources configured

Online: [ azibmdb01 azibmdb02 ]

Full list of resources:

stonith-sbd     (stonith:external/sbd): Started azibmdb01
 Resource Group: g_ip_db2ptr_PTR
     rsc_ip_db2ptr_PTR  (ocf::heartbeat:IPaddr2):       Started azibmdb01
     rsc_nc_db2ptr_PTR  (ocf::heartbeat:anything):      Started azibmdb01
 Master/Slave Set: msl_Db2_db2ptr_PTR [rsc_Db2_db2ptr_PTR]
     Masters: [ azibmdb01 ]
     Slaves: [ azibmdb02 ]</code></pre>

As user db2\<sid> execute command db2stop force:
<pre><code>azibmdb01:~ # su - db2ptr
azibmdb01:db2ptr> db2stop force</code></pre>

Failure detected
<pre><code>2 nodes configured
5 resources configured

Online: [ azibmdb01 azibmdb02 ]

Full list of resources:

 stonith-sbd    (stonith:external/sbd): Started azibmdb01
 Resource Group: g_ip_db2ptr_PTR
     rsc_ip_db2ptr_PTR  (ocf::heartbeat:IPaddr2):       Stopped
     rsc_nc_db2ptr_PTR  (ocf::heartbeat:anything):      Stopped
 Master/Slave Set: msl_Db2_db2ptr_PTR [rsc_Db2_db2ptr_PTR]
     rsc_Db2_db2ptr_PTR      (ocf::heartbeat:db2):   FAILED azibmdb01
     Slaves: [ azibmdb02 ]

Failed Actions:
* rsc_Db2_db2ptr_PTR_demote_0 on azibmdb01 'unknown error' (1): call=201, status=complete, exitreason='',
    last-rc-change='Tue Feb 12 14:45:25 2019', queued=1ms, exec=150ms</code></pre>

The Db2 HADR secondary database instance got promoted into the primary role
<pre><code> nodes configured
5 resources configured

Online: [ azibmdb01 azibmdb02 ]

Full list of resources:

stonith-sbd     (stonith:external/sbd): Started azibmdb01
 Resource Group: g_ip_db2ptr_PTR
     rsc_ip_db2ptr_PTR  (ocf::heartbeat:IPaddr2):       Started azibmdb02
     rsc_nc_db2ptr_PTR  (ocf::heartbeat:anything):      Started azibmdb02
 Master/Slave Set: msl_Db2_db2ptr_PTR [rsc_Db2_db2ptr_PTR]
     Masters: [ azibmdb02 ]
     Stopped: [ azibmdb01 ]

Failed Actions:
* rsc_Db2_db2ptr_PTR_start_0 on azibmdb01 'unknown error' (1): call=205, stat
us=complete, exitreason='',
    last-rc-change='Tue Feb 12 14:45:27 2019', queued=0ms, exec=865ms</pre></code>


### Crash VM with restart on the node that runs the HADR primary database instance

<pre><code>#Linux kernel panic - with OS restart
azibmdb01:~ # echo b > /proc/sysrq-trigger</code></pre>

Pacemaker will promote the secondary instance to the primary instance role. The old primary instance will move into the secondary role after the VM and all services are fully restored after the VM reboot:

<pre><code> nodes configured
5 resources configured

Online: [ azibmdb01 azibmdb02 ]

Full list of resources:

stonith-sbd     (stonith:external/sbd): Started azibmdb02
 Resource Group: g_ip_db2ptr_PTR
     rsc_ip_db2ptr_PTR  (ocf::heartbeat:IPaddr2):       Started azibmdb01
     rsc_nc_db2ptr_PTR  (ocf::heartbeat:anything):      Started azibmdb01
 Master/Slave Set: msl_Db2_db2ptr_PTR [rsc_Db2_db2ptr_PTR]
     Masters: [ azibmdb01 ]
     Slaves: [ azibmdb02 ]</code></pre>



### Crash the VM that runs the HADR primary database instance with "halt"

<pre><code>#Linux kernel panic - halts OS
azibmdb01:~ # echo b > /proc/sysrq-trigger</code></pre>

In such a case, Pacemaker will detect that the node that's running the primary database instance isn't responding.

<pre><code>2 nodes configured
5 resources configured

Node azibmdb01: UNCLEAN (online)
Online: [ azibmdb02 ]

Full list of resources:

stonith-sbd     (stonith:external/sbd): Started azibmdb02
 Resource Group: g_ip_db2ptr_PTR
     rsc_ip_db2ptr_PTR  (ocf::heartbeat:IPaddr2):       Started azibmdb01
     rsc_nc_db2ptr_PTR  (ocf::heartbeat:anything):      Started azibmdb01
 Master/Slave Set: msl_Db2_db2ptr_PTR [rsc_Db2_db2ptr_PTR]
     Masters: [ azibmdb01 ]
     Slaves: [ azibmdb02 ]</code></pre>

The next step is to check for a *Split brain* situation. After the surviving node has determined that the node that last ran the primary database instance is down, a failover of resources is executed.
<pre><code>2 nodes configured
5 resources configured

Online: [ azibmdb02 ]
OFFLINE: [ azibmdb01 ]

Full list of resources:

stonith-sbd     (stonith:external/sbd): Started azibmdb02
 Resource Group: g_ip_db2ptr_PTR
     rsc_ip_db2ptr_PTR  (ocf::heartbeat:IPaddr2):       Started azibmdb02
     rsc_nc_db2ptr_PTR  (ocf::heartbeat:anything):      Started azibmdb02
 Master/Slave Set: msl_Db2_db2ptr_PTR [rsc_Db2_db2ptr_PTR]
     Masters: [ azibmdb02 ]
     Stopped: [ azibmdb01 ] </code></pre>


In the event of a "halting" of the node, the failed node has to be restarted via Azure Management tools (in the Azure portal, PowerShell, or the Azure CLI). After the failed node is back online, it starts the Db2 instance into the secondary role.

<pre><code>2 nodes configured
5 resources configured

Online: [ azibmdb01 azibmdb02 ]

Full list of resources:

stonith-sbd     (stonith:external/sbd): Started azibmdb02
 Resource Group: g_ip_db2ptr_PTR
     rsc_ip_db2ptr_PTR  (ocf::heartbeat:IPaddr2):       Started azibmdb02
     rsc_nc_db2ptr_PTR  (ocf::heartbeat:anything):      Started azibmdb02
 Master/Slave Set: msl_Db2_db2ptr_PTR [rsc_Db2_db2ptr_PTR]
     Masters: [ azibmdb02 ]
     Slaves: [ azibmdb01 ]</code></pre>

## Next steps
- [High-availability architecture and scenarios for SAP NetWeaver](https://docs.microsoft.com/azure/virtual-machines/workloads/sap/sap-high-availability-architecture-scenarios)
- [Set up Pacemaker on SUSE Linux Enterprise Server in Azure](https://docs.microsoft.com/azure/virtual-machines/workloads/sap/high-availability-guide-suse-pacemaker)

     
<|MERGE_RESOLUTION|>--- conflicted
+++ resolved
@@ -495,17 +495,11 @@
 Use the J2EE Config tool to check or update the JDBC URL. Because the J2EE Config tool is a graphical tool, you need to have X server installed:
  
 1. Sign in to the primary application server of the J2EE instance and execute:
-	<pre><code>sudo /usr/sap/*SID*/*Instance*/j2ee/configtool/configtool.sh</code></pre>
-<<<<<<< HEAD
+	 <pre><code>sudo /usr/sap/*SID*/*Instance*/j2ee/configtool/configtool.sh</code></pre>
 1. In the left frame, choose **security store**.
-1. In the right frame, choose the key jdbc/pool/<SAPSID>/url.
+1. In the right frame, choose the key jdbc/pool/\<SAPSID>/url.
 1. Change the host name in the JDBC URL to the virtual host name.
-=======
-2. In the left frame, choose security store.
-2. In the right frame, choose the key jdbc/pool/\<SAPSID>/url.
-2. Change the host name in the JDBC URL to the virtual host name
->>>>>>> 95319161
-	<pre><code>jdbc:db2://db-virt-hostname:5912/TSP:deferPrepares=0</code></pre>
+	 <pre><code>jdbc:db2://db-virt-hostname:5912/TSP:deferPrepares=0</code></pre>
 1. Select **Add**.
 1. To save your changes, select the disk icon at the upper left.
 1. Close the configuration tool.
@@ -598,17 +592,9 @@
 crm resource clear msl_<b>Db2_db2ptr_PTR</b>
 </code></pre>
 
-
-<<<<<<< HEAD
-- **crm resource migrate <res_name> <host>:** Creates location constraints and can cause issues with takeover
-- **crm resource clear <res_name>**: Clears location constraints
-- **crm resource cleanup <res_name>**: Clears all errors of the resource
-=======
-- crm resource migrate \<res_name> \<host> - creates location constraints and can cause issues with takeover
-- crm resource clear \<res_name> - clears location constraints
-- crm resource cleanup \<res_name> - clears all errors of the resource
->>>>>>> 95319161
-
+- **crm resource migrate \<res_name> <host>:** Creates location constraints and can cause issues with takeover
+- **crm resource clear \<res_name>**: Clears location constraints
+- **crm resource cleanup \<res_name>**: Clears all errors of the resource
 
 ### Test the fencing agent
 
