--- conflicted
+++ resolved
@@ -191,11 +191,7 @@
 For more information about the required ports for SAP HANA, read the chapter [Connections to Tenant Databases](https://help.sap.com/viewer/78209c1d3a9b41cd8624338e42a12bf6/latest/en-US/7a9343c9f2a2436faa3cfdb5ca00c052.html) in the [SAP HANA Tenant Databases](https://help.sap.com/viewer/78209c1d3a9b41cd8624338e42a12bf6) guide or [SAP Note 2388694][2388694].
 
 > [!IMPORTANT]
-<<<<<<< HEAD
-> Do not enable TCP timestamps on Azure VMs placed behind Azure Load Balancer. Enabling TCP timestamps will cause the health probes to fail. Set parameter **net.ipv4.tcp_timestamps** to **0**. For details see [Load Balancer health probes](https://docs.microsoft.com/en-us/azure/load-balancer/load-balancer-custom-probe-overview).
-=======
 > Do not enable TCP timestamps on Azure VMs placed behind Azure Load Balancer. Enabling TCP timestamps will cause the health probes to fail. Set parameter **net.ipv4.tcp_timestamps** to **0**. For details see [Load Balancer health probes](https://docs.microsoft.com/azure/load-balancer/load-balancer-custom-probe-overview).
->>>>>>> 6a383dfd
 > See also SAP note [2382421](https://launchpad.support.sap.com/#/notes/2382421). 
 
 ## Create a Pacemaker cluster
