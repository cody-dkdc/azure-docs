--- conflicted
+++ resolved
@@ -30,13 +30,7 @@
 
 The uniqueness of Azure for SAP HANA is an offer that sets Azure apart. To enable hosting more memory and CPU resource-demanding SAP scenarios that involve SAP HANA, Azure offers the use of customer-dedicated bare-metal hardware. Use this solution to run SAP HANA deployments that require up to 24 TB (120-TB scale-out) of memory for S/4HANA or other SAP HANA workload. 
 
-<<<<<<< HEAD
-You can use this unique Azure solution of SAP HANA on Azure (Large Instances) to run SAP HANA on the dedicated bare-metal hardware with the SAP application layer or workload middle-ware layer hosted in native Azure virtual machines. This solution is documented in several articles listed in the section "SAP HANA on Azure (Large Instances)." 
-
-Hosting SAP workload scenarios in Azure also can create identity integration and single sign-on requirements. This situation can occur if you use Azure Active Directory (Azure AD) for different SAP components. It can also occur with SAP software as a service (SaaS) or platform as a service (PaaS) offers. A list of integration and single sign-on scenarios with Azure AD and SAP entities is in "Azure AD SAP identity integration and single-sign-on."
-=======
-Hosting SAP workload scenarios in Azure also can create requirements of Identity integration and Single-Sign-On using Azure Active Directory to different SAP components and SAP SaaS or PaaS offers. A list of such integration and Single-Sign-On scenarios with Azure Active Directory (AAD) and SAP entities is described and documented in the section "AAD SAP Identity Integration and Single-Sign-On."
->>>>>>> a347e14f
+Hosting SAP workload scenarios in Azure also can create requirements of identity integration and single sign-on. This situation can occur if you use Azure Active Directory (Azure AD) to connect to different SAP components and SAP software-as-a-service (SaaS) or platform-as-a-service (PaaS) offers. A list of such integration and single sign-on scenarios with Azure AD and SAP entities is described and documented in the section "AAD SAP identity integration and single sign-on."
 
 ## Latest changes
 
