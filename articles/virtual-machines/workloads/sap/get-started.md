---
title: Getting started with SAP on Azure VMs | Microsoft Docs
description: Learn about SAP solutions running on virtual machines (VMs) in Microsoft Azure
services: virtual-machines-linux
documentationcenter: ''
author: RicksterCDN
manager: timlt
editor: ''
tags: azure-resource-manager
keywords: ''

ms.assetid: ad8e5c75-0cf6-4564-ae62-ea1246b4e5f2
ms.service: virtual-machines-linux
ms.devlang: NA
ms.topic: article
ms.tgt_pltfrm: vm-linux
ms.workload: infrastructure-services
<<<<<<< HEAD
ms.date: 10/31/2017
=======
ms.date: 10/12/2017
>>>>>>> aae2ae6e
ms.author: rclaus
ms.custom: H1Hack27Feb2017

---

# Using Azure for hosting and running SAP workload scenarios
[767598]:https://launchpad.support.sap.com/#/notes/767598
[773830]:https://launchpad.support.sap.com/#/notes/773830
[826037]:https://launchpad.support.sap.com/#/notes/826037
[965908]:https://launchpad.support.sap.com/#/notes/965908
[1031096]:https://launchpad.support.sap.com/#/notes/1031096
[1139904]:https://launchpad.support.sap.com/#/notes/1139904
[1173395]:https://launchpad.support.sap.com/#/notes/1173395
[1245200]:https://launchpad.support.sap.com/#/notes/1245200
[1409604]:https://launchpad.support.sap.com/#/notes/1409604
[1558958]:https://launchpad.support.sap.com/#/notes/1558958
[1585981]:https://launchpad.support.sap.com/#/notes/1585981
[1588316]:https://launchpad.support.sap.com/#/notes/1588316
[1590719]:https://launchpad.support.sap.com/#/notes/1590719
[1597355]:https://launchpad.support.sap.com/#/notes/1597355
[1605680]:https://launchpad.support.sap.com/#/notes/1605680
[1619720]:https://launchpad.support.sap.com/#/notes/1619720
[1619726]:https://launchpad.support.sap.com/#/notes/1619726
[1619967]:https://launchpad.support.sap.com/#/notes/1619967
[1750510]:https://launchpad.support.sap.com/#/notes/1750510
[1752266]:https://launchpad.support.sap.com/#/notes/1752266
[1757924]:https://launchpad.support.sap.com/#/notes/1757924
[1757928]:https://launchpad.support.sap.com/#/notes/1757928
[1758182]:https://launchpad.support.sap.com/#/notes/1758182
[1758496]:https://launchpad.support.sap.com/#/notes/1758496
[1772688]:https://launchpad.support.sap.com/#/notes/1772688
[1814258]:https://launchpad.support.sap.com/#/notes/1814258
[1882376]:https://launchpad.support.sap.com/#/notes/1882376
[1909114]:https://launchpad.support.sap.com/#/notes/1909114
[1922555]:https://launchpad.support.sap.com/#/notes/1922555
[1928533]:https://launchpad.support.sap.com/#/notes/1928533
[1941500]:https://launchpad.support.sap.com/#/notes/1941500
[1956005]:https://launchpad.support.sap.com/#/notes/1956005
[1973241]:https://launchpad.support.sap.com/#/notes/1973241
[1984787]:https://launchpad.support.sap.com/#/notes/1984787
[1999351]:https://launchpad.support.sap.com/#/notes/1999351
[2002167]:https://launchpad.support.sap.com/#/notes/2002167
[2015553]:https://launchpad.support.sap.com/#/notes/2015553
[2039619]:https://launchpad.support.sap.com/#/notes/2039619
[2121797]:https://launchpad.support.sap.com/#/notes/2121797
[2134316]:https://launchpad.support.sap.com/#/notes/2134316
[2178632]:https://launchpad.support.sap.com/#/notes/2178632
[2191498]:https://launchpad.support.sap.com/#/notes/2191498
[2233094]:https://launchpad.support.sap.com/#/notes/2233094
[2243692]:https://launchpad.support.sap.com/#/notes/2243692

[azure-cli]:../../../cli-install-nodejs.md
[azure-portal]:https://portal.azure.com
[azure-ps]:/powershell/azureps-cmdlets-docs
[azure-quickstart-templates-github]:https://github.com/Azure/azure-quickstart-templates
[azure-script-ps]:https://go.microsoft.com/fwlink/p/?LinkID=395017
[azure-subscription-service-limits]:../../../azure-subscription-service-limits.md
[azure-subscription-service-limits-subscription]:../../../azure-subscription-service-limits.md#subscription

[dbms-guide]:dbms-guide.md
[dbms-guide-2.1]:dbms-guide.md#c7abf1f0-c927-4a7c-9c1d-c7b5b3b7212f
[dbms-guide-2.2]:dbms-guide.md#c8e566f9-21b7-4457-9f7f-126036971a91
[dbms-guide-2.3]:dbms-guide.md#10b041ef-c177-498a-93ed-44b3441ab152
[dbms-guide-2]:dbms-guide.md#65fa79d6-a85f-47ee-890b-22e794f51a64
[dbms-guide-3]:dbms-guide.md#871dfc27-e509-4222-9370-ab1de77021c3
[dbms-guide-5.5.1]:dbms-guide.md#0fef0e79-d3fe-4ae2-85af-73666a6f7268
[dbms-guide-5.5.2]:dbms-guide.md#f9071eff-9d72-4f47-9da4-1852d782087b
[dbms-guide-5.6]:dbms-guide.md#1b353e38-21b3-4310-aeb6-a77e7c8e81c8
[dbms-guide-5.8]:dbms-guide.md#9053f720-6f3b-4483-904d-15dc54141e30
[dbms-guide-5]:dbms-guide.md#3264829e-075e-4d25-966e-a49dad878737
[dbms-guide-8.4.1]:dbms-guide.md#b48cfe3b-48e9-4f5b-a783-1d29155bd573
[dbms-guide-8.4.2]:dbms-guide.md#23c78d3b-ca5a-4e72-8a24-645d141a3f5d
[dbms-guide-8.4.3]:dbms-guide.md#77cd2fbb-307e-4cbf-a65f-745553f72d2c
[dbms-guide-8.4.4]:dbms-guide.md#f77c1436-9ad8-44fb-a331-8671342de818
[dbms-guide-900-sap-cache-server-on-premises]:dbms-guide.md#642f746c-e4d4-489d-bf63-73e80177a0a8

[dbms-guide-figure-100]:media/virtual-machines-shared-sap-dbms-guide/100_storage_account_types.png
[dbms-guide-figure-200]:media/virtual-machines-shared-sap-dbms-guide/200-ha-set-for-dbms-ha.png
[dbms-guide-figure-300]:media/virtual-machines-shared-sap-dbms-guide/300-reference-config-iaas.png
[dbms-guide-figure-400]:media/virtual-machines-shared-sap-dbms-guide/400-sql-2012-backup-to-blob-storage.png
[dbms-guide-figure-500]:media/virtual-machines-shared-sap-dbms-guide/500-sql-2012-backup-to-blob-storage-different-containers.png
[dbms-guide-figure-600]:media/virtual-machines-shared-sap-dbms-guide/600-iaas-maxdb.png
[dbms-guide-figure-700]:media/virtual-machines-shared-sap-dbms-guide/700-livecach-prod.png
[dbms-guide-figure-800]:media/virtual-machines-shared-sap-dbms-guide/800-azure-vm-sap-content-server.png
[dbms-guide-figure-900]:media/virtual-machines-shared-sap-dbms-guide/900-sap-cache-server-on-premises.png

[deployment-guide]:deployment-guide.md
[deployment-guide-2.2]:deployment-guide.md#42ee2bdb-1efc-4ec7-ab31-fe4c22769b94
[deployment-guide-3.1.2]:deployment-guide.md#3688666f-281f-425b-a312-a77e7db2dfab
[deployment-guide-3.2]:deployment-guide.md#db477013-9060-4602-9ad4-b0316f8bb281
[deployment-guide-3.3]:deployment-guide.md#54a1fc6d-24fd-4feb-9c57-ac588a55dff2
[deployment-guide-3.4]:deployment-guide.md#a9a60133-a763-4de8-8986-ac0fa33aa8c1
[deployment-guide-3]:deployment-guide.md#b3253ee3-d63b-4d74-a49b-185e76c4088e
[deployment-guide-4.1]:deployment-guide.md#604bcec2-8b6e-48d2-a944-61b0f5dee2f7
[deployment-guide-4.2]:deployment-guide.md#7ccf6c3e-97ae-4a7a-9c75-e82c37beb18e
[deployment-guide-4.3]:deployment-guide.md#31d9ecd6-b136-4c73-b61e-da4a29bbc9cc
[deployment-guide-4.4.2]:deployment-guide.md#6889ff12-eaaf-4f3c-97e1-7c9edc7f7542
[deployment-guide-4.4]:deployment-guide.md#c7cbb0dc-52a4-49db-8e03-83e7edc2927d
[deployment-guide-4.5.1]:deployment-guide.md#987cf279-d713-4b4c-8143-6b11589bb9d4
[deployment-guide-4.5.2]:deployment-guide.md#408f3779-f422-4413-82f8-c57a23b4fc2f
[deployment-guide-4.5]:deployment-guide.md#d98edcd3-f2a1-49f7-b26a-07448ceb60ca
[deployment-guide-5.1]:deployment-guide.md#bb61ce92-8c5c-461f-8c53-39f5e5ed91f2
[deployment-guide-5.2]:deployment-guide.md#e2d592ff-b4ea-4a53-a91a-e5521edb6cd1
[deployment-guide-5.3]:deployment-guide.md#fe25a7da-4e4e-4388-8907-8abc2d33cfd8
[deployment-guide-configure-monitoring-scenario-1]:deployment-guide.md#ec323ac3-1de9-4c3a-b770-4ff701def65b
[deployment-guide-configure-proxy]:deployment-guide.md#baccae00-6f79-4307-ade4-40292ce4e02d
[deployment-guide-figure-100]:media/virtual-machines-shared-sap-deployment-guide/100-deploy-vm-image.png
[deployment-guide-figure-1000]:media/virtual-machines-shared-sap-deployment-guide/1000-service-properties.png
[deployment-guide-figure-11]:deployment-guide.md#figure-11
[deployment-guide-figure-1100]:media/virtual-machines-shared-sap-deployment-guide/1100-azperflib.png
[deployment-guide-figure-1200]:media/virtual-machines-shared-sap-deployment-guide/1200-cmd-test-login.png
[deployment-guide-figure-1300]:media/virtual-machines-shared-sap-deployment-guide/1300-cmd-test-executed.png
[deployment-guide-figure-14]:deployment-guide.md#figure-14
[deployment-guide-figure-1400]:media/virtual-machines-shared-sap-deployment-guide/1400-azperflib-error-servicenotstarted.png
[deployment-guide-figure-300]:media/virtual-machines-shared-sap-deployment-guide/300-deploy-private-image.png
[deployment-guide-figure-400]:media/virtual-machines-shared-sap-deployment-guide/400-deploy-using-disk.png
[deployment-guide-figure-5]:deployment-guide.md#figure-5
[deployment-guide-figure-50]:media/virtual-machines-shared-sap-deployment-guide/50-forced-tunneling-suse.png
[deployment-guide-figure-500]:media/virtual-machines-shared-sap-deployment-guide/500-install-powershell.png
[deployment-guide-figure-6]:deployment-guide.md#figure-6
[deployment-guide-figure-600]:media/virtual-machines-shared-sap-deployment-guide/600-powershell-version.png
[deployment-guide-figure-7]:deployment-guide.md#figure-7
[deployment-guide-figure-700]:media/virtual-machines-shared-sap-deployment-guide/700-install-powershell-installed.png
[deployment-guide-figure-760]:media/virtual-machines-shared-sap-deployment-guide/760-azure-cli-version.png
[deployment-guide-figure-900]:media/virtual-machines-shared-sap-deployment-guide/900-cmd-update-executed.png
[deployment-guide-figure-azure-cli-installed]:deployment-guide.md#402488e5-f9bb-4b29-8063-1c5f52a892d0
[deployment-guide-figure-azure-cli-version]:deployment-guide.md#0ad010e6-f9b5-4c21-9c09-bb2e5efb3fda
[deployment-guide-install-vm-agent-windows]:deployment-guide.md#b2db5c9a-a076-42c6-9835-16945868e866
[deployment-guide-troubleshooting-chapter]:deployment-guide.md#564adb4f-5c95-4041-9616-6635e83a810b
[deploy-template-cli]:../../../resource-group-template-deploy.md
[deploy-template-portal]:../../../resource-group-template-deploy.md
[deploy-template-powershell]:../../../resource-group-template-deploy.md

[dr-guide-classic]:http://go.microsoft.com/fwlink/?LinkID=521971

[getting-started]:get-started.md
[getting-started-dbms]:get-started.md#1343ffe1-8021-4ce6-a08d-3a1553a4db82
[getting-started-deployment]:get-started.md#6aadadd2-76b5-46d8-8713-e8d63630e955
[getting-started-planning]:get-started.md#3da0389e-708b-4e82-b2a2-e92f132df89c


[ha-guide-classic]:http://go.microsoft.com/fwlink/?LinkId=613056
[ha-guide]:sap-high-availability-guide.md
[ha-guide-get-started]:sap-high-availability-guide-start.md

[install-extension-cli]:virtual-machines-linux-enable-aem.md

[Logo_Linux]:media/virtual-machines-shared-sap-shared/Linux.png
[Logo_Windows]:media/virtual-machines-shared-sap-shared/Windows.png

[msdn-set-azurermvmaemextension]:https://msdn.microsoft.com/library/azure/mt670598.aspx

[planning-guide]:planning-guide.md
[planning-guide-1.2]:planning-guide.md#e55d1e22-c2c8-460b-9897-64622a34fdff
[planning-guide-11.4.1]:planning-guide.md#5d9d36f9-9058-435d-8367-5ad05f00de77
[planning-guide-11.5]:planning-guide.md#4e165b58-74ca-474f-a7f4-5e695a93204f
[planning-guide-2.1]:planning-guide.md#1625df66-4cc6-4d60-9202-de8a0b77f803
[planning-guide-2.2]:planning-guide.md#f5b3b18c-302c-4bd8-9ab2-c388f1ab3d10
[planning-guide-3.1]:planning-guide.md#be80d1b9-a463-4845-bd35-f4cebdb5424a
[planning-guide-3.2.1]:planning-guide.md#df49dc09-141b-4f34-a4a2-990913b30358
[planning-guide-3.2.2]:planning-guide.md#fc1ac8b2-e54a-487c-8581-d3cc6625e560
[planning-guide-3.2.3]:planning-guide.md#18810088-f9be-4c97-958a-27996255c665
[planning-guide-3.2]:planning-guide.md#8d8ad4b8-6093-4b91-ac36-ea56d80dbf77
[planning-guide-3.3.2]:planning-guide.md#ff5ad0f9-f7f4-4022-9102-af07aef3bc92
[planning-guide-5.1.1]:planning-guide.md#4d175f1b-7353-4137-9d2f-817683c26e53
[planning-guide-5.1.2]:planning-guide.md#e18f7839-c0e2-4385-b1e6-4538453a285c
[planning-guide-5.2.1]:planning-guide.md#1b287330-944b-495d-9ea7-94b83aff73ef
[planning-guide-5.2.2]:planning-guide.md#57f32b1c-0cba-4e57-ab6e-c39fe22b6ec3
[planning-guide-5.2]:planning-guide.md#6ffb9f41-a292-40bf-9e70-8204448559e7
[planning-guide-5.3.1]:planning-guide.md#6e835de8-40b1-4b71-9f18-d45b20959b79
[planning-guide-5.3.2]:planning-guide.md#a43e40e6-1acc-4633-9816-8f095d5a7b6a
[planning-guide-5.4.2]:planning-guide.md#9789b076-2011-4afa-b2fe-b07a8aba58a1
[planning-guide-5.5.1]:planning-guide.md#4efec401-91e0-40c0-8e64-f2dceadff646
[planning-guide-5.5.3]:planning-guide.md#17e0d543-7e8c-4160-a7da-dd7117a1ad9d
[planning-guide-7.1]:planning-guide.md#3e9c3690-da67-421a-bc3f-12c520d99a30
[planning-guide-7]:planning-guide.md#96a77628-a05e-475d-9df3-fb82217e8f14
[planning-guide-9.1]:planning-guide.md#6f0a47f3-a289-4090-a053-2521618a28c3
[planning-guide-azure-premium-storage]:planning-guide.md#ff5ad0f9-f7f4-4022-9102-af07aef3bc92

[planning-guide-figure-100]:media/virtual-machines-shared-sap-planning-guide/100-single-vm-in-azure.png
[planning-guide-figure-1300]:media/virtual-machines-shared-sap-planning-guide/1300-ref-config-iaas-for-sap.png
[planning-guide-figure-1400]:media/virtual-machines-shared-sap-planning-guide/1400-attach-detach-disks.png
[planning-guide-figure-1600]:media/virtual-machines-shared-sap-planning-guide/1600-firewall-port-rule.png
[planning-guide-figure-1700]:media/virtual-machines-shared-sap-planning-guide/1700-single-vm-demo.png
[planning-guide-figure-1900]:media/virtual-machines-shared-sap-planning-guide/1900-vm-set-vnet.png
[planning-guide-figure-200]:media/virtual-machines-shared-sap-planning-guide/200-multiple-vms-in-azure.png
[planning-guide-figure-2100]:media/virtual-machines-shared-sap-planning-guide/2100-s2s.png
[planning-guide-figure-2200]:media/virtual-machines-shared-sap-planning-guide/2200-network-printing.png
[planning-guide-figure-2300]:media/virtual-machines-shared-sap-planning-guide/2300-sapgui-stms.png
[planning-guide-figure-2400]:media/virtual-machines-shared-sap-planning-guide/2400-vm-extension-overview.png
[planning-guide-figure-2500]:media/virtual-machines-shared-sap-planning-guide/2500-vm-extension-details.png
[planning-guide-figure-2600]:media/virtual-machines-shared-sap-planning-guide/2600-sap-router-connection.png
[planning-guide-figure-2700]:media/virtual-machines-shared-sap-planning-guide/2700-exposed-sap-portal.png
[planning-guide-figure-2800]:media/virtual-machines-shared-sap-planning-guide/2800-endpoint-config.png
[planning-guide-figure-2900]:media/virtual-machines-shared-sap-planning-guide/2900-azure-ha-sap-ha.png
[planning-guide-figure-300]:media/virtual-machines-shared-sap-planning-guide/300-vpn-s2s.png
[planning-guide-figure-3000]:media/virtual-machines-shared-sap-planning-guide/3000-sap-ha-on-azure.png
[planning-guide-figure-3200]:media/virtual-machines-shared-sap-planning-guide/3200-sap-ha-with-sql.png
[planning-guide-figure-400]:media/virtual-machines-shared-sap-planning-guide/400-vm-services.png
[planning-guide-figure-600]:media/virtual-machines-shared-sap-planning-guide/600-s2s-details.png
[planning-guide-figure-700]:media/virtual-machines-shared-sap-planning-guide/700-decision-tree-deploy-to-azure.png
[planning-guide-figure-800]:media/virtual-machines-shared-sap-planning-guide/800-portal-vm-overview.png
[planning-guide-microsoft-azure-networking]:planning-guide.md#61678387-8868-435d-9f8c-450b2424f5bd
[planning-guide-storage-microsoft-azure-storage-and-data-disks]:planning-guide.md#a72afa26-4bf4-4a25-8cf7-855d6032157f

[powershell-install-configure]:https://docs.microsoft.com/powershell/azure/install-azurerm-ps
[resource-group-authoring-templates]:../../../resource-group-authoring-templates.md
[resource-group-overview]:../../../azure-resource-manager/resource-group-overview.md
[resource-groups-networking]:../../../virtual-network/resource-groups-networking.md
[sap-pam]:https://support.sap.com/pam (SAP Product Availability Matrix)
[sap-templates-2-tier-marketplace-image]:https://portal.azure.com/#create/Microsoft.Template/uri/https%3A%2F%2Fraw.githubusercontent.com%2FAzure%2Fazure-quickstart-templates%2Fmaster%2Fsap-2-tier-marketplace-image%2Fazuredeploy.json
[sap-templates-2-tier-os-disk]:https://portal.azure.com/#create/Microsoft.Template/uri/https%3A%2F%2Fraw.githubusercontent.com%2FAzure%2Fazure-quickstart-templates%2Fmaster%2Fsap-2-tier-user-disk%2Fazuredeploy.json
[sap-templates-2-tier-user-image]:https://portal.azure.com/#create/Microsoft.Template/uri/https%3A%2F%2Fraw.githubusercontent.com%2FAzure%2Fazure-quickstart-templates%2Fmaster%2Fsap-2-tier-user-image%2Fazuredeploy.json
[sap-templates-3-tier-marketplace-image]:https://portal.azure.com/#create/Microsoft.Template/uri/https%3A%2F%2Fraw.githubusercontent.com%2FAzure%2Fazure-quickstart-templates%2Fmaster%2Fsap-3-tier-marketplace-image%2Fazuredeploy.json
[sap-templates-3-tier-user-image]:https://portal.azure.com/#create/Microsoft.Template/uri/https%3A%2F%2Fraw.githubusercontent.com%2FAzure%2Fazure-quickstart-templates%2Fmaster%2Fsap-3-tier-user-image%2Fazuredeploy.json
[storage-azure-cli]:../../../storage/common/storage-azure-cli.md
[storage-azure-cli-copy-blobs]:../../../storage/common/storage-azure-cli.md#copy-blobs
[storage-introduction]:../../../storage/common/storage-introduction.md
[storage-powershell-guide-full-copy-vhd]:../../../storage/common/storage-powershell-guide-full.md#how-to-copy-blobs-from-one-storage-container-to-another
[storage-premium-storage-preview-portal]:../../../storage/common/storage-premium-storage.md
[storage-redundancy]:../../../storage/common/storage-redundancy.md
[storage-scalability-targets]:../../../storage/common/storage-scalability-targets.md
[storage-use-azcopy]:../../../storage/common/storage-use-azcopy.md
[template-201-vm-from-specialized-vhd]:https://github.com/Azure/azure-quickstart-templates/tree/master/201-vm-from-specialized-vhd
[templates-101-simple-windows-vm]:https://github.com/Azure/azure-quickstart-templates/tree/master/101-simple-windows-vm
[templates-101-vm-from-user-image]:https://github.com/Azure/azure-quickstart-templates/tree/master/101-vm-from-user-image
[virtual-machines-linux-attach-disk-portal]:../../linux/attach-disk-portal.md
[virtual-machines-azure-resource-manager-architecture]:../../../resource-manager-deployment-model.md
[virtual-machines-azurerm-versus-azuresm]:virtual-machines-linux-compare-deployment-models.md
[virtual-machines-windows-classic-configure-oracle-data-guard]:../../virtual-machines-windows-classic-configure-oracle-data-guard.md
[virtual-machines-linux-cli-deploy-templates]:../../linux/cli-deploy-templates.md
[virtual-machines-deploy-rmtemplates-powershell]:../../virtual-machines-windows-ps-manage.md
[virtual-machines-linux-agent-user-guide]:../../linux/agent-user-guide.md
[virtual-machines-linux-agent-user-guide-command-line-options]:../../linux/agent-user-guide.md#command-line-options
[virtual-machines-linux-capture-image]:../../linux/capture-image.md
[virtual-machines-linux-capture-image-resource-manager]:../../linux/capture-image.md
[virtual-machines-linux-capture-image-resource-manager-capture]:../../linux/capture-image.md#capture-the-vm
[virtual-machines-linux-configure-raid]:../../linux/configure-raid.md
[virtual-machines-linux-configure-lvm]:../../linux/configure-lvm.md
[virtual-machines-linux-classic-create-upload-vhd-step-1]:../../virtual-machines-linux-classic-create-upload-vhd.md#step-1-prepare-the-image-to-be-uploaded
[virtual-machines-linux-create-upload-vhd-suse]:../../linux/suse-create-upload-vhd.md
[virtual-machines-linux-redhat-create-upload-vhd]:../../linux/redhat-create-upload-vhd.md
[virtual-machines-linux-how-to-attach-disk]:../../linux/add-disk.md
[virtual-machines-linux-how-to-attach-disk-how-to-initialize-a-new-data-disk-in-linux]:../../linux/add-disk.md#connect-to-the-linux-vm-to-mount-the-new-disk
[virtual-machines-linux-tutorial]:../../linux/quick-create-cli.md
[virtual-machines-linux-update-agent]:../../linux/update-agent.md
[virtual-machines-manage-availability]:../../linux/manage-availability.md
[virtual-machines-ps-create-preconfigure-windows-resource-manager-vms]:virtual-machines-windows-create-powershell.md
[virtual-machines-sizes]:../../linux/sizes.md
[virtual-machines-windows-classic-ps-sql-alwayson-availability-groups]:./../../windows/sqlclassic/virtual-machines-windows-classic-ps-sql-alwayson-availability-groups.md
[virtual-machines-windows-classic-ps-sql-int-listener]:./../../windows/sqlclassic/virtual-machines-windows-classic-ps-sql-int-listener.md
[virtual-machines-sql-server-high-availability-and-disaster-recovery-solutions]:./../../windows/sql/virtual-machines-windows-sql-high-availability-dr.md
[virtual-machines-sql-server-infrastructure-services]:./../../windows/sql/virtual-machines-windows-sql-server-iaas-overview.md
[virtual-machines-sql-server-performance-best-practices]:./../../windows/sql/virtual-machines-windows-sql-performance.md
[virtual-machines-upload-image-windows-resource-manager]:../../virtual-machines-windows-upload-image.md
[virtual-machines-windows-tutorial]:../../virtual-machines-windows-hero-tutorial.md
[virtual-machines-workload-template-sql-alwayson]:https://azure.microsoft.com/documentation/templates/sql-server-2014-alwayson-dsc/
[virtual-network-deploy-multinic-arm-cli]:../linux/multiple-nics.md
[virtual-network-deploy-multinic-arm-ps]:../windows/multiple-nics.md
[virtual-network-deploy-multinic-arm-template]:../../../virtual-network/virtual-network-deploy-multinic-arm-template.md
[virtual-networks-configure-vnet-to-vnet-connection]:../../../vpn-gateway/vpn-gateway-vnet-vnet-rm-ps.md
[virtual-networks-create-vnet-arm-pportal]:../../../virtual-network/virtual-networks-create-vnet-arm-pportal.md
[virtual-networks-manage-dns-in-vnet]:../../../virtual-network/virtual-networks-name-resolution-for-vms-and-role-instances.md
[virtual-networks-multiple-nics]:../../../virtual-network/virtual-network-deploy-multinic-classic-ps.md
[virtual-networks-nsg]:../../../virtual-network/virtual-networks-nsg.md
[virtual-networks-reserved-private-ip]:../../../virtual-network/virtual-networks-static-private-ip-arm-ps.md
[virtual-networks-static-private-ip-arm-pportal]:../../../virtual-network/virtual-networks-static-private-ip-arm-pportal.md
[virtual-networks-udr-overview]:../../../virtual-network/virtual-networks-udr-overview.md
[vpn-gateway-about-vpn-devices]:../../../vpn-gateway/vpn-gateway-about-vpn-devices.md
[vpn-gateway-create-site-to-site-rm-powershell]:../../../vpn-gateway/vpn-gateway-create-site-to-site-rm-powershell.md
[vpn-gateway-cross-premises-options]:../../../vpn-gateway/vpn-gateway-plan-design.md
[vpn-gateway-site-to-site-create]:../../../vpn-gateway/vpn-gateway-site-to-site-create.md
[vpn-gateway-vpn-faq]:../../../vpn-gateway/vpn-gateway-vpn-faq.md
[xplat-cli]:../../../cli-install-nodejs.md
[xplat-cli-azure-resource-manager]:../../../xplat-cli-azure-resource-manager.md

By choosing Microsoft Azure as your SAP ready cloud partner, you are able to reliably run your mission critical SAP workloads and scenarios on a scalable, compliant, and enterprise-proven platform.  Get the scalability, flexibility, and cost savings of Azure. With the expanded partnership between Microsoft and SAP, you can run SAP applications across dev/test and production scenarios in Azure - and be fully supported. From SAP NetWeaver to SAP S4/HANA, SAP BI, Linux to Windows, SAP HANA to SQL, we have you covered.

Besides hosting SAP NetWeaver scenarios with the different DBMS on Azure, you can host different other SAP workload scenarios, like SAP BI on Azure. Documentation regarding SAP NetWeaver deployments on Azure native Virtual Machines can be found in the section "SAP NetWeaver on Azure Virtual Machines."

Azure has native Azure Virtual Machine offers that are ever growing in size of CPU and memory resources to cover SAP workload that leverages SAP HANA. For more information on this topic, look up the documents under the section SAP HANA on Azure Virtual Machines."

The uniqueness of Azure for SAP HANA is a unique offer that sets Azure apart from competition. In order to enable hosting more memory and CPU resource demanding SAP scenarios involving SAP HANA, Azure offers the usage of customer dedicated bare-metal hardware for the purpose of running SAP HANA deployments that require up to 20 TB (60 TB scale-out) of memory for S/4HANA or other SAP HANA workload. This unique Azure solution of SAP HANA on Azure (Large Instances) allows you to run SAP HANA on the dedicated bare-metal hardware with the SAP application layer or workload middle-ware layer hosted in native Azure Virtual Machines. This solution is documented in several documents in the section "SAP HANA on Azure (Large Instances)."   

Hosting SAP workload scenarios in Azure also can create requirements of Identity integration and Single-Sign-On using Azure Activity Directory to different SAP components and SAP SaaS or PaaS offers. A list of such integration and Single-Sign-On scenarios with Azure Active Directory (AAD) and SAP entities is described and documented in the section "AAD SAP Identity Integration and Single-Sign-On."


## SAP HANA on SAP HANA on Azure (Large Instances)

### Overview and architecture of SAP HANA on Azure (Large Instances)
Title: Overview and Architecture of SAP HANA on Azure (Large Instances)

Summary: This Architecture and Technical Deployment Guide provides information to help you deploy SAP on the new SAP HANA on Azure (Large Instances) in Azure. It is not intended to be a comprehensive guide covering specific setup of SAP solutions, but rather useful information in your initial deployment and ongoing operations. It should not replace SAP documentation related to the installation of SAP HANA (or the many SAP Support Notes that cover the topic). It gives you an overview and provides the additional detail of installing SAP HANA on Azure (Large Instances).

Updated: October 2017

[This guide can be found here](hana-overview-architecture.md?toc=%2fazure%2fvirtual-machines%2flinux%2ftoc.json)

### Infrastructure and connectivity to SAP HANA on Azure (Large Instances)
Title: Infrastructure and Connectivity to SAP HANA on Azure (Large Instances)

Summary: After the purchase of SAP HANA on Azure (Large Instances) is finalized between you and the Microsoft enterprise account team, various network configurations are required in order to ensure proper connectivity.  This document outlines the information that has to be shared with the following information is required. This document outlines what information has to be collected and what configuration scripts have to be run.

Updated: October 2017

[This guide can be found here](hana-overview-infrastructure-connectivity.md?toc=%2fazure%2fvirtual-machines%2flinux%2ftoc.json)

### Install SAP HANA in SAP HANA on Azure (Large Instances)
Title: Install SAP HANA on SAP HANA on Azure (Large Instances)

Summary: This document outlines the setup procedures for installing SAP HANA on your Azure Large Instance.

Updated: July 2017

[This guide can be found here](hana-installation.md?toc=%2fazure%2fvirtual-machines%2flinux%2ftoc.json)

### High availability and disaster recovery of SAP HANA on Azure (Large Instances)
Title: High Availability and Disaster Recovery of SAP HANA on Azure (Large Instances)

Summary: High Availability (HA) and Disaster Recovery (DR) are very important aspects of running your mission-critical SAP HANA on Azure (Large Instances) server(s). It's import to work with SAP, your system integrator, and/or Microsoft to properly architect and implement the right HA/DR strategy for you. Important considerations like Recovery Point Objective (RPO) and Recovery Time Objective (RTO), specific to your environment, must be considered.  This document explains your options for enabling your preferred level of HA and DR.

Updated: October 2017

[This document can be found here](hana-overview-high-availability-disaster-recovery.md?toc=%2fazure%2fvirtual-machines%2flinux%2ftoc.json)

### Troubleshooting and monitoring of SAP HANA on Azure (Large Instances)
Title: Troubleshooting and Monitoring of SAP HANA on Azure (Large Instances)

Summary: This guide covers information that is useful in establishing monitoring of your SAP HANA on Azure environment as well as additional troubleshooting information.

Updated: October 2017

[This document can be found here](troubleshooting-monitoring.md?toc=%2fazure%2fvirtual-machines%2flinux%2ftoc.json)

## SAP HANA on Azure Virtual Machines

### Getting started with SAP HANA on Azure
Title: Quickstart guide for manual installation of SAP HANA on Azure VMs

Summary: This quickstart guide helps to set up a single-instance SAP HANA system on Azure VMs by a manual installation of SAP NetWeaver 7.5 and SAP HANA SP12. The guide presumes that the reader is familiar with Azure IaaS basics like how to deploy virtual machines or virtual networks either via the Azure portal or Powershell/CLI including the option to use json templates. Furthermore it's expected that the reader is familiar with SAP HANA, SAP NetWeaver and how to install it on-premises.

Updated: June 2017

[This guide can be found here](hana-get-started.md?toc=%2fazure%2fvirtual-machines%2flinux%2ftoc.json)

### S/4HANA SAP CAL deployment on Azure
Title: Deploy SAP S/4HANA or BW/4HANA on Azure

Summary: This guide helps to demonstrate the deployment of SAP S/4HANA on Azure using SAP Cloud Appliance Library. SAP Cloud Appliance Library is a service by SAP that allows to deploy SAP applications on Azure. The guide describes step by step the deployment.

Updated: June 2017

[This guide can be found here](cal-s4h.md?toc=%2fazure%2fvirtual-machines%2flinux%2ftoc.json)

### High Availability of SAP HANA in Azure Virtual Machines
Title: High Availability of SAP HANA on Azure Virtual Machines

Summary: This guide leads you through the high availability configuration of the SUSE 12 OS and SAP HANA to accommodate HANA System replication with automatic failover. The guide is specific for SUSE and Azure Virtual Machines. The guide does not apply yet for Red Hat or bare-metal or private cloud or other non-Azure public cloud deployments.

Updated: June 2017

[This guide can be found here](sap-hana-high-availability.md?toc=%2fazure%2fvirtual-machines%2flinux%2ftoc.json)

### SAP HANA backup overview on Azure VMs
Title: Backup guide for SAP HANA on Azure Virtual Machines

Summary: This guide provides basic information about backup possibilities running SAP HANA on Azure Virtual Machines.

Updated: March 2017

[This guide can be found here](sap-hana-backup-guide.md?toc=%2fazure%2fvirtual-machines%2flinux%2ftoc.json)

### SAP HANA file level backup on Azure VMs
Title: SAP HANA backup based on storage snapshots

Summary: This guide provides information about using snapshot-based backups on Azure VMs when running SAP HANA on Azure Virtual Machines.

Updated: March 2017

[This guide can be found here](sap-hana-backup-file-level.md?toc=%2fazure%2fvirtual-machines%2flinux%2ftoc.json)


### SAP HANA snapshot based backups on Azure VMs
Title: SAP HANA Azure Backup on file level

Summary: This guide provides information about using SAP HANA file level backup running SAP HANA on Azure Virtual Machines

Updated: March 2017

[This guide can be found here](sap-hana-backup-storage-snapshots.md?toc=%2fazure%2fvirtual-machines%2flinux%2ftoc.json)


## SAP NetWeaver deployed on Azure Virtual Machines

### Deploy SAP IDES system on Windows and SQL Server through SAP CAL on Azure
Title: Testing SAP NetWeaver on Microsoft Azure SUSE Linux VMs

Summary: This document describes the deployment of an SAP IDES system based on Windows and SQL Server on Azure using SAP Cloud Appliance Library. SAP Cloud appliance Library is an SAP service that allows the deployment of SAP products on Azure. This document goes step by step through the deployment of an SAP IDES system. The IDES system is just an example for several other dozen applications that can be deployed through SAP Cloud appliance on Microsoft Azure.

Updated: June 2017

[This guide can be found here](cal-ides-erp6-erp7-sp3-sql.md?toc=%2fazure%2fvirtual-machines%2flinux%2ftoc.json)


### Quickstart guide for NetWeaver on SUSE Linux on Azure
Title: Testing SAP NetWeaver on Microsoft Azure SUSE Linux VMs

Summary: This article describes various things to consider when you're running SAP NetWeaver on Microsoft Azure SUSE Linux virtual machines (VMs). SAP NetWeaver is officially supported on SUSE Linux VMs on Azure. All details regarding Linux versions, SAP kernel versions, and other details can be found in SAP Note 1928533 "SAP Applications on Azure: Supported Products and Azure VM types".

Updated: September 2016

[This guide can be found here](suse-quickstart.md?toc=%2fazure%2fvirtual-machines%2flinux%2ftoc.json)

### <a name="3da0389e-708b-4e82-b2a2-e92f132df89c"></a>Planning and implementation
Title: Azure Virtual Machines planning and implementation for SAP NetWeaver

Summary: This document is the guide to start with if you are thinking about running SAP NetWeaver in Azure Virtual Machines. This planning and implementation guide helps you evaluate whether an existing or planned SAP NetWeaver-based system can be deployed to an Azure Virtual Machines environment. It covers multiple SAP NetWeaver deployment scenarios, and includes SAP configurations that are specific to Azure. The paper lists and describes all the necessary configuration information you'll need on the SAP/Azure side to run a hybrid SAP landscape. Measures you can take to ensure high availability of SAP NetWeaver-based systems on IaaS are also covered.

Updated: June 2017

[This guide can be found here][planning-guide]

### High Availability configurations of SAP NetWeaver in Azure VMs
Title: Azure Virtual Machines High Availability for SAP NetWeaver

Summary: In this document, we cover the steps that you can take to deploy high-availability SAP systems in Azure by using the Azure Resource Manager deployment model. We walk you through these major tasks. In the document, we describe how single-point-of-failure components like Advanced Business Application Programming (ABAP) SAP Central Services (ASCS)/SAP Central Services (SCS) and database management systems (DBMS), and redundant components like SAP Application Server are going to be protected when running in Azure VMs. A step-by-step example of an installation and configuration of a high-availability SAP system in a Windows Server Failover Clustering cluster and SUSE Linux Enterprise Server Cluster Framework in Azure is demonstrated and shown in this document.

Updated: October 2017

[This guide can be found here][ha-guide-get-started]

### Realizing Multi-SID deployments of SAP NetWeaver in Azure VMs
Title: Create an SAP NetWeaver multi-SID configuration

Summary: This document is an addition to the document High availability for SAP NetWeaver on Azure VMs. Due to new functionality in Azure that got introduced in September 2016, it is possible to deploy multiple SAP NetWeaver ASCS/SCS instances in a pair of Azure VMs. With such a configuration, you can reduce the number of VMs necessary to deploy to realize highly available SAP NetWeaver configurations. The guide describes the setup of such multi-SID configurations.

Updated: December 2016

[This guide can be found here](high-availability-multi-sid.md?toc=%2fazure%2fvirtual-machines%2flinux%2ftoc.json)

### <a name="6aadadd2-76b5-46d8-8713-e8d63630e955"></a>Deployment of SAP NetWeaver in Azure VMs
Title: Azure Virtual Machines deployment for SAP NetWeaver

Summary: This document provides procedural guidance for deploying SAP NetWeaver software to virtual machines in Azure. This paper focuses on three specific deployment scenarios, with an emphasis on enabling the Azure Monitoring Extensions for SAP, including troubleshooting recommendations for the Azure Monitoring Extensions for SAP. This paper assumes that you've read the planning and implementation guide.

Updated: June 2017

[This guide can be found here][deployment-guide]

### <a name="1343ffe1-8021-4ce6-a08d-3a1553a4db82"></a>DBMS deployment guide
Title: Azure Virtual Machines DBMS deployment for SAP NetWeaver

Summary: This paper covers planning and implementation considerations for the DBMS systems that should run in conjunction with SAP. In the first part, general considerations are listed and presented. The following parts of the paper relate to deployments of different DBMS in Azure that are supported by SAP. Different DBMS presented are SQL Server, SAP ASE, and Oracle. In those specific parts, considerations you have to account for when you are running SAP systems on Azure in conjunction with those DBMS are discussed. Subjects like backup and high availability methods that are supported by the different DBMS on Azure are presented for the usage with SAP applications.

Updated: June 2017

[This guide can be found here][dbms-guide]

### Using Azure Site Recovery for SAP workload
Title: SAP NetWeaver: Building a Disaster Recovery Solution with Azure Site Recovery

Summary: This document describes the way how Azure Site Recovery services can be used for the purpose of handling disaster recovery scenarios. Cases where Azure is used as disaster recovery location for an on-premise SAP landscape using Azure Site Recovery Services. Another scenario described in the document is the Aure-to-Azure (A2A) disaster recovery case and how it is managed with Azure Site Recovery.  

Updated: August 2017

[This guide can be found here](http://aka.ms/asr-sap)
<|MERGE_RESOLUTION|>--- conflicted
+++ resolved
@@ -15,11 +15,7 @@
 ms.topic: article
 ms.tgt_pltfrm: vm-linux
 ms.workload: infrastructure-services
-<<<<<<< HEAD
 ms.date: 10/31/2017
-=======
-ms.date: 10/12/2017
->>>>>>> aae2ae6e
 ms.author: rclaus
 ms.custom: H1Hack27Feb2017
 
@@ -485,4 +481,4 @@
 
 Updated: August 2017
 
-[This guide can be found here](http://aka.ms/asr-sap)
+[This guide can be found here](http://aka.ms/asr-sap)