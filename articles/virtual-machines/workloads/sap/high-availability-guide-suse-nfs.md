--- conflicted
+++ resolved
@@ -182,11 +182,7 @@
          * Repeat the steps above for port 2049 and UDP for NW2
 
 > [!IMPORTANT]
-<<<<<<< HEAD
-> Do not enable TCP timestamps on Azure VMs placed behind Azure Load Balancer. Enabling TCP timestamps will cause the health probes to fail. Set parameter **net.ipv4.tcp_timestamps** to **0**. For details see [Load Balancer health probes](https://docs.microsoft.com/en-us/azure/load-balancer/load-balancer-custom-probe-overview).
-=======
 > Do not enable TCP timestamps on Azure VMs placed behind Azure Load Balancer. Enabling TCP timestamps will cause the health probes to fail. Set parameter **net.ipv4.tcp_timestamps** to **0**. For details see [Load Balancer health probes](https://docs.microsoft.com/azure/load-balancer/load-balancer-custom-probe-overview).
->>>>>>> 6a383dfd
 
 ### Create Pacemaker cluster
 
