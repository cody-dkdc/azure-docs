---
title: Azure Virtual Machines high availability for SAP NetWeaver on Red Hat Enterprise Linux | Microsoft Docs
description: Azure Virtual Machines high availability for SAP NetWeaver on Red Hat Enterprise Linux
services: virtual-machines-windows,virtual-network,storage
documentationcenter: saponazure
author: mssedusch
manager: timlt
editor: ''
tags: azure-resource-manager
keywords: ''

ms.service: virtual-machines-windows
ms.devlang: NA
ms.topic: article
ms.tgt_pltfrm: vm-windows
ms.workload: infrastructure-services
<<<<<<< HEAD
ms.date: 03/15/2019
=======
ms.date: 04/30/2019
>>>>>>> 6a383dfd
ms.author: sedusch

---

# Azure Virtual Machines high availability for SAP NetWeaver on Red Hat Enterprise Linux

[dbms-guide]:dbms-guide.md
[deployment-guide]:deployment-guide.md
[planning-guide]:planning-guide.md

[2002167]:https://launchpad.support.sap.com/#/notes/2002167
[2009879]:https://launchpad.support.sap.com/#/notes/2009879
[1928533]:https://launchpad.support.sap.com/#/notes/1928533
[2015553]:https://launchpad.support.sap.com/#/notes/2015553
[2178632]:https://launchpad.support.sap.com/#/notes/2178632
[2191498]:https://launchpad.support.sap.com/#/notes/2191498
[2243692]:https://launchpad.support.sap.com/#/notes/2243692
[1999351]:https://launchpad.support.sap.com/#/notes/1999351
[1410736]:https://launchpad.support.sap.com/#/notes/1410736

[sap-swcenter]:https://support.sap.com/en/my-support/software-downloads.html

[template-multisid-xscs]:https://portal.azure.com/#create/Microsoft.Template/uri/https%3A%2F%2Fraw.githubusercontent.com%2FAzure%2Fazure-quickstart-templates%2Fmaster%2Fsap-3-tier-marketplace-image-multi-sid-xscs-md%2Fazuredeploy.json

[sap-hana-ha]:sap-hana-high-availability-rhel.md
[glusterfs-ha]:high-availability-guide-rhel-glusterfs.md

This article describes how to deploy the virtual machines, configure the virtual machines, install the cluster framework, and install a highly available SAP NetWeaver 7.50 system.
In the example configurations, installation commands etc. ASCS instance number 00, ERS instance number 02, and SAP System ID NW1 is used. The names of the resources (for example virtual machines, virtual networks) in the example assume that you have used the [ASCS/SCS template][template-multisid-xscs] with Resource Prefix NW1 to create the resources.

Read the following SAP Notes and papers first

* SAP Note [1928533], which has:
  * List of Azure VM sizes that are supported for the deployment of SAP software
  * Important capacity information for Azure VM sizes
  * Supported SAP software, and operating system (OS) and database combinations
  * Required SAP kernel version for Windows and Linux on Microsoft Azure

* SAP Note [2015553] lists prerequisites for SAP-supported SAP software deployments in Azure.
* SAP Note [2002167] has recommended OS settings for Red Hat Enterprise Linux
* SAP Note [2009879] has SAP HANA Guidelines for Red Hat Enterprise Linux
* SAP Note [2178632] has detailed information about all monitoring metrics reported for SAP in Azure.
* SAP Note [2191498] has the required SAP Host Agent version for Linux in Azure.
* SAP Note [2243692] has information about SAP licensing on Linux in Azure.
* SAP Note [1999351] has additional troubleshooting information for the Azure Enhanced Monitoring Extension for SAP.
* [SAP Community WIKI](https://wiki.scn.sap.com/wiki/display/HOME/SAPonLinuxNotes) has all required SAP Notes for Linux.
* [Azure Virtual Machines planning and implementation for SAP on Linux][planning-guide]
* [Azure Virtual Machines deployment for SAP on Linux][deployment-guide]
* [Azure Virtual Machines DBMS deployment for SAP on Linux][dbms-guide]
* [Product Documentation for Red Hat Gluster Storage](https://access.redhat.com/documentation/red_hat_gluster_storage/)
* [SAP Netweaver in pacemaker cluster](https://access.redhat.com/articles/3150081)
* General RHEL documentation
  * [High Availability Add-On Overview](https://access.redhat.com/documentation/en-us/red_hat_enterprise_linux/7/html/high_availability_add-on_overview/index)
  * [High Availability Add-On Administration](https://access.redhat.com/documentation/en-us/red_hat_enterprise_linux/7/html/high_availability_add-on_administration/index)
  * [High Availability Add-On Reference](https://access.redhat.com/documentation/en-us/red_hat_enterprise_linux/7/html/high_availability_add-on_reference/index)
  * [Configuring ASCS/ERS for SAP Netweaver with standalone resources in RHEL 7.5](https://access.redhat.com/articles/3569681)
  * [Configure SAP S/4HANA ASCS/ERS with Standalone Enqueue Server 2 (ENSA2) in Pacemaker on RHEL
](https://access.redhat.com/articles/3974941)
* Azure specific RHEL documentation:
  * [Support Policies for RHEL High Availability Clusters - Microsoft Azure Virtual Machines as Cluster Members](https://access.redhat.com/articles/3131341)
  * [Installing and Configuring a Red Hat Enterprise Linux 7.4 (and later) High-Availability Cluster on Microsoft Azure](https://access.redhat.com/articles/3252491)

## Overview

To achieve high availability, SAP NetWeaver requires shared storage. GlusterFS is configured in a separate cluster and can be used by multiple SAP systems.

![SAP NetWeaver High Availability overview](./media/high-availability-guide-rhel/ha-rhel.png)

SAP NetWeaver ASCS, SAP NetWeaver SCS, SAP NetWeaver ERS, and the SAP HANA database use virtual hostname and virtual IP addresses. On Azure, a load balancer is required to use a virtual IP address. The following list shows the configuration of the (A)SCS and ERS load balancer.

> [!IMPORTANT]
> Multi-SID clustering of SAP ASCS/ERS with Red Hat Linux as guest operating system in Azure VMs is **NOT supported**. Multi-SID clustering describes the installation of multiple SAP ASCS/ERS instances with different SIDs in one Pacemaker cluster.

### (A)SCS

* Frontend configuration
  * IP address 10.0.0.7
* Backend configuration
  * Connected to primary network interfaces of all virtual machines that should be part of the (A)SCS/ERS cluster
* Probe Port
  * Port 620<strong>&lt;nr&gt;</strong>
<<<<<<< HEAD
* Loadbalancing rules
=======
* Load-balancing rules
>>>>>>> 6a383dfd
  * 32<strong>&lt;nr&gt;</strong> TCP
  * 36<strong>&lt;nr&gt;</strong> TCP
  * 39<strong>&lt;nr&gt;</strong> TCP
  * 81<strong>&lt;nr&gt;</strong> TCP
  * 5<strong>&lt;nr&gt;</strong>13 TCP
  * 5<strong>&lt;nr&gt;</strong>14 TCP
  * 5<strong>&lt;nr&gt;</strong>16 TCP

### ERS

* Frontend configuration
  * IP address 10.0.0.8
* Backend configuration
  * Connected to primary network interfaces of all virtual machines that should be part of the (A)SCS/ERS cluster
* Probe Port
  * Port 621<strong>&lt;nr&gt;</strong>
<<<<<<< HEAD
* Loadbalancing rules
=======
* Load-balancing rules
  * 32<strong>&lt;nr&gt;</strong> TCP
>>>>>>> 6a383dfd
  * 33<strong>&lt;nr&gt;</strong> TCP
  * 5<strong>&lt;nr&gt;</strong>13 TCP
  * 5<strong>&lt;nr&gt;</strong>14 TCP
  * 5<strong>&lt;nr&gt;</strong>16 TCP

## Setting up GlusterFS

SAP NetWeaver requires shared storage for the transport and profile directory. Read [GlusterFS on Azure VMs on Red Hat Enterprise Linux for SAP NetWeaver][glusterfs-ha] on how to set up GlusterFS for SAP NetWeaver.

## Setting up (A)SCS

You can either use an Azure Template from GitHub to deploy all required Azure resources, including the virtual machines, availability set and load balancer or you can deploy the resources manually.

### Deploy Linux via Azure Template

The Azure Marketplace contains an image for Red Hat Enterprise Linux that you can use to deploy new virtual machines. You can use one of the quickstart templates on GitHub to deploy all required resources. The template deploys the virtual machines, the load balancer, availability set etc.
Follow these steps to deploy the template:

1. Open the [ASCS/SCS template][template-multisid-xscs] on the Azure portal  
1. Enter the following parameters
   1. Resource Prefix  
      Enter the prefix you want to use. The value is used as a prefix for the resources that are deployed.
   1. Stack Type  
      Select the SAP NetWeaver stack type
   1. Os Type  
      Select one of the Linux distributions. For this example, select RHEL 7
   1. Db Type  
      Select HANA
   1. Sap System Count  
      The number of SAP system that run in this cluster. Select 1.
   1. System Availability  
      Select HA
   1. Admin Username, Admin Password or SSH key  
      A new user is created that can be used to sign in to the machine.
   1. Subnet ID  
   If you want to deploy the VM into an existing VNet where you have a subnet defined the VM should be assigned to, name the ID of that specific subnet. The ID usually looks like /subscriptions/**&lt;subscription ID&gt;**/resourceGroups/**&lt;resource group name&gt;**/providers/Microsoft.Network/virtualNetworks/**&lt;virtual network name&gt;**/subnets/**&lt;subnet name&gt;**

### Deploy Linux manually via Azure portal

You first need to create the virtual machines for this cluster. Afterwards, you create a load balancer and use the virtual machines in the backend pools.

1. Create a Resource Group
1. Create a Virtual Network
1. Create an Availability Set  
   Set max update domain
1. Create Virtual Machine 1  
   Use at least RHEL 7, in this example the Red Hat Enterprise Linux 7.4 image
   <https://portal.azure.com/#create/RedHat.RedHatEnterpriseLinux74-ARM>  
   Select Availability Set created earlier  
1. Create Virtual Machine 2  
   Use at least RHEL 7, in this example the Red Hat Enterprise Linux 7.4 image
   <https://portal.azure.com/#create/RedHat.RedHatEnterpriseLinux74-ARM>  
   Select Availability Set created earlier  
1. Add at least one data disk to both virtual machines  
   The data disks are used for the /usr/sap/`<SAPSID`> directory
1. Create a Load Balancer (internal)  
   1. Create the frontend IP addresses
      1. IP address 10.0.0.7 for the ASCS
         1. Open the load balancer, select frontend IP pool, and click Add
         1. Enter the name of the new frontend IP pool (for example **nw1-ascs-frontend**)
         1. Set the Assignment to Static and enter the IP address (for example **10.0.0.7**)
         1. Click OK
      1. IP address 10.0.0.8 for the ASCS ERS
         * Repeat the steps above to create an IP address for the ERS (for example **10.0.0.8** and **nw1-aers-backend**)
   1. Create the backend pools
      1. Create a backend pool for the ASCS
         1. Open the load balancer, select backend pools, and click Add
         1. Enter the name of the new backend pool (for example **nw1-ascs-backend**)
         1. Click Add a virtual machine.
         1. Select the Availability Set you created earlier
         1. Select the virtual machines of the (A)SCS cluster
         1. Click OK
      1. Create a backend pool for the ASCS ERS
         * Repeat the steps above to create a backend pool for the ERS (for example **nw1-aers-backend**)
   1. Create the health probes
      1. Port 620**00** for ASCS
         1. Open the load balancer, select health probes, and click Add
         1. Enter the name of the new health probe (for example **nw1-ascs-hp**)
         1. Select TCP as protocol, port 620**00**, keep Interval 5 and Unhealthy threshold 2
         1. Click OK
      1. Port 621**02** for ASCS ERS
         * Repeat the steps above to create a health probe for the ERS (for example 621**02** and **nw1-aers-hp**)
   1. Load-balancing rules
      1. 32**00** TCP for ASCS
         1. Open the load balancer, select load-balancing rules and click Add
         1. Enter the name of the new load balancer rule (for example **nw1-lb-3200**)
         1. Select the frontend IP address, backend pool, and health probe you created earlier (for example **nw1-ascs-frontend**)
         1. Keep protocol **TCP**, enter port **3200**
         1. Increase idle timeout to 30 minutes
         1. **Make sure to enable Floating IP**
         1. Click OK
      1. Additional ports for the ASCS
         * Repeat the steps above for ports 36**00**, 39**00**, 81**00**, 5**00**13, 5**00**14, 5**00**16 and TCP for the ASCS
      1. Additional ports for the ASCS ERS
         * Repeat the steps above for ports 33**02**, 5**02**13, 5**02**14, 5**02**16 and TCP for the ASCS ERS

> [!IMPORTANT]
<<<<<<< HEAD
> Do not enable TCP timestamps on Azure VMs placed behind Azure Load Balancer. Enabling TCP timestamps will cause the health probes to fail. Set parameter **net.ipv4.tcp_timestamps** to **0**. For details see [Load Balancer health probes](https://docs.microsoft.com/en-us/azure/load-balancer/load-balancer-custom-probe-overview).
=======
> Do not enable TCP timestamps on Azure VMs placed behind Azure Load Balancer. Enabling TCP timestamps will cause the health probes to fail. Set parameter **net.ipv4.tcp_timestamps** to **0**. For details see [Load Balancer health probes](https://docs.microsoft.com/azure/load-balancer/load-balancer-custom-probe-overview).
>>>>>>> 6a383dfd

### Create Pacemaker cluster

Follow the steps in [Setting up Pacemaker on Red Hat Enterprise Linux in Azure](high-availability-guide-rhel-pacemaker.md) to create a basic Pacemaker cluster for this (A)SCS server.

### Prepare for SAP NetWeaver installation

The following items are prefixed with either **[A]** - applicable to all nodes, **[1]** - only applicable to node 1 or **[2]** - only applicable to node 2.

1. **[A]** Setup host name resolution

   You can either use a DNS server or modify the /etc/hosts on all nodes. This example shows how to use the /etc/hosts file.
   Replace the IP address and the hostname in the following commands

   <pre><code>sudo vi /etc/hosts
   </code></pre>

   Insert the following lines to /etc/hosts. Change the IP address and hostname to match your environment

   <pre><code># IP addresses of the GlusterFS nodes
   <b>10.0.0.40 glust-0</b>
   <b>10.0.0.41 glust-1</b>
   <b>10.0.0.42 glust-2</b>
   # IP address of the load balancer frontend configuration for SAP NetWeaver ASCS
   <b>10.0.0.7 nw1-ascs</b>
   # IP address of the load balancer frontend configuration for SAP NetWeaver ASCS ERS
   <b>10.0.0.8 nw1-aers</b>
   </code></pre>

1. **[A]** Create the shared directories

   <pre><code>sudo mkdir -p /sapmnt/<b>NW1</b>
   sudo mkdir -p /usr/sap/trans
   sudo mkdir -p /usr/sap/<b>NW1</b>/SYS
   sudo mkdir -p /usr/sap/<b>NW1</b>/ASCS<b>00</b>
   sudo mkdir -p /usr/sap/<b>NW1</b>/ERS<b>02</b>

   sudo chattr +i /sapmnt/<b>NW1</b>
   sudo chattr +i /usr/sap/trans
   sudo chattr +i /usr/sap/<b>NW1</b>/SYS
   sudo chattr +i /usr/sap/<b>NW1</b>/ASCS<b>00</b>
   sudo chattr +i /usr/sap/<b>NW1</b>/ERS<b>02</b>
   </code></pre>

1. **[A]** Install GlusterFS client and other requirements

   <pre><code>sudo yum -y install glusterfs-fuse resource-agents resource-agents-sap
   </code></pre>

1. **[A]** Check version of resource-agents-sap

   Make sure that the version of the installed resource-agents-sap package is at least 3.9.5-124.el7
   <pre><code>sudo yum info resource-agents-sap
   
   # Loaded plugins: langpacks, product-id, search-disabled-repos
   # Repodata is over 2 weeks old. Install yum-cron? Or run: yum makecache fast
   # Installed Packages
   # Name        : resource-agents-sap
   # Arch        : x86_64
   # Version     : <b>3.9.5</b>
   # Release     : <b>124.el7</b>
   # Size        : 100 k
   # Repo        : installed
   # From repo   : rhel-sap-for-rhel-7-server-rpms
   # Summary     : SAP cluster resource agents and connector script
   # URL         : https://github.com/ClusterLabs/resource-agents
   # License     : GPLv2+
   # Description : The SAP resource agents and connector script interface with
   #          : Pacemaker to allow SAP instances to be managed in a cluster
   #          : environment.
   </code></pre>


1. **[A]** Add mount entries

   <pre><code>sudo vi /etc/fstab
   
   # Add the following lines to fstab, save and exit
   <b>glust-0</b>:/<b>NW1</b>-sapmnt /sapmnt/<b>NW1</b> glusterfs backup-volfile-servers=<b>glust-1:glust-2</b> 0 0
   <b>glust-0</b>:/<b>NW1</b>-trans /usr/sap/trans glusterfs backup-volfile-servers=<b>glust-1:glust-2</b> 0 0
   <b>glust-0</b>:/<b>NW1</b>-sys /usr/sap/<b>NW1</b>/SYS glusterfs backup-volfile-servers=<b>glust-1:glust-2</b> 0 0
   </code></pre>

   Mount the new shares

   <pre><code>sudo mount -a
   </code></pre>

1. **[A]** Configure SWAP file

   <pre><code>sudo vi /etc/waagent.conf
   
   # Set the property ResourceDisk.EnableSwap to y
   # Create and use swapfile on resource disk.
   ResourceDisk.EnableSwap=<b>y</b>
   
   # Set the size of the SWAP file with property ResourceDisk.SwapSizeMB
   # The free space of resource disk varies by virtual machine size. Make sure that you do not set a value that is too big. You can check the SWAP space with command swapon
   # Size of the swapfile.
   ResourceDisk.SwapSizeMB=<b>2000</b>
   </code></pre>

   Restart the Agent to activate the change

   <pre><code>sudo service waagent restart
   </code></pre>

1. **[A]** RHEL configuration

   Configure RHEL as described in SAP Note [2002167]

### Installing SAP NetWeaver ASCS/ERS

1. **[1]** Create a virtual IP resource and health-probe for the ASCS instance

   <pre><code>sudo pcs node standby <b>nw1-cl-1</b>
   
   sudo pcs resource create fs_<b>NW1</b>_ASCS Filesystem device='<b>glust-0</b>:/<b>NW1</b>-ascs' \
     directory='/usr/sap/<b>NW1</b>/ASCS<b>00</b>' fstype='glusterfs' \
     options='backup-volfile-servers=<b>glust-1:glust-2</b>' \
     --group g-<b>NW1</b>_ASCS
   
   sudo pcs resource create vip_<b>NW1</b>_ASCS IPaddr2 \
     ip=<b>10.0.0.7</b> cidr_netmask=<b>24</b> \
     --group g-<b>NW1</b>_ASCS
   
   sudo pcs resource create nc_<b>NW1</b>_ASCS azure-lb port=620<b>00</b> \
     --group g-<b>NW1</b>_ASCS
   </code></pre>

   Make sure that the cluster status is ok and that all resources are started. It is not important on which node the resources are running.

   <pre><code>sudo pcs status
   
   # Node <b>nw1-cl-1</b>: standby
   # Online: [ <b>nw1-cl-0</b> ]
   #
   # Full list of resources:
   #
   # rsc_st_azure    (stonith:fence_azure_arm):      Started <b>nw1-cl-0</b>
   #  Resource Group: g-<b>NW1</b>_ASCS
   #      fs_<b>NW1</b>_ASCS        (ocf::heartbeat:Filesystem):    Started <b>nw1-cl-0</b>
   #      nc_<b>NW1</b>_ASCS        (ocf::heartbeat:azure-lb):      Started <b>nw1-cl-0</b>
   #      vip_<b>NW1</b>_ASCS       (ocf::heartbeat:IPaddr2):       Started <b>nw1-cl-0</b>
   </code></pre>

1. **[1]** Install SAP NetWeaver ASCS  

   Install SAP NetWeaver ASCS as root on the first node using a virtual hostname that maps to the IP address of the load balancer frontend configuration for the ASCS, for example <b>nw1-ascs</b>, <b>10.0.0.7</b> and the instance number that you used for the probe of the load balancer, for example <b>00</b>.

   You can use the sapinst parameter SAPINST_REMOTE_ACCESS_USER to allow a non-root user to connect to sapinst.

   <pre><code># Allow access to SWPM. This rule is not permanent. If you reboot the machine, you have to run the command again.
   sudo firewall-cmd --zone=public  --add-port=4237/tcp
   
   sudo &lt;swpm&gt;/sapinst SAPINST_REMOTE_ACCESS_USER=<b>sapadmin</b>
   </code></pre>

   If the installation fails to create a subfolder in /usr/sap/**NW1**/ASCS**00**, try setting the owner and group of the ASCS**00** folder and retry.

   <pre><code>sudo chown nw1adm /usr/sap/<b>NW1</b>/ASCS<b>00</b>
   sudo chgrp sapsys /usr/sap/<b>NW1</b>/ASCS<b>00</b>
   </code></pre>

1. **[1]** Create a virtual IP resource and health-probe for the ERS instance

   <pre><code>sudo pcs node unstandby <b>nw1-cl-1</b>
   sudo pcs node standby <b>nw1-cl-0</b>
   
   sudo pcs resource create fs_<b>NW1</b>_AERS Filesystem device='<b>glust-0</b>:/<b>NW1</b>-aers' \
     directory='/usr/sap/<b>NW1</b>/ERS<b>02</b>' fstype='glusterfs' \
     options='backup-volfile-servers=<b>glust-1:glust-2</b>' \
    --group g-<b>NW1</b>_AERS
   
   sudo pcs resource create vip_<b>NW1</b>_AERS IPaddr2 \
     ip=<b>10.0.0.8</b> cidr_netmask=<b>24</b> \
    --group g-<b>NW1</b>_AERS
   
   sudo pcs resource create nc_<b>NW1</b>_AERS azure-lb port=621<b>02</b> \
    --group g-<b>NW1</b>_AERS
   </code></pre>
 
   Make sure that the cluster status is ok and that all resources are started. It is not important on which node the resources are running.

   <pre><code>sudo pcs status
   
   # Node <b>nw1-cl-0</b>: standby
   # Online: [ <b>nw1-cl-1</b> ]
   #
   # Full list of resources:
   #
   # rsc_st_azure    (stonith:fence_azure_arm):      Started <b>nw1-cl-1</b>
   #  Resource Group: g-<b>NW1</b>_ASCS
   #      fs_<b>NW1</b>_ASCS        (ocf::heartbeat:Filesystem):    Started <b>nw1-cl-1</b>
   #      nc_<b>NW1</b>_ASCS        (ocf::heartbeat:azure-lb):      Started <b>nw1-cl-1</b>
   #      vip_<b>NW1</b>_ASCS       (ocf::heartbeat:IPaddr2):       Started <b>nw1-cl-1</b>
   #  Resource Group: g-<b>NW1</b>_AERS
   #      fs_<b>NW1</b>_AERS        (ocf::heartbeat:Filesystem):    Started <b>nw1-cl-1</b>
   #      nc_<b>NW1</b>_AERS        (ocf::heartbeat:azure-lb):      Started <b>nw1-cl-1</b>
   #      vip_<b>NW1</b>_AERS       (ocf::heartbeat:IPaddr2):       Started <b>nw1-cl-1</b>
   </code></pre>

1. **[2]** Install SAP NetWeaver ERS  

   Install SAP NetWeaver ERS as root on the second node using a virtual hostname that maps to the IP address of the load balancer frontend configuration for the ERS, for example <b>nw1-aers</b>, <b>10.0.0.8</b> and the instance number that you used for the probe of the load balancer, for example <b>02</b>.

   You can use the sapinst parameter SAPINST_REMOTE_ACCESS_USER to allow a non-root user to connect to sapinst.

   <pre><code># Allow access to SWPM. This rule is not permanent. If you reboot the machine, you have to run the command again.
   sudo firewall-cmd --zone=public  --add-port=4237/tcp

   sudo &lt;swpm&gt;/sapinst SAPINST_REMOTE_ACCESS_USER=<b>sapadmin</b>
   </code></pre>

   If the installation fails to create a subfolder in /usr/sap/**NW1**/ERS**02**, try setting the owner and group of the ERS**02** folder and retry.

   <pre><code>sudo chown nw1adm /usr/sap/<b>NW1</b>/ERS<b>02</b>
   sudo chgrp sapsys /usr/sap/<b>NW1</b>/ERS<b>02</b>
   </code></pre>

1. **[1]** Adapt the ASCS/SCS and ERS instance profiles

   * ASCS/SCS profile

   <pre><code>sudo vi /sapmnt/<b>NW1</b>/profile/<b>NW1</b>_<b>ASCS00</b>_<b>nw1-ascs</b>
   
   # Change the restart command to a start command
   #Restart_Program_01 = local $(_EN) pf=$(_PF)
   Start_Program_01 = local $(_EN) pf=$(_PF)
   
   # Add the keep alive parameter
   enque/encni/set_so_keepalive = true
   </code></pre>

   * ERS profile

   <pre><code>sudo vi /sapmnt/<b>NW1</b>/profile/<b>NW1</b>_ERS<b>02</b>_<b>nw1-aers</b>
   
   # Change the restart command to a start command
   #Restart_Program_00 = local $(_ER) pf=$(_PFL) NR=$(SCSID)
   Start_Program_00 = local $(_ER) pf=$(_PFL) NR=$(SCSID)
   
   # remove Autostart from ERS profile
   # Autostart = 1
   </code></pre>


1. **[A]** Configure Keep Alive

   The communication between the SAP NetWeaver application server and the ASCS/SCS is routed through a software load balancer. The load balancer disconnects inactive connections after a configurable timeout. To prevent this, you need to set a parameter in the SAP NetWeaver ASCS/SCS profile and change the Linux system settings. Read [SAP Note 1410736][1410736] for more information.

   The ASCS/SCS profile parameter enque/encni/set_so_keepalive was already added in the last step.

   <pre><code># Change the Linux system configuration
   sudo sysctl net.ipv4.tcp_keepalive_time=120
   </code></pre>

1. **[A]** Update the /usr/sap/sapservices file

   To prevent the start of the instances by the sapinit startup script, all instances managed by Pacemaker must be commented out from /usr/sap/sapservices file. Do not comment out the SAP HANA instance if it will be used with HANA SR.

   <pre><code>
   sudo vi /usr/sap/sapservices
   
   # On the node where you installed the ASCS, comment out the following line
   # LD_LIBRARY_PATH=/usr/sap/<b>NW1</b>/ASCS<b>00</b>/exe:$LD_LIBRARY_PATH; export LD_LIBRARY_PATH; /usr/sap/<b>NW1</b>/ASCS<b>00</b>/exe/sapstartsrv pf=/usr/sap/<b>NW1</b>/SYS/profile/<b>NW1</b>_ASCS<b>00</b>_<b>nw1-ascs</b> -D -u <b>nw1</b>adm
   
   # On the node where you installed the ERS, comment out the following line
   # LD_LIBRARY_PATH=/usr/sap/<b>NW1</b>/ERS<b>02</b>/exe:$LD_LIBRARY_PATH; export LD_LIBRARY_PATH; /usr/sap/<b>NW1</b>/ERS<b>02</b>/exe/sapstartsrv pf=/usr/sap/<b>NW1</b>/ERS<b>02</b>/profile/<b>NW1</b>_ERS<b>02</b>_<b>nw1-aers</b> -D -u <b>nw1</b>adm
   </code></pre>

1. **[1]** Create the SAP cluster resources

  If using enqueue server 1 architecture (ENSA1), define the resources as follows:

   <pre><code>sudo pcs property set maintenance-mode=true
   
   sudo pcs resource create rsc_sap_<b>NW1</b>_ASCS00 SAPInstance \
    InstanceName=<b>NW1</b>_ASCS00_<b>nw1-ascs</b> START_PROFILE="/sapmnt/<b>NW1</b>/profile/<b>NW1</b>_ASCS00_<b>nw1-ascs</b>" \
    AUTOMATIC_RECOVER=false \
    meta resource-stickiness=5000 migration-threshold=1 \
    --group g-<b>NW1</b>_ASCS
   
   sudo pcs resource create rsc_sap_<b>NW1</b>_ERS<b>02</b> SAPInstance \
    InstanceName=<b>NW1</b>_ERS02_<b>nw1-aers</b> START_PROFILE="/sapmnt/<b>NW1</b>/profile/<b>NW1</b>_ERS02_<b>nw1-aers</b>" \
    AUTOMATIC_RECOVER=false IS_ERS=true \
    --group g-<b>NW1</b>_AERS
      
   sudo pcs constraint colocation add g-<b>NW1</b>_AERS with g-<b>NW1</b>_ASCS -5000
   sudo pcs constraint location rsc_sap_<b>NW1</b>_ASCS<b>00</b> rule score=2000 runs_ers_<b>NW1</b> eq 1
   sudo pcs constraint order g-<b>NW1</b>_ASCS then g-<b>NW1</b>_AERS kind=Optional symmetrical=false
<<<<<<< HEAD
   
   sudo pcs node unstandby <b>nw1-cl-0</b>
   sudo pcs property set maintenance-mode=false
   </code></pre>

   SAP introduced support for enqueue server 2, including replication, as of SAP NW 7.52. Starting with ABAP Platform 1809, enqueue server 2 is installed by default. See SAP note [2630416](https://launchpad.support.sap.com/#/notes/2630416) for enqueue server 2 support.
   If using enqueue server 2 architecture ([ENSA2](https://help.sap.com/viewer/cff8531bc1d9416d91bb6781e628d4e0/1709%20001/en-US/6d655c383abf4c129b0e5c8683e7ecd8.html)), install resource agent resource-agents-sap-4.1.1-12.el7.x86_64 or newer and define the resources as follows:

<pre><code>sudo pcs property set maintenance-mode=true
   
   sudo pcs resource create rsc_sap_<b>NW1</b>_ASCS00 SAPInstance \
    InstanceName=<b>NW1</b>_ASCS00_<b>nw1-ascs</b> START_PROFILE="/sapmnt/<b>NW1</b>/profile/<b>NW1</b>_ASCS00_<b>nw1-ascs</b>" \
    AUTOMATIC_RECOVER=false \
    meta resource-stickiness=5000 \
    --group g-<b>NW1</b>_ASCS
   
=======
   
   sudo pcs node unstandby <b>nw1-cl-0</b>
   sudo pcs property set maintenance-mode=false
   </code></pre>

   SAP introduced support for enqueue server 2, including replication, as of SAP NW 7.52. Starting with ABAP Platform 1809, enqueue server 2 is installed by default. See SAP note [2630416](https://launchpad.support.sap.com/#/notes/2630416) for enqueue server 2 support.
   If using enqueue server 2 architecture ([ENSA2](https://help.sap.com/viewer/cff8531bc1d9416d91bb6781e628d4e0/1709%20001/en-US/6d655c383abf4c129b0e5c8683e7ecd8.html)), install resource agent resource-agents-sap-4.1.1-12.el7.x86_64 or newer and define the resources as follows:

<pre><code>sudo pcs property set maintenance-mode=true
   
   sudo pcs resource create rsc_sap_<b>NW1</b>_ASCS00 SAPInstance \
    InstanceName=<b>NW1</b>_ASCS00_<b>nw1-ascs</b> START_PROFILE="/sapmnt/<b>NW1</b>/profile/<b>NW1</b>_ASCS00_<b>nw1-ascs</b>" \
    AUTOMATIC_RECOVER=false \
    meta resource-stickiness=5000 \
    --group g-<b>NW1</b>_ASCS
   
>>>>>>> 6a383dfd
   sudo pcs resource create rsc_sap_<b>NW1</b>_ERS<b>02</b> SAPInstance \
    InstanceName=<b>NW1</b>_ERS02_<b>nw1-aers</b> START_PROFILE="/sapmnt/<b>NW1</b>/profile/<b>NW1</b>_ERS02_<b>nw1-aers</b>" \
    AUTOMATIC_RECOVER=false IS_ERS=true \
    --group g-<b>NW1</b>_AERS
      
   sudo pcs constraint colocation add g-<b>NW1</b>_AERS with g-<b>NW1</b>_ASCS -5000
   sudo pcs constraint order g-<b>NW1</b>_ASCS then g-<b>NW1</b>_AERS kind=Optional symmetrical=false
   
   sudo pcs node unstandby <b>nw1-cl-0</b>
   sudo pcs property set maintenance-mode=false
   </code></pre>

<<<<<<< HEAD
   If you are upgrading from an older version and switching to enqueue server 2, see sap note [2641322](https://launchpad.support.sap.com/#/notes/2641322). 
=======
   If you are upgrading from an older version and switching to enqueue server 2, see SAP note [2641322](https://launchpad.support.sap.com/#/notes/2641322). 
>>>>>>> 6a383dfd

   Make sure that the cluster status is ok and that all resources are started. It is not important on which node the resources are running.

   <pre><code>sudo pcs status
   
   # Online: [ <b>nw1-cl-0</b> <b>nw1-cl-1</b> ]
   #
   # Full list of resources:
   #
   # rsc_st_azure    (stonith:fence_azure_arm):      Started <b>nw1-cl-0</b>
   #  Resource Group: g-<b>NW1</b>_ASCS
   #      fs_<b>NW1</b>_ASCS        (ocf::heartbeat:Filesystem):    Started <b>nw1-cl-1</b>
   #      nc_<b>NW1</b>_ASCS        (ocf::heartbeat:azure-lb):      Started <b>nw1-cl-1</b>
   #      vip_<b>NW1</b>_ASCS       (ocf::heartbeat:IPaddr2):       Started <b>nw1-cl-1</b>
   #      rsc_sap_<b>NW1</b>_ASCS00 (ocf::heartbeat:SAPInstance):   Started <b>nw1-cl-1</b>
   #  Resource Group: g-<b>NW1</b>_AERS
   #      fs_<b>NW1</b>_AERS        (ocf::heartbeat:Filesystem):    Started <b>nw1-cl-0</b>
   #      nc_<b>NW1</b>_AERS        (ocf::heartbeat:azure-lb):      Started <b>nw1-cl-0</b>
   #      vip_<b>NW1</b>_AERS       (ocf::heartbeat:IPaddr2):       Started <b>nw1-cl-0</b>
   #      rsc_sap_<b>NW1</b>_ERS02  (ocf::heartbeat:SAPInstance):   Started <b>nw1-cl-0</b>
   </code></pre>

1. **[A]** Add firewall rules for ASCS and ERS on both nodes

   <pre><code># Probe Port of ASCS
   sudo firewall-cmd --zone=public --add-port=620<b>00</b>/tcp --permanent
   sudo firewall-cmd --zone=public --add-port=620<b>00</b>/tcp
   sudo firewall-cmd --zone=public --add-port=32<b>00</b>/tcp --permanent
   sudo firewall-cmd --zone=public --add-port=32<b>00</b>/tcp
   sudo firewall-cmd --zone=public --add-port=36<b>00</b>/tcp --permanent
   sudo firewall-cmd --zone=public --add-port=36<b>00</b>/tcp
   sudo firewall-cmd --zone=public --add-port=39<b>00</b>/tcp --permanent
   sudo firewall-cmd --zone=public --add-port=39<b>00</b>/tcp
   sudo firewall-cmd --zone=public --add-port=81<b>00</b>/tcp --permanent
   sudo firewall-cmd --zone=public --add-port=81<b>00</b>/tcp
   sudo firewall-cmd --zone=public --add-port=5<b>00</b>13/tcp --permanent
   sudo firewall-cmd --zone=public --add-port=5<b>00</b>13/tcp
   sudo firewall-cmd --zone=public --add-port=5<b>00</b>14/tcp --permanent
   sudo firewall-cmd --zone=public --add-port=5<b>00</b>14/tcp
   sudo firewall-cmd --zone=public --add-port=5<b>00</b>16/tcp --permanent
   sudo firewall-cmd --zone=public --add-port=5<b>00</b>16/tcp
   # Probe Port of ERS
   sudo firewall-cmd --zone=public --add-port=621<b>02</b>/tcp --permanent
   sudo firewall-cmd --zone=public --add-port=621<b>02</b>/tcp
   sudo firewall-cmd --zone=public --add-port=33<b>02</b>/tcp --permanent
   sudo firewall-cmd --zone=public --add-port=33<b>02</b>/tcp
   sudo firewall-cmd --zone=public --add-port=5<b>02</b>13/tcp --permanent
   sudo firewall-cmd --zone=public --add-port=5<b>02</b>13/tcp
   sudo firewall-cmd --zone=public --add-port=5<b>02</b>14/tcp --permanent
   sudo firewall-cmd --zone=public --add-port=5<b>02</b>14/tcp
   sudo firewall-cmd --zone=public --add-port=5<b>02</b>16/tcp --permanent
   sudo firewall-cmd --zone=public --add-port=5<b>02</b>16/tcp
   </code></pre>

## <a name="2d6008b0-685d-426c-b59e-6cd281fd45d7"></a>SAP NetWeaver application server preparation

Some databases require that the database instance installation is executed on an application server. Prepare the application server virtual machines to be able to use them in these cases.

The steps bellow assume that you install the application server on a server different from the ASCS/SCS and HANA servers. Otherwise some of the steps below (like configuring host name resolution) are not needed.

1. Setup host name resolution

   You can either use a DNS server or modify the /etc/hosts on all nodes. This example shows how to use the /etc/hosts file.
   Replace the IP address and the hostname in the following commands

   <pre><code>sudo vi /etc/hosts
   </code></pre>

   Insert the following lines to /etc/hosts. Change the IP address and hostname to match your environment

   <pre><code># IP addresses of the GlusterFS nodes
   <b>10.0.0.40 glust-0</b>
   <b>10.0.0.41 glust-1</b>
   <b>10.0.0.42 glust-2</b>
   # IP address of the load balancer frontend configuration for SAP NetWeaver ASCS
   <b>10.0.0.7 nw1-ascs</b>
   # IP address of the load balancer frontend configuration for SAP NetWeaver ASCS ERS
   <b>10.0.0.8 nw1-aers</b>
   # IP address of the load balancer frontend configuration for database
   <b>10.0.0.13 nw1-db</b>
   </code></pre>

1. Create the sapmnt directory

   <pre><code>sudo mkdir -p /sapmnt/<b>NW1</b>
   sudo mkdir -p /usr/sap/trans

   sudo chattr +i /sapmnt/<b>NW1</b>
   sudo chattr +i /usr/sap/trans
   </code></pre>

1. Install GlusterFS client and other requirements

   <pre><code>sudo yum -y install glusterfs-fuse uuidd
   </code></pre>

1. Add mount entries

   <pre><code>sudo vi /etc/fstab
   
   # Add the following lines to fstab, save and exit
   <b>glust-0</b>:/<b>NW1</b>-sapmnt /sapmnt/<b>NW1</b> glusterfs backup-volfile-servers=<b>glust-1:glust-2</b> 0 0
   <b>glust-0</b>:/<b>NW1</b>-trans /usr/sap/trans glusterfs backup-volfile-servers=<b>glust-1:glust-2</b> 0 0
   </code></pre>

   Mount the new shares

   <pre><code>sudo mount -a
   </code></pre>

1. Configure SWAP file
 
   <pre><code>
   sudo vi /etc/waagent.conf
   
   # Set the property ResourceDisk.EnableSwap to y
   # Create and use swapfile on resource disk.
   ResourceDisk.EnableSwap=<b>y</b>
   
   # Set the size of the SWAP file with property ResourceDisk.SwapSizeMB
   # The free space of resource disk varies by virtual machine size. Make sure that you do not set a value that is too big. You can check the SWAP space with command swapon
   # Size of the swapfile.
   ResourceDisk.SwapSizeMB=<b>2000</b>
   </code></pre>

   Restart the Agent to activate the change

   <pre><code>
   sudo service waagent restart
   </code></pre>

## Install database

In this example, SAP NetWeaver is installed on SAP HANA. You can use every supported database for this installation. For more information on how to install SAP HANA in Azure, see [High availability of SAP HANA on Azure VMs on Red Hat Enterprise Linux][sap-hana-ha]. For a list of supported databases, see [SAP Note 1928533][1928533].

1. Run the SAP database instance installation

   Install the SAP NetWeaver database instance as root using a virtual hostname that maps to the IP address of the load balancer frontend configuration for the database for example <b>nw1-db</b> and <b>10.0.0.13</b>.

   You can use the sapinst parameter SAPINST_REMOTE_ACCESS_USER to allow a non-root user to connect to sapinst.

   <pre><code>
   sudo &lt;swpm&gt;/sapinst SAPINST_REMOTE_ACCESS_USER=<b>sapadmin</b>
   </code></pre>

## SAP NetWeaver application server installation

Follow these steps to install an SAP application server.

1. Prepare application server

   Follow the steps in the chapter [SAP NetWeaver application server preparation](high-availability-guide-rhel.md#2d6008b0-685d-426c-b59e-6cd281fd45d7) above to prepare the application server.

1. Install SAP NetWeaver application server

   Install a primary or additional SAP NetWeaver applications server.

   You can use the sapinst parameter SAPINST_REMOTE_ACCESS_USER to allow a non-root user to connect to sapinst.

   <pre><code>
   sudo &lt;swpm&gt;/sapinst SAPINST_REMOTE_ACCESS_USER=<b>sapadmin</b>
   </code></pre>

1. Update SAP HANA secure store

   Update the SAP HANA secure store to point to the virtual name of the SAP HANA System Replication setup.

   Run the following command to list the entries as \<sapsid>adm

   <pre><code>hdbuserstore List
   </code></pre>

   This should list all entries and should look similar to
   <pre><code>
   DATA FILE       : /home/nw1adm/.hdb/nw1-di-0/SSFS_HDB.DAT
   KEY FILE        : /home/nw1adm/.hdb/nw1-di-0/SSFS_HDB.KEY
   
   KEY DEFAULT
     ENV : 10.0.0.14:<b>30313</b>
     USER: <b>SAPABAP1</b>
     DATABASE: <b>NW1</b>
   </code></pre>

   The output shows that the IP address of the default entry is pointing to the virtual machine and not to the load balancer's IP address. This entry needs to be changed to point to the virtual hostname of the load balancer. Make sure to use the same port (**30313** in the output above) and database name (**HN1** in the output above)!

   <pre><code>su - <b>nw1</b>adm
   hdbuserstore SET DEFAULT <b>nw1-db</b>:<b>30313@NW1</b> <b>SAPABAP1</b> <b>&lt;password of ABAP schema&gt;</b>
   </code></pre>

## Test the cluster setup

1. Manually migrate the ASCS instance

   Resource state before starting the test:

   <pre><code>rsc_st_azure    (stonith:fence_azure_arm):      Started nw1-cl-0
    Resource Group: g-NW1_ASCS
        fs_NW1_ASCS        (ocf::heartbeat:Filesystem):    Started nw1-cl-0
        nc_NW1_ASCS        (ocf::heartbeat:azure-lb):      Started nw1-cl-0
        vip_NW1_ASCS       (ocf::heartbeat:IPaddr2):       Started nw1-cl-0
        rsc_sap_NW1_ASCS00 (ocf::heartbeat:SAPInstance):   Started nw1-cl-0
    Resource Group: g-NW1_AERS
        fs_NW1_AERS        (ocf::heartbeat:Filesystem):    Started nw1-cl-1
        nc_NW1_AERS        (ocf::heartbeat:azure-lb):      Started nw1-cl-1
        vip_NW1_AERS       (ocf::heartbeat:IPaddr2):       Started nw1-cl-1
        rsc_sap_NW1_ERS02  (ocf::heartbeat:SAPInstance):   Started nw1-cl-1
   </code></pre>

   Run the following commands as root to migrate the ASCS instance.

   <pre><code>[root@nw1-cl-0 ~]# pcs resource move rsc_sap_NW1_ASCS00
   
   [root@nw1-cl-0 ~]# pcs resource clear rsc_sap_NW1_ASCS00
   
   # Remove failed actions for the ERS that occurred as part of the migration
   [root@nw1-cl-0 ~]# pcs resource cleanup rsc_sap_NW1_ERS02
   </code></pre>

   Resource state after the test:

   <pre><code>rsc_st_azure    (stonith:fence_azure_arm):      Started nw1-cl-0
    Resource Group: g-NW1_ASCS
        fs_NW1_ASCS        (ocf::heartbeat:Filesystem):    Started nw1-cl-1
        nc_NW1_ASCS        (ocf::heartbeat:azure-lb):      Started nw1-cl-1
        vip_NW1_ASCS       (ocf::heartbeat:IPaddr2):       Started nw1-cl-1
        rsc_sap_NW1_ASCS00 (ocf::heartbeat:SAPInstance):   Started nw1-cl-1
    Resource Group: g-NW1_AERS
        fs_NW1_AERS        (ocf::heartbeat:Filesystem):    Started nw1-cl-0
        nc_NW1_AERS        (ocf::heartbeat:azure-lb):      Started nw1-cl-0
        vip_NW1_AERS       (ocf::heartbeat:IPaddr2):       Started nw1-cl-0
        rsc_sap_NW1_ERS02  (ocf::heartbeat:SAPInstance):   Started nw1-cl-0
   </code></pre>

1. Simulate node crash

   Resource state before starting the test:

   <pre><code>rsc_st_azure    (stonith:fence_azure_arm):      Started nw1-cl-0
    Resource Group: g-NW1_ASCS
        fs_NW1_ASCS        (ocf::heartbeat:Filesystem):    Started nw1-cl-1
        nc_NW1_ASCS        (ocf::heartbeat:azure-lb):      Started nw1-cl-1
        vip_NW1_ASCS       (ocf::heartbeat:IPaddr2):       Started nw1-cl-1
        rsc_sap_NW1_ASCS00 (ocf::heartbeat:SAPInstance):   Started nw1-cl-1
    Resource Group: g-NW1_AERS
        fs_NW1_AERS        (ocf::heartbeat:Filesystem):    Started nw1-cl-0
        nc_NW1_AERS        (ocf::heartbeat:azure-lb):      Started nw1-cl-0
        vip_NW1_AERS       (ocf::heartbeat:IPaddr2):       Started nw1-cl-0
        rsc_sap_NW1_ERS02  (ocf::heartbeat:SAPInstance):   Started nw1-cl-0
   </code></pre>

   Run the following command as root on the node where the ASCS instance is running

   <pre><code>[root@nw1-cl-1 ~]# echo b > /proc/sysrq-trigger
   </code></pre>

   The status after the node is started again should look like this.

   <pre><code>Online: [ nw1-cl-0 nw1-cl-1 ]
   
   Full list of resources:
   
   rsc_st_azure    (stonith:fence_azure_arm):      Started nw1-cl-0
    Resource Group: g-NW1_ASCS
        fs_NW1_ASCS        (ocf::heartbeat:Filesystem):    Started nw1-cl-0
        nc_NW1_ASCS        (ocf::heartbeat:azure-lb):      Started nw1-cl-0
        vip_NW1_ASCS       (ocf::heartbeat:IPaddr2):       Started nw1-cl-0
        rsc_sap_NW1_ASCS00 (ocf::heartbeat:SAPInstance):   Started nw1-cl-0
    Resource Group: g-NW1_AERS
        fs_NW1_AERS        (ocf::heartbeat:Filesystem):    Started nw1-cl-1
        nc_NW1_AERS        (ocf::heartbeat:azure-lb):      Started nw1-cl-1
        vip_NW1_AERS       (ocf::heartbeat:IPaddr2):       Started nw1-cl-1
        rsc_sap_NW1_ERS02  (ocf::heartbeat:SAPInstance):   Started nw1-cl-1
   
   Failed Actions:
   * rsc_sap_NW1_ERS02_monitor_11000 on nw1-cl-0 'not running' (7): call=45, status=complete, exitreason='',
       last-rc-change='Tue Aug 21 13:52:39 2018', queued=0ms, exec=0ms
   </code></pre>

   Use the following command to clean the failed resources.

   <pre><code>[root@nw1-cl-0 ~]# pcs resource cleanup rsc_sap_NW1_ERS02
   </code></pre>

   Resource state after the test:

   <pre><code>rsc_st_azure    (stonith:fence_azure_arm):      Started nw1-cl-0
    Resource Group: g-NW1_ASCS
        fs_NW1_ASCS        (ocf::heartbeat:Filesystem):    Started nw1-cl-0
        nc_NW1_ASCS        (ocf::heartbeat:azure-lb):      Started nw1-cl-0
        vip_NW1_ASCS       (ocf::heartbeat:IPaddr2):       Started nw1-cl-0
        rsc_sap_NW1_ASCS00 (ocf::heartbeat:SAPInstance):   Started nw1-cl-0
    Resource Group: g-NW1_AERS
        fs_NW1_AERS        (ocf::heartbeat:Filesystem):    Started nw1-cl-1
        nc_NW1_AERS        (ocf::heartbeat:azure-lb):      Started nw1-cl-1
        vip_NW1_AERS       (ocf::heartbeat:IPaddr2):       Started nw1-cl-1
        rsc_sap_NW1_ERS02  (ocf::heartbeat:SAPInstance):   Started nw1-cl-1
   </code></pre>

1. Kill message server process

   Resource state before starting the test:

   <pre><code>rsc_st_azure    (stonith:fence_azure_arm):      Started nw1-cl-0
    Resource Group: g-NW1_ASCS
        fs_NW1_ASCS        (ocf::heartbeat:Filesystem):    Started nw1-cl-0
        nc_NW1_ASCS        (ocf::heartbeat:azure-lb):      Started nw1-cl-0
        vip_NW1_ASCS       (ocf::heartbeat:IPaddr2):       Started nw1-cl-0
        rsc_sap_NW1_ASCS00 (ocf::heartbeat:SAPInstance):   Started nw1-cl-0
    Resource Group: g-NW1_AERS
        fs_NW1_AERS        (ocf::heartbeat:Filesystem):    Started nw1-cl-1
        nc_NW1_AERS        (ocf::heartbeat:azure-lb):      Started nw1-cl-1
        vip_NW1_AERS       (ocf::heartbeat:IPaddr2):       Started nw1-cl-1
        rsc_sap_NW1_ERS02  (ocf::heartbeat:SAPInstance):   Started nw1-cl-1
   </code></pre>

   Run the following commands as root to identify the process of the message server and kill it.

   <pre><code>[root@nw1-cl-0 ~]# pgrep ms.sapNW1 | xargs kill -9
   </code></pre>

   If you only kill the message server once, it will be restarted by sapstart. If you kill it often enough, Pacemaker will eventually move the ASCS instance to the other node. Run the following commands as root to clean up the resource state of the ASCS and ERS instance after the test.

   <pre><code>[root@nw1-cl-0 ~]# pcs resource cleanup rsc_sap_NW1_ASCS00
   [root@nw1-cl-0 ~]# pcs resource cleanup rsc_sap_NW1_ERS02
   </code></pre>

   Resource state after the test:

   <pre><code>rsc_st_azure    (stonith:fence_azure_arm):      Started nw1-cl-0
    Resource Group: g-NW1_ASCS
        fs_NW1_ASCS        (ocf::heartbeat:Filesystem):    Started nw1-cl-1
        nc_NW1_ASCS        (ocf::heartbeat:azure-lb):      Started nw1-cl-1
        vip_NW1_ASCS       (ocf::heartbeat:IPaddr2):       Started nw1-cl-1
        rsc_sap_NW1_ASCS00 (ocf::heartbeat:SAPInstance):   Started nw1-cl-1
    Resource Group: g-NW1_AERS
        fs_NW1_AERS        (ocf::heartbeat:Filesystem):    Started nw1-cl-0
        nc_NW1_AERS        (ocf::heartbeat:azure-lb):      Started nw1-cl-0
        vip_NW1_AERS       (ocf::heartbeat:IPaddr2):       Started nw1-cl-0
        rsc_sap_NW1_ERS02  (ocf::heartbeat:SAPInstance):   Started nw1-cl-0
   </code></pre>

1. Kill enqueue server process

   Resource state before starting the test:

   <pre><code>rsc_st_azure    (stonith:fence_azure_arm):      Started nw1-cl-0
    Resource Group: g-NW1_ASCS
        fs_NW1_ASCS        (ocf::heartbeat:Filesystem):    Started nw1-cl-1
        nc_NW1_ASCS        (ocf::heartbeat:azure-lb):      Started nw1-cl-1
        vip_NW1_ASCS       (ocf::heartbeat:IPaddr2):       Started nw1-cl-1
        rsc_sap_NW1_ASCS00 (ocf::heartbeat:SAPInstance):   Started nw1-cl-1
    Resource Group: g-NW1_AERS
        fs_NW1_AERS        (ocf::heartbeat:Filesystem):    Started nw1-cl-0
        nc_NW1_AERS        (ocf::heartbeat:azure-lb):      Started nw1-cl-0
        vip_NW1_AERS       (ocf::heartbeat:IPaddr2):       Started nw1-cl-0
        rsc_sap_NW1_ERS02  (ocf::heartbeat:SAPInstance):   Started nw1-cl-0
   </code></pre>

   Run the following commands as root on the node where the ASCS instance is running to kill the enqueue server.

   <pre><code>[root@nw1-cl-1 ~]# pgrep en.sapNW1 | xargs kill -9
   </code></pre>

   The ASCS instance should immediately fail over to the other node. The ERS instance should also fail over after the ASCS instance is started. Run the following commands as root to clean up the resource state of the ASCS and ERS instance after the test.

   <pre><code>[root@nw1-cl-0 ~]# pcs resource cleanup rsc_sap_NW1_ASCS00
   [root@nw1-cl-0 ~]# pcs resource cleanup rsc_sap_NW1_ERS02
   </code></pre>

   Resource state after the test:

   <pre><code>rsc_st_azure    (stonith:fence_azure_arm):      Started nw1-cl-0
    Resource Group: g-NW1_ASCS
        fs_NW1_ASCS        (ocf::heartbeat:Filesystem):    Started nw1-cl-0
        nc_NW1_ASCS        (ocf::heartbeat:azure-lb):      Started nw1-cl-0
        vip_NW1_ASCS       (ocf::heartbeat:IPaddr2):       Started nw1-cl-0
        rsc_sap_NW1_ASCS00 (ocf::heartbeat:SAPInstance):   Started nw1-cl-0
    Resource Group: g-NW1_AERS
        fs_NW1_AERS        (ocf::heartbeat:Filesystem):    Started nw1-cl-1
        nc_NW1_AERS        (ocf::heartbeat:azure-lb):      Started nw1-cl-1
        vip_NW1_AERS       (ocf::heartbeat:IPaddr2):       Started nw1-cl-1
        rsc_sap_NW1_ERS02  (ocf::heartbeat:SAPInstance):   Started nw1-cl-1
   </code></pre>

1. Kill enqueue replication server process

   Resource state before starting the test:

   <pre><code>rsc_st_azure    (stonith:fence_azure_arm):      Started nw1-cl-0
    Resource Group: g-NW1_ASCS
        fs_NW1_ASCS        (ocf::heartbeat:Filesystem):    Started nw1-cl-0
        nc_NW1_ASCS        (ocf::heartbeat:azure-lb):      Started nw1-cl-0
        vip_NW1_ASCS       (ocf::heartbeat:IPaddr2):       Started nw1-cl-0
        rsc_sap_NW1_ASCS00 (ocf::heartbeat:SAPInstance):   Started nw1-cl-0
    Resource Group: g-NW1_AERS
        fs_NW1_AERS        (ocf::heartbeat:Filesystem):    Started nw1-cl-1
        nc_NW1_AERS        (ocf::heartbeat:azure-lb):      Started nw1-cl-1
        vip_NW1_AERS       (ocf::heartbeat:IPaddr2):       Started nw1-cl-1
        rsc_sap_NW1_ERS02  (ocf::heartbeat:SAPInstance):   Started nw1-cl-1
   </code></pre>

   Run the following command as root on the node where the ERS instance is running to kill the enqueue replication server process.

   <pre><code>[root@nw1-cl-1 ~]# pgrep er.sapNW1 | xargs kill -9
   </code></pre>

   If you only run the command once, sapstart will restart the process. If you run it often enough, sapstart will not restart the process and the resource will be in a stopped state. Run the following commands as root to clean up the resource state of the ERS instance after the test.

   <pre><code>[root@nw1-cl-0 ~]# pcs resource cleanup rsc_sap_NW1_ERS02
   </code></pre>

   Resource state after the test:

   <pre><code>rsc_st_azure    (stonith:fence_azure_arm):      Started nw1-cl-0
    Resource Group: g-NW1_ASCS
        fs_NW1_ASCS        (ocf::heartbeat:Filesystem):    Started nw1-cl-0
        nc_NW1_ASCS        (ocf::heartbeat:azure-lb):      Started nw1-cl-0
        vip_NW1_ASCS       (ocf::heartbeat:IPaddr2):       Started nw1-cl-0
        rsc_sap_NW1_ASCS00 (ocf::heartbeat:SAPInstance):   Started nw1-cl-0
    Resource Group: g-NW1_AERS
        fs_NW1_AERS        (ocf::heartbeat:Filesystem):    Started nw1-cl-1
        nc_NW1_AERS        (ocf::heartbeat:azure-lb):      Started nw1-cl-1
        vip_NW1_AERS       (ocf::heartbeat:IPaddr2):       Started nw1-cl-1
        rsc_sap_NW1_ERS02  (ocf::heartbeat:SAPInstance):   Started nw1-cl-1
   </code></pre>

1. Kill enqueue sapstartsrv process

   Resource state before starting the test:

   <pre><code>rsc_st_azure    (stonith:fence_azure_arm):      Started nw1-cl-0
    Resource Group: g-NW1_ASCS
        fs_NW1_ASCS        (ocf::heartbeat:Filesystem):    Started nw1-cl-0
        nc_NW1_ASCS        (ocf::heartbeat:azure-lb):      Started nw1-cl-0
        vip_NW1_ASCS       (ocf::heartbeat:IPaddr2):       Started nw1-cl-0
        rsc_sap_NW1_ASCS00 (ocf::heartbeat:SAPInstance):   Started nw1-cl-0
    Resource Group: g-NW1_AERS
        fs_NW1_AERS        (ocf::heartbeat:Filesystem):    Started nw1-cl-1
        nc_NW1_AERS        (ocf::heartbeat:azure-lb):      Started nw1-cl-1
        vip_NW1_AERS       (ocf::heartbeat:IPaddr2):       Started nw1-cl-1
        rsc_sap_NW1_ERS02  (ocf::heartbeat:SAPInstance):   Started nw1-cl-1
   </code></pre>

   Run the following commands as root on the node where the ASCS is running.

   <pre><code>[root@nw1-cl-0 ~]# pgrep -fl ASCS00.*sapstartsrv
   # 59545 sapstartsrv
   
   [root@nw1-cl-0 ~]# kill -9 59545
   </code></pre>

   The sapstartsrv process should always be restarted by the Pacemaker resource agent as part of the monitoring. Resource state after the test:

   <pre><code>rsc_st_azure    (stonith:fence_azure_arm):      Started nw1-cl-0
    Resource Group: g-NW1_ASCS
        fs_NW1_ASCS        (ocf::heartbeat:Filesystem):    Started nw1-cl-0
        nc_NW1_ASCS        (ocf::heartbeat:azure-lb):      Started nw1-cl-0
        vip_NW1_ASCS       (ocf::heartbeat:IPaddr2):       Started nw1-cl-0
        rsc_sap_NW1_ASCS00 (ocf::heartbeat:SAPInstance):   Started nw1-cl-0
    Resource Group: g-NW1_AERS
        fs_NW1_AERS        (ocf::heartbeat:Filesystem):    Started nw1-cl-1
        nc_NW1_AERS        (ocf::heartbeat:azure-lb):      Started nw1-cl-1
        vip_NW1_AERS       (ocf::heartbeat:IPaddr2):       Started nw1-cl-1
        rsc_sap_NW1_ERS02  (ocf::heartbeat:SAPInstance):   Started nw1-cl-1
   </code></pre>

## Next steps

* [Azure Virtual Machines planning and implementation for SAP][planning-guide]
* [Azure Virtual Machines deployment for SAP][deployment-guide]
* [Azure Virtual Machines DBMS deployment for SAP][dbms-guide]
* To learn how to establish high availability and plan for disaster recovery of SAP HANA on Azure (large instances), see [SAP HANA (large instances) high availability and disaster recovery on Azure](hana-overview-high-availability-disaster-recovery.md).
* To learn how to establish high availability and plan for disaster recovery of SAP HANA on Azure VMs, see [High Availability of SAP HANA on Azure Virtual Machines (VMs)][sap-hana-ha]<|MERGE_RESOLUTION|>--- conflicted
+++ resolved
@@ -14,11 +14,7 @@
 ms.topic: article
 ms.tgt_pltfrm: vm-windows
 ms.workload: infrastructure-services
-<<<<<<< HEAD
-ms.date: 03/15/2019
-=======
 ms.date: 04/30/2019
->>>>>>> 6a383dfd
 ms.author: sedusch
 
 ---
@@ -100,11 +96,7 @@
   * Connected to primary network interfaces of all virtual machines that should be part of the (A)SCS/ERS cluster
 * Probe Port
   * Port 620<strong>&lt;nr&gt;</strong>
-<<<<<<< HEAD
-* Loadbalancing rules
-=======
 * Load-balancing rules
->>>>>>> 6a383dfd
   * 32<strong>&lt;nr&gt;</strong> TCP
   * 36<strong>&lt;nr&gt;</strong> TCP
   * 39<strong>&lt;nr&gt;</strong> TCP
@@ -121,12 +113,8 @@
   * Connected to primary network interfaces of all virtual machines that should be part of the (A)SCS/ERS cluster
 * Probe Port
   * Port 621<strong>&lt;nr&gt;</strong>
-<<<<<<< HEAD
-* Loadbalancing rules
-=======
 * Load-balancing rules
   * 32<strong>&lt;nr&gt;</strong> TCP
->>>>>>> 6a383dfd
   * 33<strong>&lt;nr&gt;</strong> TCP
   * 5<strong>&lt;nr&gt;</strong>13 TCP
   * 5<strong>&lt;nr&gt;</strong>14 TCP
@@ -224,11 +212,7 @@
          * Repeat the steps above for ports 33**02**, 5**02**13, 5**02**14, 5**02**16 and TCP for the ASCS ERS
 
 > [!IMPORTANT]
-<<<<<<< HEAD
-> Do not enable TCP timestamps on Azure VMs placed behind Azure Load Balancer. Enabling TCP timestamps will cause the health probes to fail. Set parameter **net.ipv4.tcp_timestamps** to **0**. For details see [Load Balancer health probes](https://docs.microsoft.com/en-us/azure/load-balancer/load-balancer-custom-probe-overview).
-=======
 > Do not enable TCP timestamps on Azure VMs placed behind Azure Load Balancer. Enabling TCP timestamps will cause the health probes to fail. Set parameter **net.ipv4.tcp_timestamps** to **0**. For details see [Load Balancer health probes](https://docs.microsoft.com/azure/load-balancer/load-balancer-custom-probe-overview).
->>>>>>> 6a383dfd
 
 ### Create Pacemaker cluster
 
@@ -520,7 +504,6 @@
    sudo pcs constraint colocation add g-<b>NW1</b>_AERS with g-<b>NW1</b>_ASCS -5000
    sudo pcs constraint location rsc_sap_<b>NW1</b>_ASCS<b>00</b> rule score=2000 runs_ers_<b>NW1</b> eq 1
    sudo pcs constraint order g-<b>NW1</b>_ASCS then g-<b>NW1</b>_AERS kind=Optional symmetrical=false
-<<<<<<< HEAD
    
    sudo pcs node unstandby <b>nw1-cl-0</b>
    sudo pcs property set maintenance-mode=false
@@ -537,24 +520,6 @@
     meta resource-stickiness=5000 \
     --group g-<b>NW1</b>_ASCS
    
-=======
-   
-   sudo pcs node unstandby <b>nw1-cl-0</b>
-   sudo pcs property set maintenance-mode=false
-   </code></pre>
-
-   SAP introduced support for enqueue server 2, including replication, as of SAP NW 7.52. Starting with ABAP Platform 1809, enqueue server 2 is installed by default. See SAP note [2630416](https://launchpad.support.sap.com/#/notes/2630416) for enqueue server 2 support.
-   If using enqueue server 2 architecture ([ENSA2](https://help.sap.com/viewer/cff8531bc1d9416d91bb6781e628d4e0/1709%20001/en-US/6d655c383abf4c129b0e5c8683e7ecd8.html)), install resource agent resource-agents-sap-4.1.1-12.el7.x86_64 or newer and define the resources as follows:
-
-<pre><code>sudo pcs property set maintenance-mode=true
-   
-   sudo pcs resource create rsc_sap_<b>NW1</b>_ASCS00 SAPInstance \
-    InstanceName=<b>NW1</b>_ASCS00_<b>nw1-ascs</b> START_PROFILE="/sapmnt/<b>NW1</b>/profile/<b>NW1</b>_ASCS00_<b>nw1-ascs</b>" \
-    AUTOMATIC_RECOVER=false \
-    meta resource-stickiness=5000 \
-    --group g-<b>NW1</b>_ASCS
-   
->>>>>>> 6a383dfd
    sudo pcs resource create rsc_sap_<b>NW1</b>_ERS<b>02</b> SAPInstance \
     InstanceName=<b>NW1</b>_ERS02_<b>nw1-aers</b> START_PROFILE="/sapmnt/<b>NW1</b>/profile/<b>NW1</b>_ERS02_<b>nw1-aers</b>" \
     AUTOMATIC_RECOVER=false IS_ERS=true \
@@ -567,11 +532,7 @@
    sudo pcs property set maintenance-mode=false
    </code></pre>
 
-<<<<<<< HEAD
-   If you are upgrading from an older version and switching to enqueue server 2, see sap note [2641322](https://launchpad.support.sap.com/#/notes/2641322). 
-=======
    If you are upgrading from an older version and switching to enqueue server 2, see SAP note [2641322](https://launchpad.support.sap.com/#/notes/2641322). 
->>>>>>> 6a383dfd
 
    Make sure that the cluster status is ok and that all resources are started. It is not important on which node the resources are running.
 
