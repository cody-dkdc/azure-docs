--- conflicted
+++ resolved
@@ -1,1164 +1,1157 @@
-﻿---
-title: Azure Virtual Machines deployment for SAP NetWeaver | Microsoft Docs
-description: Learn how to deploy SAP software on Linux virtual machines in Azure.
-services: virtual-machines-linux,virtual-machines-windows
-documentationcenter: ''
-author: MSSedusch
-manager: jeconnoc
-editor: ''
-tags: azure-resource-manager
-keywords: ''
-
-ms.assetid: 1c4f1951-3613-4a5a-a0af-36b85750c84e
-ms.service: virtual-machines-linux
-ms.devlang: NA
-ms.topic: article
-ms.tgt_pltfrm: vm-linux
-ms.workload: infrastructure-services
-ms.date: 11/08/2016
-ms.author: sedusch
-
----
-# Azure Virtual Machines deployment for SAP NetWeaver
-[767598]:https://launchpad.support.sap.com/#/notes/767598
-[773830]:https://launchpad.support.sap.com/#/notes/773830
-[826037]:https://launchpad.support.sap.com/#/notes/826037
-[965908]:https://launchpad.support.sap.com/#/notes/965908
-[1031096]:https://launchpad.support.sap.com/#/notes/1031096
-[1139904]:https://launchpad.support.sap.com/#/notes/1139904
-[1173395]:https://launchpad.support.sap.com/#/notes/1173395
-[1245200]:https://launchpad.support.sap.com/#/notes/1245200
-[1409604]:https://launchpad.support.sap.com/#/notes/1409604
-[1558958]:https://launchpad.support.sap.com/#/notes/1558958
-[1585981]:https://launchpad.support.sap.com/#/notes/1585981
-[1588316]:https://launchpad.support.sap.com/#/notes/1588316
-[1590719]:https://launchpad.support.sap.com/#/notes/1590719
-[1597355]:https://launchpad.support.sap.com/#/notes/1597355
-[1605680]:https://launchpad.support.sap.com/#/notes/1605680
-[1619720]:https://launchpad.support.sap.com/#/notes/1619720
-[1619726]:https://launchpad.support.sap.com/#/notes/1619726
-[1619967]:https://launchpad.support.sap.com/#/notes/1619967
-[1750510]:https://launchpad.support.sap.com/#/notes/1750510
-[1752266]:https://launchpad.support.sap.com/#/notes/1752266
-[1757924]:https://launchpad.support.sap.com/#/notes/1757924
-[1757928]:https://launchpad.support.sap.com/#/notes/1757928
-[1758182]:https://launchpad.support.sap.com/#/notes/1758182
-[1758496]:https://launchpad.support.sap.com/#/notes/1758496
-[1772688]:https://launchpad.support.sap.com/#/notes/1772688
-[1814258]:https://launchpad.support.sap.com/#/notes/1814258
-[1882376]:https://launchpad.support.sap.com/#/notes/1882376
-[1909114]:https://launchpad.support.sap.com/#/notes/1909114
-[1922555]:https://launchpad.support.sap.com/#/notes/1922555
-[1928533]:https://launchpad.support.sap.com/#/notes/1928533
-[1941500]:https://launchpad.support.sap.com/#/notes/1941500
-[1956005]:https://launchpad.support.sap.com/#/notes/1956005
-[1973241]:https://launchpad.support.sap.com/#/notes/1973241
-[1984787]:https://launchpad.support.sap.com/#/notes/1984787
-[1999351]:https://launchpad.support.sap.com/#/notes/1999351
-[2002167]:https://launchpad.support.sap.com/#/notes/2002167
-[2015553]:https://launchpad.support.sap.com/#/notes/2015553
-[2039619]:https://launchpad.support.sap.com/#/notes/2039619
-[2069760]:https://launchpad.support.sap.com/#/notes/2069760
-[2121797]:https://launchpad.support.sap.com/#/notes/2121797
-[2134316]:https://launchpad.support.sap.com/#/notes/2134316
-[2178632]:https://launchpad.support.sap.com/#/notes/2178632
-[2191498]:https://launchpad.support.sap.com/#/notes/2191498
-[2233094]:https://launchpad.support.sap.com/#/notes/2233094
-[2243692]:https://launchpad.support.sap.com/#/notes/2243692
-[2367194]:https://launchpad.support.sap.com/#/notes/2367194
-
-[azure-cli]:../../../cli-install-nodejs.md
-[azure-cli-2]:https://docs.microsoft.com/cli/azure/install-azure-cli?view=azure-cli-latest
-[azure-portal]:https://portal.azure.com
-[azure-ps]:/powershell/azureps-cmdlets-docs
-[azure-quickstart-templates-github]:https://github.com/Azure/azure-quickstart-templates
-[azure-script-ps]:https://go.microsoft.com/fwlink/p/?LinkID=395017
-[azure-subscription-service-limits]:../../../azure-subscription-service-limits.md
-[azure-subscription-service-limits-subscription]:../../../azure-subscription-service-limits.md#subscription-limits
-
-[dbms-guide]:dbms-guide.md (Azure Virtual Machines DBMS deployment for SAP)
-[dbms-guide-2.1]:dbms-guide.md#c7abf1f0-c927-4a7c-9c1d-c7b5b3b7212f (Caching for VMs and VHDs)
-[dbms-guide-2.2]:dbms-guide.md#c8e566f9-21b7-4457-9f7f-126036971a91 (Software RAID)
-[dbms-guide-2.3]:dbms-guide.md#10b041ef-c177-498a-93ed-44b3441ab152 (Microsoft Azure Storage)
-[dbms-guide-2]:dbms-guide.md#65fa79d6-a85f-47ee-890b-22e794f51a64 (Structure of a RDBMS deployment)
-[dbms-guide-3]:dbms-guide.md#871dfc27-e509-4222-9370-ab1de77021c3 (High availability and disaster recovery with Azure VMs)
-[dbms-guide-5.5.1]:dbms-guide.md#0fef0e79-d3fe-4ae2-85af-73666a6f7268 (SQL Server 2012 SP1 CU4 and later)
-[dbms-guide-5.5.2]:dbms-guide.md#f9071eff-9d72-4f47-9da4-1852d782087b (SQL Server 2012 SP1 CU3 and earlier releases)
-[dbms-guide-5.6]:dbms-guide.md#1b353e38-21b3-4310-aeb6-a77e7c8e81c8 (Using a SQL Server image from the Azure Marketplace)
-[dbms-guide-5.8]:dbms-guide.md#9053f720-6f3b-4483-904d-15dc54141e30 (General SQL Server for SAP on Azure summary)
-[dbms-guide-5]:dbms-guide.md#3264829e-075e-4d25-966e-a49dad878737 (Specifics to SQL Server RDBMS)
-[dbms-guide-8.4.1]:dbms-guide.md#b48cfe3b-48e9-4f5b-a783-1d29155bd573 (Storage configuration)
-[dbms-guide-8.4.2]:dbms-guide.md#23c78d3b-ca5a-4e72-8a24-645d141a3f5d (Backup and restore)
-[dbms-guide-8.4.3]:dbms-guide.md#77cd2fbb-307e-4cbf-a65f-745553f72d2c (Performance considerations for backup and restore)
-[dbms-guide-8.4.4]:dbms-guide.md#f77c1436-9ad8-44fb-a331-8671342de818 (Other)
-[dbms-guide-900-sap-cache-server-on-premises]:dbms-guide.md#642f746c-e4d4-489d-bf63-73e80177a0a8
-
-[dbms-guide-figure-100]:media/virtual-machines-shared-sap-dbms-guide/100_storage_account_types.png
-[dbms-guide-figure-200]:media/virtual-machines-shared-sap-dbms-guide/200-ha-set-for-dbms-ha.png
-[dbms-guide-figure-300]:media/virtual-machines-shared-sap-dbms-guide/300-reference-config-iaas.png
-[dbms-guide-figure-400]:media/virtual-machines-shared-sap-dbms-guide/400-sql-2012-backup-to-blob-storage.png
-[dbms-guide-figure-500]:media/virtual-machines-shared-sap-dbms-guide/500-sql-2012-backup-to-blob-storage-different-containers.png
-[dbms-guide-figure-600]:media/virtual-machines-shared-sap-dbms-guide/600-iaas-maxdb.png
-[dbms-guide-figure-700]:media/virtual-machines-shared-sap-dbms-guide/700-livecach-prod.png
-[dbms-guide-figure-800]:media/virtual-machines-shared-sap-dbms-guide/800-azure-vm-sap-content-server.png
-[dbms-guide-figure-900]:media/virtual-machines-shared-sap-dbms-guide/900-sap-cache-server-on-premises.png
-
-[deployment-guide]:deployment-guide.md (Azure Virtual Machines deployment for SAP)
-[deployment-guide-2.2]:deployment-guide.md#42ee2bdb-1efc-4ec7-ab31-fe4c22769b94 (SAP resources)
-[deployment-guide-3.1.2]:deployment-guide.md#3688666f-281f-425b-a312-a77e7db2dfab (Deploying a VM by using a custom image)
-[deployment-guide-3.2]:deployment-guide.md#db477013-9060-4602-9ad4-b0316f8bb281 (Scenario 1: Deploying a VM from the Azure Marketplace for SAP)
-[deployment-guide-3.3]:deployment-guide.md#54a1fc6d-24fd-4feb-9c57-ac588a55dff2 (Scenario 2: Deploying a VM with a custom image for SAP)
-[deployment-guide-3.4]:deployment-guide.md#a9a60133-a763-4de8-8986-ac0fa33aa8c1 (Scenario 3: Moving a VM from on-premises using a non-generalized Azure VHD with SAP)
-[deployment-guide-3]:deployment-guide.md#b3253ee3-d63b-4d74-a49b-185e76c4088e (Deployment scenarios of VMs for SAP on Microsoft Azure)
-[deployment-guide-4.1]:deployment-guide.md#604bcec2-8b6e-48d2-a944-61b0f5dee2f7 (Deploying Azure PowerShell cmdlets)
-[deployment-guide-4.2]:deployment-guide.md#7ccf6c3e-97ae-4a7a-9c75-e82c37beb18e (Download and import SAP-relevant PowerShell cmdlets)
-[deployment-guide-4.3]:deployment-guide.md#31d9ecd6-b136-4c73-b61e-da4a29bbc9cc (Join a VM to an on-premises domain - Windows only)
-[deployment-guide-4.4.2]:deployment-guide.md#6889ff12-eaaf-4f3c-97e1-7c9edc7f7542 (Linux)
-[deployment-guide-4.4]:deployment-guide.md#c7cbb0dc-52a4-49db-8e03-83e7edc2927d (Download, install, and enable the Azure VM Agent)
-[deployment-guide-4.5.1]:deployment-guide.md#987cf279-d713-4b4c-8143-6b11589bb9d4 (Azure PowerShell)
-[deployment-guide-4.5.2]:deployment-guide.md#408f3779-f422-4413-82f8-c57a23b4fc2f (Azure CLI)
-[deployment-guide-4.5]:deployment-guide.md#d98edcd3-f2a1-49f7-b26a-07448ceb60ca (Configure the Azure Enhanced Monitoring Extension for SAP)
-[deployment-guide-5.1]:deployment-guide.md#bb61ce92-8c5c-461f-8c53-39f5e5ed91f2 (Readiness check for Azure Enhanced Monitoring for SAP)
-[deployment-guide-5.2]:deployment-guide.md#e2d592ff-b4ea-4a53-a91a-e5521edb6cd1 (Health check for the Azure monitoring infrastructure)
-[deployment-guide-5.3]:deployment-guide.md#fe25a7da-4e4e-4388-8907-8abc2d33cfd8 (Troubleshooting Azure monitoring for SAP)
-
-[deployment-guide-configure-monitoring-scenario-1]:deployment-guide.md#ec323ac3-1de9-4c3a-b770-4ff701def65b (Configure monitoring)
-[deployment-guide-configure-proxy]:deployment-guide.md#baccae00-6f79-4307-ade4-40292ce4e02d (Configure the proxy)
-[deployment-guide-figure-100]:media/virtual-machines-shared-sap-deployment-guide/100-deploy-vm-image.png
-[deployment-guide-figure-1000]:media/virtual-machines-shared-sap-deployment-guide/1000-service-properties.png
-[deployment-guide-figure-11]:deployment-guide.md#figure-11
-[deployment-guide-figure-1100]:media/virtual-machines-shared-sap-deployment-guide/1100-azperflib.png
-[deployment-guide-figure-1200]:media/virtual-machines-shared-sap-deployment-guide/1200-cmd-test-login.png
-[deployment-guide-figure-1300]:media/virtual-machines-shared-sap-deployment-guide/1300-cmd-test-executed.png
-[deployment-guide-figure-14]:deployment-guide.md#figure-14
-[deployment-guide-figure-1400]:media/virtual-machines-shared-sap-deployment-guide/1400-azperflib-error-servicenotstarted.png
-[deployment-guide-figure-300]:media/virtual-machines-shared-sap-deployment-guide/300-deploy-private-image.png
-[deployment-guide-figure-400]:media/virtual-machines-shared-sap-deployment-guide/400-deploy-using-disk.png
-[deployment-guide-figure-5]:deployment-guide.md#figure-5
-[deployment-guide-figure-50]:media/virtual-machines-shared-sap-deployment-guide/50-forced-tunneling-suse.png
-[deployment-guide-figure-500]:media/virtual-machines-shared-sap-deployment-guide/500-install-powershell.png
-[deployment-guide-figure-6]:deployment-guide.md#figure-6
-[deployment-guide-figure-600]:media/virtual-machines-shared-sap-deployment-guide/600-powershell-version.png
-[deployment-guide-figure-7]:deployment-guide.md#figure-7
-[deployment-guide-figure-700]:media/virtual-machines-shared-sap-deployment-guide/700-install-powershell-installed.png
-[deployment-guide-figure-760]:media/virtual-machines-shared-sap-deployment-guide/760-azure-cli-version.png
-[deployment-guide-figure-900]:media/virtual-machines-shared-sap-deployment-guide/900-cmd-update-executed.png
-[deployment-guide-figure-azure-cli-installed]:deployment-guide.md#402488e5-f9bb-4b29-8063-1c5f52a892d0
-[deployment-guide-figure-azure-cli-version]:deployment-guide.md#0ad010e6-f9b5-4c21-9c09-bb2e5efb3fda
-[deployment-guide-install-vm-agent-windows]:deployment-guide.md#b2db5c9a-a076-42c6-9835-16945868e866
-[deployment-guide-troubleshooting-chapter]:deployment-guide.md#564adb4f-5c95-4041-9616-6635e83a810b (Checks and troubleshooting for setting up end-to-end monitoring)
-
-[deploy-template-cli]:../../../resource-group-template-deploy-cli.md
-[deploy-template-portal]:../../../resource-group-template-deploy-portal.md
-[deploy-template-powershell]:../../../resource-group-template-deploy.md
-
-[dr-guide-classic]:http://go.microsoft.com/fwlink/?LinkID=521971
-
-[getting-started]:get-started.md
-[getting-started-dbms]:get-started.md#1343ffe1-8021-4ce6-a08d-3a1553a4db82
-[getting-started-deployment]:get-started.md#6aadadd2-76b5-46d8-8713-e8d63630e955
-[getting-started-planning]:get-started.md#3da0389e-708b-4e82-b2a2-e92f132df89c
-
-[getting-started-windows-classic]:../../virtual-machines-windows-classic-sap-get-started.md
-[getting-started-windows-classic-dbms]:../../virtual-machines-windows-classic-sap-get-started.md#c5b77a14-f6b4-44e9-acab-4d28ff72a930
-[getting-started-windows-classic-deployment]:../../virtual-machines-windows-classic-sap-get-started.md#f84ea6ce-bbb4-41f7-9965-34d31b0098ea
-[getting-started-windows-classic-dr]:../../virtual-machines-windows-classic-sap-get-started.md#cff10b4a-01a5-4dc3-94b6-afb8e55757d3
-[getting-started-windows-classic-ha-sios]:../../virtual-machines-windows-classic-sap-get-started.md#4bb7512c-0fa0-4227-9853-4004281b1037
-[getting-started-windows-classic-planning]:../../virtual-machines-windows-classic-sap-get-started.md#f2a5e9d8-49e4-419e-9900-af783173481c
-
-[ha-guide-classic]:http://go.microsoft.com/fwlink/?LinkId=613056
-
-[install-extension-cli]:virtual-machines-linux-enable-aem.md
-
-[Logo_Linux]:media/virtual-machines-shared-sap-shared/Linux.png
-[Logo_Windows]:media/virtual-machines-shared-sap-shared/Windows.png
-
-[msdn-set-azurermvmaemextension]:https://msdn.microsoft.com/library/azure/mt670598.aspx
-
-[planning-guide]:planning-guide.md (Azure Virtual Machines planning and implementation for SAP)
-[planning-guide-1.2]:planning-guide.md#e55d1e22-c2c8-460b-9897-64622a34fdff (Resources)
-[planning-guide-11]:planning-guide.md#7cf991a1-badd-40a9-944e-7baae842a058 (High availability and disaster recovery for SAP NetWeaver running on Azure Virtual Machines)
-[planning-guide-11.4.1]:planning-guide.md#5d9d36f9-9058-435d-8367-5ad05f00de77 (High availability for SAP Application Servers)
-[planning-guide-11.5]:planning-guide.md#4e165b58-74ca-474f-a7f4-5e695a93204f (Using Autostart for SAP instances)
-[planning-guide-2.1]:planning-guide.md#1625df66-4cc6-4d60-9202-de8a0b77f803 (Cloud-only - Virtual Machine deployments in Azure without dependencies on the on-premises customer network)
-[planning-guide-2.2]:planning-guide.md#f5b3b18c-302c-4bd8-9ab2-c388f1ab3d10 (Cross-premises - Deployment of single or multiple SAP VMs in Azure fully integrated with the on-premises network)
-[planning-guide-3.1]:planning-guide.md#be80d1b9-a463-4845-bd35-f4cebdb5424a (Azure regions)
-[planning-guide-3.2.1]:planning-guide.md#df49dc09-141b-4f34-a4a2-990913b30358 (Fault domains)
-[planning-guide-3.2.2]:planning-guide.md#fc1ac8b2-e54a-487c-8581-d3cc6625e560 (Upgrade domains)
-[planning-guide-3.2.3]:planning-guide.md#18810088-f9be-4c97-958a-27996255c665 (Azure availability sets)
-[planning-guide-3.2]:planning-guide.md#8d8ad4b8-6093-4b91-ac36-ea56d80dbf77 (Microsoft Azure virtual machines concept)
-[planning-guide-3.3.2]:planning-guide.md#ff5ad0f9-f7f4-4022-9102-af07aef3bc92 (Azure Premium Storage)
-[planning-guide-5.1.1]:planning-guide.md#4d175f1b-7353-4137-9d2f-817683c26e53 (Moving a VM from on-premises to Azure with a non-generalized disk)
-[planning-guide-5.1.2]:planning-guide.md#e18f7839-c0e2-4385-b1e6-4538453a285c (Deploying a VM with a customer specific image)
-[planning-guide-5.2.1]:planning-guide.md#1b287330-944b-495d-9ea7-94b83aff73ef (Preparation for moving a VM from on-premises to Azure with a non-generalized disk)
-[planning-guide-5.2.2]:planning-guide.md#57f32b1c-0cba-4e57-ab6e-c39fe22b6ec3 (Preparation for deploying a VM with a customer specific image for SAP)
-[planning-guide-5.2]:planning-guide.md#6ffb9f41-a292-40bf-9e70-8204448559e7 (Preparing VMs with SAP for Azure)
-[planning-guide-5.3.1]:planning-guide.md#6e835de8-40b1-4b71-9f18-d45b20959b79 (Difference between an Azure disk and an Azure image)
-[planning-guide-5.3.2]:planning-guide.md#a43e40e6-1acc-4633-9816-8f095d5a7b6a (Uploading a VHD from on-premises to Azure)
-[planning-guide-5.4.2]:planning-guide.md#9789b076-2011-4afa-b2fe-b07a8aba58a1 (Copying disks between Azure Storage accounts)
-[planning-guide-5.5.1]:planning-guide.md#4efec401-91e0-40c0-8e64-f2dceadff646 (VM/VHD structure for SAP deployments)
-[planning-guide-5.5.3]:planning-guide.md#17e0d543-7e8c-4160-a7da-dd7117a1ad9d (Setting automount for attached disks)
-[planning-guide-7.1]:planning-guide.md#3e9c3690-da67-421a-bc3f-12c520d99a30 (Single VM with SAP NetWeaver demo/training scenario)
-[planning-guide-7]:planning-guide.md#96a77628-a05e-475d-9df3-fb82217e8f14 (Concepts of Cloud-Only deployment of SAP instances)
-[planning-guide-9.1]:planning-guide.md#6f0a47f3-a289-4090-a053-2521618a28c3 (Azure Monitoring Solution for SAP)
-[planning-guide-azure-premium-storage]:planning-guide.md#ff5ad0f9-f7f4-4022-9102-af07aef3bc92 (Azure Premium Storage)
-[planning-guide-managed-disks]:planning-guide.md#c55b2c6e-3ca1-4476-be16-16c81927550f (Managed Disks)
-[planning-guide-figure-100]:media/virtual-machines-shared-sap-planning-guide/100-single-vm-in-azure.png
-[planning-guide-figure-1300]:media/virtual-machines-shared-sap-planning-guide/1300-ref-config-iaas-for-sap.png
-[planning-guide-figure-1400]:media/virtual-machines-shared-sap-planning-guide/1400-attach-detach-disks.png
-[planning-guide-figure-1600]:media/virtual-machines-shared-sap-planning-guide/1600-firewall-port-rule.png
-[planning-guide-figure-1700]:media/virtual-machines-shared-sap-planning-guide/1700-single-vm-demo.png
-[planning-guide-figure-1900]:media/virtual-machines-shared-sap-planning-guide/1900-vm-set-vnet.png
-[planning-guide-figure-200]:media/virtual-machines-shared-sap-planning-guide/200-multiple-vms-in-azure.png
-[planning-guide-figure-2100]:media/virtual-machines-shared-sap-planning-guide/2100-s2s.png
-[planning-guide-figure-2200]:media/virtual-machines-shared-sap-planning-guide/2200-network-printing.png
-[planning-guide-figure-2300]:media/virtual-machines-shared-sap-planning-guide/2300-sapgui-stms.png
-[planning-guide-figure-2400]:media/virtual-machines-shared-sap-planning-guide/2400-vm-extension-overview.png
-[planning-guide-figure-2500]:media/virtual-machines-shared-sap-planning-guide/2500-vm-extension-details.png
-[planning-guide-figure-2600]:media/virtual-machines-shared-sap-planning-guide/2600-sap-router-connection.png
-[planning-guide-figure-2700]:media/virtual-machines-shared-sap-planning-guide/2700-exposed-sap-portal.png
-[planning-guide-figure-2800]:media/virtual-machines-shared-sap-planning-guide/2800-endpoint-config.png
-[planning-guide-figure-2900]:media/virtual-machines-shared-sap-planning-guide/2900-azure-ha-sap-ha.png
-[planning-guide-figure-300]:media/virtual-machines-shared-sap-planning-guide/300-vpn-s2s.png
-[planning-guide-figure-3000]:media/virtual-machines-shared-sap-planning-guide/3000-sap-ha-on-azure.png
-[planning-guide-figure-3200]:media/virtual-machines-shared-sap-planning-guide/3200-sap-ha-with-sql.png
-[planning-guide-figure-400]:media/virtual-machines-shared-sap-planning-guide/400-vm-services.png
-[planning-guide-figure-600]:media/virtual-machines-shared-sap-planning-guide/600-s2s-details.png
-[planning-guide-figure-700]:media/virtual-machines-shared-sap-planning-guide/700-decision-tree-deploy-to-azure.png
-[planning-guide-figure-800]:media/virtual-machines-shared-sap-planning-guide/800-portal-vm-overview.png
-[planning-guide-microsoft-azure-networking]:planning-guide.md#61678387-8868-435d-9f8c-450b2424f5bd (Microsoft Azure networking)
-[planning-guide-storage-microsoft-azure-storage-and-data-disks]:planning-guide.md#a72afa26-4bf4-4a25-8cf7-855d6032157f (Storage: Microsoft Azure Storage and data disks)
-
-[powershell-install-configure]:https://docs.microsoft.com/powershell/azure/install-azurerm-ps
-[resource-group-authoring-templates]:../../../resource-group-authoring-templates.md
-[resource-group-overview]:../../../azure-resource-manager/resource-group-overview.md
-[resource-groups-networking]:../../../networking/network-overview.md
-[sap-pam]:https://support.sap.com/pam (SAP Product Availability Matrix)
-[sap-templates-2-tier-marketplace-image]:https://portal.azure.com/#create/Microsoft.Template/uri/https%3A%2F%2Fraw.githubusercontent.com%2FAzure%2Fazure-quickstart-templates%2Fmaster%2Fsap-2-tier-marketplace-image%2Fazuredeploy.json
-[sap-templates-2-tier-marketplace-image-md]:https://portal.azure.com/#create/Microsoft.Template/uri/https%3A%2F%2Fraw.githubusercontent.com%2FAzure%2Fazure-quickstart-templates%2Fmaster%2Fsap-2-tier-marketplace-image-md%2Fazuredeploy.json
-[sap-templates-2-tier-os-disk]:https://portal.azure.com/#create/Microsoft.Template/uri/https%3A%2F%2Fraw.githubusercontent.com%2FAzure%2Fazure-quickstart-templates%2Fmaster%2Fsap-2-tier-user-disk%2Fazuredeploy.json
-[sap-templates-2-tier-os-disk-md]:https://portal.azure.com/#create/Microsoft.Template/uri/https%3A%2F%2Fraw.githubusercontent.com%2FAzure%2Fazure-quickstart-templates%2Fmaster%2Fsap-2-tier-user-disk-md%2Fazuredeploy.json
-[sap-templates-2-tier-user-image]:https://portal.azure.com/#create/Microsoft.Template/uri/https%3A%2F%2Fraw.githubusercontent.com%2FAzure%2Fazure-quickstart-templates%2Fmaster%2Fsap-2-tier-user-image%2Fazuredeploy.json
-[sap-templates-2-tier-user-image-md]:https://portal.azure.com/#create/Microsoft.Template/uri/https%3A%2F%2Fraw.githubusercontent.com%2FAzure%2Fazure-quickstart-templates%2Fmaster%2Fsap-2-tier-user-image-md%2Fazuredeploy.json
-[sap-templates-3-tier-marketplace-image]:https://portal.azure.com/#create/Microsoft.Template/uri/https%3A%2F%2Fraw.githubusercontent.com%2FAzure%2Fazure-quickstart-templates%2Fmaster%2Fsap-3-tier-marketplace-image%2Fazuredeploy.json
-[sap-templates-3-tier-marketplace-image-md]:https://portal.azure.com/#create/Microsoft.Template/uri/https%3A%2F%2Fraw.githubusercontent.com%2FAzure%2Fazure-quickstart-templates%2Fmaster%2Fsap-3-tier-marketplace-image-md%2Fazuredeploy.json
-[sap-templates-3-tier-user-image]:https://portal.azure.com/#create/Microsoft.Template/uri/https%3A%2F%2Fraw.githubusercontent.com%2FAzure%2Fazure-quickstart-templates%2Fmaster%2Fsap-3-tier-user-image%2Fazuredeploy.json
-[sap-templates-3-tier-user-image-md]:https://portal.azure.com/#create/Microsoft.Template/uri/https%3A%2F%2Fraw.githubusercontent.com%2FAzure%2Fazure-quickstart-templates%2Fmaster%2Fsap-3-tier-user-image-md%2Fazuredeploy.json
-[storage-azure-cli]:../../../storage/common/storage-azure-cli.md
-[storage-azure-cli-copy-blobs]:../../../storage/common/storage-azure-cli.md#copy-blobs
-[storage-introduction]:../../../storage/common/storage-introduction.md
-[storage-powershell-guide-full-copy-vhd]:../../../storage/common/storage-powershell-guide-full.md#how-to-copy-blobs-from-one-storage-container-to-another
-[storage-premium-storage-preview-portal]:../../windows/premium-storage.md
-[storage-redundancy]:../../../storage/common/storage-redundancy.md
-[storage-scalability-targets]:../../../storage/common/storage-scalability-targets.md
-[storage-use-azcopy]:../../../storage/common/storage-use-azcopy.md
-[template-201-vm-from-specialized-vhd]:https://github.com/Azure/azure-quickstart-templates/tree/master/201-vm-from-specialized-vhd
-[templates-101-simple-windows-vm]:https://github.com/Azure/azure-quickstart-templates/tree/master/101-simple-windows-vm
-[templates-101-vm-from-user-image]:https://github.com/Azure/azure-quickstart-templates/tree/master/101-vm-from-user-image
-[virtual-machines-linux-attach-disk-portal]:../../linux/attach-disk-portal.md
-[virtual-machines-azure-resource-manager-architecture]:../../../resource-manager-deployment-model.md
-[virtual-machines-azurerm-versus-azuresm]:virtual-machines-linux-compare-deployment-models.md
-[virtual-machines-windows-classic-configure-oracle-data-guard]:../../virtual-machines-windows-classic-configure-oracle-data-guard.md
-[virtual-machines-linux-cli-deploy-templates]:../../linux/cli-deploy-templates.md (Deploy and manage virtual machines by using Azure Resource Manager templates and the Azure CLI)
-[virtual-machines-deploy-rmtemplates-powershell]:../../virtual-machines-windows-ps-manage.md (Manage virtual machines by using Azure Resource Manager and PowerShell)
-[virtual-machines-windows-agent-user-guide]:../../extensions/agent-windows.md
-[virtual-machines-linux-agent-user-guide]:../../extensions/agent-linux.md
-[virtual-machines-linux-agent-user-guide-command-line-options]:../../extensions/agent-linux.md#command-line-options
-[virtual-machines-linux-capture-image]:../../linux/capture-image.md
-[virtual-machines-linux-capture-image-resource-manager]:../../linux/capture-image.md
-[virtual-machines-linux-capture-image-resource-manager-capture]:../../linux/capture-image.md#step-2-capture-the-vm
-[virtual-machines-linux-configure-raid]:../../linux/configure-raid.md
-[virtual-machines-linux-configure-lvm]:../../linux/configure-lvm.md
-[virtual-machines-linux-classic-create-upload-vhd-step-1]:../../virtual-machines-linux-classic-create-upload-vhd.md#step-1-prepare-the-image-to-be-uploaded
-[virtual-machines-linux-create-upload-vhd-suse]:../../linux/suse-create-upload-vhd.md
-[virtual-machines-linux-redhat-create-upload-vhd]:../../linux/redhat-create-upload-vhd.md
-[virtual-machines-linux-how-to-attach-disk]:../../linux/add-disk.md
-[virtual-machines-linux-how-to-attach-disk-how-to-initialize-a-new-data-disk-in-linux]:../../linux/add-disk.md#connect-to-the-linux-vm-to-mount-the-new-disk
-[virtual-machines-linux-tutorial]:../../linux/quick-create-cli.md
-[virtual-machines-linux-update-agent]:../../linux/update-agent.md
-[virtual-machines-manage-availability]:../../linux/manage-availability.md
-[virtual-machines-ps-create-preconfigure-windows-resource-manager-vms]:../../virtual-machines-windows-ps-create.md
-[virtual-machines-sizes]:../../linux/sizes.md
-[virtual-machines-windows-classic-ps-sql-alwayson-availability-groups]:./../../windows/sqlclassic/virtual-machines-windows-classic-ps-sql-alwayson-availability-groups.md
-[virtual-machines-windows-classic-ps-sql-int-listener]:./../../windows/sqlclassic/virtual-machines-windows-classic-ps-sql-int-listener.md
-[virtual-machines-sql-server-high-availability-and-disaster-recovery-solutions]:./../../windows/sql/virtual-machines-windows-sql-high-availability-dr.md
-[virtual-machines-sql-server-infrastructure-services]:./../../windows/sql/virtual-machines-windows-sql-server-iaas-overview.md
-[virtual-machines-sql-server-performance-best-practices]:./../../windows/sql/virtual-machines-windows-sql-performance.md
-[virtual-machines-upload-image-windows-resource-manager]:../../virtual-machines-windows-upload-image.md
-[virtual-machines-windows-tutorial]:../../virtual-machines-windows-hero-tutorial.md
-[virtual-machines-workload-template-sql-alwayson]:https://azure.microsoft.com/documentation/templates/sql-server-2014-alwayson-dsc/
-[virtual-network-deploy-multinic-arm-cli]:../linux/multiple-nics.md
-[virtual-network-deploy-multinic-arm-ps]:../windows/multiple-nics.md
-[virtual-network-deploy-multinic-arm-template]:../../../virtual-network/template-samples.md
-[virtual-networks-configure-vnet-to-vnet-connection]:../../../vpn-gateway/vpn-gateway-vnet-vnet-rm-ps.md
-[virtual-networks-create-vnet-arm-pportal]:../../../virtual-network/manage-virtual-network.md#create-a-virtual-network
-[virtual-networks-manage-dns-in-vnet]:../../../virtual-network/virtual-networks-name-resolution-for-vms-and-role-instances.md
-[virtual-networks-multiple-nics]:../../../virtual-network/virtual-network-deploy-multinic-classic-ps.md
-[virtual-networks-nsg]:../../../virtual-network/security-overview.md
-[virtual-networks-reserved-private-ip]:../../../virtual-network/virtual-networks-static-private-ip-arm-ps.md
-[virtual-networks-static-private-ip-arm-pportal]:../../../virtual-network/virtual-networks-static-private-ip-arm-pportal.md
-[virtual-networks-udr-overview]:../../../virtual-network/virtual-networks-udr-overview.md
-[vpn-gateway-about-vpn-devices]:../../../vpn-gateway/vpn-gateway-about-vpn-devices.md
-[vpn-gateway-create-site-to-site-rm-powershell]:../../../vpn-gateway/vpn-gateway-create-site-to-site-rm-powershell.md
-[vpn-gateway-cross-premises-options]:../../../vpn-gateway/vpn-gateway-plan-design.md
-[vpn-gateway-site-to-site-create]:../../../vpn-gateway/vpn-gateway-site-to-site-create.md
-[vpn-gateway-vpn-faq]:../../../vpn-gateway/vpn-gateway-vpn-faq.md
-[xplat-cli]:../../../cli-install-nodejs.md
-[xplat-cli-azure-resource-manager]:../../../xplat-cli-azure-resource-manager.md
-
-[!INCLUDE [learn-about-deployment-models](../../../../includes/learn-about-deployment-models-rm-include.md)]
-
-Azure Virtual Machines is the solution for organizations that need compute and storage resources, in minimal time, and without lengthy procurement cycles. You can use Azure Virtual Machines to deploy classical applications, like SAP NetWeaver-based applications, in Azure. Extend an application's reliability and availability without additional on-premises resources. Azure Virtual Machines supports cross-premises connectivity, so you can integrate Azure Virtual Machines into your organization's on-premises domains, private clouds, and SAP system landscape.
-
-In this article, we cover the steps to deploy SAP applications on virtual machines (VMs) in Azure, including alternate deployment options and troubleshooting. This article builds on the information in [Azure Virtual Machines planning and implementation for SAP NetWeaver][planning-guide]. It also complements SAP installation documentation and SAP Notes, which are the primary resources for installing and deploying SAP software.
-
-## Prerequisites
-Setting up an Azure virtual machine for SAP software deployment involves multiple steps and resources. Before you start, make sure that you meet the prerequisites for installing SAP software on virtual machines in Azure.
-
-### Local computer
-To manage Windows or Linux VMs, you can use a PowerShell script and the Azure portal. For both tools, you need a local computer running Windows 7 or a later version of Windows. If you want to manage only Linux VMs and you want to use a Linux computer for this task, you can use Azure CLI.
-
-### Internet connection
-To download and run the tools and scripts that are required for SAP software deployment, you must be connected to the Internet. The Azure VM that is running the Azure Enhanced Monitoring Extension for SAP also needs access to the Internet. If the Azure VM is part of an Azure virtual network or on-premises domain, make sure that the relevant proxy settings are set, as described in [Configure the proxy][deployment-guide-configure-proxy].
-
-### Microsoft Azure subscription
-You need an active Azure account.
-
-### Topology and networking
-You need to define the topology and architecture of the SAP deployment in Azure:
-
-* Azure storage accounts to be used
-* Virtual network where you want to deploy the SAP system
-* Resource group to which you want to deploy the SAP system
-* Azure region where you want to deploy the SAP system
-* SAP configuration (two-tier or three-tier)
-* VM sizes and the number of additional data disks to be mounted to the VMs
-* SAP Correction and Transport System (CTS) configuration
-
-Create and configure Azure storage accounts (if required) or Azure virtual networks before you begin the SAP software deployment process. For information about how to create and configure these resources, see [Azure Virtual Machines planning and implementation for SAP NetWeaver][planning-guide].
-
-### SAP sizing
-Know the following information, for SAP sizing:
-
-* Projected SAP workload, for example, by using the SAP Quick Sizer tool, and the SAP Application Performance Standard (SAPS) number
-* Required CPU resource and memory consumption of the SAP system
-* Required input/output (I/O) operations per second
-* Required network bandwidth of eventual communication between VMs in Azure
-* Required network bandwidth between on-premises assets and the Azure-deployed SAP system
-
-### Resource groups
-In Azure Resource Manager, you can use resource groups to manage all the application resources in your Azure subscription. For more information, see [Azure Resource Manager overview][resource-group-overview].
-
-## Resources
-
-### <a name="42ee2bdb-1efc-4ec7-ab31-fe4c22769b94"></a>SAP resources
-When you are setting up your SAP software deployment, you need the following SAP resources:
-
-* SAP Note [1928533], which has:
-  * List of Azure VM sizes that are supported for the deployment of SAP software
-  * Important capacity information for Azure VM sizes
-  * Supported SAP software, and operating system (OS) and database combinations
-  * Required SAP kernel version for Windows and Linux on Microsoft Azure
-
-* SAP Note [2015553] lists prerequisites for SAP-supported SAP software deployments in Azure.
-* SAP Note [2178632] has detailed information about all monitoring metrics reported for SAP in Azure.
-* SAP Note [1409604] has the required SAP Host Agent version for Windows in Azure.
-* SAP Note [2191498] has the required SAP Host Agent version for Linux in Azure.
-* SAP Note [2243692] has information about SAP licensing on Linux in Azure.
-* SAP Note [1984787] has general information about SUSE Linux Enterprise Server 12.
-* SAP Note [2002167] has general information about Red Hat Enterprise Linux 7.x.
-* SAP Note [2069760] has general information about Oracle Linux 7.x.
-* SAP Note [1999351] has additional troubleshooting information for the Azure Enhanced Monitoring Extension for SAP.
-* SAP Note [1597355] has general information about swap-space for Linux.
-* [SAP on Azure SCN page](https://wiki.scn.sap.com/wiki/x/Pia7Gg) has news and a collection of useful resources.
-* [SAP Community WIKI](https://wiki.scn.sap.com/wiki/display/HOME/SAPonLinuxNotes) has all required SAP Notes for Linux.
-* SAP-specific PowerShell cmdlets that are part of [Azure PowerShell][azure-ps].
-* SAP-specific Azure CLI commands that are part of [Azure CLI][azure-cli].
-
-### <a name="42ee2bdb-1efc-4ec7-ab31-fe4c22769b94"></a>Windows resources
-These Microsoft articles cover SAP deployments in Azure:
-
-* [Azure Virtual Machines planning and implementation for SAP NetWeaver][planning-guide]
-* [Azure Virtual Machines deployment for SAP NetWeaver (this article)][deployment-guide]
-* [Azure Virtual Machines DBMS deployment for SAP NetWeaver][dbms-guide]
-
-## <a name="b3253ee3-d63b-4d74-a49b-185e76c4088e"></a>Deployment scenarios for SAP software on Azure VMs
-You have multiple options for deploying VMs and associated disks in Azure. It's important to understand the differences between deployment options, because you might take different steps to prepare your VMs for deployment based on the deployment type you choose.
-
-### <a name="db477013-9060-4602-9ad4-b0316f8bb281"></a>Scenario 1: Deploying a VM from the Azure Marketplace for SAP
-You can use an image provided by Microsoft or by a third party in the Azure Marketplace to deploy your VM. The Marketplace offers some standard OS images of Windows Server and different Linux distributions. You also can deploy an image that includes database management system (DBMS) SKUs, for example, Microsoft SQL Server. For more information about using images with DBMS SKUs, see [Azure Virtual Machines DBMS deployment for SAP NetWeaver][dbms-guide].
-
-The following flowchart shows the SAP-specific sequence of steps for deploying a VM from the Azure Marketplace:
-
-![Flowchart of VM deployment for SAP systems by using a VM image from the Azure Marketplace][deployment-guide-figure-100]
-
-#### Create a virtual machine by using the Azure portal
-The easiest way to create a new virtual machine with an image from the Azure Marketplace is by using the Azure portal.
-
-1.  Go to <https://portal.azure.com/#create/hub>.  Or, in the Azure portal menu, select **+ New**.
-1.  Select **Compute**, and then select the type of operating system you want to deploy. For example, Windows Server 2012 R2, SUSE Linux Enterprise Server 12 (SLES 12), Red Hat Enterprise Linux 7.2 (RHEL 7.2), or Oracle Linux 7.2. The default list view does not show all supported operating systems. Select **see all** for a full list. For more information about supported operating systems for SAP software deployment, see SAP Note [1928533].
-1.  On the next page, review terms and conditions.
-1.  In the **Select a deployment model** box, select **Resource Manager**.
-1.  Select **Create**.
-
-The wizard guides you through setting the required parameters to create the virtual machine, in addition to all required resources, like network interfaces and storage accounts. Some of these parameters are:
-
-1. **Basics**:
- * **Name**: The name of the resource (the virtual machine name).
- * **VM disk type**: Select the disk type of the OS disk. If you want to use Premium Storage for your data disks, we recommend using Premium Storage for the OS disk as well.
- * **Username and password** or **SSH public key**: Enter the username and password of the user that is created during the provisioning. For a Linux virtual machine, you can enter the public Secure Shell (SSH) key that you use to sign in to the machine.
- * **Subscription**: Select the subscription that you want to use to provision the new virtual machine.
- * **Resource group**: The name of the resource group for the VM. You can enter either the name of a new resource group or the name of a resource group that already exists.
- * **Location**: Where to deploy the new virtual machine. If you want to connect the virtual machine to your on-premises network, make sure you select the location of the virtual network that connects Azure to your on-premises network. For more information, see [Microsoft Azure networking][planning-guide-microsoft-azure-networking] in [Azure Virtual Machines planning and implementation for SAP NetWeaver][planning-guide].
-1. **Size**:
-
-	 For a list of supported VM types, see SAP Note [1928533]. Be sure you select the correct VM type if you want to use Azure Premium Storage. Not all VM types support Premium Storage. For more information, see [Storage: Microsoft Azure Storage and data disks][planning-guide-storage-microsoft-azure-storage-and-data-disks] and [Azure Premium Storage][planning-guide-azure-premium-storage] in [Azure Virtual Machines planning and implementation for SAP NetWeaver][planning-guide].
-
-1. **Settings**:
-  * **Storage**
-    * **Disk Type**: Select the disk type of the OS disk. If you want to use Premium Storage for your data disks, we recommend using Premium Storage for the OS disk as well.
-    * **Use managed disks**: If you want to use Managed Disks, select Yes. For more information about Managed Disks, see chapter [Managed Disks][planning-guide-managed-disks] in the planning guide.
-    * **Storage account**: Select an existing storage account or create a new one. Not all storage types work for running SAP applications. For more information about storage types, see [Microsoft Azure Storage][dbms-guide-2.3] in [Azure Virtual Machines DBMS deployment for SAP NetWeaver][dbms-guide].
-  * **Network**
-    * **Virtual network** and **Subnet**: To integrate the virtual machine with your intranet, select the virtual network that is connected to your on-premises network.
-    * **Public IP address**: Select the public IP address that you want to use, or enter parameters to create a new public IP address. You can use a public IP address to access your virtual machine over the Internet. Make sure that you also create a network security group to help secure access to your virtual machine.
-    * **Network security group**: For more information, see [Control network traffic flow with network security groups][virtual-networks-nsg].
-  * **Extensions**: You can install virtual machine extensions by adding them to the deployment. You do not need to add extensions in this step. The extensions required for SAP support are installed later. See chapter [Configure the Azure Enhanced Monitoring Extension for SAP][deployment-guide-4.5] in this guide.
-  * **High Availability**: Select an availability set, or enter the parameters to create a new availability set. For more information, see [Azure availability sets][planning-guide-3.2.3].
-  * **Monitoring**
-    * **Boot diagnostics**: You can select **Disable** for boot diagnostics.
-    * **Guest OS diagnostics**: You can select **Disable** for monitoring diagnostics.
-
-1. **Summary**:
-
-  Review your selections, and then select **OK**.
-
-Your virtual machine is deployed in the resource group you selected.
-
-#### Create a virtual machine by using a template
-You can create a virtual machine by using one of the SAP templates published in the [azure-quickstart-templates GitHub repository][azure-quickstart-templates-github]. You also can manually create a virtual machine by using the [Azure portal][virtual-machines-windows-tutorial], [PowerShell][virtual-machines-ps-create-preconfigure-windows-resource-manager-vms], or [Azure CLI][virtual-machines-linux-tutorial].
-
-* [**Two-tier configuration (only one virtual machine) template** (sap-2-tier-marketplace-image)][sap-templates-2-tier-marketplace-image]
-
-  To create a two-tier system by using only one virtual machine, use this template.
-* [**Two-tier configuration (only one virtual machine) template - Managed Disks** (sap-2-tier-marketplace-image-md)][sap-templates-2-tier-marketplace-image-md]
-
-  To create a two-tier system by using only one virtual machine and Managed Disks, use this template.
-* [**Three-tier configuration (multiple virtual machines) template** (sap-3-tier-marketplace-image)][sap-templates-3-tier-marketplace-image]
-
-  To create a three-tier system by using multiple virtual machines, use this template.
-* [**Three-tier configuration (multiple virtual machines) template - Managed Disks** (sap-3-tier-marketplace-image-md)][sap-templates-3-tier-marketplace-image-md]
-
-  To create a three-tier system by using multiple virtual machines and Managed Disks, use this template.
-
-In the Azure portal, enter the following parameters for the template:
-
-1. **Basics**:
-  * **Subscription**: The subscription to use to deploy the template.
-  * **Resource group**: The resource group to use to deploy the template. You can create a new resource group, or you can select an existing resource group in the subscription.
-  * **Location**: Where to deploy the template. If you selected an existing resource group, the location of that resource group is used.
-
-1. **Settings**:
-  * **SAP System ID**: The SAP System ID (SID).
-  * **OS type**: The operating system you want to deploy, for example, Windows Server 2012 R2, SUSE Linux Enterprise Server 12 (SLES 12), Red Hat Enterprise Linux 7.2 (RHEL 7.2), or Oracle Linux 7.2.
-
-    The list view does not show all supported operating systems. For more information about supported operating systems for SAP software deployment, see SAP Note [1928533].
-  * **SAP system size**: The size of the SAP system.
-
-    The number of SAPS the new system provides. If you are not sure how many SAPS the system requires, ask your SAP Technology Partner or System Integrator.
-  * **System availability** (three-tier template only): The system availability.
-
-    Select **HA** for a configuration that is suitable for a high-availability installation. Two database servers and two servers for ABAP SAP Central Services (ASCS) are created.
-  * **Storage type** (two-tier template only): The type of storage to use.
-
-    For larger systems, we highly recommend using Azure Premium Storage. For more information about storage types, see these resources:
-      * [Use of Azure Premium SSD Storage for SAP DBMS Instance][2367194]
-      * [Microsoft Azure Storage][dbms-guide-2.3] in [Azure Virtual Machines DBMS deployment for SAP NetWeaver][dbms-guide]
-      * [Premium Storage: High-performance storage for Azure Virtual Machine workloads][storage-premium-storage-preview-portal]
-      * [Introduction to Microsoft Azure Storage][storage-introduction]
-  * **Admin username** and **Admin password**: A username and password.
-    A new user is created, for signing in to the virtual machine.
-  * **New or existing subnet**: Determines whether a new virtual network and subnet are  created or an existing subnet is used. If you already have a virtual network that is connected to your on-premises network, select **Existing**.
-  * **Subnet ID**: The ID of the subnet the virtual machines will connect to. Select the subnet of your virtual private network (VPN) or Azure ExpressRoute virtual network to use to connect the virtual machine to your on-premises network. The ID usually looks like this:
-  /subscriptions/&lt;subscription id>/resourceGroups/&lt;resource group name>/providers/Microsoft.Network/virtualNetworks/&lt;virtual network name>/subnets/&lt;subnet name>
-
-1. **Terms and conditions**:  
-    Review and accept the legal terms.
-
-1.  Select **Purchase**.
-
-The Azure VM Agent is deployed by default when you use an image from the Azure Marketplace.
-
-#### Configure proxy settings
-Depending on how your on-premises network is configured, you might need to set up the proxy on your VM. If your VM is connected to your on-premises network via VPN or ExpressRoute, the VM might not be able to access the Internet, and won't be able to download the required extensions or collect monitoring data. For more information, see [Configure the proxy][deployment-guide-configure-proxy].
-
-#### Join a domain (Windows only)
-If your Azure deployment is connected to an on-premises Active Directory or DNS instance via an Azure site-to-site VPN connection or ExpressRoute (this is called *cross-premises* in [Azure Virtual Machines planning and implementation for SAP NetWeaver][planning-guide]), it is expected that the VM is joining an on-premises domain. For more information about considerations for this task, see [Join a VM to an on-premises domain (Windows only)][deployment-guide-4.3].
-
-#### <a name="ec323ac3-1de9-4c3a-b770-4ff701def65b"></a>Configure monitoring
-To be sure SAP supports your environment, set up the Azure Monitoring Extension for SAP as described in [Configure the Azure Enhanced Monitoring Extension for SAP][deployment-guide-4.5]. Check the prerequisites for SAP monitoring, and required minimum versions of SAP Kernel and SAP Host Agent, in the resources listed in [SAP resources][deployment-guide-2.2].
-
-#### Monitoring check
-Check whether monitoring is working, as described in [Checks and troubleshooting for setting up end-to-end monitoring][deployment-guide-troubleshooting-chapter].
-
-#### Post-deployment steps
-After you create the VM and the VM is deployed, you need to install the required software components in the VM. Because of the deployment/software installation sequence in this type of VM deployment, the software to be installed must already be available, either in Azure, on another VM, or as a disk that can be attached. Or, consider using a cross-premises scenario, in which connectivity to the on-premises assets (installation shares) is given.
-
-After you deploy your VM in Azure, follow the same guidelines and tools to install the SAP software on your VM as you would in an on-premises environment. To install SAP software on an Azure VM, both SAP and Microsoft recommend that you upload and store the SAP installation media on Azure VHDs or Managed Disks, or that you create an Azure VM that works as a file server that has all the required SAP installation media.
-
-### <a name="54a1fc6d-24fd-4feb-9c57-ac588a55dff2"></a>Scenario 2: Deploying a VM with a custom image for SAP
-Because different versions of an operating system or DBMS have different patch requirements, the images you find in the Azure Marketplace might not meet your needs. You might instead want to create a VM by using your own OS/DBMS VM image, which you can deploy again later.
-You use different steps to create a private image for Linux than to create one for Windows.
-
-- - -
-> ![Windows][Logo_Windows] Windows
->
-> To prepare a Windows image that you can use to deploy multiple virtual machines, the Windows settings (like Windows SID and hostname) must be abstracted or generalized on the on-premises VM. You can use [sysprep](https://msdn.microsoft.com/library/hh825084.aspx) to do this.
->
-> ![Linux][Logo_Linux] Linux
->
-> To prepare a Linux image that you can use to deploy multiple virtual machines, some Linux settings must be abstracted or generalized on the on-premises VM. You can use `waagent -deprovision`  to do this. For more information, see [Capture a Linux virtual machine running on Azure][virtual-machines-linux-capture-image] and the [Azure Linux agent user guide][virtual-machines-linux-agent-user-guide-command-line-options].
->
->
-
-- - -
-You can prepare and create a custom image, and then use it to create multiple new VMs. This is described in [Azure Virtual Machines planning and implementation for SAP NetWeaver][planning-guide]. Set up your database content either by using SAP Software Provisioning Manager to install a new SAP system (restores a database backup from a disk that's attached to the virtual machine) or by directly restoring a database backup from Azure storage, if your DBMS supports it. For more information, see [Azure Virtual Machines DBMS deployment for SAP NetWeaver][dbms-guide]. If you have already installed an SAP system on your on-premises VM (especially for two-tier systems), you can adapt the SAP system settings after the deployment of the Azure VM by using the System Rename procedure supported by SAP Software Provisioning Manager (SAP Note [1619720]). Otherwise, you can install the SAP software after you deploy the Azure VM.
-
-The following flowchart shows the SAP-specific sequence of steps for deploying a VM from a custom image:
-
-![Flowchart of VM deployment for SAP systems by using a VM image in private Marketplace][deployment-guide-figure-300]
-
-#### Create a virtual machine by using the Azure portal
-The easiest way to create a new virtual machine from a Managed Disk image is by using the Azure portal. For more information on how to create a Manage Disk Image, read [Capture a managed image of a generalized VM in Azure](https://docs.microsoft.com/azure/virtual-machines/windows/capture-image-resource)
-
-1.  Go to <https://ms.portal.azure.com/#blade/HubsExtension/Resources/resourceType/Microsoft.Compute%2Fimages>. Or, in the Azure portal menu, select **Images**.
-1.  Select the Managed Disk image you want to deploy and click on **Create VM**
-
-The wizard guides you through setting the required parameters to create the virtual machine, in addition to all required resources, like network interfaces and storage accounts. Some of these parameters are:
-
-1. **Basics**:
- * **Name**: The name of the resource (the virtual machine name).
- * **VM disk type**: Select the disk type of the OS disk. If you want to use Premium Storage for your data disks, we recommend using Premium Storage for the OS disk as well.
- * **Username and password** or **SSH public key**: Enter the username and password of the user that is created during the provisioning. For a Linux virtual machine, you can enter the public Secure Shell (SSH) key that you use to sign in to the machine.
- * **Subscription**: Select the subscription that you want to use to provision the new virtual machine.
- * **Resource group**: The name of the resource group for the VM. You can enter either the name of a new resource group or the name of a resource group that already exists.
- * **Location**: Where to deploy the new virtual machine. If you want to connect the virtual machine to your on-premises network, make sure you select the location of the virtual network that connects Azure to your on-premises network. For more information, see [Microsoft Azure networking][planning-guide-microsoft-azure-networking] in [Azure Virtual Machines planning and implementation for SAP NetWeaver][planning-guide].
-1. **Size**:
-
-	 For a list of supported VM types, see SAP Note [1928533]. Be sure you select the correct VM type if you want to use Azure Premium Storage. Not all VM types support Premium Storage. For more information, see [Storage: Microsoft Azure Storage and data disks][planning-guide-storage-microsoft-azure-storage-and-data-disks] and [Azure Premium Storage][planning-guide-azure-premium-storage] in [Azure Virtual Machines planning and implementation for SAP NetWeaver][planning-guide].
-
-1. **Settings**:
-  * **Storage**
-    * **Disk Type**: Select the disk type of the OS disk. If you want to use Premium Storage for your data disks, we recommend using Premium Storage for the OS disk as well.
-    * **Use managed disks**: If you want to use Managed Disks, select Yes. For more information about Managed Disks, see chapter [Managed Disks][planning-guide-managed-disks] in the planning guide.
-  * **Network**
-    * **Virtual network** and **Subnet**: To integrate the virtual machine with your intranet, select the virtual network that is connected to your on-premises network.
-    * **Public IP address**: Select the public IP address that you want to use, or enter parameters to create a new public IP address. You can use a public IP address to access your virtual machine over the Internet. Make sure that you also create a network security group to help secure access to your virtual machine.
-    * **Network security group**: For more information, see [Control network traffic flow with network security groups][virtual-networks-nsg].
-  * **Extensions**: You can install virtual machine extensions by adding them to the deployment. You do not need to add extension in this step. The extensions required for SAP support are installed later. See chapter [Configure the Azure Enhanced Monitoring Extension for SAP][deployment-guide-4.5] in this guide.
-  * **High Availability**: Select an availability set, or enter the parameters to create a new availability set. For more information, see [Azure availability sets][planning-guide-3.2.3].
-  * **Monitoring**
-    * **Boot diagnostics**: You can select **Disable** for boot diagnostics.
-    * **Guest OS diagnostics**: You can select **Disable** for monitoring diagnostics.
-
-1. **Summary**:
-
-  Review your selections, and then select **OK**.
-
-Your virtual machine is deployed in the resource group you selected.
-#### Create a virtual machine by using a template
-To create a deployment by using a private OS image from the Azure portal, use one of the following SAP templates. These templates are published in the [azure-quickstart-templates GitHub repository][azure-quickstart-templates-github]. You also can manually create a virtual machine, by using [PowerShell][virtual-machines-upload-image-windows-resource-manager].
-
-* [**Two-tier configuration (only one virtual machine) template** (sap-2-tier-user-image)][sap-templates-2-tier-user-image]
-
-  To create a two-tier system by using only one virtual machine, use this template.
-* [**Two-tier configuration (only one virtual machine) template - Managed Disk Image** (sap-2-tier-user-image-md)][sap-templates-2-tier-user-image-md]
-
-  To create a two-tier system by using only one virtual machine and a Managed Disk image, use this template.
-* [**Three-tier configuration (multiple virtual machines) template** (sap-3-tier-user-image)][sap-templates-3-tier-user-image]
-
-  To create a three-tier system by using multiple virtual machines or your own OS image, use this template.
-* [**Three-tier configuration (multiple virtual machines) template - Managed Disk Image** (sap-3-tier-user-image-md)][sap-templates-3-tier-user-image-md]
-
-  To create a three-tier system by using multiple virtual machines or your own OS image and a Managed Disk image, use this template.
-
-In the Azure portal, enter the following parameters for the template:
-
-1. **Basics**:
-  * **Subscription**: The subscription to use to deploy the template.
-  * **Resource group**: The resource group to use to deploy the template. You can create a new resource group or select an existing resource group in the subscription.
-  * **Location**: Where to deploy the template. If you selected an existing resource group, the location of that resource group is used.
-1. **Settings**:
-  * **SAP System ID**: The SAP System ID.
-  * **OS type**: The operating system type you want to deploy (Windows or Linux).
-  * **SAP system size**: The size of the SAP system.
-
-    The number of SAPS the new system provides. If you are not sure how many SAPS the system requires, ask your SAP Technology Partner or System Integrator.
-  * **System availability** (three-tier template only): The system availability.
-
-    Select **HA** for a configuration that is suitable for a high-availability installation. Two database servers and two servers for ASCS are created.
-  * **Storage type** (two-tier template only): The type of storage to use.
-
-    For larger systems, we highly recommend using Azure Premium Storage. For more information about storage types, see the following resources:
-      * [Use of Azure Premium SSD Storage for SAP DBMS Instance][2367194]
-      * [Microsoft Azure Storage][dbms-guide-2.3] in [Azure Virtual Machines DBMS deployment for SAP NetWeaver][dbms-guide]
-      * [Premium Storage: High-performance storage for Azure virtual machine workloads][storage-premium-storage-preview-portal]
-      * [Introduction to Microsoft Azure Storage][storage-introduction]
-  * **User image VHD URI** (unmanaged disk image template only): The URI of the private OS image VHD, for example, https://&lt;accountname>.blob.core.windows.net/vhds/userimage.vhd.
-  * **User image storage account** (unmanaged disk image template only): The name of the storage account where the private OS image is stored, for example, &lt;accountname> in https://&lt;accountname>.blob.core.windows.net/vhds/userimage.vhd.
-  * **userImageId** (managed disk image template only): Id of the Managed Disk image you want to use
-  * **Admin username** and **Admin password**: The username and password.
-
-    A new user is created, for signing in to the virtual machine.
-  * **New or existing subnet**: Determines whether a new virtual network and subnet is created or an existing subnet is used. If you already have a virtual network that is connected to your on-premises network, select **Existing**.
-  * **Subnet ID**: The ID of the subnet to which the virtual machines will connect to. Select the subnet of your VPN or ExpressRoute virtual network to use to connect the virtual machine to your on-premises network. The ID usually looks like this:
-
-    /subscriptions/&lt;subscription id>/resourceGroups/&lt;resource group name>/providers/Microsoft.Network/virtualNetworks/&lt;virtual network name>/subnets/&lt;subnet name>
-
-1. **Terms and conditions**:  
-    Review and accept the legal terms.
-
-1.  Select **Purchase**.
-
-#### Install the VM Agent (Linux only)
-To use the templates described in the preceding section, the Linux Agent must already be installed in the user image, or the deployment will fail. Download and install the VM Agent in the user image as described in [Download, install, and enable the Azure VM Agent][deployment-guide-4.4]. If you don't use the templates, you also can install the VM Agent later.
-
-#### Join a domain (Windows only)
-If your Azure deployment is connected to an on-premises Active Directory or DNS instance via an Azure site-to-site VPN connection or Azure ExpressRoute (this is called *cross-premises* in [Azure Virtual Machines planning and implementation for SAP NetWeaver][planning-guide]), it is expected that the VM is joining an on-premises domain. For more information about considerations for this step, see [Join a VM to an on-premises domain (Windows only)][deployment-guide-4.3].
-
-#### Configure proxy settings
-Depending on how your on-premises network is configured, you might need to set up the proxy on your VM. If your VM is connected to your on-premises network via VPN or ExpressRoute, the VM might not be able to access the Internet, and won't be able to download the required extensions or collect monitoring data. For more information, see [Configure the proxy][deployment-guide-configure-proxy].
-
-#### Configure monitoring
-To be sure SAP supports your environment, set up the Azure Monitoring Extension for SAP as described in [Configure the Azure Enhanced Monitoring Extension for SAP][deployment-guide-4.5]. Check the prerequisites for SAP monitoring, and required minimum versions of SAP Kernel and SAP Host Agent, in the resources listed in [SAP resources][deployment-guide-2.2].
-
-#### Monitoring check
-Check whether monitoring is working, as described in [Checks and troubleshooting for setting up end-to-end monitoring][deployment-guide-troubleshooting-chapter].
-
-
-### <a name="a9a60133-a763-4de8-8986-ac0fa33aa8c1"></a>Scenario 3: Moving an on-premises VM by using a non-generalized Azure VHD with SAP
-In this scenario, you plan to move a specific SAP system from an on-premises environment to Azure. You can do this by uploading the VHD that has the OS, the SAP binaries, and eventually the DBMS binaries, plus the VHDs with the data and log files of the DBMS, to Azure. Unlike the scenario described in [Scenario 2: Deploying a VM with a custom image for SAP][deployment-guide-3.3], in this case, you keep the hostname, SAP SID, and SAP user accounts in the Azure VM, because they were configured in the on-premises environment. You do not need to generalize the OS. This scenario applies most often to cross-premises scenarios where part of the SAP landscape runs on-premises and part of it runs on Azure.
-
-In this scenario, the VM Agent is **not** automatically installed during deployment. Because the VM Agent and the Azure Enhanced Monitoring Extension for SAP are required to run SAP NetWeaver on Azure, you need to download, install, and enable both components manually after you create the virtual machine.
-
-For more information about the Azure VM Agent, see the following resources.
-
-- - -
-> ![Windows][Logo_Windows] Windows
->
-> [Azure Virtual Machine Agent overview][virtual-machines-windows-agent-user-guide]
->
-> ![Linux][Logo_Linux] Linux
->
-> [Azure Linux Agent User Guide][virtual-machines-linux-agent-user-guide]
->
->
-
-- - -
-
-The following flowchart shows the sequence of steps for moving an on-premises VM by using a non-generalized Azure VHD:
-
-![Flowchart of VM deployment for SAP systems by using a VM disk][deployment-guide-figure-400]
-
-If the disk is already uploaded and defined in Azure (see [Azure Virtual Machines planning and implementation for SAP NetWeaver][planning-guide]), do the tasks described in the next few sections.
-
-#### Create a virtual machine
-To create a deployment by using a private OS disk through the Azure portal, use the SAP template published in the [azure-quickstart-templates GitHub repository][azure-quickstart-templates-github]. You also can manually create a virtual machine, by using PowerShell.
-
-* [**Two-tier configuration (only one virtual machine) template** (sap-2-tier-user-disk)][sap-templates-2-tier-os-disk]
-
-  To create a two-tier system by using only one virtual machine, use this template.
-* [**Two-tier configuration (only one virtual machine) template - Managed Disk** (sap-2-tier-user-disk-md)][sap-templates-2-tier-os-disk-md]
-
-  To create a two-tier system by using only one virtual machine and a Managed Disk, use this template.
-
-In the Azure portal, enter the following parameters for the template:
-
-1. **Basics**:
-  * **Subscription**: The subscription to use to deploy the template.
-  * **Resource group**: The resource group to use to deploy the template. You can create a new resource group or select an existing resource group in the subscription.
-  * **Location**: Where to deploy the template. If you selected an existing resource group, the location of that resource group is used.
-1. **Settings**:
-  * **SAP System ID**: The SAP System ID.
-  * **OS type**: The operating system type you want to deploy (Windows or Linux).
-  * **SAP system size**: The size of the SAP system.
-
-    The number of SAPS the new system provides. If you are not sure how many SAPS the system requires, ask your SAP Technology Partner or System Integrator.
-  * **Storage type** (two-tier template only): The type of storage to use.
-
-    For larger systems, we highly recommend using Azure Premium Storage. For more information about storage types, see the following resources:
-      * [Use of Azure Premium SSD Storage for SAP DBMS Instance][2367194]
-      * [Microsoft Azure Storage][dbms-guide-2.3] in [Azure Virtual Machine DBMS deployment for SAP NetWeaver][dbms-guide]
-      * [Premium Storage: High-performance storage for Azure Virtual Machine workloads][storage-premium-storage-preview-portal]
-      * [Introduction to Microsoft Azure Storage][storage-introduction]
-  * **OS disk VHD URI** (unmanaged disk template only): The URI of the private OS disk, for example, https://&lt;accountname>.blob.core.windows.net/vhds/osdisk.vhd.
-  * **OS disk Managed Disk Id** (managed disk template only): The Id of the Managed Disk OS disk, /subscriptions/92d102f7-81a5-4df7-9877-54987ba97dd9/resourceGroups/group/providers/Microsoft.Compute/disks/WIN
-  * **New or existing subnet**: Determines whether a new virtual network and subnet are created, or an existing subnet is used. If you already have a virtual network that is connected to your on-premises network, select **Existing**.
-  * **Subnet ID**: The ID of the subnet to which the virtual machines will connect to. Select the subnet of your VPN or Azure ExpressRoute virtual network to use to connect the virtual machine to your on-premises network. The ID usually looks like this:
-
-    /subscriptions/&lt;subscription id>/resourceGroups/&lt;resource group name>/providers/Microsoft.Network/virtualNetworks/&lt;virtual network name>/subnets/&lt;subnet name>
-
-1. **Terms and conditions**:  
-    Review and accept the legal terms.
-
-1.  Select **Purchase**.
-
-#### Install the VM Agent
-To use the templates described in the preceding section, the VM Agent must be installed on the OS disk, or the deployment will fail. Download and install the VM Agent in the VM, as described in [Download, install, and enable the Azure VM Agent][deployment-guide-4.4].
-
-If you don't use the templates described in the preceding section, you can also install the VM Agent afterwards.
-
-#### Join a domain (Windows only)
-If your Azure deployment is connected to an on-premises Active Directory or DNS instance via an Azure site-to-site VPN connection or ExpressRoute (this is called *cross-premises* in [Azure Virtual Machines planning and implementation for SAP NetWeaver][planning-guide]), it is expected that the VM is joining an on-premises domain. For more information about considerations for this task, see [Join a VM to an on-premises domain (Windows only)][deployment-guide-4.3].
-
-#### Configure proxy settings
-Depending on how your on-premises network is configured, you might need to set up the proxy on your VM. If your VM is connected to your on-premises network via VPN or ExpressRoute, the VM might not be able to access the Internet, and won't be able to download the required extensions or collect monitoring data. For more information, see [Configure the proxy][deployment-guide-configure-proxy].
-
-#### Configure monitoring
-To be sure SAP supports your environment, set up the Azure Monitoring Extension for SAP as described in [Configure the Azure Enhanced Monitoring Extension for SAP][deployment-guide-4.5]. Check the prerequisites for SAP monitoring, and required minimum versions of SAP Kernel and SAP Host Agent, in the resources listed in [SAP resources][deployment-guide-2.2].
-
-#### Monitoring check
-Check whether monitoring is working, as described in [Checks and troubleshooting for setting up end-to-end monitoring][deployment-guide-troubleshooting-chapter].
-
-## Update the monitoring configuration for SAP
-Update the SAP monitoring configuration in any of the following scenarios:
-* The joint Microsoft/SAP team extends the monitoring capabilities and requests more or fewer counters.
-* Microsoft introduces a new version of the underlying Azure infrastructure that delivers the monitoring data, and the Azure Enhanced Monitoring Extension for SAP needs to be adapted to those changes.
-* You mount additional data disks to your Azure VM or you remove a data disk. In this scenario, update the collection of storage-related data. Changing your configuration by adding or deleting endpoints or by assigning IP addresses to a VM does not affect the monitoring configuration.
-* You change the size of your Azure VM, for example, from size A5 to any other VM size.
-* You add new network interfaces to your Azure VM.
-
-To update monitoring settings, update the monitoring infrastructure by following the steps in [Configure the Azure Enhanced Monitoring Extension for SAP][deployment-guide-4.5].
-
-## Detailed tasks for SAP software deployment
-This section has detailed steps for doing specific tasks in the configuration and deployment process.
-
-### <a name="604bcec2-8b6e-48d2-a944-61b0f5dee2f7"></a>Deploy Azure PowerShell cmdlets
-1.  Go to [Microsoft Azure Downloads](https://azure.microsoft.com/downloads/).
-1.  Under **Command-line tools**, under **PowerShell**, select **Windows install**.
-1.  In the Microsoft Download Manager dialog box, for the downloaded file (for example, WindowsAzurePowershellGet.3f.3f.3fnew.exe), select **Run**.
-1.  To run Microsoft Web Platform Installer (Microsoft Web PI), select **Yes**.
-1.  A page that looks like this appears:
-
-  ![Installation page for Azure PowerShell cmdlets][deployment-guide-figure-500]<a name="figure-5"></a>
-
-1.  Select **Install**, and then accept the Microsoft Software License Terms.
-1.  PowerShell is installed. Select **Finish** to close the installation wizard.
-
-Check frequently for updates to the PowerShell cmdlets, which usually are updated monthly. The easiest way to check for updates is to do the preceding installation steps, up to the installation page shown in step 5. The release date and release number of the cmdlets are included on the page shown in step 5. Unless stated otherwise in SAP Note [1928533] or SAP Note [2015553], we recommend that you work with the latest version of Azure PowerShell cmdlets.
-
-To check the version of the Azure PowerShell cmdlets that are installed on your computer, run this PowerShell command:
-```powershell
-(Get-Module AzureRm.Compute).Version
-```
-The result looks like this:
-
-![Result of Azure PowerShell cmdlet version check][deployment-guide-figure-600]
-<a name="figure-6"></a>
-
-If the Azure cmdlet version installed on your computer is the current version, the first page of the installation wizard indicates it by adding **(Installed)** to the product title (see the following screenshot). Your PowerShell Azure cmdlets are up-to-date. To close the installation wizard, select **Exit**.
-
-![Installation page for Azure PowerShell cmdlets indicating that the most recent version of Azure PowerShell cmdlets are installed][deployment-guide-figure-700]
-<a name="figure-7"></a>
-
-### <a name="1ded9453-1330-442a-86ea-e0fd8ae8cab3"></a>Deploy Azure CLI
-1.  Go to [Microsoft Azure Downloads](https://azure.microsoft.com/downloads/).
-1.  Under **Command-line tools**, under **Azure command-line interface**, select the **Install** link for your operating system.
-1.  In the Microsoft Download Manager dialog box, for the downloaded file (for example, WindowsAzureXPlatCLI.3f.3f.3fnew.exe), select **Run**.
-1.  To run Microsoft Web Platform Installer (Microsoft Web PI), select **Yes**.
-1.  A page that looks like this appears:
-
-  ![Installation page for Azure PowerShell cmdlets][deployment-guide-figure-500]<a name="figure-5"></a>
-
-1.  Select **Install**, and then accept the Microsoft Software License Terms.
-1.  Azure CLI is installed. Select **Finish** to close the installation wizard.
-
-Check frequently for updates to Azure CLI, which usually is updated monthly. The easiest way to check for updates is to do the preceding installation steps, up to the installation page shown in step 5.
-
-To check the version of Azure CLI that is installed on your computer, run this command:
-```
-azure --version
-```
-
-The result looks like this:
-
-![Result of Azure CLI version check][deployment-guide-figure-760]
-<a name="0ad010e6-f9b5-4c21-9c09-bb2e5efb3fda"></a>
-
-### <a name="31d9ecd6-b136-4c73-b61e-da4a29bbc9cc"></a>Join a VM to an on-premises domain (Windows only)
-If you deploy SAP VMs in a cross-premises scenario, where on-premises Active Directory and DNS are extended in Azure, it is expected that the VMs are joining an on-premises domain. The detailed steps you take to join a VM to an on-premises domain, and the additional software required to be a member of an on-premises domain, varies by customer. Usually, to join a VM to an on-premises domain, you need to install additional software, like antimalware software, and backup or monitoring software.
-
-In this scenario, you also need to make sure that if Internet proxy settings are forced when a VM joins a domain in your environment, the Windows Local System Account (S-1-5-18) in the Guest VM has the same proxy settings. The easiest option is to force the proxy by using a domain Group Policy, which applies to systems in the domain.
-
-### <a name="c7cbb0dc-52a4-49db-8e03-83e7edc2927d"></a>Download, install, and enable the Azure VM Agent
-For virtual machines that are deployed from an OS image that is not generalized (for example, an image that doesn't originate in the Windows System Preparation, or sysprep, tool), you need to manually download, install, and enable the Azure VM Agent.
-
-If you deploy a VM from the Azure Marketplace, this step is not required. Images from the Azure Marketplace already have the Azure VM Agent.
-
-#### <a name="b2db5c9a-a076-42c6-9835-16945868e866"></a>Windows
-1.  Download the Azure VM Agent:
-  1.  Download the [Azure VM Agent installer package](https://go.microsoft.com/fwlink/?LinkId=394789).
-  1.  Store the VM Agent MSI package locally on a personal computer or server.
-1.  Install the Azure VM Agent:
-  1.  Connect to the deployed Azure VM by using Remote Desktop Protocol (RDP).
-  1.  Open a Windows Explorer window on the VM and select the target directory for the MSI file of the VM Agent.
-  1.  Drag the Azure VM Agent Installer MSI file from your local computer/server to the target directory of the VM Agent on the VM.
-  1.  Double-click the MSI file on the VM.
-1.  For VMs that are joined to on-premises domains, make sure that eventual Internet proxy settings also apply to the Windows Local System account (S-1-5-18) in the VM, as described in [Configure the proxy][deployment-guide-configure-proxy]. The VM Agent runs in this context and needs to be able to connect to Azure.
-
-No user interaction is required to update the Azure VM Agent. The VM Agent is automatically updated, and does not require a VM restart.
-
-#### <a name="6889ff12-eaaf-4f3c-97e1-7c9edc7f7542"></a>Linux
-Use the following commands to install the VM Agent for Linux:
-
-* **SUSE Linux Enterprise Server (SLES)**
-
-  ```
-  sudo zypper install WALinuxAgent
-  ```
-
-* **Red Hat Enterprise Linux (RHEL) or Oracle Linux**
-
-  ```
-  sudo yum install WALinuxAgent
-  ```
-
-If the agent is already installed, to update the Azure Linux Agent, do the steps described in [Update the Azure Linux Agent on a VM to the latest version from GitHub][virtual-machines-linux-update-agent].
-
-### <a name="baccae00-6f79-4307-ade4-40292ce4e02d"></a>Configure the proxy
-The steps you take to configure the proxy in Windows are different from the way you configure the proxy in Linux.
-
-#### Windows
-Proxy settings must be set up correctly for the Local System account to access the Internet. If your proxy settings are not set by Group Policy, you can configure the settings for the Local System account.
-
-1. Go to **Start**, enter **gpedit.msc**, and then select **Enter**.
-1. Select **Computer Configuration** > **Administrative Templates** > **Windows Components** > **Internet Explorer**. Make sure that the setting **Make proxy settings per-machine (rather than per-user)** is disabled or not configured.
-1. In **Control Panel**, go to **Network and Sharing Center** > **Internet Options**.
-1. On the **Connections** tab, select the **LAN settings** button.
-1. Clear the **Automatically detect settings** check box.
-1. Select the **Use a proxy server for your LAN** check box, and then enter the proxy address and port.
-1. Select the **Advanced** button.
-1. In the **Exceptions** box, enter the IP address **168.63.129.16**. Select **OK**.
-
-#### Linux
-Configure the correct proxy in the configuration file of the Microsoft Azure Guest Agent, which is located at \\etc\\waagent.conf.
-
-Set the following parameters:
-
-1.  **HTTP proxy host**. For example, set it to **proxy.corp.local**.
-  ```
-  HttpProxy.Host=<proxy host>
-
-  ```
-1.  **HTTP proxy port**. For example, set it to **80**.
-  ```
-  HttpProxy.Port=<port of the proxy host>
-
-  ```
-1.  Restart the agent.
-
-  ```
-  sudo service waagent restart
-  ```
-
-The proxy settings in \\etc\\waagent.conf also apply to the required VM extensions. If you want to use the Azure repositories, make sure that the traffic to these repositories is not going through your on-premises intranet. If you created user-defined routes to enable forced tunneling, make sure that you add a route that routes traffic to the repositories directly to the Internet, and not through your site-to-site VPN connection.
-
-* **SLES**
-
-  You also need to add routes for the IP addresses listed in \\etc\\regionserverclnt.cfg. The following figure shows an example:
-
-  ![Forced tunneling][deployment-guide-figure-50]
-
-
-* **RHEL**
-
-  You also need to add routes for the IP addresses of the hosts listed in \\etc\\yum.repos.d\\rhui-load-balancers. For an example, see the preceding figure.
-
-* **Oracle Linux**
-
-  There are no repositories for Oracle Linux on Azure. You need to configure your own repositories for Oracle Linux or use the public repositories.
-
-For more information about user-defined routes, see [User-defined routes and IP forwarding][virtual-networks-udr-overview].
-
-### <a name="d98edcd3-f2a1-49f7-b26a-07448ceb60ca"></a>Configure the Azure Enhanced Monitoring Extension for SAP
-When you've prepared the VM as described in [Deployment scenarios of VMs for SAP on Azure][deployment-guide-3], the Azure VM Agent is installed on the virtual machine. The next step is to deploy the Azure Enhanced Monitoring Extension for SAP, which is available in the Azure Extension Repository in the global Azure datacenters. For more information, see [Azure Virtual Machines planning and implementation for SAP NetWeaver][planning-guide-9.1].
-
-You can use PowerShell or Azure CLI to install and configure the Azure Enhanced Monitoring Extension for SAP. To install the extension on a Windows or Linux VM by using a Windows machine, see [Azure PowerShell][deployment-guide-4.5.1]. To install the extension on a Linux VM by using a Linux desktop, see [Azure CLI][deployment-guide-4.5.2].
-
-#### <a name="987cf279-d713-4b4c-8143-6b11589bb9d4"></a>Azure PowerShell for Linux and Windows VMs
-To install the Azure Enhanced Monitoring Extension for SAP by using PowerShell:
-
-1. Make sure that you have installed the latest version of the Azure PowerShell cmdlet. For more information, see [Deploying Azure PowerShell cmdlets][deployment-guide-4.1].  
-1. Run the following PowerShell cmdlet.
-    For a list of available environments, run `commandlet Get-AzureRmEnvironment`. If you want to use global Azure, your environment is **AzureCloud**. For Azure in China, select **AzureChinaCloud**.
-
-    ```powershell
-    $env = Get-AzureRmEnvironment -Name <name of the environment>
-    Connect-AzureRmAccount -Environment $env
-    Set-AzureRmContext -SubscriptionName <subscription name>
-
-    Set-AzureRmVMAEMExtension -ResourceGroupName <resource group name> -VMName <virtual machine name>
-    ```
-
-After you enter your account data and identify the Azure virtual machine, the script deploys the required extensions and enables the required features. This can take several minutes.
-For more information about `Set-AzureRmVMAEMExtension`, see [Set-AzureRmVMAEMExtension][msdn-set-azurermvmaemextension].
-
-![Successful execution of SAP-specific Azure cmdlet Set-AzureRmVMAEMExtension][deployment-guide-figure-900]
-
-The `Set-AzureRmVMAEMExtension` configuration does all the steps to configure host monitoring for SAP.
-
-The script output includes the following information:
-
-* Confirmation that monitoring for the OS disk and all additional data disks has been configured.
-* The next two messages confirm the configuration of Storage Metrics for a specific storage account.
-* One line of output gives the status of the actual update of the monitoring configuration.
-* Another line of output confirms that the configuration has been deployed or updated.
-* The last line of output is informational. It shows your options for testing the monitoring configuration.
-* To check that all steps of Azure Enhanced Monitoring have been executed successfully, and that the Azure Infrastructure provides the necessary data, proceed with the readiness check for the Azure Enhanced Monitoring Extension for SAP, as described in [Readiness check for Azure Enhanced Monitoring for SAP][deployment-guide-5.1].
-* Wait 15-30 minutes for Azure Diagnostics to collect the relevant data.
-
-#### <a name="408f3779-f422-4413-82f8-c57a23b4fc2f"></a>Azure CLI for Linux VMs
-To install the Azure Enhanced Monitoring Extension for SAP by using Azure CLI:
-
-<<<<<<< HEAD
-1. Install Azure classic CLI, as described in [Install the Azure classic CLI][azure-cli].
-2. Sign in with your Azure account:
-=======
-1. Install using Azure CLI 1.0
->>>>>>> 12debbae
-
-   1. Install Azure CLI 1.0, as described in [Install the Azure CLI 1.0][azure-cli].
-   1. Sign in with your Azure account:
-
-      ```
-      azure login
-      ```
-
-   1. Switch to Azure Resource Manager mode:
-
-      ```
-      azure config mode arm
-      ```
-
-   1. Enable Azure Enhanced Monitoring:
-
-      ```
-      azure vm enable-aem <resource-group-name> <vm-name>
-      ```
-
-1. Install using Azure CLI 2.0
-
-   1. Install Azure CLI 2.0, as described in [Install Azure CLI 2.0][azure-cli-2].
-   1. Sign in with your Azure account:
-
-      ```
-      az login
-      ```
-
-   1. Install Azure CLI AEM Extension
-  
-      ```
-      az extension add --name aem
-      ```
-  
-   1. Install the extension with
-  
-      ```
-      az vm aem set -g <resource-group-name> -n <vm name>
-      ```
-
-1. Verify that the Azure Enhanced Monitoring Extension is active on the Azure Linux VM. Check whether the file \\var\\lib\\AzureEnhancedMonitor\\PerfCounters exists. If it exists, at a command prompt, run this command to display information collected by the Azure Enhanced Monitor:
-
-   ```
-   cat /var/lib/AzureEnhancedMonitor/PerfCounters
-   ```
-
-   The output looks like this:
-   ```
-   ...
-   2;cpu;Current Hw Frequency;;0;2194.659;MHz;60;1444036656;saplnxmon;
-   2;cpu;Max Hw Frequency;;0;2194.659;MHz;0;1444036656;saplnxmon;
-   ...
-   ```
-
-## <a name="564adb4f-5c95-4041-9616-6635e83a810b"></a>Checks and troubleshooting for end-to-end monitoring
-After you have deployed your Azure VM and set up the relevant Azure monitoring infrastructure, check whether all the components of the Azure Enhanced Monitoring Extension are working as expected.
-
-Run the readiness check for the Azure Enhanced Monitoring Extension for SAP as described in [Readiness check for the Azure Enhanced Monitoring Extension for SAP][deployment-guide-5.1]. If all readiness check results are positive and all relevant performance counters appear OK, Azure monitoring has been set up successfully. You can proceed with the installation of SAP Host Agent as described in the SAP Notes in [SAP resources][deployment-guide-2.2]. If the readiness check indicates that counters are missing, run the health check for the Azure monitoring infrastructure, as described in [Health check for Azure monitoring infrastructure configuration][deployment-guide-5.2]. For more troubleshooting options, see [Troubleshooting Azure monitoring for SAP][deployment-guide-5.3].
-
-### <a name="bb61ce92-8c5c-461f-8c53-39f5e5ed91f2"></a>Readiness check for the Azure Enhanced Monitoring Extension for SAP
-This check makes sure that all performance metrics that appear inside your SAP application are provided by the underlying Azure monitoring infrastructure.
-
-#### Run the readiness check on a Windows VM
-
-1.  Sign in to the Azure virtual machine (using an admin account is not necessary).
-1.  Open a Command Prompt window.
-1.  At the command prompt, change the directory to the installation folder of the Azure Enhanced Monitoring Extension for SAP:
-  C:\\Packages\\Plugins\\Microsoft.AzureCAT.AzureEnhancedMonitoring.AzureCATExtensionHandler\\&lt;version>\\drop
-
-  The *version* in the path to the monitoring extension might vary. If you see folders for multiple versions of the monitoring extension in the installation folder, check the configuration of the AzureEnhancedMonitoring Windows service, and then switch to the folder indicated as *Path to executable*.
-
-  ![Properties of service running the Azure Enhanced Monitoring Extension for SAP][deployment-guide-figure-1000]
-
-1.  At the command prompt, run **azperflib.exe** without any parameters.
-
-  > [!NOTE]
-  > Azperflib.exe runs in a loop and updates the collected counters every 60 seconds. To end the loop, close the Command Prompt window.
-  >
-  >
-
-If the Azure Enhanced Monitoring Extension is not installed, or the AzureEnhancedMonitoring service is not running, the extension has not been configured correctly. For detailed information about how to deploy the extension, see [Troubleshooting the Azure monitoring infrastructure for SAP][deployment-guide-5.3].
-
-##### Check the output of azperflib.exe
-Azperflib.exe output shows all populated Azure performance counters for SAP. At the bottom of the list of collected counters, a summary and health indicator show the status of Azure monitoring.
-
-![Output of health check by executing azperflib.exe, which indicates that no problems exist][deployment-guide-figure-1100]
-<a name="figure-11"></a>
-
-Check the result returned for the **Counters total** output, which is reported as empty, and for **Health status**, shown in the preceding figure.
-
-Interpret the resulting values as follows:
-
-| Azperflib.exe result values | Azure monitoring health status |
-| --- | --- |
-| **API Calls - not available** | Counters that are not available might be either not applicable to the virtual machine configuration, or are errors. See **Health status**. |
-| **Counters total - empty** |The following two Azure storage counters can be empty: <ul><li>Storage Read Op Latency Server msec</li><li>Storage Read Op Latency E2E msec</li></ul>All other counters must have values. |
-| **Health status** |Only OK if return status shows **OK**. |
-| **Diagnostics** |Detailed information about health status. |
-
-If the **Health status** value is not **OK**, follow the instructions in [Health check for Azure monitoring infrastructure configuration][deployment-guide-5.2].
-
-#### Run the readiness check on a Linux VM
-
-1.  Connect to the Azure Virtual Machine by using SSH.
-
-1.  Check the output of the Azure Enhanced Monitoring Extension.
-
-  a.  Run `more /var/lib/AzureEnhancedMonitor/PerfCounters`
-
-   **Expected result**: Returns list of performance counters. The file should not be empty.
-
- b. Run `cat /var/lib/AzureEnhancedMonitor/PerfCounters | grep Error`
-
-   **Expected result**: Returns one line where the error is **none**, for example, **3;config;Error;;0;0;none;0;1456416792;tst-servercs;**
-
-  c. Run `more /var/lib/AzureEnhancedMonitor/LatestErrorRecord`
-
-    **Expected result**: Returns as empty or does not exist.
-
-If the preceding check was not successful, run these additional checks:
-
-1.  Make sure that the waagent is installed and enabled.
-
-  a.  Run `sudo ls -al /var/lib/waagent/`
-
-      **Expected result**: Lists the content of the waagent directory.
-
-  b.  Run `ps -ax | grep waagent`
-
-   **Expected result**: Displays one entry similar to: `python /usr/sbin/waagent -daemon`
-
-1.   Make sure that the Azure Enhanced Monitoring Extension is installed and running.
-
-  a.  Run `sudo sh -c 'ls -al /var/lib/waagent/Microsoft.OSTCExtensions.AzureEnhancedMonitorForLinux-*/'`
-
-    **Expected result**: Lists the content of the Azure Enhanced Monitoring Extension directory.
-
-  b. Run `ps -ax | grep AzureEnhanced`
-
-     **Expected result**: Displays one entry similar to: `python /var/lib/waagent/Microsoft.OSTCExtensions.AzureEnhancedMonitorForLinux-2.0.0.2/handler.py daemon`
-
-1. Install SAP Host Agent as described in SAP Note [1031096], and check the output of `saposcol`.
-
-  a.  Run `/usr/sap/hostctrl/exe/saposcol -d`
-
-  b.  Run `dump ccm`
-
-  c.  Check whether the **Virtualization_Configuration\Enhanced Monitoring Access** metric is **true**.
-
-If you already have an SAP NetWeaver ABAP application server installed, open transaction ST06 and check whether enhanced monitoring is enabled.
-
-If any of these checks fail, and for detailed information about how to redeploy the extension, see [Troubleshooting the Azure monitoring infrastructure for SAP][deployment-guide-5.3].
-
-### <a name="e2d592ff-b4ea-4a53-a91a-e5521edb6cd1"></a>Health check for the Azure monitoring infrastructure configuration
-If some of the monitoring data is not delivered correctly as indicated by the test described in [Readiness check for Azure Enhanced Monitoring for SAP][deployment-guide-5.1], run the `Test-AzureRmVMAEMExtension` cmdlet to check whether the Azure monitoring infrastructure and the monitoring extension for SAP are configured correctly.
-
-1.  Make sure that you have installed the latest version of the Azure PowerShell cmdlet, as described in [Deploying Azure PowerShell cmdlets][deployment-guide-4.1].
-1.  Run the following PowerShell cmdlet. For a list of available environments, run the cmdlet `Get-AzureRmEnvironment`. To use global Azure, select the **AzureCloud** environment. For Azure in China, select **AzureChinaCloud**.
-  ```powershell
-  $env = Get-AzureRmEnvironment -Name <name of the environment>
-  Connect-AzureRmAccount -Environment $env
-  Set-AzureRmContext -SubscriptionName <subscription name>
-  Test-AzureRmVMAEMExtension -ResourceGroupName <resource group name> -VMName <virtual machine name>
-  ```
-
-1.  Enter your account data and identify the Azure virtual machine.
-
-  ![Input page of SAP-specific Azure cmdlet Test-VMConfigForSAP_GUI][deployment-guide-figure-1200]
-
-1. The script tests the configuration of the virtual machine you select.
-
-  ![Output of successful test of the Azure monitoring infrastructure for SAP][deployment-guide-figure-1300]
-
-Make sure that every health check result is **OK**. If some checks do not display **OK**, run the update cmdlet as described in [Configure the Azure Enhanced Monitoring Extension for SAP][deployment-guide-4.5]. Wait 15 minutes, and repeat the checks described in [Readiness check for Azure Enhanced Monitoring for SAP][deployment-guide-5.1] and [Health check for Azure Monitoring Infrastructure Configuration][deployment-guide-5.2]. If the checks still indicate a problem with some or all counters, see [Troubleshooting the Azure monitoring infrastructure for SAP][deployment-guide-5.3].
-
-### <a name="fe25a7da-4e4e-4388-8907-8abc2d33cfd8"></a>Troubleshooting the Azure monitoring infrastructure for SAP
-
-#### ![Windows][Logo_Windows] Azure performance counters do not show up at all
-The AzureEnhancedMonitoring Windows service collects performance metrics in Azure. If the service has not been installed correctly or if it is not running in your VM, no performance metrics can be collected.
-
-##### The installation directory of the Azure Enhanced Monitoring Extension is empty
-
-###### Issue
-The installation directory
-C:\\Packages\\Plugins\\Microsoft.AzureCAT.AzureEnhancedMonitoring.AzureCATExtensionHandler\\&lt;version>\\drop
-is empty.
-
-###### Solution
-The extension is not installed. Determine whether this is a proxy issue (as described earlier). You might need to restart the machine or rerun the `Set-AzureRmVMAEMExtension` configuration script.
-
-##### Service for Azure Enhanced Monitoring does not exist
-
-###### Issue
-The AzureEnhancedMonitoring Windows service does not exist.
-
-Azperflib.exe output throws an error:
-
-![Execution of azperflib.exe indicates that the service of the Azure Enhanced Monitoring Extension for SAP is not running][deployment-guide-figure-1400]
-<a name="figure-14"></a>
-
-###### Solution
-If the service does not exist, the Azure Enhanced Monitoring Extension for SAP has not been installed correctly. Redeploy the extension by using the steps described for your deployment scenario in [Deployment scenarios of VMs for SAP in Azure][deployment-guide-3].
-
-After you deploy the extension, after one hour, check again whether the Azure performance counters are provided in the Azure VM.
-
-##### Service for Azure Enhanced Monitoring exists, but fails to start
-
-###### Issue
-The AzureEnhancedMonitoring Windows service exists and is enabled, but fails to start. For more information, check the application event log.
-
-###### Solution
-The configuration is incorrect. Restart the monitoring extension for the VM, as described in [Configure the Azure Enhanced Monitoring Extension for SAP][deployment-guide-4.5].
-
-#### ![Windows][Logo_Windows] Some Azure performance counters are missing
-The AzureEnhancedMonitoring Windows service collects performance metrics in Azure. The service gets data from several sources. Some configuration data is collected locally, and some performance metrics are read from Azure Diagnostics. Storage counters are used from your logging on the storage subscription level.
-
-If troubleshooting by using SAP Note [1999351] doesn't resolve the issue, rerun the `Set-AzureRmVMAEMExtension` configuration script. You might have to wait an hour because storage analytics or diagnostics counters might not be created immediately after they are enabled. If the problem persists, open an SAP customer support message on the component BC-OP-NT-AZR for Windows or BC-OP-LNX-AZR for a Linux virtual machine.
-
-#### ![Linux][Logo_Linux] Azure performance counters do not show up at all
-Performance metrics in Azure are collected by a daemon. If the daemon is not running, no performance metrics can be collected.
-
-##### The installation directory of the Azure Enhanced Monitoring extension is empty
-
-###### Issue
-The directory \\var\\lib\\waagent\\ does not have a subdirectory for the Azure Enhanced Monitoring extension.
-
-###### Solution
-The extension is not installed. Determine whether this is a proxy issue (as described earlier). You might need to restart the machine and/or rerun the `Set-AzureRmVMAEMExtension` configuration script.
-
-#### ![Linux][Logo_Linux] Some Azure performance counters are missing
-Performance metrics in Azure are collected by a daemon, which gets data from several sources. Some configuration data is collected locally, and some performance metrics are read from Azure Diagnostics. Storage counters come from the logs in your storage subscription.
-
-For a complete and up-to-date list of known issues, see SAP Note [1999351], which has additional troubleshooting information for Enhanced Azure Monitoring for SAP.
-
-If troubleshooting by using SAP Note [1999351] does not resolve the issue, rerun the `Set-AzureRmVMAEMExtension` configuration script as described in [Configure the Azure Enhanced Monitoring Extension for SAP][deployment-guide-4.5]. You might have to wait for an hour because storage analytics or diagnostics counters might not be created immediately after they are enabled. If the problem persists, open an SAP customer support message on the component BC-OP-NT-AZR for Windows or BC-OP-LNX-AZR for a Linux virtual machine.
+﻿---
+title: Azure Virtual Machines deployment for SAP NetWeaver | Microsoft Docs
+description: Learn how to deploy SAP software on Linux virtual machines in Azure.
+services: virtual-machines-linux,virtual-machines-windows
+documentationcenter: ''
+author: MSSedusch
+manager: jeconnoc
+editor: ''
+tags: azure-resource-manager
+keywords: ''
+
+ms.assetid: 1c4f1951-3613-4a5a-a0af-36b85750c84e
+ms.service: virtual-machines-linux
+ms.devlang: NA
+ms.topic: article
+ms.tgt_pltfrm: vm-linux
+ms.workload: infrastructure-services
+ms.date: 11/08/2016
+ms.author: sedusch
+
+---
+# Azure Virtual Machines deployment for SAP NetWeaver
+[767598]:https://launchpad.support.sap.com/#/notes/767598
+[773830]:https://launchpad.support.sap.com/#/notes/773830
+[826037]:https://launchpad.support.sap.com/#/notes/826037
+[965908]:https://launchpad.support.sap.com/#/notes/965908
+[1031096]:https://launchpad.support.sap.com/#/notes/1031096
+[1139904]:https://launchpad.support.sap.com/#/notes/1139904
+[1173395]:https://launchpad.support.sap.com/#/notes/1173395
+[1245200]:https://launchpad.support.sap.com/#/notes/1245200
+[1409604]:https://launchpad.support.sap.com/#/notes/1409604
+[1558958]:https://launchpad.support.sap.com/#/notes/1558958
+[1585981]:https://launchpad.support.sap.com/#/notes/1585981
+[1588316]:https://launchpad.support.sap.com/#/notes/1588316
+[1590719]:https://launchpad.support.sap.com/#/notes/1590719
+[1597355]:https://launchpad.support.sap.com/#/notes/1597355
+[1605680]:https://launchpad.support.sap.com/#/notes/1605680
+[1619720]:https://launchpad.support.sap.com/#/notes/1619720
+[1619726]:https://launchpad.support.sap.com/#/notes/1619726
+[1619967]:https://launchpad.support.sap.com/#/notes/1619967
+[1750510]:https://launchpad.support.sap.com/#/notes/1750510
+[1752266]:https://launchpad.support.sap.com/#/notes/1752266
+[1757924]:https://launchpad.support.sap.com/#/notes/1757924
+[1757928]:https://launchpad.support.sap.com/#/notes/1757928
+[1758182]:https://launchpad.support.sap.com/#/notes/1758182
+[1758496]:https://launchpad.support.sap.com/#/notes/1758496
+[1772688]:https://launchpad.support.sap.com/#/notes/1772688
+[1814258]:https://launchpad.support.sap.com/#/notes/1814258
+[1882376]:https://launchpad.support.sap.com/#/notes/1882376
+[1909114]:https://launchpad.support.sap.com/#/notes/1909114
+[1922555]:https://launchpad.support.sap.com/#/notes/1922555
+[1928533]:https://launchpad.support.sap.com/#/notes/1928533
+[1941500]:https://launchpad.support.sap.com/#/notes/1941500
+[1956005]:https://launchpad.support.sap.com/#/notes/1956005
+[1973241]:https://launchpad.support.sap.com/#/notes/1973241
+[1984787]:https://launchpad.support.sap.com/#/notes/1984787
+[1999351]:https://launchpad.support.sap.com/#/notes/1999351
+[2002167]:https://launchpad.support.sap.com/#/notes/2002167
+[2015553]:https://launchpad.support.sap.com/#/notes/2015553
+[2039619]:https://launchpad.support.sap.com/#/notes/2039619
+[2069760]:https://launchpad.support.sap.com/#/notes/2069760
+[2121797]:https://launchpad.support.sap.com/#/notes/2121797
+[2134316]:https://launchpad.support.sap.com/#/notes/2134316
+[2178632]:https://launchpad.support.sap.com/#/notes/2178632
+[2191498]:https://launchpad.support.sap.com/#/notes/2191498
+[2233094]:https://launchpad.support.sap.com/#/notes/2233094
+[2243692]:https://launchpad.support.sap.com/#/notes/2243692
+[2367194]:https://launchpad.support.sap.com/#/notes/2367194
+
+[azure-cli]:../../../cli-install-nodejs.md
+[azure-cli-2]:https://docs.microsoft.com/cli/azure/install-azure-cli?view=azure-cli-latest
+[azure-portal]:https://portal.azure.com
+[azure-ps]:/powershell/azureps-cmdlets-docs
+[azure-quickstart-templates-github]:https://github.com/Azure/azure-quickstart-templates
+[azure-script-ps]:https://go.microsoft.com/fwlink/p/?LinkID=395017
+[azure-subscription-service-limits]:../../../azure-subscription-service-limits.md
+[azure-subscription-service-limits-subscription]:../../../azure-subscription-service-limits.md#subscription-limits
+
+[dbms-guide]:dbms-guide.md (Azure Virtual Machines DBMS deployment for SAP)
+[dbms-guide-2.1]:dbms-guide.md#c7abf1f0-c927-4a7c-9c1d-c7b5b3b7212f (Caching for VMs and VHDs)
+[dbms-guide-2.2]:dbms-guide.md#c8e566f9-21b7-4457-9f7f-126036971a91 (Software RAID)
+[dbms-guide-2.3]:dbms-guide.md#10b041ef-c177-498a-93ed-44b3441ab152 (Microsoft Azure Storage)
+[dbms-guide-2]:dbms-guide.md#65fa79d6-a85f-47ee-890b-22e794f51a64 (Structure of a RDBMS deployment)
+[dbms-guide-3]:dbms-guide.md#871dfc27-e509-4222-9370-ab1de77021c3 (High availability and disaster recovery with Azure VMs)
+[dbms-guide-5.5.1]:dbms-guide.md#0fef0e79-d3fe-4ae2-85af-73666a6f7268 (SQL Server 2012 SP1 CU4 and later)
+[dbms-guide-5.5.2]:dbms-guide.md#f9071eff-9d72-4f47-9da4-1852d782087b (SQL Server 2012 SP1 CU3 and earlier releases)
+[dbms-guide-5.6]:dbms-guide.md#1b353e38-21b3-4310-aeb6-a77e7c8e81c8 (Using a SQL Server image from the Azure Marketplace)
+[dbms-guide-5.8]:dbms-guide.md#9053f720-6f3b-4483-904d-15dc54141e30 (General SQL Server for SAP on Azure summary)
+[dbms-guide-5]:dbms-guide.md#3264829e-075e-4d25-966e-a49dad878737 (Specifics to SQL Server RDBMS)
+[dbms-guide-8.4.1]:dbms-guide.md#b48cfe3b-48e9-4f5b-a783-1d29155bd573 (Storage configuration)
+[dbms-guide-8.4.2]:dbms-guide.md#23c78d3b-ca5a-4e72-8a24-645d141a3f5d (Backup and restore)
+[dbms-guide-8.4.3]:dbms-guide.md#77cd2fbb-307e-4cbf-a65f-745553f72d2c (Performance considerations for backup and restore)
+[dbms-guide-8.4.4]:dbms-guide.md#f77c1436-9ad8-44fb-a331-8671342de818 (Other)
+[dbms-guide-900-sap-cache-server-on-premises]:dbms-guide.md#642f746c-e4d4-489d-bf63-73e80177a0a8
+
+[dbms-guide-figure-100]:media/virtual-machines-shared-sap-dbms-guide/100_storage_account_types.png
+[dbms-guide-figure-200]:media/virtual-machines-shared-sap-dbms-guide/200-ha-set-for-dbms-ha.png
+[dbms-guide-figure-300]:media/virtual-machines-shared-sap-dbms-guide/300-reference-config-iaas.png
+[dbms-guide-figure-400]:media/virtual-machines-shared-sap-dbms-guide/400-sql-2012-backup-to-blob-storage.png
+[dbms-guide-figure-500]:media/virtual-machines-shared-sap-dbms-guide/500-sql-2012-backup-to-blob-storage-different-containers.png
+[dbms-guide-figure-600]:media/virtual-machines-shared-sap-dbms-guide/600-iaas-maxdb.png
+[dbms-guide-figure-700]:media/virtual-machines-shared-sap-dbms-guide/700-livecach-prod.png
+[dbms-guide-figure-800]:media/virtual-machines-shared-sap-dbms-guide/800-azure-vm-sap-content-server.png
+[dbms-guide-figure-900]:media/virtual-machines-shared-sap-dbms-guide/900-sap-cache-server-on-premises.png
+
+[deployment-guide]:deployment-guide.md (Azure Virtual Machines deployment for SAP)
+[deployment-guide-2.2]:deployment-guide.md#42ee2bdb-1efc-4ec7-ab31-fe4c22769b94 (SAP resources)
+[deployment-guide-3.1.2]:deployment-guide.md#3688666f-281f-425b-a312-a77e7db2dfab (Deploying a VM by using a custom image)
+[deployment-guide-3.2]:deployment-guide.md#db477013-9060-4602-9ad4-b0316f8bb281 (Scenario 1: Deploying a VM from the Azure Marketplace for SAP)
+[deployment-guide-3.3]:deployment-guide.md#54a1fc6d-24fd-4feb-9c57-ac588a55dff2 (Scenario 2: Deploying a VM with a custom image for SAP)
+[deployment-guide-3.4]:deployment-guide.md#a9a60133-a763-4de8-8986-ac0fa33aa8c1 (Scenario 3: Moving a VM from on-premises using a non-generalized Azure VHD with SAP)
+[deployment-guide-3]:deployment-guide.md#b3253ee3-d63b-4d74-a49b-185e76c4088e (Deployment scenarios of VMs for SAP on Microsoft Azure)
+[deployment-guide-4.1]:deployment-guide.md#604bcec2-8b6e-48d2-a944-61b0f5dee2f7 (Deploying Azure PowerShell cmdlets)
+[deployment-guide-4.2]:deployment-guide.md#7ccf6c3e-97ae-4a7a-9c75-e82c37beb18e (Download and import SAP-relevant PowerShell cmdlets)
+[deployment-guide-4.3]:deployment-guide.md#31d9ecd6-b136-4c73-b61e-da4a29bbc9cc (Join a VM to an on-premises domain - Windows only)
+[deployment-guide-4.4.2]:deployment-guide.md#6889ff12-eaaf-4f3c-97e1-7c9edc7f7542 (Linux)
+[deployment-guide-4.4]:deployment-guide.md#c7cbb0dc-52a4-49db-8e03-83e7edc2927d (Download, install, and enable the Azure VM Agent)
+[deployment-guide-4.5.1]:deployment-guide.md#987cf279-d713-4b4c-8143-6b11589bb9d4 (Azure PowerShell)
+[deployment-guide-4.5.2]:deployment-guide.md#408f3779-f422-4413-82f8-c57a23b4fc2f (Azure CLI)
+[deployment-guide-4.5]:deployment-guide.md#d98edcd3-f2a1-49f7-b26a-07448ceb60ca (Configure the Azure Enhanced Monitoring Extension for SAP)
+[deployment-guide-5.1]:deployment-guide.md#bb61ce92-8c5c-461f-8c53-39f5e5ed91f2 (Readiness check for Azure Enhanced Monitoring for SAP)
+[deployment-guide-5.2]:deployment-guide.md#e2d592ff-b4ea-4a53-a91a-e5521edb6cd1 (Health check for the Azure monitoring infrastructure)
+[deployment-guide-5.3]:deployment-guide.md#fe25a7da-4e4e-4388-8907-8abc2d33cfd8 (Troubleshooting Azure monitoring for SAP)
+
+[deployment-guide-configure-monitoring-scenario-1]:deployment-guide.md#ec323ac3-1de9-4c3a-b770-4ff701def65b (Configure monitoring)
+[deployment-guide-configure-proxy]:deployment-guide.md#baccae00-6f79-4307-ade4-40292ce4e02d (Configure the proxy)
+[deployment-guide-figure-100]:media/virtual-machines-shared-sap-deployment-guide/100-deploy-vm-image.png
+[deployment-guide-figure-1000]:media/virtual-machines-shared-sap-deployment-guide/1000-service-properties.png
+[deployment-guide-figure-11]:deployment-guide.md#figure-11
+[deployment-guide-figure-1100]:media/virtual-machines-shared-sap-deployment-guide/1100-azperflib.png
+[deployment-guide-figure-1200]:media/virtual-machines-shared-sap-deployment-guide/1200-cmd-test-login.png
+[deployment-guide-figure-1300]:media/virtual-machines-shared-sap-deployment-guide/1300-cmd-test-executed.png
+[deployment-guide-figure-14]:deployment-guide.md#figure-14
+[deployment-guide-figure-1400]:media/virtual-machines-shared-sap-deployment-guide/1400-azperflib-error-servicenotstarted.png
+[deployment-guide-figure-300]:media/virtual-machines-shared-sap-deployment-guide/300-deploy-private-image.png
+[deployment-guide-figure-400]:media/virtual-machines-shared-sap-deployment-guide/400-deploy-using-disk.png
+[deployment-guide-figure-5]:deployment-guide.md#figure-5
+[deployment-guide-figure-50]:media/virtual-machines-shared-sap-deployment-guide/50-forced-tunneling-suse.png
+[deployment-guide-figure-500]:media/virtual-machines-shared-sap-deployment-guide/500-install-powershell.png
+[deployment-guide-figure-6]:deployment-guide.md#figure-6
+[deployment-guide-figure-600]:media/virtual-machines-shared-sap-deployment-guide/600-powershell-version.png
+[deployment-guide-figure-7]:deployment-guide.md#figure-7
+[deployment-guide-figure-700]:media/virtual-machines-shared-sap-deployment-guide/700-install-powershell-installed.png
+[deployment-guide-figure-760]:media/virtual-machines-shared-sap-deployment-guide/760-azure-cli-version.png
+[deployment-guide-figure-900]:media/virtual-machines-shared-sap-deployment-guide/900-cmd-update-executed.png
+[deployment-guide-figure-azure-cli-installed]:deployment-guide.md#402488e5-f9bb-4b29-8063-1c5f52a892d0
+[deployment-guide-figure-azure-cli-version]:deployment-guide.md#0ad010e6-f9b5-4c21-9c09-bb2e5efb3fda
+[deployment-guide-install-vm-agent-windows]:deployment-guide.md#b2db5c9a-a076-42c6-9835-16945868e866
+[deployment-guide-troubleshooting-chapter]:deployment-guide.md#564adb4f-5c95-4041-9616-6635e83a810b (Checks and troubleshooting for setting up end-to-end monitoring)
+
+[deploy-template-cli]:../../../resource-group-template-deploy-cli.md
+[deploy-template-portal]:../../../resource-group-template-deploy-portal.md
+[deploy-template-powershell]:../../../resource-group-template-deploy.md
+
+[dr-guide-classic]:http://go.microsoft.com/fwlink/?LinkID=521971
+
+[getting-started]:get-started.md
+[getting-started-dbms]:get-started.md#1343ffe1-8021-4ce6-a08d-3a1553a4db82
+[getting-started-deployment]:get-started.md#6aadadd2-76b5-46d8-8713-e8d63630e955
+[getting-started-planning]:get-started.md#3da0389e-708b-4e82-b2a2-e92f132df89c
+
+[getting-started-windows-classic]:../../virtual-machines-windows-classic-sap-get-started.md
+[getting-started-windows-classic-dbms]:../../virtual-machines-windows-classic-sap-get-started.md#c5b77a14-f6b4-44e9-acab-4d28ff72a930
+[getting-started-windows-classic-deployment]:../../virtual-machines-windows-classic-sap-get-started.md#f84ea6ce-bbb4-41f7-9965-34d31b0098ea
+[getting-started-windows-classic-dr]:../../virtual-machines-windows-classic-sap-get-started.md#cff10b4a-01a5-4dc3-94b6-afb8e55757d3
+[getting-started-windows-classic-ha-sios]:../../virtual-machines-windows-classic-sap-get-started.md#4bb7512c-0fa0-4227-9853-4004281b1037
+[getting-started-windows-classic-planning]:../../virtual-machines-windows-classic-sap-get-started.md#f2a5e9d8-49e4-419e-9900-af783173481c
+
+[ha-guide-classic]:http://go.microsoft.com/fwlink/?LinkId=613056
+
+[install-extension-cli]:virtual-machines-linux-enable-aem.md
+
+[Logo_Linux]:media/virtual-machines-shared-sap-shared/Linux.png
+[Logo_Windows]:media/virtual-machines-shared-sap-shared/Windows.png
+
+[msdn-set-azurermvmaemextension]:https://msdn.microsoft.com/library/azure/mt670598.aspx
+
+[planning-guide]:planning-guide.md (Azure Virtual Machines planning and implementation for SAP)
+[planning-guide-1.2]:planning-guide.md#e55d1e22-c2c8-460b-9897-64622a34fdff (Resources)
+[planning-guide-11]:planning-guide.md#7cf991a1-badd-40a9-944e-7baae842a058 (High availability and disaster recovery for SAP NetWeaver running on Azure Virtual Machines)
+[planning-guide-11.4.1]:planning-guide.md#5d9d36f9-9058-435d-8367-5ad05f00de77 (High availability for SAP Application Servers)
+[planning-guide-11.5]:planning-guide.md#4e165b58-74ca-474f-a7f4-5e695a93204f (Using Autostart for SAP instances)
+[planning-guide-2.1]:planning-guide.md#1625df66-4cc6-4d60-9202-de8a0b77f803 (Cloud-only - Virtual Machine deployments in Azure without dependencies on the on-premises customer network)
+[planning-guide-2.2]:planning-guide.md#f5b3b18c-302c-4bd8-9ab2-c388f1ab3d10 (Cross-premises - Deployment of single or multiple SAP VMs in Azure fully integrated with the on-premises network)
+[planning-guide-3.1]:planning-guide.md#be80d1b9-a463-4845-bd35-f4cebdb5424a (Azure regions)
+[planning-guide-3.2.1]:planning-guide.md#df49dc09-141b-4f34-a4a2-990913b30358 (Fault domains)
+[planning-guide-3.2.2]:planning-guide.md#fc1ac8b2-e54a-487c-8581-d3cc6625e560 (Upgrade domains)
+[planning-guide-3.2.3]:planning-guide.md#18810088-f9be-4c97-958a-27996255c665 (Azure availability sets)
+[planning-guide-3.2]:planning-guide.md#8d8ad4b8-6093-4b91-ac36-ea56d80dbf77 (Microsoft Azure virtual machines concept)
+[planning-guide-3.3.2]:planning-guide.md#ff5ad0f9-f7f4-4022-9102-af07aef3bc92 (Azure Premium Storage)
+[planning-guide-5.1.1]:planning-guide.md#4d175f1b-7353-4137-9d2f-817683c26e53 (Moving a VM from on-premises to Azure with a non-generalized disk)
+[planning-guide-5.1.2]:planning-guide.md#e18f7839-c0e2-4385-b1e6-4538453a285c (Deploying a VM with a customer specific image)
+[planning-guide-5.2.1]:planning-guide.md#1b287330-944b-495d-9ea7-94b83aff73ef (Preparation for moving a VM from on-premises to Azure with a non-generalized disk)
+[planning-guide-5.2.2]:planning-guide.md#57f32b1c-0cba-4e57-ab6e-c39fe22b6ec3 (Preparation for deploying a VM with a customer specific image for SAP)
+[planning-guide-5.2]:planning-guide.md#6ffb9f41-a292-40bf-9e70-8204448559e7 (Preparing VMs with SAP for Azure)
+[planning-guide-5.3.1]:planning-guide.md#6e835de8-40b1-4b71-9f18-d45b20959b79 (Difference between an Azure disk and an Azure image)
+[planning-guide-5.3.2]:planning-guide.md#a43e40e6-1acc-4633-9816-8f095d5a7b6a (Uploading a VHD from on-premises to Azure)
+[planning-guide-5.4.2]:planning-guide.md#9789b076-2011-4afa-b2fe-b07a8aba58a1 (Copying disks between Azure Storage accounts)
+[planning-guide-5.5.1]:planning-guide.md#4efec401-91e0-40c0-8e64-f2dceadff646 (VM/VHD structure for SAP deployments)
+[planning-guide-5.5.3]:planning-guide.md#17e0d543-7e8c-4160-a7da-dd7117a1ad9d (Setting automount for attached disks)
+[planning-guide-7.1]:planning-guide.md#3e9c3690-da67-421a-bc3f-12c520d99a30 (Single VM with SAP NetWeaver demo/training scenario)
+[planning-guide-7]:planning-guide.md#96a77628-a05e-475d-9df3-fb82217e8f14 (Concepts of Cloud-Only deployment of SAP instances)
+[planning-guide-9.1]:planning-guide.md#6f0a47f3-a289-4090-a053-2521618a28c3 (Azure Monitoring Solution for SAP)
+[planning-guide-azure-premium-storage]:planning-guide.md#ff5ad0f9-f7f4-4022-9102-af07aef3bc92 (Azure Premium Storage)
+[planning-guide-managed-disks]:planning-guide.md#c55b2c6e-3ca1-4476-be16-16c81927550f (Managed Disks)
+[planning-guide-figure-100]:media/virtual-machines-shared-sap-planning-guide/100-single-vm-in-azure.png
+[planning-guide-figure-1300]:media/virtual-machines-shared-sap-planning-guide/1300-ref-config-iaas-for-sap.png
+[planning-guide-figure-1400]:media/virtual-machines-shared-sap-planning-guide/1400-attach-detach-disks.png
+[planning-guide-figure-1600]:media/virtual-machines-shared-sap-planning-guide/1600-firewall-port-rule.png
+[planning-guide-figure-1700]:media/virtual-machines-shared-sap-planning-guide/1700-single-vm-demo.png
+[planning-guide-figure-1900]:media/virtual-machines-shared-sap-planning-guide/1900-vm-set-vnet.png
+[planning-guide-figure-200]:media/virtual-machines-shared-sap-planning-guide/200-multiple-vms-in-azure.png
+[planning-guide-figure-2100]:media/virtual-machines-shared-sap-planning-guide/2100-s2s.png
+[planning-guide-figure-2200]:media/virtual-machines-shared-sap-planning-guide/2200-network-printing.png
+[planning-guide-figure-2300]:media/virtual-machines-shared-sap-planning-guide/2300-sapgui-stms.png
+[planning-guide-figure-2400]:media/virtual-machines-shared-sap-planning-guide/2400-vm-extension-overview.png
+[planning-guide-figure-2500]:media/virtual-machines-shared-sap-planning-guide/2500-vm-extension-details.png
+[planning-guide-figure-2600]:media/virtual-machines-shared-sap-planning-guide/2600-sap-router-connection.png
+[planning-guide-figure-2700]:media/virtual-machines-shared-sap-planning-guide/2700-exposed-sap-portal.png
+[planning-guide-figure-2800]:media/virtual-machines-shared-sap-planning-guide/2800-endpoint-config.png
+[planning-guide-figure-2900]:media/virtual-machines-shared-sap-planning-guide/2900-azure-ha-sap-ha.png
+[planning-guide-figure-300]:media/virtual-machines-shared-sap-planning-guide/300-vpn-s2s.png
+[planning-guide-figure-3000]:media/virtual-machines-shared-sap-planning-guide/3000-sap-ha-on-azure.png
+[planning-guide-figure-3200]:media/virtual-machines-shared-sap-planning-guide/3200-sap-ha-with-sql.png
+[planning-guide-figure-400]:media/virtual-machines-shared-sap-planning-guide/400-vm-services.png
+[planning-guide-figure-600]:media/virtual-machines-shared-sap-planning-guide/600-s2s-details.png
+[planning-guide-figure-700]:media/virtual-machines-shared-sap-planning-guide/700-decision-tree-deploy-to-azure.png
+[planning-guide-figure-800]:media/virtual-machines-shared-sap-planning-guide/800-portal-vm-overview.png
+[planning-guide-microsoft-azure-networking]:planning-guide.md#61678387-8868-435d-9f8c-450b2424f5bd (Microsoft Azure networking)
+[planning-guide-storage-microsoft-azure-storage-and-data-disks]:planning-guide.md#a72afa26-4bf4-4a25-8cf7-855d6032157f (Storage: Microsoft Azure Storage and data disks)
+
+[powershell-install-configure]:https://docs.microsoft.com/powershell/azure/install-azurerm-ps
+[resource-group-authoring-templates]:../../../resource-group-authoring-templates.md
+[resource-group-overview]:../../../azure-resource-manager/resource-group-overview.md
+[resource-groups-networking]:../../../networking/network-overview.md
+[sap-pam]:https://support.sap.com/pam (SAP Product Availability Matrix)
+[sap-templates-2-tier-marketplace-image]:https://portal.azure.com/#create/Microsoft.Template/uri/https%3A%2F%2Fraw.githubusercontent.com%2FAzure%2Fazure-quickstart-templates%2Fmaster%2Fsap-2-tier-marketplace-image%2Fazuredeploy.json
+[sap-templates-2-tier-marketplace-image-md]:https://portal.azure.com/#create/Microsoft.Template/uri/https%3A%2F%2Fraw.githubusercontent.com%2FAzure%2Fazure-quickstart-templates%2Fmaster%2Fsap-2-tier-marketplace-image-md%2Fazuredeploy.json
+[sap-templates-2-tier-os-disk]:https://portal.azure.com/#create/Microsoft.Template/uri/https%3A%2F%2Fraw.githubusercontent.com%2FAzure%2Fazure-quickstart-templates%2Fmaster%2Fsap-2-tier-user-disk%2Fazuredeploy.json
+[sap-templates-2-tier-os-disk-md]:https://portal.azure.com/#create/Microsoft.Template/uri/https%3A%2F%2Fraw.githubusercontent.com%2FAzure%2Fazure-quickstart-templates%2Fmaster%2Fsap-2-tier-user-disk-md%2Fazuredeploy.json
+[sap-templates-2-tier-user-image]:https://portal.azure.com/#create/Microsoft.Template/uri/https%3A%2F%2Fraw.githubusercontent.com%2FAzure%2Fazure-quickstart-templates%2Fmaster%2Fsap-2-tier-user-image%2Fazuredeploy.json
+[sap-templates-2-tier-user-image-md]:https://portal.azure.com/#create/Microsoft.Template/uri/https%3A%2F%2Fraw.githubusercontent.com%2FAzure%2Fazure-quickstart-templates%2Fmaster%2Fsap-2-tier-user-image-md%2Fazuredeploy.json
+[sap-templates-3-tier-marketplace-image]:https://portal.azure.com/#create/Microsoft.Template/uri/https%3A%2F%2Fraw.githubusercontent.com%2FAzure%2Fazure-quickstart-templates%2Fmaster%2Fsap-3-tier-marketplace-image%2Fazuredeploy.json
+[sap-templates-3-tier-marketplace-image-md]:https://portal.azure.com/#create/Microsoft.Template/uri/https%3A%2F%2Fraw.githubusercontent.com%2FAzure%2Fazure-quickstart-templates%2Fmaster%2Fsap-3-tier-marketplace-image-md%2Fazuredeploy.json
+[sap-templates-3-tier-user-image]:https://portal.azure.com/#create/Microsoft.Template/uri/https%3A%2F%2Fraw.githubusercontent.com%2FAzure%2Fazure-quickstart-templates%2Fmaster%2Fsap-3-tier-user-image%2Fazuredeploy.json
+[sap-templates-3-tier-user-image-md]:https://portal.azure.com/#create/Microsoft.Template/uri/https%3A%2F%2Fraw.githubusercontent.com%2FAzure%2Fazure-quickstart-templates%2Fmaster%2Fsap-3-tier-user-image-md%2Fazuredeploy.json
+[storage-azure-cli]:../../../storage/common/storage-azure-cli.md
+[storage-azure-cli-copy-blobs]:../../../storage/common/storage-azure-cli.md#copy-blobs
+[storage-introduction]:../../../storage/common/storage-introduction.md
+[storage-powershell-guide-full-copy-vhd]:../../../storage/common/storage-powershell-guide-full.md#how-to-copy-blobs-from-one-storage-container-to-another
+[storage-premium-storage-preview-portal]:../../windows/premium-storage.md
+[storage-redundancy]:../../../storage/common/storage-redundancy.md
+[storage-scalability-targets]:../../../storage/common/storage-scalability-targets.md
+[storage-use-azcopy]:../../../storage/common/storage-use-azcopy.md
+[template-201-vm-from-specialized-vhd]:https://github.com/Azure/azure-quickstart-templates/tree/master/201-vm-from-specialized-vhd
+[templates-101-simple-windows-vm]:https://github.com/Azure/azure-quickstart-templates/tree/master/101-simple-windows-vm
+[templates-101-vm-from-user-image]:https://github.com/Azure/azure-quickstart-templates/tree/master/101-vm-from-user-image
+[virtual-machines-linux-attach-disk-portal]:../../linux/attach-disk-portal.md
+[virtual-machines-azure-resource-manager-architecture]:../../../resource-manager-deployment-model.md
+[virtual-machines-azurerm-versus-azuresm]:virtual-machines-linux-compare-deployment-models.md
+[virtual-machines-windows-classic-configure-oracle-data-guard]:../../virtual-machines-windows-classic-configure-oracle-data-guard.md
+[virtual-machines-linux-cli-deploy-templates]:../../linux/cli-deploy-templates.md (Deploy and manage virtual machines by using Azure Resource Manager templates and the Azure CLI)
+[virtual-machines-deploy-rmtemplates-powershell]:../../virtual-machines-windows-ps-manage.md (Manage virtual machines by using Azure Resource Manager and PowerShell)
+[virtual-machines-windows-agent-user-guide]:../../extensions/agent-windows.md
+[virtual-machines-linux-agent-user-guide]:../../extensions/agent-linux.md
+[virtual-machines-linux-agent-user-guide-command-line-options]:../../extensions/agent-linux.md#command-line-options
+[virtual-machines-linux-capture-image]:../../linux/capture-image.md
+[virtual-machines-linux-capture-image-resource-manager]:../../linux/capture-image.md
+[virtual-machines-linux-capture-image-resource-manager-capture]:../../linux/capture-image.md#step-2-capture-the-vm
+[virtual-machines-linux-configure-raid]:../../linux/configure-raid.md
+[virtual-machines-linux-configure-lvm]:../../linux/configure-lvm.md
+[virtual-machines-linux-classic-create-upload-vhd-step-1]:../../virtual-machines-linux-classic-create-upload-vhd.md#step-1-prepare-the-image-to-be-uploaded
+[virtual-machines-linux-create-upload-vhd-suse]:../../linux/suse-create-upload-vhd.md
+[virtual-machines-linux-redhat-create-upload-vhd]:../../linux/redhat-create-upload-vhd.md
+[virtual-machines-linux-how-to-attach-disk]:../../linux/add-disk.md
+[virtual-machines-linux-how-to-attach-disk-how-to-initialize-a-new-data-disk-in-linux]:../../linux/add-disk.md#connect-to-the-linux-vm-to-mount-the-new-disk
+[virtual-machines-linux-tutorial]:../../linux/quick-create-cli.md
+[virtual-machines-linux-update-agent]:../../linux/update-agent.md
+[virtual-machines-manage-availability]:../../linux/manage-availability.md
+[virtual-machines-ps-create-preconfigure-windows-resource-manager-vms]:../../virtual-machines-windows-ps-create.md
+[virtual-machines-sizes]:../../linux/sizes.md
+[virtual-machines-windows-classic-ps-sql-alwayson-availability-groups]:./../../windows/sqlclassic/virtual-machines-windows-classic-ps-sql-alwayson-availability-groups.md
+[virtual-machines-windows-classic-ps-sql-int-listener]:./../../windows/sqlclassic/virtual-machines-windows-classic-ps-sql-int-listener.md
+[virtual-machines-sql-server-high-availability-and-disaster-recovery-solutions]:./../../windows/sql/virtual-machines-windows-sql-high-availability-dr.md
+[virtual-machines-sql-server-infrastructure-services]:./../../windows/sql/virtual-machines-windows-sql-server-iaas-overview.md
+[virtual-machines-sql-server-performance-best-practices]:./../../windows/sql/virtual-machines-windows-sql-performance.md
+[virtual-machines-upload-image-windows-resource-manager]:../../virtual-machines-windows-upload-image.md
+[virtual-machines-windows-tutorial]:../../virtual-machines-windows-hero-tutorial.md
+[virtual-machines-workload-template-sql-alwayson]:https://azure.microsoft.com/documentation/templates/sql-server-2014-alwayson-dsc/
+[virtual-network-deploy-multinic-arm-cli]:../linux/multiple-nics.md
+[virtual-network-deploy-multinic-arm-ps]:../windows/multiple-nics.md
+[virtual-network-deploy-multinic-arm-template]:../../../virtual-network/template-samples.md
+[virtual-networks-configure-vnet-to-vnet-connection]:../../../vpn-gateway/vpn-gateway-vnet-vnet-rm-ps.md
+[virtual-networks-create-vnet-arm-pportal]:../../../virtual-network/manage-virtual-network.md#create-a-virtual-network
+[virtual-networks-manage-dns-in-vnet]:../../../virtual-network/virtual-networks-name-resolution-for-vms-and-role-instances.md
+[virtual-networks-multiple-nics]:../../../virtual-network/virtual-network-deploy-multinic-classic-ps.md
+[virtual-networks-nsg]:../../../virtual-network/security-overview.md
+[virtual-networks-reserved-private-ip]:../../../virtual-network/virtual-networks-static-private-ip-arm-ps.md
+[virtual-networks-static-private-ip-arm-pportal]:../../../virtual-network/virtual-networks-static-private-ip-arm-pportal.md
+[virtual-networks-udr-overview]:../../../virtual-network/virtual-networks-udr-overview.md
+[vpn-gateway-about-vpn-devices]:../../../vpn-gateway/vpn-gateway-about-vpn-devices.md
+[vpn-gateway-create-site-to-site-rm-powershell]:../../../vpn-gateway/vpn-gateway-create-site-to-site-rm-powershell.md
+[vpn-gateway-cross-premises-options]:../../../vpn-gateway/vpn-gateway-plan-design.md
+[vpn-gateway-site-to-site-create]:../../../vpn-gateway/vpn-gateway-site-to-site-create.md
+[vpn-gateway-vpn-faq]:../../../vpn-gateway/vpn-gateway-vpn-faq.md
+[xplat-cli]:../../../cli-install-nodejs.md
+[xplat-cli-azure-resource-manager]:../../../xplat-cli-azure-resource-manager.md
+
+[!INCLUDE [learn-about-deployment-models](../../../../includes/learn-about-deployment-models-rm-include.md)]
+
+Azure Virtual Machines is the solution for organizations that need compute and storage resources, in minimal time, and without lengthy procurement cycles. You can use Azure Virtual Machines to deploy classical applications, like SAP NetWeaver-based applications, in Azure. Extend an application's reliability and availability without additional on-premises resources. Azure Virtual Machines supports cross-premises connectivity, so you can integrate Azure Virtual Machines into your organization's on-premises domains, private clouds, and SAP system landscape.
+
+In this article, we cover the steps to deploy SAP applications on virtual machines (VMs) in Azure, including alternate deployment options and troubleshooting. This article builds on the information in [Azure Virtual Machines planning and implementation for SAP NetWeaver][planning-guide]. It also complements SAP installation documentation and SAP Notes, which are the primary resources for installing and deploying SAP software.
+
+## Prerequisites
+Setting up an Azure virtual machine for SAP software deployment involves multiple steps and resources. Before you start, make sure that you meet the prerequisites for installing SAP software on virtual machines in Azure.
+
+### Local computer
+To manage Windows or Linux VMs, you can use a PowerShell script and the Azure portal. For both tools, you need a local computer running Windows 7 or a later version of Windows. If you want to manage only Linux VMs and you want to use a Linux computer for this task, you can use Azure CLI.
+
+### Internet connection
+To download and run the tools and scripts that are required for SAP software deployment, you must be connected to the Internet. The Azure VM that is running the Azure Enhanced Monitoring Extension for SAP also needs access to the Internet. If the Azure VM is part of an Azure virtual network or on-premises domain, make sure that the relevant proxy settings are set, as described in [Configure the proxy][deployment-guide-configure-proxy].
+
+### Microsoft Azure subscription
+You need an active Azure account.
+
+### Topology and networking
+You need to define the topology and architecture of the SAP deployment in Azure:
+
+* Azure storage accounts to be used
+* Virtual network where you want to deploy the SAP system
+* Resource group to which you want to deploy the SAP system
+* Azure region where you want to deploy the SAP system
+* SAP configuration (two-tier or three-tier)
+* VM sizes and the number of additional data disks to be mounted to the VMs
+* SAP Correction and Transport System (CTS) configuration
+
+Create and configure Azure storage accounts (if required) or Azure virtual networks before you begin the SAP software deployment process. For information about how to create and configure these resources, see [Azure Virtual Machines planning and implementation for SAP NetWeaver][planning-guide].
+
+### SAP sizing
+Know the following information, for SAP sizing:
+
+* Projected SAP workload, for example, by using the SAP Quick Sizer tool, and the SAP Application Performance Standard (SAPS) number
+* Required CPU resource and memory consumption of the SAP system
+* Required input/output (I/O) operations per second
+* Required network bandwidth of eventual communication between VMs in Azure
+* Required network bandwidth between on-premises assets and the Azure-deployed SAP system
+
+### Resource groups
+In Azure Resource Manager, you can use resource groups to manage all the application resources in your Azure subscription. For more information, see [Azure Resource Manager overview][resource-group-overview].
+
+## Resources
+
+### <a name="42ee2bdb-1efc-4ec7-ab31-fe4c22769b94"></a>SAP resources
+When you are setting up your SAP software deployment, you need the following SAP resources:
+
+* SAP Note [1928533], which has:
+  * List of Azure VM sizes that are supported for the deployment of SAP software
+  * Important capacity information for Azure VM sizes
+  * Supported SAP software, and operating system (OS) and database combinations
+  * Required SAP kernel version for Windows and Linux on Microsoft Azure
+
+* SAP Note [2015553] lists prerequisites for SAP-supported SAP software deployments in Azure.
+* SAP Note [2178632] has detailed information about all monitoring metrics reported for SAP in Azure.
+* SAP Note [1409604] has the required SAP Host Agent version for Windows in Azure.
+* SAP Note [2191498] has the required SAP Host Agent version for Linux in Azure.
+* SAP Note [2243692] has information about SAP licensing on Linux in Azure.
+* SAP Note [1984787] has general information about SUSE Linux Enterprise Server 12.
+* SAP Note [2002167] has general information about Red Hat Enterprise Linux 7.x.
+* SAP Note [2069760] has general information about Oracle Linux 7.x.
+* SAP Note [1999351] has additional troubleshooting information for the Azure Enhanced Monitoring Extension for SAP.
+* SAP Note [1597355] has general information about swap-space for Linux.
+* [SAP on Azure SCN page](https://wiki.scn.sap.com/wiki/x/Pia7Gg) has news and a collection of useful resources.
+* [SAP Community WIKI](https://wiki.scn.sap.com/wiki/display/HOME/SAPonLinuxNotes) has all required SAP Notes for Linux.
+* SAP-specific PowerShell cmdlets that are part of [Azure PowerShell][azure-ps].
+* SAP-specific Azure CLI commands that are part of [Azure CLI][azure-cli].
+
+### <a name="42ee2bdb-1efc-4ec7-ab31-fe4c22769b94"></a>Windows resources
+These Microsoft articles cover SAP deployments in Azure:
+
+* [Azure Virtual Machines planning and implementation for SAP NetWeaver][planning-guide]
+* [Azure Virtual Machines deployment for SAP NetWeaver (this article)][deployment-guide]
+* [Azure Virtual Machines DBMS deployment for SAP NetWeaver][dbms-guide]
+
+## <a name="b3253ee3-d63b-4d74-a49b-185e76c4088e"></a>Deployment scenarios for SAP software on Azure VMs
+You have multiple options for deploying VMs and associated disks in Azure. It's important to understand the differences between deployment options, because you might take different steps to prepare your VMs for deployment based on the deployment type you choose.
+
+### <a name="db477013-9060-4602-9ad4-b0316f8bb281"></a>Scenario 1: Deploying a VM from the Azure Marketplace for SAP
+You can use an image provided by Microsoft or by a third party in the Azure Marketplace to deploy your VM. The Marketplace offers some standard OS images of Windows Server and different Linux distributions. You also can deploy an image that includes database management system (DBMS) SKUs, for example, Microsoft SQL Server. For more information about using images with DBMS SKUs, see [Azure Virtual Machines DBMS deployment for SAP NetWeaver][dbms-guide].
+
+The following flowchart shows the SAP-specific sequence of steps for deploying a VM from the Azure Marketplace:
+
+![Flowchart of VM deployment for SAP systems by using a VM image from the Azure Marketplace][deployment-guide-figure-100]
+
+#### Create a virtual machine by using the Azure portal
+The easiest way to create a new virtual machine with an image from the Azure Marketplace is by using the Azure portal.
+
+1.  Go to <https://portal.azure.com/#create/hub>.  Or, in the Azure portal menu, select **+ New**.
+1.  Select **Compute**, and then select the type of operating system you want to deploy. For example, Windows Server 2012 R2, SUSE Linux Enterprise Server 12 (SLES 12), Red Hat Enterprise Linux 7.2 (RHEL 7.2), or Oracle Linux 7.2. The default list view does not show all supported operating systems. Select **see all** for a full list. For more information about supported operating systems for SAP software deployment, see SAP Note [1928533].
+1.  On the next page, review terms and conditions.
+1.  In the **Select a deployment model** box, select **Resource Manager**.
+1.  Select **Create**.
+
+The wizard guides you through setting the required parameters to create the virtual machine, in addition to all required resources, like network interfaces and storage accounts. Some of these parameters are:
+
+1. **Basics**:
+ * **Name**: The name of the resource (the virtual machine name).
+ * **VM disk type**: Select the disk type of the OS disk. If you want to use Premium Storage for your data disks, we recommend using Premium Storage for the OS disk as well.
+ * **Username and password** or **SSH public key**: Enter the username and password of the user that is created during the provisioning. For a Linux virtual machine, you can enter the public Secure Shell (SSH) key that you use to sign in to the machine.
+ * **Subscription**: Select the subscription that you want to use to provision the new virtual machine.
+ * **Resource group**: The name of the resource group for the VM. You can enter either the name of a new resource group or the name of a resource group that already exists.
+ * **Location**: Where to deploy the new virtual machine. If you want to connect the virtual machine to your on-premises network, make sure you select the location of the virtual network that connects Azure to your on-premises network. For more information, see [Microsoft Azure networking][planning-guide-microsoft-azure-networking] in [Azure Virtual Machines planning and implementation for SAP NetWeaver][planning-guide].
+1. **Size**:
+
+	 For a list of supported VM types, see SAP Note [1928533]. Be sure you select the correct VM type if you want to use Azure Premium Storage. Not all VM types support Premium Storage. For more information, see [Storage: Microsoft Azure Storage and data disks][planning-guide-storage-microsoft-azure-storage-and-data-disks] and [Azure Premium Storage][planning-guide-azure-premium-storage] in [Azure Virtual Machines planning and implementation for SAP NetWeaver][planning-guide].
+
+1. **Settings**:
+  * **Storage**
+    * **Disk Type**: Select the disk type of the OS disk. If you want to use Premium Storage for your data disks, we recommend using Premium Storage for the OS disk as well.
+    * **Use managed disks**: If you want to use Managed Disks, select Yes. For more information about Managed Disks, see chapter [Managed Disks][planning-guide-managed-disks] in the planning guide.
+    * **Storage account**: Select an existing storage account or create a new one. Not all storage types work for running SAP applications. For more information about storage types, see [Microsoft Azure Storage][dbms-guide-2.3] in [Azure Virtual Machines DBMS deployment for SAP NetWeaver][dbms-guide].
+  * **Network**
+    * **Virtual network** and **Subnet**: To integrate the virtual machine with your intranet, select the virtual network that is connected to your on-premises network.
+    * **Public IP address**: Select the public IP address that you want to use, or enter parameters to create a new public IP address. You can use a public IP address to access your virtual machine over the Internet. Make sure that you also create a network security group to help secure access to your virtual machine.
+    * **Network security group**: For more information, see [Control network traffic flow with network security groups][virtual-networks-nsg].
+  * **Extensions**: You can install virtual machine extensions by adding them to the deployment. You do not need to add extensions in this step. The extensions required for SAP support are installed later. See chapter [Configure the Azure Enhanced Monitoring Extension for SAP][deployment-guide-4.5] in this guide.
+  * **High Availability**: Select an availability set, or enter the parameters to create a new availability set. For more information, see [Azure availability sets][planning-guide-3.2.3].
+  * **Monitoring**
+    * **Boot diagnostics**: You can select **Disable** for boot diagnostics.
+    * **Guest OS diagnostics**: You can select **Disable** for monitoring diagnostics.
+
+1. **Summary**:
+
+  Review your selections, and then select **OK**.
+
+Your virtual machine is deployed in the resource group you selected.
+
+#### Create a virtual machine by using a template
+You can create a virtual machine by using one of the SAP templates published in the [azure-quickstart-templates GitHub repository][azure-quickstart-templates-github]. You also can manually create a virtual machine by using the [Azure portal][virtual-machines-windows-tutorial], [PowerShell][virtual-machines-ps-create-preconfigure-windows-resource-manager-vms], or [Azure CLI][virtual-machines-linux-tutorial].
+
+* [**Two-tier configuration (only one virtual machine) template** (sap-2-tier-marketplace-image)][sap-templates-2-tier-marketplace-image]
+
+  To create a two-tier system by using only one virtual machine, use this template.
+* [**Two-tier configuration (only one virtual machine) template - Managed Disks** (sap-2-tier-marketplace-image-md)][sap-templates-2-tier-marketplace-image-md]
+
+  To create a two-tier system by using only one virtual machine and Managed Disks, use this template.
+* [**Three-tier configuration (multiple virtual machines) template** (sap-3-tier-marketplace-image)][sap-templates-3-tier-marketplace-image]
+
+  To create a three-tier system by using multiple virtual machines, use this template.
+* [**Three-tier configuration (multiple virtual machines) template - Managed Disks** (sap-3-tier-marketplace-image-md)][sap-templates-3-tier-marketplace-image-md]
+
+  To create a three-tier system by using multiple virtual machines and Managed Disks, use this template.
+
+In the Azure portal, enter the following parameters for the template:
+
+1. **Basics**:
+  * **Subscription**: The subscription to use to deploy the template.
+  * **Resource group**: The resource group to use to deploy the template. You can create a new resource group, or you can select an existing resource group in the subscription.
+  * **Location**: Where to deploy the template. If you selected an existing resource group, the location of that resource group is used.
+
+1. **Settings**:
+  * **SAP System ID**: The SAP System ID (SID).
+  * **OS type**: The operating system you want to deploy, for example, Windows Server 2012 R2, SUSE Linux Enterprise Server 12 (SLES 12), Red Hat Enterprise Linux 7.2 (RHEL 7.2), or Oracle Linux 7.2.
+
+    The list view does not show all supported operating systems. For more information about supported operating systems for SAP software deployment, see SAP Note [1928533].
+  * **SAP system size**: The size of the SAP system.
+
+    The number of SAPS the new system provides. If you are not sure how many SAPS the system requires, ask your SAP Technology Partner or System Integrator.
+  * **System availability** (three-tier template only): The system availability.
+
+    Select **HA** for a configuration that is suitable for a high-availability installation. Two database servers and two servers for ABAP SAP Central Services (ASCS) are created.
+  * **Storage type** (two-tier template only): The type of storage to use.
+
+    For larger systems, we highly recommend using Azure Premium Storage. For more information about storage types, see these resources:
+      * [Use of Azure Premium SSD Storage for SAP DBMS Instance][2367194]
+      * [Microsoft Azure Storage][dbms-guide-2.3] in [Azure Virtual Machines DBMS deployment for SAP NetWeaver][dbms-guide]
+      * [Premium Storage: High-performance storage for Azure Virtual Machine workloads][storage-premium-storage-preview-portal]
+      * [Introduction to Microsoft Azure Storage][storage-introduction]
+  * **Admin username** and **Admin password**: A username and password.
+    A new user is created, for signing in to the virtual machine.
+  * **New or existing subnet**: Determines whether a new virtual network and subnet are  created or an existing subnet is used. If you already have a virtual network that is connected to your on-premises network, select **Existing**.
+  * **Subnet ID**: The ID of the subnet the virtual machines will connect to. Select the subnet of your virtual private network (VPN) or Azure ExpressRoute virtual network to use to connect the virtual machine to your on-premises network. The ID usually looks like this:
+  /subscriptions/&lt;subscription id>/resourceGroups/&lt;resource group name>/providers/Microsoft.Network/virtualNetworks/&lt;virtual network name>/subnets/&lt;subnet name>
+
+1. **Terms and conditions**:  
+    Review and accept the legal terms.
+
+1.  Select **Purchase**.
+
+The Azure VM Agent is deployed by default when you use an image from the Azure Marketplace.
+
+#### Configure proxy settings
+Depending on how your on-premises network is configured, you might need to set up the proxy on your VM. If your VM is connected to your on-premises network via VPN or ExpressRoute, the VM might not be able to access the Internet, and won't be able to download the required extensions or collect monitoring data. For more information, see [Configure the proxy][deployment-guide-configure-proxy].
+
+#### Join a domain (Windows only)
+If your Azure deployment is connected to an on-premises Active Directory or DNS instance via an Azure site-to-site VPN connection or ExpressRoute (this is called *cross-premises* in [Azure Virtual Machines planning and implementation for SAP NetWeaver][planning-guide]), it is expected that the VM is joining an on-premises domain. For more information about considerations for this task, see [Join a VM to an on-premises domain (Windows only)][deployment-guide-4.3].
+
+#### <a name="ec323ac3-1de9-4c3a-b770-4ff701def65b"></a>Configure monitoring
+To be sure SAP supports your environment, set up the Azure Monitoring Extension for SAP as described in [Configure the Azure Enhanced Monitoring Extension for SAP][deployment-guide-4.5]. Check the prerequisites for SAP monitoring, and required minimum versions of SAP Kernel and SAP Host Agent, in the resources listed in [SAP resources][deployment-guide-2.2].
+
+#### Monitoring check
+Check whether monitoring is working, as described in [Checks and troubleshooting for setting up end-to-end monitoring][deployment-guide-troubleshooting-chapter].
+
+#### Post-deployment steps
+After you create the VM and the VM is deployed, you need to install the required software components in the VM. Because of the deployment/software installation sequence in this type of VM deployment, the software to be installed must already be available, either in Azure, on another VM, or as a disk that can be attached. Or, consider using a cross-premises scenario, in which connectivity to the on-premises assets (installation shares) is given.
+
+After you deploy your VM in Azure, follow the same guidelines and tools to install the SAP software on your VM as you would in an on-premises environment. To install SAP software on an Azure VM, both SAP and Microsoft recommend that you upload and store the SAP installation media on Azure VHDs or Managed Disks, or that you create an Azure VM that works as a file server that has all the required SAP installation media.
+
+### <a name="54a1fc6d-24fd-4feb-9c57-ac588a55dff2"></a>Scenario 2: Deploying a VM with a custom image for SAP
+Because different versions of an operating system or DBMS have different patch requirements, the images you find in the Azure Marketplace might not meet your needs. You might instead want to create a VM by using your own OS/DBMS VM image, which you can deploy again later.
+You use different steps to create a private image for Linux than to create one for Windows.
+
+- - -
+> ![Windows][Logo_Windows] Windows
+>
+> To prepare a Windows image that you can use to deploy multiple virtual machines, the Windows settings (like Windows SID and hostname) must be abstracted or generalized on the on-premises VM. You can use [sysprep](https://msdn.microsoft.com/library/hh825084.aspx) to do this.
+>
+> ![Linux][Logo_Linux] Linux
+>
+> To prepare a Linux image that you can use to deploy multiple virtual machines, some Linux settings must be abstracted or generalized on the on-premises VM. You can use `waagent -deprovision`  to do this. For more information, see [Capture a Linux virtual machine running on Azure][virtual-machines-linux-capture-image] and the [Azure Linux agent user guide][virtual-machines-linux-agent-user-guide-command-line-options].
+>
+>
+
+- - -
+You can prepare and create a custom image, and then use it to create multiple new VMs. This is described in [Azure Virtual Machines planning and implementation for SAP NetWeaver][planning-guide]. Set up your database content either by using SAP Software Provisioning Manager to install a new SAP system (restores a database backup from a disk that's attached to the virtual machine) or by directly restoring a database backup from Azure storage, if your DBMS supports it. For more information, see [Azure Virtual Machines DBMS deployment for SAP NetWeaver][dbms-guide]. If you have already installed an SAP system on your on-premises VM (especially for two-tier systems), you can adapt the SAP system settings after the deployment of the Azure VM by using the System Rename procedure supported by SAP Software Provisioning Manager (SAP Note [1619720]). Otherwise, you can install the SAP software after you deploy the Azure VM.
+
+The following flowchart shows the SAP-specific sequence of steps for deploying a VM from a custom image:
+
+![Flowchart of VM deployment for SAP systems by using a VM image in private Marketplace][deployment-guide-figure-300]
+
+#### Create a virtual machine by using the Azure portal
+The easiest way to create a new virtual machine from a Managed Disk image is by using the Azure portal. For more information on how to create a Manage Disk Image, read [Capture a managed image of a generalized VM in Azure](https://docs.microsoft.com/azure/virtual-machines/windows/capture-image-resource)
+
+1.  Go to <https://ms.portal.azure.com/#blade/HubsExtension/Resources/resourceType/Microsoft.Compute%2Fimages>. Or, in the Azure portal menu, select **Images**.
+1.  Select the Managed Disk image you want to deploy and click on **Create VM**
+
+The wizard guides you through setting the required parameters to create the virtual machine, in addition to all required resources, like network interfaces and storage accounts. Some of these parameters are:
+
+1. **Basics**:
+ * **Name**: The name of the resource (the virtual machine name).
+ * **VM disk type**: Select the disk type of the OS disk. If you want to use Premium Storage for your data disks, we recommend using Premium Storage for the OS disk as well.
+ * **Username and password** or **SSH public key**: Enter the username and password of the user that is created during the provisioning. For a Linux virtual machine, you can enter the public Secure Shell (SSH) key that you use to sign in to the machine.
+ * **Subscription**: Select the subscription that you want to use to provision the new virtual machine.
+ * **Resource group**: The name of the resource group for the VM. You can enter either the name of a new resource group or the name of a resource group that already exists.
+ * **Location**: Where to deploy the new virtual machine. If you want to connect the virtual machine to your on-premises network, make sure you select the location of the virtual network that connects Azure to your on-premises network. For more information, see [Microsoft Azure networking][planning-guide-microsoft-azure-networking] in [Azure Virtual Machines planning and implementation for SAP NetWeaver][planning-guide].
+1. **Size**:
+
+	 For a list of supported VM types, see SAP Note [1928533]. Be sure you select the correct VM type if you want to use Azure Premium Storage. Not all VM types support Premium Storage. For more information, see [Storage: Microsoft Azure Storage and data disks][planning-guide-storage-microsoft-azure-storage-and-data-disks] and [Azure Premium Storage][planning-guide-azure-premium-storage] in [Azure Virtual Machines planning and implementation for SAP NetWeaver][planning-guide].
+
+1. **Settings**:
+  * **Storage**
+    * **Disk Type**: Select the disk type of the OS disk. If you want to use Premium Storage for your data disks, we recommend using Premium Storage for the OS disk as well.
+    * **Use managed disks**: If you want to use Managed Disks, select Yes. For more information about Managed Disks, see chapter [Managed Disks][planning-guide-managed-disks] in the planning guide.
+  * **Network**
+    * **Virtual network** and **Subnet**: To integrate the virtual machine with your intranet, select the virtual network that is connected to your on-premises network.
+    * **Public IP address**: Select the public IP address that you want to use, or enter parameters to create a new public IP address. You can use a public IP address to access your virtual machine over the Internet. Make sure that you also create a network security group to help secure access to your virtual machine.
+    * **Network security group**: For more information, see [Control network traffic flow with network security groups][virtual-networks-nsg].
+  * **Extensions**: You can install virtual machine extensions by adding them to the deployment. You do not need to add extension in this step. The extensions required for SAP support are installed later. See chapter [Configure the Azure Enhanced Monitoring Extension for SAP][deployment-guide-4.5] in this guide.
+  * **High Availability**: Select an availability set, or enter the parameters to create a new availability set. For more information, see [Azure availability sets][planning-guide-3.2.3].
+  * **Monitoring**
+    * **Boot diagnostics**: You can select **Disable** for boot diagnostics.
+    * **Guest OS diagnostics**: You can select **Disable** for monitoring diagnostics.
+
+1. **Summary**:
+
+  Review your selections, and then select **OK**.
+
+Your virtual machine is deployed in the resource group you selected.
+#### Create a virtual machine by using a template
+To create a deployment by using a private OS image from the Azure portal, use one of the following SAP templates. These templates are published in the [azure-quickstart-templates GitHub repository][azure-quickstart-templates-github]. You also can manually create a virtual machine, by using [PowerShell][virtual-machines-upload-image-windows-resource-manager].
+
+* [**Two-tier configuration (only one virtual machine) template** (sap-2-tier-user-image)][sap-templates-2-tier-user-image]
+
+  To create a two-tier system by using only one virtual machine, use this template.
+* [**Two-tier configuration (only one virtual machine) template - Managed Disk Image** (sap-2-tier-user-image-md)][sap-templates-2-tier-user-image-md]
+
+  To create a two-tier system by using only one virtual machine and a Managed Disk image, use this template.
+* [**Three-tier configuration (multiple virtual machines) template** (sap-3-tier-user-image)][sap-templates-3-tier-user-image]
+
+  To create a three-tier system by using multiple virtual machines or your own OS image, use this template.
+* [**Three-tier configuration (multiple virtual machines) template - Managed Disk Image** (sap-3-tier-user-image-md)][sap-templates-3-tier-user-image-md]
+
+  To create a three-tier system by using multiple virtual machines or your own OS image and a Managed Disk image, use this template.
+
+In the Azure portal, enter the following parameters for the template:
+
+1. **Basics**:
+  * **Subscription**: The subscription to use to deploy the template.
+  * **Resource group**: The resource group to use to deploy the template. You can create a new resource group or select an existing resource group in the subscription.
+  * **Location**: Where to deploy the template. If you selected an existing resource group, the location of that resource group is used.
+1. **Settings**:
+  * **SAP System ID**: The SAP System ID.
+  * **OS type**: The operating system type you want to deploy (Windows or Linux).
+  * **SAP system size**: The size of the SAP system.
+
+    The number of SAPS the new system provides. If you are not sure how many SAPS the system requires, ask your SAP Technology Partner or System Integrator.
+  * **System availability** (three-tier template only): The system availability.
+
+    Select **HA** for a configuration that is suitable for a high-availability installation. Two database servers and two servers for ASCS are created.
+  * **Storage type** (two-tier template only): The type of storage to use.
+
+    For larger systems, we highly recommend using Azure Premium Storage. For more information about storage types, see the following resources:
+      * [Use of Azure Premium SSD Storage for SAP DBMS Instance][2367194]
+      * [Microsoft Azure Storage][dbms-guide-2.3] in [Azure Virtual Machines DBMS deployment for SAP NetWeaver][dbms-guide]
+      * [Premium Storage: High-performance storage for Azure virtual machine workloads][storage-premium-storage-preview-portal]
+      * [Introduction to Microsoft Azure Storage][storage-introduction]
+  * **User image VHD URI** (unmanaged disk image template only): The URI of the private OS image VHD, for example, https://&lt;accountname>.blob.core.windows.net/vhds/userimage.vhd.
+  * **User image storage account** (unmanaged disk image template only): The name of the storage account where the private OS image is stored, for example, &lt;accountname> in https://&lt;accountname>.blob.core.windows.net/vhds/userimage.vhd.
+  * **userImageId** (managed disk image template only): Id of the Managed Disk image you want to use
+  * **Admin username** and **Admin password**: The username and password.
+
+    A new user is created, for signing in to the virtual machine.
+  * **New or existing subnet**: Determines whether a new virtual network and subnet is created or an existing subnet is used. If you already have a virtual network that is connected to your on-premises network, select **Existing**.
+  * **Subnet ID**: The ID of the subnet to which the virtual machines will connect to. Select the subnet of your VPN or ExpressRoute virtual network to use to connect the virtual machine to your on-premises network. The ID usually looks like this:
+
+    /subscriptions/&lt;subscription id>/resourceGroups/&lt;resource group name>/providers/Microsoft.Network/virtualNetworks/&lt;virtual network name>/subnets/&lt;subnet name>
+
+1. **Terms and conditions**:  
+    Review and accept the legal terms.
+
+1.  Select **Purchase**.
+
+#### Install the VM Agent (Linux only)
+To use the templates described in the preceding section, the Linux Agent must already be installed in the user image, or the deployment will fail. Download and install the VM Agent in the user image as described in [Download, install, and enable the Azure VM Agent][deployment-guide-4.4]. If you don't use the templates, you also can install the VM Agent later.
+
+#### Join a domain (Windows only)
+If your Azure deployment is connected to an on-premises Active Directory or DNS instance via an Azure site-to-site VPN connection or Azure ExpressRoute (this is called *cross-premises* in [Azure Virtual Machines planning and implementation for SAP NetWeaver][planning-guide]), it is expected that the VM is joining an on-premises domain. For more information about considerations for this step, see [Join a VM to an on-premises domain (Windows only)][deployment-guide-4.3].
+
+#### Configure proxy settings
+Depending on how your on-premises network is configured, you might need to set up the proxy on your VM. If your VM is connected to your on-premises network via VPN or ExpressRoute, the VM might not be able to access the Internet, and won't be able to download the required extensions or collect monitoring data. For more information, see [Configure the proxy][deployment-guide-configure-proxy].
+
+#### Configure monitoring
+To be sure SAP supports your environment, set up the Azure Monitoring Extension for SAP as described in [Configure the Azure Enhanced Monitoring Extension for SAP][deployment-guide-4.5]. Check the prerequisites for SAP monitoring, and required minimum versions of SAP Kernel and SAP Host Agent, in the resources listed in [SAP resources][deployment-guide-2.2].
+
+#### Monitoring check
+Check whether monitoring is working, as described in [Checks and troubleshooting for setting up end-to-end monitoring][deployment-guide-troubleshooting-chapter].
+
+
+### <a name="a9a60133-a763-4de8-8986-ac0fa33aa8c1"></a>Scenario 3: Moving an on-premises VM by using a non-generalized Azure VHD with SAP
+In this scenario, you plan to move a specific SAP system from an on-premises environment to Azure. You can do this by uploading the VHD that has the OS, the SAP binaries, and eventually the DBMS binaries, plus the VHDs with the data and log files of the DBMS, to Azure. Unlike the scenario described in [Scenario 2: Deploying a VM with a custom image for SAP][deployment-guide-3.3], in this case, you keep the hostname, SAP SID, and SAP user accounts in the Azure VM, because they were configured in the on-premises environment. You do not need to generalize the OS. This scenario applies most often to cross-premises scenarios where part of the SAP landscape runs on-premises and part of it runs on Azure.
+
+In this scenario, the VM Agent is **not** automatically installed during deployment. Because the VM Agent and the Azure Enhanced Monitoring Extension for SAP are required to run SAP NetWeaver on Azure, you need to download, install, and enable both components manually after you create the virtual machine.
+
+For more information about the Azure VM Agent, see the following resources.
+
+- - -
+> ![Windows][Logo_Windows] Windows
+>
+> [Azure Virtual Machine Agent overview][virtual-machines-windows-agent-user-guide]
+>
+> ![Linux][Logo_Linux] Linux
+>
+> [Azure Linux Agent User Guide][virtual-machines-linux-agent-user-guide]
+>
+>
+
+- - -
+
+The following flowchart shows the sequence of steps for moving an on-premises VM by using a non-generalized Azure VHD:
+
+![Flowchart of VM deployment for SAP systems by using a VM disk][deployment-guide-figure-400]
+
+If the disk is already uploaded and defined in Azure (see [Azure Virtual Machines planning and implementation for SAP NetWeaver][planning-guide]), do the tasks described in the next few sections.
+
+#### Create a virtual machine
+To create a deployment by using a private OS disk through the Azure portal, use the SAP template published in the [azure-quickstart-templates GitHub repository][azure-quickstart-templates-github]. You also can manually create a virtual machine, by using PowerShell.
+
+* [**Two-tier configuration (only one virtual machine) template** (sap-2-tier-user-disk)][sap-templates-2-tier-os-disk]
+
+  To create a two-tier system by using only one virtual machine, use this template.
+* [**Two-tier configuration (only one virtual machine) template - Managed Disk** (sap-2-tier-user-disk-md)][sap-templates-2-tier-os-disk-md]
+
+  To create a two-tier system by using only one virtual machine and a Managed Disk, use this template.
+
+In the Azure portal, enter the following parameters for the template:
+
+1. **Basics**:
+  * **Subscription**: The subscription to use to deploy the template.
+  * **Resource group**: The resource group to use to deploy the template. You can create a new resource group or select an existing resource group in the subscription.
+  * **Location**: Where to deploy the template. If you selected an existing resource group, the location of that resource group is used.
+1. **Settings**:
+  * **SAP System ID**: The SAP System ID.
+  * **OS type**: The operating system type you want to deploy (Windows or Linux).
+  * **SAP system size**: The size of the SAP system.
+
+    The number of SAPS the new system provides. If you are not sure how many SAPS the system requires, ask your SAP Technology Partner or System Integrator.
+  * **Storage type** (two-tier template only): The type of storage to use.
+
+    For larger systems, we highly recommend using Azure Premium Storage. For more information about storage types, see the following resources:
+      * [Use of Azure Premium SSD Storage for SAP DBMS Instance][2367194]
+      * [Microsoft Azure Storage][dbms-guide-2.3] in [Azure Virtual Machine DBMS deployment for SAP NetWeaver][dbms-guide]
+      * [Premium Storage: High-performance storage for Azure Virtual Machine workloads][storage-premium-storage-preview-portal]
+      * [Introduction to Microsoft Azure Storage][storage-introduction]
+  * **OS disk VHD URI** (unmanaged disk template only): The URI of the private OS disk, for example, https://&lt;accountname>.blob.core.windows.net/vhds/osdisk.vhd.
+  * **OS disk Managed Disk Id** (managed disk template only): The Id of the Managed Disk OS disk, /subscriptions/92d102f7-81a5-4df7-9877-54987ba97dd9/resourceGroups/group/providers/Microsoft.Compute/disks/WIN
+  * **New or existing subnet**: Determines whether a new virtual network and subnet are created, or an existing subnet is used. If you already have a virtual network that is connected to your on-premises network, select **Existing**.
+  * **Subnet ID**: The ID of the subnet to which the virtual machines will connect to. Select the subnet of your VPN or Azure ExpressRoute virtual network to use to connect the virtual machine to your on-premises network. The ID usually looks like this:
+
+    /subscriptions/&lt;subscription id>/resourceGroups/&lt;resource group name>/providers/Microsoft.Network/virtualNetworks/&lt;virtual network name>/subnets/&lt;subnet name>
+
+1. **Terms and conditions**:  
+    Review and accept the legal terms.
+
+1.  Select **Purchase**.
+
+#### Install the VM Agent
+To use the templates described in the preceding section, the VM Agent must be installed on the OS disk, or the deployment will fail. Download and install the VM Agent in the VM, as described in [Download, install, and enable the Azure VM Agent][deployment-guide-4.4].
+
+If you don't use the templates described in the preceding section, you can also install the VM Agent afterwards.
+
+#### Join a domain (Windows only)
+If your Azure deployment is connected to an on-premises Active Directory or DNS instance via an Azure site-to-site VPN connection or ExpressRoute (this is called *cross-premises* in [Azure Virtual Machines planning and implementation for SAP NetWeaver][planning-guide]), it is expected that the VM is joining an on-premises domain. For more information about considerations for this task, see [Join a VM to an on-premises domain (Windows only)][deployment-guide-4.3].
+
+#### Configure proxy settings
+Depending on how your on-premises network is configured, you might need to set up the proxy on your VM. If your VM is connected to your on-premises network via VPN or ExpressRoute, the VM might not be able to access the Internet, and won't be able to download the required extensions or collect monitoring data. For more information, see [Configure the proxy][deployment-guide-configure-proxy].
+
+#### Configure monitoring
+To be sure SAP supports your environment, set up the Azure Monitoring Extension for SAP as described in [Configure the Azure Enhanced Monitoring Extension for SAP][deployment-guide-4.5]. Check the prerequisites for SAP monitoring, and required minimum versions of SAP Kernel and SAP Host Agent, in the resources listed in [SAP resources][deployment-guide-2.2].
+
+#### Monitoring check
+Check whether monitoring is working, as described in [Checks and troubleshooting for setting up end-to-end monitoring][deployment-guide-troubleshooting-chapter].
+
+## Update the monitoring configuration for SAP
+Update the SAP monitoring configuration in any of the following scenarios:
+* The joint Microsoft/SAP team extends the monitoring capabilities and requests more or fewer counters.
+* Microsoft introduces a new version of the underlying Azure infrastructure that delivers the monitoring data, and the Azure Enhanced Monitoring Extension for SAP needs to be adapted to those changes.
+* You mount additional data disks to your Azure VM or you remove a data disk. In this scenario, update the collection of storage-related data. Changing your configuration by adding or deleting endpoints or by assigning IP addresses to a VM does not affect the monitoring configuration.
+* You change the size of your Azure VM, for example, from size A5 to any other VM size.
+* You add new network interfaces to your Azure VM.
+
+To update monitoring settings, update the monitoring infrastructure by following the steps in [Configure the Azure Enhanced Monitoring Extension for SAP][deployment-guide-4.5].
+
+## Detailed tasks for SAP software deployment
+This section has detailed steps for doing specific tasks in the configuration and deployment process.
+
+### <a name="604bcec2-8b6e-48d2-a944-61b0f5dee2f7"></a>Deploy Azure PowerShell cmdlets
+1.  Go to [Microsoft Azure Downloads](https://azure.microsoft.com/downloads/).
+1.  Under **Command-line tools**, under **PowerShell**, select **Windows install**.
+1.  In the Microsoft Download Manager dialog box, for the downloaded file (for example, WindowsAzurePowershellGet.3f.3f.3fnew.exe), select **Run**.
+1.  To run Microsoft Web Platform Installer (Microsoft Web PI), select **Yes**.
+1.  A page that looks like this appears:
+
+  ![Installation page for Azure PowerShell cmdlets][deployment-guide-figure-500]<a name="figure-5"></a>
+
+1.  Select **Install**, and then accept the Microsoft Software License Terms.
+1.  PowerShell is installed. Select **Finish** to close the installation wizard.
+
+Check frequently for updates to the PowerShell cmdlets, which usually are updated monthly. The easiest way to check for updates is to do the preceding installation steps, up to the installation page shown in step 5. The release date and release number of the cmdlets are included on the page shown in step 5. Unless stated otherwise in SAP Note [1928533] or SAP Note [2015553], we recommend that you work with the latest version of Azure PowerShell cmdlets.
+
+To check the version of the Azure PowerShell cmdlets that are installed on your computer, run this PowerShell command:
+```powershell
+(Get-Module AzureRm.Compute).Version
+```
+The result looks like this:
+
+![Result of Azure PowerShell cmdlet version check][deployment-guide-figure-600]
+<a name="figure-6"></a>
+
+If the Azure cmdlet version installed on your computer is the current version, the first page of the installation wizard indicates it by adding **(Installed)** to the product title (see the following screenshot). Your PowerShell Azure cmdlets are up-to-date. To close the installation wizard, select **Exit**.
+
+![Installation page for Azure PowerShell cmdlets indicating that the most recent version of Azure PowerShell cmdlets are installed][deployment-guide-figure-700]
+<a name="figure-7"></a>
+
+### <a name="1ded9453-1330-442a-86ea-e0fd8ae8cab3"></a>Deploy Azure CLI
+1.  Go to [Microsoft Azure Downloads](https://azure.microsoft.com/downloads/).
+1.  Under **Command-line tools**, under **Azure command-line interface**, select the **Install** link for your operating system.
+1.  In the Microsoft Download Manager dialog box, for the downloaded file (for example, WindowsAzureXPlatCLI.3f.3f.3fnew.exe), select **Run**.
+1.  To run Microsoft Web Platform Installer (Microsoft Web PI), select **Yes**.
+1.  A page that looks like this appears:
+
+  ![Installation page for Azure PowerShell cmdlets][deployment-guide-figure-500]<a name="figure-5"></a>
+
+1.  Select **Install**, and then accept the Microsoft Software License Terms.
+1.  Azure CLI is installed. Select **Finish** to close the installation wizard.
+
+Check frequently for updates to Azure CLI, which usually is updated monthly. The easiest way to check for updates is to do the preceding installation steps, up to the installation page shown in step 5.
+
+To check the version of Azure CLI that is installed on your computer, run this command:
+```
+azure --version
+```
+
+The result looks like this:
+
+![Result of Azure CLI version check][deployment-guide-figure-760]
+<a name="0ad010e6-f9b5-4c21-9c09-bb2e5efb3fda"></a>
+
+### <a name="31d9ecd6-b136-4c73-b61e-da4a29bbc9cc"></a>Join a VM to an on-premises domain (Windows only)
+If you deploy SAP VMs in a cross-premises scenario, where on-premises Active Directory and DNS are extended in Azure, it is expected that the VMs are joining an on-premises domain. The detailed steps you take to join a VM to an on-premises domain, and the additional software required to be a member of an on-premises domain, varies by customer. Usually, to join a VM to an on-premises domain, you need to install additional software, like antimalware software, and backup or monitoring software.
+
+In this scenario, you also need to make sure that if Internet proxy settings are forced when a VM joins a domain in your environment, the Windows Local System Account (S-1-5-18) in the Guest VM has the same proxy settings. The easiest option is to force the proxy by using a domain Group Policy, which applies to systems in the domain.
+
+### <a name="c7cbb0dc-52a4-49db-8e03-83e7edc2927d"></a>Download, install, and enable the Azure VM Agent
+For virtual machines that are deployed from an OS image that is not generalized (for example, an image that doesn't originate in the Windows System Preparation, or sysprep, tool), you need to manually download, install, and enable the Azure VM Agent.
+
+If you deploy a VM from the Azure Marketplace, this step is not required. Images from the Azure Marketplace already have the Azure VM Agent.
+
+#### <a name="b2db5c9a-a076-42c6-9835-16945868e866"></a>Windows
+1.  Download the Azure VM Agent:
+  1.  Download the [Azure VM Agent installer package](https://go.microsoft.com/fwlink/?LinkId=394789).
+  1.  Store the VM Agent MSI package locally on a personal computer or server.
+1.  Install the Azure VM Agent:
+  1.  Connect to the deployed Azure VM by using Remote Desktop Protocol (RDP).
+  1.  Open a Windows Explorer window on the VM and select the target directory for the MSI file of the VM Agent.
+  1.  Drag the Azure VM Agent Installer MSI file from your local computer/server to the target directory of the VM Agent on the VM.
+  1.  Double-click the MSI file on the VM.
+1.  For VMs that are joined to on-premises domains, make sure that eventual Internet proxy settings also apply to the Windows Local System account (S-1-5-18) in the VM, as described in [Configure the proxy][deployment-guide-configure-proxy]. The VM Agent runs in this context and needs to be able to connect to Azure.
+
+No user interaction is required to update the Azure VM Agent. The VM Agent is automatically updated, and does not require a VM restart.
+
+#### <a name="6889ff12-eaaf-4f3c-97e1-7c9edc7f7542"></a>Linux
+Use the following commands to install the VM Agent for Linux:
+
+* **SUSE Linux Enterprise Server (SLES)**
+
+  ```
+  sudo zypper install WALinuxAgent
+  ```
+
+* **Red Hat Enterprise Linux (RHEL) or Oracle Linux**
+
+  ```
+  sudo yum install WALinuxAgent
+  ```
+
+If the agent is already installed, to update the Azure Linux Agent, do the steps described in [Update the Azure Linux Agent on a VM to the latest version from GitHub][virtual-machines-linux-update-agent].
+
+### <a name="baccae00-6f79-4307-ade4-40292ce4e02d"></a>Configure the proxy
+The steps you take to configure the proxy in Windows are different from the way you configure the proxy in Linux.
+
+#### Windows
+Proxy settings must be set up correctly for the Local System account to access the Internet. If your proxy settings are not set by Group Policy, you can configure the settings for the Local System account.
+
+1. Go to **Start**, enter **gpedit.msc**, and then select **Enter**.
+1. Select **Computer Configuration** > **Administrative Templates** > **Windows Components** > **Internet Explorer**. Make sure that the setting **Make proxy settings per-machine (rather than per-user)** is disabled or not configured.
+1. In **Control Panel**, go to **Network and Sharing Center** > **Internet Options**.
+1. On the **Connections** tab, select the **LAN settings** button.
+1. Clear the **Automatically detect settings** check box.
+1. Select the **Use a proxy server for your LAN** check box, and then enter the proxy address and port.
+1. Select the **Advanced** button.
+1. In the **Exceptions** box, enter the IP address **168.63.129.16**. Select **OK**.
+
+#### Linux
+Configure the correct proxy in the configuration file of the Microsoft Azure Guest Agent, which is located at \\etc\\waagent.conf.
+
+Set the following parameters:
+
+1.  **HTTP proxy host**. For example, set it to **proxy.corp.local**.
+  ```
+  HttpProxy.Host=<proxy host>
+
+  ```
+1.  **HTTP proxy port**. For example, set it to **80**.
+  ```
+  HttpProxy.Port=<port of the proxy host>
+
+  ```
+1.  Restart the agent.
+
+  ```
+  sudo service waagent restart
+  ```
+
+The proxy settings in \\etc\\waagent.conf also apply to the required VM extensions. If you want to use the Azure repositories, make sure that the traffic to these repositories is not going through your on-premises intranet. If you created user-defined routes to enable forced tunneling, make sure that you add a route that routes traffic to the repositories directly to the Internet, and not through your site-to-site VPN connection.
+
+* **SLES**
+
+  You also need to add routes for the IP addresses listed in \\etc\\regionserverclnt.cfg. The following figure shows an example:
+
+  ![Forced tunneling][deployment-guide-figure-50]
+
+
+* **RHEL**
+
+  You also need to add routes for the IP addresses of the hosts listed in \\etc\\yum.repos.d\\rhui-load-balancers. For an example, see the preceding figure.
+
+* **Oracle Linux**
+
+  There are no repositories for Oracle Linux on Azure. You need to configure your own repositories for Oracle Linux or use the public repositories.
+
+For more information about user-defined routes, see [User-defined routes and IP forwarding][virtual-networks-udr-overview].
+
+### <a name="d98edcd3-f2a1-49f7-b26a-07448ceb60ca"></a>Configure the Azure Enhanced Monitoring Extension for SAP
+When you've prepared the VM as described in [Deployment scenarios of VMs for SAP on Azure][deployment-guide-3], the Azure VM Agent is installed on the virtual machine. The next step is to deploy the Azure Enhanced Monitoring Extension for SAP, which is available in the Azure Extension Repository in the global Azure datacenters. For more information, see [Azure Virtual Machines planning and implementation for SAP NetWeaver][planning-guide-9.1].
+
+You can use PowerShell or Azure CLI to install and configure the Azure Enhanced Monitoring Extension for SAP. To install the extension on a Windows or Linux VM by using a Windows machine, see [Azure PowerShell][deployment-guide-4.5.1]. To install the extension on a Linux VM by using a Linux desktop, see [Azure CLI][deployment-guide-4.5.2].
+
+#### <a name="987cf279-d713-4b4c-8143-6b11589bb9d4"></a>Azure PowerShell for Linux and Windows VMs
+To install the Azure Enhanced Monitoring Extension for SAP by using PowerShell:
+
+1. Make sure that you have installed the latest version of the Azure PowerShell cmdlet. For more information, see [Deploying Azure PowerShell cmdlets][deployment-guide-4.1].  
+1. Run the following PowerShell cmdlet.
+    For a list of available environments, run `commandlet Get-AzureRmEnvironment`. If you want to use global Azure, your environment is **AzureCloud**. For Azure in China, select **AzureChinaCloud**.
+
+    ```powershell
+    $env = Get-AzureRmEnvironment -Name <name of the environment>
+    Connect-AzureRmAccount -Environment $env
+    Set-AzureRmContext -SubscriptionName <subscription name>
+
+    Set-AzureRmVMAEMExtension -ResourceGroupName <resource group name> -VMName <virtual machine name>
+    ```
+
+After you enter your account data and identify the Azure virtual machine, the script deploys the required extensions and enables the required features. This can take several minutes.
+For more information about `Set-AzureRmVMAEMExtension`, see [Set-AzureRmVMAEMExtension][msdn-set-azurermvmaemextension].
+
+![Successful execution of SAP-specific Azure cmdlet Set-AzureRmVMAEMExtension][deployment-guide-figure-900]
+
+The `Set-AzureRmVMAEMExtension` configuration does all the steps to configure host monitoring for SAP.
+
+The script output includes the following information:
+
+* Confirmation that monitoring for the OS disk and all additional data disks has been configured.
+* The next two messages confirm the configuration of Storage Metrics for a specific storage account.
+* One line of output gives the status of the actual update of the monitoring configuration.
+* Another line of output confirms that the configuration has been deployed or updated.
+* The last line of output is informational. It shows your options for testing the monitoring configuration.
+* To check that all steps of Azure Enhanced Monitoring have been executed successfully, and that the Azure Infrastructure provides the necessary data, proceed with the readiness check for the Azure Enhanced Monitoring Extension for SAP, as described in [Readiness check for Azure Enhanced Monitoring for SAP][deployment-guide-5.1].
+* Wait 15-30 minutes for Azure Diagnostics to collect the relevant data.
+
+#### <a name="408f3779-f422-4413-82f8-c57a23b4fc2f"></a>Azure CLI for Linux VMs
+To install the Azure Enhanced Monitoring Extension for SAP by using Azure CLI:
+
+   1. Install Azure classic CLI, as described in [Install the Azure classic CLI][azure-cli].
+   1. Sign in with your Azure account:
+
+      ```
+      azure login
+      ```
+
+   1. Switch to Azure Resource Manager mode:
+
+      ```
+      azure config mode arm
+      ```
+
+   1. Enable Azure Enhanced Monitoring:
+
+      ```
+      azure vm enable-aem <resource-group-name> <vm-name>
+      ```
+
+1. Install using Azure CLI 2.0
+
+   1. Install Azure CLI 2.0, as described in [Install Azure CLI 2.0][azure-cli-2].
+   1. Sign in with your Azure account:
+
+      ```
+      az login
+      ```
+
+   1. Install Azure CLI AEM Extension
+  
+      ```
+      az extension add --name aem
+      ```
+  
+   1. Install the extension with
+  
+      ```
+      az vm aem set -g <resource-group-name> -n <vm name>
+      ```
+
+1. Verify that the Azure Enhanced Monitoring Extension is active on the Azure Linux VM. Check whether the file \\var\\lib\\AzureEnhancedMonitor\\PerfCounters exists. If it exists, at a command prompt, run this command to display information collected by the Azure Enhanced Monitor:
+
+   ```
+   cat /var/lib/AzureEnhancedMonitor/PerfCounters
+   ```
+
+   The output looks like this:
+   ```
+   ...
+   2;cpu;Current Hw Frequency;;0;2194.659;MHz;60;1444036656;saplnxmon;
+   2;cpu;Max Hw Frequency;;0;2194.659;MHz;0;1444036656;saplnxmon;
+   ...
+   ```
+
+## <a name="564adb4f-5c95-4041-9616-6635e83a810b"></a>Checks and troubleshooting for end-to-end monitoring
+After you have deployed your Azure VM and set up the relevant Azure monitoring infrastructure, check whether all the components of the Azure Enhanced Monitoring Extension are working as expected.
+
+Run the readiness check for the Azure Enhanced Monitoring Extension for SAP as described in [Readiness check for the Azure Enhanced Monitoring Extension for SAP][deployment-guide-5.1]. If all readiness check results are positive and all relevant performance counters appear OK, Azure monitoring has been set up successfully. You can proceed with the installation of SAP Host Agent as described in the SAP Notes in [SAP resources][deployment-guide-2.2]. If the readiness check indicates that counters are missing, run the health check for the Azure monitoring infrastructure, as described in [Health check for Azure monitoring infrastructure configuration][deployment-guide-5.2]. For more troubleshooting options, see [Troubleshooting Azure monitoring for SAP][deployment-guide-5.3].
+
+### <a name="bb61ce92-8c5c-461f-8c53-39f5e5ed91f2"></a>Readiness check for the Azure Enhanced Monitoring Extension for SAP
+This check makes sure that all performance metrics that appear inside your SAP application are provided by the underlying Azure monitoring infrastructure.
+
+#### Run the readiness check on a Windows VM
+
+1.  Sign in to the Azure virtual machine (using an admin account is not necessary).
+1.  Open a Command Prompt window.
+1.  At the command prompt, change the directory to the installation folder of the Azure Enhanced Monitoring Extension for SAP:
+  C:\\Packages\\Plugins\\Microsoft.AzureCAT.AzureEnhancedMonitoring.AzureCATExtensionHandler\\&lt;version>\\drop
+
+  The *version* in the path to the monitoring extension might vary. If you see folders for multiple versions of the monitoring extension in the installation folder, check the configuration of the AzureEnhancedMonitoring Windows service, and then switch to the folder indicated as *Path to executable*.
+
+  ![Properties of service running the Azure Enhanced Monitoring Extension for SAP][deployment-guide-figure-1000]
+
+1.  At the command prompt, run **azperflib.exe** without any parameters.
+
+  > [!NOTE]
+  > Azperflib.exe runs in a loop and updates the collected counters every 60 seconds. To end the loop, close the Command Prompt window.
+  >
+  >
+
+If the Azure Enhanced Monitoring Extension is not installed, or the AzureEnhancedMonitoring service is not running, the extension has not been configured correctly. For detailed information about how to deploy the extension, see [Troubleshooting the Azure monitoring infrastructure for SAP][deployment-guide-5.3].
+
+##### Check the output of azperflib.exe
+Azperflib.exe output shows all populated Azure performance counters for SAP. At the bottom of the list of collected counters, a summary and health indicator show the status of Azure monitoring.
+
+![Output of health check by executing azperflib.exe, which indicates that no problems exist][deployment-guide-figure-1100]
+<a name="figure-11"></a>
+
+Check the result returned for the **Counters total** output, which is reported as empty, and for **Health status**, shown in the preceding figure.
+
+Interpret the resulting values as follows:
+
+| Azperflib.exe result values | Azure monitoring health status |
+| --- | --- |
+| **API Calls - not available** | Counters that are not available might be either not applicable to the virtual machine configuration, or are errors. See **Health status**. |
+| **Counters total - empty** |The following two Azure storage counters can be empty: <ul><li>Storage Read Op Latency Server msec</li><li>Storage Read Op Latency E2E msec</li></ul>All other counters must have values. |
+| **Health status** |Only OK if return status shows **OK**. |
+| **Diagnostics** |Detailed information about health status. |
+
+If the **Health status** value is not **OK**, follow the instructions in [Health check for Azure monitoring infrastructure configuration][deployment-guide-5.2].
+
+#### Run the readiness check on a Linux VM
+
+1.  Connect to the Azure Virtual Machine by using SSH.
+
+1.  Check the output of the Azure Enhanced Monitoring Extension.
+
+  a.  Run `more /var/lib/AzureEnhancedMonitor/PerfCounters`
+
+   **Expected result**: Returns list of performance counters. The file should not be empty.
+
+ b. Run `cat /var/lib/AzureEnhancedMonitor/PerfCounters | grep Error`
+
+   **Expected result**: Returns one line where the error is **none**, for example, **3;config;Error;;0;0;none;0;1456416792;tst-servercs;**
+
+  c. Run `more /var/lib/AzureEnhancedMonitor/LatestErrorRecord`
+
+    **Expected result**: Returns as empty or does not exist.
+
+If the preceding check was not successful, run these additional checks:
+
+1.  Make sure that the waagent is installed and enabled.
+
+  a.  Run `sudo ls -al /var/lib/waagent/`
+
+      **Expected result**: Lists the content of the waagent directory.
+
+  b.  Run `ps -ax | grep waagent`
+
+   **Expected result**: Displays one entry similar to: `python /usr/sbin/waagent -daemon`
+
+1.   Make sure that the Azure Enhanced Monitoring Extension is installed and running.
+
+  a.  Run `sudo sh -c 'ls -al /var/lib/waagent/Microsoft.OSTCExtensions.AzureEnhancedMonitorForLinux-*/'`
+
+    **Expected result**: Lists the content of the Azure Enhanced Monitoring Extension directory.
+
+  b. Run `ps -ax | grep AzureEnhanced`
+
+     **Expected result**: Displays one entry similar to: `python /var/lib/waagent/Microsoft.OSTCExtensions.AzureEnhancedMonitorForLinux-2.0.0.2/handler.py daemon`
+
+1. Install SAP Host Agent as described in SAP Note [1031096], and check the output of `saposcol`.
+
+  a.  Run `/usr/sap/hostctrl/exe/saposcol -d`
+
+  b.  Run `dump ccm`
+
+  c.  Check whether the **Virtualization_Configuration\Enhanced Monitoring Access** metric is **true**.
+
+If you already have an SAP NetWeaver ABAP application server installed, open transaction ST06 and check whether enhanced monitoring is enabled.
+
+If any of these checks fail, and for detailed information about how to redeploy the extension, see [Troubleshooting the Azure monitoring infrastructure for SAP][deployment-guide-5.3].
+
+### <a name="e2d592ff-b4ea-4a53-a91a-e5521edb6cd1"></a>Health check for the Azure monitoring infrastructure configuration
+If some of the monitoring data is not delivered correctly as indicated by the test described in [Readiness check for Azure Enhanced Monitoring for SAP][deployment-guide-5.1], run the `Test-AzureRmVMAEMExtension` cmdlet to check whether the Azure monitoring infrastructure and the monitoring extension for SAP are configured correctly.
+
+1.  Make sure that you have installed the latest version of the Azure PowerShell cmdlet, as described in [Deploying Azure PowerShell cmdlets][deployment-guide-4.1].
+1.  Run the following PowerShell cmdlet. For a list of available environments, run the cmdlet `Get-AzureRmEnvironment`. To use global Azure, select the **AzureCloud** environment. For Azure in China, select **AzureChinaCloud**.
+  ```powershell
+  $env = Get-AzureRmEnvironment -Name <name of the environment>
+  Connect-AzureRmAccount -Environment $env
+  Set-AzureRmContext -SubscriptionName <subscription name>
+  Test-AzureRmVMAEMExtension -ResourceGroupName <resource group name> -VMName <virtual machine name>
+  ```
+
+1.  Enter your account data and identify the Azure virtual machine.
+
+  ![Input page of SAP-specific Azure cmdlet Test-VMConfigForSAP_GUI][deployment-guide-figure-1200]
+
+1. The script tests the configuration of the virtual machine you select.
+
+  ![Output of successful test of the Azure monitoring infrastructure for SAP][deployment-guide-figure-1300]
+
+Make sure that every health check result is **OK**. If some checks do not display **OK**, run the update cmdlet as described in [Configure the Azure Enhanced Monitoring Extension for SAP][deployment-guide-4.5]. Wait 15 minutes, and repeat the checks described in [Readiness check for Azure Enhanced Monitoring for SAP][deployment-guide-5.1] and [Health check for Azure Monitoring Infrastructure Configuration][deployment-guide-5.2]. If the checks still indicate a problem with some or all counters, see [Troubleshooting the Azure monitoring infrastructure for SAP][deployment-guide-5.3].
+
+### <a name="fe25a7da-4e4e-4388-8907-8abc2d33cfd8"></a>Troubleshooting the Azure monitoring infrastructure for SAP
+
+#### ![Windows][Logo_Windows] Azure performance counters do not show up at all
+The AzureEnhancedMonitoring Windows service collects performance metrics in Azure. If the service has not been installed correctly or if it is not running in your VM, no performance metrics can be collected.
+
+##### The installation directory of the Azure Enhanced Monitoring Extension is empty
+
+###### Issue
+The installation directory
+C:\\Packages\\Plugins\\Microsoft.AzureCAT.AzureEnhancedMonitoring.AzureCATExtensionHandler\\&lt;version>\\drop
+is empty.
+
+###### Solution
+The extension is not installed. Determine whether this is a proxy issue (as described earlier). You might need to restart the machine or rerun the `Set-AzureRmVMAEMExtension` configuration script.
+
+##### Service for Azure Enhanced Monitoring does not exist
+
+###### Issue
+The AzureEnhancedMonitoring Windows service does not exist.
+
+Azperflib.exe output throws an error:
+
+![Execution of azperflib.exe indicates that the service of the Azure Enhanced Monitoring Extension for SAP is not running][deployment-guide-figure-1400]
+<a name="figure-14"></a>
+
+###### Solution
+If the service does not exist, the Azure Enhanced Monitoring Extension for SAP has not been installed correctly. Redeploy the extension by using the steps described for your deployment scenario in [Deployment scenarios of VMs for SAP in Azure][deployment-guide-3].
+
+After you deploy the extension, after one hour, check again whether the Azure performance counters are provided in the Azure VM.
+
+##### Service for Azure Enhanced Monitoring exists, but fails to start
+
+###### Issue
+The AzureEnhancedMonitoring Windows service exists and is enabled, but fails to start. For more information, check the application event log.
+
+###### Solution
+The configuration is incorrect. Restart the monitoring extension for the VM, as described in [Configure the Azure Enhanced Monitoring Extension for SAP][deployment-guide-4.5].
+
+#### ![Windows][Logo_Windows] Some Azure performance counters are missing
+The AzureEnhancedMonitoring Windows service collects performance metrics in Azure. The service gets data from several sources. Some configuration data is collected locally, and some performance metrics are read from Azure Diagnostics. Storage counters are used from your logging on the storage subscription level.
+
+If troubleshooting by using SAP Note [1999351] doesn't resolve the issue, rerun the `Set-AzureRmVMAEMExtension` configuration script. You might have to wait an hour because storage analytics or diagnostics counters might not be created immediately after they are enabled. If the problem persists, open an SAP customer support message on the component BC-OP-NT-AZR for Windows or BC-OP-LNX-AZR for a Linux virtual machine.
+
+#### ![Linux][Logo_Linux] Azure performance counters do not show up at all
+Performance metrics in Azure are collected by a daemon. If the daemon is not running, no performance metrics can be collected.
+
+##### The installation directory of the Azure Enhanced Monitoring extension is empty
+
+###### Issue
+The directory \\var\\lib\\waagent\\ does not have a subdirectory for the Azure Enhanced Monitoring extension.
+
+###### Solution
+The extension is not installed. Determine whether this is a proxy issue (as described earlier). You might need to restart the machine and/or rerun the `Set-AzureRmVMAEMExtension` configuration script.
+
+#### ![Linux][Logo_Linux] Some Azure performance counters are missing
+Performance metrics in Azure are collected by a daemon, which gets data from several sources. Some configuration data is collected locally, and some performance metrics are read from Azure Diagnostics. Storage counters come from the logs in your storage subscription.
+
+For a complete and up-to-date list of known issues, see SAP Note [1999351], which has additional troubleshooting information for Enhanced Azure Monitoring for SAP.
+
+If troubleshooting by using SAP Note [1999351] does not resolve the issue, rerun the `Set-AzureRmVMAEMExtension` configuration script as described in [Configure the Azure Enhanced Monitoring Extension for SAP][deployment-guide-4.5]. You might have to wait for an hour because storage analytics or diagnostics counters might not be created immediately after they are enabled. If the problem persists, open an SAP customer support message on the component BC-OP-NT-AZR for Windows or BC-OP-LNX-AZR for a Linux virtual machine.